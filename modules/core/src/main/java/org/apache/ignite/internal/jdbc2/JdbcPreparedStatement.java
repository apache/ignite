/*
 * Licensed to the Apache Software Foundation (ASF) under one or more
 * contributor license agreements.  See the NOTICE file distributed with
 * this work for additional information regarding copyright ownership.
 * The ASF licenses this file to You under the Apache License, Version 2.0
 * (the "License"); you may not use this file except in compliance with
 * the License.  You may obtain a copy of the License at
 *
 *      http://www.apache.org/licenses/LICENSE-2.0
 *
 * Unless required by applicable law or agreed to in writing, software
 * distributed under the License is distributed on an "AS IS" BASIS,
 * WITHOUT WARRANTIES OR CONDITIONS OF ANY KIND, either express or implied.
 * See the License for the specific language governing permissions and
 * limitations under the License.
 */

package org.apache.ignite.internal.jdbc2;

import java.io.InputStream;
import java.io.Reader;
import java.math.BigDecimal;
import java.net.URL;
import java.sql.Array;
import java.sql.Blob;
import java.sql.Clob;
import java.sql.Date;
import java.sql.NClob;
import java.sql.ParameterMetaData;
import java.sql.PreparedStatement;
import java.sql.Ref;
import java.sql.ResultSet;
import java.sql.ResultSetMetaData;
import java.sql.RowId;
import java.sql.SQLException;
import java.sql.SQLFeatureNotSupportedException;
import java.sql.SQLXML;
import java.sql.Time;
import java.sql.Timestamp;
import java.util.ArrayList;
import java.util.Calendar;

/**
 * JDBC prepared statement implementation.
 */
public class JdbcPreparedStatement extends JdbcStatement implements PreparedStatement {
    /** SQL query. */
    private final String sql;

<<<<<<< HEAD
    /** H2's parsed statement to retrieve metadata from. */
    PreparedStatement nativeStatement;
=======
    /**
     * H2's parsed statement to retrieve metadata from.
     */
    private PreparedStatement nativeStatement;
>>>>>>> e5aab82f

    /**
     * Creates new prepared statement.
     *
     * @param conn Connection.
     * @param sql SQL query.
     */
    JdbcPreparedStatement(JdbcConnection conn, String sql) {
        super(conn);

        this.sql = sql;
    }
<<<<<<< HEAD

    /** {@inheritDoc} */
    @Override public void addBatch(String sql) throws SQLException {
        ensureNotClosed();

=======

    /** {@inheritDoc} */
    @Override public void addBatch(String sql) throws SQLException {
        ensureNotClosed();

>>>>>>> e5aab82f
        throw new SQLFeatureNotSupportedException("Adding new SQL command to batch not supported for prepared statement.");
    }



    /** {@inheritDoc} */
    @Override public ResultSet executeQuery() throws SQLException {
        ensureNotClosed();
<<<<<<< HEAD

        ResultSet rs = executeQuery(sql);

        args = null;
=======
>>>>>>> e5aab82f

        return executeQuery(sql);
    }

    /** {@inheritDoc} */
    @Override public int executeUpdate() throws SQLException {
        ensureNotClosed();

        int res = executeUpdate(sql);

        args = null;

        return res;
    }

    /** {@inheritDoc} */
    @Override public void setNull(int paramIdx, int sqlType) throws SQLException {
        setArgument(paramIdx, null);
    }

    /** {@inheritDoc} */
    @Override public void setBoolean(int paramIdx, boolean x) throws SQLException {
        setArgument(paramIdx, x);
    }

    /** {@inheritDoc} */
    @Override public void setByte(int paramIdx, byte x) throws SQLException {
        setArgument(paramIdx, x);
    }

    /** {@inheritDoc} */
    @Override public void setShort(int paramIdx, short x) throws SQLException {
        setArgument(paramIdx, x);
    }

    /** {@inheritDoc} */
    @Override public void setInt(int paramIdx, int x) throws SQLException {
        setArgument(paramIdx, x);
    }

    /** {@inheritDoc} */
    @Override public void setLong(int paramIdx, long x) throws SQLException {
        setArgument(paramIdx, x);
    }

    /** {@inheritDoc} */
    @Override public void setFloat(int paramIdx, float x) throws SQLException {
        setArgument(paramIdx, x);
    }

    /** {@inheritDoc} */
    @Override public void setDouble(int paramIdx, double x) throws SQLException {
        setArgument(paramIdx, x);
    }

    /** {@inheritDoc} */
    @Override public void setBigDecimal(int paramIdx, BigDecimal x) throws SQLException {
        setArgument(paramIdx, x);
    }

    /** {@inheritDoc} */
    @Override public void setString(int paramIdx, String x) throws SQLException {
        setArgument(paramIdx, x);
    }

    /** {@inheritDoc} */
    @Override public void setBytes(int paramIdx, byte[] x) throws SQLException {
        setArgument(paramIdx, x);
    }

    /** {@inheritDoc} */
    @Override public void setDate(int paramIdx, Date x) throws SQLException {
        setArgument(paramIdx, x);
    }

    /** {@inheritDoc} */
    @Override public void setTime(int paramIdx, Time x) throws SQLException {
        setArgument(paramIdx, x);
    }

    /** {@inheritDoc} */
    @Override public void setTimestamp(int paramIdx, Timestamp x) throws SQLException {
        setArgument(paramIdx, x);
    }

    /** {@inheritDoc} */
    @Override public void setAsciiStream(int paramIdx, InputStream x, int len) throws SQLException {
        ensureNotClosed();

        throw new SQLFeatureNotSupportedException("Streams are not supported.");
    }

    /** {@inheritDoc} */
    @Override public void setUnicodeStream(int paramIdx, InputStream x, int len) throws SQLException {
        ensureNotClosed();

        throw new SQLFeatureNotSupportedException("Streams are not supported.");
    }

    /** {@inheritDoc} */
    @Override public void setBinaryStream(int paramIdx, InputStream x, int len) throws SQLException {
        ensureNotClosed();

        throw new SQLFeatureNotSupportedException("Streams are not supported.");
    }

    /** {@inheritDoc} */
    @Override public void clearParameters() throws SQLException {
        ensureNotClosed();

        args = null;
    }

    /** {@inheritDoc} */
    @Override public void clearBatch() throws SQLException {
        ensureNotClosed();

        throw new SQLFeatureNotSupportedException("Batch statements are not supported yet.");
    }

    /** {@inheritDoc} */
    @Override public void setObject(int paramIdx, Object x, int targetSqlType) throws SQLException {
        setArgument(paramIdx, x);
    }

    /** {@inheritDoc} */
    @Override public void setObject(int paramIdx, Object x) throws SQLException {
        setArgument(paramIdx, x);
    }

    /** {@inheritDoc} */
    @Override public boolean execute() throws SQLException {
        return execute(sql);
    }

    /** {@inheritDoc} */
    @Override public void addBatch() throws SQLException {
        ensureNotClosed();

        throw new SQLFeatureNotSupportedException("Batch statements are not supported yet.");
    }

    /** {@inheritDoc} */
    @Override public int[] executeBatch() throws SQLException {
        throw new SQLFeatureNotSupportedException("Batch statements are not supported yet.");
    }

    /** {@inheritDoc} */
    @Override public void setCharacterStream(int paramIdx, Reader x, int len) throws SQLException {
        ensureNotClosed();

        throw new SQLFeatureNotSupportedException("Streams are not supported.");
    }

    /** {@inheritDoc} */
    @Override public void setRef(int paramIdx, Ref x) throws SQLException {
        ensureNotClosed();

        throw new SQLFeatureNotSupportedException("SQL-specific types are not supported.");
    }

    /** {@inheritDoc} */
    @Override public void setBlob(int paramIdx, Blob x) throws SQLException {
        setBytes(paramIdx, x.getBytes(1, (int)x.length()));
    }

    /** {@inheritDoc} */
    @Override public void setClob(int paramIdx, Clob x) throws SQLException {
        ensureNotClosed();

        throw new SQLFeatureNotSupportedException("SQL-specific types are not supported.");
    }

    /** {@inheritDoc} */
    @Override public void setArray(int paramIdx, Array x) throws SQLException {
        ensureNotClosed();

        throw new SQLFeatureNotSupportedException("SQL-specific types are not supported.");
    }

    /** {@inheritDoc} */
    @Override public ResultSetMetaData getMetaData() throws SQLException {
        ensureNotClosed();

        return getNativeStatement().getMetaData();
    }

    /** {@inheritDoc} */
    @Override public void setDate(int paramIdx, Date x, Calendar cal) throws SQLException {
        setArgument(paramIdx, x);
    }

    /** {@inheritDoc} */
    @Override public void setTime(int paramIdx, Time x, Calendar cal) throws SQLException {
        setArgument(paramIdx, x);
    }

    /** {@inheritDoc} */
    @Override public void setTimestamp(int paramIdx, Timestamp x, Calendar cal) throws SQLException {
        setArgument(paramIdx, x);
    }

    /** {@inheritDoc} */
    @Override public void setNull(int paramIdx, int sqlType, String typeName) throws SQLException {
        setNull(paramIdx, sqlType);
    }

    /** {@inheritDoc} */
    @Override public void setURL(int paramIdx, URL x) throws SQLException {
        setArgument(paramIdx, x);
    }

    /** {@inheritDoc} */
    @Override public ParameterMetaData getParameterMetaData() throws SQLException {
        ensureNotClosed();

        return getNativeStatement().getParameterMetaData();
    }

    /** {@inheritDoc} */
    @Override public void setRowId(int paramIdx, RowId x) throws SQLException {
        ensureNotClosed();

        throw new SQLFeatureNotSupportedException("SQL-specific types are not supported.");
    }

    /** {@inheritDoc} */
    @Override public void setNString(int paramIdx, String val) throws SQLException {
        ensureNotClosed();

        throw new SQLFeatureNotSupportedException("SQL-specific types are not supported.");
    }

    /** {@inheritDoc} */
    @Override public void setNCharacterStream(int paramIdx, Reader val, long len) throws SQLException {
        ensureNotClosed();

        throw new SQLFeatureNotSupportedException("SQL-specific types are not supported.");
    }

    /** {@inheritDoc} */
    @Override public void setNClob(int paramIdx, NClob val) throws SQLException {
        ensureNotClosed();

        throw new SQLFeatureNotSupportedException("SQL-specific types are not supported.");
    }

    /** {@inheritDoc} */
    @Override public void setClob(int paramIdx, Reader reader, long len) throws SQLException {
        ensureNotClosed();

        throw new SQLFeatureNotSupportedException("SQL-specific types are not supported.");
    }

    /** {@inheritDoc} */
    @Override public void setBlob(int paramIdx, InputStream inputStream, long len) throws SQLException {
        ensureNotClosed();

        throw new SQLFeatureNotSupportedException("SQL-specific types are not supported.");
    }

    /** {@inheritDoc} */
    @Override public void setNClob(int paramIdx, Reader reader, long len) throws SQLException {
        ensureNotClosed();

        throw new SQLFeatureNotSupportedException("SQL-specific types are not supported.");
    }

    /** {@inheritDoc} */
    @Override public void setSQLXML(int paramIdx, SQLXML xmlObj) throws SQLException {
        ensureNotClosed();

        throw new SQLFeatureNotSupportedException("SQL-specific types are not supported.");
    }

    /** {@inheritDoc} */
    @Override public void setObject(int paramIdx, Object x, int targetSqlType,
        int scaleOrLen) throws SQLException {
        setArgument(paramIdx, x);
    }

    /** {@inheritDoc} */
    @Override public void setAsciiStream(int paramIdx, InputStream x, long len) throws SQLException {
        ensureNotClosed();

        throw new SQLFeatureNotSupportedException("Streams are not supported.");
    }

    /** {@inheritDoc} */
    @Override public void setBinaryStream(int paramIdx, InputStream x, long len) throws SQLException {
        ensureNotClosed();

        throw new SQLFeatureNotSupportedException("Streams are not supported.");
    }

    /** {@inheritDoc} */
    @Override public void setCharacterStream(int paramIdx, Reader x, long len) throws SQLException {
        ensureNotClosed();

        throw new SQLFeatureNotSupportedException("Streams are not supported.");
    }

    /** {@inheritDoc} */
    @Override public void setAsciiStream(int paramIdx, InputStream x) throws SQLException {
        ensureNotClosed();

        throw new SQLFeatureNotSupportedException("Streams are not supported.");
    }

    /** {@inheritDoc} */
    @Override public void setBinaryStream(int paramIdx, InputStream x) throws SQLException {
        ensureNotClosed();

        throw new SQLFeatureNotSupportedException("Streams are not supported.");
    }

    /** {@inheritDoc} */
    @Override public void setCharacterStream(int paramIdx, Reader x) throws SQLException {
        ensureNotClosed();

        throw new SQLFeatureNotSupportedException("Streams are not supported.");
    }

    /** {@inheritDoc} */
    @Override public void setNCharacterStream(int paramIdx, Reader val) throws SQLException {
        ensureNotClosed();

        throw new SQLFeatureNotSupportedException("SQL-specific types are not supported.");
    }

    /** {@inheritDoc} */
    @Override public void setClob(int paramIdx, Reader reader) throws SQLException {
        ensureNotClosed();

        throw new SQLFeatureNotSupportedException("SQL-specific types are not supported.");
    }

    /** {@inheritDoc} */
    @Override public void setBlob(int paramIdx, InputStream inputStream) throws SQLException {
        ensureNotClosed();

        throw new SQLFeatureNotSupportedException("SQL-specific types are not supported.");
    }

    /** {@inheritDoc} */
    @Override public void setNClob(int paramIdx, Reader reader) throws SQLException {
        ensureNotClosed();

        throw new SQLFeatureNotSupportedException("SQL-specific types are not supported.");
    }

    /**
     * Sets query argument value.
     *
     * @param paramIdx Index.
     * @param val Value.
     * @throws SQLException If index is invalid.
     */
    private void setArgument(int paramIdx, Object val) throws SQLException {
        ensureNotClosed();

        if (paramIdx < 1)
            throw new SQLException("Parameter index is invalid: " + paramIdx);

        ensureArgsSize(paramIdx);

        args.set(paramIdx - 1, val);
    }

    /**
     * Initialize {@link #args} and increase its capacity and size up to given argument if needed.
     * @param size new expected size.
     */
    private void ensureArgsSize(int size) {
        if (args == null)
            args = new ArrayList<>(size);

        args.ensureCapacity(size);

        while (args.size() < size)
            args.add(null);
    }

    /**
     * @return H2's prepared statement to get metadata from.
     * @throws SQLException if failed.
     */
    private PreparedStatement getNativeStatement() throws SQLException {
        if (nativeStatement != null)
            return nativeStatement;

        return (nativeStatement = conn.prepareNativeStatement(sql));
    }
}<|MERGE_RESOLUTION|>--- conflicted
+++ resolved
@@ -47,15 +47,8 @@
     /** SQL query. */
     private final String sql;
 
-<<<<<<< HEAD
     /** H2's parsed statement to retrieve metadata from. */
     PreparedStatement nativeStatement;
-=======
-    /**
-     * H2's parsed statement to retrieve metadata from.
-     */
-    private PreparedStatement nativeStatement;
->>>>>>> e5aab82f
 
     /**
      * Creates new prepared statement.
@@ -68,34 +61,17 @@
 
         this.sql = sql;
     }
-<<<<<<< HEAD
 
     /** {@inheritDoc} */
     @Override public void addBatch(String sql) throws SQLException {
         ensureNotClosed();
 
-=======
-
-    /** {@inheritDoc} */
-    @Override public void addBatch(String sql) throws SQLException {
-        ensureNotClosed();
-
->>>>>>> e5aab82f
         throw new SQLFeatureNotSupportedException("Adding new SQL command to batch not supported for prepared statement.");
     }
 
-
-
     /** {@inheritDoc} */
     @Override public ResultSet executeQuery() throws SQLException {
         ensureNotClosed();
-<<<<<<< HEAD
-
-        ResultSet rs = executeQuery(sql);
-
-        args = null;
-=======
->>>>>>> e5aab82f
 
         return executeQuery(sql);
     }
