/*
 * Licensed to the Apache Software Foundation (ASF) under one or more
 * contributor license agreements.  See the NOTICE file distributed with
 * this work for additional information regarding copyright ownership.
 * The ASF licenses this file to You under the Apache License, Version 2.0
 * (the "License"); you may not use this file except in compliance with
 * the License.  You may obtain a copy of the License at
 *
 *      http://www.apache.org/licenses/LICENSE-2.0
 *
 * Unless required by applicable law or agreed to in writing, software
 * distributed under the License is distributed on an "AS IS" BASIS,
 * WITHOUT WARRANTIES OR CONDITIONS OF ANY KIND, either express or implied.
 * See the License for the specific language governing permissions and
 * limitations under the License.
 */

package org.apache.ignite.internal.processors.cache.persistence.defragmentation;

import java.util.Arrays;
import org.apache.ignite.internal.util.typedef.internal.U;

/** */
public class TimeTracker<Stage extends Enum<Stage>> {
    /** */
    private final Class<Stage> stageCls;

    /** */
    private final long[] t;

    /** */
    private long lastStage;

    /** */
    public TimeTracker(Class<Stage> stageCls) {
        this.stageCls = stageCls;

        t = new long[stageCls.getEnumConstants().length];

        lastStage = System.nanoTime();
    }

    /** */
    public void complete(Stage stage) {
        int ordinal = stage.ordinal();

        if (ordinal == 0) {
            Arrays.fill(t, 0L);

            lastStage = System.nanoTime();
        }
        else {
            long now = System.nanoTime();

            t[ordinal] += (now - lastStage);

            lastStage = now;
        }
    }

    /** */
    public long getMillis(Stage stage) {
        return U.nanosToMillis(t[stage.ordinal()]);
    }

    /** {@inheritDoc} */
    @Override public String toString() {
<<<<<<< HEAD
        StringBuilder sb = new StringBuilder("|> {");

        for (Stage s : stageCls.getEnumConstants()) {
            sb.append(s.name().toLowerCase()).append("=")
                .append(U.nanosToMillis(t[s.ordinal()]) * 1e-3).append("s. ");
        }

        sb.append("}");
=======
        StringBuilder sb = new StringBuilder("[");

        for (Stage s : stageCls.getEnumConstants()) {
            sb.append(s.name().toLowerCase()).append("=")
                .append(U.nanosToMillis(t[s.ordinal()]) * 1e-3).append("s, ");
        }

        sb.setLength(sb.length() - 2);

        sb.append("]");
>>>>>>> b7db3705

        return sb.toString();
    }
}<|MERGE_RESOLUTION|>--- conflicted
+++ resolved
@@ -65,16 +65,6 @@
 
     /** {@inheritDoc} */
     @Override public String toString() {
-<<<<<<< HEAD
-        StringBuilder sb = new StringBuilder("|> {");
-
-        for (Stage s : stageCls.getEnumConstants()) {
-            sb.append(s.name().toLowerCase()).append("=")
-                .append(U.nanosToMillis(t[s.ordinal()]) * 1e-3).append("s. ");
-        }
-
-        sb.append("}");
-=======
         StringBuilder sb = new StringBuilder("[");
 
         for (Stage s : stageCls.getEnumConstants()) {
@@ -85,7 +75,6 @@
         sb.setLength(sb.length() - 2);
 
         sb.append("]");
->>>>>>> b7db3705
 
         return sb.toString();
     }
