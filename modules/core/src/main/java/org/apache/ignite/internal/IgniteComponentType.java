/*
 * Licensed to the Apache Software Foundation (ASF) under one or more
 * contributor license agreements.  See the NOTICE file distributed with
 * this work for additional information regarding copyright ownership.
 * The ASF licenses this file to You under the Apache License, Version 2.0
 * (the "License"); you may not use this file except in compliance with
 * the License.  You may obtain a copy of the License at
 *
 *      http://www.apache.org/licenses/LICENSE-2.0
 *
 * Unless required by applicable law or agreed to in writing, software
 * distributed under the License is distributed on an "AS IS" BASIS,
 * WITHOUT WARRANTIES OR CONDITIONS OF ANY KIND, either express or implied.
 * See the License for the specific language governing permissions and
 * limitations under the License.
 */

package org.apache.ignite.internal;

import java.lang.reflect.Constructor;
import org.apache.ignite.IgniteCheckedException;
import org.apache.ignite.internal.processors.compress.CompressionProcessor;
<<<<<<< HEAD
import org.apache.ignite.internal.processors.query.NoOpQueryEngine;
=======
>>>>>>> 1e84d448
import org.apache.ignite.internal.util.IgniteUtils;
import org.apache.ignite.internal.util.typedef.internal.U;
import org.apache.ignite.plugin.extensions.communication.MessageFactory;
import org.jetbrains.annotations.Nullable;

/**
 * Component type.
 */
public enum IgniteComponentType {
    /** IGFS. */
    IGFS(
        "org.apache.ignite.internal.processors.igfs.IgfsNoopProcessor",
        "org.apache.ignite.internal.processors.igfs.IgfsProcessor",
        "ignite-hadoop"
    ),

    
    /** IGFS helper component. */
    IGFS_HELPER(
        "org.apache.ignite.internal.processors.igfs.IgfsNoopHelper",
        "org.apache.ignite.internal.processors.igfs.IgfsHelperImpl",
        "ignite-hadoop"
    ),

    /** Spring XML parsing. */
    SPRING(
        null,
        "org.apache.ignite.internal.util.spring.IgniteSpringHelperImpl",
        "ignite-spring"
    ),

    /** Indexing. */
    INDEXING(
        null,
        "org.apache.ignite.internal.processors.query.h2.IgniteH2Indexing",
        "ignite-indexing",
        "org.apache.ignite.internal.processors.query.h2.twostep.msg.GridH2ValueMessageFactory"
    ),

    /** Nodes starting using SSH. */
    SSH(
        null,
        "org.apache.ignite.internal.util.nodestart.IgniteSshHelperImpl",
        "ignite-ssh"
    ),

    /** Integration of cache transactions with JTA. */
    JTA(
        "org.apache.ignite.internal.processors.cache.jta.CacheNoopJtaManager",
        "org.apache.ignite.internal.processors.cache.jta.CacheJtaManager",
        "ignite-jta"
    ),

    /** Cron-based scheduling, see {@link org.apache.ignite.IgniteScheduler}. */
    SCHEDULE(
        "org.apache.ignite.internal.processors.schedule.IgniteNoopScheduleProcessor",
        "org.apache.ignite.internal.processors.schedule.IgniteScheduleProcessor",
        "ignite-schedule"
    ),

    COMPRESSION(
        CompressionProcessor.class.getName(),
        "org.apache.ignite.internal.processors.compress.CompressionProcessorImpl",
        "ignite-compress"
    ),

    /** Experimental calcite based query engine. */
    QUERY_ENGINE(
        NoOpQueryEngine.class.getName(),
        "org.apache.ignite.internal.processors.query.calcite.CalciteQueryProcessor",
        "ignite-calcite",
        "org.apache.ignite.internal.processors.query.calcite.message.CalciteMessageFactory"
    );

    /** No-op class name. */
    private final String noOpClsName;

    /** Class name. */
    private final String clsName;

    /** Module name. */
    private final String module;

    /** Optional message factory for component. */
    private final String msgFactoryCls;

    /**
     * Constructor.
     *
     * @param noOpClsName Class name for no-op implementation.
     * @param clsName Class name.
     * @param module Module name.
     */
    IgniteComponentType(String noOpClsName, String clsName, String module) {
        this(noOpClsName, clsName, module, null);
    }

    /**
     * Constructor.
     *
     * @param noOpClsName Class name for no-op implementation.
     * @param clsName Class name.
     * @param module Module name.
     * @param msgFactoryCls {@link MessageFactory} class for the component.
     */
    IgniteComponentType(String noOpClsName, String clsName, String module, String msgFactoryCls) {
        this.noOpClsName = noOpClsName;
        this.clsName = clsName;
        this.module = module;
        this.msgFactoryCls = msgFactoryCls;
    }

    /**
     * @return Component class name.
     */
    public String className() {
        return clsName;
    }

    /**
     * @return Component module name.
     */
    public String module() {
        return module;
    }

    /**
     * Check whether real component class is in classpath.
     *
     * @return {@code True} if in classpath.
     */
    public boolean inClassPath() {
        return IgniteUtils.inClassPath(clsName);
    }

    /**
     * Creates component.
     *
     * @param ctx Kernal context.
     * @param noOp No-op flag.
     * @return Created component.
     * @throws IgniteCheckedException If failed.
     */
    public <T> T create(GridKernalContext ctx, boolean noOp) throws IgniteCheckedException {
        return create0(ctx, noOp ? noOpClsName : clsName);
    }

    /**
     * Creates component.
     *
     * @param ctx Kernal context.
     * @param mandatory If the component is mandatory.
     * @return Created component.
     * @throws IgniteCheckedException If failed.
     */
    public <T> T createIfInClassPath(GridKernalContext ctx, boolean mandatory)
        throws IgniteCheckedException {
        String cls = clsName;

        try {
            Class.forName(cls);
        }
        catch (ClassNotFoundException e) {
            if (mandatory)
                throw componentException(e);

            cls = noOpClsName;
        }

        return create0(ctx, cls);
    }

    /**
     * Creates component.
     *
     * @param noOp No-op flag.
     * @return Created component.
     * @throws IgniteCheckedException If failed.
     */
    public <T> T create(boolean noOp) throws IgniteCheckedException {
        return create0(null, noOp ? noOpClsName : clsName);
    }

    /**
     * First tries to find main component class, if it is not found creates no-op implementation.
     *
     * @param ctx Kernal context.
     * @return Created component or no-op implementation.
     * @throws IgniteCheckedException If failed.
     */
    public <T> T createOptional(GridKernalContext ctx) throws IgniteCheckedException {
        return createOptional0(ctx);
    }

    /**
     * First tries to find main component class, if it is not found creates no-op implementation.
     *
     * @return Created component or no-op implementation.
     * @throws IgniteCheckedException If failed.
     */
    public <T> T createOptional() throws IgniteCheckedException {
        return createOptional0(null);
    }

    /**
     * First tries to find main component class, if it is not found creates no-op implementation.
     *
     * @param ctx Kernal context.
     * @return Created component or no-op implementation.
     * @throws IgniteCheckedException If failed.
     */
    private <T> T createOptional0(@Nullable GridKernalContext ctx) throws IgniteCheckedException {
        Class<?> cls;

        try {
            cls = Class.forName(clsName);
        }
        catch (ClassNotFoundException ignored) {
            try {
                cls = Class.forName(noOpClsName);
            }
            catch (ClassNotFoundException e) {
                throw new IgniteCheckedException("Failed to find both real component class and no-op class.", e);
            }
        }

        try {
            if (ctx == null) {
                Constructor<?> ctor = cls.getConstructor();

                return (T)ctor.newInstance();
            }
            else {
                Constructor<?> ctor = cls.getConstructor(GridKernalContext.class);

                return (T)ctor.newInstance(ctx);
            }
        }
        catch (Exception e) {
            throw componentException(e);
        }
    }

    /**
     * Creates component instance.
     *
     * @param ctx Kernal context.
     * @param clsName Component class name.
     * @return Component instance.
     * @throws IgniteCheckedException If failed.
     */
    private <T> T create0(@Nullable GridKernalContext ctx, String clsName) throws IgniteCheckedException {
        try {
            Class<?> cls = Class.forName(clsName);

            if (ctx == null) {
                Constructor<?> ctor = cls.getConstructor();

                return (T)ctor.newInstance();
            }
            else {
                Constructor<?> ctor = cls.getConstructor(GridKernalContext.class);

                return (T)ctor.newInstance(ctx);
            }
        }
        catch (Throwable e) {
            throw componentException(e);
        }
    }

    /**
     * Creates message factory for the component.
     *
     * @return Message factory or {@code null} if none or the component is not in classpath.
     * @throws IgniteCheckedException If failed.
     */
    @Nullable public MessageFactory messageFactory() throws IgniteCheckedException {
        Class<?> cls;

        if (msgFactoryCls == null || null == (cls = U.classForName(msgFactoryCls, null)))
            return null;

        return (MessageFactory)U.newInstance(cls);
    }

    /**
     * @param err Creation error.
     * @return Component creation exception.
     */
    private IgniteCheckedException componentException(Throwable err) {
        return new IgniteCheckedException("Failed to create Ignite component (consider adding " + module +
            " module to classpath) [component=" + this + ", cls=" + clsName + ']', err);
    }
}<|MERGE_RESOLUTION|>--- conflicted
+++ resolved
@@ -20,10 +20,6 @@
 import java.lang.reflect.Constructor;
 import org.apache.ignite.IgniteCheckedException;
 import org.apache.ignite.internal.processors.compress.CompressionProcessor;
-<<<<<<< HEAD
-import org.apache.ignite.internal.processors.query.NoOpQueryEngine;
-=======
->>>>>>> 1e84d448
 import org.apache.ignite.internal.util.IgniteUtils;
 import org.apache.ignite.internal.util.typedef.internal.U;
 import org.apache.ignite.plugin.extensions.communication.MessageFactory;
@@ -40,7 +36,20 @@
         "ignite-hadoop"
     ),
 
-    
+    /** Hadoop. */
+    HADOOP(
+        "org.apache.ignite.internal.processors.hadoop.HadoopNoopProcessor",
+        "org.apache.ignite.internal.processors.hadoop.HadoopProcessor",
+        "ignite-hadoop"
+    ),
+
+    /** Hadoop Helper component. */
+    HADOOP_HELPER(
+        "org.apache.ignite.internal.processors.hadoop.HadoopNoopHelper",
+        "org.apache.ignite.internal.processors.hadoop.HadoopHelperImpl",
+        "ignite-hadoop"
+    ),
+
     /** IGFS helper component. */
     IGFS_HELPER(
         "org.apache.ignite.internal.processors.igfs.IgfsNoopHelper",
@@ -88,14 +97,6 @@
         CompressionProcessor.class.getName(),
         "org.apache.ignite.internal.processors.compress.CompressionProcessorImpl",
         "ignite-compress"
-    ),
-
-    /** Experimental calcite based query engine. */
-    QUERY_ENGINE(
-        NoOpQueryEngine.class.getName(),
-        "org.apache.ignite.internal.processors.query.calcite.CalciteQueryProcessor",
-        "ignite-calcite",
-        "org.apache.ignite.internal.processors.query.calcite.message.CalciteMessageFactory"
     );
 
     /** No-op class name. */
