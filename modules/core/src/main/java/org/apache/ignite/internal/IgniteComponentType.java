/*
 * Licensed to the Apache Software Foundation (ASF) under one or more
 * contributor license agreements.  See the NOTICE file distributed with
 * this work for additional information regarding copyright ownership.
 * The ASF licenses this file to You under the Apache License, Version 2.0
 * (the "License"); you may not use this file except in compliance with
 * the License.  You may obtain a copy of the License at
 *
 *      http://www.apache.org/licenses/LICENSE-2.0
 *
 * Unless required by applicable law or agreed to in writing, software
 * distributed under the License is distributed on an "AS IS" BASIS,
 * WITHOUT WARRANTIES OR CONDITIONS OF ANY KIND, either express or implied.
 * See the License for the specific language governing permissions and
 * limitations under the License.
 */

package org.apache.ignite.internal;

import java.lang.reflect.Constructor;
import org.apache.ignite.IgniteCheckedException;
import org.apache.ignite.internal.processors.compress.CompressionProcessor;
import org.apache.ignite.internal.processors.query.NoOpQueryEngine;
import org.apache.ignite.internal.util.IgniteUtils;
import org.apache.ignite.internal.util.typedef.internal.U;
import org.apache.ignite.plugin.extensions.communication.MessageFactory;
import org.jetbrains.annotations.Nullable;

/**
 * Component type.
 */
public enum IgniteComponentType {
    /** @deprecated Component was removed. Enum can't be removed because enum ordinal is important. */
    @Deprecated
    IGFS(
        "org.apache.ignite.internal.processors.igfs.IgfsNoopProcessor",
        "org.apache.ignite.internal.processors.igfs.IgfsProcessor",
        "ignite-hadoop"
    ),

    /** @deprecated Component was removed. Enum can't be removed because enum ordinal is important. */
    @Deprecated
    HADOOP(
        "org.apache.ignite.internal.processors.hadoop.HadoopNoopProcessor",
        "org.apache.ignite.internal.processors.hadoop.HadoopProcessor",
        "ignite-hadoop"
    ),

    /** @deprecated Component was removed. Enum can't be removed because enum ordinal is important. */
    @Deprecated
    HADOOP_HELPER(
        "org.apache.ignite.internal.processors.hadoop.HadoopNoopHelper",
        "org.apache.ignite.internal.processors.hadoop.HadoopHelperImpl",
        "ignite-hadoop"
    ),

    /** @deprecated Component was removed. Enum can't be removed because enum ordinal is important. */
    @Deprecated
    IGFS_HELPER(
        "org.apache.ignite.internal.processors.igfs.IgfsNoopHelper",
        "org.apache.ignite.internal.processors.igfs.IgfsHelperImpl",
        "ignite-hadoop"
    ),

    /** Spring XML parsing. */
    SPRING(
        null,
        "org.apache.ignite.internal.util.spring.IgniteSpringHelperImpl",
        "ignite-spring"
    ),

    /** Indexing. */
    INDEXING(
        null,
        "org.apache.ignite.internal.processors.query.h2.IgniteH2Indexing",
        "ignite-indexing",
        "org.apache.ignite.internal.processors.query.h2.twostep.msg.GridH2ValueMessageFactory"
    ),

    /** Nodes starting using SSH. */
    SSH(
        null,
        "org.apache.ignite.internal.util.nodestart.IgniteSshHelperImpl",
        "ignite-ssh"
    ),

    /** Integration of cache transactions with JTA. */
    JTA(
        "org.apache.ignite.internal.processors.cache.jta.CacheNoopJtaManager",
        "org.apache.ignite.internal.processors.cache.jta.CacheJtaManager",
        "ignite-jta"
    ),

    /** Cron-based scheduling, see {@link org.apache.ignite.IgniteScheduler}. */
    SCHEDULE(
        "org.apache.ignite.internal.processors.schedule.IgniteNoopScheduleProcessor",
        "org.apache.ignite.internal.processors.schedule.IgniteScheduleProcessor",
        "ignite-schedule"
    ),

    /** */
    COMPRESSION(
        CompressionProcessor.class.getName(),
        "org.apache.ignite.internal.processors.compress.CompressionProcessorImpl",
        "ignite-compress"
    ),

<<<<<<< HEAD
    /** Experimental calcite based query engine. */
    QUERY_ENGINE(
        NoOpQueryEngine.class.getName(),
        "org.apache.ignite.internal.processors.query.calcite.CalciteQueryProcessor",
        "ignite-calcite",
        "org.apache.ignite.internal.processors.query.calcite.message.CalciteMessageFactory"
=======
    /** OpenCensus tracing implementation. */
    TRACING(
        null,
        "org.apache.ignite.spi.tracing.opencensus.OpenCensusTracingSpi",
        "ignite-opencensus"
>>>>>>> f1c00372
    );

    /** No-op class name. */
    private final String noOpClsName;

    /** Class name. */
    private final String clsName;

    /** Module name. */
    private final String module;

    /** Optional message factory for component. */
    private final String msgFactoryCls;

    /**
     * Constructor.
     *
     * @param noOpClsName Class name for no-op implementation.
     * @param clsName Class name.
     * @param module Module name.
     */
    IgniteComponentType(String noOpClsName, String clsName, String module) {
        this(noOpClsName, clsName, module, null);
    }

    /**
     * Constructor.
     *
     * @param noOpClsName Class name for no-op implementation.
     * @param clsName Class name.
     * @param module Module name.
     * @param msgFactoryCls {@link MessageFactory} class for the component.
     */
    IgniteComponentType(String noOpClsName, String clsName, String module, String msgFactoryCls) {
        this.noOpClsName = noOpClsName;
        this.clsName = clsName;
        this.module = module;
        this.msgFactoryCls = msgFactoryCls;
    }

    /**
     * @return Component class name.
     */
    public String className() {
        return clsName;
    }

    /**
     * @return Component module name.
     */
    public String module() {
        return module;
    }

    /**
     * Check whether real component class is in classpath.
     *
     * @return {@code True} if in classpath.
     */
    public boolean inClassPath() {
        return IgniteUtils.inClassPath(clsName);
    }

    /**
     * Creates component.
     *
     * @param ctx Kernal context.
     * @param noOp No-op flag.
     * @return Created component.
     * @throws IgniteCheckedException If failed.
     */
    public <T> T create(GridKernalContext ctx, boolean noOp) throws IgniteCheckedException {
        return create0(ctx, noOp ? noOpClsName : clsName);
    }

    /**
     * Creates component.
     *
     * @param ctx Kernal context.
     * @param mandatory If the component is mandatory.
     * @return Created component.
     * @throws IgniteCheckedException If failed.
     */
    public <T> T createIfInClassPath(GridKernalContext ctx, boolean mandatory)
        throws IgniteCheckedException {
        String cls = clsName;

        try {
            Class.forName(cls);
        }
        catch (ClassNotFoundException e) {
            if (mandatory)
                throw componentException(e);

            cls = noOpClsName;
        }

        return create0(ctx, cls);
    }

    /**
     * Creates component.
     *
     * @param noOp No-op flag.
     * @return Created component.
     * @throws IgniteCheckedException If failed.
     */
    public <T> T create(boolean noOp) throws IgniteCheckedException {
        return create0(null, noOp ? noOpClsName : clsName);
    }

    /**
     * First tries to find main component class, if it is not found creates no-op implementation.
     *
     * @param ctx Kernal context.
     * @return Created component or no-op implementation.
     * @throws IgniteCheckedException If failed.
     */
    public <T> T createOptional(GridKernalContext ctx) throws IgniteCheckedException {
        return createOptional0(ctx);
    }

    /**
     * First tries to find main component class, if it is not found creates no-op implementation.
     *
     * @return Created component or no-op implementation.
     * @throws IgniteCheckedException If failed.
     */
    public <T> T createOptional() throws IgniteCheckedException {
        return createOptional0(null);
    }

    /**
     * First tries to find main component class, if it is not found creates no-op implementation.
     *
     * @param ctx Kernal context.
     * @return Created component or no-op implementation.
     * @throws IgniteCheckedException If failed.
     */
    private <T> T createOptional0(@Nullable GridKernalContext ctx) throws IgniteCheckedException {
        Class<?> cls;

        try {
            cls = Class.forName(clsName);
        }
        catch (ClassNotFoundException ignored) {
            try {
                cls = Class.forName(noOpClsName);
            }
            catch (ClassNotFoundException e) {
                throw new IgniteCheckedException("Failed to find both real component class and no-op class.", e);
            }
        }

        try {
            if (ctx == null) {
                Constructor<?> ctor = cls.getConstructor();

                return (T)ctor.newInstance();
            }
            else {
                Constructor<?> ctor = cls.getConstructor(GridKernalContext.class);

                return (T)ctor.newInstance(ctx);
            }
        }
        catch (Exception e) {
            throw componentException(e);
        }
    }

    /**
     * Creates component instance.
     *
     * @param ctx Kernal context.
     * @param clsName Component class name.
     * @return Component instance.
     * @throws IgniteCheckedException If failed.
     */
    private <T> T create0(@Nullable GridKernalContext ctx, String clsName) throws IgniteCheckedException {
        try {
            Class<?> cls = Class.forName(clsName);

            if (ctx == null) {
                Constructor<?> ctor = cls.getConstructor();

                return (T)ctor.newInstance();
            }
            else {
                Constructor<?> ctor = cls.getConstructor(GridKernalContext.class);

                return (T)ctor.newInstance(ctx);
            }
        }
        catch (Throwable e) {
            throw componentException(e);
        }
    }

    /**
     * Creates message factory for the component.
     *
     * @return Message factory or {@code null} if none or the component is not in classpath.
     * @throws IgniteCheckedException If failed.
     */
    @Nullable public MessageFactory messageFactory() throws IgniteCheckedException {
        Class<?> cls;

        if (msgFactoryCls == null || null == (cls = U.classForName(msgFactoryCls, null)))
            return null;

        return (MessageFactory)U.newInstance(cls);
    }

    /**
     * @param err Creation error.
     * @return Component creation exception.
     */
    private IgniteCheckedException componentException(Throwable err) {
        return new IgniteCheckedException("Failed to create Ignite component (consider adding " + module +
            " module to classpath) [component=" + this + ", cls=" + clsName + ']', err);
    }
}<|MERGE_RESOLUTION|>--- conflicted
+++ resolved
@@ -105,20 +105,19 @@
         "ignite-compress"
     ),
 
-<<<<<<< HEAD
+    /** OpenCensus tracing implementation. */
+    TRACING(
+        null,
+        "org.apache.ignite.spi.tracing.opencensus.OpenCensusTracingSpi",
+        "ignite-opencensus"
+    ),
+
     /** Experimental calcite based query engine. */
     QUERY_ENGINE(
         NoOpQueryEngine.class.getName(),
         "org.apache.ignite.internal.processors.query.calcite.CalciteQueryProcessor",
         "ignite-calcite",
         "org.apache.ignite.internal.processors.query.calcite.message.CalciteMessageFactory"
-=======
-    /** OpenCensus tracing implementation. */
-    TRACING(
-        null,
-        "org.apache.ignite.spi.tracing.opencensus.OpenCensusTracingSpi",
-        "ignite-opencensus"
->>>>>>> f1c00372
     );
 
     /** No-op class name. */
