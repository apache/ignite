<<<<<<< HEAD
/*
 * Licensed to the Apache Software Foundation (ASF) under one or more
 * contributor license agreements.  See the NOTICE file distributed with
 * this work for additional information regarding copyright ownership.
 * The ASF licenses this file to You under the Apache License, Version 2.0
 * (the "License"); you may not use this file except in compliance with
 * the License.  You may obtain a copy of the License at
 *
 *      http://www.apache.org/licenses/LICENSE-2.0
 *
 * Unless required by applicable law or agreed to in writing, software
 * distributed under the License is distributed on an "AS IS" BASIS,
 * WITHOUT WARRANTIES OR CONDITIONS OF ANY KIND, either express or implied.
 * See the License for the specific language governing permissions and
 * limitations under the License.
 */

package org.apache.ignite.marshaller.jdk;

import java.io.IOException;
import java.io.InputStream;
import java.io.ObjectInputStream;
import java.io.ObjectStreamClass;
import org.apache.ignite.internal.util.typedef.internal.U;
import org.apache.ignite.lang.IgnitePredicate;

/**
 * This class defines custom JDK object input stream.
 */
class JdkMarshallerObjectInputStream extends ObjectInputStream {
    /** */
    private final ClassLoader clsLdr;

    /** Class name filter. */
    private final IgnitePredicate<String> clsFilter;

    /**
     * @param in Parent input stream.
     * @param clsLdr Custom class loader.
     * @throws IOException If initialization failed.
     */
    JdkMarshallerObjectInputStream(InputStream in, ClassLoader clsLdr, IgnitePredicate<String> clsFilter) throws IOException {
        super(in);

        assert clsLdr != null;

        this.clsLdr = clsLdr;
        this.clsFilter = clsFilter;

        enableResolveObject(true);
    }

    /** {@inheritDoc} */
    @Override protected Class<?> resolveClass(ObjectStreamClass desc) throws IOException, ClassNotFoundException {
        // NOTE: DO NOT CHANGE TO 'clsLoader.loadClass()'
        // Must have 'Class.forName()' instead of clsLoader.loadClass()
        // due to weird ClassNotFoundExceptions for arrays of classes
        // in certain cases.
        return U.forName(desc.getName(), clsLdr, clsFilter);
    }

    /** {@inheritDoc} */
    @Override protected Object resolveObject(Object o) throws IOException {
        if (o != null && o.getClass().equals(JdkMarshallerDummySerializable.class))
            return new Object();

        return super.resolveObject(o);
    }
}
=======
/*
 * Licensed to the Apache Software Foundation (ASF) under one or more
 * contributor license agreements.  See the NOTICE file distributed with
 * this work for additional information regarding copyright ownership.
 * The ASF licenses this file to You under the Apache License, Version 2.0
 * (the "License"); you may not use this file except in compliance with
 * the License.  You may obtain a copy of the License at
 *
 *      http://www.apache.org/licenses/LICENSE-2.0
 *
 * Unless required by applicable law or agreed to in writing, software
 * distributed under the License is distributed on an "AS IS" BASIS,
 * WITHOUT WARRANTIES OR CONDITIONS OF ANY KIND, either express or implied.
 * See the License for the specific language governing permissions and
 * limitations under the License.
 */

package org.apache.ignite.marshaller.jdk;

import java.io.IOException;
import java.io.InputStream;
import java.io.ObjectInputStream;
import java.io.ObjectStreamClass;
import org.apache.ignite.internal.util.typedef.internal.U;
import org.apache.ignite.lang.IgnitePredicate;

/**
 * This class defines custom JDK object input stream.
 */
class JdkMarshallerObjectInputStream extends ObjectInputStream {
    /** */
    private final ClassLoader clsLdr;

    /** Class name filter. */
    private final IgnitePredicate<String> clsFilter;

    /**
     * @param in Parent input stream.
     * @param clsLdr Custom class loader.
     * @throws IOException If initialization failed.
     */
    JdkMarshallerObjectInputStream(InputStream in, ClassLoader clsLdr, IgnitePredicate<String> clsFilter) throws IOException {
        super(in);

        assert clsLdr != null;

        this.clsLdr = clsLdr;
        this.clsFilter = clsFilter;

        enableResolveObject(true);
    }

    /** {@inheritDoc} */
    @Override protected Class<?> resolveClass(ObjectStreamClass desc) throws ClassNotFoundException {
        // NOTE: DO NOT CHANGE TO 'clsLoader.loadClass()'
        // Must have 'Class.forName()' instead of clsLoader.loadClass()
        // due to weird ClassNotFoundExceptions for arrays of classes
        // in certain cases.
        return U.forName(desc.getName(), clsLdr, clsFilter);
    }

    /** {@inheritDoc} */
    @Override protected Object resolveObject(Object o) throws IOException {
        if (o != null && o.getClass().equals(JdkMarshallerDummySerializable.class))
            return new Object();

        return super.resolveObject(o);
    }
}
>>>>>>> f06c1480
<|MERGE_RESOLUTION|>--- conflicted
+++ resolved
@@ -1,74 +1,3 @@
-<<<<<<< HEAD
-/*
- * Licensed to the Apache Software Foundation (ASF) under one or more
- * contributor license agreements.  See the NOTICE file distributed with
- * this work for additional information regarding copyright ownership.
- * The ASF licenses this file to You under the Apache License, Version 2.0
- * (the "License"); you may not use this file except in compliance with
- * the License.  You may obtain a copy of the License at
- *
- *      http://www.apache.org/licenses/LICENSE-2.0
- *
- * Unless required by applicable law or agreed to in writing, software
- * distributed under the License is distributed on an "AS IS" BASIS,
- * WITHOUT WARRANTIES OR CONDITIONS OF ANY KIND, either express or implied.
- * See the License for the specific language governing permissions and
- * limitations under the License.
- */
-
-package org.apache.ignite.marshaller.jdk;
-
-import java.io.IOException;
-import java.io.InputStream;
-import java.io.ObjectInputStream;
-import java.io.ObjectStreamClass;
-import org.apache.ignite.internal.util.typedef.internal.U;
-import org.apache.ignite.lang.IgnitePredicate;
-
-/**
- * This class defines custom JDK object input stream.
- */
-class JdkMarshallerObjectInputStream extends ObjectInputStream {
-    /** */
-    private final ClassLoader clsLdr;
-
-    /** Class name filter. */
-    private final IgnitePredicate<String> clsFilter;
-
-    /**
-     * @param in Parent input stream.
-     * @param clsLdr Custom class loader.
-     * @throws IOException If initialization failed.
-     */
-    JdkMarshallerObjectInputStream(InputStream in, ClassLoader clsLdr, IgnitePredicate<String> clsFilter) throws IOException {
-        super(in);
-
-        assert clsLdr != null;
-
-        this.clsLdr = clsLdr;
-        this.clsFilter = clsFilter;
-
-        enableResolveObject(true);
-    }
-
-    /** {@inheritDoc} */
-    @Override protected Class<?> resolveClass(ObjectStreamClass desc) throws IOException, ClassNotFoundException {
-        // NOTE: DO NOT CHANGE TO 'clsLoader.loadClass()'
-        // Must have 'Class.forName()' instead of clsLoader.loadClass()
-        // due to weird ClassNotFoundExceptions for arrays of classes
-        // in certain cases.
-        return U.forName(desc.getName(), clsLdr, clsFilter);
-    }
-
-    /** {@inheritDoc} */
-    @Override protected Object resolveObject(Object o) throws IOException {
-        if (o != null && o.getClass().equals(JdkMarshallerDummySerializable.class))
-            return new Object();
-
-        return super.resolveObject(o);
-    }
-}
-=======
 /*
  * Licensed to the Apache Software Foundation (ASF) under one or more
  * contributor license agreements.  See the NOTICE file distributed with
@@ -137,5 +66,4 @@
 
         return super.resolveObject(o);
     }
-}
->>>>>>> f06c1480
+}