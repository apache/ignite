--- conflicted
+++ resolved
@@ -137,11 +137,7 @@
 
     /**
      * Gets SQL query history. Size of history could be configured via
-<<<<<<< HEAD
-     * {@link IgniteConfiguration#setSqlQueryHistorySize(int)}.
-=======
      * {@link SqlConfiguration#setSqlQueryHistorySize(int)}.
->>>>>>> 1e84d448
      *
      * @return SQL queries history aggregated by query text, schema and local flag.
      */
