--- conflicted
+++ resolved
@@ -292,18 +292,10 @@
     }
 
     /** {@inheritDoc} */
-<<<<<<< HEAD
-    @Override public long processOutLong(int type) throws IgniteCheckedException {
-        if (type == OP_PARTITIONS)
-            return aff.partitions();
-
-        return super.processOutLong(type);
-=======
     @Override public long processInLongOutLong(int type, long val) throws IgniteCheckedException {
         if (type == OP_PARTITIONS)
             return aff.partitions();
 
         return super.processInLongOutLong(type, val);
->>>>>>> e0b84675
     }
 }