--- conflicted
+++ resolved
@@ -1,479 +1,238 @@
-<<<<<<< HEAD
-/*
- * Licensed to the Apache Software Foundation (ASF) under one or more
- * contributor license agreements.  See the NOTICE file distributed with
- * this work for additional information regarding copyright ownership.
- * The ASF licenses this file to You under the Apache License, Version 2.0
- * (the "License"); you may not use this file except in compliance with
- * the License.  You may obtain a copy of the License at
- *
- *      http://www.apache.org/licenses/LICENSE-2.0
- *
- * Unless required by applicable law or agreed to in writing, software
- * distributed under the License is distributed on an "AS IS" BASIS,
- * WITHOUT WARRANTIES OR CONDITIONS OF ANY KIND, either express or implied.
- * See the License for the specific language governing permissions and
- * limitations under the License.
- */
-
-package org.apache.ignite.internal.logger.platform;
-
-import org.apache.ignite.IgniteLogger;
-import org.apache.ignite.internal.binary.BinaryRawWriterEx;
-import org.apache.ignite.internal.processors.platform.PlatformContext;
-import org.apache.ignite.internal.processors.platform.PlatformNativeException;
-import org.apache.ignite.internal.processors.platform.callback.PlatformCallbackGateway;
-import org.apache.ignite.internal.processors.platform.memory.PlatformMemory;
-import org.apache.ignite.internal.processors.platform.memory.PlatformOutputStream;
-import org.apache.ignite.internal.util.tostring.GridToStringExclude;
-import org.apache.ignite.internal.util.tostring.GridToStringInclude;
-import org.apache.ignite.internal.util.typedef.X;
-import org.apache.ignite.internal.util.typedef.internal.S;
-import org.jetbrains.annotations.Nullable;
-
-import static org.apache.ignite.IgniteSystemProperties.IGNITE_QUIET;
-
-/**
- * Logger that delegates to platform.
- */
-public class PlatformLogger implements IgniteLogger {
-    /** */
-    public static final int LVL_TRACE = 0;
-
-    /** */
-    public static final int LVL_DEBUG = 1;
-
-    /** */
-    public static final int LVL_INFO = 2;
-
-    /** */
-    public static final int LVL_WARN = 3;
-
-    /** */
-    public static final int LVL_ERROR = 4;
-
-    /** Callbacks. */
-    @GridToStringExclude
-    private volatile PlatformCallbackGateway gate;
-
-    /** Context. */
-    @GridToStringExclude
-    private volatile PlatformContext ctx;
-
-    /** Category. */
-    @GridToStringExclude
-    private final String category;
-
-    /** Trace flag. */
-    @GridToStringInclude
-    private volatile boolean traceEnabled;
-
-    /** Debug flag. */
-    @GridToStringInclude
-    private volatile boolean debugEnabled;
-
-    /** Info flag. */
-    @GridToStringInclude
-    private volatile boolean infoEnabled;
-
-    /** Quiet flag. */
-    @GridToStringInclude
-    private final boolean isQuiet = Boolean.valueOf(System.getProperty(IGNITE_QUIET, "true"));
-
-    /**
-     * Ctor.
-     *
-     */
-    public PlatformLogger() {
-        category = null;
-    }
-
-    /**
-     * Ctor.
-     */
-    private PlatformLogger(PlatformCallbackGateway gate, PlatformContext ctx, String category,
-        boolean traceEnabled, boolean debugEnabled, boolean infoEnabled) {
-        this.gate = gate;
-        this.ctx = ctx;
-        this.category = category;
-        this.traceEnabled = traceEnabled;
-        this.debugEnabled = debugEnabled;
-        this.infoEnabled = infoEnabled;
-    }
-
-    /** {@inheritDoc} */
-    @Override public IgniteLogger getLogger(Object ctgr) {
-        return new PlatformLogger(gate, ctx, getCategoryString(ctgr), traceEnabled, debugEnabled, infoEnabled);
-    }
-
-    /** {@inheritDoc} */
-    @Override public void trace(String msg) {
-        log(LVL_TRACE, msg, null);
-    }
-
-    /** {@inheritDoc} */
-    @Override public void debug(String msg) {
-        log(LVL_DEBUG, msg, null);
-    }
-
-    /** {@inheritDoc} */
-    @Override public void info(String msg) {
-        log(LVL_INFO, msg, null);
-    }
-
-    /** {@inheritDoc} */
-    @Override public void warning(String msg) {
-        log(LVL_WARN, msg, null);
-    }
-
-    /** {@inheritDoc} */
-    @Override public void warning(String msg, @Nullable Throwable e) {
-        log(LVL_WARN, msg, e);
-    }
-
-    /** {@inheritDoc} */
-    @Override public void error(String msg) {
-        log(LVL_ERROR, msg, null);
-    }
-
-    /** {@inheritDoc} */
-    @Override public void error(String msg, @Nullable Throwable e) {
-        log(LVL_ERROR, msg, e);
-    }
-
-    /** {@inheritDoc} */
-    @Override public boolean isTraceEnabled() {
-        return traceEnabled;
-    }
-
-    /** {@inheritDoc} */
-    @Override public boolean isDebugEnabled() {
-        return debugEnabled;
-    }
-
-    /** {@inheritDoc} */
-    @Override public boolean isInfoEnabled() {
-        return infoEnabled;
-    }
-
-    /** {@inheritDoc} */
-    @Override public boolean isQuiet() {
-        return isQuiet;
-    }
-
-    /** {@inheritDoc} */
-    @Override public String fileName() {
-        return null;
-    }
-
-    /**
-     * Sets the gateway.
-     *
-     * @param gate Callback gateway.
-     */
-    public void setGateway(PlatformCallbackGateway gate) {
-        assert gate != null;
-        this.gate = gate;
-
-        // Pre-calculate enabled levels (JNI calls are expensive)
-        traceEnabled = gate.loggerIsLevelEnabled(LVL_TRACE);
-        debugEnabled = gate.loggerIsLevelEnabled(LVL_DEBUG);
-        infoEnabled = gate.loggerIsLevelEnabled(LVL_INFO);
-    }
-
-    /**
-     * Sets the context.
-     *
-     * @param ctx Platform context.
-     */
-    public void setContext(PlatformContext ctx) {
-        assert ctx != null;
-        this.ctx = ctx;
-    }
-
-    /**
-     * Logs the message.
-     *
-     * @param level Log level.
-     * @param msg Message.
-     * @param e Exception.
-     */
-    private void log(int level, String msg, @Nullable Throwable e) {
-        String errorInfo = null;
-
-        if (e != null)
-            errorInfo = X.getFullStackTrace(e);
-
-        PlatformNativeException e0 = X.cause(e, PlatformNativeException.class);
-        if (ctx != null && e0 != null) {
-            try (PlatformMemory mem = ctx.memory().allocate()) {
-                PlatformOutputStream out = mem.output();
-                BinaryRawWriterEx writer = ctx.writer(out);
-                writer.writeObject(e0.cause());
-                out.synchronize();
-
-                gate.loggerLog(level, msg, category, errorInfo, mem.pointer());
-            }
-        }
-        else {
-            gate.loggerLog(level, msg, category, errorInfo, 0);
-        }
-    }
-
-    /**
-     * Gets the category string.
-     *
-     * @param ctgr Category object.
-     * @return Category string.
-     */
-    private static String getCategoryString(Object ctgr) {
-        return ctgr instanceof Class
-            ? ((Class)ctgr).getName()
-            : (ctgr == null ? null : String.valueOf(ctgr));
-    }
-
-    /** {@inheritDoc} */
-    @Override public String toString() {
-        return S.toString(PlatformLogger.class, this);
-    }
-}
-=======
-/*
- * Licensed to the Apache Software Foundation (ASF) under one or more
- * contributor license agreements.  See the NOTICE file distributed with
- * this work for additional information regarding copyright ownership.
- * The ASF licenses this file to You under the Apache License, Version 2.0
- * (the "License"); you may not use this file except in compliance with
- * the License.  You may obtain a copy of the License at
- *
- *      http://www.apache.org/licenses/LICENSE-2.0
- *
- * Unless required by applicable law or agreed to in writing, software
- * distributed under the License is distributed on an "AS IS" BASIS,
- * WITHOUT WARRANTIES OR CONDITIONS OF ANY KIND, either express or implied.
- * See the License for the specific language governing permissions and
- * limitations under the License.
- */
-
-package org.apache.ignite.internal.logger.platform;
-
-import org.apache.ignite.IgniteLogger;
-import org.apache.ignite.internal.binary.BinaryWriterEx;
-import org.apache.ignite.internal.processors.platform.PlatformContext;
-import org.apache.ignite.internal.processors.platform.PlatformNativeException;
-import org.apache.ignite.internal.processors.platform.callback.PlatformCallbackGateway;
-import org.apache.ignite.internal.processors.platform.memory.PlatformMemory;
-import org.apache.ignite.internal.processors.platform.memory.PlatformOutputStream;
-import org.apache.ignite.internal.util.tostring.GridToStringExclude;
-import org.apache.ignite.internal.util.tostring.GridToStringInclude;
-import org.apache.ignite.internal.util.typedef.X;
-import org.apache.ignite.internal.util.typedef.internal.S;
-import org.jetbrains.annotations.Nullable;
-
-import static org.apache.ignite.IgniteSystemProperties.IGNITE_QUIET;
-
-/**
- * Logger that delegates to platform.
- */
-public class PlatformLogger implements IgniteLogger {
-    /** */
-    public static final int LVL_TRACE = 0;
-
-    /** */
-    public static final int LVL_DEBUG = 1;
-
-    /** */
-    public static final int LVL_INFO = 2;
-
-    /** */
-    public static final int LVL_WARN = 3;
-
-    /** */
-    public static final int LVL_ERROR = 4;
-
-    /** Callbacks. */
-    @GridToStringExclude
-    private volatile PlatformCallbackGateway gate;
-
-    /** Context. */
-    @GridToStringExclude
-    private volatile PlatformContext ctx;
-
-    /** Category. */
-    @GridToStringExclude
-    private final String category;
-
-    /** Trace flag. */
-    @GridToStringInclude
-    private volatile boolean traceEnabled;
-
-    /** Debug flag. */
-    @GridToStringInclude
-    private volatile boolean debugEnabled;
-
-    /** Info flag. */
-    @GridToStringInclude
-    private volatile boolean infoEnabled;
-
-    /** Quiet flag. */
-    @GridToStringInclude
-    private final boolean isQuiet = Boolean.valueOf(System.getProperty(IGNITE_QUIET, "true"));
-
-    /**
-     * Ctor.
-     *
-     */
-    public PlatformLogger() {
-        category = null;
-    }
-
-    /**
-     * Ctor.
-     */
-    private PlatformLogger(PlatformCallbackGateway gate, PlatformContext ctx, String category,
-        boolean traceEnabled, boolean debugEnabled, boolean infoEnabled) {
-        this.gate = gate;
-        this.ctx = ctx;
-        this.category = category;
-        this.traceEnabled = traceEnabled;
-        this.debugEnabled = debugEnabled;
-        this.infoEnabled = infoEnabled;
-    }
-
-    /** {@inheritDoc} */
-    @Override public IgniteLogger getLogger(Object ctgr) {
-        return new PlatformLogger(gate, ctx, getCategoryString(ctgr), traceEnabled, debugEnabled, infoEnabled);
-    }
-
-    /** {@inheritDoc} */
-    @Override public void trace(String msg) {
-        log(LVL_TRACE, msg, null);
-    }
-
-    /** {@inheritDoc} */
-    @Override public void debug(String msg) {
-        log(LVL_DEBUG, msg, null);
-    }
-
-    /** {@inheritDoc} */
-    @Override public void info(String msg) {
-        log(LVL_INFO, msg, null);
-    }
-
-    /** {@inheritDoc} */
-    @Override public void warning(String msg) {
-        log(LVL_WARN, msg, null);
-    }
-
-    /** {@inheritDoc} */
-    @Override public void warning(String msg, @Nullable Throwable e) {
-        log(LVL_WARN, msg, e);
-    }
-
-    /** {@inheritDoc} */
-    @Override public void error(String msg) {
-        log(LVL_ERROR, msg, null);
-    }
-
-    /** {@inheritDoc} */
-    @Override public void error(String msg, @Nullable Throwable e) {
-        log(LVL_ERROR, msg, e);
-    }
-
-    /** {@inheritDoc} */
-    @Override public boolean isTraceEnabled() {
-        return traceEnabled;
-    }
-
-    /** {@inheritDoc} */
-    @Override public boolean isDebugEnabled() {
-        return debugEnabled;
-    }
-
-    /** {@inheritDoc} */
-    @Override public boolean isInfoEnabled() {
-        return infoEnabled;
-    }
-
-    /** {@inheritDoc} */
-    @Override public boolean isQuiet() {
-        return isQuiet;
-    }
-
-    /** {@inheritDoc} */
-    @Override public String fileName() {
-        return null;
-    }
-
-    /**
-     * Sets the gateway.
-     *
-     * @param gate Callback gateway.
-     */
-    public void setGateway(PlatformCallbackGateway gate) {
-        assert gate != null;
-        this.gate = gate;
-
-        // Pre-calculate enabled levels (JNI calls are expensive)
-        traceEnabled = gate.loggerIsLevelEnabled(LVL_TRACE);
-        debugEnabled = gate.loggerIsLevelEnabled(LVL_DEBUG);
-        infoEnabled = gate.loggerIsLevelEnabled(LVL_INFO);
-    }
-
-    /**
-     * Sets the context.
-     *
-     * @param ctx Platform context.
-     */
-    public void setContext(PlatformContext ctx) {
-        assert ctx != null;
-        this.ctx = ctx;
-    }
-
-    /**
-     * Logs the message.
-     *
-     * @param level Log level.
-     * @param msg Message.
-     * @param e Exception.
-     */
-    private void log(int level, String msg, @Nullable Throwable e) {
-        String errorInfo = null;
-
-        if (e != null)
-            errorInfo = X.getFullStackTrace(e);
-
-        PlatformNativeException e0 = X.cause(e, PlatformNativeException.class);
-        if (ctx != null && e0 != null) {
-            try (PlatformMemory mem = ctx.memory().allocate()) {
-                PlatformOutputStream out = mem.output();
-                BinaryWriterEx writer = ctx.writer(out);
-                writer.writeObject(e0.cause());
-                out.synchronize();
-
-                gate.loggerLog(level, msg, category, errorInfo, mem.pointer());
-            }
-        }
-        else {
-            gate.loggerLog(level, msg, category, errorInfo, 0);
-        }
-    }
-
-    /**
-     * Gets the category string.
-     *
-     * @param ctgr Category object.
-     * @return Category string.
-     */
-    private static String getCategoryString(Object ctgr) {
-        return ctgr instanceof Class
-            ? ((Class)ctgr).getName()
-            : (ctgr == null ? null : String.valueOf(ctgr));
-    }
-
-    /** {@inheritDoc} */
-    @Override public String toString() {
-        return S.toString(PlatformLogger.class, this);
-    }
-}
->>>>>>> 1d69c5fc
+/*
+ * Licensed to the Apache Software Foundation (ASF) under one or more
+ * contributor license agreements.  See the NOTICE file distributed with
+ * this work for additional information regarding copyright ownership.
+ * The ASF licenses this file to You under the Apache License, Version 2.0
+ * (the "License"); you may not use this file except in compliance with
+ * the License.  You may obtain a copy of the License at
+ *
+ *      http://www.apache.org/licenses/LICENSE-2.0
+ *
+ * Unless required by applicable law or agreed to in writing, software
+ * distributed under the License is distributed on an "AS IS" BASIS,
+ * WITHOUT WARRANTIES OR CONDITIONS OF ANY KIND, either express or implied.
+ * See the License for the specific language governing permissions and
+ * limitations under the License.
+ */
+
+package org.apache.ignite.internal.logger.platform;
+
+import org.apache.ignite.IgniteLogger;
+import org.apache.ignite.internal.binary.BinaryWriterEx;
+import org.apache.ignite.internal.processors.platform.PlatformContext;
+import org.apache.ignite.internal.processors.platform.PlatformNativeException;
+import org.apache.ignite.internal.processors.platform.callback.PlatformCallbackGateway;
+import org.apache.ignite.internal.processors.platform.memory.PlatformMemory;
+import org.apache.ignite.internal.processors.platform.memory.PlatformOutputStream;
+import org.apache.ignite.internal.util.tostring.GridToStringExclude;
+import org.apache.ignite.internal.util.tostring.GridToStringInclude;
+import org.apache.ignite.internal.util.typedef.X;
+import org.apache.ignite.internal.util.typedef.internal.S;
+import org.jetbrains.annotations.Nullable;
+
+import static org.apache.ignite.IgniteSystemProperties.IGNITE_QUIET;
+
+/**
+ * Logger that delegates to platform.
+ */
+public class PlatformLogger implements IgniteLogger {
+    /** */
+    public static final int LVL_TRACE = 0;
+
+    /** */
+    public static final int LVL_DEBUG = 1;
+
+    /** */
+    public static final int LVL_INFO = 2;
+
+    /** */
+    public static final int LVL_WARN = 3;
+
+    /** */
+    public static final int LVL_ERROR = 4;
+
+    /** Callbacks. */
+    @GridToStringExclude
+    private volatile PlatformCallbackGateway gate;
+
+    /** Context. */
+    @GridToStringExclude
+    private volatile PlatformContext ctx;
+
+    /** Category. */
+    @GridToStringExclude
+    private final String category;
+
+    /** Trace flag. */
+    @GridToStringInclude
+    private volatile boolean traceEnabled;
+
+    /** Debug flag. */
+    @GridToStringInclude
+    private volatile boolean debugEnabled;
+
+    /** Info flag. */
+    @GridToStringInclude
+    private volatile boolean infoEnabled;
+
+    /** Quiet flag. */
+    @GridToStringInclude
+    private final boolean isQuiet = Boolean.valueOf(System.getProperty(IGNITE_QUIET, "true"));
+
+    /**
+     * Ctor.
+     *
+     */
+    public PlatformLogger() {
+        category = null;
+    }
+
+    /**
+     * Ctor.
+     */
+    private PlatformLogger(PlatformCallbackGateway gate, PlatformContext ctx, String category,
+        boolean traceEnabled, boolean debugEnabled, boolean infoEnabled) {
+        this.gate = gate;
+        this.ctx = ctx;
+        this.category = category;
+        this.traceEnabled = traceEnabled;
+        this.debugEnabled = debugEnabled;
+        this.infoEnabled = infoEnabled;
+    }
+
+    /** {@inheritDoc} */
+    @Override public IgniteLogger getLogger(Object ctgr) {
+        return new PlatformLogger(gate, ctx, getCategoryString(ctgr), traceEnabled, debugEnabled, infoEnabled);
+    }
+
+    /** {@inheritDoc} */
+    @Override public void trace(String msg) {
+        log(LVL_TRACE, msg, null);
+    }
+
+    /** {@inheritDoc} */
+    @Override public void debug(String msg) {
+        log(LVL_DEBUG, msg, null);
+    }
+
+    /** {@inheritDoc} */
+    @Override public void info(String msg) {
+        log(LVL_INFO, msg, null);
+    }
+
+    /** {@inheritDoc} */
+    @Override public void warning(String msg) {
+        log(LVL_WARN, msg, null);
+    }
+
+    /** {@inheritDoc} */
+    @Override public void warning(String msg, @Nullable Throwable e) {
+        log(LVL_WARN, msg, e);
+    }
+
+    /** {@inheritDoc} */
+    @Override public void error(String msg) {
+        log(LVL_ERROR, msg, null);
+    }
+
+    /** {@inheritDoc} */
+    @Override public void error(String msg, @Nullable Throwable e) {
+        log(LVL_ERROR, msg, e);
+    }
+
+    /** {@inheritDoc} */
+    @Override public boolean isTraceEnabled() {
+        return traceEnabled;
+    }
+
+    /** {@inheritDoc} */
+    @Override public boolean isDebugEnabled() {
+        return debugEnabled;
+    }
+
+    /** {@inheritDoc} */
+    @Override public boolean isInfoEnabled() {
+        return infoEnabled;
+    }
+
+    /** {@inheritDoc} */
+    @Override public boolean isQuiet() {
+        return isQuiet;
+    }
+
+    /** {@inheritDoc} */
+    @Override public String fileName() {
+        return null;
+    }
+
+    /**
+     * Sets the gateway.
+     *
+     * @param gate Callback gateway.
+     */
+    public void setGateway(PlatformCallbackGateway gate) {
+        assert gate != null;
+        this.gate = gate;
+
+        // Pre-calculate enabled levels (JNI calls are expensive)
+        traceEnabled = gate.loggerIsLevelEnabled(LVL_TRACE);
+        debugEnabled = gate.loggerIsLevelEnabled(LVL_DEBUG);
+        infoEnabled = gate.loggerIsLevelEnabled(LVL_INFO);
+    }
+
+    /**
+     * Sets the context.
+     *
+     * @param ctx Platform context.
+     */
+    public void setContext(PlatformContext ctx) {
+        assert ctx != null;
+        this.ctx = ctx;
+    }
+
+    /**
+     * Logs the message.
+     *
+     * @param level Log level.
+     * @param msg Message.
+     * @param e Exception.
+     */
+    private void log(int level, String msg, @Nullable Throwable e) {
+        String errorInfo = null;
+
+        if (e != null)
+            errorInfo = X.getFullStackTrace(e);
+
+        PlatformNativeException e0 = X.cause(e, PlatformNativeException.class);
+        if (ctx != null && e0 != null) {
+            try (PlatformMemory mem = ctx.memory().allocate()) {
+                PlatformOutputStream out = mem.output();
+                BinaryWriterEx writer = ctx.writer(out);
+                writer.writeObject(e0.cause());
+                out.synchronize();
+
+                gate.loggerLog(level, msg, category, errorInfo, mem.pointer());
+            }
+        }
+        else {
+            gate.loggerLog(level, msg, category, errorInfo, 0);
+        }
+    }
+
+    /**
+     * Gets the category string.
+     *
+     * @param ctgr Category object.
+     * @return Category string.
+     */
+    private static String getCategoryString(Object ctgr) {
+        return ctgr instanceof Class
+            ? ((Class)ctgr).getName()
+            : (ctgr == null ? null : String.valueOf(ctgr));
+    }
+
+    /** {@inheritDoc} */
+    @Override public String toString() {
+        return S.toString(PlatformLogger.class, this);
+    }
+}