--- conflicted
+++ resolved
@@ -35,7 +35,7 @@
     public Class<? extends ComputeTask<VisorTaskArgument<A>, R>> taskClass();
 
     /**
-<<<<<<< HEAD
+     * @param nodes Live nodes. Key is node ID, Boolean is client flag, Object is consistent id, Long is node order.
      * Prints command result to the user.
      * @param arg Argument.
      * @param res Result.
@@ -46,8 +46,6 @@
     }
 
     /**
-=======
->>>>>>> 4e790d45
      * @param nodes Live nodes. Key is node ID, Boolean is client flag, Object is consistent id, Long is node order.
      * @param arg Argument.
      * @return nodes to execute command on, {@code null} means default node must be used.
