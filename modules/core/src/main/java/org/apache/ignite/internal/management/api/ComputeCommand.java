/*
 * Licensed to the Apache Software Foundation (ASF) under one or more
 * contributor license agreements.  See the NOTICE file distributed with
 * this work for additional information regarding copyright ownership.
 * The ASF licenses this file to You under the Apache License, Version 2.0
 * (the "License"); you may not use this file except in compliance with
 * the License.  You may obtain a copy of the License at
 *
 *      http://www.apache.org/licenses/LICENSE-2.0
 *
 * Unless required by applicable law or agreed to in writing, software
 * distributed under the License is distributed on an "AS IS" BASIS,
 * WITHOUT WARRANTIES OR CONDITIONS OF ANY KIND, either express or implied.
 * See the License for the specific language governing permissions and
 * limitations under the License.
 */

package org.apache.ignite.internal.management.api;

import java.util.Collection;
import java.util.Map;
import java.util.UUID;
import java.util.function.Consumer;
import org.apache.ignite.compute.ComputeTask;
import org.apache.ignite.internal.dto.IgniteDataTransferObject;
import org.apache.ignite.internal.util.typedef.T3;
import org.apache.ignite.internal.visor.VisorTaskArgument;
import org.jetbrains.annotations.Nullable;

/**
 * Command that executed with some compute task.
 */
public interface ComputeCommand<A extends IgniteDataTransferObject, R> extends Command<A, R> {
    /** @return Task class. */
    public Class<? extends ComputeTask<VisorTaskArgument<A>, R>> taskClass();

    /**
<<<<<<< HEAD
=======
     * @param nodes Live nodes. Key is node ID, Boolean is client flag, Object is consistent id, Long is node order.
>>>>>>> a237f387
     * Prints command result to the user.
     * @param arg Argument.
     * @param res Result.
     * @param printer Implementation specific printer.
     */
    public default void printResult(A arg, R res, Consumer<String> printer) {
        // No-op.
    }

    /**
     * @param nodes Live nodes. Key is node ID, Boolean is client flag, Object is consistent id, Long is node order.
     * @param arg Argument.
     * @return nodes to execute command on, {@code null} means default node must be used.
     */
    public default @Nullable Collection<UUID> nodes(Map<UUID, T3<Boolean, Object, Long>> nodes, A arg) {
        return null;
    }
}<|MERGE_RESOLUTION|>--- conflicted
+++ resolved
@@ -35,10 +35,7 @@
     public Class<? extends ComputeTask<VisorTaskArgument<A>, R>> taskClass();
 
     /**
-<<<<<<< HEAD
-=======
      * @param nodes Live nodes. Key is node ID, Boolean is client flag, Object is consistent id, Long is node order.
->>>>>>> a237f387
      * Prints command result to the user.
      * @param arg Argument.
      * @param res Result.
