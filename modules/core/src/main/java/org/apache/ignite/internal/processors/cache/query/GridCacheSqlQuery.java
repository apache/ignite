--- conflicted
+++ resolved
@@ -82,11 +82,7 @@
     /** Flag indicating that the query contains an OUTER JOIN from REPLICATED to PARTITIONED. */
     @GridToStringInclude
     @GridDirectTransient
-<<<<<<< HEAD
-    private transient boolean hasOuterJoinReplicatedPartitioned;
-=======
     private transient boolean treatPartitionedAsReplicated;
->>>>>>> 9cf06362
 
     /**
      * For {@link Message}.
@@ -379,21 +375,6 @@
     }
 
     /**
-<<<<<<< HEAD
-     * @return {@code true} if the query contains an OUTER JOIN from REPLICATED to PARTITIONED.
-     */
-    public boolean hasOuterJoinReplicatedPartitioned() {
-        return hasOuterJoinReplicatedPartitioned;
-    }
-
-    /**
-     * @param hasOuterJoinReplicatedPartitioned Flag indicating that the query contains an OUTER JOIN from REPLICATED to PARTITIONED.
-     *
-     * @return {@code this}.
-     */
-    public GridCacheSqlQuery hasOuterJoinReplicatedPartitioned(boolean hasOuterJoinReplicatedPartitioned) {
-        this.hasOuterJoinReplicatedPartitioned = hasOuterJoinReplicatedPartitioned;
-=======
      * @return {@code true} if the query contains an OUTER JOIN from REPLICATED to PARTITIONED, or
      * outer query over REPLICATED cache has a subquery over PARTIITIONED.
      */
@@ -411,7 +392,6 @@
      */
     public GridCacheSqlQuery treatReplicatedAsPartitioned(boolean trearPartitionedAsReplicated) {
         this.treatPartitionedAsReplicated = trearPartitionedAsReplicated;
->>>>>>> 9cf06362
 
         return this;
     }
