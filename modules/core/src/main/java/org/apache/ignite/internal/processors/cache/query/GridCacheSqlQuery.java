/*
 * Licensed to the Apache Software Foundation (ASF) under one or more
 * contributor license agreements.  See the NOTICE file distributed with
 * this work for additional information regarding copyright ownership.
 * The ASF licenses this file to You under the Apache License, Version 2.0
 * (the "License"); you may not use this file except in compliance with
 * the License.  You may obtain a copy of the License at
 *
 *      http://www.apache.org/licenses/LICENSE-2.0
 *
 * Unless required by applicable law or agreed to in writing, software
 * distributed under the License is distributed on an "AS IS" BASIS,
 * WITHOUT WARRANTIES OR CONDITIONS OF ANY KIND, either express or implied.
 * See the License for the specific language governing permissions and
 * limitations under the License.
 */

package org.apache.ignite.internal.processors.cache.query;

import java.nio.ByteBuffer;
import java.util.LinkedHashMap;
import org.apache.ignite.IgniteCheckedException;
import org.apache.ignite.internal.GridDirectTransient;
import org.apache.ignite.internal.GridKernalContext;
import org.apache.ignite.internal.util.tostring.GridToStringInclude;
import org.apache.ignite.internal.util.typedef.F;
import org.apache.ignite.internal.util.typedef.internal.A;
import org.apache.ignite.internal.util.typedef.internal.S;
import org.apache.ignite.marshaller.Marshaller;
import org.apache.ignite.marshaller.MarshallerUtils;
import org.apache.ignite.plugin.extensions.communication.Message;
import org.apache.ignite.plugin.extensions.communication.MessageReader;
import org.apache.ignite.plugin.extensions.communication.MessageWriter;

/**
 * Query.
 */
public class GridCacheSqlQuery implements Message {
    /** */
    private static final long serialVersionUID = 0L;

    /** */
    public static final Object[] EMPTY_PARAMS = {};

    /** */
    @GridToStringInclude
    private String qry;

    /** */
    @GridToStringInclude
    @GridDirectTransient
    private Object[] params;

    /** */
    private byte[] paramsBytes;

    /** */
    @GridToStringInclude
    @GridDirectTransient
    private int[] paramIdxs;

    /** */
    @GridToStringInclude
    @GridDirectTransient
    private int paramsSize;

    /** */
    @GridToStringInclude
    @GridDirectTransient
    private LinkedHashMap<String, ?> cols;

    /** Field kept for backward compatibility. */
    private String alias;

    /**
     * For {@link Message}.
     */
    public GridCacheSqlQuery() {
        // No-op.
    }

    /**
     * @param qry Query.
     * @param params Query parameters.
     */
    public GridCacheSqlQuery(String qry, Object[] params) {
        A.ensure(!F.isEmpty(qry), "qry must not be empty");

        this.qry = qry;

        this.params = F.isEmpty(params) ? EMPTY_PARAMS : params;
        paramsSize = this.params.length;
    }

    /**
     * @param paramIdxs Parameter indexes.
     */
    public void parameterIndexes(int[] paramIdxs) {
        this.paramIdxs = paramIdxs;
    }

    /**
     * @return Columns.
     */
    public LinkedHashMap<String, ?> columns() {
        return cols;
    }

    /**
     * @param columns Columns.
     * @return {@code this}.
     */
    public GridCacheSqlQuery columns(LinkedHashMap<String, ?> columns) {
        this.cols = columns;

        return this;
    }

    /**
     * @return Query.
     */
    public String query() {
        return qry;
    }

    /**
     * @return Parameters.
     */
    public Object[] parameters() {
        return params;
    }

    /**
     * @param m Marshaller.
     * @param kernalCtx kernal context.
     * @throws IgniteCheckedException If failed.
     */
    public void marshallParams(Marshaller m, final GridKernalContext kernalCtx) throws IgniteCheckedException {
        if (paramsBytes != null)
            return;

        assert params != null;

        paramsBytes = MarshallerUtils.marshal(m, params, kernalCtx);
    }

    /**
     * @param m Marshaller.
     * @param kernalCtx kernal context.
     * @throws IgniteCheckedException If failed.
     */
    public void unmarshallParams(Marshaller m, final GridKernalContext kernalCtx) throws IgniteCheckedException {
        if (params != null)
            return;

        assert paramsBytes != null;

        params = MarshallerUtils.unmarshal(m, paramsBytes, null, kernalCtx);
<<<<<<< HEAD
    }

    /** {@inheritDoc} */
    @Override public void onAckReceived() {
        // No-op.
=======
>>>>>>> fe858352
    }

    /** {@inheritDoc} */
    @Override public String toString() {
        return S.toString(GridCacheSqlQuery.class, this);
    }

    /** {@inheritDoc} */
    @Override public boolean writeTo(ByteBuffer buf, MessageWriter writer) {
        writer.setBuffer(buf);

        if (!writer.isHeaderWritten()) {
            if (!writer.writeHeader(directType(), fieldsCount()))
                return false;

            writer.onHeaderWritten();
        }

        switch (writer.state()) {
            case 0:
                if (!writer.writeString("alias", alias))
                    return false;

                writer.incrementState();

            case 1:
                if (!writer.writeByteArray("paramsBytes", paramsBytes))
                    return false;

                writer.incrementState();

            case 2:
                if (!writer.writeString("qry", qry))
                    return false;

                writer.incrementState();

        }

        return true;
    }

    /** {@inheritDoc} */
    @Override public boolean readFrom(ByteBuffer buf, MessageReader reader) {
        reader.setBuffer(buf);

        if (!reader.beforeMessageRead())
            return false;

        switch (reader.state()) {
            case 0:
                alias = reader.readString("alias");

                if (!reader.isLastRead())
                    return false;

                reader.incrementState();

            case 1:
                paramsBytes = reader.readByteArray("paramsBytes");

                if (!reader.isLastRead())
                    return false;

                reader.incrementState();

            case 2:
                qry = reader.readString("qry");

                if (!reader.isLastRead())
                    return false;

                reader.incrementState();

        }

        return reader.afterMessageRead(GridCacheSqlQuery.class);
    }

    /** {@inheritDoc} */
    @Override public byte directType() {
        return 112;
    }

    /** {@inheritDoc} */
    @Override public byte fieldsCount() {
        return 3;
    }

    /**
     * @param args Arguments.
     * @return Copy.
     */
    public GridCacheSqlQuery copy(Object[] args) {
        GridCacheSqlQuery cp = new GridCacheSqlQuery();

        cp.qry = qry;
        cp.cols = cols;
        cp.paramIdxs = paramIdxs;
        cp.paramsSize = paramsSize;

        if (F.isEmpty(args))
            cp.params = EMPTY_PARAMS;
        else {
            cp.params = new Object[paramsSize];

            for (int paramIdx : paramIdxs)
                cp.params[paramIdx] = args[paramIdx];
        }

        return cp;
    }
}<|MERGE_RESOLUTION|>--- conflicted
+++ resolved
@@ -156,14 +156,6 @@
         assert paramsBytes != null;
 
         params = MarshallerUtils.unmarshal(m, paramsBytes, null, kernalCtx);
-<<<<<<< HEAD
-    }
-
-    /** {@inheritDoc} */
-    @Override public void onAckReceived() {
-        // No-op.
-=======
->>>>>>> fe858352
     }
 
     /** {@inheritDoc} */
