--- conflicted
+++ resolved
@@ -162,29 +162,13 @@
         Boolean dataPageScanEnabled,
         @Nullable Set<KeyCacheObject> skipKeys
     ) {
-<<<<<<< HEAD
-        assert cctx != null;
-        assert type != null;
-        assert part == null || part >= 0;
+        this(cctx, type, null, null, filter, part, false, keepBinary, dataPageScanEnabled, null);
+
         assert F.isEmpty(skipKeys) || type == SCAN;
-=======
-        this(cctx, type, null, null, filter, part, false, keepBinary, dataPageScanEnabled, null);
->>>>>>> 34db074f
 
         this.transform = transform;
         this.forceLocal = forceLocal;
-<<<<<<< HEAD
-        this.dataPageScanEnabled = dataPageScanEnabled;
         this.skipKeys = skipKeys;
-
-        log = cctx.logger(getClass());
-
-        this.incMeta = false;
-        this.clsName = null;
-        this.clause = null;
-        this.idxQryDesc = null;
-=======
->>>>>>> 34db074f
     }
 
     /**
@@ -225,11 +209,8 @@
         this.incMeta = incMeta;
         this.keepBinary = keepBinary;
         this.dataPageScanEnabled = dataPageScanEnabled;
-<<<<<<< HEAD
+        this.idxQryDesc = idxQryDesc;
         this.skipKeys = null;
-=======
-        this.idxQryDesc = idxQryDesc;
->>>>>>> 34db074f
 
         log = cctx.logger(getClass());
     }
@@ -316,22 +297,7 @@
         @Nullable String clsName,
         @Nullable IgniteBiPredicate<Object, Object> filter
     ) {
-<<<<<<< HEAD
-        this.cctx = cctx;
-        this.type = type;
-        this.clsName = clsName;
-        this.idxQryDesc = idxQryDesc;
-        this.filter = filter;
-        this.part = part;
-
-        log = cctx.logger(getClass());
-
-        clause = null;
-        incMeta = false;
-        skipKeys = null;
-=======
         this(cctx, type, clsName, null, filter, part, false, false, null, idxQryDesc);
->>>>>>> 34db074f
     }
 
     /**
