/*
 * Licensed to the Apache Software Foundation (ASF) under one or more
 * contributor license agreements.  See the NOTICE file distributed with
 * this work for additional information regarding copyright ownership.
 * The ASF licenses this file to You under the Apache License, Version 2.0
 * (the "License"); you may not use this file except in compliance with
 * the License.  You may obtain a copy of the License at
 *
 *      http://www.apache.org/licenses/LICENSE-2.0
 *
 * Unless required by applicable law or agreed to in writing, software
 * distributed under the License is distributed on an "AS IS" BASIS,
 * WITHOUT WARRANTIES OR CONDITIONS OF ANY KIND, either express or implied.
 * See the License for the specific language governing permissions and
 * limitations under the License.
 */

package org.apache.ignite.internal.processors.cache.query;

import java.util.ArrayList;
import java.util.Collection;
import java.util.Collections;
import java.util.Deque;
import java.util.HashSet;
import java.util.LinkedList;
import java.util.Map;
import java.util.NoSuchElementException;
import java.util.Queue;
import java.util.Set;
import java.util.UUID;
import org.apache.ignite.IgniteCheckedException;
import org.apache.ignite.IgniteLogger;
import org.apache.ignite.cache.CacheMode;
import org.apache.ignite.cache.query.Query;
import org.apache.ignite.cache.query.QueryMetrics;
import org.apache.ignite.cluster.ClusterGroup;
import org.apache.ignite.cluster.ClusterNode;
import org.apache.ignite.internal.IgniteClientDisconnectedCheckedException;
import org.apache.ignite.internal.IgniteInternalFuture;
import org.apache.ignite.internal.cluster.ClusterGroupEmptyCheckedException;
import org.apache.ignite.internal.cluster.ClusterTopologyCheckedException;
import org.apache.ignite.internal.processors.affinity.AffinityTopologyVersion;
import org.apache.ignite.internal.processors.cache.GridCacheContext;
import org.apache.ignite.internal.processors.cache.distributed.dht.GridDhtUnreservedPartitionException;
import org.apache.ignite.internal.processors.query.GridQueryProcessor;
import org.apache.ignite.internal.util.GridCloseableIteratorAdapter;
import org.apache.ignite.internal.util.GridEmptyCloseableIterator;
import org.apache.ignite.internal.util.lang.GridCloseableIterator;
import org.apache.ignite.internal.util.typedef.F;
<<<<<<< HEAD
import org.apache.ignite.internal.util.typedef.P1;
=======
>>>>>>> 82b88426
import org.apache.ignite.internal.util.typedef.T2;
import org.apache.ignite.internal.util.typedef.X;
import org.apache.ignite.internal.util.typedef.internal.A;
import org.apache.ignite.internal.util.typedef.internal.CU;
import org.apache.ignite.internal.util.typedef.internal.S;
import org.apache.ignite.internal.util.typedef.internal.U;
import org.apache.ignite.lang.IgniteBiPredicate;
import org.apache.ignite.lang.IgniteClosure;
import org.apache.ignite.lang.IgniteReducer;
import org.apache.ignite.plugin.security.SecurityPermission;
import org.jetbrains.annotations.Nullable;

import static org.apache.ignite.cache.CacheMode.LOCAL;
import static org.apache.ignite.internal.processors.cache.query.GridCacheQueryType.SCAN;
import static org.apache.ignite.internal.processors.cache.query.GridCacheQueryType.SET;
import static org.apache.ignite.internal.processors.cache.query.GridCacheQueryType.SPI;
import static org.apache.ignite.internal.processors.cache.query.GridCacheQueryType.SQL_FIELDS;

/**
 * Query adapter.
 */
public class GridCacheQueryAdapter<T> implements CacheQuery<T> {
    /** */
    private final GridCacheContext<?, ?> cctx;

    /** */
    private final GridCacheQueryType type;

    /** */
    private final IgniteLogger log;

    /** Class name in case of binary query. */
    private final String clsName;

    /** */
    private final String clause;

    /** */
    private final IgniteBiPredicate<Object, Object> filter;

    /** Partition. */
    private Integer part;

    /** */
    private final boolean incMeta;

    /** */
    private volatile GridCacheQueryMetricsAdapter metrics;

    /** */
    private volatile int pageSize = Query.DFLT_PAGE_SIZE;

    /** */
    private volatile long timeout;

    /** */
    private volatile boolean keepAll = true;

    /** */
    private volatile boolean incBackups;

    /** */
    private volatile boolean dedup;

    /** */
    private volatile ClusterGroup prj;

    /** */
    private boolean keepBinary;

    /** */
    private UUID subjId;

    /** */
    private int taskHash;

    /**
     * @param cctx Context.
     * @param type Query type.
     * @param clsName Class name.
     * @param clause Clause.
     * @param filter Scan filter.
     * @param part Partition.
     * @param incMeta Include metadata flag.
     * @param keepBinary Keep binary flag.
     */
    public GridCacheQueryAdapter(GridCacheContext<?, ?> cctx,
        GridCacheQueryType type,
        @Nullable String clsName,
        @Nullable String clause,
        @Nullable IgniteBiPredicate<Object, Object> filter,
        @Nullable Integer part,
        boolean incMeta,
        boolean keepBinary) {
        assert cctx != null;
        assert type != null;
        assert part == null || part >= 0;

        this.cctx = cctx;
        this.type = type;
        this.clsName = clsName;
        this.clause = clause;
        this.filter = filter;
        this.part = part;
        this.incMeta = incMeta;
        this.keepBinary = keepBinary;

        log = cctx.logger(getClass());

        metrics = new GridCacheQueryMetricsAdapter();
    }

    /**
     * @param cctx Context.
     * @param type Query type.
     * @param log Logger.
     * @param pageSize Page size.
     * @param timeout Timeout.
     * @param keepAll Keep all flag.
     * @param incBackups Include backups flag.
     * @param dedup Enable dedup flag.
     * @param prj Grid projection.
     * @param filter Key-value filter.
     * @param part Partition.
     * @param clsName Class name.
     * @param clause Clause.
     * @param incMeta Include metadata flag.
     * @param keepBinary Keep binary flag.
     * @param subjId Security subject ID.
     * @param taskHash Task hash.
     */
    public GridCacheQueryAdapter(GridCacheContext<?, ?> cctx,
        GridCacheQueryType type,
        IgniteLogger log,
        int pageSize,
        long timeout,
        boolean keepAll,
        boolean incBackups,
        boolean dedup,
        ClusterGroup prj,
        IgniteBiPredicate<Object, Object> filter,
        @Nullable Integer part,
        @Nullable String clsName,
        String clause,
        boolean incMeta,
        boolean keepBinary,
        UUID subjId,
        int taskHash) {
        this.cctx = cctx;
        this.type = type;
        this.log = log;
        this.pageSize = pageSize;
        this.timeout = timeout;
        this.keepAll = keepAll;
        this.incBackups = incBackups;
        this.dedup = dedup;
        this.prj = prj;
        this.filter = filter;
        this.part = part;
        this.clsName = clsName;
        this.clause = clause;
        this.incMeta = incMeta;
        this.keepBinary = keepBinary;
        this.subjId = subjId;
        this.taskHash = taskHash;
    }

    /**
     * @return Type.
     */
    public GridCacheQueryType type() {
        return type;
    }

    /**
     * @return Class name.
     */
    @Nullable public String queryClassName() {
        return clsName;
    }

    /**
     * @return Clause.
     */
    @Nullable public String clause() {
        return clause;
    }

    /**
     * @return Include metadata flag.
     */
    public boolean includeMetadata() {
        return incMeta;
    }

    /**
     * @return {@code True} if binary should not be deserialized.
     */
    public boolean keepBinary() {
        return keepBinary;
    }

    /**
     * Forces query to keep binary object representation even if query was created on plain projection.
     *
     * @param keepBinary Keep binary flag.
     */
    public void keepBinary(boolean keepBinary) {
        this.keepBinary = keepBinary;
    }

    /**
     * @return Security subject ID.
     */
    public UUID subjectId() {
        return subjId;
    }

    /**
     * @return Task hash.
     */
    public int taskHash() {
        return taskHash;
    }

    /**
     * @param subjId Security subject ID.
     */
    public void subjectId(UUID subjId) {
        this.subjId = subjId;
    }

    /** {@inheritDoc} */
    @Override public CacheQuery<T> pageSize(int pageSize) {
        A.ensure(pageSize > 0, "pageSize > 0");

        this.pageSize = pageSize;

        return this;
    }

    /**
     * @return Page size.
     */
    public int pageSize() {
        return pageSize;
    }

    /** {@inheritDoc} */
    @Override public CacheQuery<T> timeout(long timeout) {
        A.ensure(timeout >= 0, "timeout >= 0");

        this.timeout = timeout;

        return this;
    }

    /**
     * @return Timeout.
     */
    public long timeout() {
        return timeout;
    }

    /** {@inheritDoc} */
    @Override public CacheQuery<T> keepAll(boolean keepAll) {
        this.keepAll = keepAll;

        return this;
    }

    /**
     * @return Keep all flag.
     */
    public boolean keepAll() {
        return keepAll;
    }

    /** {@inheritDoc} */
    @Override public CacheQuery<T> includeBackups(boolean incBackups) {
        this.incBackups = incBackups;

        return this;
    }

    /**
     * @return Include backups.
     */
    public boolean includeBackups() {
        return incBackups;
    }

    /** {@inheritDoc} */
    @Override public CacheQuery<T> enableDedup(boolean dedup) {
        this.dedup = dedup;

        return this;
    }

    /**
     * @return Enable dedup flag.
     */
    public boolean enableDedup() {
        return dedup;
    }

    /** {@inheritDoc} */
    @Override public CacheQuery<T> projection(ClusterGroup prj) {
        this.prj = prj;

        return this;
    }

    /**
     * @return Grid projection.
     */
    public ClusterGroup projection() {
        return prj;
    }

    /**
     * @return Key-value filter.
     */
    @SuppressWarnings("unchecked")
    @Nullable public <K, V> IgniteBiPredicate<K, V> scanFilter() {
        return (IgniteBiPredicate<K, V>)filter;
    }

    /**
     * @return Partition.
     */
    @Nullable public Integer partition() {
        return part;
    }

    /**
     * @throws IgniteCheckedException If query is invalid.
     */
    public void validate() throws IgniteCheckedException {
        if ((type != SCAN && type != SET) && !GridQueryProcessor.isEnabled(cctx.config()))
            throw new IgniteCheckedException("Indexing is disabled for cache: " + cctx.cache().name());
    }

    /**
     * @param res Query result.
     * @param err Error or {@code null} if query executed successfully.
     * @param startTime Start time.
     * @param duration Duration.
     */
    public void onCompleted(Object res, Throwable err, long startTime, long duration) {
        GridQueryProcessor.onCompleted(cctx, res, err, startTime, duration, log);
    }

    /** {@inheritDoc} */
    @Override public CacheQueryFuture<T> execute(@Nullable Object... args) {
        return execute(null, null, args);
    }

    /** {@inheritDoc} */
    @Override public <R> CacheQueryFuture<R> execute(IgniteReducer<T, R> rmtReducer, @Nullable Object... args) {
        return execute(rmtReducer, null, args);
    }

    /** {@inheritDoc} */
    @Override public <R> CacheQueryFuture<R> execute(IgniteClosure<T, R> rmtTransform, @Nullable Object... args) {
        return execute(null, rmtTransform, args);
    }

    /** {@inheritDoc} */
    @Override public QueryMetrics metrics() {
        return metrics.copy();
    }

    /** {@inheritDoc} */
    @Override public void resetMetrics() {
        metrics = new GridCacheQueryMetricsAdapter();
    }

    /**
     * @param rmtReducer Optional reducer.
     * @param rmtTransform Optional transformer.
     * @param args Arguments.
     * @return Future.
     */
    @SuppressWarnings({"IfMayBeConditional", "unchecked"})
    private <R> CacheQueryFuture<R> execute(@Nullable IgniteReducer<T, R> rmtReducer,
        @Nullable IgniteClosure<T, R> rmtTransform, @Nullable Object... args) {
<<<<<<< HEAD
        assert type != SCAN: "Wrong processing of qyery: " + this;
=======
        assert type != SCAN : this;
>>>>>>> 82b88426

        Collection<ClusterNode> nodes;

        try {
            nodes = nodes();
        }
        catch (IgniteCheckedException e) {
            return new GridCacheQueryErrorFuture<>(cctx.kernalContext(), e);
        }

        cctx.checkSecurity(SecurityPermission.CACHE_READ);

        if (nodes.isEmpty())
            return new GridCacheQueryErrorFuture<>(cctx.kernalContext(), new ClusterGroupEmptyCheckedException());

        if (log.isDebugEnabled())
            log.debug("Executing query [query=" + this + ", nodes=" + nodes + ']');

        if (cctx.deploymentEnabled()) {
            try {
                cctx.deploy().registerClasses(filter, rmtReducer, rmtTransform);
                cctx.deploy().registerClasses(args);
            }
            catch (IgniteCheckedException e) {
                return new GridCacheQueryErrorFuture<>(cctx.kernalContext(), e);
            }
        }

        if (subjId == null)
            subjId = cctx.localNodeId();

        taskHash = cctx.kernalContext().job().currentTaskNameHash();

        final GridCacheQueryBean bean = new GridCacheQueryBean(this, (IgniteReducer<Object, Object>)rmtReducer,
            (IgniteClosure<Object, Object>)rmtTransform, args);

        final GridCacheQueryManager qryMgr = cctx.queries();

        boolean loc = nodes.size() == 1 && F.first(nodes).id().equals(cctx.localNodeId());

        if (type == SQL_FIELDS || type == SPI)
            return (CacheQueryFuture<R>)(loc ? qryMgr.queryFieldsLocal(bean) :
                qryMgr.queryFieldsDistributed(bean, nodes));
        else
            return (CacheQueryFuture<R>)(loc ? qryMgr.queryLocal(bean) : qryMgr.queryDistributed(bean, nodes));
    }

    /** {@inheritDoc} */
    @SuppressWarnings({"IfMayBeConditional", "unchecked"})
    @Override public <R extends Map.Entry> GridCloseableIterator<R> executeScanQuery() throws IgniteCheckedException {
        assert type == SCAN: "Wrong processing of qyery: " + type;

        Collection<ClusterNode> nodes = nodes();

        cctx.checkSecurity(SecurityPermission.CACHE_READ);

        if (nodes.isEmpty() && part == null)
            return new GridEmptyCloseableIterator();

        if (log.isDebugEnabled())
            log.debug("Executing query [query=" + this + ", nodes=" + nodes + ']');

        if (cctx.deploymentEnabled())
            cctx.deploy().registerClasses(filter);

        if (subjId == null)
            subjId = cctx.localNodeId();

        taskHash = cctx.kernalContext().job().currentTaskNameHash();

        final GridCacheQueryManager qryMgr = cctx.queries();

        boolean loc = nodes.size() == 1 && F.first(nodes).id().equals(cctx.localNodeId());

        if (part != null && !cctx.isLocal())
            return (GridCloseableIterator<R>)new ScanQueryFallbackClosableIterator(part, this, qryMgr, cctx);
        else
            return loc ? qryMgr.scanQueryLocal(this, true) : qryMgr.scanQueryDistributed(this, nodes);
    }

    /**
     * @return Nodes to execute on.
     */
    private Collection<ClusterNode> nodes() throws IgniteCheckedException {
        CacheMode cacheMode = cctx.config().getCacheMode();

        Integer part = partition();

        switch (cacheMode) {
            case LOCAL:
                if (prj != null)
                    U.warn(log, "Ignoring query projection because it's executed over LOCAL cache " +
                        "(only local node will be queried): " + this);

                if (type == SCAN && cctx.config().getCacheMode() == LOCAL &&
                    part != null && part >= cctx.affinity().partitions())
                    throw new IgniteCheckedException("Invalid partition number: " + part);

                return Collections.singletonList(cctx.localNode());

            case REPLICATED:
                if (prj != null || part != null)
                    return nodes(cctx, prj, part);

                return cctx.affinityNode() ?
                    Collections.singletonList(cctx.localNode()) :
                    Collections.singletonList(F.rand(nodes(cctx, null, null)));

            case PARTITIONED:
                return nodes(cctx, prj, part);

            default:
                throw new IllegalStateException("Unknown cache distribution mode: " + cacheMode);
        }
    }

    /**
     * @param cctx Cache context.
     * @param prj Projection (optional).
     * @return Collection of data nodes in provided projection (if any).
     */
    private static Collection<ClusterNode> nodes(final GridCacheContext<?, ?> cctx,
        @Nullable final ClusterGroup prj, @Nullable final Integer part) {
        assert cctx != null;

        final AffinityTopologyVersion topVer = cctx.affinity().affinityTopologyVersion();

        Collection<ClusterNode> affNodes = CU.affinityNodes(cctx);

        if (prj == null && part == null)
<<<<<<< HEAD
            return Collections.unmodifiableCollection(affNodes);
=======
            return new ArrayList<>(affNodes);
>>>>>>> 82b88426

        final Set<ClusterNode> owners =
            part == null ? Collections.<ClusterNode>emptySet() : new HashSet<>(cctx.topology().owners(part, topVer));

<<<<<<< HEAD
        return Collections.unmodifiableCollection(F.view(affNodes, new P1<ClusterNode>() {
            @Override public boolean apply(ClusterNode n) {
                return cctx.discovery().cacheAffinityNode(n, cctx.name()) &&
                    (prj == null || prj.node(n.id()) != null) &&
                    (part == null || owners.contains(n));
            }
        }));
=======
        Collection<ClusterNode> nodes = new ArrayList<>();

        for (ClusterNode n : affNodes) {
            if (cctx.discovery().cacheAffinityNode(n, cctx.name()) &&
                (prj == null || prj.node(n.id()) != null) &&
                (part == null || owners.contains(n)))
                nodes.add(n);
        }

        return nodes;
>>>>>>> 82b88426
    }

    /** {@inheritDoc} */
    @Override public String toString() {
        return S.toString(GridCacheQueryAdapter.class, this);
    }

    /**
     * Wrapper for queries with fallback.
     */
    private static class ScanQueryFallbackClosableIterator extends GridCloseableIteratorAdapter<Map.Entry> {
        /** */
        private static final long serialVersionUID = 0L;

        /** Query future. */
        private volatile T2<GridCloseableIterator<Map.Entry>, GridCacheQueryFutureAdapter> tuple;

        /** Backups. */
        private volatile Queue<ClusterNode> nodes;

        /** Topology version of the last detected {@link GridDhtUnreservedPartitionException}. */
        private volatile AffinityTopologyVersion unreservedTopVer;

        /** Number of times to retry the query on the nodes failed with {@link GridDhtUnreservedPartitionException}. */
        private volatile int unreservedNodesRetryCnt = 5;

        /** Bean. */
        private final GridCacheQueryAdapter qry;

        /** Query manager. */
        private final GridCacheQueryManager qryMgr;

        /** Cache context. */
        private final GridCacheContext cctx;

        /** Partition. */
        private final int part;

        /** Flag indicating that a first item has been returned to a user. */
        private boolean firstItemReturned;

        /** */
        private Map.Entry cur;

        /**
         * @param part Partition.
         * @param qry Query.
         * @param qryMgr Query manager.
         * @param cctx Cache context.
         */
        private ScanQueryFallbackClosableIterator(int part, GridCacheQueryAdapter qry,
            GridCacheQueryManager qryMgr, GridCacheContext cctx) {
            this.qry = qry;
            this.qryMgr = qryMgr;
            this.cctx = cctx;
            this.part = part;

            nodes = fallbacks(cctx.discovery().topologyVersionEx());

            init();
        }

        /**
         * @param topVer Topology version.
         * @return Nodes for query execution.
         */
        private Queue<ClusterNode> fallbacks(AffinityTopologyVersion topVer) {
            Deque<ClusterNode> fallbacks = new LinkedList<>();
            Collection<ClusterNode> owners = new HashSet<>();

            for (ClusterNode node : cctx.topology().owners(part, topVer)) {
                if (node.isLocal())
                    fallbacks.addFirst(node);
                else
                    fallbacks.add(node);

                owners.add(node);
            }

            for (ClusterNode node : cctx.topology().moving(part)) {
                if (!owners.contains(node))
                    fallbacks.add(node);
            }

            return fallbacks;
        }

        /**
         *
         */
        @SuppressWarnings("unchecked")
        private void init() {
            final ClusterNode node = nodes.poll();

            if (node.isLocal()) {
                try {
                    GridCloseableIterator it = qryMgr.scanQueryLocal(qry, true);

                    tuple= new T2(it, null);
                }
                catch (IgniteClientDisconnectedCheckedException e) {
                    throw CU.convertToCacheException(e);
                }
                catch (IgniteCheckedException e) {
                    retryIfPossible(e);
                }
            }
            else {
                final GridCacheQueryBean bean = new GridCacheQueryBean(qry, null, null, null);

                GridCacheQueryFutureAdapter fut =
                    (GridCacheQueryFutureAdapter)qryMgr.queryDistributed(bean, Collections.singleton(node));

                tuple= new T2(null, fut);
            }
        }

        /** {@inheritDoc} */
        @Override protected Map.Entry onNext() throws IgniteCheckedException {
            if (!onHasNext())
                throw new NoSuchElementException();
<<<<<<< HEAD

            assert cur != null;

            Map.Entry e = cur;

=======

            assert cur != null;

            Map.Entry e = cur;

>>>>>>> 82b88426
            cur = null;

            return e;
        }

        /** {@inheritDoc} */
        @Override protected boolean onHasNext() throws IgniteCheckedException {
            while (true) {
                if (cur != null)
                    return true;

                T2<GridCloseableIterator<Map.Entry>, GridCacheQueryFutureAdapter> t = tuple;

                GridCloseableIterator<Map.Entry> iter = t.get1();

                if (iter != null) {
                    boolean hasNext = iter.hasNext();

                    if (hasNext)
                        cur = iter.next();

                    return hasNext;
                }
                else {
                    GridCacheQueryFutureAdapter fut = t.get2();

                    assert fut != null;

                    if (firstItemReturned)
                        return (cur = (Map.Entry)fut.next()) != null;

                    try {
                        fut.awaitFirstPage();

                        firstItemReturned = true;

                        return (cur = (Map.Entry)fut.next()) != null;
                    }
                    catch (IgniteClientDisconnectedCheckedException e) {
                        throw CU.convertToCacheException(e);
                    }
                    catch (IgniteCheckedException e) {
                        retryIfPossible(e);
                    }
                }
            }
        }

        /**
         * @param e Exception for query run.
         */
        private void retryIfPossible(IgniteCheckedException e) {
            try {
                IgniteInternalFuture<?> retryFut;

<<<<<<< HEAD
                if (e.hasCause(GridDhtUnreservedPartitionException.class)) {
                    AffinityTopologyVersion waitVer;

                    if (e instanceof GridDhtUnreservedPartitionException)
                        waitVer = ((GridDhtUnreservedPartitionException)e).topologyVersion();
                    else
                        waitVer = ((GridDhtUnreservedPartitionException)e.getCause()).topologyVersion();
=======
                GridDhtUnreservedPartitionException partErr = X.cause(e, GridDhtUnreservedPartitionException.class);

                if (partErr != null) {
                    AffinityTopologyVersion waitVer = partErr.topologyVersion();
>>>>>>> 82b88426

                    assert waitVer != null;

                    retryFut = cctx.affinity().affinityReadyFuture(waitVer);
                }
                else if (e.hasCause(ClusterTopologyCheckedException.class)) {
                    ClusterTopologyCheckedException topEx = X.cause(e, ClusterTopologyCheckedException.class);

                    retryFut = topEx.retryReadyFuture();
                }
                else if (e.hasCause(ClusterGroupEmptyCheckedException.class)) {
                    ClusterGroupEmptyCheckedException ex = X.cause(e, ClusterGroupEmptyCheckedException.class);

                    retryFut = ex.retryReadyFuture();
                }
                else
                    throw CU.convertToCacheException(e);

                if (F.isEmpty(nodes)) {
                    if (--unreservedNodesRetryCnt > 0) {
                        if (retryFut != null)
                            retryFut.get();

                        nodes = fallbacks(unreservedTopVer == null ? cctx.discovery().topologyVersionEx() : unreservedTopVer);

                        unreservedTopVer = null;

                        init();
                    }
                    else
                        throw CU.convertToCacheException(e);
                }
                else
                    init();
            }
            catch (IgniteCheckedException ex) {
                throw CU.convertToCacheException(ex);
            }
        }

        /** {@inheritDoc} */
        @Override protected void onClose() throws IgniteCheckedException {
            super.onClose();

            T2<GridCloseableIterator<Map.Entry>, GridCacheQueryFutureAdapter> t = tuple;

            if (t != null && t.get1() != null)
                t.get1().close();

            if (t != null && t.get2() != null)
                t.get2().cancel();
        }
    }
}<|MERGE_RESOLUTION|>--- conflicted
+++ resolved
@@ -17,7 +17,6 @@
 
 package org.apache.ignite.internal.processors.cache.query;
 
-import java.util.ArrayList;
 import java.util.Collection;
 import java.util.Collections;
 import java.util.Deque;
@@ -47,10 +46,7 @@
 import org.apache.ignite.internal.util.GridEmptyCloseableIterator;
 import org.apache.ignite.internal.util.lang.GridCloseableIterator;
 import org.apache.ignite.internal.util.typedef.F;
-<<<<<<< HEAD
 import org.apache.ignite.internal.util.typedef.P1;
-=======
->>>>>>> 82b88426
 import org.apache.ignite.internal.util.typedef.T2;
 import org.apache.ignite.internal.util.typedef.X;
 import org.apache.ignite.internal.util.typedef.internal.A;
@@ -438,11 +434,7 @@
     @SuppressWarnings({"IfMayBeConditional", "unchecked"})
     private <R> CacheQueryFuture<R> execute(@Nullable IgniteReducer<T, R> rmtReducer,
         @Nullable IgniteClosure<T, R> rmtTransform, @Nullable Object... args) {
-<<<<<<< HEAD
-        assert type != SCAN: "Wrong processing of qyery: " + this;
-=======
         assert type != SCAN : this;
->>>>>>> 82b88426
 
         Collection<ClusterNode> nodes;
 
@@ -573,16 +565,11 @@
         Collection<ClusterNode> affNodes = CU.affinityNodes(cctx);
 
         if (prj == null && part == null)
-<<<<<<< HEAD
             return Collections.unmodifiableCollection(affNodes);
-=======
-            return new ArrayList<>(affNodes);
->>>>>>> 82b88426
 
         final Set<ClusterNode> owners =
             part == null ? Collections.<ClusterNode>emptySet() : new HashSet<>(cctx.topology().owners(part, topVer));
 
-<<<<<<< HEAD
         return Collections.unmodifiableCollection(F.view(affNodes, new P1<ClusterNode>() {
             @Override public boolean apply(ClusterNode n) {
                 return cctx.discovery().cacheAffinityNode(n, cctx.name()) &&
@@ -590,18 +577,6 @@
                     (part == null || owners.contains(n));
             }
         }));
-=======
-        Collection<ClusterNode> nodes = new ArrayList<>();
-
-        for (ClusterNode n : affNodes) {
-            if (cctx.discovery().cacheAffinityNode(n, cctx.name()) &&
-                (prj == null || prj.node(n.id()) != null) &&
-                (part == null || owners.contains(n)))
-                nodes.add(n);
-        }
-
-        return nodes;
->>>>>>> 82b88426
     }
 
     /** {@inheritDoc} */
@@ -723,19 +698,11 @@
         @Override protected Map.Entry onNext() throws IgniteCheckedException {
             if (!onHasNext())
                 throw new NoSuchElementException();
-<<<<<<< HEAD
 
             assert cur != null;
 
             Map.Entry e = cur;
 
-=======
-
-            assert cur != null;
-
-            Map.Entry e = cur;
-
->>>>>>> 82b88426
             cur = null;
 
             return e;
@@ -791,20 +758,10 @@
             try {
                 IgniteInternalFuture<?> retryFut;
 
-<<<<<<< HEAD
-                if (e.hasCause(GridDhtUnreservedPartitionException.class)) {
-                    AffinityTopologyVersion waitVer;
-
-                    if (e instanceof GridDhtUnreservedPartitionException)
-                        waitVer = ((GridDhtUnreservedPartitionException)e).topologyVersion();
-                    else
-                        waitVer = ((GridDhtUnreservedPartitionException)e.getCause()).topologyVersion();
-=======
                 GridDhtUnreservedPartitionException partErr = X.cause(e, GridDhtUnreservedPartitionException.class);
 
                 if (partErr != null) {
                     AffinityTopologyVersion waitVer = partErr.topologyVersion();
->>>>>>> 82b88426
 
                     assert waitVer != null;
 
