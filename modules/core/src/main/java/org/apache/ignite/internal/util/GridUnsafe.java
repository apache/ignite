/*
 * Licensed to the Apache Software Foundation (ASF) under one or more
 * contributor license agreements.  See the NOTICE file distributed with
 * this work for additional information regarding copyright ownership.
 * The ASF licenses this file to You under the Apache License, Version 2.0
 * (the "License"); you may not use this file except in compliance with
 * the License.  You may obtain a copy of the License at
 *
 *      http://www.apache.org/licenses/LICENSE-2.0
 *
 * Unless required by applicable law or agreed to in writing, software
 * distributed under the License is distributed on an "AS IS" BASIS,
 * WITHOUT WARRANTIES OR CONDITIONS OF ANY KIND, either express or implied.
 * See the License for the specific language governing permissions and
 * limitations under the License.
 */

package org.apache.ignite.internal.util;

import java.lang.reflect.Field;
import java.lang.reflect.InvocationTargetException;
import java.lang.reflect.Method;
import java.nio.Buffer;
import java.nio.ByteBuffer;
import java.nio.ByteOrder;
import java.security.AccessController;
import java.security.PrivilegedAction;
import java.security.PrivilegedActionException;
import java.security.PrivilegedExceptionAction;
import org.apache.ignite.IgniteSystemProperties;
import org.jetbrains.annotations.NotNull;
import sun.misc.Unsafe;

import static org.apache.ignite.internal.util.IgniteUtils.jdkVersion;
import static org.apache.ignite.internal.util.IgniteUtils.majorJavaVersion;

/**
 * <p>Wrapper for {@link sun.misc.Unsafe} class.</p>
 *
 * <p>
 * The following statements for memory access operations  are true:
 * <ul>
 * <li>All {@code putXxx(long addr, xxx val)}, {@code getXxx(long addr)}, {@code putXxx(byte[] arr, long off, xxx val)},
 * {@code getXxx(byte[] arr, long off)} and corresponding methods with {@code LE} suffix are alignment aware
 * and can be safely used with unaligned pointers.</li>
 * <li>All {@code putXxxField(Object obj, long fieldOff, xxx val)} and {@code getXxxField(Object obj, long fieldOff)}
 * methods are not alignment aware and can't be safely used with unaligned pointers. This methods can be safely used
 * for object field values access because all object fields addresses are aligned.</li>
 * <li>All {@code putXxxLE(...)} and {@code getXxxLE(...)} methods assumes that byte order is fixed as little-endian
 * while native byte order is big-endian. So it is client code responsibility to check native byte order before
 * invoking of this methods.</li>
 * </ul>
 * </p>
 */
public abstract class GridUnsafe {
    /** */
    public static final ByteOrder NATIVE_BYTE_ORDER = ByteOrder.nativeOrder();

    /** Unsafe. */
    private static final Unsafe UNSAFE = unsafe();

    /** Unaligned flag. */
    private static final boolean UNALIGNED = unaligned();

    /** Per-byte copy threshold. */
    private static final long PER_BYTE_THRESHOLD =
        IgniteSystemProperties.getLong(IgniteSystemProperties.IGNITE_MEMORY_PER_BYTE_COPY_THRESHOLD, 0L);

    /** Big endian. */
    public static final boolean BIG_ENDIAN = ByteOrder.nativeOrder() == ByteOrder.BIG_ENDIAN;

    /** Address size. */
    public static final int ADDR_SIZE = UNSAFE.addressSize();

    /** */
    public static final long BYTE_ARR_OFF = UNSAFE.arrayBaseOffset(byte[].class);

    /** */
    public static final int BYTE_ARR_INT_OFF = UNSAFE.arrayBaseOffset(byte[].class);

    /** */
    public static final long SHORT_ARR_OFF = UNSAFE.arrayBaseOffset(short[].class);

    /** */
    public static final long INT_ARR_OFF = UNSAFE.arrayBaseOffset(int[].class);

    /** */
    public static final long LONG_ARR_OFF = UNSAFE.arrayBaseOffset(long[].class);

    /** */
    public static final long FLOAT_ARR_OFF = UNSAFE.arrayBaseOffset(float[].class);

    /** */
    public static final long DOUBLE_ARR_OFF = UNSAFE.arrayBaseOffset(double[].class);

    /** */
    public static final long CHAR_ARR_OFF = UNSAFE.arrayBaseOffset(char[].class);

    /** */
    public static final long BOOLEAN_ARR_OFF = UNSAFE.arrayBaseOffset(boolean[].class);

    /** {@link java.nio.Buffer#address} field offset. */
    private static final long DIRECT_BUF_ADDR_OFF = bufferAddressOffset();

    /** Cleaner code for direct {@code java.nio.ByteBuffer}. */
    private static final DirectBufferCleaner DIRECT_BUF_CLEANER =
        majorJavaVersion(jdkVersion()) < 9
            ? new ReflectiveDirectBufferCleaner()
            : new UnsafeDirectBufferCleaner();

<<<<<<< HEAD
=======
    /** */
    private static final Base64Encoder BASE64_ENC =
        majorJavaVersion(jdkVersion()) < 8
            ? new LegacyBase64Encoder()
            : new Base64EncoderImpl();

    /** JavaNioAccess object. */
    private static final Object JAVA_NIO_ACCESS_OBJ = javaNioAccessObject();

    /** JavaNioAccess#newDirectByteBuffer method. */
    private static final Method NEW_DIRECT_BUF_MTD = newDirectBufferMethod();

>>>>>>> 8a5446f9
    /**
     * Ensure singleton.
     */
    private GridUnsafe() {
        // No-op.
    }

    /**
     * @param ptr Pointer to wrap.
     * @param len Memory location length.
     * @return Byte buffer wrapping the given memory.
     */
    public static ByteBuffer wrapPointer(long ptr, int len) {
        try {
            ByteBuffer buf = (ByteBuffer)NEW_DIRECT_BUF_MTD.invoke(JAVA_NIO_ACCESS_OBJ, ptr, len, null);

            assert buf.isDirect();

            buf.order(NATIVE_BYTE_ORDER);

            return buf;
        }
        catch (ReflectiveOperationException e) {
            throw new RuntimeException("JavaNioAccess#newDirectByteBuffer() method is unavailable.", e);
        }
    }

    /**
     * @param len Length.
     * @return Allocated direct buffer.
     */
    public static ByteBuffer allocateBuffer(int len) {
        long ptr = allocateMemory(len);

        return wrapPointer(ptr, len);
    }

    /**
     * @param buf Direct buffer allocated by {@link #allocateBuffer(int)}.
     */
    public static void freeBuffer(ByteBuffer buf) {
        long ptr = bufferAddress(buf);

        freeMemory(ptr);
    }

    /**
     *
     * @param buf Buffer.
     * @param len New length.
     * @return Reallocated direct buffer.
     */
    public static ByteBuffer reallocateBuffer(ByteBuffer buf, int len) {
        long ptr = bufferAddress(buf);

        long newPtr = reallocateMemory(ptr, len);

        return wrapPointer(newPtr, len);
    }

    /**
     * Gets boolean value from object field.
     *
     * @param obj Object.
     * @param fieldOff Field offset.
     * @return Boolean value from object field.
     */
    public static boolean getBooleanField(Object obj, long fieldOff) {
        return UNSAFE.getBoolean(obj, fieldOff);
    }

    /**
     * Stores boolean value into object field.
     *
     * @param obj Object.
     * @param fieldOff Field offset.
     * @param val Value.
     */
    public static void putBooleanField(Object obj, long fieldOff, boolean val) {
        UNSAFE.putBoolean(obj, fieldOff, val);
    }

    /**
     * Gets byte value from object field.
     *
     * @param obj Object.
     * @param fieldOff Field offset.
     * @return Byte value from object field.
     */
    public static byte getByteField(Object obj, long fieldOff) {
        return UNSAFE.getByte(obj, fieldOff);
    }

    /**
     * Stores byte value into object field.
     *
     * @param obj Object.
     * @param fieldOff Field offset.
     * @param val Value.
     */
    public static void putByteField(Object obj, long fieldOff, byte val) {
        UNSAFE.putByte(obj, fieldOff, val);
    }

    /**
     * Gets short value from object field.
     *
     * @param obj Object.
     * @param fieldOff Field offset.
     * @return Short value from object field.
     */
    public static short getShortField(Object obj, long fieldOff) {
        return UNSAFE.getShort(obj, fieldOff);
    }

    /**
     * Stores short value into object field.
     *
     * @param obj Object.
     * @param fieldOff Field offset.
     * @param val Value.
     */
    public static void putShortField(Object obj, long fieldOff, short val) {
        UNSAFE.putShort(obj, fieldOff, val);
    }

    /**
     * Gets char value from object field.
     *
     * @param obj Object.
     * @param fieldOff Field offset.
     * @return Char value from object field.
     */
    public static char getCharField(Object obj, long fieldOff) {
        return UNSAFE.getChar(obj, fieldOff);
    }

    /**
     * Stores char value into object field.
     *
     * @param obj Object.
     * @param fieldOff Field offset.
     * @param val Value.
     */
    public static void putCharField(Object obj, long fieldOff, char val) {
        UNSAFE.putChar(obj, fieldOff, val);
    }

    /**
     * Gets integer value from object field.
     *
     * @param obj Object.
     * @param fieldOff Field offset.
     * @return Integer value from object field.
     */
    public static int getIntField(Object obj, long fieldOff) {
        return UNSAFE.getInt(obj, fieldOff);
    }

    /**
     * Stores integer value into object field.
     *
     * @param obj Object.
     * @param fieldOff Field offset.
     * @param val Value.
     */
    public static void putIntField(Object obj, long fieldOff, int val) {
        UNSAFE.putInt(obj, fieldOff, val);
    }

    /**
     * Gets long value from object field.
     *
     * @param obj Object.
     * @param fieldOff Field offset.
     * @return Long value from object field.
     */
    public static long getLongField(Object obj, long fieldOff) {
        return UNSAFE.getLong(obj, fieldOff);
    }

    /**
     * Stores long value into object field.
     *
     * @param obj Object.
     * @param fieldOff Field offset.
     * @param val Value.
     */
    public static void putLongField(Object obj, long fieldOff, long val) {
        UNSAFE.putLong(obj, fieldOff, val);
    }

    /**
     * Gets float value from object field.
     *
     * @param obj Object.
     * @param fieldOff Field offset.
     * @return Float value from object field.
     */
    public static float getFloatField(Object obj, long fieldOff) {
        return UNSAFE.getFloat(obj, fieldOff);
    }

    /**
     * Stores float value into object field.
     *
     * @param obj Object.
     * @param fieldOff Field offset.
     * @param val Value.
     */
    public static void putFloatField(Object obj, long fieldOff, float val) {
        UNSAFE.putFloat(obj, fieldOff, val);
    }

    /**
     * Gets double value from object field.
     *
     * @param obj Object.
     * @param fieldOff Field offset.
     * @return Double value from object field.
     */
    public static double getDoubleField(Object obj, long fieldOff) {
        return UNSAFE.getDouble(obj, fieldOff);
    }

    /**
     * Stores double value into object field.
     *
     * @param obj Object.
     * @param fieldOff Field offset.
     * @param val Value.
     */
    public static void putDoubleField(Object obj, long fieldOff, double val) {
        UNSAFE.putDouble(obj, fieldOff, val);
    }

    /**
     * Gets reference from object field.
     *
     * @param obj Object.
     * @param fieldOff Field offset.
     * @return Reference from object field.
     */
    public static Object getObjectField(Object obj, long fieldOff) {
        return UNSAFE.getObject(obj, fieldOff);
    }

    /**
     * Stores reference value into object field.
     *
     * @param obj Object.
     * @param fieldOff Field offset.
     * @param val Value.
     */
    public static void putObjectField(Object obj, long fieldOff, Object val) {
        UNSAFE.putObject(obj, fieldOff, val);
    }

    /**
     * Gets boolean value from byte array.
     *
     * @param arr Byte array.
     * @param off Offset.
     * @return Boolean value from byte array.
     */
    public static boolean getBoolean(byte[] arr, long off) {
        return UNSAFE.getBoolean(arr, off);
    }

    /**
     * Stores boolean value into byte array.
     *
     * @param arr Byte array.
     * @param off Offset.
     * @param val Value.
     */
    public static void putBoolean(byte[] arr, long off, boolean val) {
        UNSAFE.putBoolean(arr, off, val);
    }

    /**
     * Gets byte value from byte array.
     *
     * @param arr Byte array.
     * @param off Offset.
     * @return Byte value from byte array.
     */
    public static byte getByte(byte[] arr, long off) {
        return UNSAFE.getByte(arr, off);
    }

    /**
     * Stores byte value into byte array.
     *
     * @param arr Byte array.
     * @param off Offset.
     * @param val Value.
     */
    public static void putByte(byte[] arr, long off, byte val) {
        UNSAFE.putByte(arr, off, val);
    }

    /**
     * Gets short value from byte array. Alignment aware.
     *
     * @param arr Byte array.
     * @param off Offset.
     * @return Short value from byte array.
     */
    public static short getShort(byte[] arr, long off) {
        return UNALIGNED ? UNSAFE.getShort(arr, off) : getShortByByte(arr, off, BIG_ENDIAN);
    }

    /**
     * Stores short value into byte array. Alignment aware.
     *
     * @param arr Byte array.
     * @param off Offset.
     * @param val Value.
     */
    public static void putShort(byte[] arr, long off, short val) {
        if (UNALIGNED)
            UNSAFE.putShort(arr, off, val);
        else
            putShortByByte(arr, off, val, BIG_ENDIAN);
    }

    /**
     * Gets char value from byte array. Alignment aware.
     *
     * @param arr Byte array.
     * @param off Offset.
     * @return Char value from byte array.
     */
    public static char getChar(byte[] arr, long off) {
        return UNALIGNED ? UNSAFE.getChar(arr, off) : getCharByByte(arr, off, BIG_ENDIAN);
    }

    /**
     * Stores char value into byte array. Alignment aware.
     *
     * @param arr Byte array.
     * @param off Offset.
     * @param val Value.
     */
    public static void putChar(byte[] arr, long off, char val) {
        if (UNALIGNED)
            UNSAFE.putChar(arr, off, val);
        else
            putCharByByte(arr, off, val, BIG_ENDIAN);
    }

    /**
     * Gets integer value from byte array. Alignment aware.
     *
     * @param arr Byte array.
     * @param off Offset.
     * @return Integer value from byte array.
     */
    public static int getInt(byte[] arr, long off) {
        return UNALIGNED ? UNSAFE.getInt(arr, off) : getIntByByte(arr, off, BIG_ENDIAN);
    }

    /**
     * Stores integer value into byte array. Alignment aware.
     *
     * @param arr Byte array.
     * @param off Offset.
     * @param val Value.
     */
    public static void putInt(byte[] arr, long off, int val) {
        if (UNALIGNED)
            UNSAFE.putInt(arr, off, val);
        else
            putIntByByte(arr, off, val, BIG_ENDIAN);
    }

    /**
     * Gets long value from byte array. Alignment aware.
     *
     * @param arr Byte array.
     * @param off Offset.
     * @return Long value from byte array.
     */
    public static long getLong(byte[] arr, long off) {
        return UNALIGNED ? UNSAFE.getLong(arr, off) : getLongByByte(arr, off, BIG_ENDIAN);
    }

    /**
     * Stores long value into byte array. Alignment aware.
     *
     * @param arr Byte array.
     * @param off Offset.
     * @param val Value.
     */
    public static void putLong(byte[] arr, long off, long val) {
        if (UNALIGNED)
            UNSAFE.putLong(arr, off, val);
        else
            putLongByByte(arr, off, val, BIG_ENDIAN);
    }

    /**
     * Gets float value from byte array. Alignment aware.
     *
     * @param arr Object.
     * @param off Offset.
     * @return Float value from byte array.
     */
    public static float getFloat(byte[] arr, long off) {
        return UNALIGNED ? UNSAFE.getFloat(arr, off) : Float.intBitsToFloat(getIntByByte(arr, off, BIG_ENDIAN));
    }

    /**
     * Stores float value into byte array. Alignment aware.
     *
     * @param arr Byte array.
     * @param off Offset.
     * @param val Value.
     */
    public static void putFloat(byte[] arr, long off, float val) {
        if (UNALIGNED)
            UNSAFE.putFloat(arr, off, val);
        else
            putIntByByte(arr, off, Float.floatToIntBits(val), BIG_ENDIAN);
    }

    /**
     * Gets double value from byte array. Alignment aware.
     *
     * @param arr byte array.
     * @param off Offset.
     * @return Double value from byte array. Alignment aware.
     */
    public static double getDouble(byte[] arr, long off) {
        return UNALIGNED ? UNSAFE.getDouble(arr, off) : Double.longBitsToDouble(getLongByByte(arr, off, BIG_ENDIAN));
    }

    /**
     * Stores double value into byte array. Alignment aware.
     *
     * @param arr Byte array.
     * @param off Offset.
     * @param val Value.
     */
    public static void putDouble(byte[] arr, long off, double val) {
        if (UNALIGNED)
            UNSAFE.putDouble(arr, off, val);
        else
            putLongByByte(arr, off, Double.doubleToLongBits(val), BIG_ENDIAN);
    }

    /**
     * Gets short value from byte array assuming that value stored in little-endian byte order and native byte order
     * is big-endian. Alignment aware.
     *
     * @param arr Byte array.
     * @param off Offset.
     * @return Short value from byte array.
     */
    public static short getShortLE(byte[] arr, long off) {
        return UNALIGNED ? Short.reverseBytes(UNSAFE.getShort(arr, off)) : getShortByByte(arr, off, false);
    }

    /**
     * Stores short value into byte array assuming that value should be stored in little-endian byte order and native
     * byte order is big-endian. Alignment aware.
     *
     * @param arr Byte array.
     * @param off Offset.
     * @param val Value.
     */
    public static void putShortLE(byte[] arr, long off, short val) {
        if (UNALIGNED)
            UNSAFE.putShort(arr, off, Short.reverseBytes(val));
        else
            putShortByByte(arr, off, val, false);
    }

    /**
     * Gets char value from byte array assuming that value stored in little-endian byte order and native byte order
     * is big-endian. Alignment aware.
     *
     * @param arr Byte array.
     * @param off Offset.
     * @return Char value from byte array.
     */
    public static char getCharLE(byte[] arr, long off) {
        return UNALIGNED ? Character.reverseBytes(UNSAFE.getChar(arr, off)) : getCharByByte(arr, off, false);
    }

    /**
     * Stores char value into byte array assuming that value should be stored in little-endian byte order and native
     * byte order is big-endian. Alignment aware.
     *
     * @param arr Byte array.
     * @param off Offset.
     * @param val Value.
     */
    public static void putCharLE(byte[] arr, long off, char val) {
        if (UNALIGNED)
            UNSAFE.putChar(arr, off, Character.reverseBytes(val));
        else
            putCharByByte(arr, off, val, false);
    }

    /**
     * Gets integer value from byte array assuming that value stored in little-endian byte order and native byte order
     * is big-endian. Alignment aware.
     *
     * @param arr Byte array.
     * @param off Offset.
     * @return Integer value from byte array.
     */
    public static int getIntLE(byte[] arr, long off) {
        return UNALIGNED ? Integer.reverseBytes(UNSAFE.getInt(arr, off)) : getIntByByte(arr, off, false);
    }

    /**
     * Stores integer value into byte array assuming that value should be stored in little-endian byte order and
     * native byte order is big-endian. Alignment aware.
     *
     * @param arr Byte array.
     * @param off Offset.
     * @param val Value.
     */
    public static void putIntLE(byte[] arr, long off, int val) {
        if (UNALIGNED)
            UNSAFE.putInt(arr, off, Integer.reverseBytes(val));
        else
            putIntByByte(arr, off, val, false);
    }

    /**
     * Gets long value from byte array assuming that value stored in little-endian byte order and native byte order
     * is big-endian. Alignment aware.
     *
     * @param arr Byte array.
     * @param off Offset.
     * @return Long value from byte array.
     */
    public static long getLongLE(byte[] arr, long off) {
        return UNALIGNED ? Long.reverseBytes(UNSAFE.getLong(arr, off)) : getLongByByte(arr, off, false);
    }

    /**
     * Stores long value into byte array assuming that value should be stored in little-endian byte order and native
     * byte order is big-endian. Alignment aware.
     *
     * @param arr Byte array.
     * @param off Offset.
     * @param val Value.
     */
    public static void putLongLE(byte[] arr, long off, long val) {
        if (UNALIGNED)
            UNSAFE.putLong(arr, off, Long.reverseBytes(val));
        else
            putLongByByte(arr, off, val, false);
    }

    /**
     * Gets float value from byte array assuming that value stored in little-endian byte order and native byte order
     * is big-endian. Alignment aware.
     *
     * @param arr Byte array.
     * @param off Offset.
     * @return Float value from byte array.
     */
    public static float getFloatLE(byte[] arr, long off) {
        return Float.intBitsToFloat(
            UNALIGNED ? Integer.reverseBytes(UNSAFE.getInt(arr, off)) : getIntByByte(arr, off, false)
        );
    }

    /**
     * Stores float value into byte array assuming that value should be stored in little-endian byte order and native
     * byte order is big-endian. Alignment aware.
     *
     * @param arr Byte array.
     * @param off Offset.
     * @param val Value.
     */
    public static void putFloatLE(byte[] arr, long off, float val) {
        int intVal = Float.floatToIntBits(val);

        if (UNALIGNED)
            UNSAFE.putInt(arr, off, Integer.reverseBytes(intVal));
        else
            putIntByByte(arr, off, intVal, false);
    }

    /**
     * Gets double value from byte array assuming that value stored in little-endian byte order and native byte order
     * is big-endian. Alignment aware.
     *
     * @param arr Byte array.
     * @param off Offset.
     * @return Double value from byte array.
     */
    public static double getDoubleLE(byte[] arr, long off) {
        return Double.longBitsToDouble(
            UNALIGNED ? Long.reverseBytes(UNSAFE.getLong(arr, off)) : getLongByByte(arr, off, false)
        );
    }

    /**
     * Stores double value into byte array assuming that value should be stored in little-endian byte order and
     * native byte order is big-endian. Alignment aware.
     *
     * @param arr Byte array.
     * @param off Offset.
     * @param val Value.
     */
    public static void putDoubleLE(byte[] arr, long off, double val) {
        long longVal = Double.doubleToLongBits(val);

        if (UNALIGNED)
            UNSAFE.putLong(arr, off, Long.reverseBytes(longVal));
        else
            putLongByByte(arr, off, longVal, false);
    }

    /**
     * Gets byte value from given address.
     *
     * @param addr Address.
     * @return Byte value from given address.
     */
    public static byte getByte(long addr) {
        return UNSAFE.getByte(addr);
    }

    /**
     * Stores given byte value.
     *
     * @param addr Address.
     * @param val Value.
     */
    public static void putByte(long addr, byte val) {
        UNSAFE.putByte(addr, val);
    }

    /**
     * Gets short value from given address. Alignment aware.
     *
     * @param addr Address.
     * @return Short value from given address.
     */
    public static short getShort(long addr) {
        return UNALIGNED ? UNSAFE.getShort(addr) : getShortByByte(addr, BIG_ENDIAN);
    }

    /**
     * Stores given short value. Alignment aware.
     *
     * @param addr Address.
     * @param val Value.
     */
    public static void putShort(long addr, short val) {
        if (UNALIGNED)
            UNSAFE.putShort(addr, val);
        else
            putShortByByte(addr, val, BIG_ENDIAN);
    }

    /**
     * Gets char value from given address. Alignment aware.
     *
     * @param addr Address.
     * @return Char value from given address.
     */
    public static char getChar(long addr) {
        return UNALIGNED ? UNSAFE.getChar(addr) : getCharByByte(addr, BIG_ENDIAN);
    }

    /**
     * Stores given char value. Alignment aware.
     *
     * @param addr Address.
     * @param val Value.
     */
    public static void putChar(long addr, char val) {
        if (UNALIGNED)
            UNSAFE.putChar(addr, val);
        else
            putCharByByte(addr, val, BIG_ENDIAN);
    }

    /**
     * Gets integer value from given address. Alignment aware.
     *
     * @param addr Address.
     * @return Integer value from given address.
     */
    public static int getInt(long addr) {
        return UNALIGNED ? UNSAFE.getInt(addr) : getIntByByte(addr, BIG_ENDIAN);
    }

    /**
     * Stores given integer value. Alignment aware.
     *
     * @param addr Address.
     * @param val Value.
     */
    public static void putInt(long addr, int val) {
        if (UNALIGNED)
            UNSAFE.putInt(addr, val);
        else
            putIntByByte(addr, val, BIG_ENDIAN);
    }

    /**
     * Gets long value from given address. Alignment aware.
     *
     * @param addr Address.
     * @return Long value from given address.
     */
    public static long getLong(long addr) {
        return UNALIGNED ? UNSAFE.getLong(addr) : getLongByByte(addr, BIG_ENDIAN);
    }

    /**
     * Stores given integer value. Alignment aware.
     *
     * @param addr Address.
     * @param val Value.
     */
    public static void putLong(long addr, long val) {
        if (UNALIGNED)
            UNSAFE.putLong(addr, val);
        else
            putLongByByte(addr, val, BIG_ENDIAN);
    }

    /**
     * Gets float value from given address. Alignment aware.
     *
     * @param addr Address.
     * @return Float value from given address.
     */
    public static float getFloat(long addr) {
        return UNALIGNED ? UNSAFE.getFloat(addr) : Float.intBitsToFloat(getIntByByte(addr, BIG_ENDIAN));
    }

    /**
     * Stores given float value. Alignment aware.
     *
     * @param addr Address.
     * @param val Value.
     */
    public static void putFloat(long addr, float val) {
        if (UNALIGNED)
            UNSAFE.putFloat(addr, val);
        else
            putIntByByte(addr, Float.floatToIntBits(val), BIG_ENDIAN);
    }

    /**
     * Gets double value from given address. Alignment aware.
     *
     * @param addr Address.
     * @return Double value from given address.
     */
    public static double getDouble(long addr) {
        return UNALIGNED ? UNSAFE.getDouble(addr) : Double.longBitsToDouble(getLongByByte(addr, BIG_ENDIAN));
    }

    /**
     * Stores given double value. Alignment aware.
     *
     * @param addr Address.
     * @param val Value.
     */
    public static void putDouble(long addr, double val) {
        if (UNALIGNED)
            UNSAFE.putDouble(addr, val);
        else
            putLongByByte(addr, Double.doubleToLongBits(val), BIG_ENDIAN);
    }

    /**
     * Gets short value from given address assuming that value stored in little-endian byte order and native byte order
     * is big-endian. Alignment aware.
     *
     * @param addr Address.
     * @return Short value from given address.
     */
    public static short getShortLE(long addr) {
        return UNALIGNED ? Short.reverseBytes(UNSAFE.getShort(addr)) : getShortByByte(addr, false);
    }

    /**
     * Stores given short value assuming that value should be stored in little-endian byte order and native byte
     * order is big-endian. Alignment aware.
     *
     * @param addr Address.
     * @param val Value.
     */
    public static void putShortLE(long addr, short val) {
        if (UNALIGNED)
            UNSAFE.putShort(addr, Short.reverseBytes(val));
        else
            putShortByByte(addr, val, false);
    }

    /**
     * Gets char value from given address assuming that value stored in little-endian byte order and native byte order
     * is big-endian. Alignment aware.
     *
     * @param addr Address.
     * @return Char value from given address.
     */
    public static char getCharLE(long addr) {
        return UNALIGNED ? Character.reverseBytes(UNSAFE.getChar(addr)) : getCharByByte(addr, false);
    }

    /**
     * Stores given char value assuming that value should be stored in little-endian byte order and native byte order
     * is big-endian. Alignment aware.
     *
     * @param addr Address.
     * @param val Value.
     */
    public static void putCharLE(long addr, char val) {
        if (UNALIGNED)
            UNSAFE.putChar(addr, Character.reverseBytes(val));
        else
            putCharByByte(addr, val, false);
    }

    /**
     * Gets integer value from given address assuming that value stored in little-endian byte order
     * and native byte order is big-endian. Alignment aware.
     *
     * @param addr Address.
     * @return Integer value from given address.
     */
    public static int getIntLE(long addr) {
        return UNALIGNED ? Integer.reverseBytes(UNSAFE.getInt(addr)) : getIntByByte(addr, false);
    }

    /**
     * Stores given integer value assuming that value should be stored in little-endian byte order
     * and native byte order is big-endian. Alignment aware.
     *
     * @param addr Address.
     * @param val Value.
     */
    public static void putIntLE(long addr, int val) {
        if (UNALIGNED)
            UNSAFE.putInt(addr, Integer.reverseBytes(val));
        else
            putIntByByte(addr, val, false);
    }

    /**
     * Gets long value from given address assuming that value stored in little-endian byte order
     * and native byte order is big-endian. Alignment aware.
     *
     * @param addr Address.
     * @return Long value from given address.
     */
    public static long getLongLE(long addr) {
        return UNALIGNED ? Long.reverseBytes(UNSAFE.getLong(addr)) : getLongByByte(addr, false);
    }

    /**
     * Stores given integer value assuming that value should be stored in little-endian byte order
     * and native byte order is big-endian. Alignment aware.
     *
     * @param addr Address.
     * @param val Value.
     */
    public static void putLongLE(long addr, long val) {
        if (UNALIGNED)
            UNSAFE.putLong(addr, Long.reverseBytes(val));
        else
            putLongByByte(addr, val, false);
    }

    /**
     * Gets float value from given address assuming that value stored in little-endian byte order
     * and native byte order is big-endian. Alignment aware.
     *
     * @param addr Address.
     * @return Float value from given address.
     */
    public static float getFloatLE(long addr) {
        return Float.intBitsToFloat(UNALIGNED ? Integer.reverseBytes(UNSAFE.getInt(addr)) : getIntByByte(addr, false));
    }

    /**
     * Stores given float value assuming that value should be stored in little-endian byte order
     * and native byte order is big-endian. Alignment aware.
     *
     * @param addr Address.
     * @param val Value.
     */
    public static void putFloatLE(long addr, float val) {
        int intVal = Float.floatToIntBits(val);

        if (UNALIGNED)
            UNSAFE.putInt(addr, Integer.reverseBytes(intVal));
        else
            putIntByByte(addr, intVal, false);
    }

    /**
     * Gets double value from given address assuming that value stored in little-endian byte order
     * and native byte order is big-endian. Alignment aware.
     *
     * @param addr Address.
     * @return Double value from given address.
     */
    public static double getDoubleLE(long addr) {
        return Double.longBitsToDouble(
            UNALIGNED ? Long.reverseBytes(UNSAFE.getLong(addr)) : getLongByByte(addr, false)
        );
    }

    /**
     * Stores given double value assuming that value should be stored in little-endian byte order
     * and native byte order is big-endian. Alignment aware.
     *
     * @param addr Address.
     * @param val Value.
     */
    public static void putDoubleLE(long addr, double val) {
        long longVal = Double.doubleToLongBits(val);

        if (UNALIGNED)
            UNSAFE.putLong(addr, Long.reverseBytes(longVal));
        else
            putLongByByte(addr, longVal, false);
    }

    /**
     * Returns static field offset.
     *
     * @param field Field.
     * @return Static field offset.
     */
    public static long staticFieldOffset(Field field) {
        return UNSAFE.staticFieldOffset(field);
    }

    /**
     * Returns object field offset.
     *
     * @param field Field.
     * @return Object field offset.
     */
    public static long objectFieldOffset(Field field) {
        return UNSAFE.objectFieldOffset(field);
    }

    /**
     * Returns static field base.
     *
     * @param field Field.
     * @return Static field base.
     */
    public static Object staticFieldBase(Field field) {
        return UNSAFE.staticFieldBase(field);
    }

    /**
     * Allocates memory.
     *
     * @param size Size.
     * @return address.
     */
    public static long allocateMemory(long size) {
        return UNSAFE.allocateMemory(size);
    }

    /**
     * Reallocates memory.
     *
     * @param addr Address.
     * @param len Length.
     * @return address.
     */
    public static long reallocateMemory(long addr, long len) {
        return UNSAFE.reallocateMemory(addr, len);
    }

    /**
     * Fills memory with given value.
     *
     * @param addr Address.
     * @param len Length.
     * @param val Value.
     */
    public static void setMemory(long addr, long len, byte val) {
        UNSAFE.setMemory(addr, len, val);
    }

    /**
     * Copy memory between offheap locations.
     *
     * @param srcAddr Source address.
     * @param dstAddr Destination address.
     * @param len Length.
     */
    public static void copyOffheapOffheap(long srcAddr, long dstAddr, long len) {
        if (len <= PER_BYTE_THRESHOLD) {
            for (int i = 0; i < len; i++)
                UNSAFE.putByte(dstAddr + i, UNSAFE.getByte(srcAddr + i));
        }
        else
            UNSAFE.copyMemory(srcAddr, dstAddr, len);
    }

    /**
     * Copy memory from offheap to heap.
     *
     * @param srcAddr Source address.
     * @param dstBase Destination base.
     * @param dstOff Destination offset.
     * @param len Length.
     */
    public static void copyOffheapHeap(long srcAddr, Object dstBase, long dstOff, long len) {
        if (len <= PER_BYTE_THRESHOLD) {
            for (int i = 0; i < len; i++)
                UNSAFE.putByte(dstBase, dstOff + i, UNSAFE.getByte(srcAddr + i));
        }
        else
            UNSAFE.copyMemory(null, srcAddr, dstBase, dstOff, len);
    }

    /**
     * Copy memory from heap to offheap.
     *
     * @param srcBase Source base.
     * @param srcOff Source offset.
     * @param dstAddr Destination address.
     * @param len Length.
     */
    public static void copyHeapOffheap(Object srcBase, long srcOff, long dstAddr, long len) {
        if (len <= PER_BYTE_THRESHOLD) {
            for (int i = 0; i < len; i++)
                UNSAFE.putByte(dstAddr + i, UNSAFE.getByte(srcBase, srcOff + i));
        }
        else
            UNSAFE.copyMemory(srcBase, srcOff, null, dstAddr, len);
    }

    /**
     * Copies memory.
     *
     * @param src Source.
     * @param dst Dst.
     * @param len Length.
     */
    public static void copyMemory(long src, long dst, long len) {
        UNSAFE.copyMemory(src, dst, len);
    }

    /**
     * Sets all bytes in a given block of memory to a copy of another block.
     *
     * @param srcBase Source base.
     * @param srcOff Source offset.
     * @param dstBase Dst base.
     * @param dstOff Dst offset.
     * @param len Length.
     */
    public static void copyMemory(Object srcBase, long srcOff, Object dstBase, long dstOff, long len) {
        if (len <= PER_BYTE_THRESHOLD && srcBase != null && dstBase != null) {
            for (int i = 0; i < len; i++)
                UNSAFE.putByte(dstBase, dstOff + i, UNSAFE.getByte(srcBase, srcOff + i));
        }
        else
            UNSAFE.copyMemory(srcBase, srcOff, dstBase, dstOff, len);
    }

    /**
     * Frees memory.
     *
     * @param addr Address.
     */
    public static void freeMemory(long addr) {
        UNSAFE.freeMemory(addr);
    }

    /**
     * Returns the offset of the first element in the storage allocation of a given array class.
     *
     * @param cls Class.
     * @return the offset of the first element in the storage allocation of a given array class.
     */
    public static int arrayBaseOffset(Class cls) {
        return UNSAFE.arrayBaseOffset(cls);
    }

    /**
     * Allocates instance of given class.
     *
     * @param cls Class.
     * @return Allocated instance.
     */
    public static Object allocateInstance(Class cls) throws InstantiationException {
        return UNSAFE.allocateInstance(cls);
    }

    /**
     * Integer CAS.
     *
     * @param obj Object.
     * @param off Offset.
     * @param exp Expected.
     * @param upd Upd.
     * @return {@code True} if operation completed successfully, {@code false} - otherwise.
     */
    public static boolean compareAndSwapInt(Object obj, long off, int exp, int upd) {
        return UNSAFE.compareAndSwapInt(obj, off, exp, upd);
    }

    /**
     * Long CAS.
     *
     * @param obj Object.
     * @param off Offset.
     * @param exp Expected.
     * @param upd Upd.
     * @return {@code True} if operation completed successfully, {@code false} - otherwise.
     */
    public static boolean compareAndSwapLong(Object obj, long off, long exp, long upd) {
        return UNSAFE.compareAndSwapLong(obj, off, exp, upd);
    }

    /**
     * Gets byte value with volatile semantic.
     *
     * @param obj Object.
     * @param off Offset.
     * @return Byte value.
     */
    public static byte getByteVolatile(Object obj, long off) {
        return UNSAFE.getByteVolatile(obj, off);
    }

    /**
     * Stores byte value with volatile semantic.
     *
     * @param obj Object.
     * @param off Offset.
     * @param val Value.
     */
    public static void putByteVolatile(Object obj, long off, byte val) {
        UNSAFE.putByteVolatile(obj, off, val);
    }

    /**
     * Gets integer value with volatile semantic.
     *
     * @param obj Object.
     * @param off Offset.
     * @return Integer value.
     */
    public static int getIntVolatile(Object obj, long off) {
        return UNSAFE.getIntVolatile(obj, off);
    }

    /**
     * Stores integer value with volatile semantic.
     *
     * @param obj Object.
     * @param off Offset.
     * @param val Value.
     */
    public static void putIntVolatile(Object obj, long off, int val) {
        UNSAFE.putIntVolatile(obj, off, val);
    }

    /**
     * Gets long value with volatile semantic.
     *
     * @param obj Object.
     * @param off Offset.
     * @return Long value.
     */
    public static long getLongVolatile(Object obj, long off) {
        return UNSAFE.getLongVolatile(obj, off);
    }

    /**
     * Stores long value with volatile semantic.
     *
     * @param obj Object.
     * @param off Offset.
     * @param val Value.
     */
    public static void putLongVolatile(Object obj, long off, long val) {
        UNSAFE.putLongVolatile(obj, off, val);
    }

    /**
     * Stores reference value with volatile semantic.
     *
     * @param obj Object.
     * @param off Offset.
     * @param val Value.
     */
    public static void putObjectVolatile(Object obj, long off, Object val) {
        UNSAFE.putObjectVolatile(obj, off, val);
    }

    /**
     * Returns page size.
     *
     * @return Page size.
     */
    public static int pageSize() {
        return UNSAFE.pageSize();
    }

    /**
     * Returns address of {@link Buffer} instance.
     *
     * @param buf Buffer.
     * @return Buffer memory address.
     */
    public static long bufferAddress(ByteBuffer buf) {
        return UNSAFE.getLong(buf, DIRECT_BUF_ADDR_OFF);
    }

    /**
     * Invokes some method on {@code sun.misc.Unsafe} instance.
     *
     * @param mtd Method.
     * @param args Arguments.
     */
    public static Object invoke(Method mtd, Object... args) {
        try {
            return mtd.invoke(UNSAFE, args);
        }
        catch (IllegalAccessException | InvocationTargetException e) {
            throw new RuntimeException("Unsafe invocation failed [cls=" + UNSAFE.getClass() + ", mtd=" + mtd + ']', e);
        }
    }

    /**
     * Cleans direct {@code java.nio.ByteBuffer}
     *
     * @param buf Direct buffer.
     */
    public static void cleanDirectBuffer(ByteBuffer buf) {
        assert buf.isDirect();

        DIRECT_BUF_CLEANER.clean(buf);
    }

    /**
     * Returns unaligned flag.
     */
    private static boolean unaligned() {
        String arch = System.getProperty("os.arch");

        boolean res = arch.equals("i386") || arch.equals("x86") || arch.equals("amd64") || arch.equals("x86_64");

        if (!res)
            res = IgniteSystemProperties.getBoolean(IgniteSystemProperties.IGNITE_MEMORY_UNALIGNED_ACCESS, false);

        return res;
    }

    /**
     * @return Instance of Unsafe class.
     */
    private static Unsafe unsafe() {
        try {
            return Unsafe.getUnsafe();
        }
        catch (SecurityException ignored) {
            try {
                return AccessController.doPrivileged
                    (new PrivilegedExceptionAction<Unsafe>() {
                        @Override public Unsafe run() throws Exception {
                            Field f = Unsafe.class.getDeclaredField("theUnsafe");

                            f.setAccessible(true);

                            return (Unsafe)f.get(null);
                        }
                    });
            }
            catch (PrivilegedActionException e) {
                throw new RuntimeException("Could not initialize intrinsics.", e.getCause());
            }
        }
    }

    /** */
    private static long bufferAddressOffset() {
        final ByteBuffer maybeDirectBuf = ByteBuffer.allocateDirect(1);

        Field addrField = AccessController.doPrivileged(new PrivilegedAction<Field>() {
            @Override public Field run() {
                try {
                    Field addrFld = Buffer.class.getDeclaredField("address");

                    addrFld.setAccessible(true);

                    if (addrFld.getLong(maybeDirectBuf) == 0)
                        throw new RuntimeException("java.nio.DirectByteBuffer.address field is unavailable.");

                    return addrFld;
                }
                catch (Exception e) {
                    throw new RuntimeException("java.nio.DirectByteBuffer.address field is unavailable.", e);
                }
            }
        });

        return UNSAFE.objectFieldOffset(addrField);
    }

    /**
     * Returns {@code JavaNioAccess} instance from private API for corresponding Java version.
     *
     * @return {@code JavaNioAccess} instance for corresponding Java version.
     * @throws RuntimeException If getting access to the private API is failed.
     */
    private static Object javaNioAccessObject() {
        String pkgName = miscPackage();

        try {
            Class<?> cls = Class.forName(pkgName + ".misc.SharedSecrets");

            Method mth = cls.getMethod("getJavaNioAccess");

            return mth.invoke(null);
        }
        catch (ReflectiveOperationException e) {
            throw new RuntimeException(pkgName + ".misc.JavaNioAccess class is unavailable.", e);
        }
    }

    /**
     * Returns reference to {@code JavaNioAccess.newDirectByteBuffer} method
     * from private API for corresponding Java version.
     *
     * @return Reference to {@code JavaNioAccess.newDirectByteBuffer} method
     * @throws RuntimeException If getting access to the private API is failed.
     */
    private static Method newDirectBufferMethod() {

        try {
            Class<?> cls = JAVA_NIO_ACCESS_OBJ.getClass();

            Method mtd = cls.getMethod("newDirectByteBuffer", long.class, int.class, Object.class);

            mtd.setAccessible(true);

            return mtd;
        }
        catch (ReflectiveOperationException e) {
            throw new RuntimeException(miscPackage() + ".JavaNioAccess#newDirectByteBuffer() method is unavailable.", e);
        }
    }

    /** */
    @NotNull private static String miscPackage() {
        int javaVer = majorJavaVersion(jdkVersion());

        return javaVer < 9 ? "sun" : "jdk.internal";
    }

    /**
     * @param obj Object.
     * @param off Offset.
     * @param bigEndian Order of value bytes in memory. If {@code true} - big-endian, otherwise little-endian.
     */
    private static short getShortByByte(Object obj, long off, boolean bigEndian) {
        if (bigEndian)
            return (short)(UNSAFE.getByte(obj, off) << 8 | (UNSAFE.getByte(obj, off + 1) & 0xff));
        else
            return (short)(UNSAFE.getByte(obj, off + 1) << 8 | (UNSAFE.getByte(obj, off) & 0xff));
    }

    /**
     * @param obj Object.
     * @param off Offset.
     * @param val Value.
     * @param bigEndian Order of value bytes in memory. If {@code true} - big-endian, otherwise little-endian.
     */
    private static void putShortByByte(Object obj, long off, short val, boolean bigEndian) {
        if (bigEndian) {
            UNSAFE.putByte(obj, off, (byte)(val >> 8));
            UNSAFE.putByte(obj, off + 1, (byte)val);
        }
        else {
            UNSAFE.putByte(obj, off + 1, (byte)(val >> 8));
            UNSAFE.putByte(obj, off, (byte)val);
        }
    }

    /**
     * @param obj Object.
     * @param off Offset.
     * @param bigEndian Order of value bytes in memory. If {@code true} - big-endian, otherwise little-endian.
     */
    private static char getCharByByte(Object obj, long off, boolean bigEndian) {
        if (bigEndian)
            return (char)(UNSAFE.getByte(obj, off) << 8 | (UNSAFE.getByte(obj, off + 1) & 0xff));
        else
            return (char)(UNSAFE.getByte(obj, off + 1) << 8 | (UNSAFE.getByte(obj, off) & 0xff));
    }

    /**
     * @param obj Object.
     * @param addr Address.
     * @param val Value.
     * @param bigEndian Order of value bytes in memory. If {@code true} - big-endian, otherwise little-endian.
     */
    private static void putCharByByte(Object obj, long addr, char val, boolean bigEndian) {
        if (bigEndian) {
            UNSAFE.putByte(obj, addr, (byte)(val >> 8));
            UNSAFE.putByte(obj, addr + 1, (byte)val);
        }
        else {
            UNSAFE.putByte(obj, addr + 1, (byte)(val >> 8));
            UNSAFE.putByte(obj, addr, (byte)val);
        }
    }

    /**
     * @param obj Object.
     * @param addr Address.
     * @param bigEndian Order of value bytes in memory. If {@code true} - big-endian, otherwise little-endian.
     */
    private static int getIntByByte(Object obj, long addr, boolean bigEndian) {
        if (bigEndian) {
            return (((int)UNSAFE.getByte(obj, addr)) << 24) |
                (((int)UNSAFE.getByte(obj, addr + 1) & 0xff) << 16) |
                (((int)UNSAFE.getByte(obj, addr + 2) & 0xff) << 8) |
                (((int)UNSAFE.getByte(obj, addr + 3) & 0xff));
        }
        else {
            return (((int)UNSAFE.getByte(obj, addr + 3)) << 24) |
                (((int)UNSAFE.getByte(obj, addr + 2) & 0xff) << 16) |
                (((int)UNSAFE.getByte(obj, addr + 1) & 0xff) << 8) |
                (((int)UNSAFE.getByte(obj, addr) & 0xff));
        }
    }

    /**
     * @param obj Object.
     * @param addr Address.
     * @param val Value.
     * @param bigEndian Order of value bytes in memory. If {@code true} - big-endian, otherwise little-endian.
     */
    private static void putIntByByte(Object obj, long addr, int val, boolean bigEndian) {
        if (bigEndian) {
            UNSAFE.putByte(obj, addr, (byte)(val >> 24));
            UNSAFE.putByte(obj, addr + 1, (byte)(val >> 16));
            UNSAFE.putByte(obj, addr + 2, (byte)(val >> 8));
            UNSAFE.putByte(obj, addr + 3, (byte)(val));
        }
        else {
            UNSAFE.putByte(obj, addr + 3, (byte)(val >> 24));
            UNSAFE.putByte(obj, addr + 2, (byte)(val >> 16));
            UNSAFE.putByte(obj, addr + 1, (byte)(val >> 8));
            UNSAFE.putByte(obj, addr, (byte)(val));
        }
    }

    /**
     * @param obj Object.
     * @param addr Address.
     * @param bigEndian Order of value bytes in memory. If {@code true} - big-endian, otherwise little-endian.
     */
    private static long getLongByByte(Object obj, long addr, boolean bigEndian) {
        if (bigEndian) {
            return (((long)UNSAFE.getByte(obj, addr)) << 56) |
                (((long)UNSAFE.getByte(obj, addr + 1) & 0xff) << 48) |
                (((long)UNSAFE.getByte(obj, addr + 2) & 0xff) << 40) |
                (((long)UNSAFE.getByte(obj, addr + 3) & 0xff) << 32) |
                (((long)UNSAFE.getByte(obj, addr + 4) & 0xff) << 24) |
                (((long)UNSAFE.getByte(obj, addr + 5) & 0xff) << 16) |
                (((long)UNSAFE.getByte(obj, addr + 6) & 0xff) << 8) |
                (((long)UNSAFE.getByte(obj, addr + 7) & 0xff));
        }
        else {
            return (((long)UNSAFE.getByte(obj, addr + 7)) << 56) |
                (((long)UNSAFE.getByte(obj, addr + 6) & 0xff) << 48) |
                (((long)UNSAFE.getByte(obj, addr + 5) & 0xff) << 40) |
                (((long)UNSAFE.getByte(obj, addr + 4) & 0xff) << 32) |
                (((long)UNSAFE.getByte(obj, addr + 3) & 0xff) << 24) |
                (((long)UNSAFE.getByte(obj, addr + 2) & 0xff) << 16) |
                (((long)UNSAFE.getByte(obj, addr + 1) & 0xff) << 8) |
                (((long)UNSAFE.getByte(obj, addr) & 0xff));
        }
    }

    /**
     * @param obj Object.
     * @param addr Address.
     * @param val Value.
     * @param bigEndian Order of value bytes in memory. If {@code true} - big-endian, otherwise little-endian.
     */
    private static void putLongByByte(Object obj, long addr, long val, boolean bigEndian) {
        if (bigEndian) {
            UNSAFE.putByte(obj, addr, (byte)(val >> 56));
            UNSAFE.putByte(obj, addr + 1, (byte)(val >> 48));
            UNSAFE.putByte(obj, addr + 2, (byte)(val >> 40));
            UNSAFE.putByte(obj, addr + 3, (byte)(val >> 32));
            UNSAFE.putByte(obj, addr + 4, (byte)(val >> 24));
            UNSAFE.putByte(obj, addr + 5, (byte)(val >> 16));
            UNSAFE.putByte(obj, addr + 6, (byte)(val >> 8));
            UNSAFE.putByte(obj, addr + 7, (byte)(val));
        }
        else {
            UNSAFE.putByte(obj, addr + 7, (byte)(val >> 56));
            UNSAFE.putByte(obj, addr + 6, (byte)(val >> 48));
            UNSAFE.putByte(obj, addr + 5, (byte)(val >> 40));
            UNSAFE.putByte(obj, addr + 4, (byte)(val >> 32));
            UNSAFE.putByte(obj, addr + 3, (byte)(val >> 24));
            UNSAFE.putByte(obj, addr + 2, (byte)(val >> 16));
            UNSAFE.putByte(obj, addr + 1, (byte)(val >> 8));
            UNSAFE.putByte(obj, addr, (byte)(val));
        }
    }

    /**
     * @param addr Address.
     * @param bigEndian Order of value bytes in memory. If {@code true} - big-endian, otherwise little-endian.
     */
    private static short getShortByByte(long addr, boolean bigEndian) {
        if (bigEndian)
            return (short)(UNSAFE.getByte(addr) << 8 | (UNSAFE.getByte(addr + 1) & 0xff));
        else
            return (short)(UNSAFE.getByte(addr + 1) << 8 | (UNSAFE.getByte(addr) & 0xff));
    }

    /**
     * @param addr Address.
     * @param val Value.
     * @param bigEndian Order of value bytes in memory. If {@code true} - big-endian, otherwise little-endian.
     */
    private static void putShortByByte(long addr, short val, boolean bigEndian) {
        if (bigEndian) {
            UNSAFE.putByte(addr, (byte)(val >> 8));
            UNSAFE.putByte(addr + 1, (byte)val);
        }
        else {
            UNSAFE.putByte(addr + 1, (byte)(val >> 8));
            UNSAFE.putByte(addr, (byte)val);
        }
    }

    /**
     * @param addr Address.
     * @param bigEndian Order of value bytes in memory. If {@code true} - big-endian, otherwise little-endian.
     */
    private static char getCharByByte(long addr, boolean bigEndian) {
        if (bigEndian)
            return (char)(UNSAFE.getByte(addr) << 8 | (UNSAFE.getByte(addr + 1) & 0xff));
        else
            return (char)(UNSAFE.getByte(addr + 1) << 8 | (UNSAFE.getByte(addr) & 0xff));
    }

    /**
     * @param addr Address.
     * @param val Value.
     * @param bigEndian Order of value bytes in memory. If {@code true} - big-endian, otherwise little-endian.
     */
    private static void putCharByByte(long addr, char val, boolean bigEndian) {
        if (bigEndian) {
            UNSAFE.putByte(addr, (byte)(val >> 8));
            UNSAFE.putByte(addr + 1, (byte)val);
        }
        else {
            UNSAFE.putByte(addr + 1, (byte)(val >> 8));
            UNSAFE.putByte(addr, (byte)val);
        }
    }

    /**
     * @param addr Address.
     * @param bigEndian Order of value bytes in memory. If {@code true} - big-endian, otherwise little-endian.
     */
    private static int getIntByByte(long addr, boolean bigEndian) {
        if (bigEndian) {
            return (((int)UNSAFE.getByte(addr)) << 24) |
                (((int)UNSAFE.getByte(addr + 1) & 0xff) << 16) |
                (((int)UNSAFE.getByte(addr + 2) & 0xff) << 8) |
                (((int)UNSAFE.getByte(addr + 3) & 0xff));
        }
        else {
            return (((int)UNSAFE.getByte(addr + 3)) << 24) |
                (((int)UNSAFE.getByte(addr + 2) & 0xff) << 16) |
                (((int)UNSAFE.getByte(addr + 1) & 0xff) << 8) |
                (((int)UNSAFE.getByte(addr) & 0xff));
        }
    }

    /**
     * @param addr Address.
     * @param val Value.
     * @param bigEndian Order of value bytes in memory. If {@code true} - big-endian, otherwise little-endian.
     */
    private static void putIntByByte(long addr, int val, boolean bigEndian) {
        if (bigEndian) {
            UNSAFE.putByte(addr, (byte)(val >> 24));
            UNSAFE.putByte(addr + 1, (byte)(val >> 16));
            UNSAFE.putByte(addr + 2, (byte)(val >> 8));
            UNSAFE.putByte(addr + 3, (byte)(val));
        }
        else {
            UNSAFE.putByte(addr + 3, (byte)(val >> 24));
            UNSAFE.putByte(addr + 2, (byte)(val >> 16));
            UNSAFE.putByte(addr + 1, (byte)(val >> 8));
            UNSAFE.putByte(addr, (byte)(val));
        }
    }

    /**
     * @param addr Address.
     * @param bigEndian Order of value bytes in memory. If {@code true} - big-endian, otherwise little-endian.
     */
    private static long getLongByByte(long addr, boolean bigEndian) {
        if (bigEndian) {
            return (((long)UNSAFE.getByte(addr)) << 56) |
                (((long)UNSAFE.getByte(addr + 1) & 0xff) << 48) |
                (((long)UNSAFE.getByte(addr + 2) & 0xff) << 40) |
                (((long)UNSAFE.getByte(addr + 3) & 0xff) << 32) |
                (((long)UNSAFE.getByte(addr + 4) & 0xff) << 24) |
                (((long)UNSAFE.getByte(addr + 5) & 0xff) << 16) |
                (((long)UNSAFE.getByte(addr + 6) & 0xff) << 8) |
                (((long)UNSAFE.getByte(addr + 7) & 0xff));
        }
        else {
            return (((long)UNSAFE.getByte(addr + 7)) << 56) |
                (((long)UNSAFE.getByte(addr + 6) & 0xff) << 48) |
                (((long)UNSAFE.getByte(addr + 5) & 0xff) << 40) |
                (((long)UNSAFE.getByte(addr + 4) & 0xff) << 32) |
                (((long)UNSAFE.getByte(addr + 3) & 0xff) << 24) |
                (((long)UNSAFE.getByte(addr + 2) & 0xff) << 16) |
                (((long)UNSAFE.getByte(addr + 1) & 0xff) << 8) |
                (((long)UNSAFE.getByte(addr) & 0xff));
        }
    }

    /**
     * @param addr Address.
     * @param val Value.
     * @param bigEndian Order of value bytes in memory. If {@code true} - big-endian, otherwise little-endian.
     */
    private static void putLongByByte(long addr, long val, boolean bigEndian) {
        if (bigEndian) {
            UNSAFE.putByte(addr, (byte)(val >> 56));
            UNSAFE.putByte(addr + 1, (byte)(val >> 48));
            UNSAFE.putByte(addr + 2, (byte)(val >> 40));
            UNSAFE.putByte(addr + 3, (byte)(val >> 32));
            UNSAFE.putByte(addr + 4, (byte)(val >> 24));
            UNSAFE.putByte(addr + 5, (byte)(val >> 16));
            UNSAFE.putByte(addr + 6, (byte)(val >> 8));
            UNSAFE.putByte(addr + 7, (byte)(val));
        }
        else {
            UNSAFE.putByte(addr + 7, (byte)(val >> 56));
            UNSAFE.putByte(addr + 6, (byte)(val >> 48));
            UNSAFE.putByte(addr + 5, (byte)(val >> 40));
            UNSAFE.putByte(addr + 4, (byte)(val >> 32));
            UNSAFE.putByte(addr + 3, (byte)(val >> 24));
            UNSAFE.putByte(addr + 2, (byte)(val >> 16));
            UNSAFE.putByte(addr + 1, (byte)(val >> 8));
            UNSAFE.putByte(addr, (byte)(val));
        }
    }
}<|MERGE_RESOLUTION|>--- conflicted
+++ resolved
@@ -108,21 +108,12 @@
             ? new ReflectiveDirectBufferCleaner()
             : new UnsafeDirectBufferCleaner();
 
-<<<<<<< HEAD
-=======
-    /** */
-    private static final Base64Encoder BASE64_ENC =
-        majorJavaVersion(jdkVersion()) < 8
-            ? new LegacyBase64Encoder()
-            : new Base64EncoderImpl();
-
     /** JavaNioAccess object. */
     private static final Object JAVA_NIO_ACCESS_OBJ = javaNioAccessObject();
 
     /** JavaNioAccess#newDirectByteBuffer method. */
     private static final Method NEW_DIRECT_BUF_MTD = newDirectBufferMethod();
 
->>>>>>> 8a5446f9
     /**
      * Ensure singleton.
      */
