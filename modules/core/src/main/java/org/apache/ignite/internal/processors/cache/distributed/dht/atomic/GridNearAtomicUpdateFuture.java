--- conflicted
+++ resolved
@@ -619,34 +619,6 @@
             return;
         }
 
-<<<<<<< HEAD
-        Exception err = null;
-        GridNearAtomicFullUpdateRequest singleReq0 = null;
-        Map<UUID, GridNearAtomicFullUpdateRequest> mappings0 = null;
-
-        int size = keys.size();
-
-        GridCacheVersion futVer = cctx.versions().next(topVer);
-
-        GridCacheVersion updVer = null;
-=======
-        GridCacheVersion updVer;
-
-        // Assign version on near node in CLOCK ordering mode even if fastMap is false.
-        if (cctx.config().getAtomicWriteOrderMode() == CLOCK) {
-            updVer = this.updVer;
-
-            if (updVer == null) {
-                updVer = futVer;
-
-                if (log.isDebugEnabled())
-                    log.debug("Assigned fast-map version for update on near node: " + updVer);
-            }
-        }
-        else
-            updVer = null;
->>>>>>> 7492843a
-
         Exception err = null;
         GridNearAtomicFullUpdateRequest singleReq0 = null;
         Map<UUID, GridNearAtomicFullUpdateRequest> mappings0 = null;
