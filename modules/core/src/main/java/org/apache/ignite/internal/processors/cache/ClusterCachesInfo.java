/*
 * Licensed to the Apache Software Foundation (ASF) under one or more
 * contributor license agreements.  See the NOTICE file distributed with
 * this work for additional information regarding copyright ownership.
 * The ASF licenses this file to You under the Apache License, Version 2.0
 * (the "License"); you may not use this file except in compliance with
 * the License.  You may obtain a copy of the License at
 *
 *      http://www.apache.org/licenses/LICENSE-2.0
 *
 * Unless required by applicable law or agreed to in writing, software
 * distributed under the License is distributed on an "AS IS" BASIS,
 * WITHOUT WARRANTIES OR CONDITIONS OF ANY KIND, either express or implied.
 * See the License for the specific language governing permissions and
 * limitations under the License.
 */

package org.apache.ignite.internal.processors.cache;

import java.io.Serializable;
import java.util.ArrayList;
import java.util.Collection;
import java.util.Collections;
import java.util.Comparator;
import java.util.HashMap;
import java.util.HashSet;
import java.util.LinkedHashMap;
import java.util.List;
import java.util.Map;
import java.util.Set;
import java.util.UUID;
import java.util.concurrent.Callable;
import java.util.concurrent.ConcurrentHashMap;
import java.util.concurrent.ConcurrentMap;
import org.apache.ignite.IgniteCheckedException;
import org.apache.ignite.IgniteLogger;
import org.apache.ignite.cache.CacheExistsException;
import org.apache.ignite.cluster.ClusterNode;
import org.apache.ignite.configuration.CacheConfiguration;
import org.apache.ignite.configuration.NearCacheConfiguration;
import org.apache.ignite.internal.GridCachePluginContext;
import org.apache.ignite.internal.GridKernalContext;
import org.apache.ignite.internal.IgniteInternalFuture;
import org.apache.ignite.internal.processors.affinity.AffinityTopologyVersion;
import org.apache.ignite.internal.processors.cluster.ChangeGlobalStateFinishMessage;
import org.apache.ignite.internal.processors.cluster.ChangeGlobalStateMessage;
import org.apache.ignite.internal.processors.cluster.DiscoveryDataClusterState;
import org.apache.ignite.internal.processors.query.QuerySchema;
import org.apache.ignite.internal.processors.query.QueryUtils;
import org.apache.ignite.internal.processors.query.schema.SchemaOperationException;
import org.apache.ignite.internal.util.GridConcurrentHashSet;
import org.apache.ignite.internal.util.typedef.F;
import org.apache.ignite.internal.util.typedef.T2;
import org.apache.ignite.internal.util.typedef.internal.CU;
import org.apache.ignite.internal.util.typedef.internal.U;
import org.apache.ignite.lang.IgniteInClosure;
import org.apache.ignite.lang.IgniteUuid;
import org.apache.ignite.plugin.CachePluginContext;
import org.apache.ignite.plugin.CachePluginProvider;
import org.apache.ignite.plugin.PluginProvider;
import org.apache.ignite.spi.discovery.DiscoveryDataBag;
import org.jetbrains.annotations.NotNull;
import org.jetbrains.annotations.Nullable;

import static org.apache.ignite.cache.CacheMode.LOCAL;
import static org.apache.ignite.cache.CacheMode.PARTITIONED;
import static org.apache.ignite.events.EventType.EVT_NODE_JOINED;
import static org.apache.ignite.internal.GridComponent.DiscoveryDataExchangeType.CACHE_PROC;

/**
 * Logic related to cache discovery data processing.
 */
class ClusterCachesInfo {
    /** */
    private final GridKernalContext ctx;

    /** Dynamic caches. */
    private final ConcurrentMap<String, DynamicCacheDescriptor> registeredCaches = new ConcurrentHashMap<>();

    /** */
    private final ConcurrentMap<Integer, CacheGroupDescriptor> registeredCacheGrps = new ConcurrentHashMap<>();

    /** Cache templates. */
    private final ConcurrentMap<String, DynamicCacheDescriptor> registeredTemplates = new ConcurrentHashMap<>();

    /** Caches currently being restarted. */
    private final Collection<String> restartingCaches = new GridConcurrentHashSet<>();

    /** */
    private final IgniteLogger log;

    /** */
    private CachesOnDisconnect cachesOnDisconnect;

    /** Local cache info */
    private CacheJoinNodeDiscoveryData joinDiscoData;

    /** Cluster cache info */
    private GridData gridData;

    /** */
    private List<T2<DynamicCacheDescriptor, NearCacheConfiguration>> locJoinStartCaches = Collections.emptyList();

    /** */
    private Map<String, T2<CacheConfiguration, NearCacheConfiguration>> locCfgsForActivation = Collections.emptyMap();

    /** */
    private Map<UUID, CacheClientReconnectDiscoveryData> clientReconnectReqs;

    /** {@code True} if joined cluster while cluster state change was in progress. */
    private boolean joinOnTransition;

    /**
     * @param ctx Context.
     */
    public ClusterCachesInfo(GridKernalContext ctx) {
        this.ctx = ctx;

        log = ctx.log(getClass());
    }

    /**
     * @param joinDiscoData Information about configured caches and templates.
     * @throws IgniteCheckedException If configuration validation failed.
     */
    public void onStart(CacheJoinNodeDiscoveryData joinDiscoData) throws IgniteCheckedException {
        this.joinDiscoData = joinDiscoData;

        Map<String, CacheConfiguration> grpCfgs = new HashMap<>();

        for (CacheJoinNodeDiscoveryData.CacheInfo info : joinDiscoData.caches().values()) {
            if (info.cacheData().config().getGroupName() == null)
                continue;

            CacheConfiguration ccfg = grpCfgs.get(info.cacheData().config().getGroupName());

            if (ccfg == null)
                grpCfgs.put(info.cacheData().config().getGroupName(), info.cacheData().config());
            else
                validateCacheGroupConfiguration(ccfg, info.cacheData().config());
        }

        String conflictErr = processJoiningNode(joinDiscoData, ctx.localNodeId(), true);

        if (conflictErr != null)
            throw new IgniteCheckedException("Failed to start configured cache. " + conflictErr);
    }

    /**
     * @param cacheName Cache name.
     * @param grpName Group name.
     * @return Group ID.
     */
    private int cacheGroupId(String cacheName, @Nullable String grpName) {
        assert cacheName != null;

        return grpName != null ? CU.cacheId(grpName) : CU.cacheId(cacheName);
    }

    /**
     * @param checkConsistency {@code True} if need check cache configurations consistency.
     * @throws IgniteCheckedException If failed.
     */
    public void onKernalStart(boolean checkConsistency) throws IgniteCheckedException {
        if (gridData != null && gridData.conflictErr != null)
            throw new IgniteCheckedException(gridData.conflictErr);

        if (gridData != null && gridData.joinDiscoData != null) {
            CacheJoinNodeDiscoveryData joinDiscoData = gridData.joinDiscoData;

            for (CacheJoinNodeDiscoveryData.CacheInfo locCacheInfo : joinDiscoData.caches().values()) {
                CacheConfiguration locCfg = locCacheInfo.cacheData().config();

                CacheData cacheData = gridData.gridData.caches().get(locCfg.getName());

                if (cacheData != null) {
                    if (!F.eq(cacheData.sql(), locCacheInfo.sql())) {
                        throw new IgniteCheckedException("Cache configuration mismatch (local cache was created " +
                            "via " + (locCacheInfo.sql() ? "CREATE TABLE" : "Ignite API") + ", while remote cache " +
                            "was created via " + (cacheData.sql() ? "CREATE TABLE" : "Ignite API") + "): " +
                            locCacheInfo.cacheData().config().getName());
                    }

                    if (checkConsistency) {
                        checkCache(locCacheInfo, cacheData, cacheData.receivedFrom());

                        ClusterNode rmt = ctx.discovery().node(cacheData.receivedFrom());

                        if (rmt == null) {
                            for (ClusterNode node : ctx.discovery().localJoin().discoCache().serverNodes()) {
                                if (!node.isLocal() && ctx.discovery().cacheAffinityNode(node, locCfg.getName())) {
                                    rmt = node;

                                    break;
                                }
                            }
                        }

                        if (rmt != null) {
                            for (PluginProvider p : ctx.plugins().allProviders()) {
                                CachePluginContext pluginCtx = new GridCachePluginContext(ctx, locCfg);

                                CachePluginProvider provider = p.createCacheProvider(pluginCtx);

                                if (provider != null)
                                    provider.validateRemote(locCfg, cacheData.cacheConfiguration(), rmt);
                            }
                        }
                    }
                }

                if (checkConsistency)
                    validateStartCacheConfiguration(locCfg);
            }
        }

        gridData = null;
    }

    /**
     * Checks that remote caches has configuration compatible with the local.
     *
     * @param locInfo Local configuration.
     * @param rmtData Remote configuration.
     * @param rmt Remote node.
     * @throws IgniteCheckedException If check failed.
     */
    @SuppressWarnings("unchecked")
    private void checkCache(CacheJoinNodeDiscoveryData.CacheInfo locInfo, CacheData rmtData, UUID rmt)
        throws IgniteCheckedException {
        GridCacheAttributes rmtAttr = new GridCacheAttributes(rmtData.cacheConfiguration());
        GridCacheAttributes locAttr = new GridCacheAttributes(locInfo.cacheData().config());

        CU.checkAttributeMismatch(log, rmtAttr.cacheName(), rmt, "cacheMode", "Cache mode",
            locAttr.cacheMode(), rmtAttr.cacheMode(), true);

        CU.checkAttributeMismatch(log, rmtAttr.groupName(), rmt, "groupName", "Cache group name",
            locAttr.groupName(), rmtAttr.groupName(), true);

        if (rmtAttr.cacheMode() != LOCAL) {
            CU.checkAttributeMismatch(log, rmtAttr.cacheName(), rmt, "interceptor", "Cache Interceptor",
                locAttr.interceptorClassName(), rmtAttr.interceptorClassName(), true);

            CU.checkAttributeMismatch(log, rmtAttr.cacheName(), rmt, "atomicityMode",
                "Cache atomicity mode", locAttr.atomicityMode(), rmtAttr.atomicityMode(), true);

            CU.checkAttributeMismatch(log, rmtAttr.cacheName(), rmt, "cachePreloadMode",
                "Cache preload mode", locAttr.cacheRebalanceMode(), rmtAttr.cacheRebalanceMode(), true);

            CU.checkAttributeMismatch(log, rmtAttr.cacheName(), rmt, "topologyValidator",
                "Cache topology validator", locAttr.topologyValidatorClassName(), rmtAttr.topologyValidatorClassName(), true);

            ClusterNode rmtNode = ctx.discovery().node(rmt);

            if (CU.affinityNode(ctx.discovery().localNode(), locInfo.cacheData().config().getNodeFilter())
                && rmtNode != null && CU.affinityNode(rmtNode, rmtData.cacheConfiguration().getNodeFilter())) {
                CU.checkAttributeMismatch(log, rmtAttr.cacheName(), rmt, "storeFactory", "Store factory",
                    locAttr.storeFactoryClassName(), rmtAttr.storeFactoryClassName(), true);
            }

            CU.checkAttributeMismatch(log, rmtAttr.cacheName(), rmt, "cacheAffinity", "Cache affinity",
                locAttr.cacheAffinityClassName(), rmtAttr.cacheAffinityClassName(), true);

            CU.checkAttributeMismatch(log, rmtAttr.cacheName(), rmt, "cacheAffinityMapper",
                "Cache affinity mapper", locAttr.cacheAffinityMapperClassName(),
                rmtAttr.cacheAffinityMapperClassName(), true);

            CU.checkAttributeMismatch(log, rmtAttr.cacheName(), rmt, "affinityPartitionsCount",
                "Affinity partitions count", locAttr.affinityPartitionsCount(),
                rmtAttr.affinityPartitionsCount(), true);

            CU.checkAttributeMismatch(log, rmtAttr.cacheName(), rmt, "evictionFilter", "Eviction filter",
                locAttr.evictionFilterClassName(), rmtAttr.evictionFilterClassName(), true);

            CU.checkAttributeMismatch(log, rmtAttr.cacheName(), rmt, "evictionPolicy", "Eviction policy",
                locAttr.evictionPolicyClassName(), rmtAttr.evictionPolicyClassName(), true);

            CU.checkAttributeMismatch(log, rmtAttr.cacheName(), rmt, "evictionPolicyFactory", "Eviction policy factory",
                locAttr.evictionPolicyFactoryClassName(), rmtAttr.evictionPolicyFactoryClassName(), true);

            CU.checkAttributeMismatch(log, rmtAttr.cacheName(), rmt, "transactionManagerLookup",
                "Transaction manager lookup", locAttr.transactionManagerLookupClassName(),
                rmtAttr.transactionManagerLookupClassName(), false);

            CU.checkAttributeMismatch(log, rmtAttr.cacheName(), rmt, "defaultLockTimeout",
                "Default lock timeout", locAttr.defaultLockTimeout(), rmtAttr.defaultLockTimeout(), false);

            CU.checkAttributeMismatch(log, rmtAttr.cacheName(), rmt, "preloadBatchSize",
                "Preload batch size", locAttr.rebalanceBatchSize(), rmtAttr.rebalanceBatchSize(), false);

            CU.checkAttributeMismatch(log, rmtAttr.cacheName(), rmt, "rebalanceDelay",
                "Rebalance delay", locAttr.rebalanceDelay(), rmtAttr.rebalanceDelay(), false);

            CU.checkAttributeMismatch(log, rmtAttr.cacheName(), rmt, "rebalanceBatchesPrefetchCount",
                "Rebalance batches prefetch count", locAttr.rebalanceBatchesPrefetchCount(),
                rmtAttr.rebalanceBatchesPrefetchCount(), false);

            CU.checkAttributeMismatch(log, rmtAttr.cacheName(), rmt, "rebalanceOrder",
                "Rebalance order", locAttr.rebalanceOrder(), rmtAttr.rebalanceOrder(), false);

            CU.checkAttributeMismatch(log, rmtAttr.cacheName(), rmt, "rebalanceThrottle",
                "Rebalance throttle", locAttr.rebalanceThrottle(), rmtAttr.rebalanceThrottle(), false);

            CU.checkAttributeMismatch(log, rmtAttr.cacheName(), rmt, "rebalanceTimeout",
                "Rebalance timeout", locAttr.rebalanceTimeout(), rmtAttr.rebalanceTimeout(), false);

            CU.checkAttributeMismatch(log, rmtAttr.cacheName(), rmt, "writeSynchronizationMode",
                "Write synchronization mode", locAttr.writeSynchronization(), rmtAttr.writeSynchronization(),
                true);

            CU.checkAttributeMismatch(log, rmtAttr.cacheName(), rmt, "writeBehindBatchSize",
                "Write behind batch size", locAttr.writeBehindBatchSize(), rmtAttr.writeBehindBatchSize(),
                false);

            CU.checkAttributeMismatch(log, rmtAttr.cacheName(), rmt, "writeBehindCoalescing",
                "Write behind coalescing", locAttr.writeBehindCoalescing(), rmtAttr.writeBehindCoalescing(),
                false);

            CU.checkAttributeMismatch(log, rmtAttr.cacheName(), rmt, "writeBehindEnabled",
                "Write behind enabled", locAttr.writeBehindEnabled(), rmtAttr.writeBehindEnabled(), false);

            CU.checkAttributeMismatch(log, rmtAttr.cacheName(), rmt, "writeBehindFlushFrequency",
                "Write behind flush frequency", locAttr.writeBehindFlushFrequency(),
                rmtAttr.writeBehindFlushFrequency(), false);

            CU.checkAttributeMismatch(log, rmtAttr.cacheName(), rmt, "writeBehindFlushSize",
                "Write behind flush size", locAttr.writeBehindFlushSize(), rmtAttr.writeBehindFlushSize(),
                false);

            CU.checkAttributeMismatch(log, rmtAttr.cacheName(), rmt, "writeBehindFlushThreadCount",
                "Write behind flush thread count", locAttr.writeBehindFlushThreadCount(),
                rmtAttr.writeBehindFlushThreadCount(), false);

            if (locAttr.cacheMode() == PARTITIONED) {
                CU.checkAttributeMismatch(log, rmtAttr.cacheName(), rmt, "nearEvictionPolicy",
                    "Near eviction policy", locAttr.nearEvictionPolicyClassName(),
                    rmtAttr.nearEvictionPolicyClassName(), false);

                CU.checkAttributeMismatch(log, rmtAttr.cacheName(), rmt, "nearEvictionPolicyFactory",
                    "Near eviction policy factory", locAttr.nearEvictionPolicyFactoryClassName(),
                    rmtAttr.nearEvictionPolicyFactoryClassName(), false);

                CU.checkAttributeMismatch(log, rmtAttr.cacheName(), rmt, "affinityIncludeNeighbors",
                    "Affinity include neighbors", locAttr.affinityIncludeNeighbors(),
                    rmtAttr.affinityIncludeNeighbors(), true);

                CU.checkAttributeMismatch(log, rmtAttr.cacheName(), rmt, "affinityKeyBackups",
                    "Affinity key backups", locAttr.affinityKeyBackups(),
                    rmtAttr.affinityKeyBackups(), true);
            }
        }
    }

    /**
     * @param msg Message.
     * @param node Node sent message.
     */
    public void onClientCacheChange(ClientCacheChangeDiscoveryMessage msg, ClusterNode node) {
        Map<Integer, Boolean> startedCaches = msg.startedCaches();

        if (startedCaches != null) {
            for (Map.Entry<Integer, Boolean> e : startedCaches.entrySet()) {
                for (DynamicCacheDescriptor desc : registeredCaches.values()) {
                    if (e.getKey().equals(desc.cacheId())) {
                        ctx.discovery().addClientNode(desc.cacheName(), node.id(), e.getValue());

                        break;
                    }
                }
            }
        }

        Set<Integer> closedCaches = msg.closedCaches();

        if (closedCaches != null) {
            for (Integer cacheId : closedCaches) {
                for (DynamicCacheDescriptor desc : registeredCaches.values()) {
                    if (cacheId.equals(desc.cacheId())) {
                        ctx.discovery().onClientCacheClose(desc.cacheName(), node.id());

                        break;
                    }
                }
            }
        }
    }

    /**
     * @param batch Cache change request.
     * @param topVer Topology version.
     * @return {@code True} if minor topology version should be increased.
     */
    public boolean onCacheChangeRequested(DynamicCacheChangeBatch batch, AffinityTopologyVersion topVer) {
        DiscoveryDataClusterState state = ctx.state().clusterState();

        if (state.active() && !state.transition()) {
            ExchangeActions exchangeActions = new ExchangeActions();

            CacheChangeProcessResult res = processCacheChangeRequests(exchangeActions,
                batch.requests(),
                topVer,
                false);

            if (res.needExchange) {
                assert !exchangeActions.empty() : exchangeActions;

                batch.exchangeActions(exchangeActions);
            }

            return res.needExchange;
        }
        else {
            IgniteCheckedException err = new IgniteCheckedException("Failed to start/stop cache, cluster state change " +
                "is in progress.");

            for (DynamicCacheChangeRequest req : batch.requests()) {
                if (req.template()) {
                    ctx.cache().completeTemplateAddFuture(req.startCacheConfiguration().getName(),
                        req.deploymentId());
                }
                else
                    ctx.cache().completeCacheStartFuture(req, false, err);
            }

            return false;
        }
    }

    /**
     * @param exchangeActions Exchange actions to update.
     * @param reqs Requests.
     * @param topVer Topology version.
     * @param persistedCfgs {@code True} if process start of persisted caches during cluster activation.
     * @return Process result.
     */
    private CacheChangeProcessResult processCacheChangeRequests(
        ExchangeActions exchangeActions,
        Collection<DynamicCacheChangeRequest> reqs,
        AffinityTopologyVersion topVer,
        boolean persistedCfgs) {
        CacheChangeProcessResult res = new CacheChangeProcessResult();

        final List<T2<DynamicCacheChangeRequest, AffinityTopologyVersion>> reqsToComplete = new ArrayList<>();

        for (DynamicCacheChangeRequest req : reqs) {
            if (req.template()) {
                CacheConfiguration ccfg = req.startCacheConfiguration();

                assert ccfg != null : req;

                DynamicCacheDescriptor desc = registeredTemplates.get(req.cacheName());

                if (desc == null) {
                    DynamicCacheDescriptor templateDesc = new DynamicCacheDescriptor(ctx,
                        ccfg,
                        req.cacheType(),
                        null,
                        true,
                        req.initiatingNodeId(),
                        false,
                        false,
                        req.deploymentId(),
                        req.schema());

                    DynamicCacheDescriptor old = registeredTemplates().put(ccfg.getName(), templateDesc);

                    assert old == null;

                    res.addedDescs.add(templateDesc);
                }

                if (!persistedCfgs)
                    ctx.cache().completeTemplateAddFuture(ccfg.getName(), req.deploymentId());

                continue;
            }

            assert !req.clientStartOnly() : req;

            DynamicCacheDescriptor desc = registeredCaches.get(req.cacheName());

            boolean needExchange = false;

            boolean clientCacheStart = false;

            AffinityTopologyVersion waitTopVer = null;

            if (req.start()) {
                // Starting a new cache.
                if (desc == null) {
                    String conflictErr = checkCacheConflict(req.startCacheConfiguration());

                    if (conflictErr != null) {
                        U.warn(log, "Ignore cache start request. " + conflictErr);

                        IgniteCheckedException err = new IgniteCheckedException("Failed to start " +
                            "cache. " + conflictErr);

                        if (persistedCfgs)
                            res.errs.add(err);
                        else
                            ctx.cache().completeCacheStartFuture(req, false, err);

                        continue;
                    }

                    if (req.clientStartOnly()) {
                        assert !persistedCfgs;

                        ctx.cache().completeCacheStartFuture(req, false, new IgniteCheckedException("Failed to start " +
                            "client cache (a cache with the given name is not started): " + req.cacheName()));
                    }
                    else {
                        SchemaOperationException err = QueryUtils.checkQueryEntityConflicts(
                            req.startCacheConfiguration(), registeredCaches.values());

                        if (err != null) {
                            if (persistedCfgs)
                                res.errs.add(err);
                            else
                                ctx.cache().completeCacheStartFuture(req, false, err);

                            continue;
                        }

                        CacheConfiguration<?, ?> ccfg = req.startCacheConfiguration();

                        assert req.cacheType() != null : req;
                        assert F.eq(ccfg.getName(), req.cacheName()) : req;

                        int cacheId = CU.cacheId(req.cacheName());

                        CacheGroupDescriptor grpDesc = registerCacheGroup(exchangeActions,
                            topVer,
                            ccfg,
                            cacheId,
                            req.initiatingNodeId(),
                            req.deploymentId());

                        DynamicCacheDescriptor startDesc = new DynamicCacheDescriptor(ctx,
                            ccfg,
                            req.cacheType(),
                            grpDesc,
                            false,
                            req.initiatingNodeId(),
                            false,
                            req.sql(),
                            req.deploymentId(),
                            req.schema());

                        DynamicCacheDescriptor old = registeredCaches.put(ccfg.getName(), startDesc);

                        restartingCaches.remove(ccfg.getName());

                        assert old == null;

                        ctx.discovery().setCacheFilter(
                            startDesc.cacheId(),
                            grpDesc.groupId(),
                            ccfg.getName(),
                            ccfg.getNearConfiguration() != null);

                        if (!persistedCfgs) {
                            ctx.discovery().addClientNode(req.cacheName(),
                                req.initiatingNodeId(),
                                req.nearCacheConfiguration() != null);
                        }

                        res.addedDescs.add(startDesc);

                        exchangeActions.addCacheToStart(req, startDesc);

                        needExchange = true;
                    }
                }
                else {
                    assert !persistedCfgs;
                    assert req.initiatingNodeId() != null : req;

                    if (req.failIfExists()) {
                        ctx.cache().completeCacheStartFuture(req, false,
                            new CacheExistsException("Failed to start cache " +
                                "(a cache with the same name is already started): " + req.cacheName()));
                    }
                    else {
                        // Cache already exists, it is possible client cache is needed.
                        ClusterNode node = ctx.discovery().node(req.initiatingNodeId());

                        boolean clientReq = node != null &&
                            !ctx.discovery().cacheAffinityNode(node, req.cacheName());

                        if (clientReq) {
                            ctx.discovery().addClientNode(req.cacheName(),
                                req.initiatingNodeId(),
                                req.nearCacheConfiguration() != null);

                            if (node.id().equals(req.initiatingNodeId())) {
                                desc.clientCacheStartVersion(topVer);

                                clientCacheStart = true;

                                ctx.discovery().clientCacheStartEvent(req.requestId(), F.asMap(req.cacheName(), req), null);
                            }
                        }
                    }
                }

                if (!needExchange && !clientCacheStart && desc != null) {
                    if (desc.clientCacheStartVersion() != null)
                        waitTopVer = desc.clientCacheStartVersion();
                    else {
                        AffinityTopologyVersion nodeStartVer =
                            new AffinityTopologyVersion(ctx.discovery().localNode().order(), 0);

                        if (desc.startTopologyVersion() != null)
                            waitTopVer = desc.startTopologyVersion();
                        else
                            waitTopVer = desc.receivedFromStartVersion();

                        if (waitTopVer == null || nodeStartVer.compareTo(waitTopVer) > 0)
                            waitTopVer = nodeStartVer;
                    }
                }
            }
            else if (req.resetLostPartitions()) {
                if (desc != null) {
                    needExchange = true;

                    exchangeActions.addCacheToResetLostPartitions(req, desc);
                }
            }
            else if (req.stop()) {
                if (desc != null) {
                    if (req.sql() && !desc.sql()) {
                        ctx.cache().completeCacheStartFuture(req, false,
                            new IgniteCheckedException("Only cache created with CREATE TABLE may be removed with " +
                                "DROP TABLE [cacheName=" + req.cacheName() + ']'));

                        continue;
                    }

                    if (!req.sql() && desc.sql()) {
                        ctx.cache().completeCacheStartFuture(req, false,
                            new IgniteCheckedException("Only cache created with cache API may be removed with " +
                                "direct call to destroyCache [cacheName=" + req.cacheName() + ']'));

                        continue;
                    }

                    DynamicCacheDescriptor old = registeredCaches.remove(req.cacheName());

                    if (req.restart())
                        restartingCaches.add(req.cacheName());

                    assert old != null && old == desc : "Dynamic cache map was concurrently modified [req=" + req + ']';

                    ctx.discovery().removeCacheFilter(req.cacheName());

                    needExchange = true;

                    exchangeActions.addCacheToStop(req, desc);

                    CacheGroupDescriptor grpDesc = registeredCacheGrps.get(desc.groupId());

                    assert grpDesc != null && grpDesc.groupId() == desc.groupId() : desc;

                    grpDesc.onCacheStopped(desc.cacheName(), desc.cacheId());

                    if (!grpDesc.hasCaches()) {
                        registeredCacheGrps.remove(grpDesc.groupId());

                        ctx.discovery().removeCacheGroup(grpDesc);

                        exchangeActions.addCacheGroupToStop(grpDesc, req.destroy());

                        assert exchangeActions.checkStopRequestConsistency(grpDesc.groupId());

                        // If all caches in group will be destroyed it is not necessary to destroy single cache
                        // because group will be stopped anyway.
                        if (req.destroy()) {
                            for (ExchangeActions.CacheActionData action : exchangeActions.cacheStopRequests()) {
                                if (action.descriptor().groupId() == grpDesc.groupId())
                                    action.request().destroy(false);
                            }
                        }
                    }
                }
            }
            else
                assert false : req;

            if (!needExchange) {
                if (!clientCacheStart && ctx.localNodeId().equals(req.initiatingNodeId()))
                    reqsToComplete.add(new T2<>(req, waitTopVer));
            }
            else
                res.needExchange = true;
        }

        if (!F.isEmpty(res.addedDescs)) {
            AffinityTopologyVersion startTopVer = res.needExchange ? topVer.nextMinorVersion() : topVer;

            for (DynamicCacheDescriptor desc : res.addedDescs) {
                assert desc.template() || res.needExchange;

                desc.startTopologyVersion(startTopVer);
            }
        }

        if (!F.isEmpty(reqsToComplete)) {
            ctx.closure().callLocalSafe(new Callable<Void>() {
                @Override public Void call() throws Exception {
                    for (T2<DynamicCacheChangeRequest, AffinityTopologyVersion> t : reqsToComplete) {
                        final DynamicCacheChangeRequest req = t.get1();
                        AffinityTopologyVersion waitTopVer = t.get2();

                        IgniteInternalFuture<?> fut = waitTopVer != null ?
                            ctx.cache().context().exchange().affinityReadyFuture(waitTopVer) : null;

                        if (fut == null || fut.isDone())
                            ctx.cache().completeCacheStartFuture(req, false, null);
                        else {
                            fut.listen(new IgniteInClosure<IgniteInternalFuture<?>>() {
                                @Override public void apply(IgniteInternalFuture<?> fut) {
                                    ctx.cache().completeCacheStartFuture(req, false, null);
                                }
                            });
                        }
                    }

                    return null;
                }
            });
        }

        return res;
    }

    /**
     * @param dataBag Discovery data bag.
     */
    void collectJoiningNodeData(DiscoveryDataBag dataBag) {
        if (!ctx.isDaemon())
            dataBag.addJoiningNodeData(CACHE_PROC.ordinal(), joinDiscoveryData());
    }

    /**
     * @return {@code True} if there are currently restarting caches.
     */
    boolean hasRestartingCaches() {
        return !F.isEmpty(restartingCaches);
    }

    /**
     * @return Collection of currently restarting caches.
     */
    Collection<String> restartingCaches() {
        return restartingCaches;
    }

    /**
     * @return Discovery date sent on local node join.
     */
    private Serializable joinDiscoveryData() {
        if (cachesOnDisconnect != null) {
            Map<Integer, CacheClientReconnectDiscoveryData.CacheGroupInfo> cacheGrpsInfo = new HashMap<>();
            Map<String, CacheClientReconnectDiscoveryData.CacheInfo> cachesInfo = new HashMap<>();

            Map<Integer, CacheGroupDescriptor> grps = cachesOnDisconnect.cacheGrps;
            Map<String, DynamicCacheDescriptor> caches = cachesOnDisconnect.caches;

            for (CacheGroupContext grp : ctx.cache().cacheGroups()) {
                CacheGroupDescriptor desc = grps.get(grp.groupId());

                assert desc != null : grp.cacheOrGroupName();

                cacheGrpsInfo.put(grp.groupId(), new CacheClientReconnectDiscoveryData.CacheGroupInfo(desc.config(),
                    desc.deploymentId(),
                    0));
            }

            for (IgniteInternalCache cache : ctx.cache().caches()) {
                DynamicCacheDescriptor desc = caches.get(cache.name());

                assert desc != null : cache.name();

                cachesInfo.put(cache.name(), new CacheClientReconnectDiscoveryData.CacheInfo(desc.cacheConfiguration(),
                    desc.cacheType(),
                    desc.deploymentId(),
                    cache.context().isNear(),
                    0));
            }

            return new CacheClientReconnectDiscoveryData(cacheGrpsInfo, cachesInfo);
        }
        else {
            assert ctx.config().isDaemon() || joinDiscoData != null;

            return joinDiscoData;
        }
    }

    /**
     * Called from exchange worker.
     *
     * @return Caches to be started when this node starts.
     */
    @NotNull public List<T2<DynamicCacheDescriptor, NearCacheConfiguration>> cachesToStartOnLocalJoin() {
        if (ctx.isDaemon())
            return Collections.emptyList();

        List<T2<DynamicCacheDescriptor, NearCacheConfiguration>> result = locJoinStartCaches;

        locJoinStartCaches = Collections.emptyList();

        return result;
    }

    /**
     * @param joinedNodeId Joined node ID.
     * @return {@code True} if there are new caches received from joined node.
     */
    boolean hasCachesReceivedFromJoin(UUID joinedNodeId) {
        for (DynamicCacheDescriptor desc : registeredCaches.values()) {
            if (desc.staticallyConfigured()) {
                assert desc.receivedFrom() != null : desc;

                if (joinedNodeId.equals(desc.receivedFrom()))
                    return true;
            }
        }

        return false;
    }

    /**
     * @param joinedNodeId Joined node ID.
     * @return New caches received from joined node.
     */
    List<DynamicCacheDescriptor> cachesReceivedFromJoin(UUID joinedNodeId) {
        assert joinedNodeId != null;

        List<DynamicCacheDescriptor> started = null;

        if (!ctx.isDaemon()) {
            for (DynamicCacheDescriptor desc : orderedCaches(CacheComparators.DIRECT)) {
                if (desc.staticallyConfigured()) {
                    assert desc.receivedFrom() != null : desc;

                    if (joinedNodeId.equals(desc.receivedFrom())) {
                        if (started == null)
                            started = new ArrayList<>();

                        started.add(desc);
                    }
                }
            }
        }

        return started != null ? started : Collections.<DynamicCacheDescriptor>emptyList();
    }

    /**
     * Discovery event callback, executed from discovery thread.
     *
     * @param type Event type.
     * @param node Event node.
     * @param topVer Topology version.
     */
    public void onDiscoveryEvent(int type, ClusterNode node, AffinityTopologyVersion topVer) {
        if (type == EVT_NODE_JOINED && !ctx.isDaemon()) {
            for (CacheGroupDescriptor desc : registeredCacheGrps.values()) {
                if (node.id().equals(desc.receivedFrom()))
                    desc.receivedFromStartVersion(topVer);
            }

            for (DynamicCacheDescriptor desc : registeredCaches.values()) {
                if (node.id().equals(desc.receivedFrom()))
                    desc.receivedFromStartVersion(topVer);
            }

            for (DynamicCacheDescriptor desc : registeredTemplates.values()) {
                if (node.id().equals(desc.receivedFrom()))
                    desc.receivedFromStartVersion(topVer);
            }

            if (node.id().equals(ctx.discovery().localNode().id())) {
                if (gridData == null) { // First node starts.
                    assert joinDiscoData != null;

                    initStartCachesForLocalJoin(true);
                }
            }
        }
    }

    /**
     * @param dataBag Discovery data bag.
     */
    public void collectGridNodeData(DiscoveryDataBag dataBag) {
        if (ctx.isDaemon())
            return;

        if (!dataBag.commonDataCollectedFor(CACHE_PROC.ordinal()))
            dataBag.addGridCommonData(CACHE_PROC.ordinal(), collectCommonDiscoveryData());
    }

    /**
     * @return Information about started caches.
     */
    private CacheNodeCommonDiscoveryData collectCommonDiscoveryData() {
        Map<Integer, CacheGroupData> cacheGrps = new HashMap<>();

        for (CacheGroupDescriptor grpDesc : registeredCacheGrps.values()) {
            CacheGroupData grpData = new CacheGroupData(grpDesc.config(),
                grpDesc.groupName(),
                grpDesc.groupId(),
                grpDesc.receivedFrom(),
                grpDesc.startTopologyVersion(),
                grpDesc.deploymentId(),
                grpDesc.caches(),
                0,
                grpDesc.persistenceEnabled(),
                grpDesc.walMode());

            cacheGrps.put(grpDesc.groupId(), grpData);
        }

        Map<String, CacheData> caches = new HashMap<>();

        for (DynamicCacheDescriptor desc : registeredCaches.values()) {
            CacheData cacheData = new CacheData(desc.cacheConfiguration(),
                desc.cacheId(),
                desc.groupId(),
                desc.cacheType(),
                desc.deploymentId(),
                desc.schema(),
                desc.receivedFrom(),
                desc.staticallyConfigured(),
                desc.sql(),
                false,
                0);

            caches.put(desc.cacheName(), cacheData);
        }

        Map<String, CacheData> templates = new HashMap<>();

        for (DynamicCacheDescriptor desc : registeredTemplates.values()) {
            CacheData cacheData = new CacheData(desc.cacheConfiguration(),
                0,
                0,
                desc.cacheType(),
                desc.deploymentId(),
                desc.schema(),
                desc.receivedFrom(),
                desc.staticallyConfigured(),
                false,
                true,
                0);

            templates.put(desc.cacheName(), cacheData);
        }

        Collection<String> restarting = new HashSet<>(restartingCaches);

        return new CacheNodeCommonDiscoveryData(caches,
            templates,
            cacheGrps,
            ctx.discovery().clientNodesMap(),
            restarting);
    }

    /**
     * @param data Discovery data.
     */
    public void onGridDataReceived(DiscoveryDataBag.GridDiscoveryData data) {
        if (ctx.isDaemon() || data.commonData() == null)
            return;

        assert joinDiscoData != null || disconnectedState();
        assert data.commonData() instanceof CacheNodeCommonDiscoveryData : data;

        CacheNodeCommonDiscoveryData cachesData = (CacheNodeCommonDiscoveryData)data.commonData();

        // CacheGroup configurations that were created from local node configuration.
        Map<Integer, CacheGroupDescriptor> locCacheGrps = new HashMap<>(registeredCacheGroups());

        // Replace locally registered data with actual data received from cluster.
        registeredCaches.clear();
        registeredCacheGrps.clear();
        ctx.discovery().cleanCachesAndGroups();

        for (CacheGroupData grpData : cachesData.cacheGroups().values()) {
            CacheGroupDescriptor grpDesc = new CacheGroupDescriptor(
                grpData.config(),
                grpData.groupName(),
                grpData.groupId(),
                grpData.receivedFrom(),
                grpData.startTopologyVersion(),
                grpData.deploymentId(),
                grpData.caches(),
                grpData.persistenceEnabled(),
                grpData.walMode());
<<<<<<< HEAD

            if (ctx.cache().context().wal() != null) {
                ctx.cache().context().wal().disabled(grpDesc.groupId(),
                    grpDesc.walMode() == CacheGroupWalMode.DISABLE ||
                        grpDesc.walMode() == CacheGroupWalMode.DISABLING);

                if (grpDesc.walMode() == CacheGroupWalMode.ENABLING)
                    for (GridCacheContext cctx : ctx.cache().cacheGroup(grpDesc.groupId()).caches())
                        ctx.cache().disableGateway(cctx.name());
            }
=======
>>>>>>> 43444384

            if (locCacheGrps.containsKey(grpDesc.groupId())) {
                CacheGroupDescriptor locGrpCfg = locCacheGrps.get(grpDesc.groupId());

                grpDesc.mergeWith(locGrpCfg);
            }

            CacheGroupDescriptor old = registeredCacheGrps.put(grpDesc.groupId(), grpDesc);

            assert old == null : old;

            ctx.discovery().addCacheGroup(grpDesc,
                grpData.config().getNodeFilter(),
                grpData.config().getCacheMode());
        }

        for (CacheData cacheData : cachesData.templates().values()) {
            DynamicCacheDescriptor desc = new DynamicCacheDescriptor(
                ctx,
                cacheData.cacheConfiguration(),
                cacheData.cacheType(),
                null,
                true,
                cacheData.receivedFrom(),
                cacheData.staticallyConfigured(),
                false,
                cacheData.deploymentId(),
                cacheData.schema());

            registeredTemplates.put(cacheData.cacheConfiguration().getName(), desc);
        }

        for (CacheData cacheData : cachesData.caches().values()) {
            CacheGroupDescriptor grpDesc = registeredCacheGrps.get(cacheData.groupId());

            assert grpDesc != null : cacheData.cacheConfiguration().getName();

            CacheConfiguration<?, ?> cfg = cacheData.cacheConfiguration();

            DynamicCacheDescriptor desc = new DynamicCacheDescriptor(
                ctx,
                cacheData.cacheConfiguration(),
                cacheData.cacheType(),
                grpDesc,
                false,
                cacheData.receivedFrom(),
                cacheData.staticallyConfigured(),
                cacheData.sql(),
                cacheData.deploymentId(),
                cacheData.schema());

            desc.receivedOnDiscovery(true);

            registeredCaches.put(cacheData.cacheConfiguration().getName(), desc);

            ctx.discovery().setCacheFilter(
                desc.cacheId(),
                grpDesc.groupId(),
                cfg.getName(),
                cfg.getNearConfiguration() != null);
        }

        if (!F.isEmpty(cachesData.clientNodesMap())) {
            for (Map.Entry<String, Map<UUID, Boolean>> entry : cachesData.clientNodesMap().entrySet()) {
                String cacheName = entry.getKey();

                for (Map.Entry<UUID, Boolean> tup : entry.getValue().entrySet())
                    ctx.discovery().addClientNode(cacheName, tup.getKey(), tup.getValue());
            }
        }

        String conflictErr = null;

        if (joinDiscoData != null) {
            for (Map.Entry<String, CacheJoinNodeDiscoveryData.CacheInfo> e : joinDiscoData.caches().entrySet()) {
                if (!registeredCaches.containsKey(e.getKey())) {
                    conflictErr = checkCacheConflict(e.getValue().cacheData().config());

                    if (conflictErr != null) {
                        conflictErr = "Failed to start configured cache due to conflict with started caches. " +
                            conflictErr;

                        break;
                    }
                }
            }
        }

        gridData = new GridData(joinDiscoData, cachesData, conflictErr);

        if (!disconnectedState())
            initStartCachesForLocalJoin(false);
        else
            locJoinStartCaches = Collections.emptyList();
    }

    /**
     * Initialize collection with caches to be start:
     * {@code locJoinStartCaches} or {@code locCfgsForActivation} if cluster is inactive.
     *
     * @param firstNode {@code True} if first node in cluster starts.
     */
    private void initStartCachesForLocalJoin(boolean firstNode) {
        assert F.isEmpty(locJoinStartCaches) : locJoinStartCaches;

        if (ctx.state().clusterState().transition()) {
            joinOnTransition = true;

            return;
        }

        if (joinDiscoData != null) {
            locJoinStartCaches = new ArrayList<>();
            locCfgsForActivation = new HashMap<>();

            boolean active = ctx.state().clusterState().active();

            for (DynamicCacheDescriptor desc : orderedCaches(CacheComparators.DIRECT)) {
                if (firstNode && !joinDiscoData.caches().containsKey(desc.cacheName()))
                    continue;

                CacheConfiguration<?, ?> cfg = desc.cacheConfiguration();

                CacheJoinNodeDiscoveryData.CacheInfo locCfg = joinDiscoData.caches().get(cfg.getName());

                NearCacheConfiguration nearCfg = null;

                if (locCfg != null) {
                    nearCfg = locCfg.cacheData().config().getNearConfiguration();

                    DynamicCacheDescriptor desc0 = new DynamicCacheDescriptor(ctx,
                        locCfg.cacheData().config(),
                        desc.cacheType(),
                        desc.groupDescriptor(),
                        desc.template(),
                        desc.receivedFrom(),
                        desc.staticallyConfigured(),
                        desc.sql(),
                        desc.deploymentId(),
                        new QuerySchema(locCfg.cacheData().queryEntities()));

                    desc0.startTopologyVersion(desc.startTopologyVersion());
                    desc0.receivedFromStartVersion(desc.receivedFromStartVersion());
                    desc0.clientCacheStartVersion(desc.clientCacheStartVersion());

                    desc = desc0;
                }

                if (locCfg != null ||
                    joinDiscoData.startCaches() ||
                    CU.affinityNode(ctx.discovery().localNode(), desc.groupDescriptor().config().getNodeFilter())) {
                    if (active)
                        locJoinStartCaches.add(new T2<>(desc, nearCfg));
                    else
                        locCfgsForActivation.put(desc.cacheName(), new T2<>(desc.cacheConfiguration(), nearCfg));
                }
            }
        }
    }

    /**
     * @param msg Message.
     */
    public void onStateChangeFinish(ChangeGlobalStateFinishMessage msg) {
        if (joinOnTransition) {
            initStartCachesForLocalJoin(false);

            joinOnTransition = false;
        }
    }

    /**
     * @param msg Message.
     * @param topVer Current topology version.
     * @return Exchange action.
     * @throws IgniteCheckedException If configuration validation failed.
     */
    public ExchangeActions onStateChangeRequest(ChangeGlobalStateMessage msg, AffinityTopologyVersion topVer)
        throws IgniteCheckedException {
        ExchangeActions exchangeActions = new ExchangeActions();

        if (msg.activate()) {
            for (DynamicCacheDescriptor desc : orderedCaches(CacheComparators.DIRECT)) {
                desc.startTopologyVersion(topVer);

                DynamicCacheChangeRequest req = new DynamicCacheChangeRequest(msg.requestId(),
                    desc.cacheName(),
                    msg.initiatorNodeId());

                req.startCacheConfiguration(desc.cacheConfiguration());
                req.cacheType(desc.cacheType());

                T2<CacheConfiguration, NearCacheConfiguration> locCfg = locCfgsForActivation.get(desc.cacheName());

                if (locCfg != null) {
                    if (locCfg.get1() != null)
                        req.startCacheConfiguration(locCfg.get1());

                    req.nearCacheConfiguration(locCfg.get2());

                    req.locallyConfigured(true);
                }

                exchangeActions.addCacheToStart(req, desc);
            }

            for (CacheGroupDescriptor grpDesc : registeredCacheGroups().values())
                exchangeActions.addCacheGroupToStart(grpDesc);

            List<StoredCacheData> storedCfgs = msg.storedCacheConfigurations();

            if (storedCfgs != null) {
                List<DynamicCacheChangeRequest> reqs = new ArrayList<>();

                IgniteUuid deploymentId = msg.id();

                for (StoredCacheData storedCfg : storedCfgs) {
                    CacheConfiguration ccfg = storedCfg.config();

                    if (!registeredCaches.containsKey(ccfg.getName())) {
                        DynamicCacheChangeRequest req = new DynamicCacheChangeRequest(msg.requestId(),
                            ccfg.getName(),
                            msg.initiatorNodeId());

                        req.deploymentId(deploymentId);
                        req.startCacheConfiguration(ccfg);
                        req.cacheType(ctx.cache().cacheType(ccfg.getName()));
                        req.schema(new QuerySchema(storedCfg.queryEntities()));
                        req.sql(storedCfg.sql());

                        reqs.add(req);
                    }
                }

                CacheChangeProcessResult res = processCacheChangeRequests(exchangeActions, reqs, topVer, true);

                if (!res.errs.isEmpty()) {
                    IgniteCheckedException err = new IgniteCheckedException("Failed to activate cluster.");

                    for (IgniteCheckedException err0 : res.errs)
                        err.addSuppressed(err0);

                    throw err;
                }
            }
        }
        else {
            locCfgsForActivation = new HashMap<>();

            for (DynamicCacheDescriptor desc : orderedCaches(CacheComparators.REVERSE)) {
                DynamicCacheChangeRequest req = DynamicCacheChangeRequest.stopRequest(ctx,
                    desc.cacheName(),
                    desc.sql(),
                    false);

                exchangeActions.addCacheToStop(req, desc);

                if (ctx.discovery().cacheClientNode(ctx.discovery().localNode(), desc.cacheName()))
                    locCfgsForActivation.put(desc.cacheName(), new T2<>((CacheConfiguration)null, (NearCacheConfiguration)null));
            }

            for (CacheGroupDescriptor grpDesc : registeredCacheGroups().values())
                exchangeActions.addCacheGroupToStop(grpDesc, false);
        }

        return exchangeActions;
    }

    /**
     * @param data Joining node data.
     */
    public void onJoiningNodeDataReceived(DiscoveryDataBag.JoiningNodeDiscoveryData data) {
        if (data.hasJoiningNodeData()) {
            Serializable joiningNodeData = data.joiningNodeData();

            if (joiningNodeData instanceof CacheClientReconnectDiscoveryData) {
                if (disconnectedState()) {
                    if (clientReconnectReqs == null)
                        clientReconnectReqs = new LinkedHashMap<>();

                    clientReconnectReqs.put(data.joiningNodeId(), (CacheClientReconnectDiscoveryData)joiningNodeData);
                }
                else
                    processClientReconnectData((CacheClientReconnectDiscoveryData)joiningNodeData, data.joiningNodeId());
            }
            else if (joiningNodeData instanceof CacheJoinNodeDiscoveryData)
                processJoiningNode((CacheJoinNodeDiscoveryData)joiningNodeData, data.joiningNodeId(), false);
        }
    }

    /**
     * @param clientData Discovery data.
     * @param clientNodeId Client node ID.
     */
    private void processClientReconnectData(CacheClientReconnectDiscoveryData clientData, UUID clientNodeId) {
        DiscoveryDataClusterState state = ctx.state().clusterState();

        if (state.active() && !state.transition()) {
            for (CacheClientReconnectDiscoveryData.CacheInfo cacheInfo : clientData.clientCaches().values()) {
                String cacheName = cacheInfo.config().getName();

                if (surviveReconnect(cacheName))
                    ctx.discovery().addClientNode(cacheName, clientNodeId, false);
                else {
                    DynamicCacheDescriptor desc = registeredCaches.get(cacheName);

                    if (desc != null && desc.deploymentId().equals(cacheInfo.deploymentId()))
                        ctx.discovery().addClientNode(cacheName, clientNodeId, cacheInfo.nearCache());
                }
            }
        }
    }

    /**
     * Checks cache configuration on conflict with already registered caches and cache groups.
     *
     * @param cfg Cache configuration.
     * @return {@code null} if validation passed, error message in other case.
     */
    private String checkCacheConflict(CacheConfiguration<?, ?> cfg) {
        int cacheId = CU.cacheId(cfg.getName());

        if (cacheGroupByName(cfg.getName()) != null)
            return "Cache name conflict with existing cache group (change cache name) [cacheName=" + cfg.getName() + ']';

        if (cfg.getGroupName() != null) {
            DynamicCacheDescriptor desc = registeredCaches.get(cfg.getGroupName());

            if (desc != null)
                return "Cache group name conflict with existing cache (change group name) [cacheName=" + cfg.getName() +
                    ", conflictingCacheName=" + desc.cacheName() + ']';
        }

        for (DynamicCacheDescriptor desc : registeredCaches.values()) {
            if (desc.cacheId() == cacheId)
                return "Cache ID conflict (change cache name) [cacheName=" + cfg.getName() +
                    ", conflictingCacheName=" + desc.cacheName() + ']';
        }

        int grpId = cacheGroupId(cfg.getName(), cfg.getGroupName());

        if (cfg.getGroupName() != null) {
            if (cacheGroupByName(cfg.getGroupName()) == null) {
                CacheGroupDescriptor desc = registeredCacheGrps.get(grpId);

                if (desc != null)
                    return "Cache group ID conflict (change cache group name) [cacheName=" + cfg.getName() +
                        ", groupName=" + cfg.getGroupName() +
                        (desc.sharedGroup() ? ", conflictingGroupName=" : ", conflictingCacheName=") + desc.cacheOrGroupName() + ']';
            }
        }
        else {
            CacheGroupDescriptor desc = registeredCacheGrps.get(grpId);

            if (desc != null)
                return "Cache group ID conflict (change cache name) [cacheName=" + cfg.getName() +
                    (desc.sharedGroup() ? ", conflictingGroupName=" : ", conflictingCacheName=") + desc.cacheOrGroupName() + ']';
        }

        return null;
    }

    /**
     * @param joinData Joined node discovery data.
     * @param nodeId Joined node ID.
     * @param locJoin {@code True} if called on local node join.
     * @return Configuration conflict error.
     */
    private String processJoiningNode(CacheJoinNodeDiscoveryData joinData, UUID nodeId, boolean locJoin) {
        for (CacheJoinNodeDiscoveryData.CacheInfo cacheInfo : joinData.templates().values()) {
            CacheConfiguration<?, ?> cfg = cacheInfo.cacheData().config();

            if (!registeredTemplates.containsKey(cfg.getName())) {
                DynamicCacheDescriptor desc = new DynamicCacheDescriptor(ctx,
                    cfg,
                    cacheInfo.cacheType(),
                    null,
                    true,
                    nodeId,
                    true,
                    false,
                    joinData.cacheDeploymentId(),
                    new QuerySchema(cacheInfo.cacheData().queryEntities()));

                DynamicCacheDescriptor old = registeredTemplates.put(cfg.getName(), desc);

                assert old == null : old;
            }
        }

        for (CacheJoinNodeDiscoveryData.CacheInfo cacheInfo : joinData.caches().values()) {
            CacheConfiguration<?, ?> cfg = cacheInfo.cacheData().config();

            if (!registeredCaches.containsKey(cfg.getName())) {
                String conflictErr = checkCacheConflict(cfg);

                if (conflictErr != null) {
                    if (locJoin)
                        return conflictErr;

                    U.warn(log, "Ignore cache received from joining node. " + conflictErr);

                    continue;
                }

                int cacheId = CU.cacheId(cfg.getName());

                CacheGroupDescriptor grpDesc = registerCacheGroup(null,
                    null,
                    cfg,
                    cacheId,
                    nodeId,
                    joinData.cacheDeploymentId());

                ctx.discovery().setCacheFilter(
                    cacheId,
                    grpDesc.groupId(),
                    cfg.getName(),
                    cfg.getNearConfiguration() != null);

                DynamicCacheDescriptor desc = new DynamicCacheDescriptor(ctx,
                    cfg,
                    cacheInfo.cacheType(),
                    grpDesc,
                    false,
                    nodeId,
                    true,
                    cacheInfo.sql(),
                    joinData.cacheDeploymentId(),
                    new QuerySchema(cacheInfo.cacheData().queryEntities()));

                DynamicCacheDescriptor old = registeredCaches.put(cfg.getName(), desc);

                assert old == null : old;
            }

            ctx.discovery().addClientNode(cfg.getName(), nodeId, cfg.getNearConfiguration() != null);
        }

        if (joinData.startCaches()) {
            for (DynamicCacheDescriptor desc : registeredCaches.values()) {
                ctx.discovery().addClientNode(desc.cacheName(),
                    nodeId,
                    desc.cacheConfiguration().getNearConfiguration() != null);
            }
        }

        return null;
    }

    /**
     * @param grpName Group name.
     * @return Group descriptor if group found.
     */
    @Nullable private CacheGroupDescriptor cacheGroupByName(String grpName) {
        assert grpName != null;

        for (CacheGroupDescriptor grpDesc : registeredCacheGrps.values()) {
            if (grpName.equals(grpDesc.groupName()))
                return grpDesc;
        }

        return null;
    }

    /**
     * @param cacheName Cache name.
     * @return Group descriptor.
     */
    @Nullable private CacheGroupDescriptor nonSharedCacheGroupByCacheName(String cacheName) {
        assert cacheName != null;

        for (CacheGroupDescriptor grpDesc : registeredCacheGrps.values()) {
            if (!grpDesc.sharedGroup() && grpDesc.caches().containsKey(cacheName))
                return grpDesc;
        }

        return null;
    }

    /**
     * @param exchActions Optional exchange actions to update if new group was added.
     * @param curTopVer Current topology version if dynamic cache started.
     * @param startedCacheCfg Cache configuration.
     * @param cacheId Cache ID.
     * @param rcvdFrom Node ID cache was recived from.
     * @param deploymentId Deployment ID.
     * @return Group descriptor.
     */
    private CacheGroupDescriptor registerCacheGroup(
        @Nullable ExchangeActions exchActions,
        @Nullable AffinityTopologyVersion curTopVer,
        CacheConfiguration<?, ?> startedCacheCfg,
        Integer cacheId,
        UUID rcvdFrom,
        IgniteUuid deploymentId) {
        if (startedCacheCfg.getGroupName() != null) {
            CacheGroupDescriptor desc = cacheGroupByName(startedCacheCfg.getGroupName());

            if (desc != null) {
                desc.onCacheAdded(startedCacheCfg.getName(), cacheId);

                return desc;
            }
        }

        int grpId = cacheGroupId(startedCacheCfg.getName(), startedCacheCfg.getGroupName());

        Map<String, Integer> caches = Collections.singletonMap(startedCacheCfg.getName(), cacheId);

        CacheGroupDescriptor grpDesc = new CacheGroupDescriptor(
            startedCacheCfg,
            startedCacheCfg.getGroupName(),
            grpId,
            rcvdFrom,
            curTopVer != null ? curTopVer.nextMinorVersion() : null,
            deploymentId,
            caches,
            CU.isPersistentCache(startedCacheCfg, ctx.config().getDataStorageConfiguration()),
<<<<<<< HEAD
            CacheGroupWalMode.ENABLE);
=======
            CacheGroupWalMode.ENABLED);

        if (ctx.cache().context().pageStore() != null)
            ctx.cache().context().pageStore().beforeCacheGroupStart(grpDesc);
>>>>>>> 43444384

        CacheGroupDescriptor old = registeredCacheGrps.put(grpId, grpDesc);

        assert old == null : old;

        ctx.discovery().addCacheGroup(grpDesc, grpDesc.config().getNodeFilter(), startedCacheCfg.getCacheMode());

        if (exchActions != null)
            exchActions.addCacheGroupToStart(grpDesc);

        return grpDesc;
    }

    /**
     * @param ccfg Cache configuration to start.
     * @throws IgniteCheckedException If failed.
     */
    public void validateStartCacheConfiguration(CacheConfiguration ccfg) throws IgniteCheckedException {
        if (ccfg.getGroupName() != null) {
            CacheGroupDescriptor grpDesc = cacheGroupByName(ccfg.getGroupName());

            if (grpDesc != null) {
                assert ccfg.getGroupName().equals(grpDesc.groupName());

                validateCacheGroupConfiguration(grpDesc.config(), ccfg);
            }
        }
    }

    /**
     * @param cfg Existing configuration.
     * @param startCfg Cache configuration to start.
     * @throws IgniteCheckedException If validation failed.
     */
    private void validateCacheGroupConfiguration(CacheConfiguration cfg, CacheConfiguration startCfg)
        throws IgniteCheckedException {
        GridCacheAttributes attr1 = new GridCacheAttributes(cfg);
        GridCacheAttributes attr2 = new GridCacheAttributes(startCfg);

        CU.validateCacheGroupsAttributesMismatch(log, cfg, startCfg, "cacheMode", "Cache mode",
            cfg.getCacheMode(), startCfg.getCacheMode(), true);

        CU.validateCacheGroupsAttributesMismatch(log, cfg, startCfg, "affinity", "Affinity function",
            attr1.cacheAffinityClassName(), attr2.cacheAffinityClassName(), true);

        CU.validateCacheGroupsAttributesMismatch(log, cfg, startCfg, "affinityPartitionsCount",
            "Affinity partitions count", attr1.affinityPartitionsCount(), attr2.affinityPartitionsCount(), true);

        CU.validateCacheGroupsAttributesMismatch(log, cfg, startCfg, "nodeFilter", "Node filter",
            attr1.nodeFilterClassName(), attr2.nodeFilterClassName(), true);

        CU.validateCacheGroupsAttributesMismatch(log, cfg, startCfg, "dataRegionName", "Data region",
            cfg.getDataRegionName(), startCfg.getDataRegionName(), true);

        CU.validateCacheGroupsAttributesMismatch(log, cfg, startCfg, "topologyValidator", "Topology validator",
            attr1.topologyValidatorClassName(), attr2.topologyValidatorClassName(), true);

        CU.validateCacheGroupsAttributesMismatch(log, cfg, startCfg, "partitionLossPolicy", "Partition Loss Policy",
            cfg.getPartitionLossPolicy(), startCfg.getPartitionLossPolicy(), true);

        CU.validateCacheGroupsAttributesMismatch(log, cfg, startCfg, "rebalanceMode", "Rebalance mode",
            cfg.getRebalanceMode(), startCfg.getRebalanceMode(), true);

        CU.validateCacheGroupsAttributesMismatch(log, cfg, startCfg, "rebalanceDelay", "Rebalance delay",
            cfg.getRebalanceDelay(), startCfg.getRebalanceDelay(), false);

        CU.validateCacheGroupsAttributesMismatch(log, cfg, startCfg, "rebalanceOrder", "Rebalance order",
            cfg.getRebalanceOrder(), startCfg.getRebalanceOrder(), false);

        if (cfg.getCacheMode() == PARTITIONED) {
            CU.validateCacheGroupsAttributesMismatch(log, cfg, startCfg, "backups", "Backups",
                cfg.getBackups(), startCfg.getBackups(), true);
        }
    }

    /**
     * @return Registered caches.
     */
    ConcurrentMap<String, DynamicCacheDescriptor> registeredCaches() {
        return registeredCaches;
    }

    /**
     * @return Registered cache templates.
     */
    ConcurrentMap<String, DynamicCacheDescriptor> registeredTemplates() {
        return registeredTemplates;
    }

    /**
     * @return Registered cache groups.
     */
    ConcurrentMap<Integer, CacheGroupDescriptor> registeredCacheGroups() {
        return registeredCacheGrps;
    }

    /**
     * Returns registered cache descriptors ordered by {@code comparator}
     * @param comparator Comparator (DIRECT, REVERSE or custom) to order cache descriptors.
     * @return Ordered by comparator cache descriptors.
     */
    private Collection<DynamicCacheDescriptor> orderedCaches(Comparator<DynamicCacheDescriptor> comparator) {
        List<DynamicCacheDescriptor> ordered = new ArrayList<>();
        ordered.addAll(registeredCaches.values());

        Collections.sort(ordered, comparator);
        return ordered;
    }

    /**
     *
     */
    public void onDisconnected() {
        cachesOnDisconnect = new CachesOnDisconnect(
            ctx.state().clusterState(),
            new HashMap<>(registeredCacheGrps),
            new HashMap<>(registeredCaches));

        registeredCacheGrps.clear();
        registeredCaches.clear();
        registeredTemplates.clear();

        clientReconnectReqs = null;
    }

    /**
     * @param active {@code True} if reconnected to active cluster.
     * @param transition {@code True} if reconnected while state transition in progress.
     * @return Information about stopped caches and cache groups.
     */
    public ClusterCachesReconnectResult onReconnected(boolean active, boolean transition) {
        assert disconnectedState();

        Set<String> stoppedCaches = new HashSet<>();
        Set<Integer> stoppedCacheGrps = new HashSet<>();

        if (!active) {
            joinOnTransition = transition;

            if (F.isEmpty(locCfgsForActivation)) {
                locCfgsForActivation = new HashMap<>();

                for (IgniteInternalCache cache : ctx.cache().caches()) {
                    locCfgsForActivation.put(cache.name(),
                        new T2<>((CacheConfiguration)null, cache.configuration().getNearConfiguration()));
                }
            }

            for (Map.Entry<Integer, CacheGroupDescriptor> e : cachesOnDisconnect.cacheGrps.entrySet())
                stoppedCacheGrps.add(e.getValue().groupId());

            for (Map.Entry<String, DynamicCacheDescriptor> e : cachesOnDisconnect.caches.entrySet())
                stoppedCaches.add(e.getKey());
        }
        else {
            for (Map.Entry<Integer, CacheGroupDescriptor> e : cachesOnDisconnect.cacheGrps.entrySet()) {
                CacheGroupDescriptor locDesc = e.getValue();

                CacheGroupDescriptor desc;
                boolean stopped = true;

                if (locDesc.sharedGroup()) {
                    desc = cacheGroupByName(locDesc.groupName());

                    if (desc != null && desc.deploymentId().equals(locDesc.deploymentId()))
                        stopped = false;
                }
                else {
                    desc = nonSharedCacheGroupByCacheName(locDesc.config().getName());

                    if (desc != null &&
                        (surviveReconnect(locDesc.config().getName()) || desc.deploymentId().equals(locDesc.deploymentId())))
                        stopped = false;
                }

                if (stopped)
                    stoppedCacheGrps.add(locDesc.groupId());
                else
                    assert locDesc.groupId() == desc.groupId();
            }

            for (Map.Entry<String, DynamicCacheDescriptor> e : cachesOnDisconnect.caches.entrySet()) {
                DynamicCacheDescriptor desc = e.getValue();

                String cacheName = e.getKey();

                boolean stopped;

                if (!surviveReconnect(cacheName)) {
                    DynamicCacheDescriptor newDesc = registeredCaches.get(cacheName);

                    stopped = newDesc == null || !desc.deploymentId().equals(newDesc.deploymentId());
                }
                else
                    stopped = false;

                if (stopped)
                    stoppedCaches.add(cacheName);
            }

            if (!cachesOnDisconnect.clusterActive())
                initStartCachesForLocalJoin(false);
        }

        if (clientReconnectReqs != null) {
            for (Map.Entry<UUID, CacheClientReconnectDiscoveryData> e : clientReconnectReqs.entrySet())
                processClientReconnectData(e.getValue(), e.getKey());

            clientReconnectReqs = null;
        }

        cachesOnDisconnect = null;

        return new ClusterCachesReconnectResult(stoppedCacheGrps, stoppedCaches);
    }

    /**
     * @return {@code True} if client node is currently in disconnected state.
     */
    private boolean disconnectedState() {
        return cachesOnDisconnect != null;
    }

    /**
     * @param cacheName Cache name.
     * @return {@code True} if cache with given name if system cache which should always survive client node disconnect.
     */
    private boolean surviveReconnect(String cacheName) {
        return CU.isUtilityCache(cacheName);
    }

    /**
     * Holds direct comparator (first system caches) and reverse comparator (first user caches).
     * Use DIRECT comparator for ordering cache start operations.
     * Use REVERSE comparator for ordering cache stop operations.
     */
    static class CacheComparators {
        /**
         * DIRECT comparator for cache descriptors (first system caches).
         */
        static Comparator<DynamicCacheDescriptor> DIRECT = new Comparator<DynamicCacheDescriptor>() {
            @Override public int compare(DynamicCacheDescriptor o1, DynamicCacheDescriptor o2) {
                if (o1.cacheType().userCache() ^ o2.cacheType().userCache())
                    return o2.cacheType().userCache() ? -1 : 1;

                return o1.cacheId().compareTo(o2.cacheId());
            }
        };

        /**
         * REVERSE comparator for cache descriptors (first user caches).
         */
        static Comparator<DynamicCacheDescriptor> REVERSE = new Comparator<DynamicCacheDescriptor>() {
            @Override
            public int compare(DynamicCacheDescriptor o1, DynamicCacheDescriptor o2) {
                return -DIRECT.compare(o1, o2);
            }
        };
    }

    /**
     *
     */
    private static class GridData {
        /** */
        private final CacheJoinNodeDiscoveryData joinDiscoData;

        /** */
        private final CacheNodeCommonDiscoveryData gridData;

        /** */
        private final String conflictErr;

        /**
         * @param joinDiscoData Discovery data collected for local node join.
         * @param gridData Grid data.
         * @param conflictErr Cache configuration conflict error.
         */
        GridData(CacheJoinNodeDiscoveryData joinDiscoData, CacheNodeCommonDiscoveryData gridData, String conflictErr) {
            this.joinDiscoData = joinDiscoData;
            this.gridData = gridData;
            this.conflictErr = conflictErr;
        }
    }

    /**
     *
     */
    private static class CachesOnDisconnect {
        /** */
        final DiscoveryDataClusterState state;

        /** */
        final Map<Integer, CacheGroupDescriptor> cacheGrps;

        /** */
        final Map<String, DynamicCacheDescriptor> caches;

        /**
         * @param state Cluster state.
         * @param cacheGrps Cache groups.
         * @param caches Caches.
         */
        CachesOnDisconnect(DiscoveryDataClusterState state,
            Map<Integer, CacheGroupDescriptor> cacheGrps,
            Map<String, DynamicCacheDescriptor> caches) {
            this.state = state;
            this.cacheGrps = cacheGrps;
            this.caches = caches;
        }

        /**
         * @return {@code True} if cluster was in active state.
         */
        boolean clusterActive() {
            return state.active() && !state.transition();
        }
    }

    /**
     *
     */
    private static class CacheChangeProcessResult {
        /** */
        private boolean needExchange;

        /** */
        private final List<DynamicCacheDescriptor> addedDescs = new ArrayList<>();

        /** */
        private final List<IgniteCheckedException> errs = new ArrayList<>();
    }
}<|MERGE_RESOLUTION|>--- conflicted
+++ resolved
@@ -1002,19 +1002,6 @@
                 grpData.caches(),
                 grpData.persistenceEnabled(),
                 grpData.walMode());
-<<<<<<< HEAD
-
-            if (ctx.cache().context().wal() != null) {
-                ctx.cache().context().wal().disabled(grpDesc.groupId(),
-                    grpDesc.walMode() == CacheGroupWalMode.DISABLE ||
-                        grpDesc.walMode() == CacheGroupWalMode.DISABLING);
-
-                if (grpDesc.walMode() == CacheGroupWalMode.ENABLING)
-                    for (GridCacheContext cctx : ctx.cache().cacheGroup(grpDesc.groupId()).caches())
-                        ctx.cache().disableGateway(cctx.name());
-            }
-=======
->>>>>>> 43444384
 
             if (locCacheGrps.containsKey(grpDesc.groupId())) {
                 CacheGroupDescriptor locGrpCfg = locCacheGrps.get(grpDesc.groupId());
@@ -1534,14 +1521,10 @@
             deploymentId,
             caches,
             CU.isPersistentCache(startedCacheCfg, ctx.config().getDataStorageConfiguration()),
-<<<<<<< HEAD
-            CacheGroupWalMode.ENABLE);
-=======
             CacheGroupWalMode.ENABLED);
 
         if (ctx.cache().context().pageStore() != null)
             ctx.cache().context().pageStore().beforeCacheGroupStart(grpDesc);
->>>>>>> 43444384
 
         CacheGroupDescriptor old = registeredCacheGrps.put(grpId, grpDesc);
 
