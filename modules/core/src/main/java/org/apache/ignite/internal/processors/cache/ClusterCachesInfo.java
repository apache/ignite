--- conflicted
+++ resolved
@@ -96,13 +96,8 @@
     /** Cache templates. */
     private final ConcurrentMap<String, DynamicCacheDescriptor> registeredTemplates = new ConcurrentHashMap<>();
 
-<<<<<<< HEAD
     /** Caches currently being restarted (with restarter id). */
     private final ConcurrentHashMap<String, IgniteUuid> restartingCaches = new ConcurrentHashMap<>();
-=======
-    /** Caches currently being restarted. */
-    private final Set<String> restartingCaches = new GridConcurrentHashSet<>();
->>>>>>> edcc1089
 
     /** */
     private final IgniteLogger log;
