/*
 * Licensed to the Apache Software Foundation (ASF) under one or more
 * contributor license agreements.  See the NOTICE file distributed with
 * this work for additional information regarding copyright ownership.
 * The ASF licenses this file to You under the Apache License, Version 2.0
 * (the "License"); you may not use this file except in compliance with
 * the License.  You may obtain a copy of the License at
 *
 *      http://www.apache.org/licenses/LICENSE-2.0
 *
 * Unless required by applicable law or agreed to in writing, software
 * distributed under the License is distributed on an "AS IS" BASIS,
 * WITHOUT WARRANTIES OR CONDITIONS OF ANY KIND, either express or implied.
 * See the License for the specific language governing permissions and
 * limitations under the License.
 */

package org.apache.ignite.internal.processors.cache;

import java.util.Collections;
import java.util.LinkedHashMap;
import java.util.concurrent.Callable;
import org.apache.ignite.IgniteCheckedException;
import org.apache.ignite.IgniteLogger;
import org.apache.ignite.cache.CacheExistsException;
import org.apache.ignite.cluster.ClusterNode;
import org.apache.ignite.configuration.CacheConfiguration;
import org.apache.ignite.configuration.NearCacheConfiguration;
import org.apache.ignite.internal.GridKernalContext;
import org.apache.ignite.internal.IgniteInternalFuture;
import org.apache.ignite.internal.processors.affinity.AffinityTopologyVersion;
import org.apache.ignite.internal.processors.query.QuerySchema;
import org.apache.ignite.internal.util.typedef.F;
import org.apache.ignite.internal.util.typedef.T2;
import org.apache.ignite.internal.util.typedef.internal.CU;
import org.apache.ignite.lang.IgniteInClosure;
import org.apache.ignite.spi.discovery.DiscoveryDataBag;

import java.io.Serializable;
import java.util.ArrayList;
import java.util.Collection;
import java.util.HashMap;
import java.util.HashSet;
import java.util.List;
import java.util.Map;
import java.util.Set;
import java.util.UUID;
import java.util.concurrent.ConcurrentHashMap;
import java.util.concurrent.ConcurrentMap;

import static org.apache.ignite.cache.CacheMode.LOCAL;
import static org.apache.ignite.cache.CacheMode.PARTITIONED;
import static org.apache.ignite.events.EventType.EVT_NODE_JOINED;
import static org.apache.ignite.internal.GridComponent.DiscoveryDataExchangeType.CACHE_PROC;

/**
 *
 */
class ClusterCachesInfo {
    /** */
    private final GridKernalContext ctx;

    /** Dynamic caches. */
    private final ConcurrentMap<String, DynamicCacheDescriptor> registeredCaches = new ConcurrentHashMap<>();

    /** */
    private final ConcurrentMap<String, CacheGroupDescriptor> registeredCacheGrps = new ConcurrentHashMap<>();

    /** */
    private int cacheGrpIdGen = 1;

    /** Cache templates. */
    private final ConcurrentMap<String, DynamicCacheDescriptor> registeredTemplates = new ConcurrentHashMap<>();

    /** */
    private final IgniteLogger log;

    /** */
    private Map<String, DynamicCacheDescriptor> cachesOnDisconnect;

    /** */
    private CacheJoinNodeDiscoveryData joinDiscoData;

    /** */
    private CacheNodeCommonDiscoveryData gridData;

    /** */
    private List<T2<DynamicCacheDescriptor, NearCacheConfiguration>> locJoinStartCaches;

    /** */
    private Map<UUID, CacheJoinNodeDiscoveryData> joiningNodesDiscoData = new HashMap<>();

    /** */
    private Map<UUID, CacheClientReconnectDiscoveryData> clientReconnectReqs;

    /**
     * @param ctx Context.
     */
    ClusterCachesInfo(GridKernalContext ctx) {
        this.ctx = ctx;

        log = ctx.log(getClass());
    }

    /**
     * @param joinDiscoData Information about configured caches and templates.
     */
    void onStart(CacheJoinNodeDiscoveryData joinDiscoData) {
        this.joinDiscoData = joinDiscoData;
    }

    /**
     * @throws IgniteCheckedException If failed.
     */
    void onKernalStart(boolean checkConsistency) throws IgniteCheckedException {
        if (checkConsistency && joinDiscoData != null && gridData != null) {
            for (CacheJoinNodeDiscoveryData.CacheInfo locCacheInfo : joinDiscoData.caches().values()) {
                CacheConfiguration locCfg = locCacheInfo.config();

                CacheData cacheData = gridData.caches().get(locCfg.getName());

                if (cacheData != null)
                    checkCache(locCfg, cacheData.cacheConfiguration(), cacheData.receivedFrom());
            }
        }

        joinDiscoData = null;
        gridData = null;
    }
    /**
     * Checks that remote caches has configuration compatible with the local.
     *
     * @param locCfg Local configuration.
     * @param rmtCfg Remote configuration.
     * @param rmt Remote node.
     * @throws IgniteCheckedException If check failed.
     */
    private void checkCache(CacheConfiguration locCfg, CacheConfiguration rmtCfg, UUID rmt) throws IgniteCheckedException {
        GridCacheAttributes rmtAttr = new GridCacheAttributes(rmtCfg);
        GridCacheAttributes locAttr = new GridCacheAttributes(locCfg);

        CU.checkAttributeMismatch(log, rmtAttr.cacheName(), rmt, "cacheMode", "Cache mode",
            locAttr.cacheMode(), rmtAttr.cacheMode(), true);

        if (rmtAttr.cacheMode() != LOCAL) {
            CU.checkAttributeMismatch(log, rmtAttr.cacheName(), rmt, "interceptor", "Cache Interceptor",
                locAttr.interceptorClassName(), rmtAttr.interceptorClassName(), true);

            CU.checkAttributeMismatch(log, rmtAttr.cacheName(), rmt, "atomicityMode",
                "Cache atomicity mode", locAttr.atomicityMode(), rmtAttr.atomicityMode(), true);

            CU.checkAttributeMismatch(log, rmtAttr.cacheName(), rmt, "cachePreloadMode",
                "Cache preload mode", locAttr.cacheRebalanceMode(), rmtAttr.cacheRebalanceMode(), true);

            if (CU.affinityNode(ctx.discovery().localNode(), locCfg.getNodeFilter())) {
                CU.checkAttributeMismatch(log, rmtAttr.cacheName(), rmt, "storeFactory", "Store factory",
                    locAttr.storeFactoryClassName(), rmtAttr.storeFactoryClassName(), true);
            }

            CU.checkAttributeMismatch(log, rmtAttr.cacheName(), rmt, "cacheAffinity", "Cache affinity",
                    locAttr.cacheAffinityClassName(), rmtAttr.cacheAffinityClassName(), true);

            CU.checkAttributeMismatch(log, rmtAttr.cacheName(), rmt, "cacheAffinityMapper",
                "Cache affinity mapper", locAttr.cacheAffinityMapperClassName(),
                rmtAttr.cacheAffinityMapperClassName(), true);

            CU.checkAttributeMismatch(log, rmtAttr.cacheName(), rmt, "affinityPartitionsCount",
                "Affinity partitions count", locAttr.affinityPartitionsCount(),
                rmtAttr.affinityPartitionsCount(), true);

            CU.checkAttributeMismatch(log, rmtAttr.cacheName(), rmt, "evictionFilter", "Eviction filter",
                locAttr.evictionFilterClassName(), rmtAttr.evictionFilterClassName(), true);

            CU.checkAttributeMismatch(log, rmtAttr.cacheName(), rmt, "evictionPolicy", "Eviction policy",
                locAttr.evictionPolicyClassName(), rmtAttr.evictionPolicyClassName(), true);

            CU.checkAttributeMismatch(log, rmtAttr.cacheName(), rmt, "transactionManagerLookup",
                "Transaction manager lookup", locAttr.transactionManagerLookupClassName(),
                rmtAttr.transactionManagerLookupClassName(), false);

            CU.checkAttributeMismatch(log, rmtAttr.cacheName(), rmt, "defaultLockTimeout",
                "Default lock timeout", locAttr.defaultLockTimeout(), rmtAttr.defaultLockTimeout(), false);

            CU.checkAttributeMismatch(log, rmtAttr.cacheName(), rmt, "preloadBatchSize",
                "Preload batch size", locAttr.rebalanceBatchSize(), rmtAttr.rebalanceBatchSize(), false);

            CU.checkAttributeMismatch(log, rmtAttr.cacheName(), rmt, "writeSynchronizationMode",
                "Write synchronization mode", locAttr.writeSynchronization(), rmtAttr.writeSynchronization(),
                true);

            CU.checkAttributeMismatch(log, rmtAttr.cacheName(), rmt, "writeBehindBatchSize",
                "Write behind batch size", locAttr.writeBehindBatchSize(), rmtAttr.writeBehindBatchSize(),
                false);

            CU.checkAttributeMismatch(log, rmtAttr.cacheName(), rmt, "writeBehindEnabled",
                "Write behind enabled", locAttr.writeBehindEnabled(), rmtAttr.writeBehindEnabled(), false);

            CU.checkAttributeMismatch(log, rmtAttr.cacheName(), rmt, "writeBehindFlushFrequency",
                "Write behind flush frequency", locAttr.writeBehindFlushFrequency(),
                rmtAttr.writeBehindFlushFrequency(), false);

            CU.checkAttributeMismatch(log, rmtAttr.cacheName(), rmt, "writeBehindFlushSize",
                "Write behind flush size", locAttr.writeBehindFlushSize(), rmtAttr.writeBehindFlushSize(),
                false);

            CU.checkAttributeMismatch(log, rmtAttr.cacheName(), rmt, "writeBehindFlushThreadCount",
                "Write behind flush thread count", locAttr.writeBehindFlushThreadCount(),
                rmtAttr.writeBehindFlushThreadCount(), false);

            if (locAttr.cacheMode() == PARTITIONED) {
                CU.checkAttributeMismatch(log, rmtAttr.cacheName(), rmt, "nearEvictionPolicy",
                    "Near eviction policy", locAttr.nearEvictionPolicyClassName(),
                    rmtAttr.nearEvictionPolicyClassName(), false);

                CU.checkAttributeMismatch(log, rmtAttr.cacheName(), rmt, "affinityIncludeNeighbors",
                    "Affinity include neighbors", locAttr.affinityIncludeNeighbors(),
                    rmtAttr.affinityIncludeNeighbors(), true);

                CU.checkAttributeMismatch(log, rmtAttr.cacheName(), rmt, "affinityKeyBackups",
                    "Affinity key backups", locAttr.affinityKeyBackups(),
                    rmtAttr.affinityKeyBackups(), true);
            }
        }
    }

    /**
     * @param batch Cache change request.
     * @param topVer Topology version.
     * @return {@code True} if minor topology version should be increased.
     */
    boolean onCacheChangeRequested(DynamicCacheChangeBatch batch, AffinityTopologyVersion topVer) {
        ExchangeActions exchangeActions = new ExchangeActions();

        boolean incMinorTopVer = false;

        List<DynamicCacheDescriptor> addedDescs = new ArrayList<>();

        final List<T2<DynamicCacheChangeRequest, AffinityTopologyVersion>> reqsToComplete = new ArrayList<>();

        for (DynamicCacheChangeRequest req : batch.requests()) {
            if (req.template()) {
                CacheConfiguration ccfg = req.startCacheConfiguration();

                assert ccfg != null : req;

                DynamicCacheDescriptor desc = registeredTemplates.get(req.cacheName());

                if (desc == null) {
                    DynamicCacheDescriptor templateDesc = new DynamicCacheDescriptor(ctx,
                        ccfg,
                        req.cacheType(),
                        null,
                        true,
                        req.deploymentId(),
                        req.schema());

                    templateDesc.receivedFrom(req.initiatingNodeId());

                    DynamicCacheDescriptor old = registeredTemplates().put(ccfg.getName(), templateDesc);

                    assert old == null;

                    addedDescs.add(templateDesc);
                }

                ctx.cache().completeTemplateAddFuture(ccfg.getName(), req.deploymentId());

                continue;
            }

            DynamicCacheDescriptor desc = req.globalStateChange() ? null : registeredCaches.get(req.cacheName());

            boolean needExchange = false;

            AffinityTopologyVersion waitTopVer = null;

            if (req.start()) {
                if (desc == null) {
                    if (req.clientStartOnly()) {
                        ctx.cache().completeCacheStartFuture(req, new IgniteCheckedException("Failed to start " +
                            "client cache (a cache with the given name is not started): " + req.cacheName()));
                    }
                    else {
                        CacheConfiguration ccfg = req.startCacheConfiguration();

                        assert req.cacheType() != null : req;
                        assert F.eq(ccfg.getName(), req.cacheName()) : req;

                        int cacheId = CU.cacheId(req.cacheName());

                        CacheGroupDescriptor grpDesc = registerCacheGroup(exchangeActions,
                            ccfg,
                            cacheId,
                            topVer.nextMinorVersion());

                        DynamicCacheDescriptor startDesc = new DynamicCacheDescriptor(ctx,
                            ccfg,
                            req.cacheType(),
                            grpDesc,
                            false,
                            req.deploymentId(),
                            req.schema());

                        startDesc.receivedFrom(req.initiatingNodeId());

                        DynamicCacheDescriptor old = registeredCaches.put(ccfg.getName(), startDesc);

                        assert old == null;

                        ctx.discovery().setCacheFilter(
                            grpDesc.groupId(),
                            ccfg.getName(),
                            ccfg.getNearConfiguration() != null);

                        ctx.discovery().addClientNode(req.cacheName(),
                            req.initiatingNodeId(),
                            req.nearCacheConfiguration() != null);

                        addedDescs.add(startDesc);

                        exchangeActions.addCacheToStart(req, startDesc);

                        needExchange = true;
                    }
                }
                else {
                    assert req.initiatingNodeId() != null : req;

                    // Cache already exists, exchange is needed only if client cache should be created.
                    ClusterNode node = ctx.discovery().node(req.initiatingNodeId());

                    boolean clientReq = node != null &&
                        !ctx.discovery().cacheAffinityNode(node, req.cacheName());

                    if (req.clientStartOnly()) {
                        needExchange = clientReq && ctx.discovery().addClientNode(req.cacheName(),
                            req.initiatingNodeId(),
                            req.nearCacheConfiguration() != null);
                    }
                    else {
                        if (req.failIfExists()) {
                            ctx.cache().completeCacheStartFuture(req,
                                new CacheExistsException("Failed to start cache " +
                                    "(a cache with the same name is already started): " + req.cacheName()));
                        }
                        else {
                            needExchange = clientReq && ctx.discovery().addClientNode(req.cacheName(),
                                req.initiatingNodeId(),
                                req.nearCacheConfiguration() != null);
                        }
                    }

                    if (needExchange) {
                        req.clientStartOnly(true);

                        desc.clientCacheStartVersion(topVer.nextMinorVersion());

                        exchangeActions.addClientCacheToStart(req, desc);
                    }
                }

                if (!needExchange) {
                    if (desc != null) {
                        if (desc.clientCacheStartVersion() != null)
                            waitTopVer = desc.clientCacheStartVersion();
                        else
                            waitTopVer = desc.startTopologyVersion();
                    }
                }
            }
            else if (req.globalStateChange())
                exchangeActions.newClusterState(req.state());
            else if (req.resetLostPartitions()) {
                if (desc != null) {
                    needExchange = true;

                    exchangeActions.addCacheToResetLostPartitions(req, desc);
                }
            }
            else if (req.stop()) {
                assert req.stop() ^ req.close() : req;

                if (desc != null) {
                    DynamicCacheDescriptor old = registeredCaches.remove(req.cacheName());

                    assert old != null && old == desc : "Dynamic cache map was concurrently modified [req=" + req + ']';

                    ctx.discovery().removeCacheFilter(req.cacheName());

                    needExchange = true;

                    exchangeActions.addCacheToStop(req, desc);

                    CacheGroupDescriptor grpDesc = registeredCacheGrps.get(desc.groupDescriptor().groupName());

                    assert grpDesc != null && grpDesc.groupId() == desc.groupDescriptor().groupId() : desc;

                    grpDesc.onCacheStopped(desc.cacheName(), desc.cacheId());

                    if (!grpDesc.hasCaches()) {
                        registeredCacheGrps.remove(grpDesc.groupId());

                        exchangeActions.addCacheGroupToStop(grpDesc);
                    }
                }
            }
            else if (req.close()) {
                if (desc != null) {
                    needExchange = ctx.discovery().onClientCacheClose(req.cacheName(), req.initiatingNodeId());

                    if (needExchange)
                        exchangeActions.addCacheToClose(req, desc);
                }
            }
            else
                assert false : req;

            if (!needExchange) {
                if (req.initiatingNodeId().equals(ctx.localNodeId()))
                    reqsToComplete.add(new T2<>(req, waitTopVer));
            }
            else
                incMinorTopVer = true;
        }

        if (!F.isEmpty(addedDescs)) {
            AffinityTopologyVersion startTopVer = incMinorTopVer ? topVer.nextMinorVersion() : topVer;

            for (DynamicCacheDescriptor desc : addedDescs) {
                assert desc.template() || incMinorTopVer;

                desc.startTopologyVersion(startTopVer);
            }
        }

        if (!F.isEmpty(reqsToComplete)) {
            ctx.closure().callLocalSafe(new Callable<Void>() {
                @Override public Void call() throws Exception {
                    for (T2<DynamicCacheChangeRequest, AffinityTopologyVersion> t :reqsToComplete) {
                        final DynamicCacheChangeRequest req = t.get1();
                        AffinityTopologyVersion waitTopVer = t.get2();

                        IgniteInternalFuture<?> fut = waitTopVer != null ?
                            ctx.cache().context().exchange().affinityReadyFuture(waitTopVer) : null;

                        if (fut == null || fut.isDone())
                            ctx.cache().completeCacheStartFuture(req, null);
                        else {
                            fut.listen(new IgniteInClosure<IgniteInternalFuture<?>>() {
                                @Override public void apply(IgniteInternalFuture<?> fut) {
                                    ctx.cache().completeCacheStartFuture(req, null);
                                }
                            });
                        }
                    }

                    return null;
                }
            });
        }

        if (incMinorTopVer) {
            assert !exchangeActions.empty() : exchangeActions;

            batch.exchangeActions(exchangeActions);
        }

        return incMinorTopVer;
    }

    /**
     * @param dataBag Discovery data bag.
     */
    void collectJoiningNodeData(DiscoveryDataBag dataBag) {
        if (!ctx.isDaemon())
            dataBag.addJoiningNodeData(CACHE_PROC.ordinal(), joinDiscoveryData());
    }

    /**
     * @return Discovery date sent on local node join.
     */
    private Serializable joinDiscoveryData() {
        if (cachesOnDisconnect != null) {
            Map<String, CacheClientReconnectDiscoveryData.CacheInfo> cachesInfo = new HashMap<>();

            for (IgniteInternalCache cache : ctx.cache().caches()) {
                DynamicCacheDescriptor desc = cachesOnDisconnect.get(cache.name());

                assert desc != null : cache.name();

                cachesInfo.put(cache.name(), new CacheClientReconnectDiscoveryData.CacheInfo(desc.cacheConfiguration(),
                    desc.cacheType(),
                    desc.deploymentId(),
                    cache.context().isNear(),
                    (byte)0));
            }

            return new CacheClientReconnectDiscoveryData(cachesInfo);
        }
        else {
            assert ctx.config().isDaemon() || joinDiscoData != null || !ctx.state().active();

            return joinDiscoData;
        }
    }

    /**
     * Called from exchange worker.
     *
     * @return Caches to be started when this node starts.
     */
    List<T2<DynamicCacheDescriptor, NearCacheConfiguration>> cachesToStartOnLocalJoin() {
        if (ctx.isDaemon())
            return Collections.emptyList();

        assert locJoinStartCaches != null;

        List<T2<DynamicCacheDescriptor, NearCacheConfiguration>> locJoinStartCaches = this.locJoinStartCaches;

        this.locJoinStartCaches = null;

        return locJoinStartCaches;
    }

    /**
     * @param joinedNodeId Joined node ID.
     * @return New caches received from joined node.
     */
    List<DynamicCacheDescriptor> cachesReceivedFromJoin(UUID joinedNodeId) {
        assert joinedNodeId != null;

        List<DynamicCacheDescriptor> started = null;

        if (!ctx.isDaemon()) {
            for (DynamicCacheDescriptor desc : registeredCaches.values()) {
                if (desc.staticallyConfigured()) {
                    assert desc.receivedFrom() != null : desc;

                    if (joinedNodeId.equals(desc.receivedFrom())) {
                        if (started == null)
                            started = new ArrayList<>();

                        started.add(desc);
                    }
                }
            }
        }

        return started != null ? started : Collections.<DynamicCacheDescriptor>emptyList();
    }

    /**
     * Discovery event callback, executed from discovery thread.
     *
     * @param type Event type.
     * @param node Event node.
     * @param topVer Topology version.
     */
    void onDiscoveryEvent(int type, ClusterNode node, AffinityTopologyVersion topVer) {
        if (type == EVT_NODE_JOINED && !ctx.isDaemon()) {
            if (node.id().equals(ctx.discovery().localNode().id())) {
                if (gridData == null) { // First node starts.
                    assert registeredCaches.isEmpty();
                    assert registeredTemplates.isEmpty();
                    assert joinDiscoData != null || !ctx.state().active();
                }

                assert locJoinStartCaches == null;

                locJoinStartCaches = new ArrayList<>();

<<<<<<< HEAD
                if (!disconnectedState()) {
=======
                if (!disconnectedState() && joinDiscoData != null) {
>>>>>>> 090b4402
                    processJoiningNode(joinDiscoData, node.id(), topVer);

                    for (DynamicCacheDescriptor desc : registeredCaches.values()) {
                        CacheConfiguration cfg = desc.cacheConfiguration();

                        CacheJoinNodeDiscoveryData.CacheInfo locCfg = joinDiscoData.caches().get(cfg.getName());

                        NearCacheConfiguration nearCfg = null;

                        if (locCfg != null) {
                            nearCfg = locCfg.config().getNearConfiguration();

                            DynamicCacheDescriptor desc0 = new DynamicCacheDescriptor(ctx,
                                locCfg.config(),
                                desc.cacheType(),
                                desc.template(),
                                desc.deploymentId(),
                                desc.schema());

                            desc0.startTopologyVersion(desc.startTopologyVersion());
                            desc0.clientCacheStartVersion(desc.clientCacheStartVersion());
                            desc0.receivedFrom(desc.receivedFrom());
                            desc0.staticallyConfigured(desc.staticallyConfigured());

                            desc = desc0;
                        }

                        if (locCfg != null || CU.affinityNode(ctx.discovery().localNode(), cfg.getNodeFilter()))
                            locJoinStartCaches.add(new T2<>(desc, nearCfg));
                    }
                }
            }
            else {
                CacheJoinNodeDiscoveryData discoData = joiningNodesDiscoData.remove(node.id());

                if (discoData != null)
                    processJoiningNode(discoData, node.id(), topVer);
            }
        }
    }

    /**
     * @param dataBag Discovery data bag.
     */
    void collectGridNodeData(DiscoveryDataBag dataBag) {
        if (ctx.isDaemon())
            return;

        if (!dataBag.commonDataCollectedFor(CACHE_PROC.ordinal()))
            dataBag.addGridCommonData(CACHE_PROC.ordinal(), collectCommonDiscoveryData());
    }

    /**
     * @return Information about started caches.
     */
    private CacheNodeCommonDiscoveryData collectCommonDiscoveryData() {
        Map<String, CacheData> caches = new HashMap<>();

        for (DynamicCacheDescriptor desc : registeredCaches.values()) {
            CacheData cacheData = new CacheData(desc.cacheConfiguration(),
                desc.cacheId(),
                desc.groupDescriptor().groupId(),
                desc.cacheType(),
                desc.startTopologyVersion(),
                desc.deploymentId(),
                desc.schema(),
                desc.receivedFrom(),
                desc.staticallyConfigured(),
                false,
                (byte)0);

            caches.put(desc.cacheName(), cacheData);
        }

        Map<String, CacheGroupData> cacheGrps = new HashMap<>();

        for (CacheGroupDescriptor grpDesc : registeredCacheGrps.values()) {
            CacheGroupData grpData = new CacheGroupData(grpDesc.config(),
                grpDesc.groupName(),
                grpDesc.groupId(),
                grpDesc.startTopologyVersion(),
                grpDesc.caches());

            cacheGrps.put(grpDesc.groupName(), grpData);
        }

        Map<String, CacheData> templates = new HashMap<>();

        for (DynamicCacheDescriptor desc : registeredTemplates.values()) {
            CacheData cacheData = new CacheData(desc.cacheConfiguration(),
                0,
                0,
                desc.cacheType(),
                desc.startTopologyVersion(),
                desc.deploymentId(),
                desc.schema(),
                desc.receivedFrom(),
                desc.staticallyConfigured(),
                true,
                (byte)0);

            templates.put(desc.cacheName(), cacheData);
        }

        return new CacheNodeCommonDiscoveryData(caches,
            templates,
            cacheGrps,
            cacheGrpIdGen,
            ctx.discovery().clientNodesMap());
    }

    /**
     * @param data Discovery data.
     */
    void onGridDataReceived(DiscoveryDataBag.GridDiscoveryData data) {
        if (ctx.isDaemon() || data.commonData() == null)
            return;

        assert joinDiscoData != null || disconnectedState() || !ctx.state().active();
        assert data.commonData() instanceof CacheNodeCommonDiscoveryData : data;

        CacheNodeCommonDiscoveryData cachesData = (CacheNodeCommonDiscoveryData)data.commonData();

        cacheGrpIdGen = cachesData.currentCacheGroupId();

        for (CacheGroupData grpData : cachesData.cacheGroups().values()) {
            CacheGroupDescriptor grpDesc = new CacheGroupDescriptor(grpData.groupName(),
                grpData.groupId(),
                grpData.config(),
                grpData.startTopologyVersion(),
                grpData.caches());

            CacheGroupDescriptor old = registeredCacheGrps.put(grpDesc.groupName(), grpDesc);

            assert old == null : old;

            ctx.discovery().addCacheGroup(grpDesc,
                grpData.config().getNodeFilter(),
                grpData.config().getCacheMode());
        }

        for (CacheData cacheData : cachesData.templates().values()) {
            DynamicCacheDescriptor desc = new DynamicCacheDescriptor(
                ctx,
                cacheData.cacheConfiguration(),
                cacheData.cacheType(),
                null,
                true,
                cacheData.deploymentId(),
                cacheData.schema());

            desc.startTopologyVersion(cacheData.startTopologyVersion());
            desc.receivedFrom(cacheData.receivedFrom());
            desc.staticallyConfigured(cacheData.staticallyConfigured());

            DynamicCacheDescriptor old = registeredTemplates.put(cacheData.cacheConfiguration().getName(), desc);

            assert old == null;
        }

        for (CacheData cacheData : cachesData.caches().values()) {
            CacheGroupDescriptor grpDesc = groupDescriptor(cacheData.groupId());

            assert grpDesc != null : cacheData.cacheConfiguration().getName();

            CacheConfiguration cfg = cacheData.cacheConfiguration();

            DynamicCacheDescriptor desc = new DynamicCacheDescriptor(
                ctx,
                cacheData.cacheConfiguration(),
                cacheData.cacheType(),
                grpDesc,
                false,
                cacheData.deploymentId(),
                cacheData.schema());

            desc.startTopologyVersion(cacheData.startTopologyVersion());
            desc.receivedFrom(cacheData.receivedFrom());
            desc.staticallyConfigured(cacheData.staticallyConfigured());

            DynamicCacheDescriptor old = registeredCaches.put(cacheData.cacheConfiguration().getName(), desc);

            assert old == null;

            ctx.discovery().setCacheFilter(
                grpDesc.groupId(),
                cfg.getName(),
                cfg.getNearConfiguration() != null);
        }

        if (!F.isEmpty(cachesData.clientNodesMap())) {
            for (Map.Entry<String, Map<UUID, Boolean>> entry : cachesData.clientNodesMap().entrySet()) {
                String cacheName = entry.getKey();

                for (Map.Entry<UUID, Boolean> tup : entry.getValue().entrySet())
                    ctx.discovery().addClientNode(cacheName, tup.getKey(), tup.getValue());
            }
        }

        gridData = cachesData;
    }

    /**
     * @param data Joining node data.
     */
    void onJoiningNodeDataReceived(DiscoveryDataBag.JoiningNodeDiscoveryData data) {
        if (data.hasJoiningNodeData()) {
            Serializable joiningNodeData = data.joiningNodeData();

            if (joiningNodeData instanceof CacheClientReconnectDiscoveryData) {
                if (disconnectedState()) {
                    if (clientReconnectReqs == null)
                        clientReconnectReqs = new LinkedHashMap<>();

                    clientReconnectReqs.put(data.joiningNodeId(), (CacheClientReconnectDiscoveryData)joiningNodeData);
                }
                else
                    processClientReconnectData((CacheClientReconnectDiscoveryData) joiningNodeData, data.joiningNodeId());
            }
            else if (joiningNodeData instanceof CacheJoinNodeDiscoveryData) {
                CacheJoinNodeDiscoveryData old =
                    joiningNodesDiscoData.put(data.joiningNodeId(), (CacheJoinNodeDiscoveryData)joiningNodeData);

                assert old == null : old;
            }
        }
    }

    private CacheGroupDescriptor groupDescriptor(int grpId) {
        for (CacheGroupDescriptor desc : registeredCacheGrps.values()) {
            if (desc.groupId() == grpId)
                return desc;
        }

        return null;
    }

    /**
     * @param clientData Discovery data.
     * @param clientNodeId Client node ID.
     */
    private void processClientReconnectData(CacheClientReconnectDiscoveryData clientData, UUID clientNodeId) {
        for (CacheClientReconnectDiscoveryData.CacheInfo cacheInfo : clientData.clientCaches().values()) {
            String cacheName = cacheInfo.config().getName();

            if (surviveReconnect(cacheName))
                ctx.discovery().addClientNode(cacheName, clientNodeId, false);
            else {
                DynamicCacheDescriptor desc = registeredCaches.get(cacheName);

                if (desc != null && desc.deploymentId().equals(cacheInfo.deploymentId()))
                    ctx.discovery().addClientNode(cacheName, clientNodeId, cacheInfo.nearCache());
            }
        }
    }

    /**
     * @param joinData Joined node discovery data.
     * @param nodeId Joined node ID.
     */
    private void processJoiningNode(CacheJoinNodeDiscoveryData joinData, UUID nodeId, AffinityTopologyVersion topVer) {
        for (CacheJoinNodeDiscoveryData.CacheInfo cacheInfo : joinData.templates().values()) {
            CacheConfiguration cfg = cacheInfo.config();

            if (!registeredTemplates.containsKey(cfg.getName())) {
                DynamicCacheDescriptor desc = new DynamicCacheDescriptor(ctx,
                    cfg,
                    cacheInfo.cacheType(),
                    null,
                    true,
                    joinData.cacheDeploymentId(),
                    new QuerySchema(cfg.getQueryEntities()));

                desc.staticallyConfigured(true);
                desc.receivedFrom(nodeId);
                desc.startTopologyVersion(topVer);

                DynamicCacheDescriptor old = registeredTemplates.put(cfg.getName(), desc);

                assert old == null : old;
            }
        }

        for (CacheJoinNodeDiscoveryData.CacheInfo cacheInfo : joinData.caches().values()) {
            CacheConfiguration cfg = cacheInfo.config();

            if (!registeredCaches.containsKey(cfg.getName())) {
                int cacheId = CU.cacheId(cfg.getName());

                CacheGroupDescriptor grpDesc = registerCacheGroup(null, cfg, cacheId, topVer);

                DynamicCacheDescriptor desc = new DynamicCacheDescriptor(ctx,
                    cfg,
                    cacheInfo.cacheType(),
                    grpDesc,
                    false,
                    joinData.cacheDeploymentId(),
                    new QuerySchema(cfg.getQueryEntities()));

                desc.staticallyConfigured(true);
                desc.receivedFrom(nodeId);
                desc.startTopologyVersion(topVer);

                DynamicCacheDescriptor old = registeredCaches.put(cfg.getName(), desc);

                assert old == null : old;

                ctx.discovery().setCacheFilter(
                    grpDesc.groupId(),
                    cfg.getName(),
                    cfg.getNearConfiguration() != null);
            }

            ctx.discovery().addClientNode(cfg.getName(), nodeId, cfg.getNearConfiguration() != null);
        }
    }

    private CacheGroupDescriptor registerCacheGroup(
        ExchangeActions exchActions,
        CacheConfiguration startedCacheCfg,
        Integer cacheId,
        AffinityTopologyVersion topVer) {
        if (startedCacheCfg.getGroupName() != null) {
            CacheGroupDescriptor desc = registeredCacheGrps.get(startedCacheCfg.getGroupName());

            if (desc != null) {
                desc.onCacheAdded(startedCacheCfg.getName(), cacheId);

                return desc;
            }
        }

        int grpId = cacheGrpIdGen++;

        Map<String, Integer> caches = Collections.singletonMap(startedCacheCfg.getName(), cacheId);

        String grpName = startedCacheCfg.getGroupName() != null ?
            startedCacheCfg.getGroupName() : startedCacheCfg.getName();

        CacheGroupDescriptor grpDesc = new CacheGroupDescriptor(
            grpName,
            grpId,
            startedCacheCfg,
            topVer,
            caches);

        ctx.discovery().addCacheGroup(grpDesc, startedCacheCfg.getNodeFilter(), startedCacheCfg.getCacheMode());

        if (exchActions != null)
            exchActions.addCacheGroupToStart(grpDesc);

        return grpDesc;
    }

    /**
     * @return Registered cache groups.
     */
    ConcurrentMap<String, CacheGroupDescriptor> registeredCacheGroups() {
        return registeredCacheGrps;
    }

    /**
     * @return Registered caches.
     */
    ConcurrentMap<String, DynamicCacheDescriptor> registeredCaches() {
        return registeredCaches;
    }

    /**
     * @return Registered cache templates.
     */
    ConcurrentMap<String, DynamicCacheDescriptor> registeredTemplates() {
        return registeredTemplates;
    }

    /**
     *
     */
    void onDisconnect() {
        cachesOnDisconnect = new HashMap<>(registeredCaches);

        registeredCaches.clear();
        registeredTemplates.clear();

        clientReconnectReqs = null;
    }

    /**
     * @return Stopped caches names.
     */
    Set<String> onReconnected() {
        assert disconnectedState();

        Set<String> stoppedCaches = new HashSet<>();

        for(Map.Entry<String, DynamicCacheDescriptor> e : cachesOnDisconnect.entrySet()) {
            DynamicCacheDescriptor desc = e.getValue();

            String cacheName = e.getKey();

            boolean stopped;

            if (!surviveReconnect(cacheName)) {
                DynamicCacheDescriptor newDesc = registeredCaches.get(cacheName);

                stopped = newDesc == null || !desc.deploymentId().equals(newDesc.deploymentId());
            }
            else
                stopped = false;

            if (stopped)
                stoppedCaches.add(cacheName);
        }

        if (clientReconnectReqs != null) {
            for (Map.Entry<UUID, CacheClientReconnectDiscoveryData> e : clientReconnectReqs.entrySet())
                processClientReconnectData(e.getValue(), e.getKey());

            clientReconnectReqs = null;
        }

        cachesOnDisconnect = null;

        return stoppedCaches;
    }

    /**
     * @return {@code True} if client node is currently in disconnected state.
     */
    private boolean disconnectedState() {
        return cachesOnDisconnect != null;
    }

    /**
     * @param cacheName Cache name.
     * @return {@code True} if cache with given name if system cache which should always survive client node disconnect.
     */
    private boolean surviveReconnect(String cacheName) {
        return CU.isUtilityCache(cacheName) || CU.isAtomicsCache(cacheName);
    }

    /**
     *
     */
    void clearCaches() {
        registeredCaches.clear();
    }
}<|MERGE_RESOLUTION|>--- conflicted
+++ resolved
@@ -569,11 +569,7 @@
 
                 locJoinStartCaches = new ArrayList<>();
 
-<<<<<<< HEAD
-                if (!disconnectedState()) {
-=======
                 if (!disconnectedState() && joinDiscoData != null) {
->>>>>>> 090b4402
                     processJoiningNode(joinDiscoData, node.id(), topVer);
 
                     for (DynamicCacheDescriptor desc : registeredCaches.values()) {
