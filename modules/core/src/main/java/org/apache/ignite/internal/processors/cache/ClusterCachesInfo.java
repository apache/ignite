--- conflicted
+++ resolved
@@ -153,16 +153,10 @@
 
                 if (cacheData != null) {
                     if (!F.eq(cacheData.sql(), locCacheInfo.sql())) {
-<<<<<<< HEAD
-                        throw new IgniteCheckedException("SQL flag mismatch [cacheName=" +
-                            locCacheInfo.config().getName() + ", local=" + locCacheInfo.sql() + ", remote=" +
-                            cacheData.sql() + ", rmtNodeId=" + cacheData.receivedFrom() + ']');
-=======
                         throw new IgniteCheckedException("Cache configuration mismatch (local cache was created " +
                             "via " + (locCacheInfo.sql() ? "CREATE TABLE" : "cache API") + ", while remote cache was " +
                             "created via " + (cacheData.sql() ? "CREATE TABLE" : "cache API") + "): " +
                             locCacheInfo.config().getName());
->>>>>>> f47dc3c6
                     }
 
                     if (checkConsistency)
