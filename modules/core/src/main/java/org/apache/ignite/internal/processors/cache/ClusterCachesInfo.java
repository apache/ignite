/*
 * Licensed to the Apache Software Foundation (ASF) under one or more
 * contributor license agreements.  See the NOTICE file distributed with
 * this work for additional information regarding copyright ownership.
 * The ASF licenses this file to You under the Apache License, Version 2.0
 * (the "License"); you may not use this file except in compliance with
 * the License.  You may obtain a copy of the License at
 *
 *      http://www.apache.org/licenses/LICENSE-2.0
 *
 * Unless required by applicable law or agreed to in writing, software
 * distributed under the License is distributed on an "AS IS" BASIS,
 * WITHOUT WARRANTIES OR CONDITIONS OF ANY KIND, either express or implied.
 * See the License for the specific language governing permissions and
 * limitations under the License.
 */

package org.apache.ignite.internal.processors.cache;

import java.util.Collections;
import java.util.concurrent.Callable;
import org.apache.ignite.IgniteCheckedException;
import org.apache.ignite.cache.CacheExistsException;
import org.apache.ignite.cluster.ClusterNode;
import org.apache.ignite.configuration.CacheConfiguration;
import org.apache.ignite.configuration.NearCacheConfiguration;
import org.apache.ignite.internal.GridKernalContext;
import org.apache.ignite.internal.IgniteInternalFuture;
import org.apache.ignite.internal.processors.affinity.AffinityTopologyVersion;
import org.apache.ignite.internal.processors.query.QuerySchema;
import org.apache.ignite.internal.util.typedef.F;
import org.apache.ignite.internal.util.typedef.T2;
import org.apache.ignite.internal.util.typedef.internal.CU;
import org.apache.ignite.lang.IgniteInClosure;
import org.apache.ignite.spi.discovery.DiscoveryDataBag;

import java.io.Serializable;
import java.util.ArrayList;
import java.util.Collection;
import java.util.HashMap;
import java.util.HashSet;
import java.util.List;
import java.util.Map;
import java.util.Set;
import java.util.UUID;
import java.util.concurrent.ConcurrentHashMap;
import java.util.concurrent.ConcurrentMap;

import static org.apache.ignite.events.EventType.EVT_NODE_JOINED;
import static org.apache.ignite.internal.GridComponent.DiscoveryDataExchangeType.CACHE_PROC;

/**
 *
 */
class ClusterCachesInfo {
    /** */
    private final GridKernalContext ctx;

    /** Dynamic caches. */
    private final ConcurrentMap<String, DynamicCacheDescriptor> registeredCaches = new ConcurrentHashMap<>();

    /** */
    private final ConcurrentMap<String, CacheGroupDescriptor> registeredCacheGrps = new ConcurrentHashMap<>();

    /** */
    private int cacheGrpIdGen = 1;

    /** Cache templates. */
    private final ConcurrentMap<String, DynamicCacheDescriptor> registeredTemplates = new ConcurrentHashMap<>();

    /** */
    private Map<String, DynamicCacheDescriptor> cachesOnDisconnect;

    /** */
    private CacheJoinNodeDiscoveryData joinDiscoData;

    /** */
    private CacheNodeCommonDiscoveryData gridData;

    /** */
    private List<T2<DynamicCacheDescriptor, NearCacheConfiguration>> locJoinStartCaches;

    /** */
    private Map<UUID, CacheJoinNodeDiscoveryData> joiningNodesDiscoData = new HashMap<>();

    /**
     * @param ctx Context.
     */
    ClusterCachesInfo(GridKernalContext ctx) {
        this.ctx = ctx;
    }

    /**
     * @param joinDiscoData Information about configured caches and templates.
     */
    void onStart(CacheJoinNodeDiscoveryData joinDiscoData) {
        this.joinDiscoData = joinDiscoData;
    }

    void onKernalStart() throws IgniteCheckedException {
        // TODO: validate cache configurations.
    }

    /**
     * @param batch Cache change request.
     * @param topVer Topology version.
     * @return {@code True} if minor topology version should be increased.
     */
    boolean onCacheChangeRequested(DynamicCacheChangeBatch batch, AffinityTopologyVersion topVer) {
        ExchangeActions exchangeActions = new ExchangeActions();

        boolean incMinorTopVer = false;

        List<DynamicCacheDescriptor> addedDescs = new ArrayList<>();

        final List<T2<DynamicCacheChangeRequest, AffinityTopologyVersion>> reqsToComplete = new ArrayList<>();

        for (DynamicCacheChangeRequest req : batch.requests()) {
            if (req.template()) {
                CacheConfiguration ccfg = req.startCacheConfiguration();

                assert ccfg != null : req;

                DynamicCacheDescriptor desc = registeredTemplates.get(req.cacheName());

                if (desc == null) {
                    DynamicCacheDescriptor templateDesc = new DynamicCacheDescriptor(ctx,
                        ccfg,
                        req.cacheType(),
                        null,
                        true,
                        req.deploymentId(),
                        req.schema());

                    templateDesc.receivedFrom(req.initiatingNodeId());

                    DynamicCacheDescriptor old = registeredTemplates().put(ccfg.getName(), templateDesc);

                    assert old == null;

                    addedDescs.add(templateDesc);
                }

                ctx.cache().completeTemplateAddFuture(ccfg.getName(), req.deploymentId());

                continue;
            }

            DynamicCacheDescriptor desc = registeredCaches.get(req.cacheName());

            boolean needExchange = false;

            AffinityTopologyVersion waitTopVer = null;

            if (req.start()) {
                if (desc == null) {
                    if (req.clientStartOnly()) {
                        ctx.cache().completeCacheStartFuture(req, new IgniteCheckedException("Failed to start " +
                            "client cache (a cache with the given name is not started): " + req.cacheName()));
                    }
                    else {
                        CacheConfiguration ccfg = req.startCacheConfiguration();

                        assert req.cacheType() != null : req;
                        assert F.eq(ccfg.getName(), req.cacheName()) : req;

                        CacheGroupDescriptor grpDesc = registerCacheGroup(ccfg, topVer.nextMinorVersion());

                        DynamicCacheDescriptor startDesc = new DynamicCacheDescriptor(ctx,
                            ccfg,
                            req.cacheType(),
                            grpDesc,
                            false,
                            req.deploymentId(),
                            req.schema());

                        startDesc.receivedFrom(req.initiatingNodeId());

                        DynamicCacheDescriptor old = registeredCaches.put(ccfg.getName(), startDesc);

                        assert old == null;

                        ctx.discovery().setCacheFilter(
                            grpDesc.groupId(),
                            ccfg.getName(),
                            ccfg.getNearConfiguration() != null);

                        ctx.discovery().addClientNode(req.cacheName(),
                            req.initiatingNodeId(),
                            req.nearCacheConfiguration() != null);

                        addedDescs.add(startDesc);

                        exchangeActions.addCacheToStart(req, startDesc);

                        needExchange = true;
                    }
                }
                else {
                    assert req.initiatingNodeId() != null : req;

                    // Cache already exists, exchange is needed only if client cache should be created.
                    ClusterNode node = ctx.discovery().node(req.initiatingNodeId());

                    boolean clientReq = node != null &&
                        !ctx.discovery().cacheAffinityNode(node, req.cacheName());

                    if (req.clientStartOnly()) {
                        needExchange = clientReq && ctx.discovery().addClientNode(req.cacheName(),
                            req.initiatingNodeId(),
                            req.nearCacheConfiguration() != null);
                    }
                    else {
                        if (req.failIfExists()) {
                            ctx.cache().completeCacheStartFuture(req,
                                new CacheExistsException("Failed to start cache " +
                                    "(a cache with the same name is already started): " + req.cacheName()));
                        }
                        else {
                            needExchange = clientReq && ctx.discovery().addClientNode(req.cacheName(),
                                req.initiatingNodeId(),
                                req.nearCacheConfiguration() != null);
                        }
                    }

                    if (needExchange) {
                        req.clientStartOnly(true);

                        desc.clientCacheStartVersion(topVer.nextMinorVersion());

                        exchangeActions.addClientCacheToStart(req, desc);
                    }
                }

                if (!needExchange) {
                    if (desc != null) {
                        if (desc.clientCacheStartVersion() != null)
                            waitTopVer = desc.clientCacheStartVersion();
                        else
                            waitTopVer = desc.startTopologyVersion();
                    }
                }
            }
            else if (req.globalStateChange())
                needExchange = true;
            else if (req.resetLostPartitions()) {
                if (desc != null) {
                    needExchange = true;

                    exchangeActions.addCacheToResetLostPartitions(req, desc);
                }
            }
            else if (req.stop()) {
                assert req.stop() ^ req.close() : req;

                if (desc != null) {
                    DynamicCacheDescriptor old = registeredCaches.remove(req.cacheName());

                    assert old != null : "Dynamic cache map was concurrently modified [req=" + req + ']';

                    ctx.discovery().removeCacheFilter(req.cacheName());

                    needExchange = true;

                    exchangeActions.addCacheToStop(req, desc);
                }
            }
            else if (req.close()) {
                if (desc != null) {
                    needExchange = ctx.discovery().onClientCacheClose(req.cacheName(), req.initiatingNodeId());

                    if (needExchange)
                        exchangeActions.addCacheToClose(req, desc);
                }
            }
            else
                assert false : req;

            if (!needExchange) {
                if (req.initiatingNodeId().equals(ctx.localNodeId()))
                    reqsToComplete.add(new T2<>(req, waitTopVer));
            }
            else
                incMinorTopVer = true;
        }

        if (!F.isEmpty(addedDescs)) {
            AffinityTopologyVersion startTopVer = incMinorTopVer ? topVer.nextMinorVersion() : topVer;

            for (DynamicCacheDescriptor desc : addedDescs) {
                assert desc.template() || incMinorTopVer;

                desc.startTopologyVersion(startTopVer);
            }
        }

        if (!F.isEmpty(reqsToComplete)) {
            ctx.closure().callLocalSafe(new Callable<Void>() {
                @Override public Void call() throws Exception {
                    for (T2<DynamicCacheChangeRequest, AffinityTopologyVersion> t :reqsToComplete) {
                        final DynamicCacheChangeRequest req = t.get1();
                        AffinityTopologyVersion waitTopVer = t.get2();

                        IgniteInternalFuture<?> fut = waitTopVer != null ?
                            ctx.cache().context().exchange().affinityReadyFuture(waitTopVer) : null;

                        if (fut == null || fut.isDone())
                            ctx.cache().completeCacheStartFuture(req, null);
                        else {
                            fut.listen(new IgniteInClosure<IgniteInternalFuture<?>>() {
                                @Override public void apply(IgniteInternalFuture<?> fut) {
                                    ctx.cache().completeCacheStartFuture(req, null);
                                }
                            });
                        }
                    }

                    return null;
                }
            });
        }

        if (incMinorTopVer) {
            assert !exchangeActions.empty() : exchangeActions;

            batch.exchangeActions(exchangeActions);
        }

        return incMinorTopVer;
    }

    /**
     * @param dataBag Discovery data bag.
     */
    void collectJoiningNodeData(DiscoveryDataBag dataBag) {
        if (!ctx.isDaemon())
            dataBag.addJoiningNodeData(CACHE_PROC.ordinal(), joinDiscoveryData());
    }

    /**
     * @return Discovery date sent on local node join.
     */
    private Serializable joinDiscoveryData() {
        if (cachesOnDisconnect != null) {
            Map<String, CacheClientReconnectDiscoveryData.CacheInfo> cachesInfo = new HashMap<>();

            for (IgniteInternalCache cache : ctx.cache().caches()) {
                DynamicCacheDescriptor desc = cachesOnDisconnect.get(cache.name());

                assert desc != null : cache.name();

                cachesInfo.put(cache.name(), new CacheClientReconnectDiscoveryData.CacheInfo(desc.cacheConfiguration(),
                    desc.cacheType(),
                    desc.deploymentId(),
                    cache.context().isNear(),
                    (byte)0));
            }

            return new CacheClientReconnectDiscoveryData(cachesInfo);
        }
        else {
            assert ctx.config().isDaemon() || joinDiscoData != null;

            return joinDiscoData;
        }
    }

    /**
     * Called from exchange worker.
     *
     * @return Caches to be started when this node starts.
     */
    List<T2<DynamicCacheDescriptor, NearCacheConfiguration>> cachesToStartOnLocalJoin() {
        if (ctx.isDaemon())
            return Collections.emptyList();

        assert locJoinStartCaches != null;

        List<T2<DynamicCacheDescriptor, NearCacheConfiguration>> locJoinStartCaches = this.locJoinStartCaches;

        this.locJoinStartCaches = null;

        return locJoinStartCaches;
    }

    /**
     * @param joinedNodeId Joined node ID.
     * @return New caches received from joined node.
     */
    List<DynamicCacheDescriptor> cachesReceivedFromJoin(UUID joinedNodeId) {
        assert joinedNodeId != null;

        List<DynamicCacheDescriptor> started = null;

        if (!ctx.isDaemon()) {
            for (DynamicCacheDescriptor desc : registeredCaches.values()) {
                if (desc.staticallyConfigured()) {
                    assert desc.receivedFrom() != null : desc;

                    if (joinedNodeId.equals(desc.receivedFrom())) {
                        if (started == null)
                            started = new ArrayList<>();

                        started.add(desc);
                    }
                }
            }
        }

        return started != null ? started : Collections.<DynamicCacheDescriptor>emptyList();
    }

    /**
     * Discovery event callback, executed from discovery thread.
     *
     * @param type Event type.
     * @param node Event node.
     * @param topVer Topology version.
     */
    void onDiscoveryEvent(int type, ClusterNode node, AffinityTopologyVersion topVer) {
        if (type == EVT_NODE_JOINED && !ctx.isDaemon()) {
            if (node.id().equals(ctx.discovery().localNode().id())) {
                if (gridData == null) { // First node starts.
                    assert registeredCaches.isEmpty();
                    assert registeredTemplates.isEmpty();
                    assert joinDiscoData != null;
                }

<<<<<<< HEAD
                processJoiningNode(joinDiscoData, node.id(), topVer);

=======
>>>>>>> 193b8058
                assert locJoinStartCaches == null;

                locJoinStartCaches = new ArrayList<>();

                if (!disconnectedState()) {
                    processJoiningNode(joinDiscoData, node.id());

                    for (DynamicCacheDescriptor desc : registeredCaches.values()) {
                        CacheConfiguration cfg = desc.cacheConfiguration();

                        CacheJoinNodeDiscoveryData.CacheInfo locCfg = joinDiscoData.caches().get(cfg.getName());

                        NearCacheConfiguration nearCfg = locCfg != null ? locCfg.config().getNearConfiguration() :
                            null;

                        if (locCfg != null || CU.affinityNode(ctx.discovery().localNode(), cfg.getNodeFilter()))
                            locJoinStartCaches.add(new T2<>(desc, nearCfg));
                    }

                    joinDiscoData = null;
                }
            }
            else {
                CacheJoinNodeDiscoveryData discoData = joiningNodesDiscoData.remove(node.id());

                if (discoData != null)
                    processJoiningNode(discoData, node.id(), topVer);
            }

            initStartVersionOnJoin(registeredCaches.values(), node, topVer);

            initStartVersionOnJoin(registeredTemplates.values(), node, topVer);
        }
    }

    /**
     * @param descs Cache descriptors.
     * @param joinedNode Joined node.
     * @param topVer Current topology version.
     */
    private void initStartVersionOnJoin(Collection<DynamicCacheDescriptor> descs,
        ClusterNode joinedNode,
        AffinityTopologyVersion topVer) {
        for (DynamicCacheDescriptor cacheDesc : descs) {
            if (cacheDesc.staticallyConfigured() && joinedNode.id().equals(cacheDesc.receivedFrom()))
                cacheDesc.startTopologyVersion(topVer);
        }
    }

    /**
     * @param dataBag Discovery data bag.
     */
    void collectGridNodeData(DiscoveryDataBag dataBag) {
        if (ctx.isDaemon())
            return;

        if (!dataBag.commonDataCollectedFor(CACHE_PROC.ordinal()))
            dataBag.addGridCommonData(CACHE_PROC.ordinal(), collectCommonDiscoveryData());
    }

    /**
     * @return Information about started caches.
     */
    private CacheNodeCommonDiscoveryData collectCommonDiscoveryData() {
        Map<String, CacheData> caches = new HashMap<>();

        for (DynamicCacheDescriptor desc : registeredCaches.values()) {
            CacheData cacheData = new CacheData(desc.cacheConfiguration(),
                desc.cacheId(),
                desc.groupDescriptor().groupId(),
                desc.cacheType(),
                desc.startTopologyVersion(),
                desc.deploymentId(),
                desc.schema(),
                desc.receivedFrom(),
                desc.staticallyConfigured(),
                false,
                (byte)0);

            caches.put(desc.cacheName(), cacheData);
        }

        Map<String, CacheGroupData> cacheGrps = new HashMap<>();

        for (CacheGroupDescriptor grpDesc : registeredCacheGrps.values()) {
            CacheGroupData grpData = new CacheGroupData(grpDesc.config(),
                grpDesc.groupName(),
                grpDesc.groupId(),
                grpDesc.startTopologyVersion());

            cacheGrps.put(grpDesc.groupName(), grpData);
        }

        Map<String, CacheData> templates = new HashMap<>();

        for (DynamicCacheDescriptor desc : registeredTemplates.values()) {
            CacheData cacheData = new CacheData(desc.cacheConfiguration(),
                0,
                0,
                desc.cacheType(),
                desc.startTopologyVersion(),
                null,
                desc.schema(),
                desc.receivedFrom(),
                desc.staticallyConfigured(),
                true,
                (byte)0);

            templates.put(desc.cacheName(), cacheData);
        }

        return new CacheNodeCommonDiscoveryData(caches,
            templates,
            cacheGrps,
            cacheGrpIdGen,
            ctx.discovery().clientNodesMap());
    }

    /**
     * @param data Discovery data.
     */
    void onGridDataReceived(DiscoveryDataBag.GridDiscoveryData data) {
        if (ctx.isDaemon() || data.commonData() == null)
            return;

        assert joinDiscoData != null || disconnectedState();
        assert data.commonData() instanceof CacheNodeCommonDiscoveryData : data;

        CacheNodeCommonDiscoveryData cachesData = (CacheNodeCommonDiscoveryData)data.commonData();

        cacheGrpIdGen = cachesData.currentCacheGroupId();

        for (CacheGroupData grpData : cachesData.cacheGroups().values()) {
            CacheGroupDescriptor grpDesc = new CacheGroupDescriptor(grpData.groupName(),
                grpData.groupId(),
                grpData.config(),
                grpData.startTopologyVersion());

            CacheGroupDescriptor old = registeredCacheGrps.put(grpDesc.groupName(), grpDesc);

            assert old == null : old;

            ctx.discovery().addCacheGroup(grpDesc,
                grpData.config().getNodeFilter(),
                grpData.config().getCacheMode());
        }

        for (CacheData cacheData : cachesData.templates().values()) {
            DynamicCacheDescriptor desc = new DynamicCacheDescriptor(
                ctx,
                cacheData.cacheConfiguration(),
                cacheData.cacheType(),
                null,
                true,
                cacheData.deploymentId(),
                cacheData.schema());

            desc.startTopologyVersion(cacheData.startTopologyVersion());
            desc.receivedFrom(cacheData.receivedFrom());
            desc.staticallyConfigured(cacheData.staticallyConfigured());

            DynamicCacheDescriptor old = registeredTemplates.put(cacheData.cacheConfiguration().getName(), desc);

            assert old == null;
        }

        for (CacheData cacheData : cachesData.caches().values()) {
            CacheGroupDescriptor grpDesc = groupDescriptor(cacheData.groupId());

            assert grpDesc != null : cacheData.cacheConfiguration().getName();

            CacheConfiguration cfg = cacheData.cacheConfiguration();

            DynamicCacheDescriptor desc = new DynamicCacheDescriptor(
                ctx,
                cacheData.cacheConfiguration(),
                cacheData.cacheType(),
                grpDesc,
                false,
                cacheData.deploymentId(),
                cacheData.schema());

            desc.startTopologyVersion(cacheData.startTopologyVersion());
            desc.receivedFrom(cacheData.receivedFrom());
            desc.staticallyConfigured(cacheData.staticallyConfigured());

            DynamicCacheDescriptor old = registeredCaches.put(cacheData.cacheConfiguration().getName(), desc);

            assert old == null;

            ctx.discovery().setCacheFilter(
                grpDesc.groupId(),
                cfg.getName(),
                cfg.getNearConfiguration() != null);
        }

        if (!F.isEmpty(cachesData.clientNodesMap())) {
            for (Map.Entry<String, Map<UUID, Boolean>> entry : cachesData.clientNodesMap().entrySet()) {
                String cacheName = entry.getKey();

                for (Map.Entry<UUID, Boolean> tup : entry.getValue().entrySet())
                    ctx.discovery().addClientNode(cacheName, tup.getKey(), tup.getValue());
            }
        }

        gridData = cachesData;
    }

<<<<<<< HEAD
    private CacheGroupDescriptor groupDescriptor(int grpId) {
        for (CacheGroupDescriptor desc : registeredCacheGrps.values()) {
            if (desc.groupId() == grpId)
                return desc;
        }

        return null;
    }

=======
    /**
     * @param data Joining node data.
     */
>>>>>>> 193b8058
    void onJoiningNodeDataReceived(DiscoveryDataBag.JoiningNodeDiscoveryData data) {
        if (data.hasJoiningNodeData()) {
            Serializable joiningNodeData = data.joiningNodeData();

            if (joiningNodeData instanceof CacheClientReconnectDiscoveryData)
                processClientReconnectData((CacheClientReconnectDiscoveryData)joiningNodeData, data.joiningNodeId());
            else if (joiningNodeData instanceof CacheJoinNodeDiscoveryData) {
                CacheJoinNodeDiscoveryData old =
                    joiningNodesDiscoData.put(data.joiningNodeId(), (CacheJoinNodeDiscoveryData)joiningNodeData);

                assert old == null : old;
            }
        }
    }

    /**
     * @param clientData Discovery data.
     * @param clientNodeId Client node ID.
     */
    private void processClientReconnectData(CacheClientReconnectDiscoveryData clientData, UUID clientNodeId) {
        for (CacheClientReconnectDiscoveryData.CacheInfo cacheInfo : clientData.clientCaches().values()) {
            String cacheName = cacheInfo.config().getName();

            if (surviveReconnect(cacheName))
                ctx.discovery().addClientNode(cacheName, clientNodeId, false);
            else {
                DynamicCacheDescriptor desc = registeredCaches.get(cacheName);

                if (desc != null && desc.deploymentId().equals(cacheInfo.deploymentId()))
                    ctx.discovery().addClientNode(cacheName, clientNodeId, cacheInfo.nearCache());
            }
        }
    }

<<<<<<< HEAD
    private void processJoiningNode(CacheJoinNodeDiscoveryData joinData, UUID nodeId, AffinityTopologyVersion topVer) {
=======
    /**
     * @param joinData Joined node discovery data.
     * @param nodeId Joined node ID.
     */
    private void processJoiningNode(CacheJoinNodeDiscoveryData joinData, UUID nodeId) {
>>>>>>> 193b8058
        for (CacheJoinNodeDiscoveryData.CacheInfo cacheInfo : joinData.templates().values()) {
            CacheConfiguration cfg = cacheInfo.config();

            if (!registeredTemplates.containsKey(cfg.getName())) {
                DynamicCacheDescriptor desc = new DynamicCacheDescriptor(ctx,
                    cfg,
                    cacheInfo.cacheType(),
                    null,
                    true,
                    joinData.cacheDeploymentId(),
                    new QuerySchema(cfg.getQueryEntities()));

                desc.staticallyConfigured(true);
                desc.receivedFrom(nodeId);

                DynamicCacheDescriptor old = registeredTemplates.put(cfg.getName(), desc);

                assert old == null : old;
            }
        }

        for (CacheJoinNodeDiscoveryData.CacheInfo cacheInfo : joinData.caches().values()) {
            CacheConfiguration cfg = cacheInfo.config();

            if (!registeredCaches.containsKey(cfg.getName())) {
                CacheGroupDescriptor grpDesc = registerCacheGroup(cfg, topVer);

                DynamicCacheDescriptor desc = new DynamicCacheDescriptor(ctx,
                    cfg,
                    cacheInfo.cacheType(),
                    grpDesc,
                    false,
                    joinData.cacheDeploymentId(),
                    new QuerySchema(cfg.getQueryEntities()));

                desc.staticallyConfigured(true);
                desc.receivedFrom(nodeId);

                DynamicCacheDescriptor old = registeredCaches.put(cfg.getName(), desc);

                assert old == null : old;

                ctx.discovery().setCacheFilter(
                    grpDesc.groupId(),
                    cfg.getName(),
                    cfg.getNearConfiguration() != null);
            }

            ctx.discovery().addClientNode(cfg.getName(), nodeId, cfg.getNearConfiguration() != null);
        }
    }

    private CacheGroupDescriptor registerCacheGroup(CacheConfiguration cfg, AffinityTopologyVersion topVer) {
        if (cfg.getGroupName() != null) {
            CacheGroupDescriptor desc = registeredCacheGrps.get(cfg.getGroupName());

            if (desc != null)
                return desc;
        }

        int grpId = cacheGrpIdGen++;

        CacheGroupDescriptor grpDesc = new CacheGroupDescriptor(
            cfg.getGroupName() != null ? cfg.getGroupName() : cfg.getName(),
            grpId,
            cfg,
            topVer);

        ctx.discovery().addCacheGroup(grpDesc, cfg.getNodeFilter(), cfg.getCacheMode());

        return grpDesc;
    }

    /**
     * @return Registered cache groups.
     */
    ConcurrentMap<String, CacheGroupDescriptor> registeredCacheGroups() {
        return registeredCacheGrps;
    }

    /**
     * @return Registered caches.
     */
    ConcurrentMap<String, DynamicCacheDescriptor> registeredCaches() {
        return registeredCaches;
    }

    /**
     * @return Registered cache templates.
     */
    ConcurrentMap<String, DynamicCacheDescriptor> registeredTemplates() {
        return registeredTemplates;
    }

    /**
     *
     */
    void onDisconnect() {
        cachesOnDisconnect = new HashMap<>(registeredCaches);

        registeredCaches.clear();
        registeredTemplates.clear();
    }

    /**
     * @return Stopped caches names.
     */
    Set<String> onReconnected() {
        assert disconnectedState();

        Set<String> stoppedCaches = new HashSet<>();

        for(Map.Entry<String, DynamicCacheDescriptor> e : cachesOnDisconnect.entrySet()) {
            DynamicCacheDescriptor desc = e.getValue();

            String cacheName = e.getKey();

            boolean stopped;

            if (!surviveReconnect(cacheName)) {
                DynamicCacheDescriptor newDesc = registeredCaches.get(cacheName);

                stopped = newDesc == null || !desc.deploymentId().equals(newDesc.deploymentId());
            }
            else
                stopped = false;

            if (stopped)
                stoppedCaches.add(cacheName);
        }

        cachesOnDisconnect = null;

        return stoppedCaches;
    }

    /**
     * @return {@code True} if client node is currently in disconnected state.
     */
    private boolean disconnectedState() {
        return cachesOnDisconnect != null;
    }

    /**
     * @param cacheName Cache name.
     * @return {@code True} if cache with given name if system cache which should always survive client node disconnect.
     */
    private boolean surviveReconnect(String cacheName) {
        return CU.isUtilityCache(cacheName) || CU.isAtomicsCache(cacheName);
    }

    /**
     *
     */
    void clearCaches() {
        registeredCaches.clear();
    }
}<|MERGE_RESOLUTION|>--- conflicted
+++ resolved
@@ -426,17 +426,12 @@
                     assert joinDiscoData != null;
                 }
 
-<<<<<<< HEAD
-                processJoiningNode(joinDiscoData, node.id(), topVer);
-
-=======
->>>>>>> 193b8058
                 assert locJoinStartCaches == null;
 
                 locJoinStartCaches = new ArrayList<>();
 
                 if (!disconnectedState()) {
-                    processJoiningNode(joinDiscoData, node.id());
+                    processJoiningNode(joinDiscoData, node.id(), topVer);
 
                     for (DynamicCacheDescriptor desc : registeredCaches.values()) {
                         CacheConfiguration cfg = desc.cacheConfiguration();
@@ -639,21 +634,9 @@
         gridData = cachesData;
     }
 
-<<<<<<< HEAD
-    private CacheGroupDescriptor groupDescriptor(int grpId) {
-        for (CacheGroupDescriptor desc : registeredCacheGrps.values()) {
-            if (desc.groupId() == grpId)
-                return desc;
-        }
-
-        return null;
-    }
-
-=======
     /**
      * @param data Joining node data.
      */
->>>>>>> 193b8058
     void onJoiningNodeDataReceived(DiscoveryDataBag.JoiningNodeDiscoveryData data) {
         if (data.hasJoiningNodeData()) {
             Serializable joiningNodeData = data.joiningNodeData();
@@ -669,6 +652,15 @@
         }
     }
 
+    private CacheGroupDescriptor groupDescriptor(int grpId) {
+        for (CacheGroupDescriptor desc : registeredCacheGrps.values()) {
+            if (desc.groupId() == grpId)
+                return desc;
+        }
+
+        return null;
+    }
+
     /**
      * @param clientData Discovery data.
      * @param clientNodeId Client node ID.
@@ -688,15 +680,11 @@
         }
     }
 
-<<<<<<< HEAD
-    private void processJoiningNode(CacheJoinNodeDiscoveryData joinData, UUID nodeId, AffinityTopologyVersion topVer) {
-=======
     /**
      * @param joinData Joined node discovery data.
      * @param nodeId Joined node ID.
      */
-    private void processJoiningNode(CacheJoinNodeDiscoveryData joinData, UUID nodeId) {
->>>>>>> 193b8058
+    private void processJoiningNode(CacheJoinNodeDiscoveryData joinData, UUID nodeId, AffinityTopologyVersion topVer) {
         for (CacheJoinNodeDiscoveryData.CacheInfo cacheInfo : joinData.templates().values()) {
             CacheConfiguration cfg = cacheInfo.config();
 
