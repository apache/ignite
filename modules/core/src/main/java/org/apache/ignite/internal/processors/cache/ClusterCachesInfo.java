--- conflicted
+++ resolved
@@ -1010,36 +1010,6 @@
             return false;
         }
 
-<<<<<<< HEAD
-        CacheConfiguration<?, ?> ccfg = req.startCacheConfiguration();
-
-        GridEncryptionManager encMgr = ctx.encryption();
-
-        if (ccfg.isEncryptionEnabled()) {
-            IgniteCheckedException error = null;
-
-            if (encMgr.isMasterKeyChangeInProgress())
-                error = new IgniteCheckedException("Cache start failed. Master key change is in progress.");
-            else if (encMgr.masterKeyDigest() != null &&
-                !Arrays.equals(encMgr.masterKeyDigest(), req.masterKeyDigest())) {
-                error = new IgniteCheckedException("Cache start failed. The request was initiated before " +
-                    "the master key change and can't be processed.");
-            }
-
-            if (error != null) {
-                U.warn(log, "Ignore cache start request during the master key change process.", error);
-
-                if (persistedCfgs)
-                    res.errs.add(error);
-                else
-                    ctx.cache().completeCacheStartFuture(req, false, error);
-
-                return false;
-            }
-        }
-
-=======
->>>>>>> 1e84d448
         assert req.cacheType() != null : req;
         assert F.eq(ccfg.getName(), cacheName) : req;
 
@@ -1936,11 +1906,7 @@
             }
         }
 
-<<<<<<< HEAD
-        return  null;
-=======
         return null;
->>>>>>> 1e84d448
     }
 
     /**
