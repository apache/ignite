/*
 * Licensed to the Apache Software Foundation (ASF) under one or more
 * contributor license agreements.  See the NOTICE file distributed with
 * this work for additional information regarding copyright ownership.
 * The ASF licenses this file to You under the Apache License, Version 2.0
 * (the "License"); you may not use this file except in compliance with
 * the License.  You may obtain a copy of the License at
 *
 *      http://www.apache.org/licenses/LICENSE-2.0
 *
 * Unless required by applicable law or agreed to in writing, software
 * distributed under the License is distributed on an "AS IS" BASIS,
 * WITHOUT WARRANTIES OR CONDITIONS OF ANY KIND, either express or implied.
 * See the License for the specific language governing permissions and
 * limitations under the License.
 */

package org.apache.ignite.internal.pagemem.wal.record;

import org.apache.ignite.internal.processors.cache.CacheObject;
import org.apache.ignite.internal.processors.cache.GridCacheOperation;
import org.apache.ignite.internal.processors.cache.KeyCacheObject;
import org.apache.ignite.internal.processors.cache.mvcc.MvccVersion;
import org.apache.ignite.internal.processors.cache.version.GridCacheVersion;
import org.apache.ignite.internal.util.typedef.internal.S;
import org.jetbrains.annotations.Nullable;

/**
 * Represents Data Entry ({@link #key}, {@link #val value}) pair for mvcc update {@link #op operation} in WAL log.
 */
public class MvccDataEntry extends DataEntry {
    /** Entry version. */
    private MvccVersion mvccVer;

    /**
     * @param cacheId Cache ID.
     * @param key Key.
     * @param val Value or null for delete operation.
     * @param op Operation.
     * @param nearXidVer Near transaction version.
     * @param writeVer Write version.
     * @param expireTime Expire time.
     * @param partId Partition ID.
     * @param partCnt Partition counter.
     * @param mvccVer Mvcc version.
     */
    public MvccDataEntry(
        int cacheId,
        KeyCacheObject key,
        @Nullable CacheObject val,
        GridCacheOperation op,
        GridCacheVersion nearXidVer,
        GridCacheVersion writeVer,
        long expireTime,
        int partId,
        long partCnt,
        MvccVersion mvccVer
    ) {
<<<<<<< HEAD
        super(cacheId, key, val, op, nearXidVer, writeVer, expireTime, partId, partCnt, false);
=======
        super(cacheId, key, val, op, nearXidVer, writeVer, expireTime, partId, partCnt, EMPTY_FLAGS);
>>>>>>> dec2e640

        this.mvccVer = mvccVer;
    }

    /**
     * @return Mvcc version.
     */
    public MvccVersion mvccVer() {
        return mvccVer;
    }

    /** {@inheritDoc} */
    @Override public String toString() {
        return S.toString(MvccDataEntry.class, this);
    }
}<|MERGE_RESOLUTION|>--- conflicted
+++ resolved
@@ -56,11 +56,7 @@
         long partCnt,
         MvccVersion mvccVer
     ) {
-<<<<<<< HEAD
-        super(cacheId, key, val, op, nearXidVer, writeVer, expireTime, partId, partCnt, false);
-=======
         super(cacheId, key, val, op, nearXidVer, writeVer, expireTime, partId, partCnt, EMPTY_FLAGS);
->>>>>>> dec2e640
 
         this.mvccVer = mvccVer;
     }
