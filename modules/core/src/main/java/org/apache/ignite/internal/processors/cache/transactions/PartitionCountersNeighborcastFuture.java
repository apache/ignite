/*
 * Licensed to the Apache Software Foundation (ASF) under one or more
 * contributor license agreements.  See the NOTICE file distributed with
 * this work for additional information regarding copyright ownership.
 * The ASF licenses this file to You under the Apache License, Version 2.0
 * (the "License"); you may not use this file except in compliance with
 * the License.  You may obtain a copy of the License at
 *
 *      http://www.apache.org/licenses/LICENSE-2.0
 *
 * Unless required by applicable law or agreed to in writing, software
 * distributed under the License is distributed on an "AS IS" BASIS,
 * WITHOUT WARRANTIES OR CONDITIONS OF ANY KIND, either express or implied.
 * See the License for the specific language governing permissions and
 * limitations under the License.
 */

package org.apache.ignite.internal.processors.cache.transactions;

import java.util.Collection;
import java.util.HashSet;
import java.util.List;
import java.util.Map;
import java.util.UUID;
import org.apache.ignite.IgniteCheckedException;
import org.apache.ignite.IgniteLogger;
import org.apache.ignite.internal.IgniteInternalFuture;
import org.apache.ignite.internal.cluster.ClusterTopologyCheckedException;
import org.apache.ignite.internal.processors.cache.GridCacheCompoundIdentityFuture;
import org.apache.ignite.internal.processors.cache.GridCacheSharedContext;
import org.apache.ignite.internal.processors.cache.distributed.dht.GridDhtTxPrepareFuture;
import org.apache.ignite.internal.processors.cache.distributed.dht.PartitionUpdateCountersMessage;
import org.apache.ignite.internal.processors.cache.mvcc.msg.PartitionCountersNeighborcastRequest;
import org.apache.ignite.internal.util.future.GridFutureAdapter;
import org.apache.ignite.internal.util.tostring.GridToStringExclude;
<<<<<<< HEAD
import org.apache.ignite.internal.util.typedef.C1;
=======
>>>>>>> efc6b965
import org.apache.ignite.internal.util.typedef.F;
import org.apache.ignite.internal.util.typedef.internal.CU;
import org.apache.ignite.internal.util.typedef.internal.S;
import org.apache.ignite.lang.IgniteUuid;
import org.jetbrains.annotations.Nullable;

import static org.apache.ignite.internal.managers.communication.GridIoPolicy.SYSTEM_POOL;

/**
 * Represents partition update counters delivery to remote nodes.
 */
public class PartitionCountersNeighborcastFuture extends GridCacheCompoundIdentityFuture<Void> {
    /** */
    private final IgniteUuid futId = IgniteUuid.randomUuid();

    /** */
    @GridToStringExclude
    private boolean trackable = true;

    /** */
    @GridToStringExclude
    private final GridCacheSharedContext<?, ?> cctx;

    /** */
    @GridToStringExclude
    private final IgniteInternalTx tx;

    /** */
    @GridToStringExclude
    private final IgniteLogger log;

    /** */
    public PartitionCountersNeighborcastFuture(
        IgniteInternalTx tx, GridCacheSharedContext<?, ?> cctx) {
        super(null);

        this.tx = tx;

        this.cctx = cctx;

        log = cctx.logger(CU.TX_MSG_RECOVERY_LOG_CATEGORY);
    }

    /**
     * Starts processing.
     */
    public void init() {
        if (log.isInfoEnabled()) {
            log.info("Starting delivery partition countres to remote nodes [txId=" + tx.nearXidVersion() +
                ", futId=" + futId);
        }

        HashSet<UUID> siblings = siblingBackups();

        cctx.mvcc().addFuture(this, futId);

        for (UUID peer : siblings) {
            List<PartitionUpdateCountersMessage> cntrs = cctx.tm().txHandler()
                .filterUpdateCountersForBackupNode(tx, cctx.node(peer));

            if (F.isEmpty(cntrs))
                continue;

            MiniFuture miniFut = new MiniFuture(peer);

            try {
                // we must add mini future before sending a message, otherwise mini future must miss completion
                add(miniFut);

                cctx.io().send(peer, new PartitionCountersNeighborcastRequest(cntrs, futId), SYSTEM_POOL);
            }
            catch (IgniteCheckedException e) {
                if (!(e instanceof ClusterTopologyCheckedException))
                    log.warning("Failed to send partition counters to remote node [node=" + peer + ']', e);
                else
                    logNodeLeft(peer);

                miniFut.onDone();
            }
        }

        markInitialized();
    }

    /** */
    private HashSet<UUID> siblingBackups() {
        Map<UUID, Collection<UUID>> txNodes = tx.transactionNodes();

        assert txNodes != null;

        UUID locNodeId = cctx.localNodeId();

        HashSet<UUID> siblings = new HashSet<>();

        txNodes.values().stream()
            .filter(backups -> backups.contains(locNodeId))
            .forEach(siblings::addAll);

        siblings.remove(locNodeId);

        return siblings;
    }

    /** {@inheritDoc} */
    @Override public boolean onDone(@Nullable Void res, @Nullable Throwable err) {
        boolean comp = super.onDone(res, err);

        if (comp)
            cctx.mvcc().removeFuture(futId);

        return comp;
    }

    /**
     * Processes a response from a remote peer. Completes a mini future for that peer.
     *
     * @param nodeId Remote peer node id.
     */
    public void onResult(UUID nodeId) {
        if (log.isInfoEnabled()) {
            log.info("Remote peer acked partition counters delivery [futId=" + futId +
                ", node=" + nodeId + ']');
        }

        completeMini(nodeId);
    }

    /** {@inheritDoc} */
    @Override public boolean onNodeLeft(UUID nodeId) {
        logNodeLeft(nodeId);

        // if a left node is one of remote peers then a mini future for it is completed successfully
        completeMini(nodeId);

        return true;
    }

    /** */
    private void completeMini(UUID nodeId) {
        for (IgniteInternalFuture<?> fut : futures()) {
            assert fut instanceof MiniFuture;

            MiniFuture mini = (MiniFuture)fut;

            if (mini.nodeId.equals(nodeId)) {
                cctx.kernalContext().closure().runLocalSafe(mini::onDone);

                return;
            }
        }

        if (log.isInfoEnabled()) {
            log.info("Failed to find mini future corresponding to node, can prevent parent future completion [" +
                "futId=" + futId +
                ", nodeId=" + nodeId + ']');
        }
    }

    /** */
    private void logNodeLeft(UUID nodeId) {
        if (log.isInfoEnabled()) {
            log.info("Failed during partition counters delivery to remote node. " +
                "Node left cluster (will ignore) [futId=" + futId +
                ", node=" + nodeId + ']');
        }
    }

    /** {@inheritDoc} */
    @Override public IgniteUuid futureId() {
        return futId;
    }

    /** {@inheritDoc} */
    @Override public boolean trackable() {
        return trackable;
    }

    /** {@inheritDoc} */
    @Override public void markNotTrackable() {
        trackable = false;
    }

    /** {@inheritDoc} */
    @Override public String toString() {
<<<<<<< HEAD
        Collection<String> futs = F.viewReadOnly(futures(), new C1<IgniteInternalFuture<?>, String>() {
            @Override public String apply(IgniteInternalFuture<?> f) {
                return "[node=" + ((MiniFuture)f).nodeId +
                    ", done=" + f.isDone() + "]";
            }
        });

        return S.toString(PartitionCountersNeighborcastFuture.class, this,
            "xid", tx.xidVersion(),
            "innerFuts", futs,
            "super", super.toString());
=======
        return S.toString(PartitionCountersNeighborcastFuture.class, this, "innerFuts", futures());
>>>>>>> efc6b965
    }

    /**
     * Component of compound parent future. Represents interaction with one of remote peers.
     */
    private static class MiniFuture extends GridFutureAdapter<Void> {
        /** */
        private final UUID nodeId;

        /** */
        private MiniFuture(UUID nodeId) {
            this.nodeId = nodeId;
        }

        /** {@inheritDoc} */
        @Override public String toString() {
            return S.toString(MiniFuture.class, this, "done", isDone());
        }
    }
}<|MERGE_RESOLUTION|>--- conflicted
+++ resolved
@@ -28,15 +28,10 @@
 import org.apache.ignite.internal.cluster.ClusterTopologyCheckedException;
 import org.apache.ignite.internal.processors.cache.GridCacheCompoundIdentityFuture;
 import org.apache.ignite.internal.processors.cache.GridCacheSharedContext;
-import org.apache.ignite.internal.processors.cache.distributed.dht.GridDhtTxPrepareFuture;
 import org.apache.ignite.internal.processors.cache.distributed.dht.PartitionUpdateCountersMessage;
 import org.apache.ignite.internal.processors.cache.mvcc.msg.PartitionCountersNeighborcastRequest;
 import org.apache.ignite.internal.util.future.GridFutureAdapter;
 import org.apache.ignite.internal.util.tostring.GridToStringExclude;
-<<<<<<< HEAD
-import org.apache.ignite.internal.util.typedef.C1;
-=======
->>>>>>> efc6b965
 import org.apache.ignite.internal.util.typedef.F;
 import org.apache.ignite.internal.util.typedef.internal.CU;
 import org.apache.ignite.internal.util.typedef.internal.S;
@@ -51,21 +46,14 @@
 public class PartitionCountersNeighborcastFuture extends GridCacheCompoundIdentityFuture<Void> {
     /** */
     private final IgniteUuid futId = IgniteUuid.randomUuid();
-
     /** */
     @GridToStringExclude
     private boolean trackable = true;
-
-    /** */
-    @GridToStringExclude
+    /** */
     private final GridCacheSharedContext<?, ?> cctx;
-
-    /** */
-    @GridToStringExclude
+    /** */
     private final IgniteInternalTx tx;
-
-    /** */
-    @GridToStringExclude
+    /** */
     private final IgniteLogger log;
 
     /** */
@@ -221,21 +209,7 @@
 
     /** {@inheritDoc} */
     @Override public String toString() {
-<<<<<<< HEAD
-        Collection<String> futs = F.viewReadOnly(futures(), new C1<IgniteInternalFuture<?>, String>() {
-            @Override public String apply(IgniteInternalFuture<?> f) {
-                return "[node=" + ((MiniFuture)f).nodeId +
-                    ", done=" + f.isDone() + "]";
-            }
-        });
-
-        return S.toString(PartitionCountersNeighborcastFuture.class, this,
-            "xid", tx.xidVersion(),
-            "innerFuts", futs,
-            "super", super.toString());
-=======
         return S.toString(PartitionCountersNeighborcastFuture.class, this, "innerFuts", futures());
->>>>>>> efc6b965
     }
 
     /**
