/*
 * Licensed to the Apache Software Foundation (ASF) under one or more
 * contributor license agreements.  See the NOTICE file distributed with
 * this work for additional information regarding copyright ownership.
 * The ASF licenses this file to You under the Apache License, Version 2.0
 * (the "License"); you may not use this file except in compliance with
 * the License.  You may obtain a copy of the License at
 *
 *      http://www.apache.org/licenses/LICENSE-2.0
 *
 * Unless required by applicable law or agreed to in writing, software
 * distributed under the License is distributed on an "AS IS" BASIS,
 * WITHOUT WARRANTIES OR CONDITIONS OF ANY KIND, either express or implied.
 * See the License for the specific language governing permissions and
 * limitations under the License.
 */

package org.apache.ignite.internal.processors.platform.cache;

import org.apache.ignite.Ignite;
import org.apache.ignite.IgniteCheckedException;
import org.apache.ignite.binary.BinaryRawWriter;
import org.apache.ignite.internal.binary.BinaryRawReaderEx;
import org.apache.ignite.internal.binary.BinaryRawWriterEx;
import org.apache.ignite.internal.processors.platform.PlatformContext;
import org.apache.ignite.internal.processors.platform.PlatformProcessor;
import org.apache.ignite.internal.processors.platform.memory.PlatformInputStream;
import org.apache.ignite.internal.processors.platform.memory.PlatformMemory;
import org.apache.ignite.internal.processors.platform.memory.PlatformOutputStream;
import org.apache.ignite.internal.processors.platform.utils.PlatformUtils;
import org.apache.ignite.internal.util.typedef.internal.U;

import javax.cache.processor.EntryProcessorException;
import javax.cache.processor.MutableEntry;
import java.io.Externalizable;
import java.io.IOException;
import java.io.ObjectInput;
import java.io.ObjectOutput;

/**
 * Platform cache entry processor. Delegates processing to native platform.
 */
public class PlatformCacheEntryProcessorImpl implements PlatformCacheEntryProcessor, Externalizable {
    /** */
    private static final long serialVersionUID = 0L;

    /** Indicates that entry has not been modified  */
    private static final byte ENTRY_STATE_INTACT = 0;

    /** Indicates that entry value has been set  */
    private static final byte ENTRY_STATE_VALUE_SET = 1;

    /** Indicates that remove has been called on an entry  */
    private static final byte ENTRY_STATE_REMOVED = 2;

    /** Indicates error in processor that is written as binary.  */
    private static final byte ENTRY_STATE_ERR_BINARY = 3;

    /** Indicates error in processor that is written as string.  */
    private static final byte ENTRY_STATE_ERR_STRING = 4;

    /** Processor identifier. Used by the CPP platform to identify and properly unmarshall processor. */
    private Long procId;

    /** Native binary processor */
    private Object proc;

    /** Pointer to processor in the native platform. */
    private transient long ptr;

    /**
     * {@link Externalizable} support.
     */
    public PlatformCacheEntryProcessorImpl() {
        // No-op.
    }

    /**
     * Constructor.
     *
     * @param procId Processor ID.
     * @param proc Native binary processor
     * @param ptr Pointer to processor in the native platform.
     */
    public PlatformCacheEntryProcessorImpl(Long procId, Object proc, long ptr) {
        this.procId = procId;
        this.proc = proc;
        this.ptr = ptr;
    }

    /** {@inheritDoc} */
    @Override public Object process(MutableEntry entry, Object... args)
        throws EntryProcessorException {
        try {
            Ignite ignite = (Ignite)entry.unwrap(Ignite.class);

            PlatformProcessor interopProc;

            try {
                interopProc = PlatformUtils.platformProcessor(ignite);
            }
            catch (IllegalStateException ex){
                throw new EntryProcessorException(ex);
            }

            interopProc.awaitStart();

            return execute0(interopProc.context(), entry);
        }
        catch (IgniteCheckedException e) {
            throw U.convertException(e);
        }
    }

    /**
     * Executes interop entry processor on a given entry, updates entry and returns result.
     *
     * @param ctx Context.
     * @param entry Entry.
     * @return Processing result.
     */
    private Object execute0(PlatformContext ctx, MutableEntry entry) {
        try (PlatformMemory mem = ctx.memory().allocate()) {
            PlatformOutputStream out = mem.output();

            BinaryRawWriterEx writer = ctx.writer(out);

            writeEntryAndProcessor(entry, writer);

            out.synchronize();

            ctx.gateway().cacheInvoke(mem.pointer());

            PlatformInputStream in = mem.input();

            in.synchronize();

            BinaryRawReaderEx reader = ctx.reader(in);

            return readResultAndUpdateEntry(ctx, entry, reader);
        }
    }

    /**
     * Writes mutable entry and entry processor to the stream.
     *
     * @param entry Entry to process.
     * @param writer Writer.
     */
<<<<<<< HEAD
    private void writeEntryAndProcessor(MutableEntry entry, BinaryRawWriterEx writer) {
        writer.writeObjectDetached(procId);

=======
    private void writeEntryAndProcessor(MutableEntry entry, BinaryRawWriter writer) {
>>>>>>> 10b2b97a
        writer.writeObject(entry.getKey());
        writer.writeObject(entry.getValue());

        if (ptr != 0) {
            // Execute locally - we have a pointer to native processor.
            writer.writeBoolean(true);
            writer.writeLong(ptr);
        }
        else {
            // We are on a remote node. Send processor holder back to native.
            writer.writeBoolean(false);
            writer.writeObject(proc);
        }
    }

    /**
     * Reads processing result from stream, updates mutable entry accordingly, and returns the result.
     *
     * @param entry Mutable entry to update.
     * @param reader Reader.
     * @return Entry processing result
     * @throws EntryProcessorException If processing has failed in user code.
     */
    @SuppressWarnings("unchecked")
    private Object readResultAndUpdateEntry(PlatformContext ctx, MutableEntry entry, BinaryRawReaderEx reader) {
        byte state = reader.readByte();

        switch (state) {
            case ENTRY_STATE_VALUE_SET:
                entry.setValue(reader.readObjectDetached());

                break;

            case ENTRY_STATE_REMOVED:
                entry.remove();

                break;

            case ENTRY_STATE_ERR_BINARY:
                // Full exception
                Object nativeErr = reader.readObjectDetached();

                assert nativeErr != null;

                throw new EntryProcessorException("Failed to execute native cache entry processor.",
                    ctx.createNativeException(nativeErr));

            case ENTRY_STATE_ERR_STRING:
                // Native exception was not serializable, we have only message.
                String errMsg = reader.readString();

                assert errMsg != null;

                throw new EntryProcessorException("Failed to execute native cache entry processor: " + errMsg);

            default:
                assert state == ENTRY_STATE_INTACT;
        }

        return reader.readObjectDetached();
    }

    /** {@inheritDoc} */
    @Override public void writeExternal(ObjectOutput out) throws IOException {
        out.writeObject(proc);
    }

    /** {@inheritDoc} */
    @Override public void readExternal(ObjectInput in) throws IOException, ClassNotFoundException {
        proc = in.readObject();
    }
}<|MERGE_RESOLUTION|>--- conflicted
+++ resolved
@@ -147,13 +147,9 @@
      * @param entry Entry to process.
      * @param writer Writer.
      */
-<<<<<<< HEAD
-    private void writeEntryAndProcessor(MutableEntry entry, BinaryRawWriterEx writer) {
-        writer.writeObjectDetached(procId);
-
-=======
     private void writeEntryAndProcessor(MutableEntry entry, BinaryRawWriter writer) {
->>>>>>> 10b2b97a
+        writer.writeObject(procId);
+
         writer.writeObject(entry.getKey());
         writer.writeObject(entry.getValue());
 
