/*
 * Licensed to the Apache Software Foundation (ASF) under one or more
 * contributor license agreements.  See the NOTICE file distributed with
 * this work for additional information regarding copyright ownership.
 * The ASF licenses this file to You under the Apache License, Version 2.0
 * (the "License"); you may not use this file except in compliance with
 * the License.  You may obtain a copy of the License at
 *
 *      http://www.apache.org/licenses/LICENSE-2.0
 *
 * Unless required by applicable law or agreed to in writing, software
 * distributed under the License is distributed on an "AS IS" BASIS,
 * WITHOUT WARRANTIES OR CONDITIONS OF ANY KIND, either express or implied.
 * See the License for the specific language governing permissions and
 * limitations under the License.
 */

package org.apache.ignite.internal.processors.bulkload.pipeline;

import org.apache.ignite.IgniteCheckedException;
import org.apache.ignite.IgniteIllegalStateException;
import org.apache.ignite.internal.processors.bulkload.BulkLoadCsvFormat;
import org.apache.ignite.internal.sql.SqlEscapeSeqParser;
import org.apache.ignite.lang.IgniteBiTuple;
import org.jetbrains.annotations.NotNull;
import org.jetbrains.annotations.Nullable;

<<<<<<< HEAD
import org.apache.ignite.internal.sql.SqlEscapeSeqParser;
import org.apache.ignite.internal.util.typedef.F;
import org.jetbrains.annotations.NotNull;
import org.jetbrains.annotations.Nullable;

=======
>>>>>>> c5c111d1
import java.util.LinkedList;
import java.util.List;
import java.util.regex.Matcher;
import java.util.regex.Pattern;

import static org.apache.ignite.internal.sql.SqlEscapeSeqParser.State.PROCESSING;

/**
 * A {@link PipelineBlock}, which splits line according to CSV format rules and unquotes fields.
 * The next block {@link PipelineBlock#accept(Object, boolean)} is called per-line.
 */
public class CsvLineProcessorBlock extends PipelineBlock<String, String[]> {
    /** Field delimiter pattern. */
    @NotNull private final Pattern fldSeparator;

<<<<<<< HEAD
    /* Quote characters. */
    @NotNull private final String quoteChars;

    /** Line comment start characters. */
    @Nullable private final Pattern commentStartRe;

    /** Escape sequence start characters. */
    @Nullable private final String escapeChars;
=======
    /** Quote characters. */
    @NotNull private final String quoteChars;


    /** Line comment start characters. */
    @Nullable private final Pattern commentStartRe;

    /** Escape sequence start characters. */
    @Nullable private final String escapeChars;

    /** Parsing flags: see {@link BulkLoadCsvFormat} for details. */
    private final int flags;

    /** Leftover characters from previous field for multiline record case. */
    @NotNull private final StringBuilder processedField;

    /** FIXME SHQ */
    @NotNull private final List<String> fields;

    /** Current quote character. 0 if not in quotes. */
    private char quoteChr;

    /** FIXME SHQ */
    private final Pattern exactFieldSep;

    /** FIXME SHQ */
    private final Pattern fieldSepOrQuote;

    /** FIXME SHQ */
    private final Pattern quoteOrEscSeq;
>>>>>>> c5c111d1

    /**
     * Creates a CSV line parser.
     *
     * @param fldSeparator The pattern for the field delimiter.
     * @param quoteChars Quoting character.
     * @param commentStartRe Line comment start characters.
     * @param escapeChars Escape sequence start characters.
<<<<<<< HEAD
     */
    public CsvLineProcessorBlock(@NotNull Pattern fldSeparator, @NotNull String quoteChars,
        @Nullable Pattern commentStartRe, @Nullable String escapeChars) {
=======
     * @param csvFlags Parsing flags from {@link BulkLoadCsvFormat}.
     */
    public CsvLineProcessorBlock(@NotNull Pattern fldSeparator, @NotNull String quoteChars,
        @Nullable Pattern commentStartRe, @Nullable String escapeChars, int csvFlags) {
        if ((csvFlags & BulkLoadCsvFormat.FLAG_TRIM_DELIM_WHITESPACE) != 0)
            fldSeparator = Pattern.compile("\\w*" + fldSeparator.pattern() + "\\w*");

>>>>>>> c5c111d1
        this.fldSeparator = fldSeparator;
        this.quoteChars = quoteChars;
        this.commentStartRe = commentStartRe;
        this.escapeChars = escapeChars;
<<<<<<< HEAD
=======

        flags = csvFlags;

        exactFieldSep = Pattern.compile("^" + fldSeparator.pattern());

        // FIXME SHQ: convert quote chars to regex syntax
        fieldSepOrQuote = Pattern.compile(
            "(" + fldSeparator.pattern() + ")|([" + quoteChars + "])");

        // FIXME SHQ: convert escape chars to regex syntax
        quoteOrEscSeq = Pattern.compile(
            "([" + quoteChars + "])|([" + escapeChars + "])");

        fields = new LinkedList<>();
        processedField = new StringBuilder();
        quoteChr = 0;
>>>>>>> c5c111d1
    }

    /** {@inheritDoc} */
    @Override public void accept(String input, boolean isEof) throws IgniteCheckedException {
        input = stripComment(input);

<<<<<<< HEAD
        if (F.isEmpty(input))
            return;

        List<String> flds = new LinkedList<>();

        Matcher fieldSepMatcher = fldSeparator.matcher(input);

        int pos = 0;
        while (pos < input.length()) {
            char quoteChr = input.charAt(pos);

            String fld;

            if (quoteChars.indexOf(quoteChr) != -1) {
                pos++;

                int fieldStartPos = pos;

                while (pos < input.length()) {
                    char curChr = input.charAt(pos);

                    // FIXME SHQ: process escapes

                    if (curChr == quoteChr)
                        break;
                }

                fld = input.substring(fieldStartPos, pos);

                // FIXME SHQ: process field separator
            }
            else {
                int fldSepPos;
                int nextPos;
                if (fieldSepMatcher.find(pos)) {
                    fldSepPos = fieldSepMatcher.start();
                    nextPos = fieldSepMatcher.end();
                }
                else
                    fldSepPos = nextPos = input.length();

                fld = input.substring(pos, fldSepPos);
                pos = nextPos;
            }

            fld = replaceEscSeq(trim(fld));

            flds.add(fld);
        }

=======
        Matcher exactFieldSepMatcher = exactFieldSep.matcher(input);
        Matcher fieldSepOrQuoteMatcher = fieldSepOrQuote.matcher(input);
        Matcher quoteOrEscSeqMatcher = quoteOrEscSeq.matcher(input);

        int pos = 0;

        while (pos < input.length()) {
            if (quoteChr == 0) {
                if (!fieldSepOrQuoteMatcher.find(pos)) {
                    processedField.append(input, pos, input.length());

                    fields.add(processedField.toString());

                    processedField.setLength(0);

                    pos = input.length();

                    break;
                }

                int matchStart = fieldSepOrQuoteMatcher.start(1);
                if (matchStart != -1) { // Field separator found
                    processedField.append(input, pos, matchStart);

                    pos = fieldSepOrQuoteMatcher.end(1);

                    fields.add(processedField.toString());

                    processedField.setLength(0);

                    continue;
                }

                // Quote found
                matchStart = fieldSepOrQuoteMatcher.start(2);
                assert matchStart >= 0 && matchStart < input.length();
                if (matchStart == pos) {
                    pos++;

                    quoteChr = input.charAt(matchStart);
                    state = State.IN_QUOTED_FIELD;
                    assert processedField.length() == 0;
                    continue;
                }

                if ((flags & BulkLoadCsvFormat.FLAG_STRICT_QUOTES) != 0) {
                    IgniteBiTuple<Integer, String> handlerRes =
                        handleError(input, matchStart, "Quote occurs in the middle of the field");

                    assert handlerRes.get1() > pos;
                    pos = handlerRes.get1();
                    processedField.append(handlerRes.get2());

                    continue;
                }
                else {
                    int endPos = fieldSepOrQuoteMatcher.end(2);
                    processedField.append(input, pos, endPos);
                    pos = endPos;
                    continue;
                }
            }
            else if (state == State.IN_QUOTED_FIELD) {
                assert quoteChr != 0;

                //while (pos < input.length()) {
                if (!quoteOrEscSeqMatcher.find(pos)) {
                    processedField.append(input, pos, input.length());

                    pos = input.length();

                    break;
                }

                int foundPos = quoteOrEscSeqMatcher.start(1);
                if (foundPos != -1) { // Quote found
                    assert foundPos >= 0 && foundPos < input.length();

                    if (input.charAt(foundPos) != quoteChr) {
                        processedField.append(input, pos, foundPos + 1);
                        pos = foundPos + 1;
                        continue;
                    }

                    if (foundPos < input.length() - 1 && input.charAt(foundPos + 1) == quoteChr) {
                        processedField.append(input, pos, foundPos + 1);
                        pos = foundPos + 2;
                        continue;
                    }

                    if (foundPos < input.length() - 1) {
                        exactFieldSepMatcher.region(foundPos + 1, input.length());

                        if (!exactFieldSepMatcher.matches()) {
                            if ((flags & BulkLoadCsvFormat.FLAG_STRICT_QUOTES) != 0) {
                                IgniteBiTuple<Integer, String> handlerRes =
                                    handleError(input, foundPos, "Extra characters after ending quote");

                                assert handlerRes.get1() > pos;
                                pos = handlerRes.get1();

                                processedField.append(handlerRes.get2());

                                continue;
                            }
                            else {
                                processedField.append(input, pos, foundPos + 1);
                                pos = foundPos + 1;
                                continue;
                            }
                        }

                        processedField.append(input, pos, foundPos);

                        pos = exactFieldSepMatcher.end();

                        fields.add(processedField.toString());

                        processedField.setLength(0);

                        state = State.AT_FIELD_START;
                        quoteChr = 0;

                        continue;
                    }
                    else {
                        processedField.append(input, pos, input.length());

                        pos = input.length();

                        fields.add(processedField.toString());

                        processedField.setLength(0);

                        state = State.AT_FIELD_START;
                        quoteChr = 0;

                        break;
                    }
                }
                else { // Escape sequence start found
                    foundPos = quoteOrEscSeqMatcher.start(2);
                    assert foundPos >= 0 && foundPos < input.length();

                    processedField.append(input, pos, foundPos);

                    pos = foundPos;

                    SqlEscapeSeqParser escParser = new SqlEscapeSeqParser();

                    SqlEscapeSeqParser.State r = PROCESSING;

                    do {
                        pos++;
                        r = pos < input.length() ? escParser.accept(input.charAt(pos)) : escParser.acceptEnd();
                    }
                    while (r == PROCESSING);

                    switch (r) {
                        case FINISHED_CHAR_REJECTED:
                            break;

                        case FINISHED_CHAR_ACCEPTED:
                            pos++;
                            break;

                        case ERROR:
                            // errors are not reported for now
                            // just ignore invalid escape sequenceы
                            break;

                        default:
                            throw new IgniteIllegalStateException("Unknown escape sequence parser state: " + r);
                    }

                    processedField.append(escParser.convertedStr());
                }

                // copy remainder of string?
            }
        }

        // remainder?

>>>>>>> c5c111d1
        assert nextBlock != null;

        nextBlock.accept(flds.toArray(new String[flds.size()]), isEof);
    }

    /**
     * Trims quote characters from beginning and end of the string.
     * If ony one character is specified, the quotes are not stripped (without reporting an error).
     *
     * @param str String to trim.
     * @return The trimmed string.
     */
    @NotNull private String trim(String str) {
        if (quoteChars.indexOf(str.charAt(0)) == -1)
            return str;

        if (quoteChars.indexOf(str.charAt(str.length() - 1)) == -1)
            return str;

        return str.substring(1, str.length() - 1);
    }

    /**
     * Strips the line comment, if exists.
     *
<<<<<<< HEAD
     * @param input Input line
     * @return The line with comment stripped or null if the comment occupied the whole line
     */
    @Nullable private String stripComment(@NotNull String input) {
        if (commentStartRe != null) {
            Matcher commentMatcher = commentStartRe.matcher(input);

            if (commentMatcher.find()) {
                if (commentMatcher.start() == 0)
                    return null;

                return input.substring(0, commentMatcher.start());
            }
        }

        return input;
=======
     * @param input The input line.
     * @return The line with the comment stripped.
     */
    @Nullable private String stripComment(@NotNull String input) {
        if (commentStartRe == null)
            return input;

        Matcher commentMatcher = commentStartRe.matcher(input);

        if (commentMatcher.find())
            return (commentMatcher.start() == 0) ? "" : input.substring(0, commentMatcher.start());
        else
            return input;
>>>>>>> c5c111d1
    }

    /**
     * Replaces escape sequences in the string. Invalid escape sequences are silently removed.
     *
     * @param input The string to process.
     * @return The result with escape sequences replaced and invalid escape sequences removed.
     */
    @Nullable private String replaceEscSeq(@Nullable String input) {
        if (escapeChars == null)
            return input;
<<<<<<< HEAD

        return SqlEscapeSeqParser.replaceAll(input, escapeChars, null);
=======

        return SqlEscapeSeqParser.replaceAll(input, escapeChars, null);
    }

    /** FIXME SHQ */
    @Override protected IgniteBiTuple<Integer, String> handleError(String input, int pos, String errorMsg) {
        return new IgniteBiTuple<>(pos + 1, input.substring(pos, pos + 1));
>>>>>>> c5c111d1
    }
}<|MERGE_RESOLUTION|>--- conflicted
+++ resolved
@@ -25,14 +25,6 @@
 import org.jetbrains.annotations.NotNull;
 import org.jetbrains.annotations.Nullable;
 
-<<<<<<< HEAD
-import org.apache.ignite.internal.sql.SqlEscapeSeqParser;
-import org.apache.ignite.internal.util.typedef.F;
-import org.jetbrains.annotations.NotNull;
-import org.jetbrains.annotations.Nullable;
-
-=======
->>>>>>> c5c111d1
 import java.util.LinkedList;
 import java.util.List;
 import java.util.regex.Matcher;
@@ -48,25 +40,15 @@
     /** Field delimiter pattern. */
     @NotNull private final Pattern fldSeparator;
 
-<<<<<<< HEAD
-    /* Quote characters. */
+    /** Quote characters. */
     @NotNull private final String quoteChars;
+
 
     /** Line comment start characters. */
     @Nullable private final Pattern commentStartRe;
 
     /** Escape sequence start characters. */
     @Nullable private final String escapeChars;
-=======
-    /** Quote characters. */
-    @NotNull private final String quoteChars;
-
-
-    /** Line comment start characters. */
-    @Nullable private final Pattern commentStartRe;
-
-    /** Escape sequence start characters. */
-    @Nullable private final String escapeChars;
 
     /** Parsing flags: see {@link BulkLoadCsvFormat} for details. */
     private final int flags;
@@ -88,7 +70,6 @@
 
     /** FIXME SHQ */
     private final Pattern quoteOrEscSeq;
->>>>>>> c5c111d1
 
     /**
      * Creates a CSV line parser.
@@ -97,11 +78,6 @@
      * @param quoteChars Quoting character.
      * @param commentStartRe Line comment start characters.
      * @param escapeChars Escape sequence start characters.
-<<<<<<< HEAD
-     */
-    public CsvLineProcessorBlock(@NotNull Pattern fldSeparator, @NotNull String quoteChars,
-        @Nullable Pattern commentStartRe, @Nullable String escapeChars) {
-=======
      * @param csvFlags Parsing flags from {@link BulkLoadCsvFormat}.
      */
     public CsvLineProcessorBlock(@NotNull Pattern fldSeparator, @NotNull String quoteChars,
@@ -109,13 +85,10 @@
         if ((csvFlags & BulkLoadCsvFormat.FLAG_TRIM_DELIM_WHITESPACE) != 0)
             fldSeparator = Pattern.compile("\\w*" + fldSeparator.pattern() + "\\w*");
 
->>>>>>> c5c111d1
         this.fldSeparator = fldSeparator;
         this.quoteChars = quoteChars;
         this.commentStartRe = commentStartRe;
         this.escapeChars = escapeChars;
-<<<<<<< HEAD
-=======
 
         flags = csvFlags;
 
@@ -132,65 +105,12 @@
         fields = new LinkedList<>();
         processedField = new StringBuilder();
         quoteChr = 0;
->>>>>>> c5c111d1
     }
 
     /** {@inheritDoc} */
     @Override public void accept(String input, boolean isEof) throws IgniteCheckedException {
         input = stripComment(input);
 
-<<<<<<< HEAD
-        if (F.isEmpty(input))
-            return;
-
-        List<String> flds = new LinkedList<>();
-
-        Matcher fieldSepMatcher = fldSeparator.matcher(input);
-
-        int pos = 0;
-        while (pos < input.length()) {
-            char quoteChr = input.charAt(pos);
-
-            String fld;
-
-            if (quoteChars.indexOf(quoteChr) != -1) {
-                pos++;
-
-                int fieldStartPos = pos;
-
-                while (pos < input.length()) {
-                    char curChr = input.charAt(pos);
-
-                    // FIXME SHQ: process escapes
-
-                    if (curChr == quoteChr)
-                        break;
-                }
-
-                fld = input.substring(fieldStartPos, pos);
-
-                // FIXME SHQ: process field separator
-            }
-            else {
-                int fldSepPos;
-                int nextPos;
-                if (fieldSepMatcher.find(pos)) {
-                    fldSepPos = fieldSepMatcher.start();
-                    nextPos = fieldSepMatcher.end();
-                }
-                else
-                    fldSepPos = nextPos = input.length();
-
-                fld = input.substring(pos, fldSepPos);
-                pos = nextPos;
-            }
-
-            fld = replaceEscSeq(trim(fld));
-
-            flds.add(fld);
-        }
-
-=======
         Matcher exactFieldSepMatcher = exactFieldSep.matcher(input);
         Matcher fieldSepOrQuoteMatcher = fieldSepOrQuote.matcher(input);
         Matcher quoteOrEscSeqMatcher = quoteOrEscSeq.matcher(input);
@@ -375,7 +295,6 @@
 
         // remainder?
 
->>>>>>> c5c111d1
         assert nextBlock != null;
 
         nextBlock.accept(flds.toArray(new String[flds.size()]), isEof);
@@ -401,24 +320,6 @@
     /**
      * Strips the line comment, if exists.
      *
-<<<<<<< HEAD
-     * @param input Input line
-     * @return The line with comment stripped or null if the comment occupied the whole line
-     */
-    @Nullable private String stripComment(@NotNull String input) {
-        if (commentStartRe != null) {
-            Matcher commentMatcher = commentStartRe.matcher(input);
-
-            if (commentMatcher.find()) {
-                if (commentMatcher.start() == 0)
-                    return null;
-
-                return input.substring(0, commentMatcher.start());
-            }
-        }
-
-        return input;
-=======
      * @param input The input line.
      * @return The line with the comment stripped.
      */
@@ -432,7 +333,6 @@
             return (commentMatcher.start() == 0) ? "" : input.substring(0, commentMatcher.start());
         else
             return input;
->>>>>>> c5c111d1
     }
 
     /**
@@ -444,10 +344,6 @@
     @Nullable private String replaceEscSeq(@Nullable String input) {
         if (escapeChars == null)
             return input;
-<<<<<<< HEAD
-
-        return SqlEscapeSeqParser.replaceAll(input, escapeChars, null);
-=======
 
         return SqlEscapeSeqParser.replaceAll(input, escapeChars, null);
     }
@@ -455,6 +351,5 @@
     /** FIXME SHQ */
     @Override protected IgniteBiTuple<Integer, String> handleError(String input, int pos, String errorMsg) {
         return new IgniteBiTuple<>(pos + 1, input.substring(pos, pos + 1));
->>>>>>> c5c111d1
     }
 }