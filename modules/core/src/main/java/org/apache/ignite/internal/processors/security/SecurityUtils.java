--- conflicted
+++ resolved
@@ -31,17 +31,17 @@
 import java.util.Map;
 import java.util.Objects;
 import java.util.concurrent.Callable;
+import org.apache.ignite.IgniteCheckedException;
 import org.apache.ignite.IgniteSystemProperties;
+import org.apache.ignite.cluster.ClusterNode;
 import org.apache.ignite.internal.GridInternalWrapper;
 import org.apache.ignite.internal.GridKernalContext;
+import org.apache.ignite.internal.IgniteNodeAttributes;
 import org.apache.ignite.internal.processors.security.sandbox.IgniteSandbox;
-<<<<<<< HEAD
-=======
 import org.apache.ignite.internal.util.typedef.internal.A;
 import org.apache.ignite.internal.util.typedef.internal.U;
 import org.apache.ignite.marshaller.Marshaller;
 import org.apache.ignite.plugin.security.SecurityException;
->>>>>>> c4efcc5b
 import org.apache.ignite.plugin.security.SecurityPermission;
 
 /**
@@ -124,34 +124,7 @@
         return srvcPerms;
     }
 
-    /**
-<<<<<<< HEAD
-=======
-     * Gets the node's security context.
-     *
-     * @param marsh Marshaller.
-     * @param ldr Class loader.
-     * @param node Node.
-     * @return Node's security context.
-     */
-    public static SecurityContext nodeSecurityContext(Marshaller marsh, ClassLoader ldr, ClusterNode node) {
-        A.notNull(node, "Cluster node");
-
-        byte[] subjBytes = node.attribute(IgniteNodeAttributes.ATTR_SECURITY_SUBJECT_V2);
-
-        if (subjBytes == null)
-            throw new SecurityException("Security context isn't certain.");
-
-        try {
-            return U.unmarshal(marsh, subjBytes, ldr);
-        }
-        catch (IgniteCheckedException e) {
-            throw new SecurityException("Failed to get security context.", e);
-        }
-    }
-
-    /**
->>>>>>> c4efcc5b
+        /**
      * Computes a result in a privileged action.
      *
      * @param c Instance of SandboxCallable.
