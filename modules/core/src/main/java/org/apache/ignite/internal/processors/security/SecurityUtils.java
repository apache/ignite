--- conflicted
+++ resolved
@@ -46,13 +46,9 @@
 import org.apache.ignite.cluster.ClusterNode;
 import org.apache.ignite.internal.GridInternalWrapper;
 import org.apache.ignite.internal.GridKernalContext;
-<<<<<<< HEAD
+import org.apache.ignite.internal.processors.authentication.IgniteAuthenticationProcessor;
 import org.apache.ignite.internal.processors.cache.GridCacheContext;
 import org.apache.ignite.internal.processors.cache.GridCacheSharedContext;
-=======
-import org.apache.ignite.internal.IgniteNodeAttributes;
-import org.apache.ignite.internal.processors.authentication.IgniteAuthenticationProcessor;
->>>>>>> 5f5caf45
 import org.apache.ignite.internal.processors.security.sandbox.IgniteDomainCombiner;
 import org.apache.ignite.internal.processors.security.sandbox.IgniteSandbox;
 import org.apache.ignite.internal.util.typedef.F;
@@ -355,7 +351,6 @@
         }
     }
 
-<<<<<<< HEAD
     /**
      * Runnable that can throw exceptions.
      */
@@ -377,7 +372,8 @@
                 throw new IgniteException(e);
             }
         }
-=======
+    }
+
     /** Executes specified operation if authentication is enabled. */
     public static void ifAuthenticationEnabled(GridKernalContext ctx, Consumer<IgniteAuthenticationProcessor> op) {
         if (!ctx.config().isAuthenticationEnabled())
@@ -386,6 +382,5 @@
         IgniteSecurityProcessor sec = (IgniteSecurityProcessor)ctx.security();
 
         op.accept((IgniteAuthenticationProcessor)sec.securityProcessor());
->>>>>>> 5f5caf45
     }
 }