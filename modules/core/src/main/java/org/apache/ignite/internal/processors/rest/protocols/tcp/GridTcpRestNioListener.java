--- conflicted
+++ resolved
@@ -33,7 +33,6 @@
 import org.apache.ignite.internal.processors.rest.GridRestCommand;
 import org.apache.ignite.internal.processors.rest.GridRestProtocolHandler;
 import org.apache.ignite.internal.processors.rest.GridRestResponse;
-import org.apache.ignite.internal.processors.rest.client.message.GridClientAbstractMessage;
 import org.apache.ignite.internal.processors.rest.client.message.GridClientAuthenticationRequest;
 import org.apache.ignite.internal.processors.rest.client.message.GridClientCacheRequest;
 import org.apache.ignite.internal.processors.rest.client.message.GridClientClusterNameRequest;
@@ -63,7 +62,6 @@
 import org.apache.ignite.internal.util.nio.GridNioSessionMetaKey;
 import org.apache.ignite.internal.util.typedef.CI1;
 import org.apache.ignite.internal.util.typedef.internal.U;
-import org.apache.ignite.plugin.security.SecurityCredentials;
 import org.jetbrains.annotations.Nullable;
 
 import static org.apache.ignite.internal.processors.rest.GridRestCommand.CACHE_APPEND;
@@ -425,19 +423,8 @@
             restReq.sessionToken(msg.sessionToken());
             restReq.address(ses.remoteAddress());
             restReq.certificates(ses.certificates());
-<<<<<<< HEAD
-
-            if (restReq.credentials() == null) {
-                GridClientAbstractMessage msg0 = (GridClientAbstractMessage) msg;
-
-                restReq.credentials(new SecurityCredentials(msg0.login(), msg0.password()));
-            }
-
-            restReq.userAttributes(msg.userAttributes());
-=======
             restReq.credentials(ses.meta(CREDS_KEY));
             restReq.userAttributes(ses.meta(USER_ATTR_KEY));
->>>>>>> 1e84d448
         }
 
         return restReq;
