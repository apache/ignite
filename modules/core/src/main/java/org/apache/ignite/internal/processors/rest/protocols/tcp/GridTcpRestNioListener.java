--- conflicted
+++ resolved
@@ -50,11 +50,8 @@
 import org.apache.ignite.internal.processors.rest.protocols.tcp.redis.GridRedisNioListener;
 import org.apache.ignite.internal.processors.rest.request.GridRestCacheRequest;
 import org.apache.ignite.internal.processors.rest.request.GridRestChangeStateRequest;
-<<<<<<< HEAD
+import org.apache.ignite.internal.processors.rest.request.GridRestClusterNameRequest;
 import org.apache.ignite.internal.processors.rest.request.GridRestReadOnlyChangeModeRequest;
-=======
-import org.apache.ignite.internal.processors.rest.request.GridRestClusterNameRequest;
->>>>>>> 041578bb
 import org.apache.ignite.internal.processors.rest.request.GridRestRequest;
 import org.apache.ignite.internal.processors.rest.request.GridRestTaskRequest;
 import org.apache.ignite.internal.processors.rest.request.GridRestTopologyRequest;
@@ -389,7 +386,6 @@
 
             restReq = restChangeReq;
         }
-<<<<<<< HEAD
         else if (msg instanceof GridClientReadOnlyModeRequest) {
             GridClientReadOnlyModeRequest req = (GridClientReadOnlyModeRequest)msg;
 
@@ -406,10 +402,8 @@
 
             restReq = restChangeReq;
         }
-=======
         else if (msg instanceof GridClientClusterNameRequest)
             restReq = new GridRestClusterNameRequest();
->>>>>>> 041578bb
 
         if (restReq != null) {
             restReq.destinationId(msg.destinationId());
