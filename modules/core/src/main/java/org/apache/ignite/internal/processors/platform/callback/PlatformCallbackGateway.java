/*
 * Licensed to the Apache Software Foundation (ASF) under one or more
 * contributor license agreements.  See the NOTICE file distributed with
 * this work for additional information regarding copyright ownership.
 * The ASF licenses this file to You under the Apache License, Version 2.0
 * (the "License"); you may not use this file except in compliance with
 * the License.  You may obtain a copy of the License at
 *
 *      http://www.apache.org/licenses/LICENSE-2.0
 *
 * Unless required by applicable law or agreed to in writing, software
 * distributed under the License is distributed on an "AS IS" BASIS,
 * WITHOUT WARRANTIES OR CONDITIONS OF ANY KIND, either express or implied.
 * See the License for the specific language governing permissions and
 * limitations under the License.
 */

package org.apache.ignite.internal.processors.platform.callback;

import org.apache.ignite.IgniteCheckedException;
import org.apache.ignite.IgniteException;
import org.apache.ignite.internal.processors.platform.PlatformTargetProxy;
import org.apache.ignite.internal.util.GridStripedSpinBusyLock;

/**
 * Gateway to all platform-dependent callbacks. Implementers might extend this class and provide additional callbacks.
 */
@SuppressWarnings({"FieldCanBeLocal", "UnusedDeclaration"})
public class PlatformCallbackGateway {
    /** Environment pointer. */
    protected final long envPtr;

    /** Lock. */
    private final GridStripedSpinBusyLock lock = new GridStripedSpinBusyLock();

    /**
     * Native gateway.
     *
     * @param envPtr Environment pointer.
     */
    public PlatformCallbackGateway(long envPtr) {
        this.envPtr = envPtr;
    }

    /**
     * Get environment pointer.
     *
     * @return Environment pointer.
     */
    public long environmentPointer() {
        return envPtr;
    }

    /**
     * Create cache store.
     *
     * @param memPtr Memory pointer.
     * @return Pointer.
     */
    public long cacheStoreCreate(long memPtr) {
        enter();

        try {
            return PlatformCallbackUtils.inLongOutLong(envPtr, PlatformCallbackOp.CacheStoreCreate, memPtr);
        }
        finally {
            leave();
        }
    }

    /**
     * @param memPtr Memory pointer.
     * @return Result.
     */
    public int cacheStoreInvoke(long memPtr) {
        enter();

        try {
            return (int)PlatformCallbackUtils.inLongOutLong(envPtr, PlatformCallbackOp.CacheStoreInvoke, memPtr);
        }
        finally {
            leave();
        }
    }

    /**
     * @param objPtr Object pointer.
     */
    public void cacheStoreDestroy(long objPtr) {
        if (!lock.enterBusy())
            return;  // no need to destroy stores on grid stop

        try {
            PlatformCallbackUtils.inLongOutLong(envPtr, PlatformCallbackOp.CacheStoreDestroy, objPtr);
        }
        finally {
            leave();
        }
    }

    /**
     * Creates cache store session.
     *
     * @return Session instance pointer.
     */
    public long cacheStoreSessionCreate() {
        enter();

        try {
            return PlatformCallbackUtils.inLongOutLong(envPtr, PlatformCallbackOp.CacheStoreSessionCreate, 0);
        }
        finally {
            leave();
        }
    }

    /**
     * Creates cache entry filter and returns a pointer.
     *
     * @param memPtr Memory pointer.
     * @return Pointer.
     */
    public long cacheEntryFilterCreate(long memPtr) {
        enter();

        try {
            return PlatformCallbackUtils.inLongOutLong(envPtr, PlatformCallbackOp.CacheEntryFilterCreate, memPtr);
        }
        finally {
            leave();
        }
    }

    /**
     * @param memPtr Memory pointer.
     * @return Result.
     */
    public int cacheEntryFilterApply(long memPtr) {
        enter();

        try {
            return (int)PlatformCallbackUtils.inLongOutLong(envPtr, PlatformCallbackOp.CacheEntryFilterApply, memPtr);
        }
        finally {
            leave();
        }
    }

    /**
     * @param ptr Pointer.
     */
    public void cacheEntryFilterDestroy(long ptr) {
        enter();

        try {
            PlatformCallbackUtils.inLongOutLong(envPtr, PlatformCallbackOp.CacheEntryFilterDestroy, ptr);
        }
        finally {
            leave();
        }
    }

    /**
     * Invoke cache entry processor.
     *
     * @param memPtr Memory pointer.
     */
    public void cacheInvoke(long memPtr) {
        enter();

        try {
            PlatformCallbackUtils.inLongOutLong(envPtr, PlatformCallbackOp.CacheInvoke, memPtr);
        }
        finally {
            leave();
        }
    }

    /**
     * Perform native task map. Do not throw exceptions, serializing them to the output stream instead.
     *
     * @param memPtr Memory pointer.
     */
    public void computeTaskMap(long memPtr) {
        enter();

        try {
            PlatformCallbackUtils.inLongOutLong(envPtr, PlatformCallbackOp.ComputeTaskMap, memPtr);
        }
        finally {
            leave();
        }
    }

    /**
     * Perform native task job result notification.
     *
     * @param taskPtr Task pointer.
     * @param jobPtr Job pointer.
     * @return Job result enum ordinal.
     */
    public int computeTaskLocalJobResult(long taskPtr, long jobPtr) {
        enter();

        try {
            return (int)PlatformCallbackUtils.inLongLongLongObjectOutLong(envPtr,
                PlatformCallbackOp.ComputeTaskLocalJobResult, taskPtr, jobPtr, 0, null);
        }
        finally {
            leave();
        }
    }

    /**
     * Perform native task job result notification.
     *
     * @param memPtr Memory pointer.
     * @return Job result enum ordinal.
     */
    public int computeTaskJobResult(long memPtr) {
        enter();

        try {
            return (int)PlatformCallbackUtils.inLongOutLong(envPtr, PlatformCallbackOp.ComputeTaskJobResult, memPtr);
        }
        finally {
            leave();
        }
    }

    /**
     * Perform native task reduce.
     *
     * @param taskPtr Task pointer.
     */
    public void computeTaskReduce(long taskPtr) {
        enter();

        try {
            PlatformCallbackUtils.inLongOutLong(envPtr, PlatformCallbackOp.ComputeTaskReduce, taskPtr);
        }
        finally {
            leave();
        }
    }

    /**
     * Complete task with native error.
     *
     * @param taskPtr Task pointer.
     * @param memPtr Memory pointer with exception data or {@code 0} in case of success.
     */
    public void computeTaskComplete(long taskPtr, long memPtr) {
        enter();

        try {
            PlatformCallbackUtils.inLongLongLongObjectOutLong(envPtr,
                PlatformCallbackOp.ComputeTaskComplete, taskPtr, memPtr, 0, null);
        }
        finally {
            leave();
        }
    }

    /**
     * Serialize native job.
     *
     * @param jobPtr Job pointer.
     * @param memPtr Memory pointer.
     * @return {@code True} if serialization succeeded.
     */
    public int computeJobSerialize(long jobPtr, long memPtr) {
        enter();

        try {
            return (int)PlatformCallbackUtils.inLongLongLongObjectOutLong(envPtr,
                PlatformCallbackOp.ComputeJobSerialize, jobPtr, memPtr, 0, null);
        }
        finally {
            leave();
        }
    }

    /**
     * Create job in native platform.
     *
     * @param memPtr Memory pointer.
     * @return Pointer to job.
     */
    public long computeJobCreate(long memPtr) {
        enter();

        try {
            return PlatformCallbackUtils.inLongOutLong(envPtr, PlatformCallbackOp.ComputeJobCreate, memPtr);
        }
        finally {
            leave();
        }
    }

    /**
     * Execute native job on a node other than where it was created.
     *
     * @param jobPtr Job pointer.
     * @param cancel Cancel flag.
     */
    public void computeJobExecuteLocal(long jobPtr, long cancel) {
        enter();

        try {
            PlatformCallbackUtils.inLongLongLongObjectOutLong(envPtr,
                PlatformCallbackOp.ComputeJobExecuteLocal, jobPtr, cancel, 0, null);
        }
        finally {
            leave();
        }
    }

    /**
     * Execute native job on a node other than where it was created.
     *
     * @param memPtr Memory pointer.
     */
    public void computeJobExecute(long memPtr) {
        enter();

        try {
            PlatformCallbackUtils.inLongOutLong(envPtr, PlatformCallbackOp.ComputeJobExecute, memPtr);
        }
        finally {
            leave();
        }
    }

    /**
     * Cancel the job.
     *
     * @param jobPtr Job pointer.
     */
    public void computeJobCancel(long jobPtr) {
        enter();

        try {
            PlatformCallbackUtils.inLongOutLong(envPtr, PlatformCallbackOp.ComputeJobCancel, jobPtr);
        }
        finally {
            leave();
        }
    }

    /**
     * Destroy the job.
     *
     * @param ptr Pointer.
     */
    public void computeJobDestroy(long ptr) {
        enter();

        try {
            PlatformCallbackUtils.inLongOutLong(envPtr, PlatformCallbackOp.ComputeJobDestroy, ptr);
        }
        finally {
            leave();
        }
    }

    /**
     * Invoke local callback.
     *
     * @param memPtr Memory pointer.
     */
    public void continuousQueryListenerApply(long memPtr) {
        enter();

        try {
            PlatformCallbackUtils.inLongOutLong(envPtr, PlatformCallbackOp.ContinuousQueryListenerApply, memPtr);
        }
        finally {
            leave();
        }
    }

    /**
     * Create filter in native platform.
     *
     * @param memPtr Memory pointer.
     * @return Pointer to created filter.
     */
    public long continuousQueryFilterCreate(long memPtr) {
        enter();

        try {
            return PlatformCallbackUtils.inLongOutLong(envPtr, PlatformCallbackOp.ContinuousQueryFilterCreate, memPtr);
        }
        finally {
            leave();
        }
    }

    /**
     * Invoke remote filter.
     *
     * @param memPtr Memory pointer.
     * @return Result.
     */
    public long continuousQueryFilterApply(long memPtr) {
        enter();

        try {
            return PlatformCallbackUtils.inLongOutLong(envPtr, PlatformCallbackOp.ContinuousQueryFilterApply, memPtr);
        }
        finally {
            leave();
        }
    }

    /**
     * Release remote  filter.
     *
     * @param filterPtr Filter pointer.
     */
    public void continuousQueryFilterRelease(long filterPtr) {
        enter();

        try {
            PlatformCallbackUtils.inLongOutLong(envPtr,
                PlatformCallbackOp.ContinuousQueryFilterRelease, filterPtr);
        }
        finally {
            leave();
        }
    }

    /**
     * Notify native data streamer about topology update.
     *
     * @param ptr Data streamer native pointer.
     * @param topVer Topology version.
     * @param topSize Topology size.
     */
    public void dataStreamerTopologyUpdate(long ptr, long topVer, int topSize) {
        enter();

        try {
            PlatformCallbackUtils.inLongLongLongObjectOutLong(envPtr,
                PlatformCallbackOp.DataStreamerTopologyUpdate, ptr, topVer, topSize, null);
        }
        finally {
            leave();
        }
    }

    /**
     * Invoke stream receiver.
     *
     * @param cache Cache object.
     * @param memPtr Stream pointer.
     */
<<<<<<< HEAD
    public void dataStreamerStreamReceiverInvoke(Object cache, long memPtr) {
=======
    public void dataStreamerStreamReceiverInvoke(long ptr, PlatformTargetProxy cache, long memPtr, boolean keepBinary) {
>>>>>>> 59e6fec0
        enter();

        try {
            PlatformCallbackUtils.inLongLongLongObjectOutLong(envPtr,
                PlatformCallbackOp.DataStreamerStreamReceiverInvoke, memPtr, 0, 0, cache);
        }
        finally {
            leave();
        }
    }

    /**
     * Notify future with byte result.
     *
     * @param futPtr Future pointer.
     * @param res Result.
     */
    public void futureByteResult(long futPtr, long res) {
        enter();

        try {
            PlatformCallbackUtils.inLongLongLongObjectOutLong(envPtr,
                PlatformCallbackOp.FutureByteResult, futPtr, res, 0, null);
        }
        finally {
            leave();
        }
    }

    /**
     * Notify future with boolean result.
     *
     * @param futPtr Future pointer.
     * @param res Result.
     */
    public void futureBoolResult(long futPtr, long res) {
        enter();

        try {
            PlatformCallbackUtils.inLongLongLongObjectOutLong(envPtr,
                PlatformCallbackOp.FutureBoolResult, futPtr, res, 0, null);
        }
        finally {
            leave();
        }
    }

    /**
     * Notify future with short result.
     *
     * @param futPtr Future pointer.
     * @param res Result.
     */
    public void futureShortResult(long futPtr, long res) {
        enter();

        try {
            PlatformCallbackUtils.inLongLongLongObjectOutLong(envPtr,
                PlatformCallbackOp.FutureShortResult, futPtr, res, 0, null);
        }
        finally {
            leave();
        }
    }

    /**
     * Notify future with byte result.
     *
     * @param futPtr Future pointer.
     * @param res Result.
     */
    public void futureCharResult(long futPtr, long res) {
        enter();

        try {
            PlatformCallbackUtils.inLongLongLongObjectOutLong(envPtr,
                PlatformCallbackOp.FutureCharResult, futPtr, res, 0, null);
        }
        finally {
            leave();
        }
    }

    /**
     * Notify future with int result.
     *
     * @param futPtr Future pointer.
     * @param res Result.
     */
    public void futureIntResult(long futPtr, long res) {
        enter();

        try {
            PlatformCallbackUtils.inLongLongLongObjectOutLong(envPtr,
                PlatformCallbackOp.FutureIntResult, futPtr, res, 0, null);
        }
        finally {
            leave();
        }
    }

    /**
     * Notify future with float result.
     *
     * @param futPtr Future pointer.
     * @param res Result.
     */
    public void futureFloatResult(long futPtr, long res) {
        enter();

        try {
            PlatformCallbackUtils.inLongLongLongObjectOutLong(envPtr,
                PlatformCallbackOp.FutureFloatResult, futPtr, res, 0, null);
        }
        finally {
            leave();
        }
    }

    /**
     * Notify future with long result.
     *
     * @param futPtr Future pointer.
     * @param res Result.
     */
    public void futureLongResult(long futPtr, long res) {
        enter();

        try {
            PlatformCallbackUtils.inLongLongLongObjectOutLong(envPtr,
                PlatformCallbackOp.FutureLongResult, futPtr, res, 0, null);
        }
        finally {
            leave();
        }
    }

    /**
     * Notify future with double result.
     *
     * @param futPtr Future pointer.
     * @param res Result.
     */
    public void futureDoubleResult(long futPtr, long res) {
        enter();

        try {
            PlatformCallbackUtils.inLongLongLongObjectOutLong(envPtr,
                PlatformCallbackOp.FutureDoubleResult, futPtr, res, 0, null);
        }
        finally {
            leave();
        }
    }

    /**
     * Notify future with object result.
     *
     * @param futPtr Future pointer.
     * @param memPtr Memory pointer.
     */
    public void futureObjectResult(long futPtr, long memPtr) {
        enter();

        try {
            PlatformCallbackUtils.inLongLongLongObjectOutLong(envPtr,
                PlatformCallbackOp.FutureObjectResult, futPtr, memPtr, 0, null);
        }
        finally {
            leave();
        }
    }

    /**
     * Notify future with null result.
     *
     * @param futPtr Future pointer.
     */
    public void futureNullResult(long futPtr) {
        enter();

        try {
            PlatformCallbackUtils.inLongOutLong(envPtr, PlatformCallbackOp.FutureNullResult, futPtr);
        }
        finally {
            leave();
        }
    }

    /**
     * Notify future with error.
     *
     * @param futPtr Future pointer.
     * @param memPtr Pointer to memory with error information.
     */
    public void futureError(long futPtr, long memPtr) {
        enter();

        try {
            PlatformCallbackUtils.inLongLongLongObjectOutLong(envPtr,
                PlatformCallbackOp.FutureError, futPtr, memPtr, 0, null);
        }
        finally {
            leave();
        }
    }

    /**
     * Creates message filter and returns a pointer.
     *
     * @param memPtr Memory pointer.
     * @return Pointer.
     */
    public long messagingFilterCreate(long memPtr) {
        enter();

        try {
            return PlatformCallbackUtils.inLongOutLong(envPtr,
                PlatformCallbackOp.MessagingFilterCreate, memPtr);
       }
        finally {
            leave();
        }
    }

    /**
     * @param ptr Pointer.
     * @param memPtr Memory pointer.
     * @return Result.
     */
    public int messagingFilterApply(long ptr, long memPtr) {
        enter();

        try {
            return (int)PlatformCallbackUtils.inLongLongLongObjectOutLong(envPtr,
                PlatformCallbackOp.MessagingFilterApply, ptr, memPtr, 0, null);
        }
        finally {
            leave();
        }}

    /**
     * @param ptr Pointer.
     */
    public void messagingFilterDestroy(long ptr) {
        enter();

        try {
            PlatformCallbackUtils.inLongOutLong(envPtr, PlatformCallbackOp.MessagingFilterDestroy, ptr);
        }
        finally {
            leave();
        }
    }

    /**
     * Creates event filter and returns a pointer.
     *
     * @param memPtr Memory pointer.
     * @return Pointer.
     */
    public long eventFilterCreate(long memPtr) {
        enter();

        try {
            return PlatformCallbackUtils.inLongOutLong(envPtr, PlatformCallbackOp.EventFilterCreate, memPtr);
        }
        finally {
            leave();
        }
    }

    /**
     * @param ptr Pointer.
     * @param memPtr Memory pointer.
     * @return Result.
     */
    public int eventFilterApply(long ptr, long memPtr) {
        enter();

        try {
            return (int)PlatformCallbackUtils.inLongLongLongObjectOutLong(envPtr,
                PlatformCallbackOp.EventFilterApply, ptr, memPtr, 0, null);
        }
        finally {
            leave();
        }
    }

    /**
     * @param ptr Pointer.
     */
    public void eventFilterDestroy(long ptr) {
        enter();

        try {
            PlatformCallbackUtils.inLongOutLong(envPtr, PlatformCallbackOp.EventFilterDestroy, ptr);
        }
        finally {
            leave();
        }
    }

    /**
     * Sends node info to native target.
     *
     * @param memPtr Ptr to a stream with serialized node.
     */
    public void nodeInfo(long memPtr) {
        enter();

        try {
            PlatformCallbackUtils.inLongOutLong(envPtr, PlatformCallbackOp.NodeInfo, memPtr);
        }
        finally {
            leave();
        }
    }

    /**
     * Kernal start callback.
     *
     * @param proc Platform processor.
     * @param memPtr Memory pointer.
     */
    public void onStart(Object proc, long memPtr) {
        enter();

        try {
            PlatformCallbackUtils.inLongLongLongObjectOutLong(envPtr, PlatformCallbackOp.OnStart, memPtr, 0, 0, proc);
        }
        finally {
            leave();
        }
    }

    /**
     * Lifecycle event callback.
     *
     * @param ptr Holder pointer.
     * @param evt Event.
     */
    public void lifecycleEvent(long ptr, int evt) {
        enter();

        try {
            PlatformCallbackUtils.inLongLongLongObjectOutLong(envPtr,
                PlatformCallbackOp.LifecycleOnEvent, ptr, evt, 0, null);
        }
        finally {
            leave();
        }
    }

    /**
     * Re-allocate external memory chunk.
     *
     * @param memPtr Cross-platform pointer.
     * @param cap Capacity.
     */
    public void memoryReallocate(long memPtr, int cap) {
        enter();

        try {
            PlatformCallbackUtils.inLongLongLongObjectOutLong(envPtr,
                PlatformCallbackOp.MemoryReallocate, memPtr, cap, 0, null);
        }
        finally {
            leave();
        }
    }

    /**
     * Initializes native service.
     *
     * @param memPtr Pointer.
     * @throws IgniteCheckedException In case of error.
     */
    public long serviceInit(long memPtr) throws IgniteCheckedException {
        enter();

        try {
            return PlatformCallbackUtils.inLongOutLong(envPtr, PlatformCallbackOp.ServiceInit, memPtr);
        }
        finally {
            leave();
        }
    }

    /**
     * Executes native service.
     *
     * @param memPtr Stream pointer.
     * @throws IgniteCheckedException In case of error.
     */
    public void serviceExecute(long memPtr) throws IgniteCheckedException {
        enter();

        try {
            PlatformCallbackUtils.inLongOutLong(envPtr, PlatformCallbackOp.ServiceExecute, memPtr);
        }
        finally {
            leave();
        }
    }

    /**
     * Cancels native service.
     *
     * @param memPtr Stream pointer.
     * @throws IgniteCheckedException In case of error.
     */
    public void serviceCancel(long memPtr) throws IgniteCheckedException {
        enter();

        try {
            PlatformCallbackUtils.inLongOutLong(envPtr, PlatformCallbackOp.ServiceCancel, memPtr);
        }
        finally {
            leave();
        }
    }

    /**
     * Invokes service method.
     *
     * @param memPtr Memory pointer.
     * @throws IgniteCheckedException In case of error.
     */
    public void serviceInvokeMethod(long memPtr) throws IgniteCheckedException {
        enter();

        try {
            PlatformCallbackUtils.inLongOutLong(envPtr, PlatformCallbackOp.ServiceInvokeMethod, memPtr);
        }
        finally {
            leave();
        }
    }

    /**
     * Invokes cluster node filter.
     *
     * @param memPtr Stream pointer.
     */
    public int clusterNodeFilterApply(long memPtr) {
        enter();

        try {
            return (int)PlatformCallbackUtils.inLongOutLong(envPtr, PlatformCallbackOp.ClusterNodeFilterApply, memPtr);
        }
        finally {
            leave();
        }
    }

    /**
     * Extension callback accepting single long argument and returning long result.
     *
     * @param typ Operation type.
     * @param arg1 Argument 1.
     * @return Long result.
     */
    public long extensionCallbackInLongOutLong(int typ, long arg1) {
        enter();

        try {
            return PlatformCallbackUtils.inLongLongLongObjectOutLong(envPtr,
                PlatformCallbackOp.ExtensionInLongOutLong, typ, arg1, 0, null);
        }
        finally {
            leave();
        }
    }

    /**
     * Extension callback accepting two long arguments and returning long result.
     *
     * @param typ Operation type.
     * @param arg1 Argument 1.
     * @param arg2 Argument 2.
     * @return Long result.
     */
    public long extensionCallbackInLongLongOutLong(int typ, long arg1, long arg2) {
        enter();

        try {
            return PlatformCallbackUtils.inLongLongLongObjectOutLong(envPtr,
                PlatformCallbackOp.ExtensionInLongLongOutLong, typ, arg1, arg2, null);
        }
        finally {
            leave();
        }
    }

    /**
     * Notifies platform about client disconnect.
     */
    public void onClientDisconnected() {
        enter();

        try {
            PlatformCallbackUtils.inLongOutLong(envPtr, PlatformCallbackOp.OnClientDisconnected, 0);
        }
        finally {
            leave();
        }
    }

    /**
     * Notifies platform about client reconnect.
     *
     * @param clusterRestarted Cluster restarted flag.
     */
    public void onClientReconnected(boolean clusterRestarted) {
        enter();

        try {
            PlatformCallbackUtils.inLongOutLong(envPtr,
                PlatformCallbackOp.OnClientReconnected, clusterRestarted ? 1 : 0);
        }
        finally {
            leave();
        }
    }

    /**
     * Logs to the platform.
     *
     * @param level Log level.
     * @param message Message.
     * @param category Category.
     * @param errorInfo Error info.
     * @param memPtr Pointer to optional payload (serialized exception).
     */
    public void loggerLog(int level, String message, String category, String errorInfo, long memPtr) {
        if (!tryEnter())
            return;  // Do not lock for logger: this should work during shutdown

        try {
            PlatformCallbackUtils.loggerLog(envPtr, level, message, category, errorInfo, memPtr);
        }
        finally {
            leave();
        }
    }

    /**
     * Gets a value indicating whether native logger has specified level enabled.
     *
     * @param level Log level.
     */
    public boolean loggerIsLevelEnabled(int level) {
        if (!tryEnter())
            return false;  // Do not lock for logger: this should work during shutdown

        try {
            return PlatformCallbackUtils.loggerIsLevelEnabled(envPtr, level);
        }
        finally {
            leave();
        }
    }

    /**
     * Kernal stop callback.
     */
    public void onStop() {
        block();

        PlatformCallbackUtils.inLongOutLong(envPtr, PlatformCallbackOp.OnStop, 0);
    }

    /**
     * Initializes affinity function.
     *
     * @param memPtr Pointer to a stream with serialized affinity function.
     * @param baseFunc Optional func for base calls.
     * @return Affinity function pointer.
     */
    public long affinityFunctionInit(long memPtr, PlatformTargetProxy baseFunc) {
        enter();

        try {
            return PlatformCallbackUtils.inLongLongLongObjectOutLong(envPtr, PlatformCallbackOp.AffinityFunctionInit,
                memPtr, 0, 0, baseFunc);
        }
        finally {
            leave();
        }
    }

    /**
     * Gets the partition from affinity function.
     *
     * @param memPtr Pointer to a stream with data.
     * @return Partition number for a given key.
     */
    public int affinityFunctionPartition(long memPtr) {
        enter();

        try {
            return (int)PlatformCallbackUtils.inLongOutLong(envPtr,
                PlatformCallbackOp.AffinityFunctionPartition, memPtr);
        }
        finally {
            leave();
        }
    }

    /**
     * Assigns the affinity partitions.
     *
     * @param memPtr Pointer to a stream.
     */
    public void affinityFunctionAssignPartitions(long memPtr){
        enter();

        try {
            PlatformCallbackUtils.inLongOutLong(envPtr, PlatformCallbackOp.AffinityFunctionAssignPartitions, memPtr);
        }
        finally {
            leave();
        }
    }

    /**
     * Removes the node from affinity function.
     *
     * @param memPtr Pointer to a stream.
     */
    public void affinityFunctionRemoveNode(long memPtr) {
        enter();

        try {
            PlatformCallbackUtils.inLongOutLong(envPtr, PlatformCallbackOp.AffinityFunctionRemoveNode, memPtr);
        }
        finally {
            leave();
        }
    }

    /**
     * Destroys the affinity function.
     *
     * @param ptr Affinity function pointer.
     */
    public void affinityFunctionDestroy(long ptr) {
        if (!lock.enterBusy())
            return;  // skip: destroy is not necessary during shutdown.

        try {
            PlatformCallbackUtils.inLongOutLong(envPtr, PlatformCallbackOp.AffinityFunctionDestroy, ptr);
        }
        finally {
            leave();
        }
    }

    /**
     * Redirects the console output to platform.
     *
     * @param str String to write.
     * @param isErr Whether this is stdErr or stdOut.
     */
    public static void consoleWrite(String str, boolean isErr) {
        PlatformCallbackUtils.consoleWrite(str, isErr);
    }

    /**
     * Enter gateway.
     */
    protected void enter() {
        if (!lock.enterBusy())
            throw new IgniteException("Failed to execute native callback because grid is stopping.");
    }

    /**
     * Enter gateway.
     */
    private boolean tryEnter() {
        return lock.enterBusy();
    }

    /**
     * Leave gateway.
     */
    protected void leave() {
        lock.leaveBusy();
    }

    /**
     * Block gateway.
     */
    protected void block() {
        lock.block();
    }
}<|MERGE_RESOLUTION|>--- conflicted
+++ resolved
@@ -456,11 +456,7 @@
      * @param cache Cache object.
      * @param memPtr Stream pointer.
      */
-<<<<<<< HEAD
-    public void dataStreamerStreamReceiverInvoke(Object cache, long memPtr) {
-=======
     public void dataStreamerStreamReceiverInvoke(long ptr, PlatformTargetProxy cache, long memPtr, boolean keepBinary) {
->>>>>>> 59e6fec0
         enter();
 
         try {
