/*
 * Licensed to the Apache Software Foundation (ASF) under one or more
 * contributor license agreements.  See the NOTICE file distributed with
 * this work for additional information regarding copyright ownership.
 * The ASF licenses this file to You under the Apache License, Version 2.0
 * (the "License"); you may not use this file except in compliance with
 * the License.  You may obtain a copy of the License at
 *
 *      http://www.apache.org/licenses/LICENSE-2.0
 *
 * Unless required by applicable law or agreed to in writing, software
 * distributed under the License is distributed on an "AS IS" BASIS,
 * WITHOUT WARRANTIES OR CONDITIONS OF ANY KIND, either express or implied.
 * See the License for the specific language governing permissions and
 * limitations under the License.
 */

package org.apache.ignite.internal.processors.odbc;

import java.sql.ParameterMetaData;
import java.sql.PreparedStatement;
import java.sql.Types;
import java.util.ArrayList;
import java.util.Collection;
import java.util.List;
import java.util.Map;
import java.util.concurrent.ConcurrentHashMap;
import java.util.concurrent.atomic.AtomicLong;
import org.apache.ignite.IgniteCache;
import org.apache.ignite.IgniteLogger;
import org.apache.ignite.cache.query.SqlFieldsQuery;
import org.apache.ignite.internal.GridKernalContext;
import org.apache.ignite.internal.binary.GridBinaryMarshaller;
import org.apache.ignite.internal.processors.cache.QueryCursorImpl;
import org.apache.ignite.internal.processors.odbc.odbc.escape.OdbcEscapeUtils;
import org.apache.ignite.internal.processors.query.GridQueryTypeDescriptor;
import org.apache.ignite.internal.util.GridSpinBusyLock;
import org.apache.ignite.internal.util.typedef.F;
import org.apache.ignite.internal.util.typedef.internal.U;

import static org.apache.ignite.internal.processors.odbc.SqlListenerRequest.META_COLS;
import static org.apache.ignite.internal.processors.odbc.SqlListenerRequest.META_PARAMS;
import static org.apache.ignite.internal.processors.odbc.SqlListenerRequest.META_TBLS;
import static org.apache.ignite.internal.processors.odbc.SqlListenerRequest.QRY_CLOSE;
import static org.apache.ignite.internal.processors.odbc.SqlListenerRequest.QRY_EXEC;
import static org.apache.ignite.internal.processors.odbc.SqlListenerRequest.QRY_FETCH;
import static org.apache.ignite.internal.processors.odbc.SqlListenerRequest.QRY_METADATA;

/**
 * SQL query handler.
 */
public class SqlListenerRequestHandlerImpl implements SqlListenerRequestHandler {
    /** Query ID sequence. */
    private static final AtomicLong QRY_ID_GEN = new AtomicLong();

    /** Kernel context. */
    private final GridKernalContext ctx;

    /** Logger. */
    private final IgniteLogger log;

    /** Busy lock. */
    private final GridSpinBusyLock busyLock;

    /** Maximum allowed cursors. */
    private final int maxCursors;

    /** Current queries cursors. */
    private final ConcurrentHashMap<Long, SqlListenerQueryCursor> qryCursors = new ConcurrentHashMap<>();

    /** Distributed joins flag. */
    private final boolean distributedJoins;

    /** Enforce join order flag. */
    private final boolean enforceJoinOrder;

    /**
     * Constructor.
     *
     * @param ctx Context.
     * @param busyLock Shutdown latch.
     * @param maxCursors Maximum allowed cursors.
     * @param distributedJoins Distributed joins flag.
     * @param enforceJoinOrder Enforce join order flag.
     */
    public SqlListenerRequestHandlerImpl(GridKernalContext ctx, GridSpinBusyLock busyLock, int maxCursors,
        boolean distributedJoins, boolean enforceJoinOrder) {
        this.ctx = ctx;
        this.busyLock = busyLock;
        this.maxCursors = maxCursors;
        this.distributedJoins = distributedJoins;
        this.enforceJoinOrder = enforceJoinOrder;

        log = ctx.log(getClass());
    }

    /** {@inheritDoc} */
    @Override public SqlListenerResponse handle(SqlListenerRequest req) {
        assert req != null;

        if (!busyLock.enterBusy())
            return new SqlListenerResponse(SqlListenerResponse.STATUS_FAILED,
                    "Failed to handle ODBC request because node is stopping: " + req);

        try {
            switch (req.command()) {
                case QRY_EXEC:
                    return executeQuery((SqlListenerQueryExecuteRequest)req);

                case QRY_FETCH:
                    return fetchQuery((SqlListenerQueryFetchRequest)req);

                case QRY_METADATA:
                    return metadataQuery((SqlListenerQueryMetadataRequest)req);

                case QRY_CLOSE:
                    return closeQuery((SqlListenerQueryCloseRequest)req);

                case META_COLS:
                    return getColumnsMeta((OdbcQueryGetColumnsMetaRequest)req);

                case META_TBLS:
                    return getTablesMeta((OdbcQueryGetTablesMetaRequest)req);

                case META_PARAMS:
                    return getParamsMeta((OdbcQueryGetParamsMetaRequest)req);
            }

            return new SqlListenerResponse(SqlListenerResponse.STATUS_FAILED, "Unsupported ODBC request: " + req);
        }
        finally {
            busyLock.leaveBusy();
        }
    }

    /**
     * {@link SqlListenerQueryExecuteRequest} command handler.
     *
     * @param req Execute query request.
     * @return Response.
     */
    private SqlListenerResponse executeQuery(SqlListenerQueryExecuteRequest req) {
        int cursorCnt = qryCursors.size();

        if (maxCursors > 0 && cursorCnt >= maxCursors)
            return new SqlListenerResponse(SqlListenerResponse.STATUS_FAILED, "Too many opened cursors (either close other " +
                "opened cursors or increase the limit through OdbcConfiguration.setMaxOpenCursors()) " +
                "[maximum=" + maxCursors + ", current=" + cursorCnt + ']');

        long qryId = QRY_ID_GEN.getAndIncrement();

        try {
            String sql = OdbcEscapeUtils.parse(req.sqlQuery());

            if (log.isDebugEnabled())
                log.debug("ODBC query parsed [reqId=" + req.requestId() + ", original=" + req.sqlQuery() +
                    ", parsed=" + sql + ']');

            SqlFieldsQuery qry = new SqlFieldsQuery(sql);

            qry.setArgs(req.arguments());

            qry.setDistributedJoins(distributedJoins);
            qry.setEnforceJoinOrder(enforceJoinOrder);
            qry.setPageSize(req.fetchSize());

            IgniteCache<Object, Object> cache0 = ctx.grid().cache(req.cacheName());

            if (cache0 == null)
                return new SqlListenerResponse(SqlListenerResponse.STATUS_FAILED,
                    "Cache doesn't exist (did you configure it?): " + req.cacheName());

            IgniteCache<Object, Object> cache = cache0.withKeepBinary();

            if (cache == null)
                return new SqlListenerResponse(SqlListenerResponse.STATUS_FAILED,
                    "Can not get cache with keep binary: " + req.cacheName());

            SqlListenerQueryCursor cur = new SqlListenerQueryCursor(
                qryId, req.fetchSize(), req.maxRows(), (QueryCursorImpl)cache.query(qry));

            qryCursors.put(qryId, cur);

<<<<<<< HEAD
            SqlListenerQueryExecuteResult res = new SqlListenerQueryExecuteResult(qryId, convertMetadata(fieldsMeta),
                ((QueryCursorImpl)qryCur).isQuery());
=======
            SqlListenerQueryExecuteResult res = new SqlListenerQueryExecuteResult(
                qryId, cur.fetchRows(), !cur.hasNext(), cur.isQuery());
>>>>>>> 7bbe9bfd

            return new SqlListenerResponse(res);
        }
        catch (Exception e) {
            qryCursors.remove(qryId);

            U.error(log, "Failed to execute SQL query [reqId=" + req.requestId() + ", req=" + req + ']', e);

            return new SqlListenerResponse(SqlListenerResponse.STATUS_FAILED, e.toString());
        }
    }

    /**
     * {@link SqlListenerQueryFetchRequest} command handler.
     *
     * @param req Execute query request.
     * @return Response.
     */
    private SqlListenerResponse fetchQuery(SqlListenerQueryFetchRequest req) {
        try {
            SqlListenerQueryCursor cur = qryCursors.get(req.queryId());

            if (cur == null)
                return new SqlListenerResponse(SqlListenerResponse.STATUS_FAILED,
                    "Failed to find query with ID: " + req.queryId());

            cur.fetchSize(req.fetchSize());

            SqlListenerQueryFetchResult res = new SqlListenerQueryFetchResult(
                req.queryId(), cur.fetchRows(), !cur.hasNext());

            return new SqlListenerResponse(res);
        }
        catch (Exception e) {
            U.error(log, "Failed to fetch SQL query result [reqId=" + req.requestId() + ", req=" + req + ']', e);

            return new SqlListenerResponse(SqlListenerResponse.STATUS_FAILED, e.toString());
        }
    }

    /**
     * {@link SqlListenerQueryMetadataRequest} command handler.
     *
     * @param req Query metadata request.
     * @return Response.
     */
    private SqlListenerResponse metadataQuery(SqlListenerQueryMetadataRequest req) {
        try {
            SqlListenerQueryCursor cur = qryCursors.get(req.queryId());

            if (cur == null)
                return new SqlListenerResponse(SqlListenerResponse.STATUS_FAILED,
                    "Failed to find query with ID: " + req.queryId());

            SqlListenerQueryMetadataResult res = new SqlListenerQueryMetadataResult(req.queryId(),
                cur.meta());

            return new SqlListenerResponse(res);
        }
        catch (Exception e) {
            U.error(log, "Failed to fetch SQL query result [reqId=" + req.requestId() + ", req=" + req + ']', e);

            return new SqlListenerResponse(SqlListenerResponse.STATUS_FAILED, e.toString());
        }
    }

    /**
     * {@link SqlListenerQueryCloseRequest} command handler.
     *
     * @param req Execute query request.
     * @return Response.
     */
    private SqlListenerResponse closeQuery(SqlListenerQueryCloseRequest req) {
        try {
            SqlListenerQueryCursor cur= qryCursors.get(req.queryId());

            if (cur == null)
                return new SqlListenerResponse(SqlListenerResponse.STATUS_FAILED,
                    "Failed to find query with ID: " + req.queryId());

            cur.close();

            qryCursors.remove(req.queryId());

            SqlListenerQueryCloseResult res = new SqlListenerQueryCloseResult(req.queryId());

            return new SqlListenerResponse(res);
        }
        catch (Exception e) {
            qryCursors.remove(req.queryId());

            U.error(log, "Failed to close SQL query [reqId=" + req.requestId() + ", req=" + req.queryId() + ']', e);

            return new SqlListenerResponse(SqlListenerResponse.STATUS_FAILED, e.toString());
        }
    }

    /**
     * {@link OdbcQueryGetColumnsMetaRequest} command handler.
     *
     * @param req Get columns metadata request.
     * @return Response.
     */
    private SqlListenerResponse getColumnsMeta(OdbcQueryGetColumnsMetaRequest req) {
        try {
            List<SqlListenerColumnMeta> meta = new ArrayList<>();

            String cacheName;
            String tableName;

            if (req.tableName().contains(".")) {
                // Parsing two-part table name.
                String[] parts = req.tableName().split("\\.");

                cacheName = OdbcUtils.removeQuotationMarksIfNeeded(parts[0]);

                tableName = parts[1];
            }
            else {
                cacheName = OdbcUtils.removeQuotationMarksIfNeeded(req.cacheName());

                tableName = req.tableName();
            }

            Collection<GridQueryTypeDescriptor> tablesMeta = ctx.query().types(cacheName);

            for (GridQueryTypeDescriptor table : tablesMeta) {
                if (!matches(table.name(), tableName))
                    continue;

                for (Map.Entry<String, Class<?>> field : table.fields().entrySet()) {
                    if (!matches(field.getKey(), req.columnName()))
                        continue;

                    SqlListenerColumnMeta columnMeta = new SqlListenerColumnMeta(req.cacheName(), table.name(),
                        field.getKey(), field.getValue());

                    if (!meta.contains(columnMeta))
                        meta.add(columnMeta);
                }
            }

            OdbcQueryGetColumnsMetaResult res = new OdbcQueryGetColumnsMetaResult(meta);

            return new SqlListenerResponse(res);
        }
        catch (Exception e) {
            U.error(log, "Failed to get columns metadata [reqId=" + req.requestId() + ", req=" + req + ']', e);

            return new SqlListenerResponse(SqlListenerResponse.STATUS_FAILED, e.toString());
        }
    }

    /**
     * {@link OdbcQueryGetTablesMetaRequest} command handler.
     *
     * @param req Get tables metadata request.
     * @return Response.
     */
    private SqlListenerResponse getTablesMeta(OdbcQueryGetTablesMetaRequest req) {
        try {
            List<OdbcTableMeta> meta = new ArrayList<>();

            String realSchema = OdbcUtils.removeQuotationMarksIfNeeded(req.schema());

            for (String cacheName : ctx.cache().cacheNames())
            {
                if (!matches(cacheName, realSchema))
                    continue;

                Collection<GridQueryTypeDescriptor> tablesMeta = ctx.query().types(cacheName);

                for (GridQueryTypeDescriptor table : tablesMeta) {
                    if (!matches(table.name(), req.table()))
                        continue;

                    if (!matches("TABLE", req.tableType()))
                        continue;

                    OdbcTableMeta tableMeta = new OdbcTableMeta(null, cacheName, table.name(), "TABLE");

                    if (!meta.contains(tableMeta))
                        meta.add(tableMeta);
                }
            }

            OdbcQueryGetTablesMetaResult res = new OdbcQueryGetTablesMetaResult(meta);

            return new SqlListenerResponse(res);
        }
        catch (Exception e) {
            U.error(log, "Failed to get tables metadata [reqId=" + req.requestId() + ", req=" + req + ']', e);

            return new SqlListenerResponse(SqlListenerResponse.STATUS_FAILED, e.toString());
        }
    }

    /**
     * {@link OdbcQueryGetParamsMetaRequest} command handler.
     *
     * @param req Get params metadata request.
     * @return Response.
     */
    private SqlListenerResponse getParamsMeta(OdbcQueryGetParamsMetaRequest req) {
        try {
            PreparedStatement stmt = ctx.query().prepareNativeStatement(req.cacheName(), req.query());

            ParameterMetaData pmd = stmt.getParameterMetaData();

            byte[] typeIds = new byte[pmd.getParameterCount()];

            for (int i = 1; i <= pmd.getParameterCount(); ++i) {
                int sqlType = pmd.getParameterType(i);

                typeIds[i - 1] = sqlTypeToBinary(sqlType);
            }

            OdbcQueryGetParamsMetaResult res = new OdbcQueryGetParamsMetaResult(typeIds);

            return new SqlListenerResponse(res);
        }
        catch (Exception e) {
            U.error(log, "Failed to get params metadata [reqId=" + req.requestId() + ", req=" + req + ']', e);

            return new SqlListenerResponse(SqlListenerResponse.STATUS_FAILED, e.toString());
        }
    }

    /**
     * Convert {@link java.sql.Types} to binary type constant (See {@link GridBinaryMarshaller} constants).
     *
     * @param sqlType SQL type.
     * @return Binary type.
     */
    private static byte sqlTypeToBinary(int sqlType) {
        switch (sqlType) {
            case Types.BIGINT:
                return GridBinaryMarshaller.LONG;

            case Types.BOOLEAN:
                return GridBinaryMarshaller.BOOLEAN;

            case Types.DATE:
                return GridBinaryMarshaller.DATE;

            case Types.DOUBLE:
                return GridBinaryMarshaller.DOUBLE;

            case Types.FLOAT:
            case Types.REAL:
                return GridBinaryMarshaller.FLOAT;

            case Types.NUMERIC:
            case Types.DECIMAL:
                return GridBinaryMarshaller.DECIMAL;

            case Types.INTEGER:
                return GridBinaryMarshaller.INT;

            case Types.SMALLINT:
                return GridBinaryMarshaller.SHORT;

            case Types.TIME:
                return GridBinaryMarshaller.TIME;

            case Types.TIMESTAMP:
                return GridBinaryMarshaller.TIMESTAMP;

            case Types.TINYINT:
                return GridBinaryMarshaller.BYTE;

            case Types.CHAR:
            case Types.VARCHAR:
            case Types.LONGNVARCHAR:
                return GridBinaryMarshaller.STRING;

            case Types.NULL:
                return GridBinaryMarshaller.NULL;

            case Types.BINARY:
            case Types.VARBINARY:
            case Types.LONGVARBINARY:
            default:
                return GridBinaryMarshaller.BYTE_ARR;
        }
    }

    /**
     * Checks whether string matches SQL pattern.
     *
     * @param str String.
     * @param ptrn Pattern.
     * @return Whether string matches pattern.
     */
    private static boolean matches(String str, String ptrn) {
        return str != null && (F.isEmpty(ptrn) ||
            str.toUpperCase().matches(ptrn.toUpperCase().replace("%", ".*").replace("_", ".")));
    }
}<|MERGE_RESOLUTION|>--- conflicted
+++ resolved
@@ -181,13 +181,8 @@
 
             qryCursors.put(qryId, cur);
 
-<<<<<<< HEAD
-            SqlListenerQueryExecuteResult res = new SqlListenerQueryExecuteResult(qryId, convertMetadata(fieldsMeta),
-                ((QueryCursorImpl)qryCur).isQuery());
-=======
             SqlListenerQueryExecuteResult res = new SqlListenerQueryExecuteResult(
                 qryId, cur.fetchRows(), !cur.hasNext(), cur.isQuery());
->>>>>>> 7bbe9bfd
 
             return new SqlListenerResponse(res);
         }
