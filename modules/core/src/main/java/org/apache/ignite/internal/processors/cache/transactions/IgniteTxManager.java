/*
 * Licensed to the Apache Software Foundation (ASF) under one or more
 * contributor license agreements.  See the NOTICE file distributed with
 * this work for additional information regarding copyright ownership.
 * The ASF licenses this file to You under the Apache License, Version 2.0
 * (the "License"); you may not use this file except in compliance with
 * the License.  You may obtain a copy of the License at
 *
 *      http://www.apache.org/licenses/LICENSE-2.0
 *
 * Unless required by applicable law or agreed to in writing, software
 * distributed under the License is distributed on an "AS IS" BASIS,
 * WITHOUT WARRANTIES OR CONDITIONS OF ANY KIND, either express or implied.
 * See the License for the specific language governing permissions and
 * limitations under the License.
 */

package org.apache.ignite.internal.processors.cache.transactions;

import org.apache.ignite.*;
import org.apache.ignite.events.*;
import org.apache.ignite.internal.*;
import org.apache.ignite.internal.managers.communication.*;
import org.apache.ignite.internal.managers.eventstorage.*;
import org.apache.ignite.internal.processors.affinity.*;
import org.apache.ignite.internal.processors.cache.*;
import org.apache.ignite.internal.processors.cache.distributed.*;
import org.apache.ignite.internal.processors.cache.distributed.dht.*;
import org.apache.ignite.internal.processors.cache.distributed.near.*;
import org.apache.ignite.internal.processors.cache.version.*;
import org.apache.ignite.internal.processors.timeout.*;
import org.apache.ignite.internal.transactions.*;
import org.apache.ignite.internal.util.*;
import org.apache.ignite.internal.util.future.*;
import org.apache.ignite.internal.util.lang.*;
import org.apache.ignite.internal.util.typedef.*;
import org.apache.ignite.internal.util.typedef.internal.*;
import org.apache.ignite.lang.*;
import org.apache.ignite.transactions.*;
import org.jetbrains.annotations.*;
import org.jsr166.*;

import java.io.*;
import java.util.*;
import java.util.concurrent.*;
import java.util.concurrent.atomic.*;

import static org.apache.ignite.IgniteSystemProperties.*;
import static org.apache.ignite.events.EventType.*;
import static org.apache.ignite.internal.processors.cache.GridCacheUtils.*;
import static org.apache.ignite.internal.processors.cache.transactions.IgniteInternalTx.FinalizationStatus.*;
import static org.apache.ignite.internal.util.GridConcurrentFactory.*;
import static org.apache.ignite.transactions.TransactionConcurrency.*;
import static org.apache.ignite.transactions.TransactionState.*;

/**
 * Cache transaction manager.
 */
public class IgniteTxManager extends GridCacheSharedManagerAdapter {
    /** Default maximum number of transactions that have completed. */
    private static final int DFLT_MAX_COMPLETED_TX_CNT = 262144; // 2^18

    /** Slow tx warn timeout (initialized to 0). */
    private static final int SLOW_TX_WARN_TIMEOUT = Integer.getInteger(IGNITE_SLOW_TX_WARN_TIMEOUT, 0);

    /** Tx salvage timeout (default 3s). */
    private static final int TX_SALVAGE_TIMEOUT = Integer.getInteger(IGNITE_TX_SALVAGE_TIMEOUT, 100);

    /** Committing transactions. */
    private final ThreadLocal<IgniteInternalTx> threadCtx = new ThreadLocal<>();

    /** Per-thread transaction map. */
    private final ConcurrentMap<Long, IgniteInternalTx> threadMap = newMap();

    /** Per-thread system transaction map. */
    private final ConcurrentMap<TxThreadKey, IgniteInternalTx> sysThreadMap = newMap();

    /** Per-ID map. */
    private final ConcurrentMap<GridCacheVersion, IgniteInternalTx> idMap = newMap();

    /** Per-ID map for near transactions. */
    private final ConcurrentMap<GridCacheVersion, IgniteInternalTx> nearIdMap = newMap();

    /** TX handler. */
    private IgniteTxHandler txHandler;

    /** All transactions. */
    private final Queue<IgniteInternalTx> committedQ = new ConcurrentLinkedDeque8<>();

    /** Preparing transactions. */
    private final Queue<IgniteInternalTx> prepareQ = new ConcurrentLinkedDeque8<>();

    /** Minimum start version. */
    private final ConcurrentNavigableMap<GridCacheVersion, AtomicInt> startVerCnts =
        new ConcurrentSkipListMap<>();

    /** Committed local transactions. */
    private final GridBoundedConcurrentOrderedMap<GridCacheVersion, Boolean> completedVers =
        new GridBoundedConcurrentOrderedMap<>(Integer.getInteger(IGNITE_MAX_COMPLETED_TX_COUNT, DFLT_MAX_COMPLETED_TX_CNT));

    /** Transaction finish synchronizer. */
    private GridCacheTxFinishSync txFinishSync;

    /** For test purposes only. */
    private boolean finishSyncDisabled;

    /** Slow tx warn timeout. */
    private int slowTxWarnTimeout = SLOW_TX_WARN_TIMEOUT;

    /**
     * Near version to DHT version map. Note that we initialize to 5K size from get go,
     * to avoid future map resizings.
     */
    private final ConcurrentMap<GridCacheVersion, GridCacheVersion> mappedVers =
        new ConcurrentHashMap8<>(5120);

    /** {@inheritDoc} */
    @Override protected void onKernalStart0(boolean reconnect) {
        if (reconnect)
            return;

        cctx.gridEvents().addLocalEventListener(
            new GridLocalEventListener() {
                @Override public void onEvent(Event evt) {
                    assert evt instanceof DiscoveryEvent;
                    assert evt.type() == EVT_NODE_FAILED || evt.type() == EVT_NODE_LEFT;

                    DiscoveryEvent discoEvt = (DiscoveryEvent)evt;

                    cctx.time().addTimeoutObject(new NodeFailureTimeoutObject(discoEvt.eventNode().id()));

                    if (txFinishSync != null)
                        txFinishSync.onNodeLeft(discoEvt.eventNode().id());
                }
            },
            EVT_NODE_FAILED, EVT_NODE_LEFT);

        for (IgniteInternalTx tx : idMap.values()) {
            if ((!tx.local() || tx.dht()) && !cctx.discovery().aliveAll(tx.masterNodeIds())) {
                if (log.isDebugEnabled())
                    log.debug("Remaining transaction from left node: " + tx);

                salvageTx(tx, true, USER_FINISH);
            }
        }
    }

    /** {@inheritDoc} */
    @Override protected void start0() throws IgniteCheckedException {
        txFinishSync = new GridCacheTxFinishSync<>(cctx);

        txHandler = new IgniteTxHandler(cctx);
    }

    /** {@inheritDoc} */
    @Override public void onDisconnected(IgniteFuture reconnectFut) {
        txFinishSync.onDisconnected(reconnectFut);

        for (Map.Entry<Long, IgniteInternalTx> e : threadMap.entrySet())
            rollbackTx(e.getValue());
    }

    /**
     * @return TX handler.
     */
    public IgniteTxHandler txHandler() {
        return txHandler;
    }

    /**
     * Invalidates transaction.
     *
     * @param tx Transaction.
     * @return {@code True} if transaction was salvaged by this call.
     */
    public boolean salvageTx(IgniteInternalTx tx) {
        return salvageTx(tx, false, USER_FINISH);
    }

    /**
     * Invalidates transaction.
     *
     * @param tx Transaction.
     * @param warn {@code True} if warning should be logged.
     * @param status Finalization status.
     * @return {@code True} if transaction was salvaged by this call.
     */
    private boolean salvageTx(IgniteInternalTx tx, boolean warn, IgniteInternalTx.FinalizationStatus status) {
        assert tx != null;

        TransactionState state = tx.state();

        if (state == ACTIVE || state == PREPARING || state == PREPARED) {
            try {
                if (!tx.markFinalizing(status)) {
                    if (log.isDebugEnabled())
                        log.debug("Will not try to commit invalidate transaction (could not mark finalized): " + tx);

                    return false;
                }

                tx.systemInvalidate(true);

                tx.prepare();

                if (tx.state() == PREPARING) {
                    if (log.isDebugEnabled())
                        log.debug("Ignoring transaction in PREPARING state as it is currently handled " +
                            "by another thread: " + tx);

                    return false;
                }

                if (tx instanceof IgniteTxRemoteEx) {
                    IgniteTxRemoteEx rmtTx = (IgniteTxRemoteEx)tx;

                    rmtTx.doneRemote(tx.xidVersion());
                }

                tx.commit();

                if (warn) {
                    // This print out cannot print any peer-deployed entity either
                    // directly or indirectly.
                    U.warn(log, "Invalidated transaction because originating node either " +
                        "crashed or left grid: " + CU.txString(tx));
                }
            }
            catch (IgniteTxOptimisticCheckedException ignore) {
                if (log.isDebugEnabled())
                    log.debug("Optimistic failure while invalidating transaction (will rollback): " +
                        tx.xidVersion());

                try {
                    tx.rollback();
                }
                catch (IgniteCheckedException e) {
                    U.error(log, "Failed to rollback transaction: " + tx.xidVersion(), e);
                }
            }
            catch (IgniteCheckedException e) {
                U.error(log, "Failed to invalidate transaction: " + tx, e);
            }
        }
        else if (state == MARKED_ROLLBACK) {
            try {
                tx.rollback();
            }
            catch (IgniteCheckedException e) {
                U.error(log, "Failed to rollback transaction: " + tx.xidVersion(), e);
            }
        }

        return true;
    }

    /**
     * Prints out memory stats to standard out.
     * <p>
     * USE ONLY FOR MEMORY PROFILING DURING TESTS.
     */
    @Override public void printMemoryStats() {
        IgniteInternalTx firstTx = committedQ.peek();

        int committedSize = committedQ.size();

        Map.Entry<GridCacheVersion, AtomicInt> startVerEntry = startVerCnts.firstEntry();

        GridCacheVersion minStartVer = null;
        long dur = 0;

        if (committedSize > 3000) {
            minStartVer = new GridCacheVersion(Integer.MAX_VALUE, Long.MAX_VALUE, Long.MAX_VALUE, Integer.MAX_VALUE, 0);

            IgniteInternalTx stuck = null;

            for (IgniteInternalTx tx : txs())
                if (tx.startVersion().isLess(minStartVer)) {
                    minStartVer = tx.startVersion();
                    dur = U.currentTimeMillis() - tx.startTime();

                    stuck = tx;
                }

            X.println("Stuck transaction: " + stuck);
        }

        X.println(">>> ");
        X.println(">>> Transaction manager memory stats [grid=" + cctx.gridName() + ']');
        X.println(">>>   threadMapSize: " + threadMap.size());
        X.println(">>>   idMap [size=" + idMap.size() + ", minStartVer=" + minStartVer + ", dur=" + dur + "ms]");
        X.println(">>>   committedQueue [size=" + committedSize +
            ", firstStartVersion=" + (firstTx == null ? "null" : firstTx.startVersion()) +
            ", firstEndVersion=" + (firstTx == null ? "null" : firstTx.endVersion()) + ']');
        X.println(">>>   prepareQueueSize: " + prepareQ.size());
        X.println(">>>   startVerCntsSize [size=" + startVerCnts.size() +
            ", firstVer=" + startVerEntry + ']');
        X.println(">>>   completedVersSize: " + completedVers.size());
    }

    /**
     * @return Thread map size.
     */
    public int threadMapSize() {
        return threadMap.size();
    }

    /**
     * @return ID map size.
     */
    public int idMapSize() {
        return idMap.size();
    }

    /**
     * @return Committed queue size.
     */
    public int commitQueueSize() {
        return committedQ.size();
    }

    /**
     * @return Prepare queue size.
     */
    public int prepareQueueSize() {
        return prepareQ.size();
    }

    /**
     * @return Start version counts.
     */
    public int startVersionCountsSize() {
        return startVerCnts.size();
    }

    /**
     * @return Committed versions size.
     */
    public int completedVersionsSize() {
        return completedVers.size();
    }

    /**
     *
     * @param tx Transaction to check.
     * @return {@code True} if transaction has been committed or rolled back,
     *      {@code false} otherwise.
     */
    public boolean isCompleted(IgniteInternalTx tx) {
        return completedVers.containsKey(tx.writeVersion());
    }

    /**
     * @param implicit {@code True} if transaction is implicit.
     * @param implicitSingle Implicit-with-single-key flag.
     * @param concurrency Concurrency.
     * @param isolation Isolation.
     * @param timeout transaction timeout.
     * @param txSize Expected transaction size.
     * @return New transaction.
     */
    public IgniteTxLocalAdapter newTx(
        boolean implicit,
        boolean implicitSingle,
        @Nullable GridCacheContext sysCacheCtx,
        TransactionConcurrency concurrency,
        TransactionIsolation isolation,
        long timeout,
        boolean storeEnabled,
<<<<<<< HEAD
        int txSize
    ) {
        assert sysCacheCtx == null || sysCacheCtx.system();
        
=======
        int txSize) {
        assert sysCacheCtx == null || sysCacheCtx.systemTx();

>>>>>>> d9acbd1d
        UUID subjId = null; // TODO GG-9141 how to get subj ID?

        int taskNameHash = cctx.kernalContext().job().currentTaskNameHash();

        GridNearTxLocal tx = new GridNearTxLocal(
            cctx,
            implicit,
            implicitSingle,
            sysCacheCtx != null,
            sysCacheCtx != null ? sysCacheCtx.ioPolicy() : GridIoPolicy.SYSTEM_POOL,
            concurrency,
            isolation,
            timeout,
            storeEnabled,
            txSize,
            subjId,
            taskNameHash);

        return onCreated(sysCacheCtx, tx);
    }

    /**
     * @param cacheCtx Cache context.
     * @param tx Created transaction.
     * @return Started transaction.
     */
    @Nullable public <T extends IgniteInternalTx> T onCreated(@Nullable GridCacheContext cacheCtx, T tx) {
        ConcurrentMap<GridCacheVersion, IgniteInternalTx> txIdMap = transactionMap(tx);

        // Start clean.
        resetContext();

        if (isCompleted(tx)) {
            if (log.isDebugEnabled())
                log.debug("Attempt to create a completed transaction (will ignore): " + tx);

            return null;
        }

        IgniteInternalTx t;

        if ((t = txIdMap.putIfAbsent(tx.xidVersion(), tx)) == null) {
            // Add both, explicit and implicit transactions.
            // Do not add remote and dht local transactions as remote node may have the same thread ID
            // and overwrite local transaction.
            if (tx.local() && !tx.dht()) {
                if (cacheCtx == null || !cacheCtx.systemTx())
                    threadMap.put(tx.threadId(), tx);
                else
                    sysThreadMap.put(new TxThreadKey(tx.threadId(), cacheCtx.cacheId()), tx);
            }

            // Handle mapped versions.
            if (tx instanceof GridCacheMappedVersion) {
                GridCacheMappedVersion mapped = (GridCacheMappedVersion)tx;

                GridCacheVersion from = mapped.mappedVersion();

                if (from != null)
                    mappedVers.put(from, tx.xidVersion());

                if (log.isDebugEnabled())
                    log.debug("Added transaction version mapping [from=" + from + ", to=" + tx.xidVersion() +
                        ", tx=" + tx + ']');
            }
        }
        else {
            if (log.isDebugEnabled())
                log.debug("Attempt to create an existing transaction (will ignore) [newTx=" + tx + ", existingTx=" +
                    t + ']');

            return null;
        }

        if (cctx.txConfig().isTxSerializableEnabled()) {
            AtomicInt next = new AtomicInt(1);

            boolean loop = true;

            while (loop) {
                AtomicInt prev = startVerCnts.putIfAbsent(tx.startVersion(), next);

                if (prev == null)
                    break; // Put succeeded - exit.

                // Previous value was 0, which means that it will be deleted
                // by another thread in "decrementStartVersionCount(..)" method.
                // In that case, we delete here too, so we can safely try again.
                for (;;) {
                    int p = prev.get();

                    assert p >= 0 : p;

                    if (p == 0) {
                        if (startVerCnts.remove(tx.startVersion(), prev))
                            if (log.isDebugEnabled())
                                log.debug("Removed count from onCreated callback: " + tx);

                        break; // Retry outer loop.
                    }

                    if (prev.compareAndSet(p, p + 1)) {
                        loop = false; // Increment succeeded - exit outer loop.

                        break;
                    }
                }
            }
        }

        if (tx.timeout() > 0) {
            cctx.time().addTimeoutObject(tx);

            if (log.isDebugEnabled())
                log.debug("Registered transaction with timeout processor: " + tx);
        }

        if (log.isDebugEnabled())
            log.debug("Transaction created: " + tx);

        return tx;
    }

    /**
     * Creates a future that will wait for all ongoing transactions that maybe affected by topology update
     * to be finished. This set of transactions include
     * <ul>
     *     <li/> All {@link TransactionConcurrency#PESSIMISTIC} transactions with topology version
     *     less or equal to {@code topVer}.
     *     <li/> {@link TransactionConcurrency#OPTIMISTIC} transactions in PREPARING state with topology
     *     version less or equal to {@code topVer} and having transaction key with entry that belongs to
     *     one of partitions in {@code parts}.
     * </ul>
     *
     * @param topVer Topology version.
     * @return Future that will be completed when all ongoing transactions are finished.
     */
    public IgniteInternalFuture<Boolean> finishTxs(AffinityTopologyVersion topVer) {
        GridCompoundFuture<IgniteInternalTx, Boolean> res =
            new GridCompoundFuture<>(
                new IgniteReducer<IgniteInternalTx, Boolean>() {
                    @Override public boolean collect(IgniteInternalTx e) {
                        return true;
                    }

                    @Override public Boolean reduce() {
                        return true;
                    }
                });

        for (IgniteInternalTx tx : txs()) {
            // Must wait for all transactions, even for DHT local and DHT remote since preloading may acquire
            // values pending to be overwritten by prepared transaction.

            if (tx.concurrency() == PESSIMISTIC) {
                if (tx.topologyVersion().compareTo(AffinityTopologyVersion.ZERO) > 0
                    && tx.topologyVersion().compareTo(topVer) < 0)
                    // For PESSIMISTIC mode we must wait for all uncompleted txs
                    // as we do not know in advance which keys will participate in tx.
                    res.add(tx.finishFuture());
            }
            else if (tx.concurrency() == OPTIMISTIC) {
                // For OPTIMISTIC mode we wait only for txs in PREPARING state that
                // have keys for given partitions.
                TransactionState state = tx.state();
                AffinityTopologyVersion txTopVer = tx.topologyVersion();

                if ((state != ACTIVE && state != COMMITTED && state != ROLLED_BACK && state != UNKNOWN)
                    && txTopVer.compareTo(AffinityTopologyVersion.ZERO) > 0 && txTopVer.compareTo(topVer) < 0)
                    res.add(tx.finishFuture());
            }
        }

        res.markInitialized();

        return res;
    }

    /**
     * Transaction start callback (has to do with when any operation was
     * performed on this transaction).
     *
     * @param tx Started transaction.
     * @return {@code True} if transaction is not in completed set.
     */
    public boolean onStarted(IgniteInternalTx tx) {
        assert tx.state() == ACTIVE || tx.isRollbackOnly() : "Invalid transaction state [locId=" + cctx.localNodeId() +
            ", tx=" + tx + ']';

        if (isCompleted(tx)) {
            if (log.isDebugEnabled())
                log.debug("Attempt to start a completed transaction (will ignore): " + tx);

            return false;
        }

        if (log.isDebugEnabled())
            log.debug("Transaction started: " + tx);

        return true;
    }

    /**
     * Reverse mapped version look up.
     *
     * @param dhtVer Dht version.
     * @return Near version.
     */
    @Nullable public GridCacheVersion nearVersion(GridCacheVersion dhtVer) {
        IgniteInternalTx tx = idMap.get(dhtVer);

        if (tx != null)
            return tx.nearXidVersion();

        return null;
    }

    /**
     * @param from Near version.
     * @return DHT version for a near version.
     */
    public GridCacheVersion mappedVersion(GridCacheVersion from) {
        GridCacheVersion to = mappedVers.get(from);

        if (log.isDebugEnabled())
            log.debug("Found mapped version [from=" + from + ", to=" + to);

        return to;
    }

    /**
     *
     * @param ver Alternate version.
     * @param tx Transaction.
     */
    public void addAlternateVersion(GridCacheVersion ver, IgniteInternalTx tx) {
        if (idMap.putIfAbsent(ver, tx) == null)
            if (log.isDebugEnabled())
                log.debug("Registered alternate transaction version [ver=" + ver + ", tx=" + tx + ']');
    }

    /**
     * @return Local transaction.
     */
    @SuppressWarnings({"unchecked"})
    @Nullable public <T> T localTx() {
        IgniteInternalTx tx = tx();

        return tx != null && tx.local() ? (T)tx : null;
    }

    /**
     * @return Transaction for current thread.
     */
    @SuppressWarnings({"unchecked"})
    public <T> T threadLocalTx(GridCacheContext cctx) {
        IgniteInternalTx tx = tx(cctx, Thread.currentThread().getId());

        return tx != null && tx.local() && (!tx.dht() || tx.colocated()) && !tx.implicit() ? (T)tx : null;
    }

    /**
     * @return Transaction for current thread.
     */
    @SuppressWarnings({"unchecked", "RedundantCast"})
    public <T> T tx() {
        IgniteInternalTx tx = txContext();

        return tx != null ? (T)tx : (T)tx(null, Thread.currentThread().getId());
    }

    /**
     * @return Any transaction associated with the current thread.
     */
    public IgniteInternalTx anyActiveThreadTx() {
        long threadId = Thread.currentThread().getId();

        IgniteInternalTx tx = threadMap.get(threadId);

        if (tx != null && tx.topologyVersionSnapshot() != null)
            return tx;

        for (GridCacheContext cacheCtx : cctx.cache().context().cacheContexts()) {
            if (!cacheCtx.systemTx())
                continue;

            tx = sysThreadMap.get(new TxThreadKey(threadId, cacheCtx.cacheId()));

            if (tx != null && tx.topologyVersionSnapshot() != null)
                return tx;
        }

        return null;
    }

    /**
     * @return Local transaction.
     */
    @Nullable public IgniteInternalTx localTxx() {
        IgniteInternalTx tx = txx();

        return tx != null && tx.local() ? tx : null;
    }

    /**
     * @return Transaction for current thread.
     */
    @SuppressWarnings({"unchecked"})
    public IgniteInternalTx txx() {
        return tx();
    }

    /**
     * @return User transaction for current thread.
     */
    @Nullable public IgniteInternalTx userTx() {
        IgniteInternalTx tx = txContext();

        if (tx != null && tx.user() && tx.state() == ACTIVE)
            return tx;

        tx = tx(null, Thread.currentThread().getId());

        return tx != null && tx.user() && tx.state() == ACTIVE ? tx : null;
    }

    /**
     * @return User transaction for current thread.
     */
    @Nullable public IgniteInternalTx userTx(GridCacheContext cctx) {
        IgniteInternalTx tx = tx(cctx, Thread.currentThread().getId());

        return tx != null && tx.user() && tx.state() == ACTIVE ? tx : null;
    }

    /**
     * @return User transaction.
     */
    @SuppressWarnings({"unchecked"})
    @Nullable public <T extends IgniteTxLocalEx> T userTxx() {
        return (T)userTx();
    }

    /**
     * @param cctx Cache context.
     * @param threadId Id of thread for transaction.
     * @return Transaction for thread with given ID.
     */
    @SuppressWarnings({"unchecked"})
    private <T> T tx(GridCacheContext cctx, long threadId) {
        if (cctx == null || !cctx.systemTx())
            return (T)threadMap.get(threadId);

        TxThreadKey key = new TxThreadKey(threadId, cctx.cacheId());

        return (T)sysThreadMap.get(key);
    }

    /**
     * @return {@code True} if current thread is currently within transaction.
     */
    public boolean inUserTx() {
        return userTx() != null;
    }

    /**
     * @param txId Transaction ID.
     * @return Transaction with given ID.
     */
    @SuppressWarnings({"unchecked"})
    @Nullable public <T extends IgniteInternalTx> T tx(GridCacheVersion txId) {
        return (T)idMap.get(txId);
    }

    /**
     * @param txId Transaction ID.
     * @return Transaction with given ID.
     */
    @SuppressWarnings({"unchecked"})
    @Nullable public <T extends IgniteInternalTx> T nearTx(GridCacheVersion txId) {
        return (T)nearIdMap.get(txId);
    }

    /**
     * Handles prepare stage of 2PC.
     *
     * @param tx Transaction to prepare.
     * @throws IgniteCheckedException If preparation failed.
     */
    public void prepareTx(IgniteInternalTx tx) throws IgniteCheckedException {
        if (tx.state() == MARKED_ROLLBACK) {
            if (tx.timedOut())
                throw new IgniteTxTimeoutCheckedException("Transaction timed out: " + this);

            throw new IgniteCheckedException("Transaction is marked for rollback: " + tx);
        }

        if (tx.remainingTime() == 0) {
            tx.setRollbackOnly();

            throw new IgniteTxTimeoutCheckedException("Transaction timed out: " + this);
        }

        boolean txSerEnabled = cctx.txConfig().isTxSerializableEnabled();

        // Clean up committed transactions queue.
        if (tx.pessimistic() && tx.local()) {
            if (tx.enforceSerializable() && txSerEnabled) {
                for (Iterator<IgniteInternalTx> it = committedQ.iterator(); it.hasNext();) {
                    IgniteInternalTx committedTx = it.next();

                    assert committedTx != tx;

                    // Clean up.
                    if (isSafeToForget(committedTx))
                        it.remove();
                }
            }

            // Nothing else to do in pessimistic mode.
            return;
        }

        if (txSerEnabled && tx.optimistic() && tx.enforceSerializable()) {
            Set<IgniteTxKey> readSet = tx.readSet();
            Set<IgniteTxKey> writeSet = tx.writeSet();

            GridCacheVersion startTn = tx.startVersion();

            GridCacheVersion finishTn = cctx.versions().last();

            // Add future to prepare queue only on first prepare call.
            if (tx.markPreparing())
                prepareQ.offer(tx);

            // Check that our read set does not intersect with write set
            // of all transactions that completed their write phase
            // while our transaction was in read phase.
            for (Iterator<IgniteInternalTx> it = committedQ.iterator(); it.hasNext();) {
                IgniteInternalTx committedTx = it.next();

                assert committedTx != tx;

                // Clean up.
                if (isSafeToForget(committedTx)) {
                    it.remove();

                    continue;
                }

                GridCacheVersion tn = committedTx.endVersion();

                // We only care about transactions
                // with tn > startTn and tn <= finishTn
                if (tn.compareTo(startTn) <= 0 || tn.compareTo(finishTn) > 0)
                    continue;

                if (tx.serializable()) {
                    if (GridFunc.intersects(committedTx.writeSet(), readSet)) {
                        tx.setRollbackOnly();

                        throw new IgniteTxOptimisticCheckedException("Failed to prepare transaction " +
                            "(committed vs. read-set conflict): " + tx);
                    }
                }
            }

            // Check that our read and write sets do not intersect with write
            // sets of all active transactions.
            for (Iterator<IgniteInternalTx> iter = prepareQ.iterator(); iter.hasNext();) {
                IgniteInternalTx prepareTx = iter.next();

                if (prepareTx == tx)
                    // Skip yourself.
                    continue;

                // Optimistically remove completed transactions.
                if (prepareTx.done()) {
                    iter.remove();

                    if (log.isDebugEnabled())
                        log.debug("Removed finished transaction from active queue: " + prepareTx);

                    continue;
                }

                // Check if originating node left.
                if (cctx.discovery().node(prepareTx.nodeId()) == null) {
                    iter.remove();

                    rollbackTx(prepareTx);

                    if (log.isDebugEnabled())
                        log.debug("Removed and rolled back transaction because sender node left grid: " +
                            CU.txString(prepareTx));

                    continue;
                }

                if (tx.serializable() && !prepareTx.isRollbackOnly()) {
                    Set<IgniteTxKey> prepareWriteSet = prepareTx.writeSet();

                    if (GridFunc.intersects(prepareWriteSet, readSet, writeSet)) {
                        // Remove from active set.
                        iter.remove();

                        tx.setRollbackOnly();

                        throw new IgniteTxOptimisticCheckedException(
                            "Failed to prepare transaction (read-set/write-set conflict): " + tx);
                    }
                }
            }
        }

        // Optimistic.
        assert tx.optimistic() || !tx.local();

        if (!lockMultiple(tx, tx.optimisticLockEntries())) {
            tx.setRollbackOnly();

            throw new IgniteTxOptimisticCheckedException("Failed to prepare transaction (lock conflict): " + tx);
        }
    }

    /**
     * @param tx Transaction to check.
     * @return {@code True} if transaction can be discarded.
     */
    private boolean isSafeToForget(IgniteInternalTx tx) {
        Map.Entry<GridCacheVersion, AtomicInt> e = startVerCnts.firstEntry();

        if (e == null)
            return true;

        assert e.getValue().get() >= 0;

        return tx.endVersion().compareTo(e.getKey()) <= 0;
    }

    /**
     * Decrement start version count.
     *
     * @param tx Cache transaction.
     */
    private void decrementStartVersionCount(IgniteInternalTx tx) {
        AtomicInt cnt = startVerCnts.get(tx.startVersion());

        assert cnt != null : "Failed to find start version count for transaction [startVerCnts=" + startVerCnts +
            ", tx=" + tx + ']';

        assert cnt.get() > 0;

        if (cnt.decrementAndGet() == 0)
            if (startVerCnts.remove(tx.startVersion(), cnt))
                if (log.isDebugEnabled())
                    log.debug("Removed start version for transaction: " + tx);
    }

    /**
     * @param tx Transaction.
     */
    private void removeObsolete(IgniteInternalTx tx) {
        Collection<IgniteTxEntry> entries = tx.local() ? tx.allEntries() : tx.writeEntries();

        for (IgniteTxEntry entry : entries) {
            GridCacheEntryEx cached = entry.cached();

            GridCacheContext cacheCtx = entry.context();

            if (cached == null)
                cached = cacheCtx.cache().peekEx(entry.key());

            if (cached.detached())
                continue;

            try {
                if (cached.obsolete() || cached.markObsoleteIfEmpty(tx.xidVersion()))
                    cacheCtx.cache().removeEntry(cached);

                if (!tx.near() && isNearEnabled(cacheCtx)) {
                    GridNearCacheAdapter near = cacheCtx.isNear() ? cacheCtx.near() : cacheCtx.dht().near();

                    GridNearCacheEntry e = near.peekExx(entry.key());

                    if (e != null && e.markObsoleteIfEmpty(tx.xidVersion()))
                        near.removeEntry(e);
                }
            }
            catch (IgniteCheckedException e) {
                U.error(log, "Failed to remove obsolete entry from cache: " + cached, e);
            }
        }
    }

    /**
     * @param map Collection to copy.
     * @param expVal Values to copy.
     * @return Copy of the collection.
     */
    private Collection<GridCacheVersion> copyOf(Map<GridCacheVersion, Boolean> map, boolean expVal) {
        Collection<GridCacheVersion> l = new LinkedList<>();

        for (Map.Entry<GridCacheVersion, Boolean> e : map.entrySet()) {
            if (e.getValue() == expVal)
                l.add(e.getKey());
        }

        return l;
    }

    /**
     * @param tx Tx to remove.
     */
    public void removeCommittedTx(IgniteInternalTx tx) {
        completedVers.remove(tx.writeVersion(), true);
    }

    /**
     * @param tx Committed transaction.
     * @return If transaction was not already present in committed set.
     */
    public boolean addCommittedTx(IgniteInternalTx tx) {
        return addCommittedTx(tx.writeVersion(), tx.nearXidVersion());
    }

    /**
     * @param tx Committed transaction.
     * @return If transaction was not already present in committed set.
     */
    public boolean addRolledbackTx(IgniteInternalTx tx) {
        return addRolledbackTx(tx.xidVersion());
    }

    /**
     * @return Collection of active transactions.
     */
    public Collection<IgniteInternalTx> activeTransactions() {
        return F.concat(false, idMap.values(), nearIdMap.values());
    }

    /**
     * @param xidVer Completed transaction version.
     * @param nearXidVer Optional near transaction ID.
     * @return If transaction was not already present in completed set.
     */
    public boolean addCommittedTx(GridCacheVersion xidVer, @Nullable GridCacheVersion nearXidVer) {
        if (nearXidVer != null)
            xidVer = new CommittedVersion(xidVer, nearXidVer);

        Boolean committed = completedVers.putIfAbsent(xidVer, true);

        if (committed == null || committed) {
            if (log.isDebugEnabled())
                log.debug("Added transaction to committed version set: " + xidVer);

            return true;
        }
        else {
            if (log.isDebugEnabled())
                log.debug("Transaction is already present in rolled back version set: " + xidVer);

            return false;
        }
    }

    /**
     * @param xidVer Completed transaction version.
     * @return If transaction was not already present in completed set.
     */
    public boolean addRolledbackTx(GridCacheVersion xidVer) {
        Boolean committed = completedVers.putIfAbsent(xidVer, false);

        if (committed == null || !committed) {
            if (log.isDebugEnabled())
                log.debug("Added transaction to rolled back version set: " + xidVer);

            return true;
        }
        else {
            if (log.isDebugEnabled())
                log.debug("Transaction is already present in committed version set: " + xidVer);

            return false;
        }
    }

    /**
     * Go through all candidates for entries involved in transaction and find their min
     * version. We know that these candidates will commit after this transaction, and
     * therefore we can grab the min version so we can send all committed and rolled
     * back versions from min to current to remote nodes for re-ordering.
     *
     * @param entries Entries.
     * @param min Min version so far.
     * @param tx Transaction.
     * @return Minimal available version.
     */
    private GridCacheVersion minVersion(Iterable<IgniteTxEntry> entries, GridCacheVersion min,
        IgniteInternalTx tx) {
        for (IgniteTxEntry txEntry : entries) {
            GridCacheEntryEx cached = txEntry.cached();

            // We are assuming that this method is only called on commit. In that
            // case, if lock is held, entry can never be removed.
            assert txEntry.isRead() || !cached.obsolete(tx.xidVersion()) :
                "Invalid obsolete version for transaction [entry=" + cached + ", tx=" + tx + ']';

            for (GridCacheMvccCandidate cand : cached.remoteMvccSnapshot())
                if (min == null || cand.version().isLess(min))
                    min = cand.version();
        }

        return min;
    }

    /**
     * Commits a transaction.
     *
     * @param tx Transaction to commit.
     */
    public void commitTx(IgniteInternalTx tx) {
        assert tx != null;
        assert tx.state() == COMMITTING : "Invalid transaction state for commit from tm [state=" + tx.state() +
            ", expected=COMMITTING, tx=" + tx + ']';

        if (log.isDebugEnabled())
            log.debug("Committing from TM [locNodeId=" + cctx.localNodeId() + ", tx=" + tx + ']');

        if (tx.timeout() > 0) {
            cctx.time().removeTimeoutObject(tx);

            if (log.isDebugEnabled())
                log.debug("Unregistered transaction with timeout processor: " + tx);
        }

        /*
         * Note that write phase is handled by transaction adapter itself,
         * so we don't do it here.
         */

        Boolean committed = completedVers.get(tx.writeVersion());

        // 1. Make sure that committed version has been recorded.
        if (!((committed != null && committed) || tx.writeSet().isEmpty() || tx.isSystemInvalidate())) {
            uncommitTx(tx);

            throw new IgniteException("Missing commit version (consider increasing " +
                IGNITE_MAX_COMPLETED_TX_COUNT + " system property) [ver=" + tx.xidVersion() + ", firstVer=" +
                completedVers.firstKey() + ", lastVer=" + completedVers.lastKey() + ", tx=" + tx.xid() + ']');
        }

        ConcurrentMap<GridCacheVersion, IgniteInternalTx> txIdMap = transactionMap(tx);

        if (txIdMap.remove(tx.xidVersion(), tx)) {
<<<<<<< HEAD
            // 3.1 Call dataStructures manager.
            cctx.kernalContext().dataStructures().onTxCommitted(tx);
=======
            // 2. Must process completed entries before unlocking!
            processCompletedEntries(tx);

            if (tx instanceof GridDhtTxLocal) {
                GridDhtTxLocal dhtTxLoc = (GridDhtTxLocal)tx;

                collectPendingVersions(dhtTxLoc);
            }
>>>>>>> d9acbd1d

            // 4. Unlock write resources.
            unlockMultiple(tx, tx.writeEntries());

            // 5. For pessimistic transaction, unlock read resources if required.
            if (tx.pessimistic() && !tx.readCommitted())
                unlockMultiple(tx, tx.readEntries());

            // 6. Notify evictions.
            notifyEvitions(tx);

            // 7. Remove obsolete entries from cache.
            removeObsolete(tx);

            // 8. Assign transaction number at the end of transaction.
            tx.endVersion(cctx.versions().next(tx.topologyVersion()));

            // 9. Clean start transaction number for this transaction.
            if (cctx.txConfig().isTxSerializableEnabled())
                decrementStartVersionCount(tx);

            // 10. Add to committed queue only if it is possible
            //    that this transaction can affect other ones.
            if (cctx.txConfig().isTxSerializableEnabled() && tx.enforceSerializable() && !isSafeToForget(tx))
                committedQ.add(tx);

            // 11. Remove from per-thread storage.
            clearThreadMap(tx);

            // 12. Unregister explicit locks.
            if (!tx.alternateVersions().isEmpty()) {
                for (GridCacheVersion ver : tx.alternateVersions())
                    idMap.remove(ver);
            }

            // 13. Remove Near-2-DHT mappings.
            if (tx instanceof GridCacheMappedVersion) {
                GridCacheVersion mapped = ((GridCacheMappedVersion)tx).mappedVersion();

                if (mapped != null)
                    mappedVers.remove(mapped);
            }

            // 14. Clear context.
            resetContext();

            // 15. Update metrics.
            if (!tx.dht() && tx.local()) {
                if (!tx.system())
                    cctx.txMetrics().onTxCommit();

                for (int cacheId : tx.activeCacheIds()) {
                    GridCacheContext cacheCtx = cctx.cacheContext(cacheId);

                    if (cacheCtx.cache().configuration().isStatisticsEnabled())
                        // Convert start time from ms to ns.
                        cacheCtx.cache().metrics0().onTxCommit((U.currentTimeMillis() - tx.startTime()) * 1000);
                }
            }

            if (slowTxWarnTimeout > 0 && tx.local() &&
                U.currentTimeMillis() - tx.startTime() > slowTxWarnTimeout)
                U.warn(log, "Slow transaction detected [tx=" + tx +
                    ", slowTxWarnTimeout=" + slowTxWarnTimeout + ']') ;

            if (log.isDebugEnabled())
                log.debug("Committed from TM [locNodeId=" + cctx.localNodeId() + ", tx=" + tx + ']');
        }
        else if (log.isDebugEnabled())
            log.debug("Did not commit from TM (was already committed): " + tx);
    }

    /**
     * Rolls back a transaction.
     *
     * @param tx Transaction to rollback.
     */
    public void rollbackTx(IgniteInternalTx tx) {
        assert tx != null;

        if (log.isDebugEnabled())
            log.debug("Rolling back from TM [locNodeId=" + cctx.localNodeId() + ", tx=" + tx + ']');

        // 1. Record transaction version to avoid duplicates.
        addRolledbackTx(tx);

        ConcurrentMap<GridCacheVersion, IgniteInternalTx> txIdMap = transactionMap(tx);

        if (txIdMap.remove(tx.xidVersion(), tx)) {
            // 2. Unlock write resources.
            unlockMultiple(tx, tx.writeEntries());

            // 3. For pessimistic transaction, unlock read resources if required.
            if (tx.pessimistic() && !tx.readCommitted())
                unlockMultiple(tx, tx.readEntries());

            // 4. Notify evictions.
            notifyEvitions(tx);

            // 5. Remove obsolete entries.
            removeObsolete(tx);

            // 6. Clean start transaction number for this transaction.
            if (cctx.txConfig().isTxSerializableEnabled())
                decrementStartVersionCount(tx);

            // 7. Remove from per-thread storage.
            clearThreadMap(tx);

            // 8. Unregister explicit locks.
            if (!tx.alternateVersions().isEmpty())
                for (GridCacheVersion ver : tx.alternateVersions())
                    idMap.remove(ver);

            // 9. Remove Near-2-DHT mappings.
            if (tx instanceof GridCacheMappedVersion)
                mappedVers.remove(((GridCacheMappedVersion)tx).mappedVersion());

            // 10. Clear context.
            resetContext();

            // 11. Update metrics.
            if (!tx.dht() && tx.local()) {
                if (!tx.system())
                    cctx.txMetrics().onTxRollback();

                for (int cacheId : tx.activeCacheIds()) {
                    GridCacheContext cacheCtx = cctx.cacheContext(cacheId);

                    if (cacheCtx.cache().configuration().isStatisticsEnabled())
                        // Convert start time from ms to ns.
                        cacheCtx.cache().metrics0().onTxRollback((U.currentTimeMillis() - tx.startTime()) * 1000);
                }
            }

            if (log.isDebugEnabled())
                log.debug("Rolled back from TM: " + tx);
        }
        else if (log.isDebugEnabled())
            log.debug("Did not rollback from TM (was already rolled back): " + tx);
    }

    /**
     * Tries to minimize damage from partially-committed transaction.
     *
     * @param tx Tx to uncommit.
     */
    public void uncommitTx(IgniteInternalTx tx) {
        assert tx != null;

        if (log.isDebugEnabled())
            log.debug("Uncommiting from TM: " + tx);

        ConcurrentMap<GridCacheVersion, IgniteInternalTx> txIdMap = transactionMap(tx);

        if (txIdMap.remove(tx.xidVersion(), tx)) {
            // 1. Unlock write resources.
            unlockMultiple(tx, tx.writeEntries());

            // 2. For pessimistic transaction, unlock read resources if required.
            if (tx.pessimistic() && !tx.readCommitted())
                unlockMultiple(tx, tx.readEntries());

            // 3. Notify evictions.
            notifyEvitions(tx);

            // 4. Clean start transaction number for this transaction.
            if (cctx.txConfig().isTxSerializableEnabled())
                decrementStartVersionCount(tx);

            // 5. Remove from per-thread storage.
            clearThreadMap(tx);

            // 6. Unregister explicit locks.
            if (!tx.alternateVersions().isEmpty())
                for (GridCacheVersion ver : tx.alternateVersions())
                    idMap.remove(ver);

            // 7. Remove Near-2-DHT mappings.
            if (tx instanceof GridCacheMappedVersion)
                mappedVers.remove(((GridCacheMappedVersion)tx).mappedVersion());

            // 8. Clear context.
            resetContext();

            if (log.isDebugEnabled())
                log.debug("Uncommitted from TM: " + tx);
        }
        else if (log.isDebugEnabled())
            log.debug("Did not uncommit from TM (was already committed or rolled back): " + tx);
    }

    /**
     * @param tx Transaction to clear.
     */
    private void clearThreadMap(IgniteInternalTx tx) {
        if (tx.local() && !tx.dht()) {
            if (!tx.system())
                threadMap.remove(tx.threadId(), tx);
            else {
                Integer cacheId = F.first(tx.activeCacheIds());

                if (cacheId != null)
                    sysThreadMap.remove(new TxThreadKey(tx.threadId(), cacheId), tx);
                else {
                    for (Iterator<IgniteInternalTx> it = sysThreadMap.values().iterator(); it.hasNext(); ) {
                        IgniteInternalTx txx = it.next();

                        if (tx == txx) {
                            it.remove();

                            break;
                        }
                    }
                }
            }
        }
    }

    /**
     * Gets transaction ID map depending on transaction type.
     *
     * @param tx Transaction.
     * @return Transaction map.
     */
    private ConcurrentMap<GridCacheVersion, IgniteInternalTx> transactionMap(IgniteInternalTx tx) {
        return (tx.near() && !tx.local()) ? nearIdMap : idMap;
    }

    /**
     * @param tx Transaction to notify evictions for.
     */
    private void notifyEvitions(IgniteInternalTx tx) {
        if (tx.internal())
            return;

        for (IgniteTxEntry txEntry : tx.allEntries())
            txEntry.cached().context().evicts().touch(txEntry, tx.local());
    }

    /**
     * Callback invoked whenever a member of a transaction acquires
     * lock ownership.
     *
     * @param entry Cache entry.
     * @param owner Candidate that won ownership.
     * @return {@code True} if transaction was notified, {@code false} otherwise.
     */
    public boolean onOwnerChanged(GridCacheEntryEx entry, GridCacheMvccCandidate owner) {
        // We only care about acquired locks.
        if (owner != null) {
            IgniteTxAdapter tx = tx(owner.version());

            if (tx == null)
                tx = nearTx(owner.version());

            if (tx != null) {
                if (!tx.local()) {
                    if (log.isDebugEnabled())
                        log.debug("Found transaction for owner changed event [owner=" + owner + ", entry=" + entry +
                            ", tx=" + tx + ']');

                    tx.onOwnerChanged(entry, owner);

                    return true;
                }
                else if (log.isDebugEnabled())
                    log.debug("Ignoring local transaction for owner change event: " + tx);
            }
            else if (log.isDebugEnabled())
                log.debug("Transaction not found for owner changed event [owner=" + owner + ", entry=" + entry + ']');
        }

        return false;
    }

    /**
     * Callback called by near finish future before sending near finish request to remote node. Will increment
     * per-thread counter so that further awaitAck call will wait for finish response.
     *
     * @param rmtNodeId Remote node ID for which finish request is being sent.
     * @param threadId Near tx thread ID.
     */
    public void beforeFinishRemote(UUID rmtNodeId, long threadId) {
        if (finishSyncDisabled)
            return;

        assert txFinishSync != null;

        txFinishSync.onFinishSend(rmtNodeId, threadId);
    }

    /**
     * Callback invoked when near finish response is received from remote node.
     *
     * @param rmtNodeId Remote node ID from which response is received.
     * @param threadId Near tx thread ID.
     */
    public void onFinishedRemote(UUID rmtNodeId, long threadId) {
        if (finishSyncDisabled)
            return;

        assert txFinishSync != null;

        txFinishSync.onAckReceived(rmtNodeId, threadId);
    }

    /**
     * Asynchronously waits for last finish request ack.
     *
     * @param rmtNodeId Remote node ID.
     * @param threadId Near tx thread ID.
     * @return {@code null} if ack was received or future that will be completed when ack is received.
     */
    @Nullable public IgniteInternalFuture<?> awaitFinishAckAsync(UUID rmtNodeId, long threadId) {
        if (finishSyncDisabled)
            return null;

        assert txFinishSync != null;

        return txFinishSync.awaitAckAsync(rmtNodeId, threadId);
    }

    /**
     * For test purposes only.
     *
     * @param finishSyncDisabled {@code True} if finish sync should be disabled.
     */
    public void finishSyncDisabled(boolean finishSyncDisabled) {
        this.finishSyncDisabled = finishSyncDisabled;
    }

    /**
     * @param tx Transaction.
     * @param entries Entries to lock.
     * @return {@code True} if all keys were locked.
     * @throws IgniteCheckedException If lock has been cancelled.
     */
    private boolean lockMultiple(IgniteInternalTx tx, Iterable<IgniteTxEntry> entries)
        throws IgniteCheckedException {
        assert tx.optimistic() || !tx.local();

        long remainingTime = U.currentTimeMillis() - (tx.startTime() + tx.timeout());

        // For serializable transactions, failure to acquire lock means
        // that there is a serializable conflict. For all other isolation levels,
        // we wait for the lock.
        long timeout = tx.timeout() == 0 ? 0 : remainingTime;

        for (IgniteTxEntry txEntry1 : entries) {
            // Check if this entry was prepared before.
            if (!txEntry1.markPrepared() || txEntry1.explicitVersion() != null)
                continue;

            GridCacheContext cacheCtx = txEntry1.context();

            while (true) {
                try {
                    GridCacheEntryEx entry1 = txEntry1.cached();

                    assert !entry1.detached() : "Expected non-detached entry for near transaction " +
                        "[locNodeId=" + cctx.localNodeId() + ", entry=" + entry1 + ']';

                    if (!entry1.tmLock(tx, timeout)) {
                        // Unlock locks locked so far.
                        for (IgniteTxEntry txEntry2 : entries) {
                            if (txEntry2 == txEntry1)
                                break;

                            txEntry2.cached().txUnlock(tx);
                        }

                        return false;
                    }

                    entry1.unswap();

                    break;
                }
                catch (GridCacheEntryRemovedException ignored) {
                    if (log.isDebugEnabled())
                        log.debug("Got removed entry in TM lockMultiple(..) method (will retry): " + txEntry1);

                    try {
                        // Renew cache entry.
                        txEntry1.cached(cacheCtx.cache().entryEx(txEntry1.key()));
                    }
                    catch (GridDhtInvalidPartitionException e) {
                        assert tx.dht() : "Received invalid partition for non DHT transaction [tx=" +
                            tx + ", invalidPart=" + e.partition() + ']';

                        // If partition is invalid, we ignore this entry.
                        tx.addInvalidPartition(cacheCtx, e.partition());

                        break;
                    }
                }
                catch (GridDistributedLockCancelledException ignore) {
                    tx.setRollbackOnly();

                    throw new IgniteCheckedException("Entry lock has been cancelled for transaction: " + tx);
                }
            }
        }

        return true;
    }

    /**
     * @param tx Owning transaction.
     * @param entries Entries to unlock.
     */
    private void unlockMultiple(IgniteInternalTx tx, Iterable<IgniteTxEntry> entries) {
        for (IgniteTxEntry txEntry : entries) {
            GridCacheContext cacheCtx = txEntry.context();

            while (true) {
                try {
                    GridCacheEntryEx entry = txEntry.cached();

                    assert entry != null;

                    if (entry.detached())
                        break;

                    entry.txUnlock(tx);

                    break;
                }
                catch (GridCacheEntryRemovedException ignored) {
                    if (log.isDebugEnabled())
                        log.debug("Got removed entry in TM unlockMultiple(..) method (will retry): " + txEntry);

                    // Renew cache entry.
                    txEntry.cached(cacheCtx.cache().entryEx(txEntry.key()));
                }
            }
        }
    }

    /**
     * @param tx Committing transaction.
     */
    public void txContext(IgniteInternalTx tx) {
        threadCtx.set(tx);
    }

    /**
     * @return Currently committing transaction.
     */
    @SuppressWarnings({"unchecked"})
    private IgniteInternalTx txContext() {
        return threadCtx.get();
    }

    /**
     * Gets version of transaction in tx context or {@code null}
     * if tx context is empty.
     * <p>
     * This is a convenience method provided mostly for debugging.
     *
     * @return Transaction version from transaction context.
     */
    @Nullable public GridCacheVersion txContextVersion() {
        IgniteInternalTx tx = txContext();

        return tx == null ? null : tx.xidVersion();
    }

    /**
     * Commit ended.
     */
    public void resetContext() {
        threadCtx.set(null);
    }

    /**
     * @return All transactions.
     */
    public Collection<IgniteInternalTx> txs() {
        return F.concat(false, idMap.values(), nearIdMap.values());
    }

    /**
     * @return Slow tx warn timeout.
     */
    public int slowTxWarnTimeout() {
        return slowTxWarnTimeout;
    }

    /**
     * @param slowTxWarnTimeout Slow tx warn timeout.
     */
    public void slowTxWarnTimeout(int slowTxWarnTimeout) {
        this.slowTxWarnTimeout = slowTxWarnTimeout;
    }

    /**
     * Checks if transactions with given near version ID was prepared or committed.
     *
     * @param nearVer Near version ID.
     * @param txNum Number of transactions.
     * @return Future for flag indicating if transactions were prepared or committed or {@code null} for success future.
     */
    @Nullable public IgniteInternalFuture<Boolean> txsPreparedOrCommitted(GridCacheVersion nearVer, int txNum) {
        return txsPreparedOrCommitted(nearVer, txNum, null, null);
    }

    /**
     * @param ver Version.
     * @return Future for flag indicating if transactions was committed.
     */
    public IgniteInternalFuture<Boolean> txCommitted(GridCacheVersion ver) {
        final GridFutureAdapter<Boolean> resFut = new GridFutureAdapter<>();

        final IgniteInternalTx tx = cctx.tm().tx(ver);

        if (tx != null) {
            assert tx.near() && tx.local() : tx;

            if (log.isDebugEnabled())
                log.debug("Found near transaction, will wait for completion: " + tx);

            tx.finishFuture().listen(new CI1<IgniteInternalFuture<IgniteInternalTx>>() {
                @Override public void apply(IgniteInternalFuture<IgniteInternalTx> fut) {
                    TransactionState state = tx.state();

                    if (log.isDebugEnabled())
                        log.debug("Near transaction finished with state: " + state);

                    resFut.onDone(state == COMMITTED);
                }
            });

            return resFut;
        }

        Boolean committed = completedVers.get(ver);

        if (log.isDebugEnabled())
            log.debug("Near transaction committed: " + committed);

        resFut.onDone(committed != null && committed);

        return resFut;
    }

    /**
     * @param nearVer Near version ID.
     * @param txNum Number of transactions.
     * @param fut Result future.
     * @param processedVers Processed versions.
     * @return Future for flag indicating if transactions were prepared or committed or {@code null} for success future.
     */
    @Nullable private IgniteInternalFuture<Boolean> txsPreparedOrCommitted(final GridCacheVersion nearVer,
        int txNum,
        @Nullable GridFutureAdapter<Boolean> fut,
        @Nullable Collection<GridCacheVersion> processedVers)
    {
        for (final IgniteInternalTx tx : txs()) {
            if (nearVer.equals(tx.nearXidVersion())) {
                TransactionState state = tx.state();

                IgniteInternalFuture<?> prepFut = tx.currentPrepareFuture();

                if (prepFut != null && !prepFut.isDone()) {
                    if (log.isDebugEnabled())
                        log.debug("Transaction is preparing (will wait): " + tx);

                    final GridFutureAdapter<Boolean> fut0 = fut != null ? fut : new GridFutureAdapter<Boolean>();

                    final int txNum0 = txNum;

                    final Collection<GridCacheVersion> processedVers0 = processedVers;

                    prepFut.listen(new CI1<IgniteInternalFuture<?>>() {
                        @Override public void apply(IgniteInternalFuture<?> prepFut) {
                            if (log.isDebugEnabled())
                                log.debug("Transaction prepare future finished: " + tx);

                            IgniteInternalFuture<Boolean> fut = txsPreparedOrCommitted(nearVer,
                                txNum0,
                                fut0,
                                processedVers0);

                            assert fut == fut0;
                        }
                    });

                    return fut0;
                }

                if (state == PREPARED || state == COMMITTING || state == COMMITTED) {
                    if (--txNum == 0) {
                        if (fut != null)
                            fut.onDone(true);

                        return fut;
                    }
                }
                else {
                    if (tx.state(MARKED_ROLLBACK) || tx.state() == UNKNOWN) {
                        tx.rollbackAsync();

                        if (log.isDebugEnabled())
                            log.debug("Transaction was not prepared (rolled back): " + tx);

                        if (fut == null)
                            fut = new GridFutureAdapter<>();

                        fut.onDone(false);

                        return fut;
                    }
                    else {
                        if (tx.state() == COMMITTED) {
                            if (--txNum == 0) {
                                if (fut != null)
                                    fut.onDone(true);

                                return fut;
                            }
                        }
                        else {
                            if (log.isDebugEnabled())
                                log.debug("Transaction is not prepared: " + tx);

                            if (fut == null)
                                fut = new GridFutureAdapter<>();

                            fut.onDone(false);

                            return fut;
                        }
                    }
                }

                if (processedVers == null)
                    processedVers = new HashSet<>(txNum, 1.0f);

                processedVers.add(tx.xidVersion());
            }
        }

        // Not all transactions were found. Need to scan committed versions to check
        // if transaction was already committed.
        for (Map.Entry<GridCacheVersion, Boolean> e : completedVers.entrySet()) {
            if (!e.getValue())
                continue;

            GridCacheVersion ver = e.getKey();

            if (processedVers != null && processedVers.contains(ver))
                continue;

            if (ver instanceof CommittedVersion) {
                CommittedVersion commitVer = (CommittedVersion)ver;

                if (commitVer.nearVer.equals(nearVer)) {
                    if (--txNum == 0) {
                        if (fut != null)
                            fut.onDone(true);

<<<<<<< HEAD
        return false;
    }

    /**
     * @param nearVer Near version to check.
     * @return Future.
     */
    public IgniteInternalFuture<Boolean> nearTxCommitted(GridCacheVersion nearVer) {
        for (final IgniteInternalTx tx : txs()) {
            if (tx.near() && tx.xidVersion().equals(nearVer)) {
                return tx.done() ?
                    new GridFinishedFuture<>(tx.state() == COMMITTED) :
                    tx.finishFuture().chain(new C1<IgniteInternalFuture<IgniteInternalTx>, Boolean>() {
                        @Override public Boolean apply(IgniteInternalFuture<IgniteInternalTx> f) {
                            return tx.state() == COMMITTED;
                        }
                    });
            }
        }

        // Transaction was not found. Check committed versions buffer.
        Boolean res = completedVers.get(nearVer);

        return new GridFinishedFuture<>(res != null && res);
    }

    /**
     * Gets local transaction for pessimistic tx recovery.
     *
     * @param nearXidVer Near tx ID.
     * @return Near local or colocated local transaction.
     */
    @Nullable public IgniteInternalTx localTxForRecovery(GridCacheVersion nearXidVer, boolean markFinalizing) {
        // First check if we have near transaction with this ID.
        IgniteInternalTx tx = idMap.get(nearXidVer);

        if (tx == null) {
            // Check all local transactions and mark them as waiting for recovery to prevent finish race.
            for (IgniteInternalTx txEx : idMap.values()) {
                if (nearXidVer.equals(txEx.nearXidVersion())) {
                    if (!markFinalizing || !txEx.markFinalizing(RECOVERY_WAIT))
                        tx = txEx;
=======
                        return fut;
                    }
>>>>>>> d9acbd1d
                }
            }
        }

        if (fut == null)
            fut = new GridFutureAdapter<>();

        fut.onDone(false);

        return fut;
    }

    /**
     * Commits or rolls back prepared transaction.
     *
     * @param tx Transaction.
     * @param commit Whether transaction should be committed or rolled back.
     */
    public void finishTxOnRecovery(final IgniteInternalTx tx, boolean commit) {
        if (log.isDebugEnabled())
            log.debug("Finishing prepared transaction [tx=" + tx + ", commit=" + commit + ']');

        if (!tx.markFinalizing(RECOVERY_FINISH)) {
            if (log.isDebugEnabled())
                log.debug("Will not try to commit prepared transaction (could not mark finalized): " + tx);

            return;
        }

        if (tx instanceof GridDistributedTxRemoteAdapter) {
            IgniteTxRemoteEx rmtTx = (IgniteTxRemoteEx)tx;

            rmtTx.doneRemote(tx.xidVersion());
        }

        if (commit)
            tx.commitAsync().listen(new CommitListener(tx));
        else
            tx.rollbackAsync();
    }

    /**
     * Commits transaction in case when node started transaction failed, but all related
     * transactions were prepared (invalidates transaction if it is not fully prepared).
     *
     * @param tx Transaction.
     */
<<<<<<< HEAD
    public void finishPessimisticTxOnRecovery(final IgniteInternalTx tx, GridCacheCommittedTxInfo commitInfo) {
        if (!tx.markFinalizing(RECOVERY_FINISH)) {
            if (log.isDebugEnabled())
                log.debug("Will not try to finish pessimistic transaction (could not mark as finalizing): " + tx);

            return;
        }

        if (tx instanceof GridDistributedTxRemoteAdapter) {
            IgniteTxRemoteEx rmtTx = (IgniteTxRemoteEx)tx;

            rmtTx.doneRemote(tx.xidVersion());
        }

        try {
            tx.prepare();

            if (commitInfo != null) {
                for (IgniteTxEntry entry : commitInfo.recoveryWrites()) {
                    IgniteTxEntry write = tx.writeMap().get(entry.txKey());

                    if (write != null) {
                        GridCacheEntryEx cached = write.cached();
=======
    public void commitIfPrepared(IgniteInternalTx tx) {
        assert tx instanceof GridDhtTxLocal || tx instanceof GridDhtTxRemote  : tx;
        assert !F.isEmpty(tx.transactionNodes()) : tx;
        assert tx.nearXidVersion() != null : tx;
>>>>>>> d9acbd1d

        GridCacheTxRecoveryFuture fut = new GridCacheTxRecoveryFuture(
            cctx,
            tx,
            tx.originatingNodeId(),
            tx.transactionNodes());

        cctx.mvcc().addFuture(fut);

        if (log.isDebugEnabled())
            log.debug("Checking optimistic transaction state on remote nodes [tx=" + tx + ", fut=" + fut + ']');

        fut.prepare();
    }

    /**
     * Timeout object for node failure handler.
     */
    private final class NodeFailureTimeoutObject extends GridTimeoutObjectAdapter {
        /** Left or failed node. */
        private final UUID evtNodeId;

        /**
         * @param evtNodeId Event node ID.
         */
        private NodeFailureTimeoutObject(UUID evtNodeId) {
            super(IgniteUuid.fromUuid(cctx.localNodeId()), TX_SALVAGE_TIMEOUT);

            this.evtNodeId = evtNodeId;
        }

        /** {@inheritDoc} */
        @Override public void onTimeout() {
            try {
                cctx.kernalContext().gateway().readLock();
            }
            catch (IllegalStateException | IgniteClientDisconnectedException ignore) {
                if (log.isDebugEnabled())
                    log.debug("Failed to acquire kernal gateway [err=" + ignore + ']');

                return;
            }

            try {
                if (log.isDebugEnabled())
                    log.debug("Processing node failed event [locNodeId=" + cctx.localNodeId() +
                        ", failedNodeId=" + evtNodeId + ']');

                for (final IgniteInternalTx tx : txs()) {
                    if ((tx.near() && !tx.local()) || (tx.storeUsed() && tx.masterNodeIds().contains(evtNodeId))) {
                        // Invalidate transactions.
                        salvageTx(tx, false, RECOVERY_FINISH);
                    }
                    else {
                        // Check prepare only if originating node ID failed. Otherwise parent node will finish this tx.
                        if (tx.originatingNodeId().equals(evtNodeId)) {
                            if (tx.state() == PREPARED)
                                commitIfPrepared(tx);
                            else {
                                IgniteInternalFuture<?> prepFut = tx.currentPrepareFuture();

                                if (prepFut != null) {
                                    prepFut.listen(new CI1<IgniteInternalFuture<?>>() {
                                        @Override public void apply(IgniteInternalFuture<?> fut) {
                                            if (tx.state() == PREPARED)
                                                commitIfPrepared(tx);
                                            else if (tx.setRollbackOnly())
                                                tx.rollbackAsync();
                                        }
                                    });
                                }
                                else {
                                    // If we could not mark tx as rollback, it means that transaction is being committed.
                                    if (tx.setRollbackOnly())
                                        tx.rollbackAsync();
                                }
                            }
                        }
                    }
                }
            }
            finally {
                cctx.kernalContext().gateway().readUnlock();
            }
        }
    }

    /**
     * Per-thread key for system transactions.
     */
    private static class TxThreadKey {
        /** Thread ID. */
        private long threadId;

        /** Cache ID. */
        private int cacheId;

        /**
         * @param threadId Thread ID.
         * @param cacheId Cache ID.
         */
        private TxThreadKey(long threadId, int cacheId) {
            this.threadId = threadId;
            this.cacheId = cacheId;
        }

        /** {@inheritDoc} */
        @Override public boolean equals(Object o) {
            if (this == o)
                return true;

            if (!(o instanceof TxThreadKey))
                return false;

            TxThreadKey that = (TxThreadKey)o;

            return cacheId == that.cacheId && threadId == that.threadId;
        }

        /** {@inheritDoc} */
        @Override public int hashCode() {
            int result = (int)(threadId ^ (threadId >>> 32));

            result = 31 * result + cacheId;

            return result;
        }
    }

    /**
     *
     */
    private static class CommittedVersion extends GridCacheVersion {
        /** */
        private static final long serialVersionUID = 0L;

        /** Corresponding near version. Transient. */
        private GridCacheVersion nearVer;

        /**
         * Empty constructor required by {@link Externalizable}.
         */
        public CommittedVersion() {
            // No-op.
        }

        /**
         * @param ver Committed version.
         * @param nearVer Near transaction version.
         */
        private CommittedVersion(GridCacheVersion ver, GridCacheVersion nearVer) {
            super(ver.topologyVersion(), ver.globalTime(), ver.order(), ver.nodeOrder(), ver.dataCenterId());

            assert nearVer != null;

            this.nearVer = nearVer;
        }
    }

    /**
     * Atomic integer that compares only using references, not values.
     */
    private static final class AtomicInt extends AtomicInteger {
        /** */
        private static final long serialVersionUID = 0L;

        /**
         * @param initVal Initial value.
         */
        private AtomicInt(int initVal) {
            super(initVal);
        }

        /** {@inheritDoc} */
        @Override public boolean equals(Object obj) {
            // Reference only.
            return obj == this;
        }

        /** {@inheritDoc} */
        @Override public int hashCode() {
            return super.hashCode();
        }
    }

    /**
     * Commit listener. Checks if commit succeeded and rollbacks if case of error.
     */
    private class CommitListener implements CI1<IgniteInternalFuture<IgniteInternalTx>> {
        /** */
        private static final long serialVersionUID = 0L;

        /** Transaction. */
        private final IgniteInternalTx tx;

        /**
         * @param tx Transaction.
         */
        private CommitListener(IgniteInternalTx tx) {
            this.tx = tx;
        }

        /** {@inheritDoc} */
        @Override public void apply(IgniteInternalFuture<IgniteInternalTx> t) {
            try {
                t.get();
            }
            catch (IgniteTxOptimisticCheckedException ignore) {
                if (log.isDebugEnabled())
                    log.debug("Optimistic failure while committing prepared transaction (will rollback): " +
                        tx);

                tx.rollbackAsync();
            }
            catch (IgniteCheckedException e) {
                U.error(log, "Failed to commit transaction during failover: " + tx, e);
            }
        }
    }
}<|MERGE_RESOLUTION|>--- conflicted
+++ resolved
@@ -367,16 +367,10 @@
         TransactionIsolation isolation,
         long timeout,
         boolean storeEnabled,
-<<<<<<< HEAD
         int txSize
     ) {
-        assert sysCacheCtx == null || sysCacheCtx.system();
-        
-=======
-        int txSize) {
         assert sysCacheCtx == null || sysCacheCtx.systemTx();
 
->>>>>>> d9acbd1d
         UUID subjId = null; // TODO GG-9141 how to get subj ID?
 
         int taskNameHash = cctx.kernalContext().job().currentTaskNameHash();
@@ -1132,20 +1126,6 @@
         ConcurrentMap<GridCacheVersion, IgniteInternalTx> txIdMap = transactionMap(tx);
 
         if (txIdMap.remove(tx.xidVersion(), tx)) {
-<<<<<<< HEAD
-            // 3.1 Call dataStructures manager.
-            cctx.kernalContext().dataStructures().onTxCommitted(tx);
-=======
-            // 2. Must process completed entries before unlocking!
-            processCompletedEntries(tx);
-
-            if (tx instanceof GridDhtTxLocal) {
-                GridDhtTxLocal dhtTxLoc = (GridDhtTxLocal)tx;
-
-                collectPendingVersions(dhtTxLoc);
-            }
->>>>>>> d9acbd1d
-
             // 4. Unlock write resources.
             unlockMultiple(tx, tx.writeEntries());
 
@@ -1808,8 +1788,18 @@
                         if (fut != null)
                             fut.onDone(true);
 
-<<<<<<< HEAD
-        return false;
+                        return fut;
+                    }
+                }
+            }
+        }
+
+        if (fut == null)
+            fut = new GridFutureAdapter<>();
+
+        fut.onDone(false);
+
+        return fut;
     }
 
     /**
@@ -1851,20 +1841,16 @@
                 if (nearXidVer.equals(txEx.nearXidVersion())) {
                     if (!markFinalizing || !txEx.markFinalizing(RECOVERY_WAIT))
                         tx = txEx;
-=======
-                        return fut;
-                    }
->>>>>>> d9acbd1d
-                }
-            }
-        }
-
-        if (fut == null)
-            fut = new GridFutureAdapter<>();
-
-        fut.onDone(false);
-
-        return fut;
+                }
+            }
+        }
+
+        // Either we found near transaction or one of transactions is being committed by user.
+        // Wait for it and send reply.
+        if (tx != null && tx.local())
+            return tx;
+
+        return null;
     }
 
     /**
@@ -1902,36 +1888,10 @@
      *
      * @param tx Transaction.
      */
-<<<<<<< HEAD
-    public void finishPessimisticTxOnRecovery(final IgniteInternalTx tx, GridCacheCommittedTxInfo commitInfo) {
-        if (!tx.markFinalizing(RECOVERY_FINISH)) {
-            if (log.isDebugEnabled())
-                log.debug("Will not try to finish pessimistic transaction (could not mark as finalizing): " + tx);
-
-            return;
-        }
-
-        if (tx instanceof GridDistributedTxRemoteAdapter) {
-            IgniteTxRemoteEx rmtTx = (IgniteTxRemoteEx)tx;
-
-            rmtTx.doneRemote(tx.xidVersion());
-        }
-
-        try {
-            tx.prepare();
-
-            if (commitInfo != null) {
-                for (IgniteTxEntry entry : commitInfo.recoveryWrites()) {
-                    IgniteTxEntry write = tx.writeMap().get(entry.txKey());
-
-                    if (write != null) {
-                        GridCacheEntryEx cached = write.cached();
-=======
     public void commitIfPrepared(IgniteInternalTx tx) {
         assert tx instanceof GridDhtTxLocal || tx instanceof GridDhtTxRemote  : tx;
         assert !F.isEmpty(tx.transactionNodes()) : tx;
         assert tx.nearXidVersion() != null : tx;
->>>>>>> d9acbd1d
 
         GridCacheTxRecoveryFuture fut = new GridCacheTxRecoveryFuture(
             cctx,
