--- conflicted
+++ resolved
@@ -2287,10 +2287,7 @@
      * @see #resumeTx(GridNearTxLocal)
      * @see GridNearTxLocal#suspend()
      * @see GridNearTxLocal#resume()
-<<<<<<< HEAD
-=======
      * @throws IgniteCheckedException If failed to suspend transaction.
->>>>>>> 8f2045e3
      */
     public void suspendTx(final GridNearTxLocal tx) throws IgniteCheckedException {
         assert tx != null && !tx.system() : tx;
@@ -2314,10 +2311,7 @@
      * @see #suspendTx(GridNearTxLocal)
      * @see GridNearTxLocal#suspend()
      * @see GridNearTxLocal#resume()
-<<<<<<< HEAD
-=======
      * @throws IgniteCheckedException If failed to resume tx.
->>>>>>> 8f2045e3
      */
     public void resumeTx(GridNearTxLocal tx) throws IgniteCheckedException {
         assert tx != null && !tx.system() : tx;
@@ -2325,11 +2319,7 @@
         assert !transactionMap(tx).containsValue(tx) : tx;
         assert !haveSystemTxForThread(Thread.currentThread().getId());
 
-<<<<<<< HEAD
-        if(!tx.state(ACTIVE)) {
-=======
         if (!tx.state(ACTIVE)) {
->>>>>>> 8f2045e3
             throw new IgniteCheckedException("Trying to resume transaction with incorrect state "
                 + "[expected=" + SUSPENDED + ", actual=" + tx.state() + ']');
         }
@@ -2337,17 +2327,10 @@
         long threadId = Thread.currentThread().getId();
 
         if (threadMap.putIfAbsent(threadId, tx) != null)
-<<<<<<< HEAD
-            throw new IgniteCheckedException("Thread already start a transaction.");
-
-        if (transactionMap(tx).putIfAbsent(tx.xidVersion(), tx) != null)
-            throw new IgniteCheckedException("Thread already start a transaction.");
-=======
             throw new IgniteCheckedException("Thread already has started a transaction.");
 
         if (transactionMap(tx).putIfAbsent(tx.xidVersion(), tx) != null)
             throw new IgniteCheckedException("Thread already has started a transaction.");
->>>>>>> 8f2045e3
 
         tx.threadId(threadId);
     }
@@ -2371,8 +2354,6 @@
     }
 
     /**
-<<<<<<< HEAD
-=======
      * @return True if {@link TxRecord} records should be logged to WAL.
      */
     public boolean logTxRecords() {
@@ -2380,7 +2361,6 @@
     }
 
     /**
->>>>>>> 8f2045e3
      * Timeout object for node failure handler.
      */
     private final class NodeFailureTimeoutObject extends GridTimeoutObjectAdapter {
