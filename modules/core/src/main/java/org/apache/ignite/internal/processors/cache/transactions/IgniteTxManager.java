/*
 * Licensed to the Apache Software Foundation (ASF) under one or more
 * contributor license agreements.  See the NOTICE file distributed with
 * this work for additional information regarding copyright ownership.
 * The ASF licenses this file to You under the Apache License, Version 2.0
 * (the "License"); you may not use this file except in compliance with
 * the License.  You may obtain a copy of the License at
 *
 *      http://www.apache.org/licenses/LICENSE-2.0
 *
 * Unless required by applicable law or agreed to in writing, software
 * distributed under the License is distributed on an "AS IS" BASIS,
 * WITHOUT WARRANTIES OR CONDITIONS OF ANY KIND, either express or implied.
 * See the License for the specific language governing permissions and
 * limitations under the License.
 */

package org.apache.ignite.internal.processors.cache.transactions;

import org.apache.ignite.*;
import org.apache.ignite.events.*;
import org.apache.ignite.internal.*;
import org.apache.ignite.internal.managers.communication.*;
import org.apache.ignite.internal.managers.eventstorage.*;
import org.apache.ignite.internal.processors.affinity.*;
import org.apache.ignite.internal.processors.cache.*;
import org.apache.ignite.internal.processors.cache.distributed.*;
import org.apache.ignite.internal.processors.cache.distributed.dht.*;
import org.apache.ignite.internal.processors.cache.distributed.near.*;
import org.apache.ignite.internal.processors.cache.version.*;
import org.apache.ignite.internal.processors.timeout.*;
import org.apache.ignite.internal.transactions.*;
import org.apache.ignite.internal.util.*;
import org.apache.ignite.internal.util.future.*;
import org.apache.ignite.internal.util.lang.*;
import org.apache.ignite.internal.util.typedef.*;
import org.apache.ignite.internal.util.typedef.internal.*;
import org.apache.ignite.lang.*;
import org.apache.ignite.transactions.*;
import org.jetbrains.annotations.*;
import org.jsr166.*;

import java.io.*;
import java.util.*;
import java.util.concurrent.*;
import java.util.concurrent.atomic.*;

import static org.apache.ignite.IgniteSystemProperties.*;
import static org.apache.ignite.events.EventType.*;
import static org.apache.ignite.internal.processors.cache.GridCacheUtils.*;
import static org.apache.ignite.internal.processors.cache.transactions.IgniteInternalTx.FinalizationStatus.*;
import static org.apache.ignite.internal.util.GridConcurrentFactory.*;
import static org.apache.ignite.transactions.TransactionConcurrency.*;
import static org.apache.ignite.transactions.TransactionState.*;

/**
 * Cache transaction manager.
 */
public class IgniteTxManager extends GridCacheSharedManagerAdapter {
    /** Default maximum number of transactions that have completed. */
    private static final int DFLT_MAX_COMPLETED_TX_CNT = 262144; // 2^18

    /** Slow tx warn timeout (initialized to 0). */
    private static final int SLOW_TX_WARN_TIMEOUT = Integer.getInteger(IGNITE_SLOW_TX_WARN_TIMEOUT, 0);

    /** Tx salvage timeout (default 3s). */
    private static final int TX_SALVAGE_TIMEOUT = Integer.getInteger(IGNITE_TX_SALVAGE_TIMEOUT, 100);

    /** Committing transactions. */
    private final ThreadLocal<IgniteInternalTx> threadCtx = new ThreadLocal<>();

    /** Per-thread transaction map. */
    private final ConcurrentMap<Long, IgniteInternalTx> threadMap = newMap();

    /** Per-thread system transaction map. */
    private final ConcurrentMap<TxThreadKey, IgniteInternalTx> sysThreadMap = newMap();

    /** Per-ID map. */
    private final ConcurrentMap<GridCacheVersion, IgniteInternalTx> idMap = newMap();

    /** Per-ID map for near transactions. */
    private final ConcurrentMap<GridCacheVersion, IgniteInternalTx> nearIdMap = newMap();

    /** TX handler. */
    private IgniteTxHandler txHandler;

    /** All transactions. */
    private final Queue<IgniteInternalTx> committedQ = new ConcurrentLinkedDeque8<>();

    /** Preparing transactions. */
    private final Queue<IgniteInternalTx> prepareQ = new ConcurrentLinkedDeque8<>();

    /** Minimum start version. */
    private final ConcurrentNavigableMap<GridCacheVersion, AtomicInt> startVerCnts =
        new ConcurrentSkipListMap<>();

    /** Committed local transactions. */
    private final GridBoundedConcurrentOrderedMap<GridCacheVersion, Boolean> completedVers =
        new GridBoundedConcurrentOrderedMap<>(Integer.getInteger(IGNITE_MAX_COMPLETED_TX_COUNT, DFLT_MAX_COMPLETED_TX_CNT));

    /** Transaction synchronizations. */
    private final Collection<TransactionSynchronization> syncs =
        new GridConcurrentHashSet<>();

    /** Transaction finish synchronizer. */
    private GridCacheTxFinishSync txFinishSync;

    /** For test purposes only. */
    private boolean finishSyncDisabled;

    /** Slow tx warn timeout. */
    private int slowTxWarnTimeout = SLOW_TX_WARN_TIMEOUT;

    /**
     * Near version to DHT version map. Note that we initialize to 5K size from get go,
     * to avoid future map resizings.
     */
    private final ConcurrentMap<GridCacheVersion, GridCacheVersion> mappedVers =
        new ConcurrentHashMap8<>(5120);

    /** {@inheritDoc} */
    @Override protected void onKernalStart0() {
        cctx.gridEvents().addLocalEventListener(
            new GridLocalEventListener() {
                @Override public void onEvent(Event evt) {
                    assert evt instanceof DiscoveryEvent;
                    assert evt.type() == EVT_NODE_FAILED || evt.type() == EVT_NODE_LEFT;

                    DiscoveryEvent discoEvt = (DiscoveryEvent)evt;

                    cctx.time().addTimeoutObject(new NodeFailureTimeoutObject(discoEvt.eventNode().id()));

                    if (txFinishSync != null)
                        txFinishSync.onNodeLeft(discoEvt.eventNode().id());
                }
            },
            EVT_NODE_FAILED, EVT_NODE_LEFT);

        for (IgniteInternalTx tx : idMap.values()) {
            if ((!tx.local() || tx.dht()) && !cctx.discovery().aliveAll(tx.masterNodeIds())) {
                if (log.isDebugEnabled())
                    log.debug("Remaining transaction from left node: " + tx);

                salvageTx(tx, true, USER_FINISH);
            }
        }
    }

    /** {@inheritDoc} */
    @Override protected void start0() throws IgniteCheckedException {
        txFinishSync = new GridCacheTxFinishSync<>(cctx);

        txHandler = new IgniteTxHandler(cctx);
    }

    /**
     * @return TX handler.
     */
    public IgniteTxHandler txHandler() {
        return txHandler;
    }

    /**
     * Invalidates transaction.
     *
     * @param tx Transaction.
     * @return {@code True} if transaction was salvaged by this call.
     */
    public boolean salvageTx(IgniteInternalTx tx) {
        return salvageTx(tx, false, USER_FINISH);
    }

    /**
     * Invalidates transaction.
     *
     * @param tx Transaction.
     * @param warn {@code True} if warning should be logged.
     * @param status Finalization status.
     * @return {@code True} if transaction was salvaged by this call.
     */
    private boolean salvageTx(IgniteInternalTx tx, boolean warn, IgniteInternalTx.FinalizationStatus status) {
        assert tx != null;

        TransactionState state = tx.state();

        if (state == ACTIVE || state == PREPARING || state == PREPARED) {
            try {
                if (!tx.markFinalizing(status)) {
                    if (log.isDebugEnabled())
                        log.debug("Will not try to commit invalidate transaction (could not mark finalized): " + tx);

                    return false;
                }

                tx.systemInvalidate(true);

                tx.prepare();

                if (tx.state() == PREPARING) {
                    if (log.isDebugEnabled())
                        log.debug("Ignoring transaction in PREPARING state as it is currently handled " +
                            "by another thread: " + tx);

                    return false;
                }

                if (tx instanceof IgniteTxRemoteEx) {
                    IgniteTxRemoteEx rmtTx = (IgniteTxRemoteEx)tx;

                    rmtTx.doneRemote(tx.xidVersion());
                }

                tx.commit();

                if (warn) {
                    // This print out cannot print any peer-deployed entity either
                    // directly or indirectly.
                    U.warn(log, "Invalidated transaction because originating node either " +
                        "crashed or left grid: " + CU.txString(tx));
                }
            }
            catch (IgniteTxOptimisticCheckedException ignore) {
                if (log.isDebugEnabled())
                    log.debug("Optimistic failure while invalidating transaction (will rollback): " +
                        tx.xidVersion());

                try {
                    tx.rollback();
                }
                catch (IgniteCheckedException e) {
                    U.error(log, "Failed to rollback transaction: " + tx.xidVersion(), e);
                }
            }
            catch (IgniteCheckedException e) {
                U.error(log, "Failed to invalidate transaction: " + tx, e);
            }
        }
        else if (state == MARKED_ROLLBACK) {
            try {
                tx.rollback();
            }
            catch (IgniteCheckedException e) {
                U.error(log, "Failed to rollback transaction: " + tx.xidVersion(), e);
            }
        }

        return true;
    }

    /**
     * Prints out memory stats to standard out.
     * <p>
     * USE ONLY FOR MEMORY PROFILING DURING TESTS.
     */
    @Override public void printMemoryStats() {
        IgniteInternalTx firstTx = committedQ.peek();

        int committedSize = committedQ.size();

        Map.Entry<GridCacheVersion, AtomicInt> startVerEntry = startVerCnts.firstEntry();

        GridCacheVersion minStartVer = null;
        long dur = 0;

        if (committedSize > 3000) {
            minStartVer = new GridCacheVersion(Integer.MAX_VALUE, Long.MAX_VALUE, Long.MAX_VALUE, Integer.MAX_VALUE, 0);

            IgniteInternalTx stuck = null;

            for (IgniteInternalTx tx : txs())
                if (tx.startVersion().isLess(minStartVer)) {
                    minStartVer = tx.startVersion();
                    dur = U.currentTimeMillis() - tx.startTime();

                    stuck = tx;
                }

            X.println("Stuck transaction: " + stuck);
        }

        X.println(">>> ");
        X.println(">>> Transaction manager memory stats [grid=" + cctx.gridName() + ']');
        X.println(">>>   threadMapSize: " + threadMap.size());
        X.println(">>>   idMap [size=" + idMap.size() + ", minStartVer=" + minStartVer + ", dur=" + dur + "ms]");
        X.println(">>>   committedQueue [size=" + committedSize +
            ", firstStartVersion=" + (firstTx == null ? "null" : firstTx.startVersion()) +
            ", firstEndVersion=" + (firstTx == null ? "null" : firstTx.endVersion()) + ']');
        X.println(">>>   prepareQueueSize: " + prepareQ.size());
        X.println(">>>   startVerCntsSize [size=" + startVerCnts.size() +
            ", firstVer=" + startVerEntry + ']');
        X.println(">>>   completedVersSize: " + completedVers.size());
    }

    /**
     * @return Thread map size.
     */
    public int threadMapSize() {
        return threadMap.size();
    }

    /**
     * @return ID map size.
     */
    public int idMapSize() {
        return idMap.size();
    }

    /**
     * @return Committed queue size.
     */
    public int commitQueueSize() {
        return committedQ.size();
    }

    /**
     * @return Prepare queue size.
     */
    public int prepareQueueSize() {
        return prepareQ.size();
    }

    /**
     * @return Start version counts.
     */
    public int startVersionCountsSize() {
        return startVerCnts.size();
    }

    /**
     * @return Committed versions size.
     */
    public int completedVersionsSize() {
        return completedVers.size();
    }

    /**
     *
     * @param tx Transaction to check.
     * @return {@code True} if transaction has been committed or rolled back,
     *      {@code false} otherwise.
     */
<<<<<<< HEAD
    public boolean isCompleted(IgniteInternalTx<K, V> tx) {
        return completedVers.containsKey(tx.writeVersion());
=======
    public boolean isCompleted(IgniteInternalTx tx) {
        return completedVers.containsKey(tx.xidVersion());
>>>>>>> 50fc5a9d
    }

    /**
     * @param implicit {@code True} if transaction is implicit.
     * @param implicitSingle Implicit-with-single-key flag.
     * @param concurrency Concurrency.
     * @param isolation Isolation.
     * @param timeout transaction timeout.
     * @param txSize Expected transaction size.
     * @return New transaction.
     */
    public IgniteTxLocalAdapter newTx(
        boolean implicit,
        boolean implicitSingle,
        @Nullable GridCacheContext sysCacheCtx,
        TransactionConcurrency concurrency,
        TransactionIsolation isolation,
        long timeout,
        boolean invalidate,
        boolean storeEnabled,
<<<<<<< HEAD
        int txSize
    ) {
=======
        int txSize,
        @Nullable IgniteTxKey grpLockKey,
        boolean partLock) {
        assert sysCacheCtx == null || sysCacheCtx.system();

>>>>>>> 50fc5a9d
        UUID subjId = null; // TODO GG-9141 how to get subj ID?

        int taskNameHash = cctx.kernalContext().job().currentTaskNameHash();

        GridNearTxLocal tx = new GridNearTxLocal(
            cctx,
            implicit,
            implicitSingle,
            sysCacheCtx != null,
            sysCacheCtx != null ? sysCacheCtx.ioPolicy() : GridIoPolicy.SYSTEM_POOL,
            concurrency,
            isolation,
            timeout,
            invalidate,
            storeEnabled,
            txSize,
            subjId,
            taskNameHash);

        return onCreated(sysCacheCtx, tx);
    }

    /**
     * @param tx Created transaction.
     * @return Started transaction.
     */
    @Nullable public <T extends IgniteInternalTx> T onCreated(@Nullable GridCacheContext cacheCtx, T tx) {
        ConcurrentMap<GridCacheVersion, IgniteInternalTx> txIdMap = transactionMap(tx);

        // Start clean.
        resetContext();

        if (isCompleted(tx)) {
            if (log.isDebugEnabled())
                log.debug("Attempt to create a completed transaction (will ignore): " + tx);

            return null;
        }

        IgniteInternalTx t;

        if ((t = txIdMap.putIfAbsent(tx.xidVersion(), tx)) == null) {
            // Add both, explicit and implicit transactions.
            // Do not add remote and dht local transactions as remote node may have the same thread ID
            // and overwrite local transaction.
            if (tx.local() && !tx.dht()) {
                if (cacheCtx == null || !cacheCtx.system())
                    threadMap.put(tx.threadId(), tx);
                else
                    sysThreadMap.put(new TxThreadKey(tx.threadId(), cacheCtx.cacheId()), tx);
            }

            // Handle mapped versions.
            if (tx instanceof GridCacheMappedVersion) {
                GridCacheMappedVersion mapped = (GridCacheMappedVersion)tx;

                GridCacheVersion from = mapped.mappedVersion();

                if (from != null)
                    mappedVers.put(from, tx.xidVersion());

                if (log.isDebugEnabled())
                    log.debug("Added transaction version mapping [from=" + from + ", to=" + tx.xidVersion() +
                        ", tx=" + tx + ']');
            }
        }
        else {
            if (log.isDebugEnabled())
                log.debug("Attempt to create an existing transaction (will ignore) [newTx=" + tx + ", existingTx=" +
                    t + ']');

            return null;
        }

        if (cctx.txConfig().isTxSerializableEnabled()) {
            AtomicInt next = new AtomicInt(1);

            boolean loop = true;

            while (loop) {
                AtomicInt prev = startVerCnts.putIfAbsent(tx.startVersion(), next);

                if (prev == null)
                    break; // Put succeeded - exit.

                // Previous value was 0, which means that it will be deleted
                // by another thread in "decrementStartVersionCount(..)" method.
                // In that case, we delete here too, so we can safely try again.
                for (;;) {
                    int p = prev.get();

                    assert p >= 0 : p;

                    if (p == 0) {
                        if (startVerCnts.remove(tx.startVersion(), prev))
                            if (log.isDebugEnabled())
                                log.debug("Removed count from onCreated callback: " + tx);

                        break; // Retry outer loop.
                    }

                    if (prev.compareAndSet(p, p + 1)) {
                        loop = false; // Increment succeeded - exit outer loop.

                        break;
                    }
                }
            }
        }

        if (tx.timeout() > 0) {
            cctx.time().addTimeoutObject(tx);

            if (log.isDebugEnabled())
                log.debug("Registered transaction with timeout processor: " + tx);
        }

        if (log.isDebugEnabled())
            log.debug("Transaction created: " + tx);

        return tx;
    }

    /**
     * Creates a future that will wait for all ongoing transactions that maybe affected by topology update
     * to be finished. This set of transactions include
     * <ul>
     *     <li/> All {@link TransactionConcurrency#PESSIMISTIC} transactions with topology version
     *     less or equal to {@code topVer}.
     *     <li/> {@link TransactionConcurrency#OPTIMISTIC} transactions in PREPARING state with topology
     *     version less or equal to {@code topVer} and having transaction key with entry that belongs to
     *     one of partitions in {@code parts}.
     * </ul>
     *
     * @param topVer Topology version.
     * @return Future that will be completed when all ongoing transactions are finished.
     */
    public IgniteInternalFuture<Boolean> finishTxs(AffinityTopologyVersion topVer) {
        GridCompoundFuture<IgniteInternalTx, Boolean> res =
            new GridCompoundFuture<>(
                new IgniteReducer<IgniteInternalTx, Boolean>() {
                    @Override public boolean collect(IgniteInternalTx e) {
                        return true;
                    }

                    @Override public Boolean reduce() {
                        return true;
                    }
                });

        for (IgniteInternalTx tx : txs()) {
            // Must wait for all transactions, even for DHT local and DHT remote since preloading may acquire
            // values pending to be overwritten by prepared transaction.

            if (tx.concurrency() == PESSIMISTIC) {
                if (tx.topologyVersion().compareTo(AffinityTopologyVersion.ZERO) > 0
                    && tx.topologyVersion().compareTo(topVer) < 0)
                    // For PESSIMISTIC mode we must wait for all uncompleted txs
                    // as we do not know in advance which keys will participate in tx.
                    res.add(tx.finishFuture());
            }
            else if (tx.concurrency() == OPTIMISTIC) {
                // For OPTIMISTIC mode we wait only for txs in PREPARING state that
                // have keys for given partitions.
                TransactionState state = tx.state();
                AffinityTopologyVersion txTopVer = tx.topologyVersion();

                if ((state == PREPARING || state == PREPARED || state == COMMITTING)
                    && txTopVer.compareTo(AffinityTopologyVersion.ZERO) > 0 && txTopVer.compareTo(topVer) < 0) {
                    res.add(tx.finishFuture());
                }
            }
        }

        res.markInitialized();

        return res;
    }

    /**
     * Transaction start callback (has to do with when any operation was
     * performed on this transaction).
     *
     * @param tx Started transaction.
     * @return {@code True} if transaction is not in completed set.
     */
    public boolean onStarted(IgniteInternalTx tx) {
        assert tx.state() == ACTIVE || tx.isRollbackOnly() : "Invalid transaction state [locId=" + cctx.localNodeId() +
            ", tx=" + tx + ']';

        if (isCompleted(tx)) {
            if (log.isDebugEnabled())
                log.debug("Attempt to start a completed transaction (will ignore): " + tx);

            return false;
        }

        onTxStateChange(null, ACTIVE, tx);

        if (log.isDebugEnabled())
            log.debug("Transaction started: " + tx);

        return true;
    }

    /**
     * Reverse mapped version look up.
     *
     * @param dhtVer Dht version.
     * @return Near version.
     */
    @Nullable public GridCacheVersion nearVersion(GridCacheVersion dhtVer) {
        IgniteInternalTx tx = idMap.get(dhtVer);

        if (tx != null)
            return tx.nearXidVersion();

        return null;
    }

    /**
     * @param from Near version.
     * @return DHT version for a near version.
     */
    public GridCacheVersion mappedVersion(GridCacheVersion from) {
        GridCacheVersion to = mappedVers.get(from);

        if (log.isDebugEnabled())
            log.debug("Found mapped version [from=" + from + ", to=" + to);

        return to;
    }

    /**
     *
     * @param ver Alternate version.
     * @param tx Transaction.
     */
    public void addAlternateVersion(GridCacheVersion ver, IgniteInternalTx tx) {
        if (idMap.putIfAbsent(ver, tx) == null)
            if (log.isDebugEnabled())
                log.debug("Registered alternate transaction version [ver=" + ver + ", tx=" + tx + ']');
    }

    /**
     * @return Local transaction.
     */
    @SuppressWarnings({"unchecked"})
    @Nullable public <T> T localTx() {
        IgniteInternalTx tx = tx();

        return tx != null && tx.local() ? (T)tx : null;
    }

    /**
     * @return Transaction for current thread.
     */
    @SuppressWarnings({"unchecked"})
    public <T> T threadLocalTx(GridCacheContext cctx) {
        IgniteInternalTx tx = tx(cctx, Thread.currentThread().getId());

        return tx != null && tx.local() && (!tx.dht() || tx.colocated()) && !tx.implicit() ? (T)tx : null;
    }

    /**
     * @return Transaction for current thread.
     */
    @SuppressWarnings({"unchecked", "RedundantCast"})
    public <T> T tx() {
        IgniteInternalTx tx = txContext();

        return tx != null ? (T)tx : (T)tx(null, Thread.currentThread().getId());
    }

    /**
     * @return Local transaction.
     */
    @Nullable public IgniteInternalTx localTxx() {
        IgniteInternalTx tx = txx();

        return tx != null && tx.local() ? tx : null;
    }

    /**
     * @return Transaction for current thread.
     */
    @SuppressWarnings({"unchecked"})
    public IgniteInternalTx txx() {
        return tx();
    }

    /**
     * @return User transaction for current thread.
     */
    @Nullable public IgniteInternalTx userTx() {
        IgniteInternalTx tx = txContext();

        if (tx != null && tx.user() && tx.state() == ACTIVE)
            return tx;

        tx = tx(null, Thread.currentThread().getId());

        return tx != null && tx.user() && tx.state() == ACTIVE ? tx : null;
    }

    /**
     * @return User transaction for current thread.
     */
    @Nullable public IgniteInternalTx userTx(GridCacheContext cctx) {
        IgniteInternalTx tx = tx(cctx, Thread.currentThread().getId());

        return tx != null && tx.user() && tx.state() == ACTIVE ? tx : null;
    }

    /**
     * @return User transaction.
     */
    @SuppressWarnings({"unchecked"})
    @Nullable public <T extends IgniteTxLocalEx> T userTxx() {
        return (T)userTx();
    }

    /**
     * @param threadId Id of thread for transaction.
     * @return Transaction for thread with given ID.
     */
    @SuppressWarnings({"unchecked"})
    private <T> T tx(GridCacheContext cctx, long threadId) {
        if (cctx == null || !cctx.system())
            return (T)threadMap.get(threadId);

        TxThreadKey key = new TxThreadKey(threadId, cctx.cacheId());

        return (T)sysThreadMap.get(key);
    }

    /**
     * @return {@code True} if current thread is currently within transaction.
     */
    public boolean inUserTx() {
        return userTx() != null;
    }

    /**
     * @param txId Transaction ID.
     * @return Transaction with given ID.
     */
    @SuppressWarnings({"unchecked"})
    @Nullable public <T extends IgniteInternalTx> T tx(GridCacheVersion txId) {
        return (T)idMap.get(txId);
    }

    /**
     * @param txId Transaction ID.
     * @return Transaction with given ID.
     */
    @SuppressWarnings({"unchecked"})
    @Nullable public <T extends IgniteInternalTx> T nearTx(GridCacheVersion txId) {
        return (T)nearIdMap.get(txId);
    }

    /**
     * @param txId Transaction ID.
     * @return Transaction with given ID.
     */
    @Nullable public IgniteInternalTx txx(GridCacheVersion txId) {
        return idMap.get(txId);
    }

    /**
     * Handles prepare stage of 2PC.
     *
     * @param tx Transaction to prepare.
     * @throws IgniteCheckedException If preparation failed.
     */
    public void prepareTx(IgniteInternalTx tx) throws IgniteCheckedException {
        if (tx.state() == MARKED_ROLLBACK) {
            if (tx.timedOut())
                throw new IgniteTxTimeoutCheckedException("Transaction timed out: " + this);

            throw new IgniteCheckedException("Transaction is marked for rollback: " + tx);
        }

        if (tx.remainingTime() == 0) {
            tx.setRollbackOnly();

            throw new IgniteTxTimeoutCheckedException("Transaction timed out: " + this);
        }

        boolean txSerializableEnabled = cctx.txConfig().isTxSerializableEnabled();

        // Clean up committed transactions queue.
        if (tx.pessimistic() && tx.local()) {
            if (tx.enforceSerializable() && txSerializableEnabled) {
                for (Iterator<IgniteInternalTx> it = committedQ.iterator(); it.hasNext();) {
                    IgniteInternalTx committedTx = it.next();

                    assert committedTx != tx;

                    // Clean up.
                    if (isSafeToForget(committedTx))
                        it.remove();
                }
            }

            // Nothing else to do in pessimistic mode.
            return;
        }

        if (txSerializableEnabled && tx.optimistic() && tx.enforceSerializable()) {
            Set<IgniteTxKey> readSet = tx.readSet();
            Set<IgniteTxKey> writeSet = tx.writeSet();

            GridCacheVersion startTn = tx.startVersion();

            GridCacheVersion finishTn = cctx.versions().last();

            // Add future to prepare queue only on first prepare call.
            if (tx.markPreparing())
                prepareQ.offer(tx);

            // Check that our read set does not intersect with write set
            // of all transactions that completed their write phase
            // while our transaction was in read phase.
            for (Iterator<IgniteInternalTx> it = committedQ.iterator(); it.hasNext();) {
                IgniteInternalTx committedTx = it.next();

                assert committedTx != tx;

                // Clean up.
                if (isSafeToForget(committedTx)) {
                    it.remove();

                    continue;
                }

                GridCacheVersion tn = committedTx.endVersion();

                // We only care about transactions
                // with tn > startTn and tn <= finishTn
                if (tn.compareTo(startTn) <= 0 || tn.compareTo(finishTn) > 0)
                    continue;

                if (tx.serializable()) {
                    if (GridFunc.intersects(committedTx.writeSet(), readSet)) {
                        tx.setRollbackOnly();

                        throw new IgniteTxOptimisticCheckedException("Failed to prepare transaction " +
                            "(committed vs. read-set conflict): " + tx);
                    }
                }
            }

            // Check that our read and write sets do not intersect with write
            // sets of all active transactions.
            for (Iterator<IgniteInternalTx> iter = prepareQ.iterator(); iter.hasNext();) {
                IgniteInternalTx prepareTx = iter.next();

                if (prepareTx == tx)
                    // Skip yourself.
                    continue;

                // Optimistically remove completed transactions.
                if (prepareTx.done()) {
                    iter.remove();

                    if (log.isDebugEnabled())
                        log.debug("Removed finished transaction from active queue: " + prepareTx);

                    continue;
                }

                // Check if originating node left.
                if (cctx.discovery().node(prepareTx.nodeId()) == null) {
                    iter.remove();

                    rollbackTx(prepareTx);

                    if (log.isDebugEnabled())
                        log.debug("Removed and rolled back transaction because sender node left grid: " +
                            CU.txString(prepareTx));

                    continue;
                }

                if (tx.serializable() && !prepareTx.isRollbackOnly()) {
                    Set<IgniteTxKey> prepareWriteSet = prepareTx.writeSet();

                    if (GridFunc.intersects(prepareWriteSet, readSet, writeSet)) {
                        // Remove from active set.
                        iter.remove();

                        tx.setRollbackOnly();

                        throw new IgniteTxOptimisticCheckedException(
                            "Failed to prepare transaction (read-set/write-set conflict): " + tx);
                    }
                }
            }
        }

        // Optimistic.
        assert tx.optimistic() || !tx.local();

        if (!lockMultiple(tx, tx.optimisticLockEntries())) {
            tx.setRollbackOnly();

            throw new IgniteTxOptimisticCheckedException("Failed to prepare transaction (lock conflict): " + tx);
        }
    }

    /**
     * @param tx Transaction to check.
     * @return {@code True} if transaction can be discarded.
     */
    private boolean isSafeToForget(IgniteInternalTx tx) {
        Map.Entry<GridCacheVersion, AtomicInt> e = startVerCnts.firstEntry();

        if (e == null)
            return true;

        assert e.getValue().get() >= 0;

        return tx.endVersion().compareTo(e.getKey()) <= 0;
    }

    /**
     * Decrement start version count.
     *
     * @param tx Cache transaction.
     */
    private void decrementStartVersionCount(IgniteInternalTx tx) {
        AtomicInt cnt = startVerCnts.get(tx.startVersion());

        assert cnt != null : "Failed to find start version count for transaction [startVerCnts=" + startVerCnts +
            ", tx=" + tx + ']';

        assert cnt.get() > 0;

        if (cnt.decrementAndGet() == 0)
            if (startVerCnts.remove(tx.startVersion(), cnt))
                if (log.isDebugEnabled())
                    log.debug("Removed start version for transaction: " + tx);
    }

    /**
     * @param tx Transaction.
     */
    private void removeObsolete(IgniteInternalTx tx) {
        Collection<IgniteTxEntry> entries = tx.local() ? tx.allEntries() : tx.writeEntries();

        for (IgniteTxEntry entry : entries) {
            GridCacheEntryEx cached = entry.cached();

            GridCacheContext cacheCtx = entry.context();

            if (cached == null)
                cached = cacheCtx.cache().peekEx(entry.key());

            if (cached.detached())
                continue;

            try {
                if (cached.obsolete() || cached.markObsoleteIfEmpty(tx.xidVersion()))
                    cacheCtx.cache().removeEntry(cached);

                if (!tx.near() && isNearEnabled(cacheCtx)) {
                    GridNearCacheAdapter near = cacheCtx.isNear() ? cacheCtx.near() : cacheCtx.dht().near();

                    GridNearCacheEntry e = near.peekExx(entry.key());

                    if (e != null && e.markObsoleteIfEmpty(tx.xidVersion()))
                        near.removeEntry(e);
                }
            }
            catch (IgniteCheckedException e) {
                U.error(log, "Failed to remove obsolete entry from cache: " + cached, e);
            }
        }
    }

    /**
     * @param map Collection to copy.
     * @param expVal Values to copy.
     * @return Copy of the collection.
     */
    private Collection<GridCacheVersion> copyOf(Map<GridCacheVersion, Boolean> map, boolean expVal) {
        Collection<GridCacheVersion> l = new LinkedList<>();

        for (Map.Entry<GridCacheVersion, Boolean> e : map.entrySet()) {
            if (e.getValue() == expVal)
                l.add(e.getKey());
        }

        return l;
    }

    /**
     * @param tx Tx to remove.
     */
<<<<<<< HEAD
    public void removeCommittedTx(IgniteInternalTx<K, V> tx) {
        completedVers.remove(tx.writeVersion(), true);
=======
    public void removeCommittedTx(IgniteInternalTx tx) {
        completedVers.remove(tx.xidVersion(), true);
>>>>>>> 50fc5a9d
    }

    /**
     * @param tx Committed transaction.
     * @return If transaction was not already present in committed set.
     */
<<<<<<< HEAD
    public boolean addCommittedTx(IgniteInternalTx<K, V> tx) {
        return addCommittedTx(tx.writeVersion(), tx.nearXidVersion());
=======
    public boolean addCommittedTx(IgniteInternalTx tx) {
        return addCommittedTx(tx.xidVersion(), tx.nearXidVersion());
>>>>>>> 50fc5a9d
    }

    /**
     * @param tx Committed transaction.
     * @return If transaction was not already present in committed set.
     */
    public boolean addRolledbackTx(IgniteInternalTx tx) {
        return addRolledbackTx(tx.xidVersion());
    }

    /**
     * @param xidVer Completed transaction version.
     * @param nearXidVer Optional near transaction ID.
     * @return If transaction was not already present in completed set.
     */
    public boolean addCommittedTx(GridCacheVersion xidVer, @Nullable GridCacheVersion nearXidVer) {
        if (nearXidVer != null)
            xidVer = new CommittedVersion(xidVer, nearXidVer);

        Boolean committed = completedVers.putIfAbsent(xidVer, true);

        if (committed == null || committed) {
            if (log.isDebugEnabled())
                log.debug("Added transaction to committed version set: " + xidVer);

            return true;
        }
        else {
            if (log.isDebugEnabled())
                log.debug("Transaction is already present in rolled back version set: " + xidVer);

            return false;
        }
    }

    /**
     * @param xidVer Completed transaction version.
     * @return If transaction was not already present in completed set.
     */
    public boolean addRolledbackTx(GridCacheVersion xidVer) {
        Boolean committed = completedVers.putIfAbsent(xidVer, false);

        if (committed == null || !committed) {
            if (log.isDebugEnabled())
                log.debug("Added transaction to rolled back version set: " + xidVer);

            return true;
        }
        else {
            if (log.isDebugEnabled())
                log.debug("Transaction is already present in committed version set: " + xidVer);

            return false;
        }
    }

    /**
<<<<<<< HEAD
=======
     * @param tx Transaction.
     */
    private void processCompletedEntries(IgniteInternalTx tx) {
        if (tx.needsCompletedVersions()) {
            GridCacheVersion min = minVersion(tx.readEntries(), tx.xidVersion(), tx);

            min = minVersion(tx.writeEntries(), min, tx);

            assert min != null;

            tx.completedVersions(min, committedVersions(min), rolledbackVersions(min));
        }
    }

    /**
     * Collects versions for all pending locks for all entries within transaction
     *
     * @param dhtTxLoc Transaction being committed.
     */
    private void collectPendingVersions(GridDhtTxLocal dhtTxLoc) {
        if (dhtTxLoc.needsCompletedVersions()) {
            if (log.isDebugEnabled())
                log.debug("Checking for pending locks with version less then tx version: " + dhtTxLoc);

            Set<GridCacheVersion> vers = new LinkedHashSet<>();

            collectPendingVersions(dhtTxLoc.readEntries(), dhtTxLoc.xidVersion(), vers);
            collectPendingVersions(dhtTxLoc.writeEntries(), dhtTxLoc.xidVersion(), vers);

            if (!vers.isEmpty())
                dhtTxLoc.pendingVersions(vers);
        }
    }

    /**
     * Gets versions of all not acquired locks for collection of tx entries that are less then base version.
     *
     * @param entries Tx entries to process.
     * @param baseVer Base version to compare with.
     * @param vers Collection of versions that will be populated.
     */
    @SuppressWarnings("TypeMayBeWeakened")
    private void collectPendingVersions(Iterable<IgniteTxEntry> entries,
        GridCacheVersion baseVer, Set<GridCacheVersion> vers) {

        // The locks are not released yet, so we can safely list pending candidates versions.
        for (IgniteTxEntry txEntry : entries) {
            GridCacheEntryEx cached = txEntry.cached();

            try {
                // If check should be faster then exception handling.
                if (!cached.obsolete()) {
                    for (GridCacheMvccCandidate cand : cached.localCandidates()) {
                        if (!cand.owner() && cand.version().compareTo(baseVer) < 0) {
                            if (log.isDebugEnabled())
                                log.debug("Adding candidate version to pending set: " + cand);

                            vers.add(cand.version());
                        }
                    }
                }
            }
            catch (GridCacheEntryRemovedException ignored) {
                if (log.isDebugEnabled())
                    log.debug("There are no pending locks for entry (entry was deleted in transaction): " + txEntry);
            }
        }
    }

    /**
>>>>>>> 50fc5a9d
     * Go through all candidates for entries involved in transaction and find their min
     * version. We know that these candidates will commit after this transaction, and
     * therefore we can grab the min version so we can send all committed and rolled
     * back versions from min to current to remote nodes for re-ordering.
     *
     * @param entries Entries.
     * @param min Min version so far.
     * @param tx Transaction.
     * @return Minimal available version.
     */
    private GridCacheVersion minVersion(Iterable<IgniteTxEntry> entries, GridCacheVersion min,
        IgniteInternalTx tx) {
        for (IgniteTxEntry txEntry : entries) {
            GridCacheEntryEx cached = txEntry.cached();

            // We are assuming that this method is only called on commit. In that
            // case, if lock is held, entry can never be removed.
            assert txEntry.isRead() || !cached.obsolete(tx.xidVersion()) :
                "Invalid obsolete version for transaction [entry=" + cached + ", tx=" + tx + ']';

            for (GridCacheMvccCandidate cand : cached.remoteMvccSnapshot())
                if (min == null || cand.version().isLess(min))
                    min = cand.version();
        }

        return min;
    }

    /**
     * Commits a transaction.
     *
     * @param tx Transaction to commit.
     */
    public void commitTx(IgniteInternalTx tx) {
        assert tx != null;
        assert tx.state() == COMMITTING : "Invalid transaction state for commit from tm [state=" + tx.state() +
            ", expected=COMMITTING, tx=" + tx + ']';

        if (log.isDebugEnabled())
            log.debug("Committing from TM [locNodeId=" + cctx.localNodeId() + ", tx=" + tx + ']');

        if (tx.timeout() > 0) {
            cctx.time().removeTimeoutObject(tx);

            if (log.isDebugEnabled())
                log.debug("Unregistered transaction with timeout processor: " + tx);
        }

        /*
         * Note that write phase is handled by transaction adapter itself,
         * so we don't do it here.
         */

        Boolean committed = completedVers.get(tx.writeVersion());

        // 1. Make sure that committed version has been recorded.
        if (!((committed != null && committed) || tx.writeSet().isEmpty() || tx.isSystemInvalidate())) {
            uncommitTx(tx);

            throw new IgniteException("Missing commit version (consider increasing " +
                IGNITE_MAX_COMPLETED_TX_COUNT + " system property) [ver=" + tx.xidVersion() + ", firstVer=" +
                completedVers.firstKey() + ", lastVer=" + completedVers.lastKey() + ", tx=" + tx.xid() + ']');
        }

        ConcurrentMap<GridCacheVersion, IgniteInternalTx> txIdMap = transactionMap(tx);

        if (txIdMap.remove(tx.xidVersion(), tx)) {
<<<<<<< HEAD
=======
            // 2. Must process completed entries before unlocking!
            processCompletedEntries(tx);

            if (tx instanceof GridDhtTxLocal) {
                GridDhtTxLocal dhtTxLoc = (GridDhtTxLocal)tx;

                collectPendingVersions(dhtTxLoc);
            }

>>>>>>> 50fc5a9d
            // 3.1 Call dataStructures manager.
            cctx.kernalContext().dataStructures().onTxCommitted(tx);

            // 4. Unlock write resources.
            unlockMultiple(tx, tx.writeEntries());

            // 5. For pessimistic transaction, unlock read resources if required.
            if (tx.pessimistic() && !tx.readCommitted())
                unlockMultiple(tx, tx.readEntries());

            // 6. Notify evictions.
            notifyEvitions(tx);

            // 7. Remove obsolete entries from cache.
            removeObsolete(tx);

            // 8. Assign transaction number at the end of transaction.
            tx.endVersion(cctx.versions().next(tx.topologyVersion()));

            // 9. Clean start transaction number for this transaction.
            if (cctx.txConfig().isTxSerializableEnabled())
                decrementStartVersionCount(tx);

            // 10. Add to committed queue only if it is possible
            //    that this transaction can affect other ones.
            if (cctx.txConfig().isTxSerializableEnabled() && tx.enforceSerializable() && !isSafeToForget(tx))
                committedQ.add(tx);

            // 11. Remove from per-thread storage.
            clearThreadMap(tx);

            // 12. Unregister explicit locks.
            if (!tx.alternateVersions().isEmpty()) {
                for (GridCacheVersion ver : tx.alternateVersions())
                    idMap.remove(ver);
            }

            // 13. Remove Near-2-DHT mappings.
            if (tx instanceof GridCacheMappedVersion) {
                GridCacheVersion mapped = ((GridCacheMappedVersion)tx).mappedVersion();

                if (mapped != null)
                    mappedVers.remove(mapped);
            }

            // 14. Clear context.
            resetContext();

            // 15. Update metrics.
            if (!tx.dht() && tx.local()) {
                cctx.txMetrics().onTxCommit();

                for (int cacheId : tx.activeCacheIds()) {
                    GridCacheContext cacheCtx = cctx.cacheContext(cacheId);

                    if (cacheCtx.cache().configuration().isStatisticsEnabled())
                        // Convert start time from ms to ns.
                        cacheCtx.cache().metrics0().onTxCommit((U.currentTimeMillis() - tx.startTime()) * 1000);
                }
            }

            if (slowTxWarnTimeout > 0 && tx.local() &&
                U.currentTimeMillis() - tx.startTime() > slowTxWarnTimeout)
                U.warn(log, "Slow transaction detected [tx=" + tx +
                    ", slowTxWarnTimeout=" + slowTxWarnTimeout + ']') ;

            if (log.isDebugEnabled())
                log.debug("Committed from TM [locNodeId=" + cctx.localNodeId() + ", tx=" + tx + ']');
        }
        else if (log.isDebugEnabled())
            log.debug("Did not commit from TM (was already committed): " + tx);
    }

    /**
     * Rolls back a transaction.
     *
     * @param tx Transaction to rollback.
     */
    public void rollbackTx(IgniteInternalTx tx) {
        assert tx != null;

        if (log.isDebugEnabled())
            log.debug("Rolling back from TM [locNodeId=" + cctx.localNodeId() + ", tx=" + tx + ']');

        // 1. Record transaction version to avoid duplicates.
        addRolledbackTx(tx);

        ConcurrentMap<GridCacheVersion, IgniteInternalTx> txIdMap = transactionMap(tx);

        if (txIdMap.remove(tx.xidVersion(), tx)) {
            // 2. Unlock write resources.
            unlockMultiple(tx, tx.writeEntries());

            // 3. For pessimistic transaction, unlock read resources if required.
            if (tx.pessimistic() && !tx.readCommitted())
                unlockMultiple(tx, tx.readEntries());

            // 4. Notify evictions.
            notifyEvitions(tx);

            // 5. Remove obsolete entries.
            removeObsolete(tx);

            // 6. Clean start transaction number for this transaction.
            if (cctx.txConfig().isTxSerializableEnabled())
                decrementStartVersionCount(tx);

            // 7. Remove from per-thread storage.
            clearThreadMap(tx);

            // 8. Unregister explicit locks.
            if (!tx.alternateVersions().isEmpty())
                for (GridCacheVersion ver : tx.alternateVersions())
                    idMap.remove(ver);

            // 9. Remove Near-2-DHT mappings.
            if (tx instanceof GridCacheMappedVersion)
                mappedVers.remove(((GridCacheMappedVersion)tx).mappedVersion());

            // 10. Clear context.
            resetContext();

            // 11. Update metrics.
            if (!tx.dht() && tx.local()) {
                cctx.txMetrics().onTxRollback();

                for (int cacheId : tx.activeCacheIds()) {
                    GridCacheContext cacheCtx = cctx.cacheContext(cacheId);

                    if (cacheCtx.cache().configuration().isStatisticsEnabled())
                        // Convert start time from ms to ns.
                        cacheCtx.cache().metrics0().onTxRollback((U.currentTimeMillis() - tx.startTime()) * 1000);
                }
            }

            if (log.isDebugEnabled())
                log.debug("Rolled back from TM: " + tx);
        }
        else if (log.isDebugEnabled())
            log.debug("Did not rollback from TM (was already rolled back): " + tx);
    }

    /**
     * Tries to minimize damage from partially-committed transaction.
     *
     * @param tx Tx to uncommit.
     */
    public void uncommitTx(IgniteInternalTx tx) {
        assert tx != null;

        if (log.isDebugEnabled())
            log.debug("Uncommiting from TM: " + tx);

        ConcurrentMap<GridCacheVersion, IgniteInternalTx> txIdMap = transactionMap(tx);

        if (txIdMap.remove(tx.xidVersion(), tx)) {
            // 1. Unlock write resources.
            unlockMultiple(tx, tx.writeEntries());

            // 2. For pessimistic transaction, unlock read resources if required.
            if (tx.pessimistic() && !tx.readCommitted())
                unlockMultiple(tx, tx.readEntries());

            // 3. Notify evictions.
            notifyEvitions(tx);

            // 4. Clean start transaction number for this transaction.
            if (cctx.txConfig().isTxSerializableEnabled())
                decrementStartVersionCount(tx);

            // 5. Remove from per-thread storage.
            clearThreadMap(tx);

            // 6. Unregister explicit locks.
            if (!tx.alternateVersions().isEmpty())
                for (GridCacheVersion ver : tx.alternateVersions())
                    idMap.remove(ver);

            // 7. Remove Near-2-DHT mappings.
            if (tx instanceof GridCacheMappedVersion)
                mappedVers.remove(((GridCacheMappedVersion)tx).mappedVersion());

            // 8. Clear context.
            resetContext();

            if (log.isDebugEnabled())
                log.debug("Uncommitted from TM: " + tx);
        }
        else if (log.isDebugEnabled())
            log.debug("Did not uncommit from TM (was already committed or rolled back): " + tx);
    }

    /**
     * @param tx Transaction to clear.
     */
    private void clearThreadMap(IgniteInternalTx tx) {
        if (tx.local() && !tx.dht()) {
            if (!tx.system())
                threadMap.remove(tx.threadId(), tx);
            else {
                Integer cacheId = F.first(tx.activeCacheIds());

                if (cacheId != null)
                    sysThreadMap.remove(new TxThreadKey(tx.threadId(), cacheId), tx);
                else {
                    for (Iterator<IgniteInternalTx> it = sysThreadMap.values().iterator(); it.hasNext(); ) {
                        IgniteInternalTx txx = it.next();

                        if (tx == txx) {
                            it.remove();

                            break;
                        }
                    }
                }
            }
        }
    }

    /**
     * Gets transaction ID map depending on transaction type.
     *
     * @param tx Transaction.
     * @return Transaction map.
     */
    private ConcurrentMap<GridCacheVersion, IgniteInternalTx> transactionMap(IgniteInternalTx tx) {
        return (tx.near() && !tx.local()) ? nearIdMap : idMap;
    }

    /**
     * @param tx Transaction to notify evictions for.
     */
<<<<<<< HEAD
    private void notifyEvitions(IgniteInternalTx<K, V> tx) {
        if (tx.internal())
=======
    private void notifyEvitions(IgniteInternalTx tx) {
        if (tx.internal() && !tx.groupLock())
>>>>>>> 50fc5a9d
            return;

        for (IgniteTxEntry txEntry : tx.allEntries())
            txEntry.cached().context().evicts().touch(txEntry, tx.local());
    }

    /**
     * Callback invoked whenever a member of a transaction acquires
     * lock ownership.
     *
     * @param entry Cache entry.
     * @param owner Candidate that won ownership.
     * @return {@code True} if transaction was notified, {@code false} otherwise.
     */
    public boolean onOwnerChanged(GridCacheEntryEx entry, GridCacheMvccCandidate owner) {
        // We only care about acquired locks.
        if (owner != null) {
            IgniteTxAdapter tx = tx(owner.version());

            if (tx == null)
                tx = nearTx(owner.version());

            if (tx != null) {
                if (!tx.local()) {
                    if (log.isDebugEnabled())
                        log.debug("Found transaction for owner changed event [owner=" + owner + ", entry=" + entry +
                            ", tx=" + tx + ']');

                    tx.onOwnerChanged(entry, owner);

                    return true;
                }
                else if (log.isDebugEnabled())
                    log.debug("Ignoring local transaction for owner change event: " + tx);
            }
            else if (log.isDebugEnabled())
                log.debug("Transaction not found for owner changed event [owner=" + owner + ", entry=" + entry + ']');
        }

        return false;
    }

    /**
     * Callback called by near finish future before sending near finish request to remote node. Will increment
     * per-thread counter so that further awaitAck call will wait for finish response.
     *
     * @param rmtNodeId Remote node ID for which finish request is being sent.
     * @param threadId Near tx thread ID.
     */
    public void beforeFinishRemote(UUID rmtNodeId, long threadId) {
        if (finishSyncDisabled)
            return;

        assert txFinishSync != null;

        txFinishSync.onFinishSend(rmtNodeId, threadId);
    }

    /**
     * Callback invoked when near finish response is received from remote node.
     *
     * @param rmtNodeId Remote node ID from which response is received.
     * @param threadId Near tx thread ID.
     */
    public void onFinishedRemote(UUID rmtNodeId, long threadId) {
        if (finishSyncDisabled)
            return;

        assert txFinishSync != null;

        txFinishSync.onAckReceived(rmtNodeId, threadId);
    }

    /**
     * Asynchronously waits for last finish request ack.
     *
     * @param rmtNodeId Remote node ID.
     * @param threadId Near tx thread ID.
     * @return {@code null} if ack was received or future that will be completed when ack is received.
     */
    @Nullable public IgniteInternalFuture<?> awaitFinishAckAsync(UUID rmtNodeId, long threadId) {
        if (finishSyncDisabled)
            return null;

        assert txFinishSync != null;

        return txFinishSync.awaitAckAsync(rmtNodeId, threadId);
    }

    /**
     * For test purposes only.
     *
     * @param finishSyncDisabled {@code True} if finish sync should be disabled.
     */
    public void finishSyncDisabled(boolean finishSyncDisabled) {
        this.finishSyncDisabled = finishSyncDisabled;
    }

    /**
     * @param tx Transaction.
     * @param entries Entries to lock.
     * @return {@code True} if all keys were locked.
     * @throws IgniteCheckedException If lock has been cancelled.
     */
    private boolean lockMultiple(IgniteInternalTx tx, Iterable<IgniteTxEntry> entries)
        throws IgniteCheckedException {
        assert tx.optimistic() || !tx.local();

        long remainingTime = U.currentTimeMillis() - (tx.startTime() + tx.timeout());

        // For serializable transactions, failure to acquire lock means
        // that there is a serializable conflict. For all other isolation levels,
        // we wait for the lock.
        long timeout = tx.timeout() == 0 ? 0 : remainingTime;

        for (IgniteTxEntry txEntry1 : entries) {
            // Check if this entry was prepared before.
            if (!txEntry1.markPrepared() || txEntry1.explicitVersion() != null)
                continue;

            GridCacheContext cacheCtx = txEntry1.context();

            while (true) {
                try {
                    GridCacheEntryEx entry1 = txEntry1.cached();

                    assert !entry1.detached() : "Expected non-detached entry for near transaction " +
                        "[locNodeId=" + cctx.localNodeId() + ", entry=" + entry1 + ']';

                    if (!entry1.tmLock(tx, timeout)) {
                        // Unlock locks locked so far.
                        for (IgniteTxEntry txEntry2 : entries) {
                            if (txEntry2 == txEntry1)
                                break;

                            txEntry2.cached().txUnlock(tx);
                        }

                        return false;
                    }

                    entry1.unswap();

                    break;
                }
                catch (GridCacheEntryRemovedException ignored) {
                    if (log.isDebugEnabled())
                        log.debug("Got removed entry in TM lockMultiple(..) method (will retry): " + txEntry1);

                    try {
                        // Renew cache entry.
                        txEntry1.cached(cacheCtx.cache().entryEx(txEntry1.key()));
                    }
                    catch (GridDhtInvalidPartitionException e) {
                        assert tx.dht() : "Received invalid partition for non DHT transaction [tx=" +
                            tx + ", invalidPart=" + e.partition() + ']';

                        // If partition is invalid, we ignore this entry.
                        tx.addInvalidPartition(cacheCtx, e.partition());

                        break;
                    }
                }
                catch (GridDistributedLockCancelledException ignore) {
                    tx.setRollbackOnly();

                    throw new IgniteCheckedException("Entry lock has been cancelled for transaction: " + tx);
                }
            }
        }

        return true;
    }

    /**
<<<<<<< HEAD
=======
     * Unlocks entries locked by group transaction.
     *
     * @param txx Transaction.
     */
    @SuppressWarnings("unchecked")
    private void unlockGroupLocks(IgniteInternalTx txx) {
        IgniteTxKey grpLockKey = txx.groupLockKey();

        assert grpLockKey != null;

        if (grpLockKey == null)
            return;

        IgniteTxEntry txEntry = txx.entry(grpLockKey);

        assert txEntry != null || (txx.near() && !txx.local());

        if (txEntry != null) {
            GridCacheContext cacheCtx = txEntry.context();

            // Group-locked entries must be locked.
            while (true) {
                try {
                    GridCacheEntryEx entry = txEntry.cached();

                    assert entry != null;

                    entry.txUnlock(txx);

                    break;
                }
                catch (GridCacheEntryRemovedException ignored) {
                    if (log.isDebugEnabled())
                        log.debug("Got removed entry in TM unlockGroupLocks(..) method (will retry): " + txEntry);

                    GridCacheAdapter cache = cacheCtx.cache();

                    // Renew cache entry.
                    txEntry.cached(cache.entryEx(txEntry.key()));
                }
            }
        }
    }

    /**
>>>>>>> 50fc5a9d
     * @param tx Owning transaction.
     * @param entries Entries to unlock.
     */
    private void unlockMultiple(IgniteInternalTx tx, Iterable<IgniteTxEntry> entries) {
        for (IgniteTxEntry txEntry : entries) {
            GridCacheContext cacheCtx = txEntry.context();

            while (true) {
                try {
                    GridCacheEntryEx entry = txEntry.cached();

                    assert entry != null;

                    if (entry.detached())
                        break;

                    entry.txUnlock(tx);

                    break;
                }
                catch (GridCacheEntryRemovedException ignored) {
                    if (log.isDebugEnabled())
                        log.debug("Got removed entry in TM unlockMultiple(..) method (will retry): " + txEntry);

                    // Renew cache entry.
                    txEntry.cached(cacheCtx.cache().entryEx(txEntry.key()));
                }
            }
        }
    }

    /**
     * @param sync Transaction synchronizations to add.
     */
    public void addSynchronizations(TransactionSynchronization... sync) {
        if (F.isEmpty(sync))
            return;

        F.copy(syncs, sync);
    }

    /**
     * @param sync Transaction synchronizations to remove.
     */
    public void removeSynchronizations(TransactionSynchronization... sync) {
        if (F.isEmpty(sync))
            return;

        F.lose(syncs, false, Arrays.asList(sync));
    }

    /**
     * @return Registered transaction synchronizations
     */
    public Collection<TransactionSynchronization> synchronizations() {
        return Collections.unmodifiableList(new LinkedList<>(syncs));
    }

    /**
     * @param prevState Previous state.
     * @param newState New state.
     * @param tx Cache transaction.
     */
    public void onTxStateChange(@Nullable TransactionState prevState, TransactionState newState, IgniteInternalTx tx) {
        // Notify synchronizations.
        for (TransactionSynchronization s : syncs)
            s.onStateChanged(prevState, newState, tx.proxy());
    }

    /**
     * @param tx Committing transaction.
     */
    public void txContext(IgniteInternalTx tx) {
        threadCtx.set(tx);
    }

    /**
     * @return Currently committing transaction.
     */
    @SuppressWarnings({"unchecked"})
    private IgniteInternalTx txContext() {
        return threadCtx.get();
    }

    /**
     * Gets version of transaction in tx context or {@code null}
     * if tx context is empty.
     * <p>
     * This is a convenience method provided mostly for debugging.
     *
     * @return Transaction version from transaction context.
     */
    @Nullable public GridCacheVersion txContextVersion() {
        IgniteInternalTx tx = txContext();

        return tx == null ? null : tx.xidVersion();
    }

    /**
     * Commit ended.
     */
    public void resetContext() {
        threadCtx.set(null);
    }

    /**
     * @return All transactions.
     */
    public Collection<IgniteInternalTx> txs() {
        return F.concat(false, idMap.values(), nearIdMap.values());
    }

    /**
     * @return Slow tx warn timeout.
     */
    public int slowTxWarnTimeout() {
        return slowTxWarnTimeout;
    }

    /**
     * @param slowTxWarnTimeout Slow tx warn timeout.
     */
    public void slowTxWarnTimeout(int slowTxWarnTimeout) {
        this.slowTxWarnTimeout = slowTxWarnTimeout;
    }

    /**
     * Checks if transactions with given near version ID was prepared or committed.
     *
     * @param nearVer Near version ID.
     * @param txNum Number of transactions.
     * @return {@code True} if transactions were prepared or committed.
     */
    public boolean txsPreparedOrCommitted(GridCacheVersion nearVer, int txNum) {
        Collection<GridCacheVersion> processedVers = null;

        for (IgniteInternalTx tx : txs()) {
            if (nearVer.equals(tx.nearXidVersion())) {
                TransactionState state = tx.state();

                if (state == PREPARED || state == COMMITTING || state == COMMITTED) {
                    if (--txNum == 0)
                        return true;
                }
                else {
                    if (tx.state(MARKED_ROLLBACK) || tx.state() == UNKNOWN) {
                        tx.rollbackAsync();

                        if (log.isDebugEnabled())
                            log.debug("Transaction was not prepared (rolled back): " + tx);

                        return false;
                    }
                    else {
                        if (tx.state() == COMMITTED) {
                            if (--txNum == 0)
                                return true;
                        }
                        else {
                            if (log.isDebugEnabled())
                                log.debug("Transaction is not prepared: " + tx);

                            return false;
                        }
                    }
                }

                if (processedVers == null)
                    processedVers = new HashSet<>(txNum, 1.0f);

                processedVers.add(tx.xidVersion());
            }
        }

        // Not all transactions were found. Need to scan committed versions to check
        // if transaction was already committed.
        for (Map.Entry<GridCacheVersion, Boolean> e : completedVers.entrySet()) {
            if (!e.getValue())
                continue;

            GridCacheVersion ver = e.getKey();

            if (processedVers != null && processedVers.contains(ver))
                continue;

            if (ver instanceof CommittedVersion) {
                CommittedVersion commitVer = (CommittedVersion)ver;

                if (commitVer.nearVer.equals(nearVer)) {
                    if (--txNum == 0)
                        return true;
                }
            }
        }

        return false;
    }

    /**
     * @param nearVer Near version to check.
     * @return Future.
     */
    public IgniteInternalFuture<Boolean> nearTxCommitted(GridCacheVersion nearVer) {
        for (final IgniteInternalTx<K, V> tx : txs()) {
            if (tx.near() && tx.xidVersion().equals(nearVer)) {
                return tx.done() ?
                    new GridFinishedFutureEx<>(tx.state() == COMMITTED) :
                    tx.finishFuture().chain(new C1<IgniteInternalFuture<IgniteInternalTx>, Boolean>() {
                        @Override public Boolean apply(IgniteInternalFuture<IgniteInternalTx> f) {
                            return tx.state() == COMMITTED;
                        }
                    });
            }
        }

        // Transaction was not found. Check committed versions buffer.
        Boolean res = completedVers.get(nearVer);

        return new GridFinishedFutureEx<>(res != null && res);
    }

    /**
     * Gets local transaction for pessimistic tx recovery.
     *
     * @param nearXidVer Near tx ID.
     * @return Near local or colocated local transaction.
     */
    @Nullable public IgniteInternalTx localTxForRecovery(GridCacheVersion nearXidVer, boolean markFinalizing) {
        // First check if we have near transaction with this ID.
        IgniteInternalTx tx = idMap.get(nearXidVer);

        if (tx == null) {
            // Check all local transactions and mark them as waiting for recovery to prevent finish race.
            for (IgniteInternalTx txEx : idMap.values()) {
                if (nearXidVer.equals(txEx.nearXidVersion())) {
                    if (!markFinalizing || !txEx.markFinalizing(RECOVERY_WAIT))
                        tx = txEx;
                }
            }
        }

        // Either we found near transaction or one of transactions is being committed by user.
        // Wait for it and send reply.
        if (tx != null && tx.local())
            return tx;

        return null;
    }

    /**
     * Commits or rolls back prepared transaction.
     *
     * @param tx Transaction.
     * @param commit Whether transaction should be committed or rolled back.
     */
    public void finishOptimisticTxOnRecovery(final IgniteInternalTx tx, boolean commit) {
        if (log.isDebugEnabled())
            log.debug("Finishing prepared transaction [tx=" + tx + ", commit=" + commit + ']');

        if (!tx.markFinalizing(RECOVERY_FINISH)) {
            if (log.isDebugEnabled())
                log.debug("Will not try to commit prepared transaction (could not mark finalized): " + tx);

            return;
        }

        if (tx instanceof GridDistributedTxRemoteAdapter) {
            IgniteTxRemoteEx rmtTx = (IgniteTxRemoteEx)tx;

            rmtTx.doneRemote(tx.xidVersion());
        }

        if (commit)
            tx.commitAsync().listen(new CommitListener(tx));
        else
            tx.rollbackAsync();
    }

    /**
     * Commits or rolls back pessimistic transaction.
     *
     * @param tx Transaction to finish.
     * @param commitInfo Commit information.
     */
    public void finishPessimisticTxOnRecovery(final IgniteInternalTx tx, GridCacheCommittedTxInfo commitInfo) {
        if (!tx.markFinalizing(RECOVERY_FINISH)) {
            if (log.isDebugEnabled())
                log.debug("Will not try to finish pessimistic transaction (could not mark as finalizing): " + tx);

            return;
        }

        if (tx instanceof GridDistributedTxRemoteAdapter) {
            IgniteTxRemoteEx rmtTx = (IgniteTxRemoteEx)tx;

<<<<<<< HEAD
            rmtTx.doneRemote(tx.xidVersion());
=======
            rmtTx.doneRemote(tx.xidVersion(),
                Collections.<GridCacheVersion>emptyList(),
                Collections.<GridCacheVersion>emptyList(),
                Collections.<GridCacheVersion>emptyList());
>>>>>>> 50fc5a9d
        }

        try {
            tx.prepare();

            if (commitInfo != null) {
                for (IgniteTxEntry entry : commitInfo.recoveryWrites()) {
                    IgniteTxEntry write = tx.writeMap().get(entry.txKey());

                    if (write != null) {
                        GridCacheEntryEx cached = write.cached();

                        IgniteTxEntry recovered = entry.cleanCopy(write.context());

                        if (cached == null || cached.detached())
                            cached = write.context().cache().entryEx(entry.key(), tx.topologyVersion());

                        recovered.cached(cached);

                        tx.writeMap().put(entry.txKey(), recovered);

                        continue;
                    }

                    // If write was not found, check read.
                    IgniteTxEntry read = tx.readMap().remove(entry.txKey());

                    if (read != null)
                        tx.writeMap().put(entry.txKey(), entry);
                }

                tx.commitAsync().listen(new CommitListener(tx));
            }
            else
                tx.rollbackAsync();
        }
        catch (IgniteCheckedException e) {
            U.error(log, "Failed to prepare pessimistic transaction (will invalidate): " + tx, e);

            salvageTx(tx);
        }
    }

    /**
     * Timeout object for node failure handler.
     */
    private final class NodeFailureTimeoutObject extends GridTimeoutObjectAdapter {
        /** Left or failed node. */
        private final UUID evtNodeId;

        /**
         * @param evtNodeId Event node ID.
         */
        private NodeFailureTimeoutObject(UUID evtNodeId) {
            super(IgniteUuid.fromUuid(cctx.localNodeId()), TX_SALVAGE_TIMEOUT);

            this.evtNodeId = evtNodeId;
        }

        /** {@inheritDoc} */
        @Override public void onTimeout() {
            try {
                cctx.kernalContext().gateway().readLock();
            }
            catch (IllegalStateException ignore) {
                if (log.isDebugEnabled())
                    log.debug("Failed to acquire kernal gateway (grid is stopping).");

                return;
            }

            try {
                if (log.isDebugEnabled())
                    log.debug("Processing node failed event [locNodeId=" + cctx.localNodeId() +
                        ", failedNodeId=" + evtNodeId + ']');

                for (IgniteInternalTx tx : txs()) {
                    if ((tx.near() && !tx.local()) || (tx.storeUsed() && tx.masterNodeIds().contains(evtNodeId))) {
                        // Invalidate transactions.
                        salvageTx(tx, false, RECOVERY_FINISH);
                    }
                    else {
                        // Check prepare only if originating node ID failed. Otherwise parent node will finish this tx.
                        if (tx.originatingNodeId().equals(evtNodeId)) {
                            if (tx.state() == PREPARED)
                                commitIfPrepared(tx);
                            else {
                                if (tx.setRollbackOnly())
                                    tx.rollbackAsync();
                                // If we could not mark tx as rollback, it means that transaction is being committed.
                            }
                        }
                    }
                }
            }
            finally {
                cctx.kernalContext().gateway().readUnlock();
            }
        }

        /**
         * Commits optimistic transaction in case when node started transaction failed, but all related
         * transactions were prepared (invalidates transaction if it is not fully prepared).
         *
         * @param tx Transaction.
         */
        private void commitIfPrepared(IgniteInternalTx tx) {
            assert tx instanceof GridDhtTxLocal || tx instanceof GridDhtTxRemote  : tx;
            assert !F.isEmpty(tx.transactionNodes());
            assert tx.nearXidVersion() != null;

            GridCacheOptimisticCheckPreparedTxFuture fut = new GridCacheOptimisticCheckPreparedTxFuture<>(
                cctx,
                tx,
                evtNodeId,
                tx.transactionNodes());

            cctx.mvcc().addFuture(fut);

            if (log.isDebugEnabled())
                log.debug("Checking optimistic transaction state on remote nodes [tx=" + tx + ", fut=" + fut + ']');

            fut.prepare();
        }
    }

    /**
     * Per-thread key for system transactions.
     */
    private static class TxThreadKey {
        /** Thread ID. */
        private long threadId;

        /** Cache ID. */
        private int cacheId;

        /**
         * @param threadId Thread ID.
         * @param cacheId Cache ID.
         */
        private TxThreadKey(long threadId, int cacheId) {
            this.threadId = threadId;
            this.cacheId = cacheId;
        }

        /** {@inheritDoc} */
        @Override public boolean equals(Object o) {
            if (this == o)
                return true;

            if (!(o instanceof TxThreadKey))
                return false;

            TxThreadKey that = (TxThreadKey)o;

            return cacheId == that.cacheId && threadId == that.threadId;
        }

        /** {@inheritDoc} */
        @Override public int hashCode() {
            int result = (int)(threadId ^ (threadId >>> 32));

            result = 31 * result + cacheId;

            return result;
        }
    }

    /**
     *
     */
    private static class CommittedVersion extends GridCacheVersion {
        /** */
        private static final long serialVersionUID = 0L;

        /** Corresponding near version. Transient. */
        private GridCacheVersion nearVer;

        /**
         * Empty constructor required by {@link Externalizable}.
         */
        public CommittedVersion() {
            // No-op.
        }

        /**
         * @param ver Committed version.
         * @param nearVer Near transaction version.
         */
        private CommittedVersion(GridCacheVersion ver, GridCacheVersion nearVer) {
            super(ver.topologyVersion(), ver.globalTime(), ver.order(), ver.nodeOrder(), ver.dataCenterId());

            assert nearVer != null;

            this.nearVer = nearVer;
        }
    }

    /**
     * Atomic integer that compares only using references, not values.
     */
    private static final class AtomicInt extends AtomicInteger {
        /** */
        private static final long serialVersionUID = 0L;

        /**
         * @param initVal Initial value.
         */
        private AtomicInt(int initVal) {
            super(initVal);
        }

        /** {@inheritDoc} */
        @Override public boolean equals(Object obj) {
            // Reference only.
            return obj == this;
        }

        /** {@inheritDoc} */
        @Override public int hashCode() {
            return super.hashCode();
        }
    }

    /**
     * Commit listener. Checks if commit succeeded and rollbacks if case of error.
     */
    private class CommitListener implements CI1<IgniteInternalFuture<IgniteInternalTx>> {
        /** */
        private static final long serialVersionUID = 0L;

        /** Transaction. */
        private final IgniteInternalTx tx;

        /**
         * @param tx Transaction.
         */
        private CommitListener(IgniteInternalTx tx) {
            this.tx = tx;
        }

        /** {@inheritDoc} */
        @Override public void apply(IgniteInternalFuture<IgniteInternalTx> t) {
            try {
                t.get();
            }
            catch (IgniteTxOptimisticCheckedException ignore) {
                if (log.isDebugEnabled())
                    log.debug("Optimistic failure while committing prepared transaction (will rollback): " +
                        tx);

                tx.rollbackAsync();
            }
            catch (IgniteCheckedException e) {
                U.error(log, "Failed to commit transaction during failover: " + tx, e);
            }
        }
    }
}<|MERGE_RESOLUTION|>--- conflicted
+++ resolved
@@ -339,13 +339,8 @@
      * @return {@code True} if transaction has been committed or rolled back,
      *      {@code false} otherwise.
      */
-<<<<<<< HEAD
-    public boolean isCompleted(IgniteInternalTx<K, V> tx) {
+    public boolean isCompleted(IgniteInternalTx tx) {
         return completedVers.containsKey(tx.writeVersion());
-=======
-    public boolean isCompleted(IgniteInternalTx tx) {
-        return completedVers.containsKey(tx.xidVersion());
->>>>>>> 50fc5a9d
     }
 
     /**
@@ -366,16 +361,10 @@
         long timeout,
         boolean invalidate,
         boolean storeEnabled,
-<<<<<<< HEAD
         int txSize
     ) {
-=======
-        int txSize,
-        @Nullable IgniteTxKey grpLockKey,
-        boolean partLock) {
         assert sysCacheCtx == null || sysCacheCtx.system();
-
->>>>>>> 50fc5a9d
+        
         UUID subjId = null; // TODO GG-9141 how to get subj ID?
 
         int taskNameHash = cctx.kernalContext().job().currentTaskNameHash();
@@ -976,26 +965,16 @@
     /**
      * @param tx Tx to remove.
      */
-<<<<<<< HEAD
-    public void removeCommittedTx(IgniteInternalTx<K, V> tx) {
+    public void removeCommittedTx(IgniteInternalTx tx) {
         completedVers.remove(tx.writeVersion(), true);
-=======
-    public void removeCommittedTx(IgniteInternalTx tx) {
-        completedVers.remove(tx.xidVersion(), true);
->>>>>>> 50fc5a9d
     }
 
     /**
      * @param tx Committed transaction.
      * @return If transaction was not already present in committed set.
      */
-<<<<<<< HEAD
-    public boolean addCommittedTx(IgniteInternalTx<K, V> tx) {
+    public boolean addCommittedTx(IgniteInternalTx tx) {
         return addCommittedTx(tx.writeVersion(), tx.nearXidVersion());
-=======
-    public boolean addCommittedTx(IgniteInternalTx tx) {
-        return addCommittedTx(tx.xidVersion(), tx.nearXidVersion());
->>>>>>> 50fc5a9d
     }
 
     /**
@@ -1053,79 +1032,6 @@
     }
 
     /**
-<<<<<<< HEAD
-=======
-     * @param tx Transaction.
-     */
-    private void processCompletedEntries(IgniteInternalTx tx) {
-        if (tx.needsCompletedVersions()) {
-            GridCacheVersion min = minVersion(tx.readEntries(), tx.xidVersion(), tx);
-
-            min = minVersion(tx.writeEntries(), min, tx);
-
-            assert min != null;
-
-            tx.completedVersions(min, committedVersions(min), rolledbackVersions(min));
-        }
-    }
-
-    /**
-     * Collects versions for all pending locks for all entries within transaction
-     *
-     * @param dhtTxLoc Transaction being committed.
-     */
-    private void collectPendingVersions(GridDhtTxLocal dhtTxLoc) {
-        if (dhtTxLoc.needsCompletedVersions()) {
-            if (log.isDebugEnabled())
-                log.debug("Checking for pending locks with version less then tx version: " + dhtTxLoc);
-
-            Set<GridCacheVersion> vers = new LinkedHashSet<>();
-
-            collectPendingVersions(dhtTxLoc.readEntries(), dhtTxLoc.xidVersion(), vers);
-            collectPendingVersions(dhtTxLoc.writeEntries(), dhtTxLoc.xidVersion(), vers);
-
-            if (!vers.isEmpty())
-                dhtTxLoc.pendingVersions(vers);
-        }
-    }
-
-    /**
-     * Gets versions of all not acquired locks for collection of tx entries that are less then base version.
-     *
-     * @param entries Tx entries to process.
-     * @param baseVer Base version to compare with.
-     * @param vers Collection of versions that will be populated.
-     */
-    @SuppressWarnings("TypeMayBeWeakened")
-    private void collectPendingVersions(Iterable<IgniteTxEntry> entries,
-        GridCacheVersion baseVer, Set<GridCacheVersion> vers) {
-
-        // The locks are not released yet, so we can safely list pending candidates versions.
-        for (IgniteTxEntry txEntry : entries) {
-            GridCacheEntryEx cached = txEntry.cached();
-
-            try {
-                // If check should be faster then exception handling.
-                if (!cached.obsolete()) {
-                    for (GridCacheMvccCandidate cand : cached.localCandidates()) {
-                        if (!cand.owner() && cand.version().compareTo(baseVer) < 0) {
-                            if (log.isDebugEnabled())
-                                log.debug("Adding candidate version to pending set: " + cand);
-
-                            vers.add(cand.version());
-                        }
-                    }
-                }
-            }
-            catch (GridCacheEntryRemovedException ignored) {
-                if (log.isDebugEnabled())
-                    log.debug("There are no pending locks for entry (entry was deleted in transaction): " + txEntry);
-            }
-        }
-    }
-
-    /**
->>>>>>> 50fc5a9d
      * Go through all candidates for entries involved in transaction and find their min
      * version. We know that these candidates will commit after this transaction, and
      * therefore we can grab the min version so we can send all committed and rolled
@@ -1193,18 +1099,6 @@
         ConcurrentMap<GridCacheVersion, IgniteInternalTx> txIdMap = transactionMap(tx);
 
         if (txIdMap.remove(tx.xidVersion(), tx)) {
-<<<<<<< HEAD
-=======
-            // 2. Must process completed entries before unlocking!
-            processCompletedEntries(tx);
-
-            if (tx instanceof GridDhtTxLocal) {
-                GridDhtTxLocal dhtTxLoc = (GridDhtTxLocal)tx;
-
-                collectPendingVersions(dhtTxLoc);
-            }
-
->>>>>>> 50fc5a9d
             // 3.1 Call dataStructures manager.
             cctx.kernalContext().dataStructures().onTxCommitted(tx);
 
@@ -1437,13 +1331,8 @@
     /**
      * @param tx Transaction to notify evictions for.
      */
-<<<<<<< HEAD
-    private void notifyEvitions(IgniteInternalTx<K, V> tx) {
+    private void notifyEvitions(IgniteInternalTx tx) {
         if (tx.internal())
-=======
-    private void notifyEvitions(IgniteInternalTx tx) {
-        if (tx.internal() && !tx.groupLock())
->>>>>>> 50fc5a9d
             return;
 
         for (IgniteTxEntry txEntry : tx.allEntries())
@@ -1619,54 +1508,6 @@
     }
 
     /**
-<<<<<<< HEAD
-=======
-     * Unlocks entries locked by group transaction.
-     *
-     * @param txx Transaction.
-     */
-    @SuppressWarnings("unchecked")
-    private void unlockGroupLocks(IgniteInternalTx txx) {
-        IgniteTxKey grpLockKey = txx.groupLockKey();
-
-        assert grpLockKey != null;
-
-        if (grpLockKey == null)
-            return;
-
-        IgniteTxEntry txEntry = txx.entry(grpLockKey);
-
-        assert txEntry != null || (txx.near() && !txx.local());
-
-        if (txEntry != null) {
-            GridCacheContext cacheCtx = txEntry.context();
-
-            // Group-locked entries must be locked.
-            while (true) {
-                try {
-                    GridCacheEntryEx entry = txEntry.cached();
-
-                    assert entry != null;
-
-                    entry.txUnlock(txx);
-
-                    break;
-                }
-                catch (GridCacheEntryRemovedException ignored) {
-                    if (log.isDebugEnabled())
-                        log.debug("Got removed entry in TM unlockGroupLocks(..) method (will retry): " + txEntry);
-
-                    GridCacheAdapter cache = cacheCtx.cache();
-
-                    // Renew cache entry.
-                    txEntry.cached(cache.entryEx(txEntry.key()));
-                }
-            }
-        }
-    }
-
-    /**
->>>>>>> 50fc5a9d
      * @param tx Owning transaction.
      * @param entries Entries to unlock.
      */
@@ -1962,14 +1803,7 @@
         if (tx instanceof GridDistributedTxRemoteAdapter) {
             IgniteTxRemoteEx rmtTx = (IgniteTxRemoteEx)tx;
 
-<<<<<<< HEAD
             rmtTx.doneRemote(tx.xidVersion());
-=======
-            rmtTx.doneRemote(tx.xidVersion(),
-                Collections.<GridCacheVersion>emptyList(),
-                Collections.<GridCacheVersion>emptyList(),
-                Collections.<GridCacheVersion>emptyList());
->>>>>>> 50fc5a9d
         }
 
         try {
