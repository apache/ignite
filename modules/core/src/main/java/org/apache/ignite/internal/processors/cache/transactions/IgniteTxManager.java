/*
 * Licensed to the Apache Software Foundation (ASF) under one or more
 * contributor license agreements.  See the NOTICE file distributed with
 * this work for additional information regarding copyright ownership.
 * The ASF licenses this file to You under the Apache License, Version 2.0
 * (the "License"); you may not use this file except in compliance with
 * the License.  You may obtain a copy of the License at
 *
 *      http://www.apache.org/licenses/LICENSE-2.0
 *
 * Unless required by applicable law or agreed to in writing, software
 * distributed under the License is distributed on an "AS IS" BASIS,
 * WITHOUT WARRANTIES OR CONDITIONS OF ANY KIND, either express or implied.
 * See the License for the specific language governing permissions and
 * limitations under the License.
 */

package org.apache.ignite.internal.processors.cache.transactions;

import java.io.Externalizable;
import java.util.ArrayList;
import java.util.Collection;
import java.util.Collections;
import java.util.HashSet;
import java.util.Iterator;
import java.util.LinkedHashSet;
import java.util.List;
import java.util.Map;
import java.util.Set;
import java.util.UUID;
import java.util.concurrent.ConcurrentMap;
import org.apache.ignite.IgniteCheckedException;
import org.apache.ignite.IgniteClientDisconnectedException;
import org.apache.ignite.IgniteException;
import org.apache.ignite.IgniteSystemProperties;
import org.apache.ignite.binary.BinaryObjectException;
import org.apache.ignite.cluster.ClusterNode;
import org.apache.ignite.events.DiscoveryEvent;
import org.apache.ignite.events.Event;
import org.apache.ignite.internal.IgniteInternalFuture;
import org.apache.ignite.internal.cluster.ClusterTopologyCheckedException;
import org.apache.ignite.internal.managers.communication.GridIoPolicy;
import org.apache.ignite.internal.managers.communication.GridMessageListener;
import org.apache.ignite.internal.managers.eventstorage.GridLocalEventListener;
import org.apache.ignite.internal.processors.affinity.AffinityTopologyVersion;
import org.apache.ignite.internal.processors.cache.GridCacheContext;
import org.apache.ignite.internal.processors.cache.GridCacheEntryEx;
import org.apache.ignite.internal.processors.cache.GridCacheEntryRemovedException;
import org.apache.ignite.internal.processors.cache.GridCacheMapEntry;
import org.apache.ignite.internal.processors.cache.GridCacheMessage;
import org.apache.ignite.internal.processors.cache.GridCacheMvccCandidate;
import org.apache.ignite.internal.processors.cache.GridCacheMvccFuture;
import org.apache.ignite.internal.processors.cache.GridCacheReturnCompletableWrapper;
import org.apache.ignite.internal.processors.cache.GridCacheSharedManagerAdapter;
<<<<<<< HEAD
import org.apache.ignite.internal.processors.cache.GridDeferredAckMessageSender;
import org.apache.ignite.internal.processors.cache.KeyCacheObject;
=======
>>>>>>> 12f53298
import org.apache.ignite.internal.processors.cache.distributed.GridCacheMappedVersion;
import org.apache.ignite.internal.processors.cache.distributed.GridCacheTxFinishSync;
import org.apache.ignite.internal.processors.cache.distributed.GridCacheTxRecoveryFuture;
import org.apache.ignite.internal.processors.cache.distributed.GridDistributedLockCancelledException;
import org.apache.ignite.internal.processors.cache.distributed.GridDistributedTxRemoteAdapter;
import org.apache.ignite.internal.processors.cache.distributed.dht.GridDhtInvalidPartitionException;
import org.apache.ignite.internal.processors.cache.distributed.dht.GridDhtTxLocal;
import org.apache.ignite.internal.processors.cache.distributed.dht.GridDhtTxOnePhaseCommitAckRequest;
import org.apache.ignite.internal.processors.cache.distributed.dht.GridDhtTxRemote;
import org.apache.ignite.internal.processors.cache.distributed.dht.colocated.GridDhtColocatedLockFuture;
import org.apache.ignite.internal.processors.cache.distributed.near.GridNearCacheAdapter;
import org.apache.ignite.internal.processors.cache.distributed.near.GridNearCacheEntry;
import org.apache.ignite.internal.processors.cache.distributed.near.GridNearLockFuture;
import org.apache.ignite.internal.processors.cache.distributed.near.GridNearOptimisticTxPrepareFuture;
import org.apache.ignite.internal.processors.cache.distributed.near.GridNearTxLocal;
import org.apache.ignite.internal.processors.cache.transactions.TxDeadlockDetection.TxDeadlockFuture;
import org.apache.ignite.internal.processors.cache.version.GridCacheVersion;
import org.apache.ignite.internal.processors.timeout.GridTimeoutObjectAdapter;
import org.apache.ignite.internal.transactions.IgniteTxOptimisticCheckedException;
import org.apache.ignite.internal.transactions.IgniteTxTimeoutCheckedException;
import org.apache.ignite.internal.util.GridBoundedConcurrentOrderedMap;
import org.apache.ignite.internal.util.future.GridCompoundFuture;
import org.apache.ignite.internal.util.future.GridFutureAdapter;
import org.apache.ignite.internal.util.lang.IgnitePair;
import org.apache.ignite.internal.util.typedef.CI1;
import org.apache.ignite.internal.util.typedef.F;
import org.apache.ignite.internal.util.typedef.X;
import org.apache.ignite.internal.util.typedef.internal.CU;
import org.apache.ignite.internal.util.typedef.internal.U;
import org.apache.ignite.lang.IgniteFuture;
import org.apache.ignite.lang.IgniteProductVersion;
import org.apache.ignite.lang.IgniteReducer;
import org.apache.ignite.lang.IgniteUuid;
import org.apache.ignite.transactions.TransactionConcurrency;
import org.apache.ignite.transactions.TransactionIsolation;
import org.apache.ignite.transactions.TransactionState;
import org.jetbrains.annotations.Nullable;
import org.jsr166.ConcurrentHashMap8;
import org.jsr166.ConcurrentLinkedDeque8;
import org.jsr166.ConcurrentLinkedHashMap;

import static org.apache.ignite.IgniteSystemProperties.IGNITE_DEFERRED_ONE_PHASE_COMMIT_ACK_REQUEST_BUFFER_SIZE;
import static org.apache.ignite.IgniteSystemProperties.IGNITE_DEFERRED_ONE_PHASE_COMMIT_ACK_REQUEST_TIMEOUT;
import static org.apache.ignite.IgniteSystemProperties.IGNITE_MAX_COMPLETED_TX_COUNT;
import static org.apache.ignite.IgniteSystemProperties.IGNITE_SLOW_TX_WARN_TIMEOUT;
import static org.apache.ignite.IgniteSystemProperties.IGNITE_TX_DEADLOCK_DETECTION_MAX_ITERS;
import static org.apache.ignite.IgniteSystemProperties.IGNITE_TX_SALVAGE_TIMEOUT;
import static org.apache.ignite.events.EventType.EVT_NODE_FAILED;
import static org.apache.ignite.events.EventType.EVT_NODE_LEFT;
import static org.apache.ignite.internal.GridTopic.TOPIC_TX;
import static org.apache.ignite.internal.managers.communication.GridIoPolicy.SYSTEM_POOL;
import static org.apache.ignite.internal.processors.cache.GridCacheUtils.isNearEnabled;
import static org.apache.ignite.internal.processors.cache.transactions.IgniteInternalTx.FinalizationStatus.RECOVERY_FINISH;
import static org.apache.ignite.internal.processors.cache.transactions.IgniteInternalTx.FinalizationStatus.USER_FINISH;
import static org.apache.ignite.internal.util.GridConcurrentFactory.newMap;
import static org.apache.ignite.transactions.TransactionState.ACTIVE;
import static org.apache.ignite.transactions.TransactionState.COMMITTED;
import static org.apache.ignite.transactions.TransactionState.COMMITTING;
import static org.apache.ignite.transactions.TransactionState.MARKED_ROLLBACK;
import static org.apache.ignite.transactions.TransactionState.PREPARED;
import static org.apache.ignite.transactions.TransactionState.PREPARING;
import static org.apache.ignite.transactions.TransactionState.UNKNOWN;
import static org.jsr166.ConcurrentLinkedHashMap.QueuePolicy.PER_SEGMENT_Q;

/**
 * Cache transaction manager.
 */
public class IgniteTxManager extends GridCacheSharedManagerAdapter {
    /** Default maximum number of transactions that have completed. */
    private static final int DFLT_MAX_COMPLETED_TX_CNT = 262144; // 2^18

    /** Slow tx warn timeout (initialized to 0). */
    private static final int SLOW_TX_WARN_TIMEOUT = Integer.getInteger(IGNITE_SLOW_TX_WARN_TIMEOUT, 0);

    /** Tx salvage timeout (default 3s). */
    private static final int TX_SALVAGE_TIMEOUT = Integer.getInteger(IGNITE_TX_SALVAGE_TIMEOUT, 100);

    /** One phase commit deferred ack request timeout. */
    public static final int DEFERRED_ONE_PHASE_COMMIT_ACK_REQUEST_TIMEOUT =
        Integer.getInteger(IGNITE_DEFERRED_ONE_PHASE_COMMIT_ACK_REQUEST_TIMEOUT, 500);

    /** One phase commit deferred ack request buffer size. */
    private static final int DEFERRED_ONE_PHASE_COMMIT_ACK_REQUEST_BUFFER_SIZE =
        Integer.getInteger(IGNITE_DEFERRED_ONE_PHASE_COMMIT_ACK_REQUEST_BUFFER_SIZE, 256);

    /** Version in which deadlock detection introduced. */
    public static final IgniteProductVersion TX_DEADLOCK_DETECTION_SINCE = IgniteProductVersion.fromString("1.5.19");

    /** Deadlock detection maximum iterations. */
    static int DEADLOCK_MAX_ITERS =
        IgniteSystemProperties.getInteger(IGNITE_TX_DEADLOCK_DETECTION_MAX_ITERS, 1000);

    /** Committing transactions. */
    private final ThreadLocal<IgniteInternalTx> threadCtx = new ThreadLocal<>();

    /** Topology version should be used when mapping internal tx. */
    private final ThreadLocal<AffinityTopologyVersion> txTop = new ThreadLocal<>();

    /** Per-thread transaction map. */
    private final ConcurrentMap<Long, IgniteInternalTx> threadMap = newMap();

    /** Per-thread system transaction map. */
    private final ConcurrentMap<TxThreadKey, IgniteInternalTx> sysThreadMap = newMap();

    /** Per-ID map. */
    private final ConcurrentMap<GridCacheVersion, IgniteInternalTx> idMap = newMap();

    /** Per-ID map for near transactions. */
    private final ConcurrentMap<GridCacheVersion, IgniteInternalTx> nearIdMap = newMap();

    /** Deadlock detection futures. */
    private final ConcurrentMap<Long, TxDeadlockFuture> deadlockDetectFuts = new ConcurrentHashMap8<>();

    /** TX handler. */
    private IgniteTxHandler txHnd;

    /** Committed local transactions. */
    private final GridBoundedConcurrentOrderedMap<GridCacheVersion, Boolean> completedVersSorted =
        new GridBoundedConcurrentOrderedMap<>(
            Integer.getInteger(IGNITE_MAX_COMPLETED_TX_COUNT, DFLT_MAX_COMPLETED_TX_CNT));

    /** Committed local transactions. */
    private final ConcurrentLinkedHashMap<GridCacheVersion, Object> completedVersHashMap =
        new ConcurrentLinkedHashMap<>(
            Integer.getInteger(IGNITE_MAX_COMPLETED_TX_COUNT, DFLT_MAX_COMPLETED_TX_CNT),
            0.75f,
            Runtime.getRuntime().availableProcessors() * 2,
            Integer.getInteger(IGNITE_MAX_COMPLETED_TX_COUNT, DFLT_MAX_COMPLETED_TX_CNT),
            PER_SEGMENT_Q);

    /** Pending one phase commit ack requests sender. */
    private GridDeferredAckMessageSender deferredAckMessageSender;

    /** Transaction finish synchronizer. */
    private GridCacheTxFinishSync txFinishSync;

    /** For test purposes only. */
    private boolean finishSyncDisabled;

    /** Slow tx warn timeout. */
    private int slowTxWarnTimeout = SLOW_TX_WARN_TIMEOUT;

    /**
     * Near version to DHT version map. Note that we initialize to 5K size from get go,
     * to avoid future map resizings.
     */
    private final ConcurrentMap<GridCacheVersion, GridCacheVersion> mappedVers =
        new ConcurrentHashMap8<>(5120);

    /** TxDeadlock detection. */
    private TxDeadlockDetection txDeadlockDetection;

    /** {@inheritDoc} */
    @Override protected void onKernalStart0(boolean reconnect) {
        if (reconnect)
            return;

        cctx.gridEvents().addLocalEventListener(
            new GridLocalEventListener() {
                @Override public void onEvent(Event evt) {
                    assert evt instanceof DiscoveryEvent;
                    assert evt.type() == EVT_NODE_FAILED || evt.type() == EVT_NODE_LEFT;

                    DiscoveryEvent discoEvt = (DiscoveryEvent)evt;

                    UUID nodeId = discoEvt.eventNode().id();

                    cctx.time().addTimeoutObject(new NodeFailureTimeoutObject(nodeId));

                    if (txFinishSync != null)
                        txFinishSync.onNodeLeft(nodeId);

                    for (TxDeadlockFuture fut : deadlockDetectFuts.values())
                        fut.onNodeLeft(nodeId);

                    for (Map.Entry<GridCacheVersion, Object> entry : completedVersHashMap.entrySet()) {
                        Object obj = entry.getValue();

                        if (obj instanceof GridCacheReturnCompletableWrapper &&
                            nodeId.equals(((GridCacheReturnCompletableWrapper)obj).nodeId()))
                            removeTxReturn(entry.getKey());
                    }
                }
            },
            EVT_NODE_FAILED, EVT_NODE_LEFT);

        this.txDeadlockDetection = new TxDeadlockDetection(cctx);

        cctx.gridIO().addMessageListener(TOPIC_TX, new DeadlockDetectionListener());

        for (IgniteInternalTx tx : idMap.values()) {
            if ((!tx.local() || tx.dht()) && !cctx.discovery().aliveAll(tx.masterNodeIds())) {
                if (log.isDebugEnabled())
                    log.debug("Remaining transaction from left node: " + tx);

                salvageTx(tx, true, USER_FINISH);
            }
        }
    }

    /** {@inheritDoc} */
    @Override protected void onKernalStop0(boolean cancel) {
        cctx.gridIO().removeMessageListener(TOPIC_TX);
    }

    /** {@inheritDoc} */
    @Override protected void start0() throws IgniteCheckedException {
        txFinishSync = new GridCacheTxFinishSync<>(cctx);

        txHnd = new IgniteTxHandler(cctx);

        deferredAckMessageSender = new GridDeferredAckMessageSender(cctx.time(), cctx.kernalContext().closure()) {
            @Override public int getTimeout() {
                return DEFERRED_ONE_PHASE_COMMIT_ACK_REQUEST_TIMEOUT;
            }

            @Override public int getBufferSize() {
                return DEFERRED_ONE_PHASE_COMMIT_ACK_REQUEST_BUFFER_SIZE;
            }

            @Override public void finish(UUID nodeId, ConcurrentLinkedDeque8<GridCacheVersion> vers) {
                GridDhtTxOnePhaseCommitAckRequest ackReq = new GridDhtTxOnePhaseCommitAckRequest(vers);

                cctx.kernalContext().gateway().readLock();

                try {
                    cctx.io().send(nodeId, ackReq, GridIoPolicy.SYSTEM_POOL);
                }
                catch (IgniteCheckedException e) {
                    log.error("Failed to send one phase commit ack to backup node [backup=" +
                        nodeId + ']', e);
                }
                finally {
                    cctx.kernalContext().gateway().readUnlock();
                }
            }
        };
    }

    /** {@inheritDoc} */
    @Override public void onDisconnected(IgniteFuture reconnectFut) {
        txFinishSync.onDisconnected(reconnectFut);

        for (Map.Entry<Long, IgniteInternalTx> e : threadMap.entrySet())
            rollbackTx(e.getValue());

        IgniteClientDisconnectedException err =
            new IgniteClientDisconnectedException(reconnectFut, "Client node disconnected.");

        for (TxDeadlockFuture fut : deadlockDetectFuts.values())
            fut.onDone(err);
    }

    /**
     * @return TX handler.
     */
    public IgniteTxHandler txHandler() {
        return txHnd;
    }

    /**
     * Invalidates transaction.
     *
     * @param tx Transaction.
     * @return {@code True} if transaction was salvaged by this call.
     */
    public boolean salvageTx(IgniteInternalTx tx) {
        return salvageTx(tx, false, USER_FINISH);
    }

    /**
     * Invalidates transaction.
     *
     * @param tx Transaction.
     * @param warn {@code True} if warning should be logged.
     * @param status Finalization status.
     * @return {@code True} if transaction was salvaged by this call.
     */
    private boolean salvageTx(IgniteInternalTx tx, boolean warn, IgniteInternalTx.FinalizationStatus status) {
        assert tx != null;

        TransactionState state = tx.state();

        if (state == ACTIVE || state == PREPARING || state == PREPARED) {
            try {
                if (!tx.markFinalizing(status)) {
                    if (log.isDebugEnabled())
                        log.debug("Will not try to commit invalidate transaction (could not mark finalized): " + tx);

                    return false;
                }

                tx.systemInvalidate(true);

                tx.prepare();

                if (tx.state() == PREPARING) {
                    if (log.isDebugEnabled())
                        log.debug("Ignoring transaction in PREPARING state as it is currently handled " +
                            "by another thread: " + tx);

                    return false;
                }

                if (tx instanceof IgniteTxRemoteEx) {
                    IgniteTxRemoteEx rmtTx = (IgniteTxRemoteEx)tx;

                    rmtTx.doneRemote(tx.xidVersion(), Collections.<GridCacheVersion>emptyList(),
                        Collections.<GridCacheVersion>emptyList(), Collections.<GridCacheVersion>emptyList());
                }

                tx.commit();

                if (warn) {
                    // This print out cannot print any peer-deployed entity either
                    // directly or indirectly.
                    U.warn(log, "Invalidated transaction because originating node either " +
                        "crashed or left grid: " + CU.txString(tx));
                }
            }
            catch (IgniteTxOptimisticCheckedException ignore) {
                if (log.isDebugEnabled())
                    log.debug("Optimistic failure while invalidating transaction (will rollback): " +
                        tx.xidVersion());

                try {
                    tx.rollback();
                }
                catch (IgniteCheckedException e) {
                    U.error(log, "Failed to rollback transaction: " + tx.xidVersion(), e);
                }
            }
            catch (IgniteCheckedException e) {
                U.error(log, "Failed to invalidate transaction: " + tx, e);
            }
        }
        else if (state == MARKED_ROLLBACK) {
            try {
                tx.rollback();
            }
            catch (IgniteCheckedException e) {
                U.error(log, "Failed to rollback transaction: " + tx.xidVersion(), e);
            }
        }

        return true;
    }

    /**
     * Prints out memory stats to standard out.
     * <p>
     * USE ONLY FOR MEMORY PROFILING DURING TESTS.
     */
    @Override public void printMemoryStats() {
        X.println(">>> ");
        X.println(">>> Transaction manager memory stats [grid=" + cctx.gridName() + ']');
        X.println(">>>   threadMapSize: " + threadMap.size());
        X.println(">>>   idMap [size=" + idMap.size() + ']');
        X.println(">>>   completedVersSortedSize: " + completedVersSorted.size());
        X.println(">>>   completedVersHashMapSize: " + completedVersHashMap.sizex());
    }

    /**
     * @return Thread map size.
     */
    public int threadMapSize() {
        return threadMap.size();
    }

    /**
     * @return ID map size.
     */
    public int idMapSize() {
        return idMap.size();
    }

    /**
     * @return Committed versions size.
     */
    public int completedVersionsSize() {
        return completedVersHashMap.size();
    }

    /**
     *
     * @param tx Transaction to check.
     * @return {@code True} if transaction has been committed or rolled back,
     *      {@code false} otherwise.
     */
    public boolean isCompleted(IgniteInternalTx tx) {
        boolean completed = completedVersHashMap.containsKey(tx.xidVersion());

        // Need check that for tx with timeout rollback message was not received before lock.
        if (!completed && tx.local() && tx.dht() && tx.timeout() > 0)
            return completedVersHashMap.containsKey(tx.nearXidVersion());

        return completed;
    }

    /**
     * @param implicit {@code True} if transaction is implicit.
     * @param implicitSingle Implicit-with-single-key flag.
     * @param concurrency Concurrency.
     * @param isolation Isolation.
     * @param timeout transaction timeout.
     * @param txSize Expected transaction size.
     * @return New transaction.
     */
    public IgniteTxLocalAdapter newTx(
        boolean implicit,
        boolean implicitSingle,
        @Nullable GridCacheContext sysCacheCtx,
        TransactionConcurrency concurrency,
        TransactionIsolation isolation,
        long timeout,
        boolean storeEnabled,
        int txSize
    ) {
        assert sysCacheCtx == null || sysCacheCtx.systemTx();

        UUID subjId = null; // TODO GG-9141 how to get subj ID?

        int taskNameHash = cctx.kernalContext().job().currentTaskNameHash();

        GridNearTxLocal tx = new GridNearTxLocal(
            cctx,
            implicit,
            implicitSingle,
            sysCacheCtx != null,
            sysCacheCtx != null ? sysCacheCtx.ioPolicy() : SYSTEM_POOL,
            concurrency,
            isolation,
            timeout,
            storeEnabled,
            txSize,
            subjId,
            taskNameHash);

        if (tx.system()) {
            AffinityTopologyVersion topVer = cctx.tm().lockedTopologyVersion(Thread.currentThread().getId(), tx);

            // If there is another system transaction in progress, use it's topology version to prevent deadlock.
            if (topVer != null)
                tx.topologyVersion(topVer);
        }

        return onCreated(sysCacheCtx, tx);
    }

    /**
     * @param cacheCtx Cache context.
     * @param tx Created transaction.
     * @return Started transaction.
     */
    @Nullable public <T extends IgniteInternalTx> T onCreated(@Nullable GridCacheContext cacheCtx, T tx) {
        ConcurrentMap<GridCacheVersion, IgniteInternalTx> txIdMap = transactionMap(tx);

        // Start clean.
        resetContext();

        if (isCompleted(tx)) {
            if (log.isDebugEnabled())
                log.debug("Attempt to create a completed transaction (will ignore): " + tx);

            return null;
        }

        IgniteInternalTx t;

        if ((t = txIdMap.putIfAbsent(tx.xidVersion(), tx)) == null) {
            // Add both, explicit and implicit transactions.
            // Do not add remote and dht local transactions as remote node may have the same thread ID
            // and overwrite local transaction.
            if (tx.local() && !tx.dht()) {
                if (cacheCtx == null || !cacheCtx.systemTx())
                    threadMap.put(tx.threadId(), tx);
                else
                    sysThreadMap.put(new TxThreadKey(tx.threadId(), cacheCtx.cacheId()), tx);
            }

            // Handle mapped versions.
            if (tx instanceof GridCacheMappedVersion) {
                GridCacheMappedVersion mapped = (GridCacheMappedVersion)tx;

                GridCacheVersion from = mapped.mappedVersion();

                if (from != null)
                    mappedVers.put(from, tx.xidVersion());

                if (log.isDebugEnabled())
                    log.debug("Added transaction version mapping [from=" + from + ", to=" + tx.xidVersion() +
                        ", tx=" + tx + ']');
            }
        }
        else {
            if (log.isDebugEnabled())
                log.debug("Attempt to create an existing transaction (will ignore) [newTx=" + tx + ", existingTx=" +
                    t + ']');

            return null;
        }

        if (log.isDebugEnabled())
            log.debug("Transaction created: " + tx);

        return tx;
    }

    /**
     * Creates a future that will wait for all ongoing transactions that maybe affected by topology update
     * to be finished. This set of transactions include
     * <ul>
     *     <li/> All {@link TransactionConcurrency#PESSIMISTIC} transactions with topology version
     *     less or equal to {@code topVer}.
     *     <li/> {@link TransactionConcurrency#OPTIMISTIC} transactions in PREPARING state with topology
     *     version less or equal to {@code topVer} and having transaction key with entry that belongs to
     *     one of partitions in {@code parts}.
     * </ul>
     *
     * @param topVer Topology version.
     * @return Future that will be completed when all ongoing transactions are finished.
     */
    public IgniteInternalFuture<Boolean> finishTxs(AffinityTopologyVersion topVer) {
        GridCompoundFuture<IgniteInternalTx, Boolean> res =
            new GridCompoundFuture<>(
                new IgniteReducer<IgniteInternalTx, Boolean>() {
                    @Override public boolean collect(IgniteInternalTx e) {
                        return true;
                    }

                    @Override public Boolean reduce() {
                        return true;
                    }
                });

        for (IgniteInternalTx tx : txs()) {
            if (needWaitTransaction(tx, topVer))
                res.add(tx.finishFuture());
        }

        res.markInitialized();

        return res;
    }

    /**
     * @param tx Transaction.
     * @param topVer Exchange version.
     * @return {@code True} if need wait transaction for exchange.
     */
    public boolean needWaitTransaction(IgniteInternalTx tx, AffinityTopologyVersion topVer) {
        AffinityTopologyVersion txTopVer = tx.topologyVersionSnapshot();

        return txTopVer != null && txTopVer.compareTo(topVer) < 0;
    }

    /**
     * Transaction start callback (has to do with when any operation was
     * performed on this transaction).
     *
     * @param tx Started transaction.
     * @return {@code True} if transaction is not in completed set.
     */
    public boolean onStarted(IgniteInternalTx tx) {
        assert tx.state() == ACTIVE || tx.isRollbackOnly() : "Invalid transaction state [locId=" + cctx.localNodeId() +
            ", tx=" + tx + ']';

        if (isCompleted(tx)) {
            ConcurrentMap<GridCacheVersion, IgniteInternalTx> txIdMap = transactionMap(tx);

            txIdMap.remove(tx.xidVersion(), tx);

            if (log.isDebugEnabled())
                log.debug("Attempt to start a completed transaction (will ignore): " + tx);

            return false;
        }

        if (log.isDebugEnabled())
            log.debug("Transaction started: " + tx);

        return true;
    }

    /**
     * @param from Near version.
     * @return DHT version for a near version.
     */
    public GridCacheVersion mappedVersion(GridCacheVersion from) {
        GridCacheVersion to = mappedVers.get(from);

        if (log.isDebugEnabled())
            log.debug("Found mapped version [from=" + from + ", to=" + to);

        return to;
    }

    /**
     *
     * @param ver Alternate version.
     * @param tx Transaction.
     */
    public void addAlternateVersion(GridCacheVersion ver, IgniteInternalTx tx) {
        if (idMap.putIfAbsent(ver, tx) == null)
            if (log.isDebugEnabled())
                log.debug("Registered alternate transaction version [ver=" + ver + ", tx=" + tx + ']');
    }

    /**
     * @return Local transaction.
     */
    @SuppressWarnings({"unchecked"})
    @Nullable public <T> T localTx() {
        IgniteInternalTx tx = tx();

        return tx != null && tx.local() ? (T)tx : null;
    }

    /**
     * @return Transaction for current thread.
     */
    @SuppressWarnings({"unchecked"})
    public <T> T threadLocalTx(GridCacheContext cctx) {
        IgniteInternalTx tx = tx(cctx, Thread.currentThread().getId());

        return tx != null && tx.local() && (!tx.dht() || tx.colocated()) && !tx.implicit() ? (T)tx : null;
    }

    /**
     * @return Transaction for current thread.
     */
    @SuppressWarnings({"unchecked", "RedundantCast"})
    public <T> T tx() {
        IgniteInternalTx tx = txContext();

        return tx != null ? (T)tx : (T)tx(null, Thread.currentThread().getId());
    }

    /**
     * @param threadId Thread ID.
     * @param ignore Transaction to ignore.
     * @return Not null topology version if current thread holds lock preventing topology change.
     */
    @Nullable public AffinityTopologyVersion lockedTopologyVersion(long threadId, IgniteInternalTx ignore) {
        IgniteInternalTx tx = threadMap.get(threadId);

        if (tx != null) {
            AffinityTopologyVersion topVer = tx.topologyVersionSnapshot();

            if (topVer != null)
                return topVer;
        }

        if (!sysThreadMap.isEmpty()) {
            for (GridCacheContext cacheCtx : cctx.cache().context().cacheContexts()) {
                if (!cacheCtx.systemTx())
                    continue;

                tx = sysThreadMap.get(new TxThreadKey(threadId, cacheCtx.cacheId()));

                if (tx != null && tx != ignore) {
                    AffinityTopologyVersion topVer = tx.topologyVersionSnapshot();

                    if (topVer != null)
                        return topVer;
                }
            }
        }

        return txTop.get();
    }

    /**
     * @param topVer Locked topology version.
     * @return {@code True} if topology hint was set.
     */
    public boolean setTxTopologyHint(@Nullable AffinityTopologyVersion topVer) {
        if (topVer == null)
            txTop.set(null);
        else {
            if (txTop.get() == null) {
                txTop.set(topVer);

                return true;
            }
        }

        return false;
    }

    /**
     * @return Local transaction.
     */
    @Nullable public IgniteInternalTx localTxx() {
        IgniteInternalTx tx = txx();

        return tx != null && tx.local() ? tx : null;
    }

    /**
     * @return Transaction for current thread.
     */
    @SuppressWarnings({"unchecked"})
    public IgniteInternalTx txx() {
        return tx();
    }

    /**
     * @return User transaction for current thread.
     */
    @Nullable public IgniteInternalTx userTx() {
        IgniteInternalTx tx = txContext();

        if (tx != null && tx.user() && tx.state() == ACTIVE)
            return tx;

        tx = tx(null, Thread.currentThread().getId());

        return tx != null && tx.user() && tx.state() == ACTIVE ? tx : null;
    }

    /**
     * @return User transaction for current thread.
     */
    @Nullable public IgniteInternalTx userTx(GridCacheContext cctx) {
        IgniteInternalTx tx = tx(cctx, Thread.currentThread().getId());

        return tx != null && tx.user() && tx.state() == ACTIVE ? tx : null;
    }

    /**
     * @return User transaction.
     */
    @SuppressWarnings({"unchecked"})
    @Nullable public <T extends IgniteTxLocalEx> T userTxx() {
        return (T)userTx();
    }

    /**
     * @param cctx Cache context.
     * @param threadId Id of thread for transaction.
     * @return Transaction for thread with given ID.
     */
    @SuppressWarnings({"unchecked"})
    private <T> T tx(GridCacheContext cctx, long threadId) {
        if (cctx == null || !cctx.systemTx())
            return (T)threadMap.get(threadId);

        TxThreadKey key = new TxThreadKey(threadId, cctx.cacheId());

        return (T)sysThreadMap.get(key);
    }

    /**
     * @return {@code True} if current thread is currently within transaction.
     */
    public boolean inUserTx() {
        return userTx() != null;
    }

    /**
     * @param txId Transaction ID.
     * @return Transaction with given ID.
     */
    @SuppressWarnings({"unchecked"})
    @Nullable public <T extends IgniteInternalTx> T tx(GridCacheVersion txId) {
        return (T)idMap.get(txId);
    }

    /**
     * @param txId Transaction ID.
     * @return Transaction with given ID.
     */
    @SuppressWarnings({"unchecked"})
    @Nullable public <T extends IgniteInternalTx> T nearTx(GridCacheVersion txId) {
        return (T)nearIdMap.get(txId);
    }

    /**
     * Handles prepare stage of 2PC.
     *
     * @param tx Transaction to prepare.
     * @throws IgniteCheckedException If preparation failed.
     */
    public void prepareTx(IgniteInternalTx tx) throws IgniteCheckedException {
        if (tx.state() == MARKED_ROLLBACK) {
            if (tx.remainingTime() == -1)
                throw new IgniteTxTimeoutCheckedException("Transaction timed out: " + this);

            throw new IgniteCheckedException("Transaction is marked for rollback: " + tx);
        }

        if (tx.remainingTime() == -1) {
            tx.setRollbackOnly();

            throw new IgniteTxTimeoutCheckedException("Transaction timed out: " + this);
        }

        if (tx.pessimistic() && tx.local())
            return; // Nothing else to do in pessimistic mode.

        // Optimistic.
        assert tx.optimistic() || !tx.local();

        if (!lockMultiple(tx, tx.optimisticLockEntries())) {
            tx.setRollbackOnly();

            throw new IgniteTxOptimisticCheckedException("Failed to prepare transaction (lock conflict): " + tx);
        }
    }

    /**
     * @param tx Transaction.
     */
    private void removeObsolete(IgniteInternalTx tx) {
        Collection<IgniteTxEntry> entries = tx.local() ? tx.allEntries() : tx.writeEntries();

        for (IgniteTxEntry entry : entries) {
            GridCacheEntryEx cached = entry.cached();

            GridCacheContext cacheCtx = entry.context();

            if (cached == null)
                cached = cacheCtx.cache().peekEx(entry.key());

            if (cached.detached())
                continue;

            try {
                if (cached.obsolete() || cached.markObsoleteIfEmpty(tx.xidVersion()))
                    cacheCtx.cache().removeEntry(cached);

                if (!tx.near() && isNearEnabled(cacheCtx)) {
                    GridNearCacheAdapter near = cacheCtx.isNear() ? cacheCtx.near() : cacheCtx.dht().near();

                    GridNearCacheEntry e = near.peekExx(entry.key());

                    if (e != null && e.markObsoleteIfEmpty(tx.xidVersion()))
                        near.removeEntry(e);
                }
            }
            catch (IgniteCheckedException e) {
                U.error(log, "Failed to remove obsolete entry from cache: " + cached, e);
            }
        }
    }

    /**
     * @param min Minimum version.
     * @return Pair [committed, rolledback] - never {@code null}, elements potentially empty,
     *      but also never {@code null}.
     */
    public IgnitePair<Collection<GridCacheVersion>> versions(GridCacheVersion min) {
        Collection<GridCacheVersion> committed = null;
        Collection<GridCacheVersion> rolledback = null;

        for (Map.Entry<GridCacheVersion, Boolean> e : completedVersSorted.tailMap(min, true).entrySet()) {
            if (e.getValue()) {
                if (committed == null)
                    committed = new ArrayList<>();

                committed.add(e.getKey());
            }
            else {
                if (rolledback == null)
                    rolledback = new ArrayList<>();

                rolledback.add(e.getKey());
            }
        }

        return new IgnitePair<>(
            committed == null ? Collections.<GridCacheVersion>emptyList() : committed,
            rolledback == null ? Collections.<GridCacheVersion>emptyList() : rolledback);
    }

    /**
     * @return Collection of active transactions.
     */
    public Collection<IgniteInternalTx> activeTransactions() {
        return F.concat(false, idMap.values(), nearIdMap.values());
    }

    /**
     * @param tx Tx to remove.
     */
    public void removeCommittedTx(IgniteInternalTx tx) {
        completedVersHashMap.remove(tx.xidVersion(), true);

        if (tx.needsCompletedVersions())
            completedVersSorted.remove(tx.xidVersion(), true);
    }

    /**
     * @param tx Committed transaction.
     */
    public void addCommittedTx(IgniteInternalTx tx) {
        addCommittedTx(tx, tx.xidVersion(), tx.nearXidVersion());
    }

    /**
     * @param tx Committed transaction.
     */
    public void addCommittedTxReturn(IgniteInternalTx tx, GridCacheReturnCompletableWrapper ret) {
        addCommittedTxReturn(tx.nearXidVersion(), null, ret);
    }

    /**
     * @param tx Committed transaction.
     * @return If transaction was not already present in committed set.
     */
    public boolean addRolledbackTx(IgniteInternalTx tx) {
        return addRolledbackTx(tx, tx.xidVersion());
    }

    /**
     * @param tx Tx.
     * @param xidVer Completed transaction version.
     * @param nearXidVer Optional near transaction ID.
     * @return If transaction was not already present in completed set.
     */
    public boolean addCommittedTx(
        IgniteInternalTx tx,
        GridCacheVersion xidVer,
        @Nullable GridCacheVersion nearXidVer
    ) {
        if (nearXidVer != null)
            xidVer = new CommittedVersion(xidVer, nearXidVer);

        Object committed0 = completedVersHashMap.putIfAbsent(xidVer, true);

        if (committed0 == null && (tx == null || tx.needsCompletedVersions())) {
            Boolean b = completedVersSorted.putIfAbsent(xidVer, true);

            assert b == null;
        }

        Boolean committed = committed0 != null && !committed0.equals(Boolean.FALSE);

        return committed0 == null || committed;
    }

    /**
     * @param xidVer Completed transaction version.
     * @param nearXidVer Optional near transaction ID.
     * @param retVal Invoke result.
     */
    private void addCommittedTxReturn(
        GridCacheVersion xidVer,
        @Nullable GridCacheVersion nearXidVer,
        GridCacheReturnCompletableWrapper retVal
    ) {
        assert retVal != null;

        if (nearXidVer != null)
            xidVer = new CommittedVersion(xidVer, nearXidVer);

        assert completedVersHashMap.get(xidVer) == null || completedVersHashMap.get(xidVer).equals(Boolean.TRUE);

        completedVersHashMap.put(xidVer, retVal);
    }

    /**
     * @param tx Tx.
     * @param xidVer Completed transaction version.
     * @return If transaction was not already present in completed set.
     */
    public boolean addRolledbackTx(
        IgniteInternalTx tx,
        GridCacheVersion xidVer
    ) {
        Object committed0 = completedVersHashMap.putIfAbsent(xidVer, false);

        if (committed0 == null && (tx == null || tx.needsCompletedVersions())) {
            Boolean b = completedVersSorted.putIfAbsent(xidVer, false);

            assert b == null;
        }

        Boolean committed = committed0 != null && !committed0.equals(Boolean.FALSE);

        return committed0 == null || !committed;
    }

    /**
     * @param xidVer xidVer Completed transaction version.
     * @return Tx result.
     */
    public GridCacheReturnCompletableWrapper getCommittedTxReturn(GridCacheVersion xidVer) {
        Object retVal = completedVersHashMap.get(xidVer);

        // Will gain true in regular case or GridCacheReturn in onePhaseCommit case.
        if (!Boolean.TRUE.equals(retVal)) {
            assert !Boolean.FALSE.equals(retVal); // Method should be used only after 'committed' checked.

            GridCacheReturnCompletableWrapper res = (GridCacheReturnCompletableWrapper)retVal;

            removeTxReturn(xidVer);

            return res;
        }
        else
            return null;
    }

    /**
     * @param xidVer xidVer Completed transaction version.
     */
    public void removeTxReturn(GridCacheVersion xidVer) {
        Object prev = completedVersHashMap.get(xidVer);

        if (Boolean.FALSE.equals(prev)) // Tx can be rolled back.
            return;

        assert prev instanceof GridCacheReturnCompletableWrapper;

        boolean res = completedVersHashMap.replace(xidVer, prev, true);

        assert res;
    }

    /**
     * @param tx Transaction.
     */
    private void processCompletedEntries(IgniteInternalTx tx) {
        if (tx.needsCompletedVersions()) {
            GridCacheVersion min = minVersion(tx.readEntries(), tx.xidVersion(), tx);

            min = minVersion(tx.writeEntries(), min, tx);

            assert min != null;

            IgnitePair<Collection<GridCacheVersion>> versPair = versions(min);

            tx.completedVersions(min, versPair.get1(), versPair.get2());
        }
    }

    /**
     * Collects versions for all pending locks for all entries within transaction
     *
     * @param dhtTxLoc Transaction being committed.
     */
    private void collectPendingVersions(GridDhtTxLocal dhtTxLoc) {
        if (dhtTxLoc.needsCompletedVersions()) {
            if (log.isDebugEnabled())
                log.debug("Checking for pending locks with version less then tx version: " + dhtTxLoc);

            Set<GridCacheVersion> vers = new LinkedHashSet<>();

            collectPendingVersions(dhtTxLoc.readEntries(), dhtTxLoc.xidVersion(), vers);
            collectPendingVersions(dhtTxLoc.writeEntries(), dhtTxLoc.xidVersion(), vers);

            if (!vers.isEmpty())
                dhtTxLoc.pendingVersions(vers);
        }
    }

    /**
     * Gets versions of all not acquired locks for collection of tx entries that are less then base version.
     *
     * @param entries Tx entries to process.
     * @param baseVer Base version to compare with.
     * @param vers Collection of versions that will be populated.
     */
    @SuppressWarnings("TypeMayBeWeakened")
    private void collectPendingVersions(Iterable<IgniteTxEntry> entries,
        GridCacheVersion baseVer, Set<GridCacheVersion> vers) {

        // The locks are not released yet, so we can safely list pending candidates versions.
        for (IgniteTxEntry txEntry : entries) {
            GridCacheEntryEx cached = txEntry.cached();

            try {
                // If check should be faster then exception handling.
                if (!cached.obsolete()) {
                    for (GridCacheMvccCandidate cand : cached.localCandidates()) {
                        if (!cand.owner() && cand.version().compareTo(baseVer) < 0) {
                            if (log.isDebugEnabled())
                                log.debug("Adding candidate version to pending set: " + cand);

                            vers.add(cand.version());
                        }
                    }
                }
            }
            catch (GridCacheEntryRemovedException ignored) {
                if (log.isDebugEnabled())
                    log.debug("There are no pending locks for entry (entry was deleted in transaction): " + txEntry);
            }
        }
    }

    /**
     * Go through all candidates for entries involved in transaction and find their min
     * version. We know that these candidates will commit after this transaction, and
     * therefore we can grab the min version so we can send all committed and rolled
     * back versions from min to current to remote nodes for re-ordering.
     *
     * @param entries Entries.
     * @param min Min version so far.
     * @param tx Transaction.
     * @return Minimal available version.
     */
    private GridCacheVersion minVersion(Iterable<IgniteTxEntry> entries, GridCacheVersion min,
        IgniteInternalTx tx) {
        for (IgniteTxEntry txEntry : entries) {
            GridCacheEntryEx cached = txEntry.cached();

            // We are assuming that this method is only called on commit. In that
            // case, if lock is held, entry can never be removed.
            assert txEntry.isRead() || !cached.obsolete(tx.xidVersion()) :
                "Invalid obsolete version for transaction [entry=" + cached + ", tx=" + tx + ']';

            for (GridCacheMvccCandidate cand : cached.remoteMvccSnapshot())
                if (min == null || cand.version().isLess(min))
                    min = cand.version();
        }

        return min;
    }

    /**
     * @param tx Transaction.
     * @return {@code True} if transaction read entries should be unlocked.
     */
    private boolean unlockReadEntries(IgniteInternalTx tx) {
        if (tx.pessimistic())
            return !tx.readCommitted();
        else
            return tx.serializable();
    }

    /**
     * Commits a transaction.
     *
     * @param tx Transaction to commit.
     */
    public void commitTx(IgniteInternalTx tx) {
        assert tx != null;
        assert tx.state() == COMMITTING : "Invalid transaction state for commit from tm [state=" + tx.state() +
            ", expected=COMMITTING, tx=" + tx + ']';

        if (log.isDebugEnabled())
            log.debug("Committing from TM [locNodeId=" + cctx.localNodeId() + ", tx=" + tx + ']');

        /*
         * Note that write phase is handled by transaction adapter itself,
         * so we don't do it here.
         */

        Object committed0 = completedVersHashMap.get(tx.xidVersion());

        Boolean committed = committed0 != null && !committed0.equals(Boolean.FALSE);

        // 1. Make sure that committed version has been recorded.
        if (!((committed != null && committed) || tx.writeSet().isEmpty() || tx.isSystemInvalidate())) {
            uncommitTx(tx);

            tx.errorWhenCommitting();

            throw new IgniteException("Missing commit version (consider increasing " +
                IGNITE_MAX_COMPLETED_TX_COUNT + " system property) [ver=" + tx.xidVersion() +
                ", tx=" + tx.getClass().getSimpleName() + ']');
        }

        ConcurrentMap<GridCacheVersion, IgniteInternalTx> txIdMap = transactionMap(tx);

        if (txIdMap.remove(tx.xidVersion(), tx)) {
            // 2. Must process completed entries before unlocking!
            processCompletedEntries(tx);

            if (tx instanceof GridDhtTxLocal) {
                GridDhtTxLocal dhtTxLoc = (GridDhtTxLocal)tx;

                collectPendingVersions(dhtTxLoc);
            }

            // 4. Unlock write resources.
            unlockMultiple(tx, tx.writeEntries());

            // 5. Unlock read resources if required.
            if (unlockReadEntries(tx))
                unlockMultiple(tx, tx.readEntries());

            // 6. Notify evictions.
            notifyEvitions(tx);

            // 7. Remove obsolete entries from cache.
            removeObsolete(tx);

            // 8. Assign transaction number at the end of transaction.
            tx.endVersion(cctx.versions().next(tx.topologyVersion()));

            // 9. Remove from per-thread storage.
            clearThreadMap(tx);

            // 10. Unregister explicit locks.
            if (!tx.alternateVersions().isEmpty()) {
                for (GridCacheVersion ver : tx.alternateVersions())
                    idMap.remove(ver);
            }

            // 11. Remove Near-2-DHT mappings.
            if (tx instanceof GridCacheMappedVersion) {
                GridCacheVersion mapped = ((GridCacheMappedVersion)tx).mappedVersion();

                if (mapped != null)
                    mappedVers.remove(mapped);
            }

            // 12. Clear context.
            resetContext();

            // 14. Update metrics.
            if (!tx.dht() && tx.local()) {
                if (!tx.system())
                    cctx.txMetrics().onTxCommit();

                tx.txState().onTxEnd(cctx, tx, true);
            }

            if (slowTxWarnTimeout > 0 && tx.local() &&
                U.currentTimeMillis() - tx.startTime() > slowTxWarnTimeout)
                U.warn(log, "Slow transaction detected [tx=" + tx +
                    ", slowTxWarnTimeout=" + slowTxWarnTimeout + ']') ;

            if (log.isDebugEnabled())
                log.debug("Committed from TM [locNodeId=" + cctx.localNodeId() + ", tx=" + tx + ']');
        }
        else if (log.isDebugEnabled())
            log.debug("Did not commit from TM (was already committed): " + tx);
    }

    /**
     * Rolls back a transaction.
     *
     * @param tx Transaction to rollback.
     */
    public void rollbackTx(IgniteInternalTx tx) {
        assert tx != null;

        if (log.isDebugEnabled())
            log.debug("Rolling back from TM [locNodeId=" + cctx.localNodeId() + ", tx=" + tx + ']');

        // 1. Record transaction version to avoid duplicates.
        addRolledbackTx(tx);

        ConcurrentMap<GridCacheVersion, IgniteInternalTx> txIdMap = transactionMap(tx);

        if (txIdMap.remove(tx.xidVersion(), tx)) {
            // 2. Unlock write resources.
            unlockMultiple(tx, tx.writeEntries());

            // 3. Unlock read resources if required.
            if (unlockReadEntries(tx))
                unlockMultiple(tx, tx.readEntries());

            // 4. Notify evictions.
            notifyEvitions(tx);

            // 5. Remove obsolete entries.
            removeObsolete(tx);

            // 6. Remove from per-thread storage.
            clearThreadMap(tx);

            // 7. Unregister explicit locks.
            if (!tx.alternateVersions().isEmpty())
                for (GridCacheVersion ver : tx.alternateVersions())
                    idMap.remove(ver);

            // 8. Remove Near-2-DHT mappings.
            if (tx instanceof GridCacheMappedVersion)
                mappedVers.remove(((GridCacheMappedVersion)tx).mappedVersion());

            // 9. Clear context.
            resetContext();

            // 10. Update metrics.
            if (!tx.dht() && tx.local()) {
                if (!tx.system())
                    cctx.txMetrics().onTxRollback();

                tx.txState().onTxEnd(cctx, tx, false);
            }

            if (log.isDebugEnabled())
                log.debug("Rolled back from TM: " + tx);
        }
        else if (log.isDebugEnabled())
            log.debug("Did not rollback from TM (was already rolled back): " + tx);
    }

    /**
     * Fast finish transaction. Can be used only if no locks were acquired.
     *
     * @param tx Transaction to finish.
     * @param commit {@code True} if transaction is committed, {@code false} if rolled back.
     */
    public void fastFinishTx(GridNearTxLocal tx, boolean commit) {
        assert tx != null;
        assert tx.writeMap().isEmpty();
        assert tx.optimistic() || tx.readMap().isEmpty();

        ConcurrentMap<GridCacheVersion, IgniteInternalTx> txIdMap = transactionMap(tx);

        if (txIdMap.remove(tx.xidVersion(), tx)) {
            // 1. Notify evictions.
            notifyEvitions(tx);

            // 2. Evict near entries.
            if (!tx.readMap().isEmpty()) {
                for (IgniteTxEntry entry : tx.readMap().values())
                    tx.evictNearEntry(entry, false);
            }

            // 3. Remove obsolete entries.
            removeObsolete(tx);

            // 4. Remove from per-thread storage.
            clearThreadMap(tx);

            // 5. Clear context.
            resetContext();

            // 6. Update metrics.
            if (!tx.dht() && tx.local()) {
                if (!tx.system()) {
                    if (commit)
                        cctx.txMetrics().onTxCommit();
                    else
                        cctx.txMetrics().onTxRollback();
                }

                tx.txState().onTxEnd(cctx, tx, commit);
            }
        }
    }

    /**
     * Tries to minimize damage from partially-committed transaction.
     *
     * @param tx Tx to uncommit.
     */
    public void uncommitTx(IgniteInternalTx tx) {
        assert tx != null;

        if (log.isDebugEnabled())
            log.debug("Uncommiting from TM: " + tx);

        ConcurrentMap<GridCacheVersion, IgniteInternalTx> txIdMap = transactionMap(tx);

        if (txIdMap.remove(tx.xidVersion(), tx)) {
            // 1. Unlock write resources.
            unlockMultiple(tx, tx.writeEntries());

            // 2. Unlock read resources if required.
            if (unlockReadEntries(tx))
                unlockMultiple(tx, tx.readEntries());

            // 3. Notify evictions.
            notifyEvitions(tx);

            // 4. Remove from per-thread storage.
            clearThreadMap(tx);

            // 5. Unregister explicit locks.
            if (!tx.alternateVersions().isEmpty())
                for (GridCacheVersion ver : tx.alternateVersions())
                    idMap.remove(ver);

            // 6. Remove Near-2-DHT mappings.
            if (tx instanceof GridCacheMappedVersion)
                mappedVers.remove(((GridCacheMappedVersion)tx).mappedVersion());

            // 7. Clear context.
            resetContext();

            if (log.isDebugEnabled())
                log.debug("Uncommitted from TM: " + tx);
        }
        else if (log.isDebugEnabled())
            log.debug("Did not uncommit from TM (was already committed or rolled back): " + tx);
    }

    /**
     * @param tx Transaction to clear.
     */
    private void clearThreadMap(IgniteInternalTx tx) {
        if (tx.local() && !tx.dht()) {
            if (!tx.system())
                threadMap.remove(tx.threadId(), tx);
            else {
                Integer cacheId = tx.txState().firstCacheId();

                if (cacheId != null)
                    sysThreadMap.remove(new TxThreadKey(tx.threadId(), cacheId), tx);
                else {
                    for (Iterator<IgniteInternalTx> it = sysThreadMap.values().iterator(); it.hasNext(); ) {
                        IgniteInternalTx txx = it.next();

                        if (tx == txx) {
                            it.remove();

                            break;
                        }
                    }
                }
            }
        }
    }

    /**
     * Gets transaction ID map depending on transaction type.
     *
     * @param tx Transaction.
     * @return Transaction map.
     */
    private ConcurrentMap<GridCacheVersion, IgniteInternalTx> transactionMap(IgniteInternalTx tx) {
        return (tx.near() && !tx.local()) ? nearIdMap : idMap;
    }

    /**
     * @param tx Transaction to notify evictions for.
     */
    private void notifyEvitions(IgniteInternalTx tx) {
        if (tx.internal())
            return;

        for (IgniteTxEntry txEntry : tx.allEntries())
            txEntry.cached().context().evicts().touch(txEntry, tx.local());
    }

    /**
     * Callback invoked whenever a member of a transaction acquires
     * lock ownership.
     *
     * @param entry Cache entry.
     * @param owner Candidate that won ownership.
     * @return {@code True} if transaction was notified, {@code false} otherwise.
     */
    public boolean onOwnerChanged(GridCacheEntryEx entry, GridCacheMvccCandidate owner) {
        // We only care about acquired locks.
        if (owner != null) {
            IgniteTxAdapter tx = tx(owner.version());

            if (tx == null)
                tx = nearTx(owner.version());

            if (tx != null) {
                if (!tx.local()) {
                    if (log.isDebugEnabled())
                        log.debug("Found transaction for owner changed event [owner=" + owner + ", entry=" + entry +
                            ", tx=" + tx + ']');

                    tx.onOwnerChanged(entry, owner);

                    return true;
                }
                else if (log.isDebugEnabled())
                    log.debug("Ignoring local transaction for owner change event: " + tx);
            }
            else if (log.isDebugEnabled())
                log.debug("Transaction not found for owner changed event [owner=" + owner + ", entry=" + entry + ']');
        }

        return false;
    }

    /**
     * Callback called by near finish future before sending near finish request to remote node. Will increment
     * per-thread counter so that further awaitAck call will wait for finish response.
     *
     * @param rmtNodeId Remote node ID for which finish request is being sent.
     * @param threadId Near tx thread ID.
     */
    public void beforeFinishRemote(UUID rmtNodeId, long threadId) {
        if (finishSyncDisabled)
            return;

        assert txFinishSync != null;

        txFinishSync.onFinishSend(rmtNodeId, threadId);
    }

    /**
     * Callback invoked when near finish response is received from remote node.
     *
     * @param rmtNodeId Remote node ID from which response is received.
     * @param threadId Near tx thread ID.
     */
    public void onFinishedRemote(UUID rmtNodeId, long threadId) {
        if (finishSyncDisabled)
            return;

        assert txFinishSync != null;

        txFinishSync.onAckReceived(rmtNodeId, threadId);
    }

    /**
     * Asynchronously waits for last finish request ack.
     *
     * @param rmtNodeId Remote node ID.
     * @param threadId Near tx thread ID.
     * @return {@code null} if ack was received or future that will be completed when ack is received.
     */
    @Nullable public IgniteInternalFuture<?> awaitFinishAckAsync(UUID rmtNodeId, long threadId) {
        if (finishSyncDisabled)
            return null;

        assert txFinishSync != null;

        return txFinishSync.awaitAckAsync(rmtNodeId, threadId);
    }

    /**
     * For test purposes only.
     *
     * @param finishSyncDisabled {@code True} if finish sync should be disabled.
     */
    public void finishSyncDisabled(boolean finishSyncDisabled) {
        this.finishSyncDisabled = finishSyncDisabled;
    }

    /**
     * @param tx Transaction.
     * @param entries Entries to lock.
     * @return {@code True} if all keys were locked.
     * @throws IgniteCheckedException If lock has been cancelled.
     */
    private boolean lockMultiple(IgniteInternalTx tx, Iterable<IgniteTxEntry> entries)
        throws IgniteCheckedException {
        assert tx.optimistic() || !tx.local();

        long remainingTime = tx.remainingTime();

        // For serializable transactions, failure to acquire lock means
        // that there is a serializable conflict. For all other isolation levels,
        // we wait for the lock.
        long timeout = remainingTime < 0 ? 0 : remainingTime;

        GridCacheVersion serOrder = (tx.serializable() && tx.optimistic()) ? tx.nearXidVersion() : null;

        for (IgniteTxEntry txEntry1 : entries) {
            // Check if this entry was prepared before.
            if (!txEntry1.markPrepared() || txEntry1.explicitVersion() != null)
                continue;

            GridCacheContext cacheCtx = txEntry1.context();

            while (true) {
                try {
                    GridCacheEntryEx entry1 = txEntry1.cached();

                    assert !entry1.detached() : "Expected non-detached entry for near transaction " +
                        "[locNodeId=" + cctx.localNodeId() + ", entry=" + entry1 + ']';

                    GridCacheVersion serReadVer = txEntry1.entryReadVersion();

                    assert serReadVer == null || (tx.optimistic() && tx.serializable()) : txEntry1;

                    if (!entry1.tmLock(tx, timeout, serOrder, serReadVer, txEntry1.keepBinary())) {
                        // Unlock locks locked so far.
                        for (IgniteTxEntry txEntry2 : entries) {
                            if (txEntry2 == txEntry1)
                                break;

                            txEntry2.cached().txUnlock(tx);
                        }

                        return false;
                    }

                    entry1.unswap();

                    break;
                }
                catch (GridCacheEntryRemovedException ignored) {
                    if (log.isDebugEnabled())
                        log.debug("Got removed entry in TM lockMultiple(..) method (will retry): " + txEntry1);

                    try {
                        // Renew cache entry.
                        txEntry1.cached(cacheCtx.cache().entryEx(txEntry1.key(), tx.topologyVersion()));
                    }
                    catch (GridDhtInvalidPartitionException e) {
                        assert tx.dht() : "Received invalid partition for non DHT transaction [tx=" +
                            tx + ", invalidPart=" + e.partition() + ']';

                        // If partition is invalid, we ignore this entry.
                        tx.addInvalidPartition(cacheCtx, e.partition());

                        break;
                    }
                }
                catch (GridDistributedLockCancelledException ignore) {
                    tx.setRollbackOnly();

                    throw new IgniteCheckedException("Entry lock has been cancelled for transaction: " + tx);
                }
            }
        }

        return true;
    }

    /**
     * @param tx Owning transaction.
     * @param entries Entries to unlock.
     */
    private void unlockMultiple(IgniteInternalTx tx, Iterable<IgniteTxEntry> entries) {
        for (IgniteTxEntry txEntry : entries) {
            GridCacheContext cacheCtx = txEntry.context();

            while (true) {
                try {
                    GridCacheEntryEx entry = txEntry.cached();

                    assert entry != null;

                    if (entry.detached())
                        break;

                    entry.txUnlock(tx);

                    break;
                }
                catch (GridCacheEntryRemovedException ignored) {
                    if (log.isDebugEnabled())
                        log.debug("Got removed entry in TM unlockMultiple(..) method (will retry): " + txEntry);

                    // Renew cache entry.
                    txEntry.cached(cacheCtx.cache().entryEx(txEntry.key(), tx.topologyVersion()));
                }
            }
        }
    }

    /**
     * @param tx Committing transaction.
     */
    public void txContext(IgniteInternalTx tx) {
        threadCtx.set(tx);
    }

    /**
     * @return Currently committing transaction.
     */
    @SuppressWarnings({"unchecked"})
    private IgniteInternalTx txContext() {
        return threadCtx.get();
    }

    /**
     * Gets version of transaction in tx context or {@code null}
     * if tx context is empty.
     * <p>
     * This is a convenience method provided mostly for debugging.
     *
     * @return Transaction version from transaction context.
     */
    @Nullable public GridCacheVersion txContextVersion() {
        IgniteInternalTx tx = txContext();

        return tx == null ? null : tx.xidVersion();
    }

    /**
     * Commit ended.
     */
    public void resetContext() {
        threadCtx.set(null);
    }

    /**
     * @return All transactions.
     */
    public Collection<IgniteInternalTx> txs() {
        return F.concat(false, idMap.values(), nearIdMap.values());
    }

    /**
     * @return Slow tx warn timeout.
     */
    public int slowTxWarnTimeout() {
        return slowTxWarnTimeout;
    }

    /**
     * @param slowTxWarnTimeout Slow tx warn timeout.
     */
    public void slowTxWarnTimeout(int slowTxWarnTimeout) {
        this.slowTxWarnTimeout = slowTxWarnTimeout;
    }

    /**
     * Checks if transactions with given near version ID was prepared or committed.
     *
     * @param nearVer Near version ID.
     * @param txNum Number of transactions.
     * @return Future for flag indicating if transactions were prepared or committed or {@code null} for success future.
     */
    @Nullable public IgniteInternalFuture<Boolean> txsPreparedOrCommitted(GridCacheVersion nearVer, int txNum) {
        return txsPreparedOrCommitted(nearVer, txNum, null, null);
    }

    /**
     * @param xidVer Version.
     * @return Future for flag indicating if transactions was committed.
     */
    public IgniteInternalFuture<Boolean> txCommitted(GridCacheVersion xidVer) {
        final GridFutureAdapter<Boolean> resFut = new GridFutureAdapter<>();

        final IgniteInternalTx tx = cctx.tm().tx(xidVer);

        if (tx != null) {
            assert tx.near() && tx.local() : tx;

            if (log.isDebugEnabled())
                log.debug("Found near transaction, will wait for completion: " + tx);

            tx.finishFuture().listen(new CI1<IgniteInternalFuture<IgniteInternalTx>>() {
                @Override public void apply(IgniteInternalFuture<IgniteInternalTx> fut) {
                    TransactionState state = tx.state();

                    if (log.isDebugEnabled())
                        log.debug("Near transaction finished with state: " + state);

                    resFut.onDone(state == COMMITTED);
                }
            });

            return resFut;
        }

        boolean committed = false;

        for (Map.Entry<GridCacheVersion, Object> entry : completedVersHashMap.entrySet()) {
            if (entry.getKey() instanceof CommittedVersion) {
                CommittedVersion comm = (CommittedVersion)entry.getKey();

                if (comm.nearVer.equals(xidVer)) {
                    committed = !entry.getValue().equals(Boolean.FALSE);

                    break;
                }
            }
        }

        if (log.isDebugEnabled())
            log.debug("Near transaction committed: " + committed);

        resFut.onDone(committed);

        return resFut;
    }

    /**
     * @param nearVer Near version.
     * @return Finish future for related remote transactions.
     */
    @SuppressWarnings("unchecked")
    public IgniteInternalFuture<?> remoteTxFinishFuture(GridCacheVersion nearVer) {
        GridCompoundFuture<Void, Void> fut = new GridCompoundFuture<>();

        for (final IgniteInternalTx tx : txs()) {
            if (!tx.local() && nearVer.equals(tx.nearXidVersion()))
                fut.add((IgniteInternalFuture) tx.finishFuture());
        }

        fut.markInitialized();

        return fut;
    }

    /**
     * @param nearVer Near version ID.
     * @param txNum Number of transactions.
     * @param fut Result future.
     * @param processedVers Processed versions.
     * @return Future for flag indicating if transactions were prepared or committed or {@code null} for success future.
     */
    @Nullable private IgniteInternalFuture<Boolean> txsPreparedOrCommitted(final GridCacheVersion nearVer,
        int txNum,
        @Nullable GridFutureAdapter<Boolean> fut,
        @Nullable Collection<GridCacheVersion> processedVers)
    {
        for (final IgniteInternalTx tx : txs()) {
            if (nearVer.equals(tx.nearXidVersion())) {
                IgniteInternalFuture<?> prepFut = tx.currentPrepareFuture();

                if (prepFut != null && !prepFut.isDone()) {
                    if (log.isDebugEnabled())
                        log.debug("Transaction is preparing (will wait): " + tx);

                    final GridFutureAdapter<Boolean> fut0 = fut != null ? fut : new GridFutureAdapter<Boolean>();

                    final int txNum0 = txNum;

                    final Collection<GridCacheVersion> processedVers0 = processedVers;

                    prepFut.listen(new CI1<IgniteInternalFuture<?>>() {
                        @Override public void apply(IgniteInternalFuture<?> prepFut) {
                            if (log.isDebugEnabled())
                                log.debug("Transaction prepare future finished: " + tx);

                            IgniteInternalFuture<Boolean> fut = txsPreparedOrCommitted(nearVer,
                                txNum0,
                                fut0,
                                processedVers0);

                            assert fut == fut0;
                        }
                    });

                    return fut0;
                }

                TransactionState state = tx.state();

                if (state == PREPARED || state == COMMITTING || state == COMMITTED) {
                    if (--txNum == 0) {
                        if (fut != null)
                            fut.onDone(true);

                        return fut;
                    }
                }
                else {
                    if (tx.state(MARKED_ROLLBACK) || tx.state() == UNKNOWN) {
                        tx.rollbackAsync();

                        if (log.isDebugEnabled())
                            log.debug("Transaction was not prepared (rolled back): " + tx);

                        if (fut == null)
                            fut = new GridFutureAdapter<>();

                        fut.onDone(false);

                        return fut;
                    }
                    else {
                        if (tx.state() == COMMITTED) {
                            if (--txNum == 0) {
                                if (fut != null)
                                    fut.onDone(true);

                                return fut;
                            }
                        }
                        else {
                            if (log.isDebugEnabled())
                                log.debug("Transaction is not prepared: " + tx);

                            if (fut == null)
                                fut = new GridFutureAdapter<>();

                            fut.onDone(false);

                            return fut;
                        }
                    }
                }

                if (processedVers == null)
                    processedVers = new HashSet<>(txNum, 1.0f);

                processedVers.add(tx.xidVersion());
            }
        }

        // Not all transactions were found. Need to scan committed versions to check
        // if transaction was already committed.
        for (Map.Entry<GridCacheVersion, Object> e : completedVersHashMap.entrySet()) {
            if (e.getValue().equals(Boolean.FALSE))
                continue;

            GridCacheVersion ver = e.getKey();

            if (processedVers != null && processedVers.contains(ver))
                continue;

            if (ver instanceof CommittedVersion) {
                CommittedVersion commitVer = (CommittedVersion)ver;

                if (commitVer.nearVer.equals(nearVer)) {
                    if (--txNum == 0) {
                        if (fut != null)
                            fut.onDone(true);

                        return fut;
                    }
                }
            }
        }

        if (fut == null)
            fut = new GridFutureAdapter<>();

        fut.onDone(false);

        return fut;
    }

    /**
     * Commits or rolls back prepared transaction.
     *
     * @param tx Transaction.
     * @param commit Whether transaction should be committed or rolled back.
     */
    public void finishTxOnRecovery(final IgniteInternalTx tx, boolean commit) {
        if (log.isDebugEnabled())
            log.debug("Finishing prepared transaction [tx=" + tx + ", commit=" + commit + ']');

        if (!tx.markFinalizing(RECOVERY_FINISH)) {
            if (log.isDebugEnabled())
                log.debug("Will not try to commit prepared transaction (could not mark finalized): " + tx);

            return;
        }

        if (tx instanceof GridDistributedTxRemoteAdapter) {
            IgniteTxRemoteEx rmtTx = (IgniteTxRemoteEx)tx;

            rmtTx.doneRemote(tx.xidVersion(), Collections.<GridCacheVersion>emptyList(), Collections.<GridCacheVersion>emptyList(),
                Collections.<GridCacheVersion>emptyList());
        }

        if (commit)
            tx.commitAsync().listen(new CommitListener(tx));
        else
            tx.rollbackAsync();
    }

    /**
     * Commits transaction in case when node started transaction failed, but all related
     * transactions were prepared (invalidates transaction if it is not fully prepared).
     *
     * @param tx Transaction.
     * @param failedNodeIds Failed nodes IDs.
     */
    public void commitIfPrepared(IgniteInternalTx tx, Set<UUID> failedNodeIds) {
        assert tx instanceof GridDhtTxLocal || tx instanceof GridDhtTxRemote  : tx;
        assert !F.isEmpty(tx.transactionNodes()) : tx;
        assert tx.nearXidVersion() != null : tx;

        GridCacheTxRecoveryFuture fut = new GridCacheTxRecoveryFuture(
            cctx,
            tx,
            failedNodeIds,
            tx.transactionNodes());

        cctx.mvcc().addFuture(fut, fut.futureId());

        if (log.isDebugEnabled())
            log.debug("Checking optimistic transaction state on remote nodes [tx=" + tx + ", fut=" + fut + ']');

        fut.prepare();
    }

    /**
     * @return {@code True} if deadlock detection is enabled.
     */
    public boolean deadlockDetectionEnabled() {
        return DEADLOCK_MAX_ITERS > 0;
    }

    /**
     * Performs deadlock detection for given keys.
     *
     * @param tx Target tx.
     * @param keys Keys.
     * @return Detection result.
     */
    public IgniteInternalFuture<TxDeadlock> detectDeadlock(
        IgniteInternalTx tx,
        Set<IgniteTxKey> keys
    ) {
        return txDeadlockDetection.detectDeadlock(tx, keys);
    }

    /**
     * @param nodeId Node ID.
     * @param fut Future.
     * @param txKeys Tx keys.
     */
    void txLocksInfo(UUID nodeId, TxDeadlockFuture fut, Set<IgniteTxKey> txKeys) {
        ClusterNode node = cctx.node(nodeId);

        if (node == null) {
            if (log.isDebugEnabled())
                log.debug("Failed to finish deadlock detection, node left: " + nodeId);

            fut.onDone();

            return;
        }

        if (supportsDeadlockDetection(node)) {
            TxLocksRequest req = new TxLocksRequest(fut.futureId(), txKeys);

            try {
                if (!cctx.localNodeId().equals(nodeId))
                    req.prepareMarshal(cctx);

                cctx.gridIO().send(node, TOPIC_TX, req, SYSTEM_POOL);
            }
            catch (IgniteCheckedException e) {
                if (e instanceof ClusterTopologyCheckedException) {
                    if (log.isDebugEnabled())
                        log.debug("Failed to finish deadlock detection, node left: " + nodeId);
                }
                else
                    U.warn(log, "Failed to finish deadlock detection: " + e, e);

                fut.onDone();
            }
        }
        else {
            if (log.isDebugEnabled())
                log.debug("Failed to finish deadlock detection, node does not support deadlock detection: " + node);

            fut.onDone();
        }
    }

    /**
     * @param node Node.
     * @return {@code True} if node supports deadlock detection protocol.
     */
    private boolean supportsDeadlockDetection(ClusterNode node) {
        return TX_DEADLOCK_DETECTION_SINCE.compareToIgnoreTimestamp(node.version()) <= 0;
    }

    /**
     * @param tx Tx.
     * @param txKeys Tx keys.
     * @return {@code True} if key is involved into tx.
     */
    private boolean hasKeys(IgniteInternalTx tx, Collection<IgniteTxKey> txKeys) {
        for (IgniteTxKey key : txKeys) {
            if (tx.txState().entry(key) != null)
                return true;
        }

        return false;
    }

    /**
     * @param txKeys Tx keys.
     * @return Transactions locks and nodes.
     */
    private TxLocksResponse txLocksInfo(Collection<IgniteTxKey> txKeys) {
        TxLocksResponse res = new TxLocksResponse();

        Collection<IgniteInternalTx> txs = activeTransactions();

        for (IgniteInternalTx tx : txs) {
            boolean nearTxLoc = tx instanceof GridNearTxLocal;

            if (!(nearTxLoc || tx instanceof GridDhtTxLocal) || !hasKeys(tx, txKeys))
                continue;

            IgniteTxState state = tx.txState();

            assert state instanceof IgniteTxStateImpl || state instanceof IgniteTxImplicitSingleStateImpl;

            Collection<IgniteTxEntry> txEntries =
                state instanceof IgniteTxStateImpl ? ((IgniteTxStateImpl)state).allEntriesCopy() : state.allEntries();

            Set<IgniteTxKey> requestedKeys = null;

            // Try to get info about requested keys for detached entries in case of GridNearTxLocal transaction
            // in order to reduce amount of requests to remote nodes.
            if (nearTxLoc) {
                if (tx.pessimistic()) {
                    GridDhtColocatedLockFuture fut =
                        (GridDhtColocatedLockFuture)mvccFuture(tx, GridDhtColocatedLockFuture.class);

                    if (fut != null)
                        requestedKeys = fut.requestedKeys();

                    GridNearLockFuture nearFut = (GridNearLockFuture)mvccFuture(tx, GridNearLockFuture.class);

                    if (nearFut != null) {
                        Set<IgniteTxKey> nearRequestedKeys = nearFut.requestedKeys();

                        if (nearRequestedKeys != null) {
                            if (requestedKeys == null)
                                requestedKeys = nearRequestedKeys;
                            else
                                requestedKeys = nearRequestedKeys;
                        }
                    }
                }
                else {
                    GridNearOptimisticTxPrepareFuture fut =
                        (GridNearOptimisticTxPrepareFuture)mvccFuture(tx, GridNearOptimisticTxPrepareFuture.class);

                    if (fut != null)
                        requestedKeys = fut.requestedKeys();
                }
            }

            for (IgniteTxEntry txEntry : txEntries) {
                IgniteTxKey txKey = txEntry.txKey();

                if (res.txLocks(txKey) == null) {
                    GridCacheMapEntry e = (GridCacheMapEntry)txEntry.cached();

                    List<GridCacheMvccCandidate> locs = e.mvccAllLocal();

                    if (locs != null) {
                        boolean owner = false;

                        for (GridCacheMvccCandidate loc : locs) {
                            if (!owner && loc.owner() && loc.tx())
                                owner = true;

                            if (!owner) // Skip all candidates in case when no tx that owns lock.
                                break;

                            if (loc.tx()) {
                                UUID nearNodeId = loc.otherNodeId();

                                GridCacheVersion txId = loc.otherVersion();

                                TxLock txLock = new TxLock(
                                    txId == null ? loc.version() : txId,
                                    nearNodeId == null ? loc.nodeId() : nearNodeId,
                                    loc.threadId(),
                                    loc.owner() ? TxLock.OWNERSHIP_OWNER : TxLock.OWNERSHIP_CANDIDATE);

                                res.addTxLock(txKey, txLock);
                            }
                        }
                    }
                    // Special case for optimal sequence of nodes processing.
                    else if (nearTxLoc && requestedKeys != null && requestedKeys.contains(txKey.key())) {
                        TxLock txLock = new TxLock(
                            tx.nearXidVersion(),
                            tx.nodeId(),
                            tx.threadId(),
                            TxLock.OWNERSHIP_REQUESTED);

                        res.addTxLock(txKey, txLock);
                    }
                    else
                        res.addKey(txKey);
                }
            }
        }

        return res;
    }

    /**
     * @param tx Tx. Must be instance of {@link GridNearTxLocal}.
     * @param cls Future class.
     * @return Cache future.
     */
    private IgniteInternalFuture mvccFuture(IgniteInternalTx tx, Class<? extends IgniteInternalFuture> cls) {
        assert tx instanceof GridNearTxLocal : tx;

        Collection<GridCacheMvccFuture<?>> futs = cctx.mvcc().mvccFutures(tx.nearXidVersion());

        if (futs != null) {
            for (GridCacheMvccFuture<?> fut : futs) {
                if (fut.getClass().equals(cls))
                    return fut;
            }
        }

        return null;
    }

    /**
     * @param fut Future.
     */
    public void addFuture(TxDeadlockFuture fut) {
        TxDeadlockFuture old = deadlockDetectFuts.put(fut.futureId(), fut);

        assert old == null : old;
    }

    /**
     * @param futId Future ID.
     * @return Found future.
     */
    @Nullable public TxDeadlockFuture future(long futId) {
        return deadlockDetectFuts.get(futId);
    }

    /**
     * @param futId Future ID.
     */
    public void removeFuture(long futId) {
        deadlockDetectFuts.remove(futId);
    }

    /**
<<<<<<< HEAD
     * @param nodeId Node ID to send message to.
     * @param ver Version to ack.
     */
    public void sendDeferredAckResponse(UUID nodeId, GridCacheVersion ver) {
        deferredAckMessageSender.sendDeferredAckMessage(nodeId, ver);
=======
     * @return Collection of active transaction deadlock detection futures.
     */
    @SuppressWarnings("unchecked")
    public Collection<IgniteInternalFuture<?>> deadlockDetectionFutures() {
        Collection<? extends IgniteInternalFuture<?>> values = deadlockDetectFuts.values();

        return (Collection<IgniteInternalFuture<?>>)values;
>>>>>>> 12f53298
    }

    /**
     * Timeout object for node failure handler.
     */
    private final class NodeFailureTimeoutObject extends GridTimeoutObjectAdapter {
        /** Left or failed node. */
        private final UUID evtNodeId;

        /**
         * @param evtNodeId Event node ID.
         */
        private NodeFailureTimeoutObject(UUID evtNodeId) {
            super(IgniteUuid.fromUuid(cctx.localNodeId()), TX_SALVAGE_TIMEOUT);

            this.evtNodeId = evtNodeId;
        }

        /**
         *
         */
        private void onTimeout0() {
            try {
                cctx.kernalContext().gateway().readLock();
            }
            catch (IllegalStateException | IgniteClientDisconnectedException e) {
                if (log.isDebugEnabled())
                    log.debug("Failed to acquire kernal gateway [err=" + e + ']');

                return;
            }

            try {
                if (log.isDebugEnabled())
                    log.debug("Processing node failed event [locNodeId=" + cctx.localNodeId() +
                        ", failedNodeId=" + evtNodeId + ']');

                for (final IgniteInternalTx tx : txs()) {
                    if ((tx.near() && !tx.local()) || (tx.storeUsed() && tx.masterNodeIds().contains(evtNodeId))) {
                        // Invalidate transactions.
                        salvageTx(tx, false, RECOVERY_FINISH);
                    }
                    else {
                        // Check prepare only if originating node ID failed. Otherwise parent node will finish this tx.
                        if (tx.originatingNodeId().equals(evtNodeId)) {
                            if (tx.state() == PREPARED)
                                commitIfPrepared(tx, Collections.singleton(evtNodeId));
                            else {
                                IgniteInternalFuture<?> prepFut = tx.currentPrepareFuture();

                                if (prepFut != null) {
                                    prepFut.listen(new CI1<IgniteInternalFuture<?>>() {
                                        @Override public void apply(IgniteInternalFuture<?> fut) {
                                            if (tx.state() == PREPARED)
                                                commitIfPrepared(tx, Collections.singleton(evtNodeId));
                                            else if (tx.setRollbackOnly())
                                                tx.rollbackAsync();
                                        }
                                    });
                                }
                                else {
                                    // If we could not mark tx as rollback, it means that transaction is being committed.
                                    if (tx.setRollbackOnly())
                                        tx.rollbackAsync();
                                }
                            }
                        }
                    }
                }
            }
            finally {
                cctx.kernalContext().gateway().readUnlock();
            }
        }

        /** {@inheritDoc} */
        @Override public void onTimeout() {
            // Should not block timeout thread.
            cctx.kernalContext().closure().runLocalSafe(new Runnable() {
                @Override public void run() {
                    onTimeout0();
                }
            });
        }
    }

    /**
     * Per-thread key for system transactions.
     */
    private static class TxThreadKey {
        /** Thread ID. */
        private long threadId;

        /** Cache ID. */
        private int cacheId;

        /**
         * @param threadId Thread ID.
         * @param cacheId Cache ID.
         */
        private TxThreadKey(long threadId, int cacheId) {
            this.threadId = threadId;
            this.cacheId = cacheId;
        }

        /** {@inheritDoc} */
        @Override public boolean equals(Object o) {
            if (this == o)
                return true;

            if (!(o instanceof TxThreadKey))
                return false;

            TxThreadKey that = (TxThreadKey)o;

            return cacheId == that.cacheId && threadId == that.threadId;
        }

        /** {@inheritDoc} */
        @Override public int hashCode() {
            int res = (int)(threadId ^ (threadId >>> 32));

            res = 31 * res + cacheId;

            return res;
        }
    }

    /**
     *
     */
    private static class CommittedVersion extends GridCacheVersion {
        /** */
        private static final long serialVersionUID = 0L;

        /** Corresponding near version. Transient. */
        private GridCacheVersion nearVer;

        /**
         * Empty constructor required by {@link Externalizable}.
         */
        public CommittedVersion() {
            // No-op.
        }

        /**
         * @param ver Committed version.
         * @param nearVer Near transaction version.
         */
        private CommittedVersion(GridCacheVersion ver, GridCacheVersion nearVer) {
            super(ver.topologyVersion(), ver.globalTime(), ver.order(), ver.nodeOrder(), ver.dataCenterId());

            assert nearVer != null;

            this.nearVer = nearVer;
        }
    }

    /**
     * Commit listener. Checks if commit succeeded and rollbacks if case of error.
     */
    private class CommitListener implements CI1<IgniteInternalFuture<IgniteInternalTx>> {
        /** */
        private static final long serialVersionUID = 0L;

        /** Transaction. */
        private final IgniteInternalTx tx;

        /**
         * @param tx Transaction.
         */
        private CommitListener(IgniteInternalTx tx) {
            this.tx = tx;
        }

        /** {@inheritDoc} */
        @Override public void apply(IgniteInternalFuture<IgniteInternalTx> t) {
            try {
                t.get();
            }
            catch (IgniteTxOptimisticCheckedException ignore) {
                if (log.isDebugEnabled())
                    log.debug("Optimistic failure while committing prepared transaction (will rollback): " +
                        tx);

                tx.rollbackAsync();
            }
            catch (IgniteCheckedException e) {
                U.error(log, "Failed to commit transaction during failover: " + tx, e);
            }
        }
    }

    /**
     * Transactions deadlock detection process message listener.
     */
    private class DeadlockDetectionListener implements GridMessageListener {
        /** {@inheritDoc} */
        @SuppressWarnings("unchecked")
        @Override public void onMessage(UUID nodeId, Object msg) {
            GridCacheMessage cacheMsg = (GridCacheMessage)msg;

            unmarshall(nodeId, cacheMsg);

            if (cacheMsg.classError() != null) {
                try {
                    processFailedMessage(nodeId, cacheMsg);
                }
                catch(Throwable e){
                    U.error(log, "Failed to process message [senderId=" + nodeId +
                        ", messageType=" + cacheMsg.getClass() + ']', e);

                    if (e instanceof Error)
                        throw (Error)e;
                }
            }
            else {
                if (log.isDebugEnabled())
                    log.debug("Message received [locNodeId=" + cctx.localNodeId() +
                        ", rmtNodeId=" + nodeId + ", msg=" + msg + ']');

                if (msg instanceof TxLocksRequest) {
                    TxLocksRequest req = (TxLocksRequest)msg;

                    TxLocksResponse res = txLocksInfo(req.txKeys());

                    res.futureId(req.futureId());

                    try {
                        if (!cctx.localNodeId().equals(nodeId))
                            res.prepareMarshal(cctx);

                        cctx.gridIO().send(nodeId, TOPIC_TX, res, SYSTEM_POOL);
                    }
                    catch (IgniteCheckedException e) {
                        U.error(log, "Failed to send response to node [node=" + nodeId + ", res=" + res + ']', e);
                    }
                }
                else if (msg instanceof TxLocksResponse) {
                    TxLocksResponse res = (TxLocksResponse)msg;

                    long futId = res.futureId();

                    TxDeadlockFuture fut = future(futId);

                    if (fut != null)
                        fut.onResult(nodeId, res);
                    else
                        U.warn(log, "Unexpected response received " + res);
                }
                else
                    throw new IllegalArgumentException("Unknown message [msg=" + msg + ']');
            }
        }

        /**
         * @param nodeId Node ID.
         * @param msg Message.
         */
        private void processFailedMessage(UUID nodeId, GridCacheMessage msg) throws IgniteCheckedException {
            switch (msg.directType()) {
                case -24: {
                    TxLocksRequest req = (TxLocksRequest)msg;

                    TxLocksResponse res = new TxLocksResponse();

                    res.futureId(req.futureId());

                    try {
                        cctx.gridIO().send(nodeId, TOPIC_TX, res, SYSTEM_POOL);
                    }
                    catch (IgniteCheckedException e) {
                        U.error(log, "Failed to send response to node (is node still alive?) [nodeId=" + nodeId +
                            ", res=" + res + ']', e);
                    }
                }

                break;

                case -23: {
                    TxLocksResponse res = (TxLocksResponse)msg;

                    TxDeadlockFuture fut = future(res.futureId());

                    if (fut == null) {
                        if (log.isDebugEnabled())
                            log.debug("Failed to find future for response [sender=" + nodeId + ", res=" + res + ']');

                        return;
                    }

                    fut.onResult(nodeId, res);
                }

                break;

                default:
                    throw new IgniteCheckedException("Failed to process message. Unsupported direct type [msg=" +
                        msg + ']', msg.classError());
            }

        }

        /**
         * @param nodeId Sender node ID.
         * @param cacheMsg Message.
         */
        private void unmarshall(UUID nodeId, GridCacheMessage cacheMsg) {
            if (cctx.localNodeId().equals(nodeId))
                return;

            try {
                cacheMsg.finishUnmarshal(cctx, cctx.deploy().globalLoader());
            }
            catch (IgniteCheckedException e) {
                cacheMsg.onClassError(e);
            }
            catch (BinaryObjectException e) {
                cacheMsg.onClassError(new IgniteCheckedException(e));
            }
            catch (Error e) {
                if (cacheMsg.ignoreClassErrors() &&
                    X.hasCause(e, NoClassDefFoundError.class, UnsupportedClassVersionError.class)) {
                    cacheMsg.onClassError(
                        new IgniteCheckedException("Failed to load class during unmarshalling: " + e, e)
                    );
                }
                else
                    throw e;
            }
        }
    }
}<|MERGE_RESOLUTION|>--- conflicted
+++ resolved
@@ -52,11 +52,8 @@
 import org.apache.ignite.internal.processors.cache.GridCacheMvccFuture;
 import org.apache.ignite.internal.processors.cache.GridCacheReturnCompletableWrapper;
 import org.apache.ignite.internal.processors.cache.GridCacheSharedManagerAdapter;
-<<<<<<< HEAD
 import org.apache.ignite.internal.processors.cache.GridDeferredAckMessageSender;
 import org.apache.ignite.internal.processors.cache.KeyCacheObject;
-=======
->>>>>>> 12f53298
 import org.apache.ignite.internal.processors.cache.distributed.GridCacheMappedVersion;
 import org.apache.ignite.internal.processors.cache.distributed.GridCacheTxFinishSync;
 import org.apache.ignite.internal.processors.cache.distributed.GridCacheTxRecoveryFuture;
@@ -2261,13 +2258,14 @@
     }
 
     /**
-<<<<<<< HEAD
      * @param nodeId Node ID to send message to.
      * @param ver Version to ack.
      */
     public void sendDeferredAckResponse(UUID nodeId, GridCacheVersion ver) {
         deferredAckMessageSender.sendDeferredAckMessage(nodeId, ver);
-=======
+    }
+
+    /**
      * @return Collection of active transaction deadlock detection futures.
      */
     @SuppressWarnings("unchecked")
@@ -2275,7 +2273,6 @@
         Collection<? extends IgniteInternalFuture<?>> values = deadlockDetectFuts.values();
 
         return (Collection<IgniteInternalFuture<?>>)values;
->>>>>>> 12f53298
     }
 
     /**
