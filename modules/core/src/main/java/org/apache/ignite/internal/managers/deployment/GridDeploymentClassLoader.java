/*
 * Licensed to the Apache Software Foundation (ASF) under one or more
 * contributor license agreements.  See the NOTICE file distributed with
 * this work for additional information regarding copyright ownership.
 * The ASF licenses this file to You under the Apache License, Version 2.0
 * (the "License"); you may not use this file except in compliance with
 * the License.  You may obtain a copy of the License at
 *
 *      http://www.apache.org/licenses/LICENSE-2.0
 *
 * Unless required by applicable law or agreed to in writing, software
 * distributed under the License is distributed on an "AS IS" BASIS,
 * WITHOUT WARRANTIES OR CONDITIONS OF ANY KIND, either express or implied.
 * See the License for the specific language governing permissions and
 * limitations under the License.
 */

package org.apache.ignite.internal.managers.deployment;

import java.io.ByteArrayInputStream;
import java.io.InputStream;
import java.security.Permissions;
import java.security.ProtectionDomain;
import java.util.ArrayList;
import java.util.Collection;
import java.util.Collections;
import java.util.HashMap;
import java.util.LinkedList;
import java.util.List;
import java.util.Map;
import java.util.UUID;
import java.util.concurrent.ConcurrentHashMap;
import java.util.concurrent.ConcurrentMap;
import java.util.concurrent.TimeoutException;
import org.apache.ignite.IgniteCheckedException;
import org.apache.ignite.IgniteException;
import org.apache.ignite.IgniteLogger;
import org.apache.ignite.cluster.ClusterNode;
import org.apache.ignite.configuration.DeploymentMode;
import org.apache.ignite.internal.GridKernalContext;
import org.apache.ignite.internal.util.GridBoundedLinkedHashSet;
import org.apache.ignite.internal.util.GridByteArrayList;
import org.apache.ignite.internal.util.tostring.GridToStringExclude;
import org.apache.ignite.internal.util.tostring.GridToStringInclude;
import org.apache.ignite.internal.util.typedef.X;
import org.apache.ignite.internal.util.typedef.internal.LT;
import org.apache.ignite.internal.util.typedef.internal.S;
import org.apache.ignite.internal.util.typedef.internal.SB;
import org.apache.ignite.internal.util.typedef.internal.U;
import org.apache.ignite.lang.IgniteUuid;
import org.jetbrains.annotations.Nullable;

import static org.apache.ignite.internal.processors.security.SecurityUtils.IGNITE_INTERNAL_PACKAGE;

/**
 * Class loader that is able to resolve task subclasses and resources
 * by requesting remote node. Every class that could not be resolved
 * by system class loader will be downloaded from given remote node
 * by task deployment identifier. If identifier has been changed on
 * remote node this class will throw exception.
 */
@SuppressWarnings({"CustomClassloader"})
class GridDeploymentClassLoader extends ClassLoader implements GridDeploymentInfo {
    /** */
    private static final ProtectionDomain PROTECTION_DOMAIN;

    static {
        Permissions perms = new Permissions();

        perms.add(new RuntimePermission("accessClassInPackage." + IGNITE_INTERNAL_PACKAGE));
        perms.add(new RuntimePermission("accessClassInPackage." + IGNITE_INTERNAL_PACKAGE + ".*"));

        perms.setReadOnly();

        PROTECTION_DOMAIN = new ProtectionDomain(null, perms);
    }

    /** Class loader ID. */
    private final IgniteUuid id;

    /** {@code True} for single node deployment. */
    private final boolean singleNode;

    /** Manager registry. */
    @GridToStringExclude
    private final GridKernalContext ctx;

    /** */
    @GridToStringExclude
    private final IgniteLogger log;

    /** Registered nodes. */
    @GridToStringExclude
    private final LinkedList<UUID> nodeList;

    /** Node ID -> Loader ID. */
    @GridToStringInclude
    private final Map<UUID, IgniteUuid> nodeLdrMap;

    /** */
    @GridToStringExclude
    private final GridDeploymentCommunication comm;

    /** */
    private final String[] p2pExclude;

    /** P2P timeout. */
    private final long p2pTimeout;

    /** Cache of missed resources names. */
    @GridToStringExclude
    private final GridBoundedLinkedHashSet<String> missedRsrcs;

    /** Map of class byte code if it's not available locally. */
    @GridToStringExclude
    private final ConcurrentMap<String, byte[]> byteMap;

    /** User version. */
    private final String usrVer;

    /** Deployment mode. */
    private final DeploymentMode depMode;

    /** {@code True} to omit any output to INFO or higher. */
    private boolean quiet;

    /** */
    private final Object mux = new Object();

    /** */
    private final String clsLdrHierarchy = classLoadersHierarchy();

    /**
     * Creates a new peer class loader.
     * <p>
     * If there is a security manager, its
     * {@link SecurityManager#checkCreateClassLoader()}
     * method is invoked. This may result in a security exception.
     *
     * @param id Class loader ID.
     * @param usrVer User version.
     * @param depMode Deployment mode.
     * @param singleNode {@code True} for single node.
     * @param ctx Kernal context.
     * @param parent Parent class loader.
     * @param clsLdrId Remote class loader identifier.
     * @param nodeId ID of node that have initiated task.
     * @param comm Communication manager loader will work through.
     * @param p2pTimeout Timeout for class-loading requests.
     * @param log Logger.
     * @param p2pExclude List of P2P loaded packages.
     * @param missedResourcesCacheSize Size of the missed resources cache.
     * @param clsBytesCacheEnabled Flag to enable class byte cache.
     * @param quiet {@code True} to omit output to log.
     * @throws SecurityException If a security manager exists and its
     *      {@code checkCreateClassLoader} method doesn't allow creation
     *      of a new class loader.
     */
    GridDeploymentClassLoader(
        IgniteUuid id,
        String usrVer,
        DeploymentMode depMode,
        boolean singleNode,
        GridKernalContext ctx,
        ClassLoader parent,
        IgniteUuid clsLdrId,
        UUID nodeId,
        GridDeploymentCommunication comm,
        long p2pTimeout,
        IgniteLogger log,
        String[] p2pExclude,
        int missedResourcesCacheSize,
        boolean clsBytesCacheEnabled,
        boolean quiet) throws SecurityException {
        super(parent);

        assert id != null;
        assert depMode != null;
        assert ctx != null;
        assert comm != null;
        assert p2pTimeout > 0;
        assert log != null;
        assert clsLdrId != null;
        assert nodeId.equals(clsLdrId.globalId());

        this.id = id;
        this.usrVer = usrVer;
        this.depMode = depMode;
        this.singleNode = singleNode;
        this.ctx = ctx;
        this.comm = comm;
        this.p2pTimeout = p2pTimeout;
        this.log = log;
        this.p2pExclude = p2pExclude;

        nodeList = new LinkedList<>();

        nodeList.add(nodeId);

        Map<UUID, IgniteUuid> map = U.newHashMap(1);

        map.put(nodeId, clsLdrId);

        nodeLdrMap = singleNode ? Collections.unmodifiableMap(map) : map;

        missedRsrcs = missedResourcesCacheSize > 0 ?
            new GridBoundedLinkedHashSet<String>(missedResourcesCacheSize) : null;

        byteMap = clsBytesCacheEnabled ? new ConcurrentHashMap<String, byte[]>() : null;

        this.quiet = quiet;
    }

    /**
     * Creates a new peer class loader.
     * <p>
     * If there is a security manager, its
     * {@link SecurityManager#checkCreateClassLoader()}
     * method is invoked. This may result in a security exception.
     *
     * @param id Class loader ID.
     * @param usrVer User version.
     * @param depMode Deployment mode.
     * @param singleNode {@code True} for single node.
     * @param ctx Kernal context.
     * @param parent Parent class loader.
     * @param participants Participating nodes class loader map.
     * @param comm Communication manager loader will work through.
     * @param p2pTimeout Timeout for class-loading requests.
     * @param log Logger.
     * @param p2pExclude List of P2P loaded packages.
     * @param missedResourcesCacheSize Size of the missed resources cache.
     * @param clsBytesCacheEnabled Flag to enable class byte cache.
     * @param quiet {@code True} to omit output to log.
     * @throws SecurityException If a security manager exists and its
     *      {@code checkCreateClassLoader} method doesn't allow creation
     *      of a new class loader.
     */
    GridDeploymentClassLoader(
        IgniteUuid id,
        String usrVer,
        DeploymentMode depMode,
        boolean singleNode,
        GridKernalContext ctx,
        ClassLoader parent,
        Map<UUID, IgniteUuid> participants,
        GridDeploymentCommunication comm,
        long p2pTimeout,
        IgniteLogger log,
        String[] p2pExclude,
        int missedResourcesCacheSize,
        boolean clsBytesCacheEnabled,
        boolean quiet) throws SecurityException {
        super(parent);

        assert id != null;
        assert depMode != null;
        assert ctx != null;
        assert comm != null;
        assert p2pTimeout > 0;
        assert log != null;
        assert participants != null;

        this.id = id;
        this.usrVer = usrVer;
        this.depMode = depMode;
        this.singleNode = singleNode;
        this.ctx = ctx;
        this.comm = comm;
        this.p2pTimeout = p2pTimeout;
        this.log = log;
        this.p2pExclude = p2pExclude;

        nodeList = new LinkedList<>(participants.keySet());

        nodeLdrMap = new HashMap<>(participants);

        missedRsrcs = missedResourcesCacheSize > 0 ?
            new GridBoundedLinkedHashSet<String>(missedResourcesCacheSize) : null;

        byteMap = clsBytesCacheEnabled ? new ConcurrentHashMap<String, byte[]>() : null;

        this.quiet = quiet;
    }

    /** {@inheritDoc} */
    @Override public IgniteUuid classLoaderId() {
        return id;
    }

    /** {@inheritDoc} */
    @Override public DeploymentMode deployMode() {
        return depMode;
    }

    /** {@inheritDoc} */
    @Override public String userVersion() {
        return usrVer;
    }

    /** {@inheritDoc} */
    @Override public boolean localDeploymentOwner() {
        return false;
    }

    /** {@inheritDoc} */
    @Override public long sequenceNumber() {
        return -1;
    }

    /** {@inheritDoc} */
    @Override public Map<UUID, IgniteUuid> participants() {
        synchronized (mux) {
            return new HashMap<>(nodeLdrMap);
        }
    }

    /**
     * Adds new node and remote class loader id to this class loader.
     * Class loader will ask all associated nodes for the class/resource
     * until find it.
     *
     * @param nodeId Participating node ID.
     * @param ldrId Participating class loader id.
     */
    void register(UUID nodeId, IgniteUuid ldrId) {
        assert nodeId != null;
        assert ldrId != null;
        assert nodeId.equals(ldrId.globalId());
        assert !singleNode;

        synchronized (mux) {
            if (missedRsrcs != null)
                missedRsrcs.clear();

            /*
             * We need to put passed in node into the
             * first position in the list.
             */

            // 1. Remove passed in node if any.
            nodeList.remove(nodeId);

            // 2. Add passed in node to the first position.
            nodeList.addFirst(nodeId);

            // 3. Put to map.
            nodeLdrMap.put(nodeId, ldrId);
        }
    }

    /**
     * Remove remote node and remote class loader id associated with it from
     * internal map.
     *
     * @param nodeId Participating node ID.
     * @return Removed class loader ID.
     */
    @Nullable IgniteUuid unregister(UUID nodeId) {
        assert nodeId != null;

        synchronized (mux) {
            nodeList.remove(nodeId);

            return nodeLdrMap.remove(nodeId);
        }
    }

    /**
     * @return Registered nodes.
     */
    Collection<UUID> registeredNodeIds() {
        synchronized (mux) {
            return new ArrayList<>(nodeList);
        }
    }

    /**
     * @return Registered class loader IDs.
     */
    Collection<IgniteUuid> registeredClassLoaderIds() {
        Collection<IgniteUuid> ldrIds = new LinkedList<>();

        synchronized (mux) {
            for (IgniteUuid ldrId : nodeLdrMap.values())
                ldrIds.add(ldrId);
        }

        return ldrIds;
    }

    /**
     * @param nodeId Node ID.
     * @return Class loader ID for node ID.
     */
    IgniteUuid registeredClassLoaderId(UUID nodeId) {
        synchronized (mux) {
            return nodeLdrMap.get(nodeId);
        }
    }

    /**
     * Checks if node is participating in deployment.
     *
     * @param nodeId Node ID to check.
     * @param ldrId Class loader ID.
     * @return {@code True} if node is participating in deployment.
     */
    boolean hasRegisteredNode(UUID nodeId, IgniteUuid ldrId) {
        assert nodeId != null;
        assert ldrId != null;

        IgniteUuid ldrId0;

        synchronized (mux) {
            ldrId0 = nodeLdrMap.get(nodeId);
        }

        return ldrId0 != null && ldrId0.equals(ldrId);
    }

    /**
     * @return {@code True} if class loader has registered nodes.
     */
    boolean hasRegisteredNodes() {
        synchronized (mux) {
            return !nodeList.isEmpty();
        }
    }

    /**
     * @param name Name of the class.
     * @return {@code True} if locally excluded.
     */
    private boolean isLocallyExcluded(String name) {
        if (p2pExclude != null) {
            for (String path : p2pExclude) {
                // Remove star (*) at the end.
                if (path.endsWith("*"))
                    path = path.substring(0, path.length() - 1);

                if (name.startsWith(path))
                    return true;
            }
        }

        return false;
    }

    /** {@inheritDoc} */
    @Override public Class<?> loadClass(String name) throws ClassNotFoundException {
        assert !Thread.holdsLock(mux);

        // Check if we have package name on list of P2P loaded.
        // ComputeJob must be always loaded locally to avoid
        // any possible class casting issues.
        Class<?> cls = null;

        try {
            if (!"org.apache.ignite.compute.ComputeJob".equals(name)) {
                if (isLocallyExcluded(name))
                    // P2P loaded class.
                    cls = p2pLoadClass(name, true);
            }

            if (cls == null)
                cls = loadClass(name, true);
        }
        catch (ClassNotFoundException e) {
            throw e;
        }
        // Catch Throwable to secure against any errors resulted from
        // corrupted class definitions or other user errors.
        catch (Exception e) {
            if (X.hasCause(e, TimeoutException.class))
                throw e;

            throw new P2PClassNotFoundException("Failed to load class due to unexpected error: " + name, e);
        }

        return cls;
    }

    /**
     * Loads the class with the specified binary name. The
     * default implementation of this method searches for classes in the
     * following order:
     * <p>
     * <ol>
     * <li> Invoke {@link #findLoadedClass(String)} to check if the class
     * has already been loaded. </li>
     * <li>Invoke the {@link #findClass(String)} method to find the class.</li>
     * </ol>
     * <p> If the class was found using the above steps, and the
     * {@code resolve} flag is true, this method will then invoke the {@link
     * #resolveClass(Class)} method on the resulting {@code Class} object.
     *
     * @param name The binary name of the class.
     * @param resolve If {@code true} then resolve the class.
     * @return The resulting {@code Class} object.
     * @throws ClassNotFoundException If the class could not be found
     */
    @Nullable private Class<?> p2pLoadClass(String name, boolean resolve) throws ClassNotFoundException {
        assert !Thread.holdsLock(mux);

        // First, check if the class has already been loaded.
        Class<?> cls = findLoadedClass(name);

        if (cls == null)
            cls = findClass(name);

        if (resolve)
            resolveClass(cls);

        return cls;
    }

    /** {@inheritDoc} */
    @Nullable @Override protected Class<?> findClass(String name) throws ClassNotFoundException {
        assert !Thread.holdsLock(mux);

        if (!isLocallyExcluded(name)) {
            // This is done for URI deployment in which case the parent loader
            // does not have the requested resource, but it is still locally
            // available.
            GridDeployment dep = ctx.deploy().getLocalDeployment(name);

            if (dep != null) {
                if (log.isDebugEnabled())
                    log.debug("Found class in local deployment [cls=" + name + ", dep=" + dep + ']');

                return dep.deployedClass(name).get1();
            }
        }

        String path = U.classNameToResourceName(name);

        GridByteArrayList byteSrc = sendClassRequest(name, path);

        synchronized (this) {
            Class<?> cls = findLoadedClass(name);

            if (cls == null) {
                cls = ctx.security().sandbox().enabled()
                    ? defineClass(name, byteSrc.internalArray(), 0, byteSrc.size(), PROTECTION_DOMAIN)
                    : defineClass(name, byteSrc.internalArray(), 0, byteSrc.size());

                if (byteMap != null)
                    byteMap.put(path, byteSrc.array());

                /* Define package in classloader. See URLClassLoader.defineClass(). */
                int i = name.lastIndexOf('.');

                if (i != -1) {
                    String pkgName = name.substring(0, i);

                    if (getPackage(pkgName) == null)
                         // Too much nulls is normal because we don't have package's meta info.
                         definePackage(pkgName, null, null, null, null, null, null, null);
                }
            }

            if (log.isDebugEnabled())
                log.debug("Loaded class [cls=" + name + ", ldr=" + this + ']');

            return cls;
        }
    }

    /**
     * Computes end time based on timeout value passed in.
     *
     * @param timeout Timeout.
     * @return End time.
     */
    private long computeEndTime(long timeout) {
        long endTime = U.currentTimeMillis() + timeout;

        // Account for overflow.
        if (endTime < 0)
            endTime = Long.MAX_VALUE;

        return endTime;
    }

    /**
     * Sends class-loading request to all nodes associated with this class loader.
     *
     * @param name Class name.
     * @param path Class path.
     * @return Class byte source.
     * @throws ClassNotFoundException If class was not found.
     */
    private GridByteArrayList sendClassRequest(String name, String path) throws ClassNotFoundException {
        assert !Thread.holdsLock(mux);

        long endTime = computeEndTime(p2pTimeout);

        Collection<UUID> nodeListCp;
        Map<UUID, IgniteUuid> nodeLdrMapCp;

        synchronized (mux) {
            // Skip requests for the previously missed classes.
            if (missedRsrcs != null && missedRsrcs.contains(path)) {
<<<<<<< HEAD
                throw new ClassNotFoundException("Failed to peer load class, previous request for the same class " +
=======
                throw new P2PClassNotFoundException("Failed to peer load class, previous request for the same class " +
>>>>>>> 9cf06362
                    "has failed [class=" + name + ", nodeClsLdrIds=" +
                    nodeLdrMap + ", clsLoadersHierarchy=" + clsLdrHierarchy + ']');
            }

            // If single-node mode, then node cannot change and we simply reuse list and map.
            // Otherwise, make copies that can be used outside synchronization.
            nodeListCp = singleNode ? nodeList : new LinkedList<>(nodeList);
            nodeLdrMapCp = singleNode ? nodeLdrMap : new HashMap<>(nodeLdrMap);
        }

        List<IgniteException> classRequestExceptions = new ArrayList<>();

        for (UUID nodeId : nodeListCp) {
            if (nodeId.equals(ctx.discovery().localNode().id()))
                // Skip local node as it is already used as parent class loader.
                continue;

            IgniteUuid ldrId = nodeLdrMapCp.get(nodeId);

            ClusterNode node = ctx.discovery().node(nodeId);

            if (node == null) {
                if (log.isDebugEnabled())
                    log.debug("Found inactive node in class loader (will skip): " + nodeId);

                continue;
            }

            try {
                GridDeploymentResponse res = comm.sendResourceRequest(path, ldrId, node, endTime);

                if (res.success())
                    return res.byteSource();
                else {
                    // In case of shared resources/classes all nodes should have it.
                    String msg = "Failed to find class on remote node [class=" + name + ", nodeId=" + node.id() +
                        ", clsLdrId=" + ldrId + ", classLoadersHierarchy=" + clsLdrHierarchy +
                        ", reason=" + res.errorMessage() + ']';

                    LT.warn(log, msg);

                    classRequestExceptions.add(new IgniteException(msg));

                    synchronized (mux) {
                        if (missedRsrcs != null)
                            missedRsrcs.add(path);
                    }

                    break;
                }
            }
            catch (IgniteCheckedException e) {
                // This thread should be interrupted again in communication if it
                // got interrupted. So we assume that thread can be interrupted
                // by processing cancellation request.
                if (Thread.currentThread().isInterrupted()) {
                    String msg = "Failed to find class probably due to task/job cancellation [name=" + name +
                        ", clsLdrId=" + ldrId +
                        ", nodeId=" + nodeId +
                        ", clsLoadersHierarchy=" + clsLdrHierarchy + ']';

                    if (!quiet)
                        U.error(log, msg, e);
                    else if (log.isDebugEnabled())
                        log.debug(msg);
                }
                else {
                    String msg = "Failed to send class-loading request to node (is node alive?) [" +
                        "node=" + node.id() +
                        ", clsName=" + name +
                        ", clsPath=" + path +
                        ", clsLdrId=" + ldrId +
                        ", clsLoadersHierarchy=" + clsLdrHierarchy +
                        ", err=" + e + ']';

                    if (!quiet)
                        U.warn(log, msg, e);
                    else if (log.isDebugEnabled())
                        log.debug(msg);

                    classRequestExceptions.add(new IgniteException(msg, e));
                }
            }
            catch (TimeoutException e) {
                classRequestExceptions.add(new IgniteException("Failed to send class-loading request to node (is node alive?) " +
                    "[node=" + node.id() + ", clsName=" + name + ", clsPath=" + path + ", clsLdrId=" + ldrId +
                    ", clsLoadersHierarchy=" + clsLdrHierarchy + ']', e));
            }
        }

        if (!classRequestExceptions.isEmpty()) {
            IgniteException exception = classRequestExceptions.remove(0);

            for (Exception e : classRequestExceptions)
                exception.addSuppressed(e);

            LT.warn(log, exception.getMessage(), exception);

            throw exception;
        }
        else {
<<<<<<< HEAD
            ClassNotFoundException cnfe = new ClassNotFoundException("Failed to peer load class [" +
=======
            ClassNotFoundException cnfe = new P2PClassNotFoundException("Failed to peer load class [" +
>>>>>>> 9cf06362
                "class=" + name +
                ", nodeClsLdrs=" + nodeLdrMapCp +
                ", clsLoadersHierarchy=" + clsLdrHierarchy +
                ']'
            );

            LT.warn(log, cnfe.getMessage(), cnfe);

            throw cnfe;
        }
    }

    /** {@inheritDoc} */
    @Nullable @Override public InputStream getResourceAsStream(String name) {
        try {
            return getResourceAsStreamEx(name);
        }
        catch (TimeoutException ignore) {
            return null;
        }
    }

    /** */
    @Nullable public InputStream getResourceAsStreamEx(String name) throws TimeoutException {
        assert !Thread.holdsLock(mux);

        if (byteMap != null && name.endsWith(".class")) {
            byte[] bytes = byteMap.get(name);

            if (bytes != null) {
                if (log.isDebugEnabled())
                    log.debug("Got class definition from byte code cache: " + name);

                return new ByteArrayInputStream(bytes);
            }
        }

        InputStream in = ClassLoader.getSystemResourceAsStream(name);

        if (in == null)
            in = super.getResourceAsStream(name);

        // Most probably, this is initiated by GridUtils.getUserVersion().
        // No point to send request.
        if ("META-INF/services/org.apache.commons.logging.LogFactory".equalsIgnoreCase(name)) {
            if (log.isDebugEnabled())
                log.debug("Denied sending remote request for META-INF/services/org.apache.commons.logging.LogFactory.");

            return null;
        }

        if (in == null)
            in = sendResourceRequest(name);

        return in;
    }

    /**
     * Sends resource request to all remote nodes associated with this class loader.
     *
     * @param name Resource name.
     * @return InputStream for resource or {@code null} if resource could not be found.
     */
    @Nullable private InputStream sendResourceRequest(String name) throws TimeoutException {
        assert !Thread.holdsLock(mux);

        long endTime = computeEndTime(p2pTimeout);

        Collection<UUID> nodeListCp;
        Map<UUID, IgniteUuid> nodeLdrMapCp;

        synchronized (mux) {
            // Skip requests for the previously missed classes.
            if (missedRsrcs != null && missedRsrcs.contains(name))
                return null;

            // If single-node mode, then node cannot change and we simply reuse list and map.
            // Otherwise, make copies that can be used outside synchronization.
            nodeListCp = singleNode ? nodeList : new LinkedList<>(nodeList);
            nodeLdrMapCp = singleNode ? nodeLdrMap : new HashMap<>(nodeLdrMap);
        }

        for (UUID nodeId : nodeListCp) {
            if (nodeId.equals(ctx.discovery().localNode().id()))
                // Skip local node as it is already used as parent class loader.
                continue;

            IgniteUuid ldrId = nodeLdrMapCp.get(nodeId);

            ClusterNode node = ctx.discovery().node(nodeId);

            if (node == null) {
                if (log.isDebugEnabled())
                    log.debug("Found inactive node in class loader (will skip): " + nodeId);

                continue;
            }

            try {
                // Request is sent with timeout that is why we can use synchronization here.
                GridDeploymentResponse res = comm.sendResourceRequest(name, ldrId, node, endTime);

                if (res.success()) {
                    return new ByteArrayInputStream(res.byteSource().internalArray(), 0,
                        res.byteSource().size());
                }
                else {
                    synchronized (mux) {
                        // Cache unsuccessfully loaded resource.
                        if (missedRsrcs != null)
                            missedRsrcs.add(name);
                    }

                    // Some frameworks like Spring often ask for the resources
                    // just in case - none will happen if there are no such
                    // resources. So we print out INFO level message.
                    String msg = "Failed to get resource from node [" +
                        "nodeId=" + node.id() +
                        ", clsLdrId=" + ldrId +
                        ", resName=" + name +
                        ", classLoadersHierarchy=" + classLoadersHierarchy() +
                        ", msg=" + res.errorMessage() + ']';

                    LT.info(log, msg);

                    // Do not ask other nodes in case of shared mode all of them should have the resource.
                    return null;
                }
            }
            catch (IgniteCheckedException | TimeoutException e) {
                // This thread should be interrupted again in communication if it
                // got interrupted. So we assume that thread can be interrupted
                // by processing cancellation request.
                if (Thread.currentThread().isInterrupted()) {
                    String msg = "Failed to get resource probably due to task/job cancellation [name=" + name +
                        ", clsLdrId=" + ldrId +
                        ", nodeId=" + nodeId +
                        ", clsLoadersHierarchy=" + classLoadersHierarchy() + ']';

                    LT.error(log, e, msg);
                }
                else {
                    String msg = "Failed to get resource from node (is node alive?) [" +
                        "node=" + node.id() +
                        ", resName=" + name +
                        ", clsLdrId=" + ldrId +
                        ", clsLoadersHierarchy=" + classLoadersHierarchy() +
                        ", err=" + e + ']';

                    LT.warn(log, msg, e);
                }

                if (e instanceof TimeoutException)
                    throw (TimeoutException)e;
            }
        }

        return null;
    }

    /** {@inheritDoc} */
    @Override public String toString() {
        synchronized (mux) {
            return S.toString(GridDeploymentClassLoader.class, this);
        }
    }

    /**
     * @return Hierarchy of all parents of this class loader.
     */
    private String classLoadersHierarchy() {
        SB sb = new SB();

        sb.a(getClass().getName());

        ClassLoader ldr = this;

        int iterations = 100;

        while (ldr.getParent() != null && iterations > 0) {
            sb.a("->").a(ldr.getParent().getClass().getName());

            ldr = ldr.getParent();

            iterations--;
        }

        return sb.toString();
    }
}<|MERGE_RESOLUTION|>--- conflicted
+++ resolved
@@ -602,11 +602,7 @@
         synchronized (mux) {
             // Skip requests for the previously missed classes.
             if (missedRsrcs != null && missedRsrcs.contains(path)) {
-<<<<<<< HEAD
-                throw new ClassNotFoundException("Failed to peer load class, previous request for the same class " +
-=======
                 throw new P2PClassNotFoundException("Failed to peer load class, previous request for the same class " +
->>>>>>> 9cf06362
                     "has failed [class=" + name + ", nodeClsLdrIds=" +
                     nodeLdrMap + ", clsLoadersHierarchy=" + clsLdrHierarchy + ']');
             }
@@ -708,11 +704,7 @@
             throw exception;
         }
         else {
-<<<<<<< HEAD
-            ClassNotFoundException cnfe = new ClassNotFoundException("Failed to peer load class [" +
-=======
             ClassNotFoundException cnfe = new P2PClassNotFoundException("Failed to peer load class [" +
->>>>>>> 9cf06362
                 "class=" + name +
                 ", nodeClsLdrs=" + nodeLdrMapCp +
                 ", clsLoadersHierarchy=" + clsLdrHierarchy +
