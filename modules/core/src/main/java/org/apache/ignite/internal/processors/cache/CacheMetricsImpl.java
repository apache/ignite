--- conflicted
+++ resolved
@@ -49,10 +49,6 @@
 import static java.util.concurrent.TimeUnit.NANOSECONDS;
 import static org.apache.ignite.internal.processors.metric.impl.MetricUtils.cacheMetricsRegistryName;
 
-import static java.util.concurrent.TimeUnit.MILLISECONDS;
-import static java.util.concurrent.TimeUnit.NANOSECONDS;
-import static org.apache.ignite.internal.processors.metric.impl.MetricUtils.cacheMetricsRegistryName;
-
 /**
  * Adapter for cache metrics.
  */
@@ -369,13 +365,10 @@
         commitTime = mreg.histogram("CommitTime", HISTOGRAM_BUCKETS, "Commit time in nanoseconds.");
 
         rollbackTime = mreg.histogram("RollbackTime", HISTOGRAM_BUCKETS, "Rollback time in nanoseconds.");
-<<<<<<< HEAD
-=======
 
         mreg.register("TxKeyCollisions", this::getTxKeyCollisions, String.class, "Tx key collisions. " +
             "Show keys and collisions queue size. Due transactional payload some keys become hot. Metric shows " +
             "corresponding keys.");
->>>>>>> 1e84d448
     }
 
     /**
@@ -993,11 +986,7 @@
      *
      * @param duration Duration.
      */
-<<<<<<< HEAD
-    private void recalculateInvokeMinTimeNanos(long duration){
-=======
     private void recalculateInvokeMinTimeNanos(long duration) {
->>>>>>> 1e84d448
         long minTime = entryProcessorMinInvocationTime.value();
 
         while (minTime > duration || minTime == 0) {
@@ -1013,11 +1002,7 @@
      *
      * @param duration Duration.
      */
-<<<<<<< HEAD
-    private void recalculateInvokeMaxTimeNanos(long duration){
-=======
     private void recalculateInvokeMaxTimeNanos(long duration) {
->>>>>>> 1e84d448
         long maxTime = entryProcessorMaxInvocationTime.value();
 
         while (maxTime < duration) {
@@ -1041,11 +1026,7 @@
     /**
      * Cache remove callback.
      */
-<<<<<<< HEAD
-    public void onRemove(){
-=======
     public void onRemove() {
->>>>>>> 1e84d448
         rmCnt.increment();
 
         if (delegate != null)
@@ -1386,11 +1367,7 @@
     /**
      *
      */
-<<<<<<< HEAD
-    public void startRebalance(long delay){
-=======
     public void startRebalance(long delay) {
->>>>>>> 1e84d448
         rebalanceStartTime.value(delay + U.currentTimeMillis());
     }
 
