/*
 * Licensed to the Apache Software Foundation (ASF) under one or more
 * contributor license agreements.  See the NOTICE file distributed with
 * this work for additional information regarding copyright ownership.
 * The ASF licenses this file to You under the Apache License, Version 2.0
 * (the "License"); you may not use this file except in compliance with
 * the License.  You may obtain a copy of the License at
 *
 *      http://www.apache.org/licenses/LICENSE-2.0
 *
 * Unless required by applicable law or agreed to in writing, software
 * distributed under the License is distributed on an "AS IS" BASIS,
 * WITHOUT WARRANTIES OR CONDITIONS OF ANY KIND, either express or implied.
 * See the License for the specific language governing permissions and
 * limitations under the License.
 */

package org.apache.ignite.internal.processors.cache;

import org.apache.ignite.IgniteSystemProperties;
import org.apache.ignite.cache.CacheMetrics;
import org.apache.ignite.cache.CachePeekMode;
import org.apache.ignite.configuration.CacheConfiguration;
import org.apache.ignite.internal.IgniteInternalFuture;
import org.apache.ignite.internal.processors.affinity.AffinityTopologyVersion;
import org.apache.ignite.internal.processors.cache.distributed.dht.GridDhtTopologyFuture;
import org.apache.ignite.internal.processors.cache.distributed.dht.topology.GridDhtLocalPartition;
import org.apache.ignite.internal.processors.cache.distributed.dht.topology.GridDhtPartitionState;
import org.apache.ignite.internal.processors.cache.store.GridCacheWriteBehindStore;
import org.apache.ignite.internal.processors.metric.MetricRegistry;
import org.apache.ignite.internal.processors.metric.impl.AtomicLongMetric;
import org.apache.ignite.internal.processors.metric.impl.HistogramMetric;
import org.apache.ignite.internal.processors.metric.impl.HitRateMetric;
import org.apache.ignite.internal.processors.metric.impl.MetricUtils;
import org.apache.ignite.internal.util.collection.ImmutableIntSet;
import org.apache.ignite.internal.util.collection.IntSet;
import org.apache.ignite.internal.util.tostring.GridToStringExclude;
import org.apache.ignite.internal.util.typedef.internal.S;
import org.apache.ignite.internal.util.typedef.internal.U;

import static org.apache.ignite.internal.processors.metric.impl.MetricUtils.cacheMetricsRegistryName;

/**
 * Adapter for cache metrics.
 */
public class CacheMetricsImpl implements CacheMetrics {
    /** Rebalance rate interval. */
    private static final int REBALANCE_RATE_INTERVAL = IgniteSystemProperties.getInteger(
        IgniteSystemProperties.IGNITE_REBALANCE_STATISTICS_TIME_INTERVAL, 60000);

    /** Onheap peek modes. */
    private static final CachePeekMode[] ONHEAP_PEEK_MODES = new CachePeekMode[] {
        CachePeekMode.ONHEAP, CachePeekMode.PRIMARY, CachePeekMode.BACKUP, CachePeekMode.NEAR};

    /** */
    private static final long NANOS_IN_MICROSECOND = 1000L;

    /**
     * Cache metrics registry name first part.
     * Full name will contain {@link CacheConfiguration#getName()} also.
     * {@code "cache.sys-cache"}, for example.
     */
    public static final String CACHE_METRICS = "cache";

    /** Histogram buckets for duration get, put, remove operations in nanoseconds. */
    public static final long[] HISTOGRAM_BUCKETS = new long[] {1_000, 50_000, 75_000, 100_000, 250_000, 500_000,
        750_000, 1_000_000, 3_000_000, 5_000_000, 10_000_000, 25_000_000, 60_000_000};

    /** Number of reads. */
    private final AtomicLongMetric reads;

    /** Number of invocations caused update. */
    private final AtomicLongMetric entryProcessorPuts;

    /** Number of invocations caused removal. */
    private final AtomicLongMetric entryProcessorRemovals;

    /** Number of invocations caused update. */
    private final AtomicLongMetric entryProcessorReadOnlyInvocations;

    /** Entry processor invoke time taken nanos. */
    private final AtomicLongMetric entryProcessorInvokeTimeNanos;

    /** So far, the minimum time to execute cache invokes. */
    private final AtomicLongMetric entryProcessorMinInvocationTime;

    /** So far, the maximum time to execute cache invokes. */
    private final AtomicLongMetric entryProcessorMaxInvocationTime;

    /** Number of entry processor invokes on keys, which exist in cache. */
    private final AtomicLongMetric entryProcessorHits;

    /** Number of entry processor invokes on keys, which don't exist in cache. */
    private final AtomicLongMetric entryProcessorMisses;

    /** Number of writes. */
    private final AtomicLongMetric writes;

    /** Number of hits. */
    private final AtomicLongMetric hits;

    /** Number of misses. */
    private final AtomicLongMetric misses;

    /** Number of transaction commits. */
    private final AtomicLongMetric txCommits;

    /** Number of transaction rollbacks. */
    private final AtomicLongMetric txRollbacks;

    /** Number of evictions. */
    private final AtomicLongMetric evictCnt;

    /** Number of removed entries. */
    private final AtomicLongMetric rmCnt;

    /** Put time taken nanos. */
    private final AtomicLongMetric putTimeNanos;

    /** Get time taken nanos. */
    private final AtomicLongMetric getTimeNanos;

    /** Remove time taken nanos. */
    private final AtomicLongMetric rmvTimeNanos;

    /** Commit transaction time taken nanos. */
    private final AtomicLongMetric commitTimeNanos;

    /** Commit transaction time taken nanos. */
    private final AtomicLongMetric rollbackTimeNanos;

    /** Number of reads from off-heap memory. */
    private final AtomicLongMetric offHeapGets;

    /** Number of writes to off-heap memory. */
    private final AtomicLongMetric offHeapPuts;

    /** Number of removed entries from off-heap memory. */
    private final AtomicLongMetric offHeapRemoves;

    /** Number of evictions from off-heap memory. */
    private final AtomicLongMetric offHeapEvicts;

    /** Number of off-heap hits. */
    private final AtomicLongMetric offHeapHits;

    /** Number of off-heap misses. */
    private final AtomicLongMetric offHeapMisses;

    /** Rebalanced keys count. */
    private final AtomicLongMetric rebalancedKeys;

    /** Total rebalanced bytes count. */
    private final AtomicLongMetric totalRebalancedBytes;

    /** Rebalanced start time. */
    private final AtomicLongMetric rebalanceStartTime;

    /** Estimated rebalancing keys count. */
    private final AtomicLongMetric estimatedRebalancingKeys;

    /** Rebalancing rate in keys. */
    private final HitRateMetric rebalancingKeysRate;

    /** Rebalancing rate in bytes. */
    private final HitRateMetric rebalancingBytesRate;

    /** Number of currently clearing partitions for rebalancing. */
    private final AtomicLongMetric rebalanceClearingPartitions;

    /** Get duration histogram. */
    private final HistogramMetric getHistogram;

    /** Put duration histogram. */
    private final HistogramMetric putHistogram;

    /** Remove duration histogram. */
    private final HistogramMetric rmvHistogram;

    /** Cache metrics. */
    @GridToStringExclude
    private transient CacheMetricsImpl delegate;

    /** Cache context. */
    private GridCacheContext<?, ?> cctx;

    /** DHT context. */
    private GridCacheContext<?, ?> dhtCtx;

    /** Write-behind store, if configured. */
    private GridCacheWriteBehindStore store;

    /**
     * Creates cache metrics.
     *
     * @param cctx Cache context.
     */
    public CacheMetricsImpl(GridCacheContext<?, ?> cctx) {
        this(cctx, false);
    }

    /**
     * Creates cache metrics.
     *
     * @param cctx Cache context.
     * @param isNear Is near flag.
     */
    public CacheMetricsImpl(GridCacheContext<?, ?> cctx, boolean isNear) {
        assert cctx != null;

        this.cctx = cctx;

        if (cctx.isNear())
            dhtCtx = cctx.near().dht().context();

        if (cctx.store().store() instanceof GridCacheWriteBehindStore)
            store = (GridCacheWriteBehindStore)cctx.store().store();

        delegate = null;

        MetricRegistry mreg = cctx.kernalContext().metric().registry(cacheMetricsRegistryName(cctx.name(), isNear));

        reads = mreg.longMetric("CacheGets",
            "The total number of gets to the cache.");

        entryProcessorPuts = mreg.longMetric("EntryProcessorPuts",
            "The total number of cache invocations, caused update.");

        entryProcessorRemovals = mreg.longMetric("EntryProcessorRemovals",
            "The total number of cache invocations, caused removals.");

        entryProcessorReadOnlyInvocations = mreg.longMetric("EntryProcessorReadOnlyInvocations",
            "The total number of cache invocations, caused no updates.");

        entryProcessorInvokeTimeNanos = mreg.longMetric("EntryProcessorInvokeTimeNanos",
            "The total time of cache invocations, in nanoseconds.");

        entryProcessorMinInvocationTime = mreg.longMetric("EntryProcessorMinInvocationTime",
            "So far, the minimum time to execute cache invokes.");

        entryProcessorMaxInvocationTime = mreg.longMetric("EntryProcessorMaxInvocationTime",
            "So far, the maximum time to execute cache invokes.");

        entryProcessorHits = mreg.longMetric("EntryProcessorHits",
            "The total number of invocations on keys, which exist in cache.");

        entryProcessorMisses = mreg.longMetric("EntryProcessorMisses",
            "The total number of invocations on keys, which don't exist in cache.");

        writes = mreg.longMetric("CachePuts",
            "The total number of puts to the cache.");

        hits = mreg.longMetric("CacheHits",
            "The number of get requests that were satisfied by the cache.");

        misses = mreg.longMetric("CacheMisses",
            "A miss is a get request that is not satisfied.");

        txCommits = mreg.longMetric("CacheTxCommits",
            "Total number of transaction commits.");

        txRollbacks = mreg.longMetric("CacheTxRollbacks",
            "Total number of transaction rollbacks.");

        evictCnt = mreg.longMetric("CacheEvictions",
            "The total number of evictions from the cache.");

        rmCnt = mreg.longMetric("CacheRemovals", "The total number of removals from the cache.");

        putTimeNanos = mreg.longMetric("PutTime",
            "The total time of cache puts, in nanoseconds.");

        getTimeNanos = mreg.longMetric("GetTime",
            "The total time of cache gets, in nanoseconds.");

        rmvTimeNanos = mreg.longMetric("RemovalTime",
            "The total time of cache removal, in nanoseconds.");

        commitTimeNanos = mreg.longMetric("CommitTime",
            "The total time of commit, in nanoseconds.");

        rollbackTimeNanos = mreg.longMetric("RollbackTime",
            "The total time of rollback, in nanoseconds.");

        offHeapGets = mreg.longMetric("OffHeapGets",
            "The total number of get requests to the off-heap memory.");

        offHeapPuts = mreg.longMetric("OffHeapPuts",
            "The total number of put requests to the off-heap memory.");

        offHeapRemoves = mreg.longMetric("OffHeapRemovals",
            "The total number of removals from the off-heap memory.");

        offHeapEvicts = mreg.longMetric("OffHeapEvictions",
            "The total number of evictions from the off-heap memory.");

        offHeapHits = mreg.longMetric("OffHeapHits",
            "The number of get requests that were satisfied by the off-heap memory.");

        offHeapMisses = mreg.longMetric("OffHeapMisses",
            "A miss is a get request that is not satisfied by off-heap memory.");

        rebalancedKeys = mreg.longMetric("RebalancedKeys",
            "Number of already rebalanced keys.");

        totalRebalancedBytes = mreg.longMetric("TotalRebalancedBytes",
            "Number of already rebalanced bytes.");

        rebalanceStartTime = mreg.longMetric("RebalanceStartTime",
            "Rebalance start time");

        rebalanceStartTime.value(-1);

        estimatedRebalancingKeys = mreg.longMetric("EstimatedRebalancingKeys",
            "Number estimated to rebalance keys.");

        rebalancingKeysRate = mreg.hitRateMetric("RebalancingKeysRate",
            "Estimated rebalancing speed in keys",
            REBALANCE_RATE_INTERVAL,
            20);

        rebalancingBytesRate = mreg.hitRateMetric("RebalancingBytesRate",
            "Estimated rebalancing speed in bytes",
            REBALANCE_RATE_INTERVAL,
            20);

        rebalanceClearingPartitions = mreg.longMetric("RebalanceClearingPartitionsLeft",
            "Number of partitions need to be cleared before actual rebalance start.");

<<<<<<< HEAD
        getHistogram = mreg.histogram("GetHistogram", HISTOGRAM_BUCKETS, "Get duration histogram in nanoseconds.");

        putHistogram = mreg.histogram("PutHistogram", HISTOGRAM_BUCKETS, "Put duration histogram in nanoseconds.");

        rmvHistogram = mreg.histogram("RemoveHistogram", HISTOGRAM_BUCKETS,
            "Remove duration histogram in nanoseconds.");
=======
        mreg.register("IsIndexRebuildInProgress", () -> {
            IgniteInternalFuture fut = cctx.shared().database().indexRebuildFuture(cctx.cacheId());

            return fut != null && !fut.isDone();
        }, "True if index rebuild is in progress.");
>>>>>>> 27b93ae8
    }

    /**
     * @param delegate Metrics to delegate to.
     */
    public void delegate(CacheMetricsImpl delegate) {
        this.delegate = delegate;
    }

    /** {@inheritDoc} */
    @Override public String name() {
        return cctx.name();
    }

    /** {@inheritDoc} */
    @Override public long getOffHeapGets() {
        return offHeapGets.value();
    }

    /** {@inheritDoc} */
    @Override public long getOffHeapPuts() {
        return offHeapPuts.value();
    }

    /** {@inheritDoc} */
    @Override public long getOffHeapRemovals() {
        return offHeapRemoves.value();
    }

    /** {@inheritDoc} */
    @Override public long getOffHeapEvictions() {
        return offHeapEvicts.value();
    }

    /** {@inheritDoc} */
    @Override public long getOffHeapHits() {
        return offHeapHits.value();
    }

    /** {@inheritDoc} */
    @Override public float getOffHeapHitPercentage() {
        long hits0 = offHeapHits.value();

        long gets0 = offHeapGets.value();

        if (hits0 == 0)
            return 0;

        return (float)hits0 / gets0 * 100.0f;
    }

    /** {@inheritDoc} */
    @Override public long getOffHeapMisses() {
        return offHeapMisses.value();
    }

    /** {@inheritDoc} */
    @Override public float getOffHeapMissPercentage() {
        long misses0 = offHeapMisses.value();

        long reads0 = offHeapGets.value();

        if (misses0 == 0)
            return 0;

        return (float)misses0 / reads0 * 100.0f;
    }

    /** {@inheritDoc} */
    @Override public long getOffHeapEntriesCount() {
        return getEntriesStat().offHeapEntriesCount();
    }

    /** {@inheritDoc} */
    @Override public long getHeapEntriesCount() {
        return getEntriesStat().heapEntriesCount();
    }

    /** {@inheritDoc} */
    @Override public long getOffHeapPrimaryEntriesCount() {
        return getEntriesStat().offHeapPrimaryEntriesCount();
    }

    /** {@inheritDoc} */
    @Override public long getOffHeapBackupEntriesCount() {
        return getEntriesStat().offHeapBackupEntriesCount();
    }

    /** {@inheritDoc} */
    @Override public long getOffHeapAllocatedSize() {
        GridCacheAdapter<?, ?> cache = cctx.cache();

        return cache != null ? cache.offHeapAllocatedSize() : -1;
    }

    /** {@inheritDoc} */
    @Override public int getSize() {
        return getEntriesStat().size();
    }

    /** {@inheritDoc} */
    @Override public long getCacheSize() {
        return getEntriesStat().cacheSize();
    }

    /** {@inheritDoc} */
    @Override public int getKeySize() {
        return getEntriesStat().keySize();
    }

    /** {@inheritDoc} */
    @Override public boolean isEmpty() {
        return getEntriesStat().isEmpty();
    }

    /** {@inheritDoc} */
    @Override public int getDhtEvictQueueCurrentSize() {
        return -1;
    }

    /** {@inheritDoc} */
    @Override public int getTxCommitQueueSize() {
        return 0;
    }

    /** {@inheritDoc} */
    @Override public int getTxThreadMapSize() {
        return cctx.tm().threadMapSize();
    }

    /** {@inheritDoc} */
    @Override public int getTxXidMapSize() {
        return cctx.tm().idMapSize();
    }

    /** {@inheritDoc} */
    @Override public int getTxPrepareQueueSize() {
        return 0;
    }

    /** {@inheritDoc} */
    @Override public int getTxStartVersionCountsSize() {
        return 0;
    }

    /** {@inheritDoc} */
    @Override public int getTxCommittedVersionsSize() {
        return cctx.tm().completedVersionsSize();
    }

    /** {@inheritDoc} */
    @Override public int getTxRolledbackVersionsSize() {
        return cctx.tm().completedVersionsSize();
    }

    /** {@inheritDoc} */
    @Override public int getTxDhtThreadMapSize() {
        return cctx.tm().threadMapSize();
    }

    /** {@inheritDoc} */
    @Override public int getTxDhtXidMapSize() {
        return cctx.isNear() && dhtCtx != null ? dhtCtx.tm().idMapSize() : -1;
    }

    /** {@inheritDoc} */
    @Override public int getTxDhtCommitQueueSize() {
        return 0;
    }

    /** {@inheritDoc} */
    @Override public int getTxDhtPrepareQueueSize() {
        return 0;
    }

    /** {@inheritDoc} */
    @Override public int getTxDhtStartVersionCountsSize() {
        return 0;
    }

    /** {@inheritDoc} */
    @Override public int getTxDhtCommittedVersionsSize() {
        return cctx.isNear() && dhtCtx != null ? dhtCtx.tm().completedVersionsSize() : -1;
    }

    /** {@inheritDoc} */
    @Override public int getTxDhtRolledbackVersionsSize() {
        return cctx.isNear() && dhtCtx != null ? dhtCtx.tm().completedVersionsSize() : -1;
    }

    /** {@inheritDoc} */
    @Override public boolean isWriteBehindEnabled() {
        return store != null;
    }

    /** {@inheritDoc} */
    @Override public int getWriteBehindFlushSize() {
        return store != null ? store.getWriteBehindFlushSize() : -1;
    }

    /** {@inheritDoc} */
    @Override public int getWriteBehindFlushThreadCount() {
        return store != null ? store.getWriteBehindFlushThreadCount() : -1;
    }

    /** {@inheritDoc} */
    @Override public long getWriteBehindFlushFrequency() {
        return store != null ? store.getWriteBehindFlushFrequency() : -1;
    }

    /** {@inheritDoc} */
    @Override public int getWriteBehindStoreBatchSize() {
        return store != null ? store.getWriteBehindStoreBatchSize() : -1;
    }

    /** {@inheritDoc} */
    @Override public int getWriteBehindTotalCriticalOverflowCount() {
        return store != null ? store.getWriteBehindTotalCriticalOverflowCount() : -1;
    }

    /** {@inheritDoc} */
    @Override public int getWriteBehindCriticalOverflowCount() {
        return store != null ? store.getWriteBehindCriticalOverflowCount() : -1;
    }

    /** {@inheritDoc} */
    @Override public int getWriteBehindErrorRetryCount() {
        return store != null ? store.getWriteBehindErrorRetryCount() : -1;
    }

    /** {@inheritDoc} */
    @Override public int getWriteBehindBufferSize() {
        return store != null ? store.getWriteBehindBufferSize() : -1;
    }

    /** {@inheritDoc} */
    @Override public float getAverageTxCommitTime() {
        long timeNanos = commitTimeNanos.value();

        long commitsCnt = txCommits.value();

        if (timeNanos == 0 || commitsCnt == 0)
            return 0;

        return ((1f * timeNanos) / commitsCnt) / NANOS_IN_MICROSECOND;
    }

    /** {@inheritDoc} */
    @Override public float getAverageTxRollbackTime() {
        long timeNanos = rollbackTimeNanos.value();

        long rollbacksCnt = txRollbacks.value();

        if (timeNanos == 0 || rollbacksCnt == 0)
            return 0;

        return ((1f * timeNanos) / rollbacksCnt) / NANOS_IN_MICROSECOND;
    }

    /** {@inheritDoc} */
    @Override public long getCacheTxCommits() {
        return txCommits.value();
    }

    /** {@inheritDoc} */
    @Override public long getCacheTxRollbacks() {
        return txRollbacks.value();
    }

    /**
     * Clear metrics.
     */
    public void clear() {
        reads.reset();
        writes.reset();
        rmCnt.reset();
        hits.reset();
        misses.reset();
        evictCnt.reset();
        txCommits.reset();
        txRollbacks.reset();
        putTimeNanos.reset();
        rmvTimeNanos.reset();
        getTimeNanos.reset();
        commitTimeNanos.reset();
        rollbackTimeNanos.reset();

        entryProcessorPuts.reset();
        entryProcessorRemovals.reset();
        entryProcessorReadOnlyInvocations.reset();
        entryProcessorMisses.reset();
        entryProcessorHits.reset();
        entryProcessorInvokeTimeNanos.reset();
        entryProcessorMaxInvocationTime.reset();
        entryProcessorMinInvocationTime.reset();

        offHeapGets.reset();
        offHeapPuts.reset();
        offHeapRemoves.reset();
        offHeapHits.reset();
        offHeapMisses.reset();
        offHeapEvicts.reset();

        getHistogram.reset();
        putHistogram.reset();
        rmvHistogram.reset();

        clearRebalanceCounters();

        if (delegate != null)
            delegate.clear();
    }

    /** {@inheritDoc} */
    @Override public long getCacheHits() {
        return hits.value();
    }

    /** {@inheritDoc} */
    @Override public float getCacheHitPercentage() {
        long hits0 = hits.value();

        long gets0 = reads.value();

        if (hits0 == 0)
            return 0;

        return (float)hits0 / gets0 * 100.0f;
    }

    /** {@inheritDoc} */
    @Override public long getCacheMisses() {
        return misses.value();
    }

    /** {@inheritDoc} */
    @Override public float getCacheMissPercentage() {
        long misses0 = misses.value();

        long reads0 = reads.value();

        if (misses0 == 0)
            return 0;

        return (float)misses0 / reads0 * 100.0f;
    }

    /** {@inheritDoc} */
    @Override public long getCacheGets() {
        return reads.value();
    }

    /** {@inheritDoc} */
    @Override public long getCachePuts() {
        return writes.value();
    }

    /** {@inheritDoc} */
    @Override public long getEntryProcessorPuts() {
        return entryProcessorPuts.value();
    }

    /** {@inheritDoc} */
    @Override public long getEntryProcessorRemovals() {
        return entryProcessorRemovals.value();
    }

    /** {@inheritDoc} */
    @Override public long getEntryProcessorReadOnlyInvocations() {
        return entryProcessorReadOnlyInvocations.value();
    }

    /** {@inheritDoc} */
    @Override public long getEntryProcessorInvocations() {
        return entryProcessorReadOnlyInvocations.value() + entryProcessorPuts.value() + entryProcessorRemovals.value();
    }

    /** {@inheritDoc} */
    @Override public long getEntryProcessorHits() {
        return entryProcessorHits.value();
    }

    /** {@inheritDoc} */
    @Override public float getEntryProcessorHitPercentage() {
        long hits = entryProcessorHits.value();

        long totalInvocations = getEntryProcessorInvocations();

        if (hits == 0)
            return 0;

        return (float)hits / totalInvocations * 100.0f;
    }

    /** {@inheritDoc} */
    @Override public long getEntryProcessorMisses() {
        return entryProcessorMisses.value();
    }

    /** {@inheritDoc} */
    @Override public float getEntryProcessorMissPercentage() {
        long misses = entryProcessorMisses.value();

        long totalInvocations = getEntryProcessorInvocations();

        if (misses == 0)
            return 0;

        return (float)misses / totalInvocations * 100.0f;
    }

    /** {@inheritDoc} */
    @Override public float getEntryProcessorAverageInvocationTime() {
        long totalInvokes = getEntryProcessorInvocations();

        long timeNanos = entryProcessorInvokeTimeNanos.value();

        if (timeNanos == 0 || totalInvokes == 0)
            return 0;

        return (1f * timeNanos) / totalInvokes / NANOS_IN_MICROSECOND;
    }

    /** {@inheritDoc} */
    @Override public float getEntryProcessorMinInvocationTime() {
        return (1f * entryProcessorMinInvocationTime.value()) / NANOS_IN_MICROSECOND;
    }

    /** {@inheritDoc} */
    @Override public float getEntryProcessorMaxInvocationTime() {
        return (1f * entryProcessorMaxInvocationTime.value()) / NANOS_IN_MICROSECOND;
    }

    /** {@inheritDoc} */
    @Override public long getCacheRemovals() {
        return rmCnt.value();
    }

    /** {@inheritDoc} */
    @Override public long getCacheEvictions() {
        return evictCnt.value();
    }

    /** {@inheritDoc} */
    @Override public float getAverageGetTime() {
        long timeNanos = getTimeNanos.value();

        long readsCnt = reads.value();

        if (timeNanos == 0 || readsCnt == 0)
            return 0;

        return ((1f * timeNanos) / readsCnt) / NANOS_IN_MICROSECOND;
    }

    /** {@inheritDoc} */
    @Override public float getAveragePutTime() {
        long timeNanos = putTimeNanos.value();

        long putsCnt = writes.value();

        if (timeNanos == 0 || putsCnt == 0)
            return 0;

        return ((1f * timeNanos) / putsCnt) / NANOS_IN_MICROSECOND;
    }

    /** {@inheritDoc} */
    @Override public float getAverageRemoveTime() {
        long timeNanos = rmvTimeNanos.value();

        long removesCnt = rmCnt.value();

        if (timeNanos == 0 || removesCnt == 0)
            return 0;

        return ((1f * timeNanos) / removesCnt) / NANOS_IN_MICROSECOND;
    }

    /**
     * Cache read callback.
     * @param isHit Hit or miss flag.
     */
    public void onRead(boolean isHit) {
        reads.increment();

        if (isHit)
            hits.increment();
        else
            misses.increment();

        if (delegate != null)
            delegate.onRead(isHit);
    }

    /**
     * Cache invocations caused update callback.
     *
     * @param isHit Hit or miss flag.
     */
    public void onInvokeUpdate(boolean isHit) {
        entryProcessorPuts.increment();

        if (isHit)
            entryProcessorHits.increment();
        else
            entryProcessorMisses.increment();

        if (delegate != null)
            delegate.onInvokeUpdate(isHit);
    }

    /**
     * Cache invocations caused removal callback.
     *
     * @param isHit Hit or miss flag.
     */
    public void onInvokeRemove(boolean isHit) {
        entryProcessorRemovals.increment();

        if (isHit)
            entryProcessorHits.increment();
        else
            entryProcessorMisses.increment();

        if (delegate != null)
            delegate.onInvokeRemove(isHit);
    }

    /**
     * Read-only cache invocations.
     *
     * @param isHit Hit or miss flag.
     */
    public void onReadOnlyInvoke(boolean isHit) {
        entryProcessorReadOnlyInvocations.increment();

        if (isHit)
            entryProcessorHits.increment();
        else
            entryProcessorMisses.increment();

        if (delegate != null)
            delegate.onReadOnlyInvoke(isHit);
    }

    /**
     * Increments invoke operation time nanos.
     *
     * @param duration Duration.
     */
    public void addInvokeTimeNanos(long duration) {
        entryProcessorInvokeTimeNanos.add(duration);

        recalculateInvokeMinTimeNanos(duration);

        recalculateInvokeMaxTimeNanos(duration);

        if (delegate != null)
            delegate.addInvokeTimeNanos(duration);

    }

    /**
     * Recalculates invoke operation minimum time nanos.
     *
     * @param duration Duration.
     */
    private void recalculateInvokeMinTimeNanos(long duration){
        long minTime = entryProcessorMinInvocationTime.value();

        while (minTime > duration || minTime == 0) {
            if (MetricUtils.compareAndSet(entryProcessorMinInvocationTime, minTime, duration))
                break;
            else
                minTime = entryProcessorMinInvocationTime.value();
        }
    }

    /**
     * Recalculates invoke operation maximum time nanos.
     *
     * @param duration Duration.
     */
    private void recalculateInvokeMaxTimeNanos(long duration){
        long maxTime = entryProcessorMaxInvocationTime.value();

        while (maxTime < duration) {
            if (MetricUtils.compareAndSet(entryProcessorMaxInvocationTime, maxTime, duration))
                break;
            else
                maxTime = entryProcessorMaxInvocationTime.value();
        }
    }

    /**
     * Cache write callback.
     */
    public void onWrite() {
        writes.increment();

        if (delegate != null)
            delegate.onWrite();
    }

    /**
     * Cache remove callback.
     */
    public void onRemove(){
        rmCnt.increment();

        if (delegate != null)
            delegate.onRemove();
    }

    /**
     * Cache remove callback.
     */
    public void onEvict() {
        evictCnt.increment();

        if (delegate != null)
            delegate.onEvict();
    }

    /**
     * Transaction commit callback.
     *
     * @param duration the time taken in nanoseconds.
     */
    public void onTxCommit(long duration) {
        txCommits.increment();
        commitTimeNanos.add(duration);

        if (delegate != null)
            delegate.onTxCommit(duration);
    }

    /**
     * Transaction rollback callback.
     *
     * @param duration the time taken in nanoseconds.
     */
    public void onTxRollback(long duration) {
        txRollbacks.increment();
        rollbackTimeNanos.add(duration);

        if (delegate != null)
            delegate.onTxRollback(duration);
    }

    /**
     * Increments the get time accumulator.
     *
     * @param duration the time taken in nanoseconds.
     */
    public void addGetTimeNanos(long duration) {
        getTimeNanos.add(duration);

        getHistogram.value(duration);

        if (delegate != null)
            delegate.addGetTimeNanos(duration);
    }

    /**
     * Increments the put time accumulator.
     *
     * @param duration the time taken in nanoseconds.
     */
    public void addPutTimeNanos(long duration) {
        putTimeNanos.add(duration);

        putHistogram.value(duration);

        if (delegate != null)
            delegate.addPutTimeNanos(duration);
    }

    /**
     * Increments the remove time accumulator.
     *
     * @param duration the time taken in nanoseconds.
     */
    public void addRemoveTimeNanos(long duration) {
        rmvTimeNanos.add(duration);

        rmvHistogram.value(duration);

        if (delegate != null)
            delegate.addRemoveTimeNanos(duration);
    }

    /**
     * Increments remove and get time accumulators.
     *
     * @param duration the time taken in nanoseconds.
     */
    public void addRemoveAndGetTimeNanos(long duration) {
        rmvTimeNanos.add(duration);
        getTimeNanos.add(duration);

        if (delegate != null)
            delegate.addRemoveAndGetTimeNanos(duration);
    }

    /**
     * Increments put and get time accumulators.
     *
     * @param duration the time taken in nanoseconds.
     */
    public void addPutAndGetTimeNanos(long duration) {
        putTimeNanos.add(duration);
        getTimeNanos.add(duration);

        if (delegate != null)
            delegate.addPutAndGetTimeNanos(duration);
    }

    /** {@inheritDoc} */
    @Override public String getKeyType() {
        CacheConfiguration ccfg = cctx.config();

        return ccfg != null ? ccfg.getKeyType().getName() : null;
    }

    /** {@inheritDoc} */
    @Override public String getValueType() {
        CacheConfiguration ccfg = cctx.config();

        return ccfg != null ? ccfg.getValueType().getName() : null;
    }

    /** {@inheritDoc} */
    @Override public boolean isReadThrough() {
        CacheConfiguration ccfg = cctx.config();

        return ccfg != null && ccfg.isReadThrough();
    }

    /** {@inheritDoc} */
    @Override public boolean isWriteThrough() {
        CacheConfiguration ccfg = cctx.config();

        return ccfg != null && ccfg.isWriteThrough();
    }

    /**
     * Checks whether cache topology is valid for operations.
     *
     * @param read {@code True} if validating read operations, {@code false} if validating write.
     * @return Valid ot not.
     */
    private boolean isValidForOperation(boolean read) {
        if (cctx.isLocal())
            return true;

        try {
            GridDhtTopologyFuture fut = cctx.shared().exchange().lastFinishedFuture();

            return (fut != null && fut.validateCache(cctx, false, read, null, null) == null);
        }
        catch (Exception ignored) {
            return false;
        }
    }

    /** {@inheritDoc} */
    @Override public boolean isValidForReading() {
        return isValidForOperation(true);
    }

    /** {@inheritDoc} */
    @Override public boolean isValidForWriting() {
        return isValidForOperation(false);
    }

    /** {@inheritDoc} */
    @Override public boolean isStoreByValue() {
        CacheConfiguration ccfg = cctx.config();

        return ccfg != null && ccfg.isStoreByValue();
    }

    /** {@inheritDoc} */
    @Override public boolean isStatisticsEnabled() {
        return cctx.statisticsEnabled();
    }

    /** {@inheritDoc} */
    @Override public boolean isManagementEnabled() {
        CacheConfiguration ccfg = cctx.config();

        return ccfg != null && ccfg.isManagementEnabled();
    }

    /**
     * Calculates entries count/partitions count metrics using one iteration over local partitions for all metrics
     */
    public EntriesStatMetrics getEntriesStat() {
        int owningPartCnt = 0;
        int movingPartCnt = 0;
        long offHeapEntriesCnt = 0L;
        long offHeapPrimaryEntriesCnt = 0L;
        long offHeapBackupEntriesCnt = 0L;
        long heapEntriesCnt = 0L;
        int size = 0;
        long sizeLong = 0L;
        boolean isEmpty;

        try {
            final GridCacheAdapter<?, ?> cache = cctx.cache();

            if (cache != null) {
                offHeapEntriesCnt = cache.offHeapEntriesCount();

                size = cache.localSize(null);
                sizeLong = cache.localSizeLong(null);
            }

            if (cctx.isLocal()) {
                if (cache != null) {
                    offHeapPrimaryEntriesCnt = offHeapEntriesCnt;

                    heapEntriesCnt = cache.sizeLong();
                }
            }
            else {
                AffinityTopologyVersion topVer = cctx.affinity().affinityTopologyVersion();

                IntSet primaries = ImmutableIntSet.wrap(cctx.affinity().primaryPartitions(cctx.localNodeId(), topVer));
                IntSet backups = ImmutableIntSet.wrap(cctx.affinity().backupPartitions(cctx.localNodeId(), topVer));

                if (cctx.isNear() && cache != null)
                    heapEntriesCnt = cache.nearSize();

                for (GridDhtLocalPartition part : cctx.topology().currentLocalPartitions()) {
                    // Partitions count.
                    GridDhtPartitionState partState = part.state();

                    if (partState == GridDhtPartitionState.OWNING)
                        owningPartCnt++;

                    if (partState == GridDhtPartitionState.MOVING)
                        movingPartCnt++;

                    // Offheap entries count
                    if (cache == null)
                        continue;

                    long cacheSize = part.dataStore().cacheSize(cctx.cacheId());

                    if (primaries.contains(part.id()))
                        offHeapPrimaryEntriesCnt += cacheSize;
                    else if (backups.contains(part.id()))
                        offHeapBackupEntriesCnt += cacheSize;

                    heapEntriesCnt += part.publicSize(cctx.cacheId());
                }
            }
        }
        catch (Exception e) {
            owningPartCnt = -1;
            movingPartCnt = 0;
            offHeapEntriesCnt = -1L;
            offHeapPrimaryEntriesCnt = -1L;
            offHeapBackupEntriesCnt = -1L;
            heapEntriesCnt = -1L;
            size = -1;
            sizeLong = -1L;
        }

        isEmpty = (offHeapEntriesCnt == 0);

        EntriesStatMetrics stat = new EntriesStatMetrics();

        stat.offHeapEntriesCount(offHeapEntriesCnt);
        stat.offHeapPrimaryEntriesCount(offHeapPrimaryEntriesCnt);
        stat.offHeapBackupEntriesCount(offHeapBackupEntriesCnt);
        stat.heapEntriesCount(heapEntriesCnt);
        stat.size(size);
        stat.cacheSize(sizeLong);
        stat.keySize(size);
        stat.isEmpty(isEmpty);
        stat.totalPartitionsCount(owningPartCnt + movingPartCnt);
        stat.rebalancingPartitionsCount(movingPartCnt);

        return stat;
    }

    /** {@inheritDoc} */
    @Override public int getTotalPartitionsCount() {
        return getEntriesStat().totalPartitionsCount();
    }

    /** {@inheritDoc} */
    @Override public int getRebalancingPartitionsCount() {
        return getEntriesStat().rebalancingPartitionsCount();
    }

    /** {@inheritDoc} */
    @Override public long getRebalancedKeys() {
        return rebalancedKeys.value();
    }

    /** {@inheritDoc} */
    @Override public long getEstimatedRebalancingKeys() {
        return estimatedRebalancingKeys.value();
    }

    /** {@inheritDoc} */
    @Override public long getKeysToRebalanceLeft() {
        return Math.max(0, estimatedRebalancingKeys.value() - rebalancedKeys.value());
    }

    /** {@inheritDoc} */
    @Override public long getRebalancingKeysRate() {
        return rebalancingKeysRate.value();
    }

    /** {@inheritDoc} */
    @Override public long getRebalancingBytesRate() {
        return rebalancingBytesRate.value();
    }

    /**
     * Clear rebalance counters.
     */
    public void clearRebalanceCounters() {
        estimatedRebalancingKeys.reset();

        rebalancedKeys.reset();

        totalRebalancedBytes.reset();

        rebalancingBytesRate.reset();

        rebalancingKeysRate.reset();

        rebalanceStartTime.value(-1L);
    }

    /**
     *
     */
    public void startRebalance(long delay){
        rebalanceStartTime.value(delay + U.currentTimeMillis());
    }

    /** {@inheritDoc} */
    @Override public long estimateRebalancingFinishTime() {
        return getEstimatedRebalancingFinishTime();
    }

    /** {@inheritDoc} */
    @Override public long rebalancingStartTime() {
        return rebalanceStartTime.value();
    }

    /** {@inheritDoc} */
    @Override public long getEstimatedRebalancingFinishTime() {
        long rate = rebalancingKeysRate.value();

        return rate <= 0 ? -1L :
            ((getKeysToRebalanceLeft() / rate) * REBALANCE_RATE_INTERVAL) + U.currentTimeMillis();
    }

    /** {@inheritDoc} */
    @Override public long getRebalancingStartTime() {
        return rebalanceStartTime.value();
    }

    /** {@inheritDoc} */
    @Override public long getRebalanceClearingPartitionsLeft() {
        return rebalanceClearingPartitions.value();
    }

    /**
     * Sets clearing partitions number.
     * @param partitions Partitions number.
     */
    public void rebalanceClearingPartitions(int partitions) {
        rebalanceClearingPartitions.value(partitions);
    }

    /**
     * First rebalance supply message callback.
     * @param keysCnt Estimated number of keys.
     */
    public void onRebalancingKeysCountEstimateReceived(Long keysCnt) {
        if (keysCnt == null)
            return;

        estimatedRebalancingKeys.add(keysCnt);
    }

    /**
     * Rebalance entry store callback.
     */
    public void onRebalanceKeyReceived() {
        rebalancedKeys.increment();

        rebalancingKeysRate.increment();
    }

    /**
     * Rebalance supply message callback.
     *
     * @param batchSize Batch size in bytes.
     */
    public void onRebalanceBatchReceived(long batchSize) {
        totalRebalancedBytes.add(batchSize);

        rebalancingBytesRate.add(batchSize);
    }

    /**
     * @return Total number of allocated pages.
     */
    public long getTotalAllocatedPages() {
        return 0;
    }

    /**
     * @return Total number of evicted pages.
     */
    public long getTotalEvictedPages() {
        return 0;
    }

    /**
     * Off-heap read callback.
     *
     * @param hit Hit or miss flag.
     */
    public void onOffHeapRead(boolean hit) {
        offHeapGets.increment();

        if (hit)
            offHeapHits.increment();
        else
            offHeapMisses.increment();

        if (delegate != null)
            delegate.onOffHeapRead(hit);
    }

    /**
     * Off-heap write callback.
     */
    public void onOffHeapWrite() {
        offHeapPuts.increment();

        if (delegate != null)
            delegate.onOffHeapWrite();
    }

    /**
     * Off-heap remove callback.
     */
    public void onOffHeapRemove() {
        offHeapRemoves.increment();

        if (delegate != null)
            delegate.onOffHeapRemove();
    }

    /**
     * Off-heap evict callback.
     */
    public void onOffHeapEvict() {
        offHeapEvicts.increment();

        if (delegate != null)
            delegate.onOffHeapEvict();
    }

    /** {@inheritDoc} */
    @Override public String toString() {
        return S.toString(CacheMetricsImpl.class, this);
    }

    /**
     * Entries and partitions metrics holder class.
     */
    public static class EntriesStatMetrics {
        /** Total partitions count. */
        private int totalPartsCnt;

        /** Rebalancing partitions count. */
        private int rebalancingPartsCnt;

        /** Offheap entries count. */
        private long offHeapEntriesCnt;

        /** Offheap primary entries count. */
        private long offHeapPrimaryEntriesCnt;

        /** Offheap backup entries count. */
        private long offHeapBackupEntriesCnt;

        /** Onheap entries count. */
        private long heapEntriesCnt;

        /** Size. */
        private int size;

        /** Long size. */
        private long cacheSize;

        /** Key size. */
        private int keySize;

        /** Is empty. */
        private boolean isEmpty;

        /**
         * @return Total partitions count.
         */
        public int totalPartitionsCount() {
            return totalPartsCnt;
        }

        /**
         * @param totalPartsCnt Total partitions count.
         */
        public void totalPartitionsCount(int totalPartsCnt) {
            this.totalPartsCnt = totalPartsCnt;
        }

        /**
         * @return Rebalancing partitions count.
         */
        public int rebalancingPartitionsCount() {
            return rebalancingPartsCnt;
        }

        /**
         * @param rebalancingPartsCnt Rebalancing partitions count.
         */
        public void rebalancingPartitionsCount(int rebalancingPartsCnt) {
            this.rebalancingPartsCnt = rebalancingPartsCnt;
        }

        /**
         * @return Offheap entries count.
         */
        public long offHeapEntriesCount() {
            return offHeapEntriesCnt;
        }

        /**
         * @param offHeapEntriesCnt Offheap entries count.
         */
        public void offHeapEntriesCount(long offHeapEntriesCnt) {
            this.offHeapEntriesCnt = offHeapEntriesCnt;
        }

        /**
         * @return Offheap primary entries count.
         */
        public long offHeapPrimaryEntriesCount() {
            return offHeapPrimaryEntriesCnt;
        }

        /**
         * @param offHeapPrimaryEntriesCnt Offheap primary entries count.
         */
        public void offHeapPrimaryEntriesCount(long offHeapPrimaryEntriesCnt) {
            this.offHeapPrimaryEntriesCnt = offHeapPrimaryEntriesCnt;
        }

        /**
         * @return Offheap backup entries count.
         */
        public long offHeapBackupEntriesCount() {
            return offHeapBackupEntriesCnt;
        }

        /**
         * @param offHeapBackupEntriesCnt Offheap backup entries count.
         */
        public void offHeapBackupEntriesCount(long offHeapBackupEntriesCnt) {
            this.offHeapBackupEntriesCnt = offHeapBackupEntriesCnt;
        }

        /**
         * @return Heap entries count.
         */
        public long heapEntriesCount() {
            return heapEntriesCnt;
        }

        /**
         * @param heapEntriesCnt Onheap entries count.
         */
        public void heapEntriesCount(long heapEntriesCnt) {
            this.heapEntriesCnt = heapEntriesCnt;
        }

        /**
         * @return Size.
         */
        public int size() {
            return size;
        }

        /**
         * @param size Size.
         */
        public void size(int size) {
            this.size = size;
        }

        /**
         * @return Key size.
         */
        public int keySize() {
            return keySize;
        }

        /**
         * @param keySize Key size.
         */
        public void keySize(int keySize) {
            this.keySize = keySize;
        }

        /**
         * @return Long size.
         */
        public long cacheSize() {
            return cacheSize;
        }

        /**
         * @param cacheSize Size long.
         */
        public void cacheSize(long cacheSize) {
            this.cacheSize = cacheSize;
        }

        /**
         * @return Is empty.
         */
        public boolean isEmpty() {
            return isEmpty;
        }

        /**
         * @param isEmpty Is empty flag.
         */
        public void isEmpty(boolean isEmpty) {
            this.isEmpty = isEmpty;
        }
    }
}<|MERGE_RESOLUTION|>--- conflicted
+++ resolved
@@ -327,20 +327,18 @@
         rebalanceClearingPartitions = mreg.longMetric("RebalanceClearingPartitionsLeft",
             "Number of partitions need to be cleared before actual rebalance start.");
 
-<<<<<<< HEAD
+        mreg.register("IsIndexRebuildInProgress", () -> {
+            IgniteInternalFuture fut = cctx.shared().database().indexRebuildFuture(cctx.cacheId());
+
+            return fut != null && !fut.isDone();
+        }, "True if index rebuild is in progress.");
+
         getHistogram = mreg.histogram("GetHistogram", HISTOGRAM_BUCKETS, "Get duration histogram in nanoseconds.");
 
         putHistogram = mreg.histogram("PutHistogram", HISTOGRAM_BUCKETS, "Put duration histogram in nanoseconds.");
 
         rmvHistogram = mreg.histogram("RemoveHistogram", HISTOGRAM_BUCKETS,
             "Remove duration histogram in nanoseconds.");
-=======
-        mreg.register("IsIndexRebuildInProgress", () -> {
-            IgniteInternalFuture fut = cctx.shared().database().indexRebuildFuture(cctx.cacheId());
-
-            return fut != null && !fut.isDone();
-        }, "True if index rebuild is in progress.");
->>>>>>> 27b93ae8
     }
 
     /**
