--- conflicted
+++ resolved
@@ -864,24 +864,14 @@
         nl();
         log(i("Subcommands:"));
 
-<<<<<<< HEAD
-        usageCache(LIST, "regexPattern", op(or("groups", "seq")), op("nodeId"), op(CONFIG), op(OUTPUT_FORMAT, MULTI_LINE
-            .text()));
-        usageCache(CONTENTION, "minQueueSize", op("nodeId"), op("maxPrint"));
+        usageCache(LIST, "regexPattern", op(or("groups", "seq")), OP_NODE_ID, op(CONFIG), op(OUTPUT_FORMAT, MULTI_LINE));
+        usageCache(CONTENTION, "minQueueSize", OP_NODE_ID, op("maxPrint"));
         usageCache(IDLE_VERIFY, op(CMD_DUMP), op(CMD_SKIP_ZEROS), op(or(CMD_EXCLUDE_CACHES + " cache1,...,cacheN",
             op(CACHE_FILTER, or(CacheFilterEnum.ALL.toString(), CacheFilterEnum.SYSTEM.toString(),
                 CacheFilterEnum.PERSISTENT.toString(), CacheFilterEnum.NOT_PERSISTENT.toString())), "cache1,...," +
                 "cacheN")));
-        usageCache(VALIDATE_INDEXES, "[cache1,...,cacheN]", op("nodeId"), op(or(VI_CHECK_FIRST + " N",
-            VI_CHECK_THROUGH + " K")));
-        usageCache(DISTRIBUTION, or("nodeId", NULL), "[cacheName1,...,cacheNameN]", op(CMD_USER_ATTRIBUTES, "attName1,...,attrNameN"));
-=======
-        usageCache(LIST, "regexPattern", op(or("groups", "seq")), OP_NODE_ID, op(CONFIG), op(OUTPUT_FORMAT, MULTI_LINE));
-        usageCache(CONTENTION, "minQueueSize", OP_NODE_ID, op("maxPrint"));
-        usageCache(IDLE_VERIFY, op(CMD_DUMP), op(CMD_SKIP_ZEROS), "[cache1,...,cacheN]", op(CACHE_FILTER, or(CacheFilterEnum.values())));
         usageCache(VALIDATE_INDEXES, "[cache1,...,cacheN]", OP_NODE_ID, op(or(VI_CHECK_FIRST + " N", VI_CHECK_THROUGH + " K")));
         usageCache(DISTRIBUTION, or(NODE_ID, NULL), "[cacheName1,...,cacheNameN]", op(CMD_USER_ATTRIBUTES, "attrName1,...,attrNameN"));
->>>>>>> e61d3477
         usageCache(RESET_LOST_PARTITIONS, "cacheName1,...,cacheNameN");
         nl();
     }
