--- conflicted
+++ resolved
@@ -42,54 +42,11 @@
 
 import static org.apache.ignite.internal.IgniteVersionUtils.ACK_VER_STR;
 import static org.apache.ignite.internal.IgniteVersionUtils.COPYRIGHT;
-<<<<<<< HEAD
-import static org.apache.ignite.internal.commandline.Command.ACTIVATE;
-import static org.apache.ignite.internal.commandline.Command.BASELINE;
-import static org.apache.ignite.internal.commandline.Command.CACHE;
-import static org.apache.ignite.internal.commandline.Command.DEACTIVATE;
-import static org.apache.ignite.internal.commandline.Command.READ_ONLY_DISABLE;
-import static org.apache.ignite.internal.commandline.Command.READ_ONLY_ENABLE;
-import static org.apache.ignite.internal.commandline.Command.STATE;
-import static org.apache.ignite.internal.commandline.Command.TX;
-import static org.apache.ignite.internal.commandline.Command.WAL;
-import static org.apache.ignite.internal.commandline.OutputFormat.MULTI_LINE;
-import static org.apache.ignite.internal.commandline.OutputFormat.SINGLE_LINE;
-import static org.apache.ignite.internal.commandline.baseline.BaselineCommand.of;
-import static org.apache.ignite.internal.commandline.cache.CacheCommand.CONTENTION;
-import static org.apache.ignite.internal.commandline.cache.CacheCommand.DISTRIBUTION;
-import static org.apache.ignite.internal.commandline.cache.CacheCommand.FIND_AND_DELETE_GARBAGE;
-import static org.apache.ignite.internal.commandline.cache.CacheCommand.HELP;
-import static org.apache.ignite.internal.commandline.cache.CacheCommand.IDLE_VERIFY;
-import static org.apache.ignite.internal.commandline.cache.CacheCommand.LIST;
-import static org.apache.ignite.internal.commandline.cache.CacheCommand.RESET_LOST_PARTITIONS;
-import static org.apache.ignite.internal.commandline.cache.CacheCommand.VALIDATE_INDEXES;
-import static org.apache.ignite.internal.commandline.cache.argument.DistributionCommandArg.USER_ATTRIBUTES;
-import static org.apache.ignite.internal.commandline.cache.argument.IdleVerifyCommandArg.CACHE_FILTER;
-import static org.apache.ignite.internal.commandline.cache.argument.IdleVerifyCommandArg.CHECK_CRC;
-import static org.apache.ignite.internal.commandline.cache.argument.IdleVerifyCommandArg.DUMP;
-import static org.apache.ignite.internal.commandline.cache.argument.IdleVerifyCommandArg.EXCLUDE_CACHES;
-import static org.apache.ignite.internal.commandline.cache.argument.IdleVerifyCommandArg.SKIP_ZEROS;
-import static org.apache.ignite.internal.commandline.cache.argument.ListCommandArg.CONFIG;
-import static org.apache.ignite.internal.commandline.cache.argument.ListCommandArg.GROUP;
-import static org.apache.ignite.internal.commandline.cache.argument.ListCommandArg.OUTPUT_FORMAT;
-import static org.apache.ignite.internal.commandline.cache.argument.ListCommandArg.SEQUENCE;
-import static org.apache.ignite.internal.commandline.cache.argument.ValidateIndexesCommandArg.CHECK_FIRST;
-import static org.apache.ignite.internal.commandline.cache.argument.ValidateIndexesCommandArg.CHECK_THROUGH;
-import static org.apache.ignite.internal.visor.verify.CacheFilterEnum.ALL;
-import static org.apache.ignite.internal.visor.verify.CacheFilterEnum.NOT_PERSISTENT;
-import static org.apache.ignite.internal.visor.verify.CacheFilterEnum.PERSISTENT;
-import static org.apache.ignite.internal.visor.verify.CacheFilterEnum.SYSTEM;
-import static org.apache.ignite.internal.visor.verify.CacheFilterEnum.USER;
-import static org.apache.ignite.internal.visor.verify.VisorViewCacheCmd.CACHES;
-import static org.apache.ignite.internal.visor.verify.VisorViewCacheCmd.GROUPS;
-import static org.apache.ignite.internal.visor.verify.VisorViewCacheCmd.SEQ;
-=======
 import static org.apache.ignite.internal.commandline.CommonArgParser.CMD_AUTO_CONFIRMATION;
 import static org.apache.ignite.internal.commandline.CommonArgParser.getCommonOptions;
 import static org.apache.ignite.internal.commandline.CommandLogger.optional;
 import static org.apache.ignite.internal.commandline.TaskExecutor.DFLT_HOST;
 import static org.apache.ignite.internal.commandline.TaskExecutor.DFLT_PORT;
->>>>>>> 7c1f0f97
 import static org.apache.ignite.ssl.SslContextFactory.DFLT_SSL_PROTOCOL;
 
 /**
@@ -369,33 +326,7 @@
     }
 
     /**
-<<<<<<< HEAD
-     * Enable/disable cluster read-only mode.
-     *
-     * @param client Client.
-     * @param readOnly Enable read-only flag.
-     * @throws GridClientException If failed to activate.
-     */
-    private void readOnly(GridClient client, boolean readOnly) throws Throwable {
-        try {
-            GridClientClusterState state = client.state();
-
-            state.readOnly(readOnly);
-
-            log("Cluster read-only mode " + (readOnly ? "enabled" : "disabled"));
-        }
-        catch (Throwable e) {
-            log("Failed to " + (readOnly ? "enable" : "disable") + " cluster read-only mode");
-
-            throw e;
-        }
-    }
-
-    /**
-     * Deactivate cluster.
-=======
      * Provides a prompt, then reads a single line of text from the console.
->>>>>>> 7c1f0f97
      *
      * @param prompt text
      * @return A string containing the line read from the console
@@ -416,57 +347,14 @@
         if (str == null)
             return true;
 
-<<<<<<< HEAD
-            if(state.active()) {
-                boolean readOnly = state.readOnly();
-
-                log("Cluster is active" + (readOnly ? " mode: read-only" : ""));
-            }
-            else
-                log("Cluster is inactive");
-        }
-        catch (Throwable e) {
-            log("Failed to get cluster state.");
-=======
         String prompt = str + "\nPress '" + CONFIRM_MSG + "' to continue . . . ";
->>>>>>> 7c1f0f97
 
         return CONFIRM_MSG.equalsIgnoreCase(readLine(prompt));
     }
 
     /**
-<<<<<<< HEAD
-     * Change cluster read-only mode.
-     *
-     * @param client Client.
-     * @param readOnly New cluster read-only mode.
-     * @throws Throwable If failed to print state.
-     */
-    private void changeClusterReadOnlyMode(GridClient client, boolean readOnly) throws Throwable {
-        try {
-            GridClientClusterState state = client.state();
-
-            state.readOnly(readOnly);
-
-            log("Cluster read-only mode " + (readOnly ? "enabled" : "disabled"));
-        }
-        catch (Throwable e) {
-            log("Failed to " + (readOnly ? "enable" : "disable") + " read-only mode");
-
-            throw e;
-        }
-    }
-
-    /**
-     * @param client Client.
-     * @param taskCls Task class.
-     * @param taskArgs Task arguments.
-     * @return Task result.
-     * @throws GridClientException If failed to execute task.
-=======
      * @param e Exception to check.
      * @return {@code true} if specified exception is {@link GridClientAuthenticationException}.
->>>>>>> 7c1f0f97
      */
     private static boolean isAuthError(Throwable e) {
         return X.hasCause(e, GridClientAuthenticationException.class);
@@ -515,2328 +403,6 @@
         }
     }
 
-<<<<<<< HEAD
-        GridClientNode node = null;
-
-        if (nodeId == null) {
-            // Prefer node from connect string.
-            final String cfgAddr = clientCfg.getServers().iterator().next();
-
-            String[] parts = cfgAddr.split(":");
-
-            if (DFLT_HOST.equals(parts[0])) {
-                InetAddress addr;
-
-                try {
-                    addr = IgniteUtils.getLocalHost();
-                }
-                catch (IOException e) {
-                    throw new GridClientException("Can't get localhost name.", e);
-                }
-
-                if (addr.isLoopbackAddress())
-                    throw new GridClientException("Can't find localhost name.");
-
-                String origAddr = addr.getHostName() + ":" + parts[1];
-
-                node = listHosts(client).filter(tuple -> origAddr.equals(tuple.get2())).findFirst().map(IgniteBiTuple::get1).orElse(null);
-
-                if (node == null)
-                    node = listHostsByClientNode(client).filter(tuple -> tuple.get2().size() == 1 && cfgAddr.equals(tuple.get2().get(0))).
-                        findFirst().map(IgniteBiTuple::get1).orElse(null);
-            }
-            else
-                node = listHosts(client).filter(tuple -> cfgAddr.equals(tuple.get2())).findFirst().map(IgniteBiTuple::get1).orElse(null);
-
-            // Otherwise choose random node.
-            if (node == null)
-                node = getBalancedNode(compute);
-        }
-        else {
-            for (GridClientNode n : compute.nodes()) {
-                if (n.connectable() && nodeId.equals(n.nodeId())) {
-                    node = n;
-
-                    break;
-                }
-            }
-
-            if (node == null)
-                throw new IllegalArgumentException("Node with id=" + nodeId + " not found");
-        }
-
-        return compute.projection(node).execute(taskClsName, new VisorTaskArgument<>(node.nodeId(), taskArgs, false));
-    }
-
-    /**
-     * @param compute instance
-     * @return balanced node
-     */
-    private GridClientNode getBalancedNode(GridClientCompute compute) throws GridClientException {
-        Collection<GridClientNode> nodes = compute.nodes(GridClientNode::connectable);
-
-        if (F.isEmpty(nodes))
-            throw new GridClientDisconnectedException("Connectable node not found", null);
-
-        return compute.balancer().balancedNode(nodes);
-    }
-
-    /**
-     * Executes --cache subcommand.
-     *
-     * @param client Client.
-     * @param cacheArgs Cache args.
-     */
-    private Object cache(GridClient client, CacheArguments cacheArgs) throws Throwable {
-        switch (cacheArgs.command()) {
-            case HELP:
-                printCacheHelp();
-
-                break;
-
-            case IDLE_VERIFY:
-                cacheIdleVerify(client, cacheArgs);
-
-                break;
-
-            case VALIDATE_INDEXES:
-                cacheValidateIndexes(client, cacheArgs);
-
-                break;
-
-            case CONTENTION:
-                cacheContention(client, cacheArgs);
-
-                break;
-
-            case DISTRIBUTION:
-                cacheDistribution(client, cacheArgs);
-
-                break;
-
-            case RESET_LOST_PARTITIONS:
-                cacheResetLostPartitions(client, cacheArgs);
-
-                break;
-
-            case FIND_AND_DELETE_GARBAGE:
-                return findAndDeleteGarbage(client, cacheArgs);
-
-            default:
-                cacheView(client, cacheArgs);
-
-                break;
-        }
-
-        return null;
-    }
-
-    /** */
-    private void printCacheHelp() {
-        log(i("The '" + CACHE + " subcommand' is used to get information about and perform actions with caches. The command has the following syntax:"));
-        nl();
-        log(i(UTILITY_NAME_WITH_COMMON_OPTIONS + " " + CACHE + " [subcommand] <subcommand_parameters>"));
-        nl();
-        log(i("The subcommands that take " + OP_NODE_ID + " as an argument ('" + LIST + "', '" + CONTENTION + "' and '" + VALIDATE_INDEXES + "') will be executed on the given node or on all server nodes if the option is not specified. Other commands will run on a random server node."));
-        nl();
-        nl();
-        log(i("Subcommands:"));
-
-        String CACHES = "cacheName1,...,cacheNameN";
-
-        usageCache(LIST, "regexPattern", op(or(GROUP, SEQUENCE)), OP_NODE_ID, op(CONFIG), op(OUTPUT_FORMAT, MULTI_LINE));
-        usageCache(CONTENTION, "minQueueSize", OP_NODE_ID, op("maxPrint"));
-        usageCache(IDLE_VERIFY, op(DUMP), op(SKIP_ZEROS), op(CHECK_CRC), op(EXCLUDE_CACHES, CACHES),
-            op(CACHE_FILTER, or(ALL, USER, SYSTEM, PERSISTENT, NOT_PERSISTENT)), op(CACHES));
-        usageCache(VALIDATE_INDEXES, op(CACHES), OP_NODE_ID, op(or(CHECK_FIRST + " N", CHECK_THROUGH + " K")));
-        usageCache(DISTRIBUTION, or(NODE_ID, NULL), op(CACHES), op(USER_ATTRIBUTES, "attrName1,...,attrNameN"));
-        usageCache(RESET_LOST_PARTITIONS, CACHES);
-        usageCache(FIND_AND_DELETE_GARBAGE, op(GROUPS), OP_NODE_ID, op(FindAndDeleteGarbageArg.DELETE));
-        nl();
-    }
-
-    /**
-     * @param client Client.
-     * @param cacheArgs Cache args.
-     */
-    private void cacheContention(GridClient client, CacheArguments cacheArgs) throws GridClientException {
-        VisorContentionTaskArg taskArg = new VisorContentionTaskArg(
-            cacheArgs.minQueueSize(), cacheArgs.maxPrint());
-
-        UUID nodeId = cacheArgs.nodeId() == null ? BROADCAST_UUID : cacheArgs.nodeId();
-
-        VisorContentionTaskResult res = executeTaskByNameOnNode(
-            client, VisorContentionTask.class.getName(), taskArg, nodeId);
-
-        if (!F.isEmpty(res.exceptions())) {
-            log("Contention check failed on nodes:");
-
-            for (Map.Entry<UUID, Exception> e : res.exceptions().entrySet()) {
-                log("Node ID: " + e.getKey());
-
-                log("Exception message:");
-                log(e.getValue().getMessage());
-                nl();
-            }
-        }
-
-        for (ContentionInfo info : res.getInfos())
-            info.print();
-    }
-
-    /**
-     * @param client Client.
-     * @param cacheArgs Cache args.
-     */
-    private void cacheValidateIndexes(GridClient client, CacheArguments cacheArgs) throws GridClientException {
-        VisorValidateIndexesTaskArg taskArg = new VisorValidateIndexesTaskArg(
-            cacheArgs.caches(),
-            cacheArgs.nodeId() != null ? Collections.singleton(cacheArgs.nodeId()) : null,
-            cacheArgs.checkFirst(),
-            cacheArgs.checkThrough()
-        );
-
-        VisorValidateIndexesTaskResult taskRes = executeTaskByNameOnNode(
-            client, VALIDATE_INDEXES_TASK, taskArg, null);
-
-        boolean errors = printErrors(taskRes.exceptions(), "Index validation failed on nodes:");
-
-        for (Map.Entry<UUID, VisorValidateIndexesJobResult> nodeEntry : taskRes.results().entrySet()) {
-            if (!nodeEntry.getValue().hasIssues())
-                continue;
-
-            errors = true;
-
-            log("Index issues found on node " + nodeEntry.getKey() + ":");
-
-            Collection<IndexIntegrityCheckIssue> integrityCheckFailures = nodeEntry.getValue().integrityCheckFailures();
-
-            if (!integrityCheckFailures.isEmpty()) {
-                for (IndexIntegrityCheckIssue is : integrityCheckFailures)
-                    log(i(is));
-            }
-
-            Map<PartitionKey, ValidateIndexesPartitionResult> partRes = nodeEntry.getValue().partitionResult();
-
-            for (Map.Entry<PartitionKey, ValidateIndexesPartitionResult> e : partRes.entrySet()) {
-                ValidateIndexesPartitionResult res = e.getValue();
-
-                if (!res.issues().isEmpty()) {
-                    log(i(j(" ", e.getKey(), e.getValue())));
-
-                    for (IndexValidationIssue is : res.issues())
-                        log(i(is, 2));
-                }
-            }
-
-            Map<String, ValidateIndexesPartitionResult> idxRes = nodeEntry.getValue().indexResult();
-
-            for (Map.Entry<String, ValidateIndexesPartitionResult> e : idxRes.entrySet()) {
-                ValidateIndexesPartitionResult res = e.getValue();
-
-                if (!res.issues().isEmpty()) {
-                    log(i(j(" ", "SQL Index", e.getKey(), e.getValue())));
-
-                    for (IndexValidationIssue is : res.issues())
-                        log(i(is, 2));
-                }
-            }
-        }
-
-        if (!errors)
-            log("no issues found.");
-        else
-            log("issues found (listed above).");
-
-        nl();
-    }
-
-    /**
-     * @param client Client.
-     * @param cacheArgs Cache args.
-     */
-    private void cacheView(GridClient client, CacheArguments cacheArgs) throws GridClientException {
-        VisorViewCacheTaskArg taskArg = new VisorViewCacheTaskArg(cacheArgs.regex(), cacheArgs.cacheCommand());
-
-        VisorViewCacheTaskResult res = executeTaskByNameOnNode(
-            client, VisorViewCacheTask.class.getName(), taskArg, cacheArgs.nodeId());
-
-        if (cacheArgs.fullConfig() && cacheArgs.cacheCommand() == CACHES)
-            cachesConfig(client, cacheArgs, res);
-        else
-            printCacheInfos(res.cacheInfos(), cacheArgs.cacheCommand());
-
-    }
-
-    /**
-     * Executes appropriate version of idle_verify check. Old version will be used if there are old nodes in the
-     * cluster.
-     *
-     * @param client Client.
-     * @param cacheArgs Cache args.
-     */
-    private void cacheIdleVerify(GridClient client, CacheArguments cacheArgs) throws GridClientException {
-        Collection<GridClientNode> nodes = client.compute().nodes(GridClientNode::connectable);
-
-        boolean idleVerifyV2 = true;
-
-        for (GridClientNode node : nodes) {
-            String nodeVerStr = node.attribute(IgniteNodeAttributes.ATTR_BUILD_VER);
-
-            IgniteProductVersion nodeVer = IgniteProductVersion.fromString(nodeVerStr);
-
-            if (nodeVer.compareTo(VerifyBackupPartitionsTaskV2.V2_SINCE_VER) < 0) {
-                idleVerifyV2 = false;
-
-                break;
-            }
-        }
-
-        if (cacheArgs.dump())
-            cacheIdleVerifyDump(client, cacheArgs);
-        else if (idleVerifyV2)
-            cacheIdleVerifyV2(client, cacheArgs);
-        else
-            legacyCacheIdleVerify(client, cacheArgs);
-    }
-
-    /**
-     * @param client Client.
-     * @param cacheArgs Cache args.
-     */
-    private VisorFindAndDeleteGarbageInPersistenceTaskResult findAndDeleteGarbage(
-        GridClient client,
-        CacheArguments cacheArgs
-    ) throws GridClientException {
-        checkFeatureSupportedByCluster(client, IgniteFeatures.FIND_AND_DELETE_GARBAGE_COMMAND, false);
-
-        VisorFindAndDeleteGarbageInPersistenceTaskArg taskArg = new VisorFindAndDeleteGarbageInPersistenceTaskArg(
-            cacheArgs.groups(),
-            cacheArgs.delete(),
-            cacheArgs.nodeId() != null ? Collections.singleton(cacheArgs.nodeId()) : null
-        );
-
-        VisorFindAndDeleteGarbageInPersistenceTaskResult taskRes = executeTask(
-            client, VisorFindAndDeleteGarbageInPersistenceTask.class, taskArg);
-
-        printErrors(taskRes.exceptions(), "Scanning for garbage failed on nodes:");
-
-        for (Map.Entry<UUID, VisorFindAndDeleteGarbageInPersistenceJobResult> nodeEntry : taskRes.result().entrySet()) {
-            if (!nodeEntry.getValue().hasGarbage()) {
-                log("Node "+ nodeEntry.getKey() + " - garbage not found.");
-
-                continue;
-            }
-
-            log("Garbage found on node " + nodeEntry.getKey() + ":");
-
-            VisorFindAndDeleteGarbageInPersistenceJobResult value = nodeEntry.getValue();
-
-            Map<Integer, Map<Integer, Long>> grpPartErrorsCount = value.checkResult();
-
-            if (!grpPartErrorsCount.isEmpty()) {
-                for (Map.Entry<Integer, Map<Integer, Long>> entry : grpPartErrorsCount.entrySet()) {
-                    for (Map.Entry<Integer, Long> e : entry.getValue().entrySet()) {
-                        log(i("Group=" + entry.getKey() +
-                            ", partition=" + e.getKey() +
-                            ", count of keys=" + e.getValue()));
-                    }
-                }
-            }
-
-            nl();
-        }
-
-        return taskRes;
-    }
-
-    /**
-     * @param exceptions Exception per node.
-     * @param msg Message to print before errors if at least one presented.
-     * @return True if found any error.
-     */
-    private boolean printErrors(Map<UUID, Exception> exceptions, String msg) {
-        if (!F.isEmpty(exceptions)) {
-            log(msg);
-
-            for (Map.Entry<UUID, Exception> e : exceptions.entrySet()) {
-                log(i("Node ID: " + e.getKey()));
-
-                log(i("Exception message:"));
-                log(i(e.getValue().getMessage(), 2));
-                nl();
-            }
-
-            return true;
-        }
-
-        return false;
-    }
-
-    /**
-     * @param client Client.
-     * @param cacheArgs Cache args.
-     */
-    private void legacyCacheIdleVerify(GridClient client, CacheArguments cacheArgs) throws GridClientException {
-        VisorIdleVerifyTaskResult res = executeTask(
-            client,
-            VisorIdleVerifyTask.class,
-            new VisorIdleVerifyTaskArg(cacheArgs.caches(), cacheArgs.excludeCaches(), cacheArgs.idleCheckCrc())
-        );
-
-        Map<PartitionKey, List<PartitionHashRecord>> conflicts = res.getConflicts();
-
-        if (conflicts.isEmpty()) {
-            log("idle_verify check has finished, no conflicts have been found.");
-            nl();
-        }
-        else {
-            log("idle_verify check has finished, found " + conflicts.size() + " conflict partitions.");
-            nl();
-
-            for (Map.Entry<PartitionKey, List<PartitionHashRecord>> entry : conflicts.entrySet()) {
-                log("Conflict partition: " + entry.getKey());
-
-                log("Partition instances: " + entry.getValue());
-            }
-        }
-    }
-
-    /**
-     * @param client Client.
-     * @param cacheArgs Cache args.
-     */
-    private void cacheDistribution(GridClient client, CacheArguments cacheArgs) throws GridClientException {
-        CacheDistributionTaskArg taskArg = new CacheDistributionTaskArg(cacheArgs.caches(), cacheArgs.getUserAttributes());
-
-        UUID nodeId = cacheArgs.nodeId() == null ? BROADCAST_UUID : cacheArgs.nodeId();
-
-        CacheDistributionTaskResult res = executeTaskByNameOnNode(client, CacheDistributionTask.class.getName(), taskArg, nodeId);
-
-        res.print(System.out);
-    }
-
-    /**
-     * @param client Client.
-     * @param cacheArgs Cache args.
-     * @param viewRes Cache view task result.
-     */
-    private void cachesConfig(GridClient client, CacheArguments cacheArgs,
-        VisorViewCacheTaskResult viewRes) throws GridClientException {
-        VisorCacheConfigurationCollectorTaskArg taskArg = new VisorCacheConfigurationCollectorTaskArg(cacheArgs.regex());
-
-        UUID nodeId = cacheArgs.nodeId() == null ? BROADCAST_UUID : cacheArgs.nodeId();
-
-        Map<String, VisorCacheConfiguration> res =
-            executeTaskByNameOnNode(client, VisorCacheConfigurationCollectorTask.class.getName(), taskArg, nodeId);
-
-        Map<String, Integer> cacheToMapped =
-            viewRes.cacheInfos().stream().collect(Collectors.toMap(CacheInfo::getCacheName, CacheInfo::getMapped));
-
-        printCachesConfig(res, cacheArgs.outputFormat(), cacheToMapped);
-    }
-
-    /**
-     * Prints caches info.
-     *
-     * @param infos Caches info.
-     * @param cmd Command.
-     */
-    private void printCacheInfos(Collection<CacheInfo> infos, VisorViewCacheCmd cmd) {
-        for (CacheInfo info : infos) {
-            Map<String, Object> map = info.toMap(cmd);
-
-            SB sb = new SB("[");
-
-            for (Map.Entry<String, Object> e : map.entrySet())
-                sb.a(e.getKey()).a("=").a(e.getValue()).a(", ");
-
-            sb.setLength(sb.length() - 2);
-
-            sb.a("]");
-
-            log(sb.toString());
-        }
-    }
-
-    /**
-     * Prints caches config.
-     *
-     * @param caches Caches config.
-     * @param outputFormat Output format.
-     * @param cacheToMapped Map cache name to mapped.
-     */
-    private void printCachesConfig(
-        Map<String, VisorCacheConfiguration> caches,
-        OutputFormat outputFormat,
-        Map<String, Integer> cacheToMapped
-    ) {
-
-        for (Map.Entry<String, VisorCacheConfiguration> entry : caches.entrySet()) {
-            String cacheName = entry.getKey();
-
-            switch (outputFormat) {
-                case MULTI_LINE:
-                    Map<String, Object> params = mapToPairs(entry.getValue());
-
-                    params.put("Mapped", cacheToMapped.get(cacheName));
-
-                    log("[cache = '%s']%n", cacheName);
-
-                    for (Map.Entry<String, Object> innerEntry : params.entrySet())
-                        log("%s: %s%n", innerEntry.getKey(), innerEntry.getValue());
-
-                    nl();
-
-                    break;
-
-                default:
-                    int mapped = cacheToMapped.get(cacheName);
-
-                    log("%s: %s %s=%s%n", entry.getKey(), toString(entry.getValue()), "mapped", mapped);
-
-                    break;
-            }
-        }
-    }
-
-    /**
-     * Invokes toString() method and cuts class name from result string.
-     *
-     * @param cfg Visor cache configuration for invocation.
-     * @return String representation without class name in begin of string.
-     */
-    private String toString(VisorCacheConfiguration cfg) {
-        return cfg.toString().substring(cfg.getClass().getSimpleName().length() + 1);
-    }
-
-    /**
-     * @param client Client.
-     * @param cacheArgs Cache args.
-     */
-    private void cacheResetLostPartitions(GridClient client, CacheArguments cacheArgs) throws GridClientException {
-        CacheResetLostPartitionsTaskArg taskArg = new CacheResetLostPartitionsTaskArg(cacheArgs.caches());
-
-        CacheResetLostPartitionsTaskResult res = executeTaskByNameOnNode(client, CacheResetLostPartitionsTask.class.getName(), taskArg, null);
-
-        res.print(System.out);
-    }
-
-    /**
-     * @param client Client.
-     * @param cacheArgs Cache args.
-     */
-    private void cacheIdleVerifyDump(GridClient client, CacheArguments cacheArgs) throws GridClientException {
-        VisorIdleVerifyDumpTaskArg arg = new VisorIdleVerifyDumpTaskArg(
-            cacheArgs.caches(),
-            cacheArgs.excludeCaches(),
-            cacheArgs.isSkipZeros(),
-            cacheArgs.getCacheFilterEnum(),
-            cacheArgs.idleCheckCrc()
-        );
-
-        String path = executeTask(client, VisorIdleVerifyDumpTask.class, arg);
-
-        log("VisorIdleVerifyDumpTask successfully written output to '" + path + "'");
-    }
-
-    /**
-     * @param client Client.
-     * @param cacheArgs Cache args.
-     */
-    private void cacheIdleVerifyV2(GridClient client, CacheArguments cacheArgs) throws GridClientException {
-        IdleVerifyResultV2 res = executeTask(
-            client,
-            VisorIdleVerifyTaskV2.class,
-            new VisorIdleVerifyTaskArg(cacheArgs.caches(), cacheArgs.excludeCaches(), cacheArgs.idleCheckCrc())
-        );
-
-        res.print(System.out::print);
-    }
-
-    /**
-     * Change baseline.
-     *
-     * @param client Client.
-     * @param baselineArgs Baseline action arguments.
-     * @throws Throwable If failed to execute baseline action.
-     */
-    private void baseline(GridClient client, BaselineArguments baselineArgs) throws Throwable {
-        try {
-            VisorBaselineTaskResult res = executeTask(client, VisorBaselineTask.class, toVisorArguments(baselineArgs));
-
-            baselinePrint0(res);
-        }
-        catch (Throwable e) {
-            log("Failed to execute baseline command='" + baselineArgs.getCmd().text() + "'", e);
-
-            throw e;
-        }
-    }
-
-    /**
-     * Prepare task argument.
-     *
-     * @param args Argument from command line.
-     * @return Task argument.
-     */
-    private VisorBaselineTaskArg toVisorArguments(BaselineArguments args) {
-        VisorBaselineAutoAdjustSettings settings = args.getCmd() == BaselineCommand.AUTO_ADJUST
-            ? new VisorBaselineAutoAdjustSettings(args.getEnableAutoAdjust(), args.getSoftBaselineTimeout())
-            : null;
-
-        return new VisorBaselineTaskArg(toVisorOperation(args.getCmd()), args.getTopVer(), args.getConsistentIds(), settings);
-    }
-
-    /**
-     * Convert {@link BaselineCommand} to {@link VisorBaselineOperation}.
-     *
-     * @param baselineCommand Baseline command for convertion.
-     * @return {@link VisorBaselineOperation}.
-     */
-    private VisorBaselineOperation toVisorOperation(BaselineCommand baselineCommand) {
-        switch (baselineCommand) {
-            case ADD:
-                return VisorBaselineOperation.ADD;
-            case AUTO_ADJUST:
-                return VisorBaselineOperation.AUTOADJUST;
-            case REMOVE:
-                return VisorBaselineOperation.REMOVE;
-            case SET:
-                return VisorBaselineOperation.SET;
-            case VERSION:
-                return VisorBaselineOperation.VERSION;
-            case COLLECT:
-                return VisorBaselineOperation.COLLECT;
-        }
-
-        return null;
-    }
-
-    /**
-     * @param s String of consisted ids delimited by comma.
-     * @return List of consistent ids.
-     */
-    private List<String> getConsistentIds(String s) {
-        if (F.isEmpty(s))
-            throw new IllegalArgumentException("Empty list of consistent IDs");
-
-        List<String> consistentIds = new ArrayList<>();
-
-        for (String consistentId : s.split(","))
-            consistentIds.add(consistentId.trim());
-
-        return consistentIds;
-    }
-
-    /**
-     * Print baseline topology.
-     *
-     * @param res Task result with baseline topology.
-     */
-    private void baselinePrint0(VisorBaselineTaskResult res) {
-        log("Cluster state: " + (res.isActive() ? "active" : "inactive"));
-        log("Current topology version: " + res.getTopologyVersion());
-        VisorBaselineAutoAdjustSettings autoAdjustSettings = res.getAutoAdjustSettings();
-
-        if (autoAdjustSettings != null) {
-            log("Baseline auto adjustment " + (TRUE.equals(autoAdjustSettings.getEnabled()) ? "enabled" : "disabled")
-                + ": softTimeout=" + autoAdjustSettings.getSoftTimeout()
-            );
-        }
-
-        if (autoAdjustSettings.enabled) {
-            if (res.isBaselineAdjustInProgress())
-                log("Baseline auto-adjust is in progress");
-            else if (res.getRemainingTimeToBaselineAdjust() < 0)
-                log("Baseline auto-adjust are not scheduled");
-            else
-                log("Baseline auto-adjust will happen in '" + res.getRemainingTimeToBaselineAdjust() + "' ms");
-        }
-
-        nl();
-
-        Map<String, VisorBaselineNode> baseline = res.getBaseline();
-
-        Map<String, VisorBaselineNode> srvs = res.getServers();
-
-        // if task runs on a node with VisorBaselineNode of old version (V1) we'll get order=null for all nodes.
-
-        String crdStr = srvs.values().stream()
-            // check for not null
-            .filter(node -> node.getOrder() != null)
-            .min(Comparator.comparing(VisorBaselineNode::getOrder))
-            // format
-            .map(crd -> " (Coordinator: ConsistentId=" + crd.getConsistentId() + ", Order=" + crd.getOrder() + ")")
-            .orElse("");
-
-        log("Current topology version: " + res.getTopologyVersion() + crdStr);
-        nl();
-
-        if (F.isEmpty(baseline))
-            log("Baseline nodes not found.");
-        else {
-            log("Baseline nodes:");
-
-            for (VisorBaselineNode node : baseline.values()) {
-                VisorBaselineNode srvNode = srvs.get(node.getConsistentId());
-
-                String state = ", State=" + (srvNode != null ? "ONLINE" : "OFFLINE");
-
-                String order = srvNode != null ? ", Order=" + srvNode.getOrder() : "";
-
-                log(i("ConsistentId=" + node.getConsistentId() + state + order, 2));
-            }
-
-            log(DELIM);
-            log("Number of baseline nodes: " + baseline.size());
-
-            nl();
-
-            List<VisorBaselineNode> others = new ArrayList<>();
-
-            for (VisorBaselineNode node : srvs.values()) {
-                if (!baseline.containsKey(node.getConsistentId()))
-                    others.add(node);
-            }
-
-            if (F.isEmpty(others))
-                log("Other nodes not found.");
-            else {
-                log("Other nodes:");
-
-                for (VisorBaselineNode node : others)
-                    log(i("ConsistentId=" + node.getConsistentId() + ", Order=" + node.getOrder(), 2));
-
-                log("Number of other nodes: " + others.size());
-            }
-        }
-    }
-
-    /**
-     * Dump transactions information.
-     *
-     * @param client Client.
-     * @param arg Transaction search arguments
-     */
-    private void transactions(GridClient client, VisorTxTaskArg arg) throws GridClientException {
-        try {
-            if (arg.getOperation() == VisorTxOperation.INFO) {
-                transactionInfo(client, arg);
-
-                return;
-            }
-
-            Map<ClusterNode, VisorTxTaskResult> res = executeTask(client, VisorTxTask.class, arg);
-
-            lastOperationRes = res;
-
-            if (res.isEmpty())
-                log("Nothing found.");
-            else if (arg.getOperation() == VisorTxOperation.KILL)
-                log("Killed transactions:");
-            else
-                log("Matching transactions:");
-
-            for (Map.Entry<ClusterNode, VisorTxTaskResult> entry : res.entrySet()) {
-                if (entry.getValue().getInfos().isEmpty())
-                    continue;
-
-                ClusterNode key = entry.getKey();
-
-                log(nodeDescription(key));
-
-                for (VisorTxInfo info : entry.getValue().getInfos())
-                    log(info.toUserString());
-            }
-        }
-        catch (Throwable e) {
-            log("Failed to perform operation.");
-
-            throw e;
-        }
-    }
-
-    /**
-     * Provides text descrition of a cluster node.
-     *
-     * @param node Node.
-     */
-    private static String nodeDescription(ClusterNode node) {
-        return node.getClass().getSimpleName() + " [id=" + node.id() +
-            ", addrs=" + node.addresses() +
-            ", order=" + node.order() +
-            ", ver=" + node.version() +
-            ", isClient=" + node.isClient() +
-            ", consistentId=" + node.consistentId() +
-            "]";
-    }
-
-    /**
-     * Executes --tx --info command.
-     *
-     * @param client Client.
-     * @param arg Argument.
-     */
-    private void transactionInfo(GridClient client, VisorTxTaskArg arg) throws GridClientException {
-        checkFeatureSupportedByCluster(client, IgniteFeatures.TX_INFO_COMMAND, true);
-
-        GridCacheVersion nearXidVer = executeTask(client, FetchNearXidVersionTask.class, arg.txInfoArgument());
-
-        boolean histMode = false;
-
-        if (nearXidVer != null) {
-            log("Resolved transaction near XID version: " + nearXidVer);
-
-            arg.txInfoArgument(new TxVerboseId(null, nearXidVer));
-        }
-        else {
-            log("Active transactions not found.");
-
-            if (arg.txInfoArgument().gridCacheVersion() != null) {
-                log("Will try to peek history to find out whether transaction was committed / rolled back.");
-
-                histMode = true;
-            }
-            else {
-                log("You can specify transaction in GridCacheVersion format in order to peek history " +
-                    "to find out whether transaction was committed / rolled back.");
-
-                return;
-            }
-        }
-
-        Map<ClusterNode, VisorTxTaskResult> res = executeTask(client, VisorTxTask.class, arg);
-
-        lastOperationRes = res;
-
-        if (histMode)
-            printTxInfoHistoricalResult(res);
-        else
-            printTxInfoResult(res);
-
-
-    }
-
-    /**
-     * Prints result of --tx --info command to output.
-     *
-     * @param res Response.
-     */
-    private void printTxInfoResult(Map<ClusterNode, VisorTxTaskResult> res) {
-        String lb = null;
-
-        Map<Integer, String> usedCaches = new HashMap<>();
-        Map<Integer, String> usedCacheGroups = new HashMap<>();
-        VisorTxInfo firstInfo = null;
-        TxVerboseInfo firstVerboseInfo = null;
-        Set<TransactionState> states = new HashSet<>();
-
-        for (Map.Entry<ClusterNode, VisorTxTaskResult> entry : res.entrySet()) {
-            for (VisorTxInfo info : entry.getValue().getInfos()) {
-                assert info.getTxVerboseInfo() != null;
-
-                if (lb == null)
-                    lb = info.getLabel();
-
-                if (firstInfo == null) {
-                    firstInfo = info;
-                    firstVerboseInfo = info.getTxVerboseInfo();
-                }
-
-                usedCaches.putAll(info.getTxVerboseInfo().usedCaches());
-                usedCacheGroups.putAll(info.getTxVerboseInfo().usedCacheGroups());
-                states.add(info.getState());
-            }
-        }
-
-        String indent = "";
-
-        nl();
-        log(indent + "Transaction detailed info:");
-
-        printTransactionDetailedInfo(
-            res, usedCaches, usedCacheGroups, firstInfo, firstVerboseInfo, states, indent + DOUBLE_INDENT);
-    }
-
-    /**
-     * Prints detailed info about transaction to output.
-     *
-     * @param res Response.
-     * @param usedCaches Used caches.
-     * @param usedCacheGroups Used cache groups.
-     * @param firstInfo First info.
-     * @param firstVerboseInfo First verbose info.
-     * @param states States.
-     * @param indent Indent.
-     */
-    private void printTransactionDetailedInfo(Map<ClusterNode, VisorTxTaskResult> res, Map<Integer, String> usedCaches,
-        Map<Integer, String> usedCacheGroups, VisorTxInfo firstInfo, TxVerboseInfo firstVerboseInfo,
-        Set<TransactionState> states, String indent) {
-        log(indent + "Near XID version: " + firstVerboseInfo.nearXidVersion());
-        log(indent + "Near XID version (UUID): " + firstInfo.getNearXid());
-        log(indent + "Isolation: " + firstInfo.getIsolation());
-        log(indent + "Concurrency: " + firstInfo.getConcurrency());
-        log(indent + "Timeout: " + firstInfo.getTimeout());
-        log(indent + "Initiator node: " + firstVerboseInfo.nearNodeId());
-        log(indent + "Initiator node (consistent ID): " + firstVerboseInfo.nearNodeConsistentId());
-        log(indent + "Label: " + firstInfo.getLabel());
-        log(indent + "Topology version: " + firstInfo.getTopologyVersion());
-        log(indent + "Used caches (ID to name): " + usedCaches);
-        log(indent + "Used cache groups (ID to name): " + usedCacheGroups);
-        log(indent + "States across the cluster: " + states);
-        log(indent + "Transaction topology: ");
-
-        printTransactionTopology(res, indent + DOUBLE_INDENT);
-    }
-
-    /**
-     * Prints transaction topology to output.
-     *
-     * @param res Response.
-     * @param indent Indent.
-     */
-    private void printTransactionTopology(Map<ClusterNode, VisorTxTaskResult> res, String indent) {
-        for (Map.Entry<ClusterNode, VisorTxTaskResult> entry : res.entrySet()) {
-            log(indent + nodeDescription(entry.getKey()) + ':');
-
-            printTransactionMappings(indent + DOUBLE_INDENT, entry);
-        }
-    }
-
-    /**
-     * Prints transaction mappings for specific cluster node to output.
-     *
-     * @param indent Indent.
-     * @param entry Entry.
-     */
-    private void printTransactionMappings(String indent, Map.Entry<ClusterNode, VisorTxTaskResult> entry) {
-        for (VisorTxInfo info : entry.getValue().getInfos()) {
-            TxVerboseInfo verboseInfo = info.getTxVerboseInfo();
-
-            if (verboseInfo != null) {
-                log(indent + "Mapping [type=" + verboseInfo.txMappingType() + "]:");
-
-                printTransactionMapping(indent + DOUBLE_INDENT, info, verboseInfo);
-            }
-            else {
-                log(indent + "Mapping [type=HISTORICAL]:");
-
-                log(indent + DOUBLE_INDENT + "State: " + info.getState());
-            }
-        }
-    }
-
-    /**
-     * Prints specific transaction mapping to output.
-     *
-     * @param indent Indent.
-     * @param info Info.
-     * @param verboseInfo Verbose info.
-     */
-    private void printTransactionMapping(String indent, VisorTxInfo info, TxVerboseInfo verboseInfo) {
-        log(indent + "XID version (UUID): " + info.getXid());
-        log(indent + "State: " + info.getState());
-
-        if (verboseInfo.txMappingType() == TxMappingType.REMOTE) {
-            log(indent + "Primary node: " + verboseInfo.dhtNodeId());
-            log(indent + "Primary node (consistent ID): " + verboseInfo.dhtNodeConsistentId());
-        }
-
-        if (!F.isEmpty(verboseInfo.localTxKeys())) {
-            log(indent + "Mapped keys:");
-
-            printTransactionKeys(indent + DOUBLE_INDENT, verboseInfo);
-        }
-    }
-
-    /**
-     * Prints keys of specific transaction mapping to output.
-     *
-     * @param indent Indent.
-     * @param verboseInfo Verbose info.
-     */
-    private void printTransactionKeys(String indent, TxVerboseInfo verboseInfo) {
-        for (TxVerboseKey txVerboseKey : verboseInfo.localTxKeys()) {
-            log(indent + (txVerboseKey.read() ? "Read" : "Write") +
-                " [lock=" + txVerboseKey.lockType() + "]: " + txVerboseKey.txKey());
-
-            if (txVerboseKey.lockType() == TxKeyLockType.AWAITS_LOCK)
-                log(indent + DOUBLE_INDENT + "Lock owner XID: " + txVerboseKey.ownerVersion());
-        }
-    }
-
-    /**
-     * Prints results of --tx --info to output in case requested transaction is not active.
-     *
-     * @param res Response.
-     */
-    private void printTxInfoHistoricalResult(Map<ClusterNode, VisorTxTaskResult> res) {
-        if (F.isEmpty(res))
-            log("Transaction was not found in history across the cluster.");
-        else {
-            log("Transaction was found in completed versions history of the following nodes:");
-
-            for (Map.Entry<ClusterNode, VisorTxTaskResult> entry : res.entrySet()) {
-                log(DOUBLE_INDENT + nodeDescription(entry.getKey()) + ':');
-                log(DOUBLE_INDENT + DOUBLE_INDENT + "State: " + entry.getValue().getInfos().get(0).getState());
-            }
-        }
-    }
-
-    /**
-     * Checks that all cluster nodes support specified feature.
-     *
-     * @param client Client.
-     * @param feature Feature.
-     * @param validateClientNodes Whether client nodes should be checked as well.
-     */
-    private static void checkFeatureSupportedByCluster(
-        GridClient client,
-        IgniteFeatures feature,
-        boolean validateClientNodes
-    ) throws GridClientException {
-        Collection<GridClientNode> nodes = validateClientNodes ?
-            client.compute().nodes() :
-            client.compute().nodes(GridClientNode::connectable);
-
-        for (GridClientNode node : nodes) {
-            byte[] featuresAttrBytes = node.attribute(IgniteNodeAttributes.ATTR_IGNITE_FEATURES);
-
-            if (!IgniteFeatures.nodeSupports(featuresAttrBytes, feature)) {
-                throw new IllegalStateException("Failed to execute command: cluster contains node that " +
-                    "doesn't support feature [nodeId=" + node.nodeId() + ", feature=" + feature + ']');
-            }
-        }
-    }
-
-    /**
-     * Execute WAL command.
-     *
-     * @param client Client.
-     * @param walAct WAL action to execute.
-     * @param walArgs WAL args.
-     * @throws Throwable If failed to execute wal action.
-     */
-    private void wal(GridClient client, String walAct, String walArgs) throws Throwable {
-        switch (walAct) {
-            case WAL_DELETE:
-                deleteUnusedWalSegments(client, walArgs);
-
-                break;
-
-            case WAL_PRINT:
-            default:
-                printUnusedWalSegments(client, walArgs);
-
-                break;
-        }
-    }
-
-    /**
-     * Execute delete unused WAL segments task.
-     *
-     * @param client Client.
-     * @param walArgs WAL args.
-     */
-    private void deleteUnusedWalSegments(GridClient client, String walArgs) throws Throwable {
-        VisorWalTaskResult res = executeTask(client, VisorWalTask.class,
-            walArg(VisorWalTaskOperation.DELETE_UNUSED_WAL_SEGMENTS, walArgs));
-        printDeleteWalSegments0(res);
-    }
-
-    /**
-     * Execute print unused WAL segments task.
-     *
-     * @param client Client.
-     * @param walArgs Wal args.
-     */
-    private void printUnusedWalSegments(GridClient client, String walArgs) throws Throwable {
-        VisorWalTaskResult res = executeTask(client, VisorWalTask.class,
-            walArg(VisorWalTaskOperation.PRINT_UNUSED_WAL_SEGMENTS, walArgs));
-        printUnusedWalSegments0(res);
-    }
-
-    /**
-     * Prepare WAL task argument.
-     *
-     * @param op Operation.
-     * @param s Argument from command line.
-     * @return Task argument.
-     */
-    private VisorWalTaskArg walArg(VisorWalTaskOperation op, String s) {
-        List<String> consistentIds = null;
-
-        if (!F.isEmpty(s)) {
-            consistentIds = new ArrayList<>();
-
-            for (String consistentId : s.split(","))
-                consistentIds.add(consistentId.trim());
-        }
-
-        switch (op) {
-            case DELETE_UNUSED_WAL_SEGMENTS:
-            case PRINT_UNUSED_WAL_SEGMENTS:
-                return new VisorWalTaskArg(op, consistentIds);
-
-            default:
-                return new VisorWalTaskArg(VisorWalTaskOperation.PRINT_UNUSED_WAL_SEGMENTS, consistentIds);
-        }
-
-    }
-
-    /**
-     * Print list of unused wal segments.
-     *
-     * @param taskRes Task result with baseline topology.
-     */
-    private void printUnusedWalSegments0(VisorWalTaskResult taskRes) {
-        log("Unused wal segments per node:");
-        nl();
-
-        Map<String, Collection<String>> res = taskRes.results();
-        Map<String, Exception> failRes = taskRes.exceptions();
-        Map<String, VisorClusterNode> nodesInfo = taskRes.getNodesInfo();
-
-        for (Map.Entry<String, Collection<String>> entry : res.entrySet()) {
-            VisorClusterNode node = nodesInfo.get(entry.getKey());
-
-            log("Node=" + node.getConsistentId());
-            log(i("addresses " + U.addressesAsString(node.getAddresses(), node.getHostNames()), 2));
-
-            for (String fileName : entry.getValue())
-                log(i(fileName));
-
-            nl();
-        }
-
-        for (Map.Entry<String, Exception> entry : failRes.entrySet()) {
-            VisorClusterNode node = nodesInfo.get(entry.getKey());
-
-            log("Node=" + node.getConsistentId());
-            log(i("addresses " + U.addressesAsString(node.getAddresses(), node.getHostNames())), 2);
-            log(i("failed with error: " + entry.getValue().getMessage()));
-            nl();
-        }
-    }
-
-    /**
-     * Print list of unused wal segments.
-     *
-     * @param taskRes Task result with baseline topology.
-     */
-    private void printDeleteWalSegments0(VisorWalTaskResult taskRes) {
-        log("WAL segments deleted for nodes:");
-        nl();
-
-        Map<String, Collection<String>> res = taskRes.results();
-        Map<String, Exception> errors = taskRes.exceptions();
-        Map<String, VisorClusterNode> nodesInfo = taskRes.getNodesInfo();
-
-        for (Map.Entry<String, Collection<String>> entry : res.entrySet()) {
-            VisorClusterNode node = nodesInfo.get(entry.getKey());
-
-            log("Node=" + node.getConsistentId());
-            log(i("addresses " + U.addressesAsString(node.getAddresses(), node.getHostNames())), 2);
-            nl();
-        }
-
-        for (Map.Entry<String, Exception> entry : errors.entrySet()) {
-            VisorClusterNode node = nodesInfo.get(entry.getKey());
-
-            log("Node=" + node.getConsistentId());
-            log(i("addresses " + U.addressesAsString(node.getAddresses(), node.getHostNames())), 2);
-            log(i("failed with error: " + entry.getValue().getMessage()));
-            nl();
-        }
-    }
-
-    /**
-     * @param e Exception to check.
-     * @return {@code true} if specified exception is {@link GridClientAuthenticationException}.
-     */
-    private boolean isAuthError(Throwable e) {
-        return X.hasCause(e, GridClientAuthenticationException.class);
-    }
-
-    /**
-     * @param e Exception to check.
-     * @return {@code true} if specified exception is a connection error.
-     */
-    private boolean isConnectionError(Throwable e) {
-        return e instanceof GridClientClosedException ||
-            e instanceof GridClientConnectionResetException ||
-            e instanceof GridClientDisconnectedException ||
-            e instanceof GridClientHandshakeException ||
-            e instanceof GridServerUnreachableException;
-    }
-
-    /**
-     * Print command usage.
-     *
-     * @param desc Command description.
-     * @param args Arguments.
-     */
-    private void usage(String desc, Command cmd, Object... args) {
-        log(desc);
-        log(i(j(" ", UTILITY_NAME, cmd, j(" ", args)), 2));
-        nl();
-    }
-
-    /**
-     * Print cache command usage with default indention.
-     *
-     * @param cmd Cache command.
-     * @param args Cache command arguments.
-     */
-    private void usageCache(CacheCommand cmd, String... args) {
-        usageCache(1, cmd, args);
-    }
-
-    /**
-     * Print cache command usage.
-     *
-     * @param indentsNum Number of indents.
-     * @param cmd Cache command.
-     * @param args Cache command arguments.
-     */
-    private void usageCache(int indentsNum, CacheCommand cmd, String... args) {
-        log(i(DELIM, indentsNum));
-        nl();
-        log(i(j(" ", CACHE, cmd, j(" ", args)), indentsNum++));
-        nl();
-        log(i(getCacheSubcommandDesc(cmd), indentsNum));
-        nl();
-
-        Map<String, String> paramsDesc = createCacheArgsDesc(cmd);
-
-        if (!paramsDesc.isEmpty()) {
-            log(i("Parameters:", indentsNum));
-
-            usageCacheParams(paramsDesc, indentsNum + 1);
-
-            nl();
-        }
-    }
-
-    /**
-     * Print cache command arguments usage.
-     *
-     * @param paramsDesc Cache command arguments description.
-     * @param indentsNum Number of indents.
-     */
-    private void usageCacheParams(Map<String, String> paramsDesc, int indentsNum) {
-        int maxParamLen = paramsDesc.keySet().stream().max(Comparator.comparingInt(String::length)).get().length();
-
-        for (Map.Entry<String, String> param : paramsDesc.entrySet())
-            log(i(extendToLen(param.getKey(), maxParamLen) + INDENT + "- " + param.getValue(), indentsNum));
-    }
-
-    /**
-     * Appends spaces to end of input string for extending to needed length.
-     *
-     * @param s Input string.
-     * @param targetLen Needed length.
-     * @return String with appended spaces on the end.
-     */
-    private String extendToLen(String s, int targetLen) {
-        assert targetLen >= 0;
-        assert s.length() <= targetLen;
-
-        if (s.length() == targetLen)
-            return s;
-
-        SB sb = new SB(targetLen);
-
-        sb.a(s);
-
-        for (int i = 0; i < targetLen - s.length(); i++)
-            sb.a(" ");
-
-        return sb.toString();
-    }
-
-    /**
-     * Gets cache command description by cache command.
-     *
-     * @param cmd Cache command.
-     * @return Cache command description.
-     */
-    private String getCacheSubcommandDesc(CacheCommand cmd) {
-        switch (cmd) {
-            case LIST:
-                return "Show information about caches, groups or sequences that match a regular expression. When executed without parameters, this subcommand prints the list of caches.";
-
-            case CONTENTION:
-                return "Show the keys that are point of contention for multiple transactions.";
-
-            case IDLE_VERIFY:
-                return "Verify counters and hash sums of primary and backup partitions for the specified caches/cache " +
-                    "groups on an idle cluster and print out the differences, if any. When no parameters are specified, " +
-                    "all user caches are verified. Cache filtering options configure the set of caches that will be " +
-                    "processed by " + IDLE_VERIFY + " command. If cache names are specified, in form of regular " +
-                    "expressions, only matching caches will be verified. Caches matched by regexes specified after " +
-                    EXCLUDE_CACHES + " parameter will be excluded from verification. Using parameter " + CACHE_FILTER +
-                    " you can verify: only " + USER + " caches, only user " + PERSISTENT + " caches, only user " +
-                    NOT_PERSISTENT + " caches, only " + SYSTEM + " caches, or " + ALL + " of the above.";
-
-            case VALIDATE_INDEXES:
-                return "Validate indexes on an idle cluster and print out the keys that are missing in the indexes.";
-
-            case DISTRIBUTION:
-                return "Prints the information about partition distribution.";
-
-            case RESET_LOST_PARTITIONS:
-                return "Reset the state of lost partitions for the specified caches.";
-
-            case FIND_AND_DELETE_GARBAGE:
-                return "Find and optionally delete garbage from shared cache groups which could be left after cache destroy.";
-
-            default:
-                throw new IllegalArgumentException("Unknown command: " + cmd);
-        }
-    }
-
-    /**
-     * Gets cache command arguments description by cache command.
-     *
-     * @param cmd Cache command.
-     * @return Cache command arguments description.
-     */
-    private Map<String, String> createCacheArgsDesc(CacheCommand cmd) {
-        Map<String, String> map = U.newLinkedHashMap(16);
-        switch (cmd) {
-            case LIST:
-                map.put(CONFIG.toString(), "print all configuration parameters for each cache.");
-                map.put(OUTPUT_FORMAT + " " + MULTI_LINE, "print configuration parameters per line. This option has effect only when used with " + CONFIG + " and without " + op(or(GROUP, SEQUENCE)) + ".");
-                map.put(GROUP.toString(), "print information about groups.");
-                map.put(SEQUENCE.toString(), "print information about sequences.");
-
-                break;
-            case VALIDATE_INDEXES:
-                map.put(CHECK_FIRST + " N", "validate only the first N keys");
-                map.put(CHECK_THROUGH + " K", "validate every Kth key");
-
-                break;
-
-            case IDLE_VERIFY:
-                map.put(CHECK_CRC.toString(), "check the CRC-sum of pages stored on disk before verifying data consistency in partitions between primary and backup nodes.");
-
-                break;
-
-            case FIND_AND_DELETE_GARBAGE:
-                map.put(FindAndDeleteGarbageArg.DELETE.toString(), "remove found garbage or not");
-
-                break;
-        }
-        return map;
-    }
-
-    /**
-     * Join input parameters with space and wrap optional braces {@code []}.
-     *
-     * @param params Other input parameter.
-     * @return Joined parameters wrapped optional braces.
-     */
-    private static String op(Object... params) {
-        return j(new SB(), "[", " ", params).a("]").toString();
-    }
-
-    /**
-     * Join input parameters with specified {@code delimeter} between them.
-     *
-     * @param delimeter Specified delimeter.
-     * @param params Other input parameter.
-     * @return Joined paramaters with specified {@code delimeter}.
-     */
-    private static String j(String delimeter, Object... params) {
-        return j(new SB(), "", delimeter, params).toString();
-    }
-
-    /**
-     * Join input parameters with specified {@code delimeter} between them and append to the end {@code delimeter}.
-     *
-     * @param sb Specified string builder.
-     * @param sbDelimeter Delimeter between {@code sb} and appended {@code param}.
-     * @param delimeter Specified delimeter.
-     * @param params Other input parameter.
-     * @return SB with appended to the end joined paramaters with specified {@code delimeter}.
-     */
-    private static SB j(SB sb, String sbDelimeter, String delimeter, Object... params) {
-        if (!F.isEmpty(params)) {
-            sb.a(sbDelimeter);
-
-            for (Object par : params)
-                sb.a(par).a(delimeter);
-
-            sb.setLength(sb.length() - delimeter.length());
-        }
-
-        return sb;
-    }
-
-    /**
-     * Concatenates input parameters to single string with OR delimiter {@code |}.
-     *
-     * @param params Remaining parameters.
-     * @return Concatenated string.
-     */
-    private static String or(Object... params) {
-        return j("|", params);
-    }
-
-    /**
-     * Join input parameters with space and wrap grouping braces {@code ()}.
-     *
-     * @param params Input parameter.
-     * @return Joined parameters wrapped grouped braces.
-     */
-    private static String g(Object... params) {
-        return j(new SB(), "(", " ", params).a(")").toString();
-    }
-
-    /**
-     * Extract next argument.
-     *
-     * @param err Error message.
-     * @return Next argument value.
-     */
-    private String nextArg(String err) {
-        if (peekedArg != null) {
-            String res = peekedArg;
-
-            peekedArg = null;
-
-            return res;
-        }
-
-        if (argsIt.hasNext())
-            return argsIt.next();
-
-        throw new IllegalArgumentException(err);
-    }
-
-    /**
-     * Returns the next argument in the iteration, without advancing the iteration.
-     *
-     * @return Next argument value or {@code null} if no next argument.
-     */
-    private String peekNextArg() {
-        if (peekedArg == null && argsIt.hasNext())
-            peekedArg = argsIt.next();
-
-        return peekedArg;
-    }
-
-    /**
-     * Parses and validates arguments.
-     *
-     * @param rawArgs Array of arguments.
-     * @return Arguments bean.
-     * @throws IllegalArgumentException In case arguments aren't valid.
-     */
-    Arguments parseAndValidate(List<String> rawArgs) {
-        String host = DFLT_HOST;
-
-        String port = DFLT_PORT;
-
-        String user = null;
-
-        String pwd = null;
-
-        Long pingInterval = DFLT_PING_INTERVAL;
-
-        Long pingTimeout = DFLT_PING_TIMEOUT;
-
-        String walAct = "";
-
-        String walArgs = "";
-
-        boolean autoConfirmation = false;
-
-        CacheArguments cacheArgs = null;
-
-        BaselineArguments baselineArgs = null;
-
-        List<Command> commands = new ArrayList<>();
-
-        initArgIterator(rawArgs);
-
-        VisorTxTaskArg txArgs = null;
-
-        String sslProtocol = DFLT_SSL_PROTOCOL;
-
-        String sslCipherSuites = "";
-
-        String sslKeyAlgorithm = SslContextFactory.DFLT_KEY_ALGORITHM;
-
-        String sslKeyStoreType = SslContextFactory.DFLT_STORE_TYPE;
-
-        String sslKeyStorePath = null;
-
-        char sslKeyStorePassword[] = null;
-
-        String sslTrustStoreType = SslContextFactory.DFLT_STORE_TYPE;
-
-        String sslTrustStorePath = null;
-
-        char sslTrustStorePassword[] = null;
-
-        final String pwdArgWarnFmt = "Warning: %s is insecure. " +
-            "Whenever possible, use interactive prompt for password (just discard %s option).";
-
-        while (hasNextArg()) {
-            String str = nextArg("").toLowerCase();
-
-            Command cmd = Command.of(str);
-
-            if (cmd != null) {
-                switch (cmd) {
-                    case ACTIVATE:
-                    case DEACTIVATE:
-                    case STATE:
-                    case READ_ONLY_DISABLE:
-                    case READ_ONLY_ENABLE:
-                        commands.add(cmd);
-
-                        break;
-
-                    case TX:
-                        commands.add(TX);
-
-                        txArgs = parseTransactionArguments();
-
-                        break;
-
-                    case BASELINE:
-                        commands.add(BASELINE);
-
-                        baselineArgs = parseAndValidateBaselineArgs();
-
-                        break;
-
-                    case CACHE:
-                        commands.add(CACHE);
-
-                        cacheArgs = parseAndValidateCacheArgs();
-
-                        break;
-
-                    case WAL:
-                        if (!enableExperimental)
-                            throw new IllegalArgumentException("Experimental command is disabled.");
-
-                        commands.add(WAL);
-
-                        str = nextArg("Expected arguments for " + WAL.text());
-
-                        walAct = str.toLowerCase();
-
-                        if (WAL_PRINT.equals(walAct) || WAL_DELETE.equals(walAct))
-                            walArgs = (str = peekNextArg()) != null && !isCommandOrOption(str)
-                                ? nextArg("Unexpected argument for " + WAL.text() + ": " + walAct)
-                                : "";
-                        else
-                            throw new IllegalArgumentException("Unexpected action " + walAct + " for " + WAL.text());
-
-                        break;
-
-                    default:
-                        throw new IllegalArgumentException("Unexpected command: " + str);
-                }
-            }
-            else {
-                switch (str) {
-                    case CMD_HOST:
-                        host = nextArg("Expected host name");
-
-                        break;
-
-                    case CMD_PORT:
-                        port = nextArg("Expected port number");
-
-                        try {
-                            int p = Integer.parseInt(port);
-
-                            if (p <= 0 || p > 65535)
-                                throw new IllegalArgumentException("Invalid value for port: " + port);
-                        }
-                        catch (NumberFormatException ignored) {
-                            throw new IllegalArgumentException("Invalid value for port: " + port);
-                        }
-
-                        break;
-
-                    case CMD_PING_INTERVAL:
-                        pingInterval = getPingParam("Expected ping interval", "Invalid value for ping interval");
-
-                        break;
-
-                    case CMD_PING_TIMEOUT:
-                        pingTimeout = getPingParam("Expected ping timeout", "Invalid value for ping timeout");
-
-                        break;
-
-                    case CMD_USER:
-                        user = nextArg("Expected user name");
-
-                        break;
-
-                    case CMD_PASSWORD:
-                        pwd = nextArg("Expected password");
-
-                        log(format(pwdArgWarnFmt, CMD_PASSWORD, CMD_PASSWORD));
-
-                        break;
-
-                    case CMD_SSL_PROTOCOL:
-                        sslProtocol = nextArg("Expected SSL protocol");
-
-                        break;
-
-                    case CMD_SSL_CIPHER_SUITES:
-                        sslCipherSuites = nextArg("Expected SSL cipher suites");
-
-                        break;
-
-                    case CMD_SSL_KEY_ALGORITHM:
-                        sslKeyAlgorithm = nextArg("Expected SSL key algorithm");
-
-                        break;
-
-                    case CMD_KEYSTORE:
-                        sslKeyStorePath = nextArg("Expected SSL key store path");
-
-                        break;
-
-                    case CMD_KEYSTORE_PASSWORD:
-                        sslKeyStorePassword = nextArg("Expected SSL key store password").toCharArray();
-
-                        log(format(pwdArgWarnFmt, CMD_KEYSTORE_PASSWORD, CMD_KEYSTORE_PASSWORD));
-
-                        break;
-
-                    case CMD_KEYSTORE_TYPE:
-                        sslKeyStoreType = nextArg("Expected SSL key store type");
-
-                        break;
-
-                    case CMD_TRUSTSTORE:
-                        sslTrustStorePath = nextArg("Expected SSL trust store path");
-
-                        break;
-
-                    case CMD_TRUSTSTORE_PASSWORD:
-                        sslTrustStorePassword = nextArg("Expected SSL trust store password").toCharArray();
-
-                        log(format(pwdArgWarnFmt, CMD_TRUSTSTORE_PASSWORD, CMD_TRUSTSTORE_PASSWORD));
-
-                        break;
-
-                    case CMD_TRUSTSTORE_TYPE:
-                        sslTrustStoreType = nextArg("Expected SSL trust store type");
-
-                        break;
-
-                    case CMD_AUTO_CONFIRMATION:
-                        autoConfirmation = true;
-
-                        break;
-
-                    default:
-                        throw new IllegalArgumentException("Unexpected argument: " + str);
-                }
-            }
-        }
-
-        int sz = commands.size();
-
-        if (sz < 1)
-            throw new IllegalArgumentException("No action was specified");
-
-        if (sz > 1)
-            throw new IllegalArgumentException("Only one action can be specified, but found: " + sz);
-
-        Command cmd = commands.get(0);
-
-        return new Arguments(cmd, host, port, user, pwd,
-            baselineArgs,
-            txArgs, cacheArgs,
-            walAct, walArgs,
-            pingTimeout, pingInterval, autoConfirmation,
-            sslProtocol, sslCipherSuites,
-            sslKeyAlgorithm, sslKeyStorePath, sslKeyStorePassword, sslKeyStoreType,
-            sslTrustStorePath, sslTrustStorePassword, sslTrustStoreType);
-    }
-
-    /**
-     * Parses and validates baseline arguments.
-     *
-     * @return --baseline subcommand arguments in case validation is successful.
-     */
-    private BaselineArguments parseAndValidateBaselineArgs() {
-        if (!hasNextSubArg())
-            return new BaselineArguments.Builder(BaselineCommand.COLLECT).build();
-
-        BaselineCommand cmd = of(nextArg("Expected baseline action"));
-
-        if (cmd == null)
-            throw new IllegalArgumentException("Expected correct baseline action");
-
-        BaselineArguments.Builder baselineArgs = new BaselineArguments.Builder(cmd);
-
-        switch (cmd) {
-            case ADD:
-            case REMOVE:
-            case SET:
-                return baselineArgs
-                    .withConsistentIds(getConsistentIds(nextArg("Expected list of consistent ids")))
-                    .build();
-            case VERSION:
-                return baselineArgs
-                    .withTopVer(nextLongArg("topology version"))
-                    .build();
-            case AUTO_ADJUST:
-                do {
-                    AutoAdjustCommandArg autoAdjustArg = CommandArgUtils.of(
-                        nextArg("Expected one of auto-adjust arguments"), AutoAdjustCommandArg.class
-                    );
-
-                    if (autoAdjustArg == null)
-                        throw new IllegalArgumentException("Expected one of auto-adjust arguments");
-
-                    if (autoAdjustArg == AutoAdjustCommandArg.ENABLE || autoAdjustArg == AutoAdjustCommandArg.DISABLE)
-                        baselineArgs.withEnable(autoAdjustArg == AutoAdjustCommandArg.ENABLE);
-
-                    if (autoAdjustArg == AutoAdjustCommandArg.TIMEOUT)
-                        baselineArgs.withSoftBaselineTimeout(nextLongArg("soft timeout"));
-                }
-                while (hasNextSubArg());
-
-                return baselineArgs.build();
-        }
-
-        return baselineArgs.build();
-    }
-
-    /**
-     * Parses and validates cache arguments.
-     *
-     * @return --cache subcommand arguments in case validation is successful.
-     */
-    private CacheArguments parseAndValidateCacheArgs() {
-        if (!hasNextSubArg()) {
-            throw new IllegalArgumentException("Arguments are expected for --cache subcommand, " +
-                "run --cache help for more info.");
-        }
-
-        CacheArguments cacheArgs = new CacheArguments();
-
-        String str = nextArg("").toLowerCase();
-
-        CacheCommand cmd = CacheCommand.of(str);
-
-        if (cmd == null)
-            cmd = CacheCommand.HELP;
-
-        cacheArgs.command(cmd);
-
-        switch (cmd) {
-            case HELP:
-                break;
-
-            case IDLE_VERIFY:
-                int idleVerifyArgsCnt = 5;
-
-                while (hasNextSubArg() && idleVerifyArgsCnt-- > 0) {
-                    String nextArg = nextArg("");
-
-                    IdleVerifyCommandArg arg = CommandArgUtils.of(nextArg, IdleVerifyCommandArg.class);
-
-                    if (arg == null)
-                        parseCacheNames(nextArg, cacheArgs);
-                    else {
-                        switch (arg) {
-                            case DUMP:
-                                cacheArgs.dump(true);
-
-                                break;
-
-                            case SKIP_ZEROS:
-                                cacheArgs.skipZeros(true);
-
-                                break;
-
-                            case CHECK_CRC:
-                                cacheArgs.idleCheckCrc(true);
-
-                                break;
-
-                            case CACHE_FILTER:
-                                String filter = nextArg("The cache filter should be specified. The following " +
-                                    "values can be used: " + Arrays.toString(CacheFilterEnum.values()) + '.');
-
-                                cacheArgs.setCacheFilterEnum(CacheFilterEnum.valueOf(filter.toUpperCase()));
-
-                                break;
-
-                            case EXCLUDE_CACHES:
-                                parseExcludeCacheNames(nextArg("Specify caches, which will be excluded."),
-                                    cacheArgs);
-
-                                break;
-                        }
-                    }
-                }
-                break;
-
-            case CONTENTION:
-                cacheArgs.minQueueSize(Integer.parseInt(nextArg("Min queue size expected")));
-
-                if (hasNextSubArg())
-                    cacheArgs.nodeId(UUID.fromString(nextArg("")));
-
-                if (hasNextSubArg())
-                    cacheArgs.maxPrint(Integer.parseInt(nextArg("")));
-                else
-                    cacheArgs.maxPrint(10);
-
-                break;
-
-            case VALIDATE_INDEXES: {
-                int argsCnt = 0;
-
-                while (hasNextSubArg() && argsCnt++ < 4) {
-                    String nextArg = nextArg("");
-
-                    ValidateIndexesCommandArg arg = CommandArgUtils.of(nextArg, ValidateIndexesCommandArg.class);
-
-                    if (arg == CHECK_FIRST || arg == CHECK_THROUGH) {
-                        if (!hasNextSubArg())
-                            throw new IllegalArgumentException("Numeric value for '" + nextArg + "' parameter expected.");
-
-                        int numVal;
-
-                        String numStr = nextArg("");
-
-                        try {
-                            numVal = Integer.parseInt(numStr);
-                        }
-                        catch (IllegalArgumentException e) {
-                            throw new IllegalArgumentException(
-                                "Not numeric value was passed for '" + nextArg + "' parameter: " + numStr
-                            );
-                        }
-
-                        if (numVal <= 0)
-                            throw new IllegalArgumentException("Value for '" + nextArg + "' property should be positive.");
-
-                        if (arg == CHECK_FIRST)
-                            cacheArgs.checkFirst(numVal);
-                        else
-                            cacheArgs.checkThrough(numVal);
-
-                        continue;
-                    }
-
-                    try {
-                        cacheArgs.nodeId(UUID.fromString(nextArg));
-
-                        continue;
-                    }
-                    catch (IllegalArgumentException ignored) {
-                        //No-op.
-                    }
-
-                    parseCacheNames(nextArg, cacheArgs);
-                }
-
-                break;
-            }
-
-            case DISTRIBUTION:
-                String nodeIdStr = nextArg("Node id expected or null");
-                if (!NULL.equals(nodeIdStr))
-                    cacheArgs.nodeId(UUID.fromString(nodeIdStr));
-
-                while (hasNextSubArg()) {
-                    String nextArg = nextArg("");
-
-                    DistributionCommandArg arg = CommandArgUtils.of(nextArg, DistributionCommandArg.class);
-
-                    if (arg == USER_ATTRIBUTES) {
-                        nextArg = nextArg("User attributes are expected to be separated by commas");
-
-                        Set<String> userAttrs = new HashSet<>();
-
-                        for (String userAttribute : nextArg.split(","))
-                            userAttrs.add(userAttribute.trim());
-
-                        cacheArgs.setUserAttributes(userAttrs);
-
-                        nextArg = (hasNextSubArg()) ? nextArg("") : null;
-
-                    }
-
-                    if (nextArg != null)
-                        parseCacheNames(nextArg, cacheArgs);
-                }
-
-                break;
-
-            case RESET_LOST_PARTITIONS:
-                parseCacheNames(nextArg("Cache name expected"), cacheArgs);
-
-                break;
-
-            case LIST:
-                cacheArgs.regex(nextArg("Regex is expected"));
-
-                VisorViewCacheCmd cacheCmd = CACHES;
-
-                OutputFormat outputFormat = SINGLE_LINE;
-
-                while (hasNextSubArg()) {
-                    String nextArg = nextArg("").toLowerCase();
-
-                    ListCommandArg arg = CommandArgUtils.of(nextArg, ListCommandArg.class);
-                    if (arg != null) {
-                        switch (arg) {
-                            case GROUP:
-                                cacheCmd = GROUPS;
-
-                                break;
-
-                            case SEQUENCE:
-                                cacheCmd = SEQ;
-
-                                break;
-
-                            case OUTPUT_FORMAT:
-                                String tmp2 = nextArg("output format must be defined!").toLowerCase();
-
-                                outputFormat = OutputFormat.fromConsoleName(tmp2);
-
-                                break;
-
-                            case CONFIG:
-                                cacheArgs.fullConfig(true);
-
-                                break;
-                        }
-                    }
-                    else
-                        cacheArgs.nodeId(UUID.fromString(nextArg));
-                }
-
-                cacheArgs.cacheCommand(cacheCmd);
-                cacheArgs.outputFormat(outputFormat);
-
-                break;
-
-            case FIND_AND_DELETE_GARBAGE: {
-                int argsCnt = 0;
-
-                while (hasNextSubArg() && argsCnt++ < 3) {
-                    String nextArg = nextArg("");
-
-                    FindAndDeleteGarbageArg arg = CommandArgUtils.of(nextArg, FindAndDeleteGarbageArg.class);
-
-                    if (arg == FindAndDeleteGarbageArg.DELETE) {
-                        cacheArgs.delete(true);
-
-                        continue;
-                    }
-
-                    try {
-                        cacheArgs.nodeId(UUID.fromString(nextArg));
-
-                        continue;
-                    }
-                    catch (IllegalArgumentException ignored) {
-                        //No-op.
-                    }
-
-                    cacheArgs.groups(parseCacheNames(nextArg));
-                }
-
-                break;
-            }
-
-            default:
-                throw new IllegalArgumentException("Unknown --cache subcommand " + cmd);
-        }
-
-        if (hasNextSubArg())
-            throw new IllegalArgumentException("Unexpected argument of --cache subcommand: " + peekNextArg());
-
-        return cacheArgs;
-    }
-
-    /**
-     * @return <code>true</code> if there's next argument for subcommand.
-     */
-    private boolean hasNextSubArg() {
-        return hasNextArg() && Command.of(peekNextArg()) == null && !AUX_COMMANDS.contains(peekNextArg());
-    }
-
-    /**
-     * @param cacheNames Cache names string.
-     * @param cacheArgs Cache args.
-     */
-    private void parseCacheNames(String cacheNames, CacheArguments cacheArgs) {
-        cacheArgs.caches(parseCacheNames(cacheNames));
-    }
-
-    /**
-     * @param cacheNames Cache names arg.
-     * @param cacheArgs Cache args.
-     */
-    private void parseExcludeCacheNames(String cacheNames, CacheArguments cacheArgs) {
-        cacheArgs.excludeCaches(parseCacheNames(cacheNames));
-    }
-
-    /**
-     * @param cacheNames Cache names string.
-     */
-    private Set<String> parseCacheNames(String cacheNames) {
-        String[] cacheNamesArr = cacheNames.split(",");
-
-        Set<String> cacheNamesSet = new HashSet<>();
-
-        for (String cacheName : cacheNamesArr) {
-            if (F.isEmpty(cacheName))
-                throw new IllegalArgumentException("Non-empty cache names expected.");
-
-            try {
-                Pattern.compile(cacheName);
-            }
-            catch (PatternSyntaxException e) {
-                throw new RuntimeException(format("Invalid cache name regexp '%s': %s", cacheName, e.getMessage()));
-            }
-
-            cacheNamesSet.add(cacheName.trim());
-        }
-
-        return cacheNamesSet;
-    }
-
-    /**
-     * Get ping param for grid client.
-     *
-     * @param nextArgErr Argument extraction error message.
-     * @param invalidErr Param validation error message.
-     */
-    private Long getPingParam(String nextArgErr, String invalidErr) {
-        String raw = nextArg(nextArgErr);
-
-        try {
-            long val = Long.valueOf(raw);
-
-            if (val <= 0)
-                throw new IllegalArgumentException(invalidErr + ": " + val);
-            else
-                return val;
-        }
-        catch (NumberFormatException ignored) {
-            throw new IllegalArgumentException(invalidErr + ": " + raw);
-        }
-    }
-
-    /**
-     * @return Transaction arguments.
-     */
-    private VisorTxTaskArg parseTransactionArguments() {
-        VisorTxProjection proj = null;
-
-        Integer limit = null;
-
-        VisorTxSortOrder sortOrder = null;
-
-        Long duration = null;
-
-        Integer size = null;
-
-        String lbRegex = null;
-
-        List<String> consistentIds = null;
-
-        VisorTxOperation op = VisorTxOperation.LIST;
-
-        String xid = null;
-
-        boolean end = false;
-
-        TxVerboseId txVerboseId = null;
-
-        do {
-            String str = peekNextArg();
-
-            if (str == null)
-                break;
-
-            switch (str) {
-                case TX_LIMIT:
-                    nextArg("");
-
-                    limit = (int)nextLongArg(TX_LIMIT);
-
-                    break;
-
-                case TX_ORDER:
-                    nextArg("");
-
-                    sortOrder = VisorTxSortOrder.valueOf(nextArg(TX_ORDER).toUpperCase());
-
-                    break;
-
-                case TX_SERVERS:
-                    nextArg("");
-
-                    proj = VisorTxProjection.SERVER;
-
-                    break;
-
-                case TX_CLIENTS:
-                    nextArg("");
-
-                    proj = VisorTxProjection.CLIENT;
-
-                    break;
-
-                case TX_NODES:
-                    nextArg("");
-
-                    consistentIds = getConsistentIds(nextArg(TX_NODES));
-
-                    break;
-
-                case TX_DURATION:
-                    nextArg("");
-
-                    duration = nextLongArg(TX_DURATION) * 1000L;
-
-                    break;
-
-                case TX_SIZE:
-                    nextArg("");
-
-                    size = (int)nextLongArg(TX_SIZE);
-
-                    break;
-
-                case TX_LABEL:
-                    nextArg("");
-
-                    lbRegex = nextArg(TX_LABEL);
-
-                    try {
-                        Pattern.compile(lbRegex);
-                    }
-                    catch (PatternSyntaxException ignored) {
-                        throw new IllegalArgumentException("Illegal regex syntax");
-                    }
-
-                    break;
-
-                case TX_XID:
-                    nextArg("");
-
-                    xid = nextArg(TX_XID);
-
-                    break;
-
-                case TX_KILL:
-                    nextArg("");
-
-                    op = VisorTxOperation.KILL;
-
-                    break;
-
-                case TX_INFO:
-                    nextArg("");
-
-                    op = VisorTxOperation.INFO;
-
-                    txVerboseId = TxVerboseId.fromString(nextArg(TX_INFO));
-
-                    break;
-
-                default:
-                    end = true;
-            }
-        }
-        while (!end);
-
-        if (proj != null && consistentIds != null)
-            throw new IllegalArgumentException("Projection can't be used together with list of consistent ids.");
-
-        return new VisorTxTaskArg(
-            op, limit, duration, size, null, proj, consistentIds, xid, lbRegex, sortOrder, txVerboseId);
-    }
-
-    /**
-     * @return Numeric value.
-     */
-    private long nextLongArg(String lb) {
-        String str = nextArg("Expecting " + lb);
-
-        try {
-            long val = Long.parseLong(str);
-
-            if (val < 0)
-                throw new IllegalArgumentException("Invalid value for " + lb + ": " + val);
-
-            return val;
-        }
-        catch (NumberFormatException ignored) {
-            throw new IllegalArgumentException("Invalid value for " + lb + ": " + str);
-        }
-    }
-
-    /**
-     * Requests password from console with message.
-     *
-     * @param msg Message.
-     * @return Password.
-     */
-    private char[] requestPasswordFromConsole(String msg) {
-        if (console == null)
-            throw new UnsupportedOperationException("Failed to securely read password (console is unavailable): " + msg);
-        else
-            return console.readPassword(msg);
-    }
-
-    /**
-     * Requests user data from console with message.
-     *
-     * @param msg Message.
-     * @return Input user data.
-     */
-    private String requestDataFromConsole(String msg) {
-        if (console != null)
-            return console.readLine(msg);
-        else {
-            Scanner scanner = new Scanner(System.in);
-
-            log(msg);
-
-            return scanner.nextLine();
-        }
-    }
-
-    /**
-     * Check if raw arg is command or option.
-     *
-     * @return {@code true} If raw arg is command, overwise {@code false}.
-     */
-    private boolean isCommandOrOption(String raw) {
-        return raw != null && raw.contains("--");
-    }
-
-    /**
-     * Maps VisorCacheConfiguration to key-value pairs.
-     *
-     * @param cfg Visor cache configuration.
-     * @return map of key-value pairs.
-     */
-    private Map<String, Object> mapToPairs(VisorCacheConfiguration cfg) {
-        Map<String, Object> params = new LinkedHashMap<>();
-
-        VisorCacheAffinityConfiguration affinityCfg = cfg.getAffinityConfiguration();
-        VisorCacheNearConfiguration nearCfg = cfg.getNearConfiguration();
-        VisorCacheRebalanceConfiguration rebalanceCfg = cfg.getRebalanceConfiguration();
-        VisorCacheEvictionConfiguration evictCfg = cfg.getEvictionConfiguration();
-        VisorCacheStoreConfiguration storeCfg = cfg.getStoreConfiguration();
-        VisorQueryConfiguration qryCfg = cfg.getQueryConfiguration();
-
-        params.put("Name", cfg.getName());
-        params.put("Group", cfg.getGroupName());
-        params.put("Dynamic Deployment ID", cfg.getDynamicDeploymentId());
-        params.put("System", cfg.isSystem());
-
-        params.put("Mode", cfg.getMode());
-        params.put("Atomicity Mode", cfg.getAtomicityMode());
-        params.put("Statistic Enabled", cfg.isStatisticsEnabled());
-        params.put("Management Enabled", cfg.isManagementEnabled());
-
-        params.put("On-heap cache enabled", cfg.isOnheapCacheEnabled());
-        params.put("Partition Loss Policy", cfg.getPartitionLossPolicy());
-        params.put("Query Parallelism", cfg.getQueryParallelism());
-        params.put("Copy On Read", cfg.isCopyOnRead());
-        params.put("Listener Configurations", cfg.getListenerConfigurations());
-        params.put("Load Previous Value", cfg.isLoadPreviousValue());
-        params.put("Memory Policy Name", cfg.getMemoryPolicyName());
-        params.put("Node Filter", cfg.getNodeFilter());
-        params.put("Read From Backup", cfg.isReadFromBackup());
-        params.put("Topology Validator", cfg.getTopologyValidator());
-
-        params.put("Time To Live Eager Flag", cfg.isEagerTtl());
-
-        params.put("Write Synchronization Mode", cfg.getWriteSynchronizationMode());
-        params.put("Invalidate", cfg.isInvalidate());
-
-        params.put("Affinity Function", affinityCfg.getFunction());
-        params.put("Affinity Backups", affinityCfg.getPartitionedBackups());
-        params.put("Affinity Partitions", affinityCfg.getPartitions());
-        params.put("Affinity Exclude Neighbors", affinityCfg.isExcludeNeighbors());
-        params.put("Affinity Mapper", affinityCfg.getMapper());
-
-        params.put("Rebalance Mode", rebalanceCfg.getMode());
-        params.put("Rebalance Batch Size", rebalanceCfg.getBatchSize());
-        params.put("Rebalance Timeout", rebalanceCfg.getTimeout());
-        params.put("Rebalance Delay", rebalanceCfg.getPartitionedDelay());
-        params.put("Time Between Rebalance Messages", rebalanceCfg.getThrottle());
-        params.put("Rebalance Batches Count", rebalanceCfg.getBatchesPrefetchCnt());
-        params.put("Rebalance Cache Order", rebalanceCfg.getRebalanceOrder());
-
-        params.put("Eviction Policy Enabled", (evictCfg.getPolicy() != null));
-        params.put("Eviction Policy Factory", evictCfg.getPolicy());
-        params.put("Eviction Policy Max Size", evictCfg.getPolicyMaxSize());
-        params.put("Eviction Filter", evictCfg.getFilter());
-
-        params.put("Near Cache Enabled", nearCfg.isNearEnabled());
-        params.put("Near Start Size", nearCfg.getNearStartSize());
-        params.put("Near Eviction Policy Factory", nearCfg.getNearEvictPolicy());
-        params.put("Near Eviction Policy Max Size", nearCfg.getNearEvictMaxSize());
-
-        params.put("Default Lock Timeout", cfg.getDefaultLockTimeout());
-        params.put("Query Entities", cfg.getQueryEntities());
-        params.put("Cache Interceptor", cfg.getInterceptor());
-
-        params.put("Store Enabled", storeCfg.isEnabled());
-        params.put("Store Class", storeCfg.getStore());
-        params.put("Store Factory Class", storeCfg.getStoreFactory());
-        params.put("Store Keep Binary", storeCfg.isStoreKeepBinary());
-        params.put("Store Read Through", storeCfg.isReadThrough());
-        params.put("Store Write Through", storeCfg.isWriteThrough());
-        params.put("Store Write Coalescing", storeCfg.getWriteBehindCoalescing());
-
-        params.put("Write-Behind Enabled", storeCfg.isWriteBehindEnabled());
-        params.put("Write-Behind Flush Size", storeCfg.getFlushSize());
-        params.put("Write-Behind Frequency", storeCfg.getFlushFrequency());
-        params.put("Write-Behind Flush Threads Count", storeCfg.getFlushThreadCount());
-        params.put("Write-Behind Batch Size", storeCfg.getBatchSize());
-
-        params.put("Concurrent Asynchronous Operations Number", cfg.getMaxConcurrentAsyncOperations());
-
-        params.put("Loader Factory Class Name", cfg.getLoaderFactory());
-        params.put("Writer Factory Class Name", cfg.getWriterFactory());
-        params.put("Expiry Policy Factory Class Name", cfg.getExpiryPolicyFactory());
-
-        params.put("Query Execution Time Threshold", qryCfg.getLongQueryWarningTimeout());
-        params.put("Query Escaped Names", qryCfg.isSqlEscapeAll());
-        params.put("Query SQL Schema", qryCfg.getSqlSchema());
-        params.put("Query SQL functions", qryCfg.getSqlFunctionClasses());
-        params.put("Query Indexed Types", qryCfg.getIndexedTypes());
-        params.put("Maximum payload size for offheap indexes", cfg.getSqlIndexMaxInlineSize());
-        params.put("Query Metrics History Size", cfg.getQueryDetailMetricsSize());
-
-        return params;
-    }
-
-=======
->>>>>>> 7c1f0f97
     /**
      * Split string into items.
      *
@@ -2844,11 +410,7 @@
      * @param delim Delimiter.
      * @return List with items.
      */
-<<<<<<< HEAD
-    private List<String> split(String s, String delim) {
-=======
     private static List<String> split(String s, String delim) {
->>>>>>> 7c1f0f97
         if (F.isEmpty(s))
             return Collections.emptyList();
 
@@ -2860,280 +422,6 @@
 
     /** */
     private void printHelp() {
-<<<<<<< HEAD
-        final String constistIds = "consistentId1[,consistentId2,....,consistentIdN]";
-
-        log("Control.sh is used to execute admin commands on cluster or get common cluster info. The command has the following syntax:");
-        nl();
-
-        log(i(j(" ", UTILITY_NAME_WITH_COMMON_OPTIONS, op("command"), "<command_parameters>")));
-        nl();
-        nl();
-
-        log("This utility can do the following commands:");
-
-        usage(i("Activate cluster:"), ACTIVATE);
-        usage(i("Deactivate cluster:"), DEACTIVATE, op(CMD_AUTO_CONFIRMATION));
-        usage(i("Enable read-only mode on active cluster:"), READ_ONLY_ENABLE, op(CMD_AUTO_CONFIRMATION));
-        usage(i("Disable read-only mode on active cluster:"), READ_ONLY_DISABLE, op(CMD_AUTO_CONFIRMATION));
-        usage(i("Print current cluster state:"), STATE);
-        usage(i("Print cluster baseline topology:"), BASELINE);
-        usage(i("Add nodes into baseline topology:"), BASELINE, BaselineCommand.ADD.text(), constistIds, op(CMD_AUTO_CONFIRMATION));
-        usage(i("Remove nodes from baseline topology:"), BASELINE, BaselineCommand.REMOVE.text(), constistIds, op(CMD_AUTO_CONFIRMATION));
-        usage(i("Set baseline topology:"), BASELINE, BaselineCommand.SET.text(), constistIds, op(CMD_AUTO_CONFIRMATION));
-        usage(i("Set baseline topology based on version:"), BASELINE, BaselineCommand.VERSION.text() + " topologyVersion", op(CMD_AUTO_CONFIRMATION));
-        usage(i("Set baseline autoadjustment settings:"), BASELINE, BaselineCommand.AUTO_ADJUST.text(), "disable|enable timeout <timeoutValue>", op(CMD_AUTO_CONFIRMATION));
-        usage(i("List or kill transactions:"), TX, getTxOptions());
-        usage(i("Print detailed information (topology and key lock ownership) about specific transaction:"),
-            TX, TX_INFO, or("<TX identifier as GridCacheVersion [topVer=..., order=..., nodeOrder=...] " +
-                "(can be found in logs)>", "<TX identifier as UUID (can be retrieved via --tx command)>"));
-
-        if (enableExperimental) {
-            usage(i("Print absolute paths of unused archived wal segments on each node:"), WAL, WAL_PRINT, "[consistentId1,consistentId2,....,consistentIdN]");
-            usage(i("Delete unused archived wal segments on each node:"), WAL, WAL_DELETE, "[consistentId1,consistentId2,....,consistentIdN]", op(CMD_AUTO_CONFIRMATION));
-        }
-
-        log(i("View caches information in a cluster. For more details type:"));
-        log(i(j(" ", UTILITY_NAME, CACHE, HELP), 2));
-        nl();
-
-        log("By default commands affecting the cluster require interactive confirmation.");
-        log("Use " + CMD_AUTO_CONFIRMATION + " option to disable it.");
-        nl();
-
-        log("Default values:");
-        log(i("HOST_OR_IP=" + DFLT_HOST, 2));
-        log(i("PORT=" + DFLT_PORT, 2));
-        log(i("PING_INTERVAL=" + DFLT_PING_INTERVAL, 2));
-        log(i("PING_TIMEOUT=" + DFLT_PING_TIMEOUT, 2));
-        log(i("SSL_PROTOCOL=" + SslContextFactory.DFLT_SSL_PROTOCOL, 2));
-        log(i("SSL_KEY_ALGORITHM=" + SslContextFactory.DFLT_KEY_ALGORITHM, 2));
-        log(i("KEYSTORE_TYPE=" + SslContextFactory.DFLT_STORE_TYPE, 2));
-        log(i("TRUSTSTORE_TYPE=" + SslContextFactory.DFLT_STORE_TYPE, 2));
-
-        nl();
-
-        log("Exit codes:");
-        log(i(EXIT_CODE_OK + " - successful execution.", 2));
-        log(i(EXIT_CODE_INVALID_ARGUMENTS + " - invalid arguments.", 2));
-        log(i(EXIT_CODE_CONNECTION_FAILED + " - connection failed.", 2));
-        log(i(ERR_AUTHENTICATION_FAILED + " - authentication failed.", 2));
-        log(i(EXIT_CODE_UNEXPECTED_ERROR + " - unexpected error.", 2));
-    }
-
-    /**
-     * Parse and execute command.
-     *
-     * @param rawArgs Arguments to parse and execute.
-     * @return Exit code.
-     */
-    public int execute(List<String> rawArgs) {
-        log("Control utility [ver. " + ACK_VER_STR + "]");
-        log(COPYRIGHT);
-        log("User: " + System.getProperty("user.name"));
-        log("Time: " + LocalDateTime.now());
-        log(DELIM);
-
-        try {
-            if (F.isEmpty(rawArgs) || (rawArgs.size() == 1 && CMD_HELP.equalsIgnoreCase(rawArgs.get(0)))) {
-                printHelp();
-
-                return EXIT_CODE_OK;
-            }
-
-            Arguments args = parseAndValidate(rawArgs);
-
-            if (args.command() == CACHE && args.cacheArgs().command() == HELP) {
-                printCacheHelp();
-
-                return EXIT_CODE_OK;
-            }
-
-            if (!args.autoConfirmation() && !confirm(args)) {
-                log("Operation cancelled.");
-
-                return EXIT_CODE_OK;
-            }
-
-            clientCfg = new GridClientConfiguration();
-
-            clientCfg.setPingInterval(args.pingInterval());
-
-            clientCfg.setPingTimeout(args.pingTimeout());
-
-            clientCfg.setServers(Collections.singletonList(args.host() + ":" + args.port()));
-
-            boolean tryConnectAgain = true;
-
-            boolean suppliedAuth = !F.isEmpty(args.getUserName()) && !F.isEmpty(args.getPassword());
-
-            int tryConnectMaxCount = 3;
-
-            while (tryConnectAgain) {
-                tryConnectAgain = false;
-
-                if (!F.isEmpty(args.getUserName())) {
-                    SecurityCredentialsProvider securityCredential = clientCfg.getSecurityCredentialsProvider();
-
-                    if (securityCredential == null) {
-                        securityCredential = new SecurityCredentialsBasicProvider(
-                            new SecurityCredentials(args.getUserName(), args.getPassword()));
-
-                        clientCfg.setSecurityCredentialsProvider(securityCredential);
-                    }
-                    final SecurityCredentials credential = securityCredential.credentials();
-                    credential.setLogin(args.getUserName());
-                    credential.setPassword(args.getPassword());
-                }
-
-                if (!F.isEmpty(args.sslKeyStorePath())) {
-                    GridSslBasicContextFactory factory = new GridSslBasicContextFactory();
-
-                    List<String> sslProtocols = split(args.sslProtocol(), ",");
-
-                    String sslProtocol = F.isEmpty(sslProtocols) ? DFLT_SSL_PROTOCOL : sslProtocols.get(0);
-
-                    factory.setProtocol(sslProtocol);
-                    factory.setKeyAlgorithm(args.sslKeyAlgorithm());
-
-                    if (sslProtocols.size() > 1)
-                        factory.setProtocols(sslProtocols);
-
-                    factory.setCipherSuites(split(args.getSslCipherSuites(), ","));
-
-                    factory.setKeyStoreFilePath(args.sslKeyStorePath());
-
-                    if (args.sslKeyStorePassword() != null)
-                        factory.setKeyStorePassword(args.sslKeyStorePassword());
-                    else
-                        factory.setKeyStorePassword(requestPasswordFromConsole("SSL keystore password: "));
-
-                    factory.setKeyStoreType(args.sslKeyStoreType());
-
-                    if (F.isEmpty(args.sslTrustStorePath()))
-                        factory.setTrustManagers(GridSslBasicContextFactory.getDisabledTrustManager());
-                    else {
-                        factory.setTrustStoreFilePath(args.sslTrustStorePath());
-
-                        if (args.sslTrustStorePassword() != null)
-                            factory.setTrustStorePassword(args.sslTrustStorePassword());
-                        else
-                            factory.setTrustStorePassword(requestPasswordFromConsole("SSL truststore password: "));
-
-                        factory.setTrustStoreType(args.sslTrustStoreType());
-                    }
-
-                    clientCfg.setSslContextFactory(factory);
-                }
-
-                try (GridClient client = GridClientFactory.start(clientCfg)) {
-                    // If connection is unsuccessful, fail before doing any operations:
-                    if (!client.connected())
-                        client.throwLastError();
-
-                    switch (args.command()) {
-                        case ACTIVATE:
-                            activate(client);
-
-                            break;
-
-                        case DEACTIVATE:
-                            deactivate(client);
-
-                            break;
-
-                        case READ_ONLY_ENABLE:
-                        case READ_ONLY_DISABLE:
-                            readOnly(client, args.command() == READ_ONLY_ENABLE);
-
-                            break;
-
-                        case STATE:
-                            state(client);
-
-                            break;
-
-                        case BASELINE:
-                            baseline(client, args.baselineArguments());
-
-                            break;
-
-                        case TX:
-                            transactions(client, args.transactionArguments());
-
-                            break;
-
-                        case CACHE:
-                            lastOperationRes = cache(client, args.cacheArgs());
-
-                            break;
-
-                        case WAL:
-                            wal(client, args.walAction(), args.walArguments());
-
-                            break;
-                    }
-                }
-                catch (Throwable e) {
-                    if (tryConnectMaxCount > 0 && isAuthError(e)) {
-                        log(suppliedAuth ?
-                            "Authentication error, please try again." : "This cluster requires authentication.");
-
-                        if (F.isEmpty(args.getUserName()))
-                            args.setUserName(requestDataFromConsole("user: "));
-
-                        args.setPassword(new String(requestPasswordFromConsole("password: ")));
-
-                        suppliedAuth = true;
-
-                        tryConnectAgain = true;
-
-                        tryConnectMaxCount--;
-                    }
-                    else {
-                        if (tryConnectMaxCount == 0)
-                            throw new GridClientAuthenticationException("Authentication error, maximum number of " +
-                                "retries exceeded");
-
-                        throw e;
-                    }
-                }
-            }
-            return EXIT_CODE_OK;
-        }
-        catch (IllegalArgumentException e) {
-            return error(EXIT_CODE_INVALID_ARGUMENTS, "Check arguments.", e);
-        }
-        catch (Throwable e) {
-            if (isAuthError(e))
-                return error(ERR_AUTHENTICATION_FAILED, "Authentication error.", e);
-
-            if (isConnectionError(e))
-                return error(EXIT_CODE_CONNECTION_FAILED, "Connection to cluster failed.", e);
-
-            return error(EXIT_CODE_UNEXPECTED_ERROR, "", e);
-        }
-    }
-
-    /**
-     * @param args Arguments to parse and apply.
-     */
-    public static void main(String[] args) {
-        CommandHandler hnd = new CommandHandler();
-
-        System.exit(hnd.execute(Arrays.asList(args)));
-    }
-
-    /**
-     * Used for tests.
-     *
-     * @return Last operation result;
-     */
-    public <T> T getLastOperationResult() {
-        return (T)lastOperationRes;
-    }
-}
-=======
         logger.log("Control.sh is used to execute admin commands on cluster or get common cluster info. " +
             "The command has the following syntax:");
         logger.nl();
@@ -3170,5 +458,4 @@
         logger.logWithIndent(ERR_AUTHENTICATION_FAILED + " - authentication failed.", 2);
         logger.logWithIndent(EXIT_CODE_UNEXPECTED_ERROR + " - unexpected error.", 2);
     }
-}
->>>>>>> 7c1f0f97
+}