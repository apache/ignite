--- conflicted
+++ resolved
@@ -17,15 +17,10 @@
 
 package org.apache.ignite.internal.processors.bulkload;
 
-<<<<<<< HEAD
+import org.jetbrains.annotations.NotNull;
 import org.jetbrains.annotations.Nullable;
 
 import java.nio.charset.Charset;
-=======
-import org.jetbrains.annotations.NotNull;
-import org.jetbrains.annotations.Nullable;
-
->>>>>>> 12da1f25
 import java.util.regex.Pattern;
 
 /** A placeholder for bulk load CSV format parser options. */
@@ -48,16 +43,6 @@
     /** Format name. */
     public static final String NAME = "CSV";
 
-<<<<<<< HEAD
-    /** File charset. */
-    @Nullable private Charset inputCharset;
-
-    /**
-     * Creates CSV format with default parameters.
-     */
-    public BulkLoadCsvFormat() {
-    }
-=======
     /** Line separator pattern. */
     @Nullable private Pattern lineSeparator;
 
@@ -72,35 +57,20 @@
 
     /** Set of escape start characters. */
     @Nullable private String escapeChars;
->>>>>>> 12da1f25
+
+    /** File charset. */
+    @Nullable private Charset inputCharset;
 
     /**
-     * Returns the name of the format, null if not set.
+     * Returns the name of the format.
      *
-     * @return The name of the format, null if not set.
+     * @return The name of the format.
      */
     @Override public String name() {
         return NAME;
     }
 
     /**
-<<<<<<< HEAD
-     * Returns the input file charset, null if not set.
-     *
-     * @return The input file charset, null if not set.
-     */
-    public @Nullable Charset inputCharset() {
-        return inputCharset;
-    }
-
-    /**
-     * Sets the input file charset.
-     *
-     * @param charset The input file charset.
-     */
-    public void inputCharset(@Nullable Charset charset) {
-        this.inputCharset = charset;
-=======
      * Returns the line separator pattern.
      *
      * @return The line separator pattern.
@@ -188,6 +158,23 @@
      */
     public void escapeChars(@Nullable String escapeChars) {
         this.escapeChars = escapeChars;
->>>>>>> 12da1f25
+    }
+
+    /**
+     * Returns the input file charset, null if not set.
+     *
+     * @return The input file charset, null if not set.
+     */
+    public @Nullable Charset inputCharset() {
+        return inputCharset;
+    }
+
+    /**
+     * Sets the input file charset.
+     *
+     * @param charset The input file charset.
+     */
+    public void inputCharset(@Nullable Charset charset) {
+        this.inputCharset = charset;
     }
 }