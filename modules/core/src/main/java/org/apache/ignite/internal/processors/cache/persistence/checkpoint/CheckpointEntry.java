/*
 * Licensed to the Apache Software Foundation (ASF) under one or more
 * contributor license agreements.  See the NOTICE file distributed with
 * this work for additional information regarding copyright ownership.
 * The ASF licenses this file to You under the Apache License, Version 2.0
 * (the "License"); you may not use this file except in compliance with
 * the License.  You may obtain a copy of the License at
 *
 *      http://www.apache.org/licenses/LICENSE-2.0
 *
 * Unless required by applicable law or agreed to in writing, software
 * distributed under the License is distributed on an "AS IS" BASIS,
 * WITHOUT WARRANTIES OR CONDITIONS OF ANY KIND, either express or implied.
 * See the License for the specific language governing permissions and
 * limitations under the License.
 */

package org.apache.ignite.internal.processors.cache.persistence.checkpoint;

import java.lang.ref.SoftReference;
import java.util.Arrays;
import java.util.Collections;
import java.util.Map;
import java.util.UUID;
import java.util.concurrent.CountDownLatch;
import java.util.concurrent.atomic.AtomicIntegerFieldUpdater;
import org.apache.ignite.IgniteCheckedException;
import org.apache.ignite.IgniteSystemProperties;
import org.apache.ignite.internal.pagemem.wal.IgniteWriteAheadLogManager;
import org.apache.ignite.internal.pagemem.wal.WALIterator;
import org.apache.ignite.internal.pagemem.wal.record.CacheState;
import org.apache.ignite.internal.pagemem.wal.record.CheckpointRecord;
import org.apache.ignite.internal.pagemem.wal.record.WALRecord;
import org.apache.ignite.internal.processors.cache.distributed.dht.topology.GridDhtPartitionState;
import org.apache.ignite.internal.processors.cache.persistence.wal.WALPointer;
import org.apache.ignite.internal.util.typedef.internal.U;
import org.apache.ignite.lang.IgniteBiTuple;
import org.jetbrains.annotations.NotNull;
import org.jetbrains.annotations.Nullable;

import static org.apache.ignite.IgniteSystemProperties.IGNITE_DISABLE_GRP_STATE_LAZY_STORE;

/**
 * Class represents checkpoint state.
 */
public class CheckpointEntry {
    /** Checkpoint timestamp. */
    private final long cpTs;

    /** Checkpoint end mark. */
    private final WALPointer cpMark;

    /** Checkpoint ID. */
    private final UUID cpId;

    /** State of groups and partitions snapshotted at the checkpoint begin. */
    private volatile SoftReference<GroupStateLazyStore> grpStateLazyStore;

    /**
     * Checkpoint entry constructor.
     *
     * If {@code grpStates} is null then it will be inited lazy from wal pointer.
     *
     * @param cpTs Checkpoint timestamp.
     * @param cpMark Checkpoint mark pointer.
     * @param cpId Checkpoint ID.
     * @param cacheGrpStates Cache groups states.
     */
    CheckpointEntry(
        long cpTs,
        WALPointer cpMark,
        UUID cpId,
        @Nullable Map<Integer, CacheState> cacheGrpStates
    ) {
        this.cpTs = cpTs;
        this.cpMark = cpMark;
        this.cpId = cpId;

        if (cacheGrpStates == null)
            this.grpStateLazyStore = new SoftReference<>(new GroupStateLazyStore(null));
        else
            this.grpStateLazyStore = new SoftReference<>(new GroupStateLazyStore(GroupStateLazyStore.remap(cacheGrpStates)));
    }

    /**
     * @return Checkpoint timestamp.
     */
    public long timestamp() {
        return cpTs;
    }

    /**
     * @return Checkpoint ID.
     */
    public UUID checkpointId() {
        return cpId;
    }

    /**
     * @return Checkpoint mark.
     */
    public WALPointer checkpointMark() {
        return cpMark;
    }

    /**
     * @param wal Write ahead log manager.
     * @return Group id -> group state map.
     */
    public Map<Integer, GroupState> groupState(
        IgniteWriteAheadLogManager wal
    ) throws IgniteCheckedException {
        GroupStateLazyStore store = initIfNeeded(wal);

        return store.grpStates;
    }

    /**
     * @param wal Write ahead log manager.
     * @return Group lazy store.
     */
    private GroupStateLazyStore initIfNeeded(IgniteWriteAheadLogManager wal) throws IgniteCheckedException {
        GroupStateLazyStore store = grpStateLazyStore.get();

        if (store == null || IgniteSystemProperties.getBoolean(IGNITE_DISABLE_GRP_STATE_LAZY_STORE, false)) {
            store = new GroupStateLazyStore();

            grpStateLazyStore = new SoftReference<>(store);
        }

        store.initIfNeeded(wal, cpMark);

        return store;
    }

    /**
<<<<<<< HEAD
=======
     * @return Checkpoint entry's group states.
     */
    @Nullable Map<Integer, GroupState> groupStates() {
        GroupStateLazyStore store = grpStateLazyStore.get();

        return store != null ? store.groupStates() : null;
    }

    /**
     * Sets up {@link #grpStateLazyStore} from group states map.
     *
     * @param groupStates Checkpoint entry's group states map.
     */
    void fillStore(Map<Integer, GroupState> groupStates) {
        grpStateLazyStore = new SoftReference<>(new GroupStateLazyStore(groupStates));
    }

    /**
>>>>>>> 9cf06362
     * @param wal Write ahead log manager.
     * @param grpId Cache group ID.
     * @param part Partition ID.
     * @return Partition counter or {@code null} if not found.
     * @throws IgniteCheckedException If something is wrong when loading the counter from WAL history.
     */
    public Long partitionCounter(IgniteWriteAheadLogManager wal, int grpId, int part) throws IgniteCheckedException {
        GroupStateLazyStore store = initIfNeeded(wal);

        return store.partitionCounter(grpId, part);
    }

    /** {@inheritDoc} */
    @Override public String toString() {
        return "CheckpointEntry [id=" + cpId + ", timestamp=" + cpTs + ", ptr=" + cpMark + "]";
    }

    /**
     *
     */
    public static class GroupState {
        /** Partition ids. */
<<<<<<< HEAD
        private int[] parts;

        /** Partition counters which corresponds to partition ids. */
        private long[] cnts;
=======
        private final int[] parts;

        /** Partition counters which corresponds to partition ids. */
        private final long[] cnts;
>>>>>>> 9cf06362

        /** Next index to insert to parts and cnts. */
        private int idx;

        /**
         * @param partsCnt Partitions count.
         */
        private GroupState(int partsCnt) {
            parts = new int[partsCnt];
            cnts = new long[partsCnt];
        }

        /**
         * @param parts Partitions' ids.
         * @param cnts Partitions' counters.
         * @param size Partitions count.
         */
        GroupState(int parts[], long[] cnts, int size) {
            this.parts = parts;
            this.cnts = cnts;
            this.idx = size;
        }

        /**
         * @return Partitions' ids.
         */
        int[] partitionIds() {
            return parts;
        }

        /**
         * @return Partitions' counters.
         */
        long[] partitionCounters() {
            return cnts;
        }

        /**
         * @param partId Partition ID to add.
         * @param cntr Partition counter.
         */
        public void addPartitionCounter(int partId, long cntr) {
            if (idx == parts.length)
                throw new IllegalStateException("Failed to add new partition to the partitions state " +
                    "(no enough space reserved) [partId=" + partId + ", reserved=" + parts.length + ']');

            if (idx > 0) {
                if (parts[idx - 1] >= partId)
                    throw new IllegalStateException("Adding partition in a wrong order [prev=" + parts[idx - 1] +
                        ", cur=" + partId + ']');
            }

            parts[idx] = partId;

            cnts[idx] = cntr;

            idx++;
        }

        /**
         * Gets partition counter by partition ID.
         *
         * @param partId Partition ID.
         * @return Partition update counter (will return {@code -1} if partition is not present in the record).
         */
        public long counterByPartition(int partId) {
            int idx = indexByPartition(partId);

            return idx >= 0 ? cnts[idx] : -1;
        }

        /**
         * Return a partition id by an index of this group state. Index was passed through parameter have to be less
         * than size.
         *
         * @param idx Partition index.
         * @return Patition id.
         */
        public int getPartitionByIndex(int idx) {
            return parts[idx];
        }

        /**
         * Return size of this group state.
         *
         * @return Size of an internal indexes array fro this group state.
         */
        public int size() {
            return idx;
        }

        /**
         * @param partId Partition ID to search.
         * @return Non-negative index of partition if found or negative value if not found.
         */
        public int indexByPartition(int partId) {
            return Arrays.binarySearch(parts, 0, idx, partId);
        }

        /** {@inheritDoc} */
        @Override public String toString() {
            return "GroupState [cap=" + parts.length + ", size=" + idx + ']';
        }
    }

    /**
     * Group state lazy store.
     */
    public static class GroupStateLazyStore {
        /** */
        private static final AtomicIntegerFieldUpdater<GroupStateLazyStore> initGuardUpdater =
            AtomicIntegerFieldUpdater.newUpdater(GroupStateLazyStore.class, "initGuard");

        /** Cache states. Initialized lazily. */
        @Nullable private volatile Map<Integer, GroupState> grpStates;

        /** */
        private final CountDownLatch latch;

        /** */
        @SuppressWarnings("unused")
        private volatile int initGuard;

        /** Initialization exception. */
        private IgniteCheckedException initEx;

        /**
         * Default constructor.
         */
        private GroupStateLazyStore() {
            this(null);
        }

        /**
         * Constructor with group state map.
         *
         * @param stateMap Group state map.
         */
        GroupStateLazyStore(@Nullable Map<Integer, GroupState> stateMap) {
            if (stateMap != null) {
                initGuard = 1;

                latch = new CountDownLatch(0);
            }
            else
                latch = new CountDownLatch(1);

            this.grpStates = stateMap;
        }

        /**
         * @param stateRec Cache group state.
         */
        private static Map<Integer, GroupState> remap(@NotNull Map<Integer, CacheState> stateRec) {
            if (stateRec.isEmpty())
                return Collections.emptyMap();

            Map<Integer, GroupState> grpStates = U.newHashMap(stateRec.size());

            for (Integer grpId : stateRec.keySet()) {
                CacheState recState = stateRec.get(grpId);

                GroupState grpState = new GroupState(recState.size());

                for (int i = 0; i < recState.size(); i++) {
                    byte partState = recState.stateByIndex(i);

                    if (GridDhtPartitionState.fromOrdinal(partState) != GridDhtPartitionState.OWNING)
                        continue;

                    grpState.addPartitionCounter(
                        recState.partitionByIndex(i),
                        recState.partitionCounterByIndex(i)
                    );
                }

                grpStates.put(grpId, grpState);
            }

            return grpStates;
        }

        /**
         * @return Partitions' states by group id.
         */
        @Nullable Map<Integer, GroupState> groupStates() {
            return grpStates;
        }

        /**
         * @param grpId Group id.
         * @param part Partition id.
         * @return Partition counter.
         */
        private Long partitionCounter(int grpId, int part) {
            assert initGuard != 0 : initGuard;

            if (initEx != null || grpStates == null)
                return null;

            GroupState state = grpStates.get(grpId);

            if (state != null) {
                long cntr = state.counterByPartition(part);

                return cntr < 0 ? null : cntr;
            }

            return null;
        }

        /**
         * @param wal Write ahead log manager.
         * @param ptr Checkpoint wal pointer.
         * @throws IgniteCheckedException If failed to read WAL entry.
         */
        private void initIfNeeded(
            IgniteWriteAheadLogManager wal,
            WALPointer ptr
        ) throws IgniteCheckedException {
            if (initGuardUpdater.compareAndSet(this, 0, 1)) {
                try (WALIterator it = wal.replay(ptr)) {
                    if (it.hasNextX()) {
                        IgniteBiTuple<WALPointer, WALRecord> tup = it.nextX();

                        CheckpointRecord rec = (CheckpointRecord)tup.get2();

                        Map<Integer, CacheState> stateRec = rec.cacheGroupStates();

                        grpStates = remap(stateRec);
                    }
                    else {
                        throw new IgniteCheckedException(
                            "Failed to find checkpoint record at the given WAL pointer: " + ptr);
                    }
                }
                catch (IgniteCheckedException e) {
                    initEx = e;

                    throw e;
                }
                finally {
                    latch.countDown();
                }
            }
            else {
                U.await(latch);

                if (initEx != null)
                    throw initEx;
            }
        }
    }
}<|MERGE_RESOLUTION|>--- conflicted
+++ resolved
@@ -134,8 +134,6 @@
     }
 
     /**
-<<<<<<< HEAD
-=======
      * @return Checkpoint entry's group states.
      */
     @Nullable Map<Integer, GroupState> groupStates() {
@@ -154,7 +152,6 @@
     }
 
     /**
->>>>>>> 9cf06362
      * @param wal Write ahead log manager.
      * @param grpId Cache group ID.
      * @param part Partition ID.
@@ -177,17 +174,10 @@
      */
     public static class GroupState {
         /** Partition ids. */
-<<<<<<< HEAD
-        private int[] parts;
-
-        /** Partition counters which corresponds to partition ids. */
-        private long[] cnts;
-=======
         private final int[] parts;
 
         /** Partition counters which corresponds to partition ids. */
         private final long[] cnts;
->>>>>>> 9cf06362
 
         /** Next index to insert to parts and cnts. */
         private int idx;
