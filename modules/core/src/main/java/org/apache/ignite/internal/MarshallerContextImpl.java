--- conflicted
+++ resolved
@@ -181,7 +181,6 @@
                 mappedName == null || F.isEmpty(clsName) || !clsName.equals(mappedName.className()),
             fileStore);
     }
-<<<<<<< HEAD
 
     /**
      * @param ctx Kernal context.
@@ -219,7 +218,7 @@
             Map<Integer, MappedName> attach = mappings.get(platformId);
 
             if (attach == null)
-                return;
+                continue;
 
             ConcurrentMap<Integer, MappedName> cached = mappedCache.apply(platformId);
 
@@ -227,53 +226,6 @@
                 Integer typeId = e.getKey();
                 String clsName = e.getValue().className();
 
-=======
-
-    /**
-     * @param ctx Kernal context.
-     * @param mappings Marshaller mappings to save.
-     * @param dir Directory to save given mappings to.
-     */
-    public static void saveMappings(GridKernalContext ctx, List<Map<Integer, MappedName>> mappings, File dir) {
-        MarshallerMappingFileStore writer = new MarshallerMappingFileStore(ctx,
-            mappingFileStoreWorkDir(dir.getAbsolutePath()));
-
-        addPlatformMappings(ctx.log(MarshallerContextImpl.class),
-            mappings,
-            b -> new ConcurrentHashMap<>(),
-            (mappedName, clsName) -> true,
-            writer);
-    }
-
-    /**
-     * @param mappings Map of marshaller mappings.
-     * @param mappedCache Cache to attach new mappings to.
-     * @param cacheAddPred Check mapping can be added.
-     * @param writer Persistence mapping writer.
-     */
-    private static void addPlatformMappings(
-        IgniteLogger log,
-        List<Map<Integer, MappedName>> mappings,
-        Function<Byte, ConcurrentMap<Integer, MappedName>> mappedCache,
-        BiPredicate<MappedName, String> cacheAddPred,
-        MarshallerMappingFileStore writer
-    ) {
-        if (mappings == null)
-            return;
-
-        for (byte platformId = 0; platformId < mappings.size(); platformId++) {
-            Map<Integer, MappedName> attach = mappings.get(platformId);
-
-            if (attach == null)
-                continue;
-
-            ConcurrentMap<Integer, MappedName> cached = mappedCache.apply(platformId);
-
-            for (Map.Entry<Integer, MappedName> e : attach.entrySet()) {
-                Integer typeId = e.getKey();
-                String clsName = e.getValue().className();
-
->>>>>>> 13a01514
                 if (cacheAddPred.test(cached.get(typeId), clsName)) {
                     try {
                         cached.put(typeId, new MappedName(clsName, true));
