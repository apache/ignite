/*
 * Licensed to the Apache Software Foundation (ASF) under one or more
 * contributor license agreements.  See the NOTICE file distributed with
 * this work for additional information regarding copyright ownership.
 * The ASF licenses this file to You under the Apache License, Version 2.0
 * (the "License"); you may not use this file except in compliance with
 * the License.  You may obtain a copy of the License at
 *
 *      http://www.apache.org/licenses/LICENSE-2.0
 *
 * Unless required by applicable law or agreed to in writing, software
 * distributed under the License is distributed on an "AS IS" BASIS,
 * WITHOUT WARRANTIES OR CONDITIONS OF ANY KIND, either express or implied.
 * See the License for the specific language governing permissions and
 * limitations under the License.
 */

package org.apache.ignite.internal;

<<<<<<< HEAD
=======
import java.io.BufferedReader;
import java.io.File;
import java.io.FileInputStream;
import java.io.FileOutputStream;
import java.io.IOException;
import java.io.InputStreamReader;
import java.io.OutputStreamWriter;
import java.io.Writer;
import java.nio.channels.FileChannel;
import java.nio.channels.FileLock;
import java.nio.channels.OverlappingFileLockException;
import java.nio.charset.StandardCharsets;
import java.util.List;
import java.util.concurrent.CountDownLatch;
import java.util.concurrent.ThreadLocalRandom;
import java.util.concurrent.locks.Lock;
import javax.cache.event.CacheEntryEvent;
import javax.cache.event.CacheEntryListenerException;
import javax.cache.event.CacheEntryUpdatedListener;
>>>>>>> e007f6e3
import org.apache.ignite.IgniteCheckedException;
import org.apache.ignite.IgniteLogger;
import org.apache.ignite.internal.processors.cache.CachePartialUpdateCheckedException;
import org.apache.ignite.internal.processors.cache.GridCacheAdapter;
import org.apache.ignite.internal.processors.cache.GridCacheTryPutFailedException;
import org.apache.ignite.internal.util.typedef.internal.CU;
import org.apache.ignite.internal.util.typedef.internal.U;
import org.apache.ignite.plugin.PluginProvider;

import java.io.File;
import java.util.List;
import java.util.concurrent.CountDownLatch;

/**
 * Marshaller context implementation.
 */
public class MarshallerContextImpl extends MarshallerContextAdapter {
    /** */
    private final CountDownLatch latch = new CountDownLatch(1);

    /** */
    private final File workDir;

    /** */
    private static final String cacheName = CU.MARSH_CACHE_NAME;

    /** */
    private IgniteLogger log;

    /** */
    private volatile GridCacheAdapter<Object, String> cache;

    /** Non-volatile on purpose. */
    private int failedCnt;

    /** */
    private MarshallerCacheListener lsnr = new MarshallerCacheListener();

    /**
     * @param igniteWorkDir Ignite work directory.
     * @param plugins Plugins.
     * @throws IgniteCheckedException In case of error.
     */
<<<<<<< HEAD
    public MarshallerContextImpl(List<PluginProvider> plugins)
        throws IgniteCheckedException {
=======
    public MarshallerContextImpl(String igniteWorkDir, List<PluginProvider> plugins) throws IgniteCheckedException {
>>>>>>> e007f6e3
        super(plugins);

        workDir = U.resolveWorkDirectory(igniteWorkDir, "marshaller", false);
    }
    /**
     * @param ctx Context.
     * @throws IgniteCheckedException If failed.
     */
    public void onContinuousProcessorStarted(GridKernalContext ctx) throws IgniteCheckedException {
        lsnr.onContinuousProcessorStarted(ctx, cacheName, workDir);
    }

    /**
     * @param ctx Kernal context.
     * @throws IgniteCheckedException In case of error.
     */
    public void onMarshallerCacheStarted(GridKernalContext ctx) throws IgniteCheckedException {
        assert ctx != null;

        log = ctx.log(MarshallerContextImpl.class);

        cache = ctx.cache().internalCache(cacheName);

        lsnr.onMarshallerCacheStarted(ctx, cache, log, workDir);

        latch.countDown();
    }

    /**
     * Release marshaller context.
     */
    public void onKernalStop() {
        latch.countDown();
    }

    /** {@inheritDoc} */
    @Override public boolean registerClassName(int id, String clsName) throws IgniteCheckedException {
        GridCacheAdapter<Object, String> cache0 = cache;

        if (cache0 == null)
            return false;

        try {
            String old = cache0.tryGetAndPut(id, clsName);

            if (old != null && !old.equals(clsName))
                throw new IgniteCheckedException("Type ID collision detected [id=" + id + ", clsName1=" + clsName +
                    ", clsName2=" + old + ']');

            failedCnt = 0;

            return true;
        }
        catch (CachePartialUpdateCheckedException | GridCacheTryPutFailedException ignored) {
            if (++failedCnt > 10) {
                if (log.isQuiet())
                    U.quiet(false, "Failed to register marshalled class for more than 10 times in a row " +
                        "(may affect performance).");

                failedCnt = 0;
            }

            return false;
        }
    }

    /** {@inheritDoc} */
    @Override public String className(int id) throws IgniteCheckedException {
<<<<<<< HEAD
        GridCacheAdapter<Object, String> cache0 = cache;
=======
        GridCacheAdapter<Integer, String> cache0 = cache;
>>>>>>> e007f6e3

        if (cache0 == null) {
            U.awaitQuiet(latch);

            cache0 = cache;

            if (cache0 == null)
                throw new IllegalStateException("Failed to initialize marshaller context (grid is stopping).");
        }

        String clsName = cache0.getTopologySafe(id);

        if (clsName == null) {
<<<<<<< HEAD
            clsName = MarshallerWorkDirectory.getTypeNameFromFile(id, workDir);
=======
            String fileName = id + ".classname";

            Lock lock = fileLock(fileName);

            lock.lock();

            try {
                File file = new File(workDir, fileName);

                try (FileInputStream in = new FileInputStream(file)) {
                    FileLock fileLock = fileLock(in.getChannel(), true);

                    assert fileLock != null : fileName;

                    try (BufferedReader reader = new BufferedReader(new InputStreamReader(in, StandardCharsets.UTF_8))) {
                        clsName = reader.readLine();
                    }
                }
                catch (IOException e) {
                    throw new IgniteCheckedException("Class definition was not found " +
                        "at marshaller cache and local file. " +
                        "[id=" + id + ", file=" + file.getAbsolutePath() + ']');
                }
            }
            finally {
                lock.unlock();
            }
>>>>>>> e007f6e3

            // Must explicitly put entry to cache to invoke other continuous queries.
            registerClassName(id, clsName);
        }

        return clsName;
    }
<<<<<<< HEAD
=======

    /**
     * @param fileName File name.
     * @return Lock instance.
     */
    private static Lock fileLock(String fileName) {
        return fileLock.getLock(fileName.hashCode());
    }

    /**
     * @param ch File channel.
     * @param shared Shared.
     */
    private static FileLock fileLock(
        FileChannel ch,
        boolean shared
    ) throws IOException, IgniteInterruptedCheckedException {
        ThreadLocalRandom rnd = ThreadLocalRandom.current();

        while (true) {
            FileLock fileLock = ch.tryLock(0L, Long.MAX_VALUE, shared);

            if (fileLock == null)
                U.sleep(rnd.nextLong(50));
            else
                return fileLock;
        }
    }

    /**
     */
    public static class ContinuousQueryListener implements CacheEntryUpdatedListener<Integer, String> {
        /** */
        private final IgniteLogger log;

        /** */
        private final File workDir;

        /**
         * @param log Logger.
         * @param workDir Work directory.
         */
        public ContinuousQueryListener(IgniteLogger log, File workDir) {
            this.log = log;
            this.workDir = workDir;
        }

        /** {@inheritDoc} */
        @Override public void onUpdated(Iterable<CacheEntryEvent<? extends Integer, ? extends String>> evts)
            throws CacheEntryListenerException {
            for (CacheEntryEvent<? extends Integer, ? extends String> evt : evts) {
                assert evt.getOldValue() == null || F.eq(evt.getOldValue(), evt.getValue()):
                    "Received cache entry update for system marshaller cache: " + evt;

                if (evt.getOldValue() == null) {
                    String fileName = evt.getKey() + ".classname";

                    Lock lock = fileLock(fileName);

                    lock.lock();

                    try {
                        File file = new File(workDir, fileName);

                        try (FileOutputStream out = new FileOutputStream(file)) {
                            FileLock fileLock = fileLock(out.getChannel(), false);

                            assert fileLock != null : fileName;

                            try (Writer writer = new OutputStreamWriter(out, StandardCharsets.UTF_8)) {
                                writer.write(evt.getValue());

                                writer.flush();
                            }
                        }
                        catch (IOException e) {
                            U.error(log, "Failed to write class name to file [id=" + evt.getKey() +
                                ", clsName=" + evt.getValue() + ", file=" + file.getAbsolutePath() + ']', e);
                        }
                        catch(OverlappingFileLockException ignored) {
                            if (log.isDebugEnabled())
                                log.debug("File already locked (will ignore): " + file.getAbsolutePath());
                        }
                        catch (IgniteInterruptedCheckedException e) {
                            U.error(log, "Interrupted while waiting for acquiring file lock: " + file, e);
                        }
                    }
                    finally {
                        lock.unlock();
                    }
                }
            }
        }
    }
>>>>>>> e007f6e3
}<|MERGE_RESOLUTION|>--- conflicted
+++ resolved
@@ -17,8 +17,6 @@
 
 package org.apache.ignite.internal;
 
-<<<<<<< HEAD
-=======
 import java.io.BufferedReader;
 import java.io.File;
 import java.io.FileInputStream;
@@ -38,66 +36,67 @@
 import javax.cache.event.CacheEntryEvent;
 import javax.cache.event.CacheEntryListenerException;
 import javax.cache.event.CacheEntryUpdatedListener;
->>>>>>> e007f6e3
 import org.apache.ignite.IgniteCheckedException;
 import org.apache.ignite.IgniteLogger;
 import org.apache.ignite.internal.processors.cache.CachePartialUpdateCheckedException;
 import org.apache.ignite.internal.processors.cache.GridCacheAdapter;
 import org.apache.ignite.internal.processors.cache.GridCacheTryPutFailedException;
+import org.apache.ignite.internal.util.GridStripedLock;
+import org.apache.ignite.internal.util.typedef.F;
 import org.apache.ignite.internal.util.typedef.internal.CU;
 import org.apache.ignite.internal.util.typedef.internal.U;
 import org.apache.ignite.plugin.PluginProvider;
-
-import java.io.File;
-import java.util.List;
-import java.util.concurrent.CountDownLatch;
 
 /**
  * Marshaller context implementation.
  */
 public class MarshallerContextImpl extends MarshallerContextAdapter {
     /** */
+    private static final GridStripedLock fileLock = new GridStripedLock(32);
+
+    /** */
     private final CountDownLatch latch = new CountDownLatch(1);
 
     /** */
     private final File workDir;
 
     /** */
-    private static final String cacheName = CU.MARSH_CACHE_NAME;
-
-    /** */
     private IgniteLogger log;
 
     /** */
-    private volatile GridCacheAdapter<Object, String> cache;
+    private volatile GridCacheAdapter<Integer, String> cache;
 
     /** Non-volatile on purpose. */
     private int failedCnt;
 
     /** */
-    private MarshallerCacheListener lsnr = new MarshallerCacheListener();
+    private ContinuousQueryListener lsnr;
 
     /**
      * @param igniteWorkDir Ignite work directory.
      * @param plugins Plugins.
      * @throws IgniteCheckedException In case of error.
      */
-<<<<<<< HEAD
-    public MarshallerContextImpl(List<PluginProvider> plugins)
-        throws IgniteCheckedException {
-=======
     public MarshallerContextImpl(String igniteWorkDir, List<PluginProvider> plugins) throws IgniteCheckedException {
->>>>>>> e007f6e3
         super(plugins);
 
         workDir = U.resolveWorkDirectory(igniteWorkDir, "marshaller", false);
     }
+
     /**
      * @param ctx Context.
      * @throws IgniteCheckedException If failed.
      */
     public void onContinuousProcessorStarted(GridKernalContext ctx) throws IgniteCheckedException {
-        lsnr.onContinuousProcessorStarted(ctx, cacheName, workDir);
+        if (ctx.clientNode()) {
+            lsnr = new ContinuousQueryListener(ctx.log(MarshallerContextImpl.class), workDir);
+
+            ctx.continuous().registerStaticRoutine(
+                CU.MARSH_CACHE_NAME,
+                lsnr,
+                null,
+                null);
+        }
     }
 
     /**
@@ -109,9 +108,34 @@
 
         log = ctx.log(MarshallerContextImpl.class);
 
-        cache = ctx.cache().internalCache(cacheName);
-
-        lsnr.onMarshallerCacheStarted(ctx, cache, log, workDir);
+        cache = ctx.cache().marshallerCache();
+
+        if (ctx.cache().marshallerCache().context().affinityNode()) {
+            ctx.cache().marshallerCache().context().continuousQueries().executeInternalQuery(
+                new ContinuousQueryListener(log, workDir),
+                null,
+                true,
+                true,
+                false
+            );
+        }
+        else {
+            if (lsnr != null) {
+                ctx.closure().runLocalSafe(new Runnable() {
+                    @SuppressWarnings("unchecked")
+                    @Override public void run() {
+                        try {
+                            Iterable entries = cache.context().continuousQueries().existingEntries(false, null);
+
+                            lsnr.onUpdated(entries);
+                        }
+                        catch (IgniteCheckedException e) {
+                            U.error(log, "Failed to load marshaller cache entries: " + e, e);
+                        }
+                    }
+                });
+            }
+        }
 
         latch.countDown();
     }
@@ -124,14 +148,16 @@
     }
 
     /** {@inheritDoc} */
-    @Override public boolean registerClassName(int id, String clsName) throws IgniteCheckedException {
-        GridCacheAdapter<Object, String> cache0 = cache;
+    @Override protected boolean registerClassName(int id, String clsName) throws IgniteCheckedException {
+        GridCacheAdapter<Integer, String> cache0 = cache;
 
         if (cache0 == null)
             return false;
 
+        String old;
+
         try {
-            String old = cache0.tryGetAndPut(id, clsName);
+            old = cache0.tryGetAndPut(id, clsName);
 
             if (old != null && !old.equals(clsName))
                 throw new IgniteCheckedException("Type ID collision detected [id=" + id + ", clsName1=" + clsName +
@@ -141,7 +167,7 @@
 
             return true;
         }
-        catch (CachePartialUpdateCheckedException | GridCacheTryPutFailedException ignored) {
+        catch (CachePartialUpdateCheckedException | GridCacheTryPutFailedException e) {
             if (++failedCnt > 10) {
                 if (log.isQuiet())
                     U.quiet(false, "Failed to register marshalled class for more than 10 times in a row " +
@@ -156,11 +182,7 @@
 
     /** {@inheritDoc} */
     @Override public String className(int id) throws IgniteCheckedException {
-<<<<<<< HEAD
-        GridCacheAdapter<Object, String> cache0 = cache;
-=======
         GridCacheAdapter<Integer, String> cache0 = cache;
->>>>>>> e007f6e3
 
         if (cache0 == null) {
             U.awaitQuiet(latch);
@@ -174,9 +196,6 @@
         String clsName = cache0.getTopologySafe(id);
 
         if (clsName == null) {
-<<<<<<< HEAD
-            clsName = MarshallerWorkDirectory.getTypeNameFromFile(id, workDir);
-=======
             String fileName = id + ".classname";
 
             Lock lock = fileLock(fileName);
@@ -204,7 +223,6 @@
             finally {
                 lock.unlock();
             }
->>>>>>> e007f6e3
 
             // Must explicitly put entry to cache to invoke other continuous queries.
             registerClassName(id, clsName);
@@ -212,8 +230,6 @@
 
         return clsName;
     }
-<<<<<<< HEAD
-=======
 
     /**
      * @param fileName File name.
@@ -308,5 +324,4 @@
             }
         }
     }
->>>>>>> e007f6e3
 }