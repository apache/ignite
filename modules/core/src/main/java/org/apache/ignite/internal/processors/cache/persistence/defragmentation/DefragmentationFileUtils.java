--- conflicted
+++ resolved
@@ -81,8 +81,11 @@
 
             U.delete(defragmentationCompletionMarkerFile(workDir));
 
-<<<<<<< HEAD
-        deleteLeftovers(workDir);
+            deleteLeftovers(workDir);
+        }
+        catch (IgniteException e) {
+            throw new IgniteCheckedException(e);
+        }
     }
 
     /**
@@ -93,21 +96,13 @@
     public static void deleteLeftovers(File workDir) {
         for (File file : workDir.listFiles()) {
             String fileName = file.getName();
-=======
-            for (File file : workDir.listFiles()) {
-                String fileName = file.getName();
->>>>>>> da4e14e8
-
-                if (
-                    fileName.startsWith(DFRG_PARTITION_FILE_PREFIX)
+
+            if (
+                fileName.startsWith(DFRG_PARTITION_FILE_PREFIX)
                     || fileName.startsWith(DFRG_INDEX_FILE_NAME)
                     || fileName.startsWith(DFRG_LINK_MAPPING_FILE_PREFIX)
-                )
-                    U.delete(file);
-            }
-        }
-        catch (IgniteException e) {
-            throw new IgniteCheckedException(e);
+            )
+                U.delete(file);
         }
     }
 
