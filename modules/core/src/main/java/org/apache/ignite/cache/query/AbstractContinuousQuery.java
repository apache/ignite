<<<<<<< HEAD
/*
 * Licensed to the Apache Software Foundation (ASF) under one or more
 * contributor license agreements.  See the NOTICE file distributed with
 * this work for additional information regarding copyright ownership.
 * The ASF licenses this file to You under the Apache License, Version 2.0
 * (the "License"); you may not use this file except in compliance with
 * the License.  You may obtain a copy of the License at
 *
 *      http://www.apache.org/licenses/LICENSE-2.0
 *
 * Unless required by applicable law or agreed to in writing, software
 * distributed under the License is distributed on an "AS IS" BASIS,
 * WITHOUT WARRANTIES OR CONDITIONS OF ANY KIND, either express or implied.
 * See the License for the specific language governing permissions and
 * limitations under the License.
 */

package org.apache.ignite.cache.query;

import javax.cache.Cache;
import javax.cache.configuration.Factory;
import javax.cache.event.CacheEntryEventFilter;
import javax.cache.event.EventType;
import org.apache.ignite.configuration.IgniteConfiguration;
import org.apache.ignite.lang.IgniteAsyncCallback;

/**
 * Base class for continuous query.
 *
 * @see ContinuousQuery
 * @see ContinuousQueryWithTransformer
 */
public abstract class AbstractContinuousQuery<K, V> extends Query<Cache.Entry<K, V>> {
    /**
     * Default page size. Size of {@code 1} means that all entries
     * will be sent to master node immediately (buffering is disabled).
     */
    public static final int DFLT_PAGE_SIZE = 1;

    /** Maximum default time interval after which buffer will be flushed (if buffering is enabled). */
    public static final long DFLT_TIME_INTERVAL = 0;

    /**
     * Default value for automatic unsubscription flag. Remote filters
     * will be unregistered by default if master node leaves topology.
     */
    public static final boolean DFLT_AUTO_UNSUBSCRIBE = true;

    /** Initial query. */
    private Query<Cache.Entry<K, V>> initQry;

    /** Remote filter factory. */
    private Factory<? extends CacheEntryEventFilter<K, V>> rmtFilterFactory;

    /** Time interval. */
    private long timeInterval = DFLT_TIME_INTERVAL;

    /** Automatic unsubscription flag. */
    private boolean autoUnsubscribe = DFLT_AUTO_UNSUBSCRIBE;

    /** Whether to notify about {@link EventType#EXPIRED} events. */
    private boolean includeExpired;

    /**
     * Sets initial query.
     * <p>
     * This query will be executed before continuous listener is registered
     * which allows to iterate through entries which already existed at the
     * time continuous query is executed.
     *
     * @param initQry Initial query.
     * @return {@code this} for chaining.
     */
    public AbstractContinuousQuery<K, V> setInitialQuery(Query<Cache.Entry<K, V>> initQry) {
        this.initQry = initQry;

        return this;
    }

    /**
     * Gets initial query.
     *
     * @return Initial query.
     */
    public Query<Cache.Entry<K, V>> getInitialQuery() {
        return initQry;
    }

    /**
     * Sets optional key-value filter factory. This factory produces filter is called before entry is
     * sent to the master node.
     * <p>
     * <b>WARNING:</b> all operations that involve any kind of JVM-local or distributed locking
     * (e.g., synchronization or transactional cache operations), should be executed asynchronously
     * without blocking the thread that called the filter. Otherwise, you can get deadlocks.
     * <p>
     * If remote filter are annotated with {@link IgniteAsyncCallback} then it is executed in async callback
     * pool (see {@link IgniteConfiguration#getAsyncCallbackPoolSize()}) that allow to perform a cache operations.
     *
     * @param rmtFilterFactory Key-value filter factory.
     * @return {@code this} for chaining.
     * @see IgniteAsyncCallback
     * @see IgniteConfiguration#getAsyncCallbackPoolSize()
     */
    public AbstractContinuousQuery<K, V> setRemoteFilterFactory(
        Factory<? extends CacheEntryEventFilter<K, V>> rmtFilterFactory) {
        this.rmtFilterFactory = rmtFilterFactory;

        return this;
    }

    /**
     * Gets remote filter.
     *
     * @return Remote filter.
     */
    public Factory<? extends CacheEntryEventFilter<K, V>> getRemoteFilterFactory() {
        return rmtFilterFactory;
    }

    /**
     * Sets time interval.
     * <p>
     * When a cache update happens, entry is first put into a buffer. Entries from buffer will
     * be sent to the master node only if the buffer is full (its size can be provided via {@link #setPageSize(int)}
     * method) or time provided via this method is exceeded.
     * <p>
     * Default time interval is {@code 0} which means that
     * time check is disabled and entries will be sent only when buffer is full.
     *
     * @param timeInterval Time interval.
     * @return {@code this} for chaining.
     */
    public AbstractContinuousQuery<K, V> setTimeInterval(long timeInterval) {
        if (timeInterval < 0)
            throw new IllegalArgumentException("Time interval can't be negative.");

        this.timeInterval = timeInterval;

        return this;
    }

    /**
     * Gets time interval.
     *
     * @return Time interval.
     */
    public long getTimeInterval() {
        return timeInterval;
    }

    /**
     * Sets automatic unsubscribe flag.
     * <p>
     * This flag indicates that query filters on remote nodes should be
     * automatically unregistered if master node (node that initiated the query) leaves topology. If this flag is
     * {@code false}, filters will be unregistered only when the query is cancelled from master node, and won't ever be
     * unregistered if master node leaves grid.
     * <p>
     * Default value for this flag is {@code true}.
     *
     * @param autoUnsubscribe Automatic unsubscription flag.
     * @return {@code this} for chaining.
     */
    public AbstractContinuousQuery<K, V> setAutoUnsubscribe(boolean autoUnsubscribe) {
        this.autoUnsubscribe = autoUnsubscribe;

        return this;
    }

    /**
     * Gets automatic unsubscription flag value.
     *
     * @return Automatic unsubscription flag.
     */
    public boolean isAutoUnsubscribe() {
        return autoUnsubscribe;
    }

    /**
     * Sets the flag value defining whether to notify about {@link EventType#EXPIRED} events.
     * If {@code true}, then the remote listener will get notifications about entries
     * expired in cache. Otherwise, only {@link EventType#CREATED}, {@link EventType#UPDATED}
     * and {@link EventType#REMOVED} events will be fired in the remote listener.
     * <p>
     * This flag is {@code false} by default, so {@link EventType#EXPIRED} events are disabled.
     *
     * @param includeExpired Whether to notify about {@link EventType#EXPIRED} events.
     */
    public void setIncludeExpired(boolean includeExpired) {
        this.includeExpired = includeExpired;
    }

    /**
     * Gets the flag value defining whether to notify about {@link EventType#EXPIRED} events.
     *
     * @return Whether to notify about {@link EventType#EXPIRED} events.
     */
    public boolean isIncludeExpired() {
        return includeExpired;
    }
}
=======
/*
 * Licensed to the Apache Software Foundation (ASF) under one or more
 * contributor license agreements.  See the NOTICE file distributed with
 * this work for additional information regarding copyright ownership.
 * The ASF licenses this file to You under the Apache License, Version 2.0
 * (the "License"); you may not use this file except in compliance with
 * the License.  You may obtain a copy of the License at
 *
 *      http://www.apache.org/licenses/LICENSE-2.0
 *
 * Unless required by applicable law or agreed to in writing, software
 * distributed under the License is distributed on an "AS IS" BASIS,
 * WITHOUT WARRANTIES OR CONDITIONS OF ANY KIND, either express or implied.
 * See the License for the specific language governing permissions and
 * limitations under the License.
 */

package org.apache.ignite.cache.query;

import javax.cache.Cache;
import javax.cache.configuration.Factory;
import javax.cache.event.CacheEntryEventFilter;
import javax.cache.event.EventType;
import org.apache.ignite.configuration.IgniteConfiguration;
import org.apache.ignite.lang.IgniteAsyncCallback;

/**
 * Base class for continuous query.
 *
 * @see ContinuousQuery
 * @see ContinuousQueryWithTransformer
 */
public abstract class AbstractContinuousQuery<K, V> extends Query<Cache.Entry<K, V>> {
    /**
     * Default page size. Size of {@code 1} means that all entries
     * will be sent to master node immediately (buffering is disabled).
     */
    public static final int DFLT_PAGE_SIZE = 1;

    /** Maximum default time interval after which buffer will be flushed (if buffering is enabled). */
    public static final long DFLT_TIME_INTERVAL = 0;

    /**
     * Default value for automatic unsubscription flag. Remote filters
     * will be unregistered by default if master node leaves topology.
     */
    public static final boolean DFLT_AUTO_UNSUBSCRIBE = true;

    /** Initial query. */
    private Query<Cache.Entry<K, V>> initQry;

    /** Remote filter factory. */
    private Factory<? extends CacheEntryEventFilter<K, V>> rmtFilterFactory;

    /** Time interval. */
    private long timeInterval = DFLT_TIME_INTERVAL;

    /** Automatic unsubscription flag. */
    private boolean autoUnsubscribe = DFLT_AUTO_UNSUBSCRIBE;

    /** Whether to notify about {@link EventType#EXPIRED} events. */
    private boolean includeExpired;

    /**
     * Sets initial query.
     * <p>
     * This query will be executed before continuous listener is registered
     * which allows to iterate through entries which already existed at the
     * time continuous query is executed.
     *
     * @param initQry Initial query.
     * @return {@code this} for chaining.
     */
    public AbstractContinuousQuery<K, V> setInitialQuery(Query<Cache.Entry<K, V>> initQry) {
        this.initQry = initQry;

        return this;
    }

    /**
     * Gets initial query.
     *
     * @return Initial query.
     */
    public Query<Cache.Entry<K, V>> getInitialQuery() {
        return initQry;
    }

    /**
     * Sets optional key-value filter factory. This factory produces filter is called before entry is
     * sent to the master node.
     * <p>
     * <b>WARNING:</b> all operations that involve any kind of JVM-local or distributed locking
     * (e.g., synchronization or transactional cache operations), should be executed asynchronously
     * without blocking the thread that called the filter. Otherwise, you can get deadlocks.
     * <p>
     * If remote filter are annotated with {@link IgniteAsyncCallback} then it is executed in async callback
     * pool (see {@link IgniteConfiguration#getAsyncCallbackPoolSize()}) that allow to perform a cache operations.
     *
     * @param rmtFilterFactory Key-value filter factory.
     * @return {@code this} for chaining.
     * @see IgniteAsyncCallback
     * @see IgniteConfiguration#getAsyncCallbackPoolSize()
     */
    public AbstractContinuousQuery<K, V> setRemoteFilterFactory(
        Factory<? extends CacheEntryEventFilter<K, V>> rmtFilterFactory) {
        this.rmtFilterFactory = rmtFilterFactory;

        return this;
    }

    /**
     * Gets remote filter.
     *
     * @return Remote filter.
     */
    public Factory<? extends CacheEntryEventFilter<K, V>> getRemoteFilterFactory() {
        return rmtFilterFactory;
    }

    /**
     * Sets time interval.
     * <p>
     * When a cache update happens, entry is first put into a buffer. Entries from buffer will
     * be sent to the master node only if the buffer is full (its size can be provided via {@link #setPageSize(int)}
     * method) or time provided via this method is exceeded.
     * <p>
     * Default time interval is {@code 0} which means that
     * time check is disabled and entries will be sent only when buffer is full.
     *
     * @param timeInterval Time interval.
     * @return {@code this} for chaining.
     */
    public AbstractContinuousQuery<K, V> setTimeInterval(long timeInterval) {
        if (timeInterval < 0)
            throw new IllegalArgumentException("Time interval can't be negative.");

        this.timeInterval = timeInterval;

        return this;
    }

    /**
     * Gets time interval.
     *
     * @return Time interval.
     */
    public long getTimeInterval() {
        return timeInterval;
    }

    /**
     * Sets automatic unsubscribe flag.
     * <p>
     * This flag indicates that query filters on remote nodes should be
     * automatically unregistered if master node (node that initiated the query) leaves topology. If this flag is
     * {@code false}, filters will be unregistered only when the query is cancelled from master node, and won't ever be
     * unregistered if master node leaves grid.
     * <p>
     * Default value for this flag is {@code true}.
     *
     * @param autoUnsubscribe Automatic unsubscription flag.
     * @return {@code this} for chaining.
     */
    public AbstractContinuousQuery<K, V> setAutoUnsubscribe(boolean autoUnsubscribe) {
        this.autoUnsubscribe = autoUnsubscribe;

        return this;
    }

    /**
     * Gets automatic unsubscription flag value.
     *
     * @return Automatic unsubscription flag.
     */
    public boolean isAutoUnsubscribe() {
        return autoUnsubscribe;
    }

    /**
     * Sets the flag value defining whether to notify about {@link EventType#EXPIRED} events.
     * If {@code true}, then the remote listener will get notifications about entries
     * expired in cache. Otherwise, only {@link EventType#CREATED}, {@link EventType#UPDATED}
     * and {@link EventType#REMOVED} events will be fired in the remote listener.
     * <p>
     * This flag is {@code false} by default, so {@link EventType#EXPIRED} events are disabled.
     *
     * @param includeExpired Whether to notify about {@link EventType#EXPIRED} events.
     * @return {@code this} for chaining.
     */
    public AbstractContinuousQuery<K, V> setIncludeExpired(boolean includeExpired) {
        this.includeExpired = includeExpired;

        return this;
    }

    /**
     * Gets the flag value defining whether to notify about {@link EventType#EXPIRED} events.
     *
     * @return Whether to notify about {@link EventType#EXPIRED} events.
     */
    public boolean isIncludeExpired() {
        return includeExpired;
    }
}
>>>>>>> 386ac313
<|MERGE_RESOLUTION|>--- conflicted
+++ resolved
@@ -1,4 +1,3 @@
-<<<<<<< HEAD
 /*
  * Licensed to the Apache Software Foundation (ASF) under one or more
  * contributor license agreements.  See the NOTICE file distributed with
@@ -187,9 +186,12 @@
      * This flag is {@code false} by default, so {@link EventType#EXPIRED} events are disabled.
      *
      * @param includeExpired Whether to notify about {@link EventType#EXPIRED} events.
-     */
-    public void setIncludeExpired(boolean includeExpired) {
+     * @return {@code this} for chaining.
+     */
+    public AbstractContinuousQuery<K, V> setIncludeExpired(boolean includeExpired) {
         this.includeExpired = includeExpired;
+
+        return this;
     }
 
     /**
@@ -200,211 +202,4 @@
     public boolean isIncludeExpired() {
         return includeExpired;
     }
-}
-=======
-/*
- * Licensed to the Apache Software Foundation (ASF) under one or more
- * contributor license agreements.  See the NOTICE file distributed with
- * this work for additional information regarding copyright ownership.
- * The ASF licenses this file to You under the Apache License, Version 2.0
- * (the "License"); you may not use this file except in compliance with
- * the License.  You may obtain a copy of the License at
- *
- *      http://www.apache.org/licenses/LICENSE-2.0
- *
- * Unless required by applicable law or agreed to in writing, software
- * distributed under the License is distributed on an "AS IS" BASIS,
- * WITHOUT WARRANTIES OR CONDITIONS OF ANY KIND, either express or implied.
- * See the License for the specific language governing permissions and
- * limitations under the License.
- */
-
-package org.apache.ignite.cache.query;
-
-import javax.cache.Cache;
-import javax.cache.configuration.Factory;
-import javax.cache.event.CacheEntryEventFilter;
-import javax.cache.event.EventType;
-import org.apache.ignite.configuration.IgniteConfiguration;
-import org.apache.ignite.lang.IgniteAsyncCallback;
-
-/**
- * Base class for continuous query.
- *
- * @see ContinuousQuery
- * @see ContinuousQueryWithTransformer
- */
-public abstract class AbstractContinuousQuery<K, V> extends Query<Cache.Entry<K, V>> {
-    /**
-     * Default page size. Size of {@code 1} means that all entries
-     * will be sent to master node immediately (buffering is disabled).
-     */
-    public static final int DFLT_PAGE_SIZE = 1;
-
-    /** Maximum default time interval after which buffer will be flushed (if buffering is enabled). */
-    public static final long DFLT_TIME_INTERVAL = 0;
-
-    /**
-     * Default value for automatic unsubscription flag. Remote filters
-     * will be unregistered by default if master node leaves topology.
-     */
-    public static final boolean DFLT_AUTO_UNSUBSCRIBE = true;
-
-    /** Initial query. */
-    private Query<Cache.Entry<K, V>> initQry;
-
-    /** Remote filter factory. */
-    private Factory<? extends CacheEntryEventFilter<K, V>> rmtFilterFactory;
-
-    /** Time interval. */
-    private long timeInterval = DFLT_TIME_INTERVAL;
-
-    /** Automatic unsubscription flag. */
-    private boolean autoUnsubscribe = DFLT_AUTO_UNSUBSCRIBE;
-
-    /** Whether to notify about {@link EventType#EXPIRED} events. */
-    private boolean includeExpired;
-
-    /**
-     * Sets initial query.
-     * <p>
-     * This query will be executed before continuous listener is registered
-     * which allows to iterate through entries which already existed at the
-     * time continuous query is executed.
-     *
-     * @param initQry Initial query.
-     * @return {@code this} for chaining.
-     */
-    public AbstractContinuousQuery<K, V> setInitialQuery(Query<Cache.Entry<K, V>> initQry) {
-        this.initQry = initQry;
-
-        return this;
-    }
-
-    /**
-     * Gets initial query.
-     *
-     * @return Initial query.
-     */
-    public Query<Cache.Entry<K, V>> getInitialQuery() {
-        return initQry;
-    }
-
-    /**
-     * Sets optional key-value filter factory. This factory produces filter is called before entry is
-     * sent to the master node.
-     * <p>
-     * <b>WARNING:</b> all operations that involve any kind of JVM-local or distributed locking
-     * (e.g., synchronization or transactional cache operations), should be executed asynchronously
-     * without blocking the thread that called the filter. Otherwise, you can get deadlocks.
-     * <p>
-     * If remote filter are annotated with {@link IgniteAsyncCallback} then it is executed in async callback
-     * pool (see {@link IgniteConfiguration#getAsyncCallbackPoolSize()}) that allow to perform a cache operations.
-     *
-     * @param rmtFilterFactory Key-value filter factory.
-     * @return {@code this} for chaining.
-     * @see IgniteAsyncCallback
-     * @see IgniteConfiguration#getAsyncCallbackPoolSize()
-     */
-    public AbstractContinuousQuery<K, V> setRemoteFilterFactory(
-        Factory<? extends CacheEntryEventFilter<K, V>> rmtFilterFactory) {
-        this.rmtFilterFactory = rmtFilterFactory;
-
-        return this;
-    }
-
-    /**
-     * Gets remote filter.
-     *
-     * @return Remote filter.
-     */
-    public Factory<? extends CacheEntryEventFilter<K, V>> getRemoteFilterFactory() {
-        return rmtFilterFactory;
-    }
-
-    /**
-     * Sets time interval.
-     * <p>
-     * When a cache update happens, entry is first put into a buffer. Entries from buffer will
-     * be sent to the master node only if the buffer is full (its size can be provided via {@link #setPageSize(int)}
-     * method) or time provided via this method is exceeded.
-     * <p>
-     * Default time interval is {@code 0} which means that
-     * time check is disabled and entries will be sent only when buffer is full.
-     *
-     * @param timeInterval Time interval.
-     * @return {@code this} for chaining.
-     */
-    public AbstractContinuousQuery<K, V> setTimeInterval(long timeInterval) {
-        if (timeInterval < 0)
-            throw new IllegalArgumentException("Time interval can't be negative.");
-
-        this.timeInterval = timeInterval;
-
-        return this;
-    }
-
-    /**
-     * Gets time interval.
-     *
-     * @return Time interval.
-     */
-    public long getTimeInterval() {
-        return timeInterval;
-    }
-
-    /**
-     * Sets automatic unsubscribe flag.
-     * <p>
-     * This flag indicates that query filters on remote nodes should be
-     * automatically unregistered if master node (node that initiated the query) leaves topology. If this flag is
-     * {@code false}, filters will be unregistered only when the query is cancelled from master node, and won't ever be
-     * unregistered if master node leaves grid.
-     * <p>
-     * Default value for this flag is {@code true}.
-     *
-     * @param autoUnsubscribe Automatic unsubscription flag.
-     * @return {@code this} for chaining.
-     */
-    public AbstractContinuousQuery<K, V> setAutoUnsubscribe(boolean autoUnsubscribe) {
-        this.autoUnsubscribe = autoUnsubscribe;
-
-        return this;
-    }
-
-    /**
-     * Gets automatic unsubscription flag value.
-     *
-     * @return Automatic unsubscription flag.
-     */
-    public boolean isAutoUnsubscribe() {
-        return autoUnsubscribe;
-    }
-
-    /**
-     * Sets the flag value defining whether to notify about {@link EventType#EXPIRED} events.
-     * If {@code true}, then the remote listener will get notifications about entries
-     * expired in cache. Otherwise, only {@link EventType#CREATED}, {@link EventType#UPDATED}
-     * and {@link EventType#REMOVED} events will be fired in the remote listener.
-     * <p>
-     * This flag is {@code false} by default, so {@link EventType#EXPIRED} events are disabled.
-     *
-     * @param includeExpired Whether to notify about {@link EventType#EXPIRED} events.
-     * @return {@code this} for chaining.
-     */
-    public AbstractContinuousQuery<K, V> setIncludeExpired(boolean includeExpired) {
-        this.includeExpired = includeExpired;
-
-        return this;
-    }
-
-    /**
-     * Gets the flag value defining whether to notify about {@link EventType#EXPIRED} events.
-     *
-     * @return Whether to notify about {@link EventType#EXPIRED} events.
-     */
-    public boolean isIncludeExpired() {
-        return includeExpired;
-    }
-}
->>>>>>> 386ac313
+}