--- conflicted
+++ resolved
@@ -242,12 +242,9 @@
             skipVals,
             needVer,
             /*keepCacheObjects*/false,
-<<<<<<< HEAD
-            opCtx != null && opCtx.recovery(), null);
-=======
             opCtx != null && opCtx.recovery(),
+            null,
             null);
->>>>>>> 2cccfae4
 
         fut.init();
 
@@ -351,11 +348,8 @@
             skipVals,
             needVer,
             false,
-<<<<<<< HEAD
-            txLbl);
-=======
+            txLbl,
             null);
->>>>>>> 2cccfae4
     }
 
     /**
@@ -386,11 +380,8 @@
         boolean needVer,
         boolean keepCacheObj,
         boolean recovery,
-<<<<<<< HEAD
-        @Nullable String txLbl
-=======
+        @Nullable String txLbl,
         @Nullable MvccSnapshot mvccSnapshot
->>>>>>> 2cccfae4
     ) {
         GridPartitionedSingleGetFuture fut = new GridPartitionedSingleGetFuture(ctx,
             ctx.toCacheKeyObject(key),
@@ -405,11 +396,8 @@
             needVer,
             keepCacheObj,
             recovery,
-<<<<<<< HEAD
-            txLbl);
-=======
+            txLbl,
             mvccSnapshot);
->>>>>>> 2cccfae4
 
         fut.init();
 
@@ -428,11 +416,8 @@
      * @param skipVals Skip values flag.
      * @param needVer If {@code true} returns values as tuples containing value and version.
      * @param keepCacheObj Keep cache objects flag.
-<<<<<<< HEAD
      * @param txLbl Transaction label.
-=======
      * @param mvccSnapshot Mvcc snapshot.
->>>>>>> 2cccfae4
      * @return Load future.
      */
     public final IgniteInternalFuture<Map<K, V>> loadAsync(
@@ -448,11 +433,8 @@
         boolean skipVals,
         boolean needVer,
         boolean keepCacheObj,
-<<<<<<< HEAD
-        @Nullable String txLbl
-=======
+        @Nullable String txLbl,
         @Nullable MvccSnapshot mvccSnapshot
->>>>>>> 2cccfae4
     ) {
         assert mvccSnapshot == null || ctx.mvccEnabled();
 
@@ -641,11 +623,8 @@
             skipVals,
             needVer,
             keepCacheObj,
-<<<<<<< HEAD
-            txLbl);
-=======
+            txLbl,
             mvccSnapshot);
->>>>>>> 2cccfae4
 
         fut.init(topVer);
 
