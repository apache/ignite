--- conflicted
+++ resolved
@@ -194,13 +194,8 @@
             subjId,
             taskName,
             deserializePortable,
-<<<<<<< HEAD
-            skipVals ? null : accessExpiryPolicy(prj != null ? prj.expiry() : null),
+            skipVals ? null : expiryPolicy(prj != null ? prj.expiry() : null),
             skipVals);
-=======
-            filter,
-            expiryPolicy(prj != null ? prj.expiry() : null));
->>>>>>> 2b5a131e
     }
 
     /** {@inheritDoc} */
