--- conflicted
+++ resolved
@@ -404,52 +404,6 @@
     }
 
     /**
-<<<<<<< HEAD
-     * @param keys Keys to load.
-     * @param readThrough Read through flag.
-     * @param forcePrimary Force get from primary node flag.
-     * @param topVer Topology version.
-     * @param subjId Subject ID.
-     * @param taskName Task name.
-     * @param deserializeBinary Deserialize binary flag.
-     * @param expiryPlc Expiry policy.
-     * @param skipVals Skip values flag.
-     * @param needVer Need version.
-     * @return Loaded values.
-     */
-    private IgniteInternalFuture<Map<K, V>> loadAsync(
-        @Nullable Collection<KeyCacheObject> keys,
-        boolean readThrough,
-        boolean forcePrimary,
-        AffinityTopologyVersion topVer,
-        @Nullable UUID subjId,
-        String taskName,
-        boolean deserializeBinary,
-        boolean recovery,
-        boolean consistency,
-        @Nullable IgniteCacheExpiryPolicy expiryPlc,
-        boolean skipVals,
-        boolean needVer,
-        @Nullable String txLbl) {
-        return loadAsync(keys,
-            readThrough,
-            forcePrimary,
-            topVer, subjId,
-            taskName,
-            deserializeBinary,
-            recovery,
-            consistency,
-            expiryPlc,
-            skipVals,
-            needVer,
-            false,
-            txLbl,
-            null);
-    }
-
-    /**
-=======
->>>>>>> efc6b965
      * @param key Key to load.
      * @param readThrough Read through flag.
      * @param forcePrimary Force get from primary node flag.
@@ -544,14 +498,8 @@
         if (expiryPlc == null)
             expiryPlc = expiryPolicy(null);
 
-<<<<<<< HEAD
-        // Optimization: try to resolve value locally and escape 'get future' creation. Not applcable for MVCC,
-        // because local node may contain a visible version which is no the most recent one.
-        if (!ctx.mvccEnabled() && !forcePrimary && !consistency && ctx.affinityNode()) {
-=======
         // Optimization: try to resolve value locally and escape 'get future' creation.
-        if (!forcePrimary && ctx.affinityNode()) {
->>>>>>> efc6b965
+        if (!forcePrimary && !consistency && ctx.affinityNode()) {
             try {
                 Map<K, V> locVals = null;
 
