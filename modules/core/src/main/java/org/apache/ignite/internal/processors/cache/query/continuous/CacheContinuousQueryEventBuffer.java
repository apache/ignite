/*
 * Licensed to the Apache Software Foundation (ASF) under one or more
 * contributor license agreements.  See the NOTICE file distributed with
 * this work for additional information regarding copyright ownership.
 * The ASF licenses this file to You under the Apache License, Version 2.0
 * (the "License"); you may not use this file except in compliance with
 * the License.  You may obtain a copy of the License at
 *
 *      http://www.apache.org/licenses/LICENSE-2.0
 *
 * Unless required by applicable law or agreed to in writing, software
 * distributed under the License is distributed on an "AS IS" BASIS,
 * WITHOUT WARRANTIES OR CONDITIONS OF ANY KIND, either express or implied.
 * See the License for the specific language governing permissions and
 * limitations under the License.
 */

package org.apache.ignite.internal.processors.cache.query.continuous;

import java.util.ArrayList;
import java.util.Arrays;
import java.util.Collection;
import java.util.Collections;
import java.util.Deque;
import java.util.HashMap;
import java.util.Iterator;
import java.util.List;
import java.util.Map;
import java.util.TreeMap;
import java.util.concurrent.ConcurrentLinkedDeque;
import java.util.concurrent.ConcurrentSkipListMap;
import java.util.concurrent.atomic.AtomicInteger;
import java.util.concurrent.atomic.AtomicReference;
import java.util.function.BiFunction;
import java.util.function.LongUnaryOperator;
import org.apache.ignite.IgniteLogger;
import org.apache.ignite.IgniteSystemProperties;
import org.apache.ignite.SystemProperty;
import org.apache.ignite.internal.util.GridAtomicLong;
import org.apache.ignite.internal.util.typedef.internal.LT;
import org.jetbrains.annotations.Nullable;

/**
 *
 */
public class CacheContinuousQueryEventBuffer {
    /** @see #IGNITE_CONTINUOUS_QUERY_PENDING_BUFF_SIZE */
    public static final int DFLT_CONTINUOUS_QUERY_PENDING_BUFF_SIZE = 10_000;

    /** @see #IGNITE_CONTINUOUS_QUERY_SERVER_BUFFER_SIZE */
    public static final int DFLT_CONTINUOUS_QUERY_SERVER_BUFFER_SIZE = 1000;

    /** */
    @SystemProperty(value = "The max size of the buffer with pending continuous queries events",
        type = Long.class, defaults = "" + DFLT_CONTINUOUS_QUERY_PENDING_BUFF_SIZE)
    public static final String IGNITE_CONTINUOUS_QUERY_PENDING_BUFF_SIZE = "IGNITE_CONTINUOUS_QUERY_PENDING_BUFF_SIZE";

    /** */
    @SystemProperty(value = "Continuous queries batch buffer size", type = Long.class,
        defaults = "" + DFLT_CONTINUOUS_QUERY_SERVER_BUFFER_SIZE)
    public static final String IGNITE_CONTINUOUS_QUERY_SERVER_BUFFER_SIZE = "IGNITE_CONTINUOUS_QUERY_SERVER_BUFFER_SIZE";

    /** Maximum size of buffer for pending events. Default value is {@code 10_000}. */
    public static final int MAX_PENDING_BUFF_SIZE =
        IgniteSystemProperties.getInteger(IGNITE_CONTINUOUS_QUERY_PENDING_BUFF_SIZE, DFLT_CONTINUOUS_QUERY_PENDING_BUFF_SIZE);

    /** Batch buffer size. */
    private static final int BUF_SIZE =
        IgniteSystemProperties.getInteger(IGNITE_CONTINUOUS_QUERY_SERVER_BUFFER_SIZE, DFLT_CONTINUOUS_QUERY_SERVER_BUFFER_SIZE);

    /** */
    private static final Object RETRY = new Object();

    /** Continuous query category logger. */
    private final IgniteLogger log;

    /** Function returns current partition counter related to this buffer. */
    private final LongUnaryOperator currPartCntr;

    /** Batch of entries currently being collected to send to the remote. */
    private final AtomicReference<Batch> curBatch = new AtomicReference<>();

    /** Queue for keeping backup entries which partition counter less the counter processing by current batch. */
    private final Deque<CacheContinuousQueryEntry> backupQ = new ConcurrentLinkedDeque<>();

    /** Entries which are waiting for being processed. */
    private final ConcurrentSkipListMap<Long, CacheContinuousQueryEntry> pending = new ConcurrentSkipListMap<>();

    /**
     * The size method of the pending ConcurrentSkipListMap is not a constant-time operation. Since each
     * entry processed under the GridCacheMapEntry lock it's necessary to maintain the size of map explicitly.
     */
    private final AtomicInteger pendingCurrSize = new AtomicInteger();

    /** Last seen ack partition counter tracked by the CQ handler partition recovery queue. */
    private final GridAtomicLong ackedUpdCntr = new GridAtomicLong(0);

    /**
     * @param currPartCntr Current partition counter.
     * @param log Continuous query category logger.
     */
    CacheContinuousQueryEventBuffer(LongUnaryOperator currPartCntr, IgniteLogger log) {
        this.currPartCntr = currPartCntr;
        this.log = log;
    }

    /**
     * @param log Continuous query category logger.
     */
    CacheContinuousQueryEventBuffer(IgniteLogger log) {
        this((backup) -> 0, log);
    }

    /**
     * @param updateCntr Acknowledged counter.
     */
    void cleanupOnAck(long updateCntr) {
        backupQ.removeIf(backupEntry -> backupEntry.updateCounter() <= updateCntr);

        ackedUpdCntr.setIfGreater(updateCntr);
    }

    /**
<<<<<<< HEAD
     * @param updateCntr Acknowledged counter.
     */
    void cleanupEntries(Long updateCntr) {
        Batch batch = curBatch.get();

        if (batch != null)
            batch.cleanupEntries(updateCntr);
    }

    /**
     * @return Backup entries.
=======
     * @param filteredFactory Factory which will produce entries.
     * @return Collection of backup entries.
>>>>>>> e2fa7098
     */
    @Nullable Collection<CacheContinuousQueryEntry> flushOnExchange(
        BiFunction<Long, Long, CacheContinuousQueryEntry> filteredFactory
    ) {
        Map<Long, CacheContinuousQueryEntry> ret = new TreeMap<>();

        int size = backupQ.size();

        for (int i = 0; i < size; i++) {
            CacheContinuousQueryEntry e = backupQ.pollFirst();

            if (e == null)
                break;

            ret.put(e.updateCounter(), e);
        }

        Batch batch = curBatch.get();

        if (batch != null)
            ret.putAll(batch.flushCurrentEntries(filteredFactory));

        for (CacheContinuousQueryEntry e : pending.values())
            ret.put(e.updateCounter(), e);

        return ret.isEmpty() ? null : ret.values();
    }

    /**
     * For test purpose only.
     *
     * @return Current number of filtered events.
     */
    long currentFiltered() {
        Batch batch = curBatch.get();

        return batch != null ? batch.filtered : 0;
    }

    /**
     * @param e Entry to process.
     * @param backup Backup entry flag.
     * @return Collected entries to pass to listener (single entry or entries list).
     */
    @Nullable Object processEntry(CacheContinuousQueryEntry e, boolean backup) {
        return process0(e.updateCounter(), e, backup);
    }

    /**
     * @param backup Backup entry flag.
     * @param cntr Entry counter.
     * @param entry Entry.
     * @return Collected entries.
     */
    private Object process0(long cntr, CacheContinuousQueryEntry entry, boolean backup) {
        assert cntr >= 0 : cntr;

        Batch batch;
        Object res = null;

        for (;;) {
            // Set batch only if batch is null (first attempt).
            batch = initBatch(backup);

            if (batch == null || cntr < batch.startCntr) {
                if (backup && cntr > ackedUpdCntr.get())
                    backupQ.add(entry);

                return backup ? null : entry;
            }

            if (cntr <= batch.endCntr) {
                res = batch.processEntry0(null, cntr, entry, backup);

                if (res == RETRY)
                    continue;
            }
            else {
                if (batch.endCntr < ackedUpdCntr.get() && batch.tryRollOver() == RETRY)
                    continue;

                pendingCurrSize.incrementAndGet();
                pending.put(cntr, entry);

                if (pendingCurrSize.get() > MAX_PENDING_BUFF_SIZE) {
                    synchronized (pending) {
                        if (pendingCurrSize.get() <= MAX_PENDING_BUFF_SIZE)
                            break;

                        LT.warn(log, "Buffer for pending events reached max of its size " +
                            "[cacheId=" + entry.cacheId() + ", maxSize=" + MAX_PENDING_BUFF_SIZE +
                            ", partId=" + entry.partition() + ']');

                        // Remove first BUFF_SIZE keys.
                        int keysToRemove = BUF_SIZE;

                        Iterator<Map.Entry<Long, CacheContinuousQueryEntry>> iter = pending.entrySet().iterator();

                        while (iter.hasNext() && keysToRemove > 0) {
                            CacheContinuousQueryEntry entry0 = iter.next().getValue();

                            // Discard messages on backup and send to client if primary.
                            if (!backup)
                                res = addResult(res, entry0.copyWithDataReset(), backup);

                            iter.remove();
                            pendingCurrSize.decrementAndGet();
                            keysToRemove--;
                        }
                    }
                }
            }

            break;
        }

        Batch batch0 = curBatch.get();

        // Batch has been changed on entry processing to the new one.
        while (batch != batch0) {
            batch = batch0;

            res = processPending(res, batch, backup);

            batch0 = curBatch.get();
        }

        return res;
    }

    /**
     * @param backup {@code True} if backup entry.
     * @return Current batch.
     */
    private Batch initBatch(boolean backup) {
        while (curBatch.get() == null) {
            long curCntr = currPartCntr.applyAsLong(backup ? 1 : 0);

            if (curCntr == -1)
                return null;

            curBatch.compareAndSet(null, new Batch(curCntr + 1, 0L, new CacheContinuousQueryEntry[BUF_SIZE]));
        }

        return curBatch.get();
    }

    /**
     * @param res Current result.
     * @param batch Current batch.
     * @param backup Backup entry flag.
     * @return New result.
     */
    @Nullable private Object processPending(@Nullable Object res, Batch batch, boolean backup) {
        if (pending.floorKey(batch.endCntr) == null)
            return res;

        synchronized (pending) {
            for (Map.Entry<Long, CacheContinuousQueryEntry> p : pending.headMap(batch.endCntr, true).entrySet()) {
                long cntr = p.getKey();

                assert cntr <= batch.endCntr;

                if (pending.remove(cntr) == null)
                    continue;

                if (cntr < batch.startCntr)
                    res = addResult(res, p.getValue(), backup);
                else
                    res = batch.processEntry0(res, p.getKey(), p.getValue(), backup);

                pendingCurrSize.decrementAndGet();
            }

            return res;
        }
    }

    /**
     * @param res Current result.
     * @param entry Entry to add.
     * @param backup Backup entry flag.
     * @return Updated result.
     */
    @Nullable private Object addResult(@Nullable Object res, CacheContinuousQueryEntry entry, boolean backup) {
        if (res == null) {
            if (backup)
                backupQ.add(entry);
            else
                res = entry;
        }
        else {
            assert !backup;

            List<CacheContinuousQueryEntry> resList;

            if (res instanceof CacheContinuousQueryEntry) {
                resList = new ArrayList<>();

                resList.add((CacheContinuousQueryEntry)res);
            }
            else {
                assert res instanceof List : res;

                resList = (List<CacheContinuousQueryEntry>)res;
            }

            resList.add(entry);

            res = resList;
        }

        return res;
    }

    /**
     *
     */
    private class Batch {
        /** */
        private long filtered;

        /** */
        private final long startCntr;

        /** */
        private final long endCntr;

        /** */
        private int lastProc = -1;

        /** */
        private int lastCleaned = -1;

        /** */
        private CacheContinuousQueryEntry[] entries;

        /**
         * @param filtered Number of filtered events before this batch.
         * @param entries Entries array.
         * @param startCntr Start counter.
         */
        Batch(long startCntr, long filtered, CacheContinuousQueryEntry[] entries) {
            assert startCntr >= 0;
            assert filtered >= 0;

            this.startCntr = startCntr;
            this.filtered = filtered;
            this.entries = entries;

            endCntr = startCntr + BUF_SIZE - 1;
        }

        /**
<<<<<<< HEAD
         * @param updateCntr Acknowledged counter.
         */
        synchronized void cleanupEntries(Long updateCntr) {
            if (entries == null)
                return;

            int next = lastCleaned + 1;

            for (int i = next; i < entries.length; i++) {
                CacheContinuousQueryEntry e = entries[i];

                if (e != null && e.updateCounter() <= updateCntr) {
                    entries[i] = null;

                    lastCleaned = i;
                } else
                    break;
            }
        }

        /**
         * @param res Current entries.
         * @return Entries to send as part of backup queue.
=======
         * @param filteredFactory Factory which produces filtered entries.
         * @return Map of collected entries.
>>>>>>> e2fa7098
         */
        synchronized Map<Long, CacheContinuousQueryEntry> flushCurrentEntries(
            BiFunction<Long, Long, CacheContinuousQueryEntry> filteredFactory
        ) {
            if (entries == null || filteredFactory == null)
                return Collections.emptyMap();

            Map<Long, CacheContinuousQueryEntry> res = new HashMap<>();

            long filtered = this.filtered;
            long cntr = startCntr;

            for (int i = 0; i < entries.length; i++) {
                CacheContinuousQueryEntry e = entries[i];

                CacheContinuousQueryEntry flushEntry = null;

                if (e == null) {
                    if (filtered != 0) {
                        flushEntry = filteredFactory.apply(cntr - 1, filtered - 1);

                        filtered = 0;
                    }
                }
                else {
                    if (e.isFiltered())
                        filtered++;
                    else {
                        flushEntry = new CacheContinuousQueryEntry(e.cacheId(),
                            e.eventType(),
                            e.key(),
                            e.value(),
                            e.oldValue(),
                            e.isKeepBinary(),
                            e.partition(),
                            e.updateCounter(),
                            e.topologyVersion(),
                            e.flags());

                        flushEntry.filteredCount(filtered);

                        filtered = 0;
                    }
                }

                if (flushEntry != null)
                    res.put(flushEntry.updateCounter(), flushEntry);

                cntr++;
            }

            if (filtered != 0L) {
                CacheContinuousQueryEntry flushEntry = filteredFactory.apply(cntr - 1, filtered - 1);

                res.put(flushEntry.updateCounter(), flushEntry);
            }

            return res;
        }

        /**
         * @param res Current result.
         * @param cntr Entry counter.
         * @param entry Entry.
         * @param backup Backup entry flag.
         * @return New result.
         */
        @Nullable private Object processEntry0(
            @Nullable Object res,
            long cntr,
            CacheContinuousQueryEntry entry,
            boolean backup) {
            int pos = (int)(cntr - startCntr);

            synchronized (this) {
                if (entries == null)
                    return RETRY;

                entry = entry.copyWithDataReset();

                entries[pos] = entry;

                int next = lastProc + 1;
                long ackedUpdCntr0 = ackedUpdCntr.get();

                if (next == pos) {
                    for (int i = next; i < entries.length; i++) {
                        CacheContinuousQueryEntry entry0 = entries[i];

                        if (entry0 != null) {
                            if (!entry0.isFiltered()) {
                                entry0.filteredCount(filtered);

                                filtered = 0;

                                res = addResult(res, entry0, backup);
                            }
                            else
                                filtered++;

                            pos = i;
                        }
                        else
                            break;
                    }

                    lastProc = pos;

                    if (pos == entries.length - 1)
                        rollOver(startCntr + BUF_SIZE, filtered);
                }
                else if (endCntr < ackedUpdCntr0)
                    rollOver(ackedUpdCntr0 + 1, 0);

                return res;
            }
        }

        /** Try to change batch to the new one. */
        private synchronized Object tryRollOver() {
            if (entries == null)
                return RETRY;

            long ackedUpdCntr0 = ackedUpdCntr.get();

            if (endCntr < ackedUpdCntr0) {
                rollOver(ackedUpdCntr0 + 1, 0);

                return RETRY;
            }

            return null;
        }

        /**
         * @param startCntr Start batch position.
         * @param filtered Number of filtered entries prior start position.
         */
        private void rollOver(long startCntr, long filtered) {
            Arrays.fill(entries, null);

            Batch nextBatch = new Batch(startCntr,
                filtered,
                entries);

            entries = null;

            boolean changed = curBatch.compareAndSet(this, nextBatch);

            assert changed;
        }
    }
}<|MERGE_RESOLUTION|>--- conflicted
+++ resolved
@@ -121,7 +121,6 @@
     }
 
     /**
-<<<<<<< HEAD
      * @param updateCntr Acknowledged counter.
      */
     void cleanupEntries(Long updateCntr) {
@@ -132,11 +131,8 @@
     }
 
     /**
-     * @return Backup entries.
-=======
      * @param filteredFactory Factory which will produce entries.
      * @return Collection of backup entries.
->>>>>>> e2fa7098
      */
     @Nullable Collection<CacheContinuousQueryEntry> flushOnExchange(
         BiFunction<Long, Long, CacheContinuousQueryEntry> filteredFactory
@@ -391,7 +387,6 @@
         }
 
         /**
-<<<<<<< HEAD
          * @param updateCntr Acknowledged counter.
          */
         synchronized void cleanupEntries(Long updateCntr) {
@@ -413,12 +408,8 @@
         }
 
         /**
-         * @param res Current entries.
-         * @return Entries to send as part of backup queue.
-=======
          * @param filteredFactory Factory which produces filtered entries.
          * @return Map of collected entries.
->>>>>>> e2fa7098
          */
         synchronized Map<Long, CacheContinuousQueryEntry> flushCurrentEntries(
             BiFunction<Long, Long, CacheContinuousQueryEntry> filteredFactory
