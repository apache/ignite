/*
 * Licensed to the Apache Software Foundation (ASF) under one or more
 * contributor license agreements.  See the NOTICE file distributed with
 * this work for additional information regarding copyright ownership.
 * The ASF licenses this file to You under the Apache License, Version 2.0
 * (the "License"); you may not use this file except in compliance with
 * the License.  You may obtain a copy of the License at
 *
 *      http://www.apache.org/licenses/LICENSE-2.0
 *
 * Unless required by applicable law or agreed to in writing, software
 * distributed under the License is distributed on an "AS IS" BASIS,
 * WITHOUT WARRANTIES OR CONDITIONS OF ANY KIND, either express or implied.
 * See the License for the specific language governing permissions and
 * limitations under the License.
 */

package org.apache.ignite.internal.processors.cache;

import org.apache.ignite.IgniteCheckedException;
import org.apache.ignite.IgniteLogger;
import org.apache.ignite.internal.processors.cache.version.GridCacheVersion;
import org.apache.ignite.internal.processors.query.QueryUtils;
import org.apache.ignite.internal.util.typedef.internal.S;
import org.apache.ignite.internal.util.typedef.internal.U;

/**
 * Base runnable for {@link IgniteInternalCache#clearLocally(boolean, boolean, boolean)} routine.
 */
public class GridCacheClearAllRunnable<K, V> implements Runnable {
    /** Cache to be cleared. */
    protected final GridCacheAdapter<K, V> cache;

    /**  Obsolete version. */
    protected final GridCacheVersion obsoleteVer;

    /** Mod for the given runnable. */
    protected final int id;

    /** Mods count across all spawned clearLocally runnables. */
    protected final int totalCnt;

    /** Whether to clear readers. */
    protected final boolean readers;

    /** Cache context. */
    protected final GridCacheContext<K, V> ctx;

    /** Logger. */
    protected final IgniteLogger log;

    /**
     * Constructor.
     *
     * @param cache Cache to be cleared.
     * @param obsoleteVer Obsolete version.
     * @param id Mod for the given runnable.
     * @param totalCnt Mods count across all spawned clearLocally runnables.
     */
    public GridCacheClearAllRunnable(GridCacheAdapter<K, V> cache, GridCacheVersion obsoleteVer,
        int id, int totalCnt, boolean readers) {
        assert cache != null;
        assert obsoleteVer != null;
        assert id >= 0;
        assert totalCnt > 0;
        assert id < totalCnt;

        this.cache = cache;
        this.obsoleteVer = obsoleteVer;
        this.id = id;
        this.totalCnt = totalCnt;
        this.readers = readers;

        ctx = cache.context();
        log = ctx.logger(getClass());
    }

    /** {@inheritDoc} */
    @Override public void run() {
        for (GridCacheEntryEx gridCacheEntryEx : cache.entries())
            clearEntry(gridCacheEntryEx);

        if (!ctx.isNear()) {
            if (id == 0)
<<<<<<< HEAD
                ctx.offheap().clear(ctx, readers);
=======
                ctx.offheap().clearCache(ctx, readers);
>>>>>>> 6eed51a2
        }
    }

    /**
     * Clear entry from cache.
     *
     * @param e Entry.
     */
    protected void clearEntry(GridCacheEntryEx e) {
        ctx.shared().database().checkpointReadLock();

        try {
            e.clear(obsoleteVer, readers);
        }
        catch (IgniteCheckedException ex) {
            U.error(log, "Failed to clearLocally entry from cache (will continue to clearLocally other entries): " + e, ex);
        }
        finally {
            ctx.shared().database().checkpointReadUnlock();
        }
    }

    /**
     * Check whether this worker owns particular key.
     *
     * @param key Key.
     * @return {@code True} in case this worker should process this key.
     */
    protected boolean owns(KeyCacheObject key) {
        assert key != null;

        // Avoid hash code and remainder calculation in case there is no actual split.
        return totalCnt == 1 || key.hashCode() % totalCnt == id;
    }

    /**
     * @return ID for the given runnable.
     */
    public int id() {
        return id;
    }

    /**
     * @return Total count across all spawned clearLocally runnables.
     */
    public int totalCount() {
        return totalCnt;
    }

    /**
     * @return Whether to clean readers.
     */
    public boolean readers() {
        return readers;
    }

    /** {@inheritDoc} */
    @Override public String toString() {
        return S.toString(GridCacheClearAllRunnable.class, this);
    }
}<|MERGE_RESOLUTION|>--- conflicted
+++ resolved
@@ -82,11 +82,7 @@
 
         if (!ctx.isNear()) {
             if (id == 0)
-<<<<<<< HEAD
-                ctx.offheap().clear(ctx, readers);
-=======
                 ctx.offheap().clearCache(ctx, readers);
->>>>>>> 6eed51a2
         }
     }
 
