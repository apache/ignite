--- conflicted
+++ resolved
@@ -17,14 +17,11 @@
 
 package org.apache.ignite.internal.processors.cache.distributed;
 
-<<<<<<< HEAD
-=======
 import org.apache.ignite.*;
 import org.apache.ignite.internal.*;
 import org.apache.ignite.internal.managers.communication.*;
 import org.apache.ignite.internal.processors.cache.*;
 import org.apache.ignite.internal.processors.cache.transactions.*;
->>>>>>> 50fc5a9d
 import org.apache.ignite.internal.processors.cache.version.*;
 import org.apache.ignite.internal.util.tostring.*;
 import org.apache.ignite.lang.*;
@@ -65,14 +62,7 @@
     /** Expected txSize. */
     private int txSize;
 
-<<<<<<< HEAD
     /** System flag. */
-=======
-    /** Group lock key. */
-    private IgniteTxKey grpLockKey;
-
-    /** System transaction flag. */
->>>>>>> 50fc5a9d
     private boolean sys;
 
     /** IO policy. */
@@ -92,15 +82,8 @@
      * @param commitVer Commit version.
      * @param commit Commit flag.
      * @param invalidate Invalidate flag.
-<<<<<<< HEAD
      * @param sys System flag.
-=======
-     * @param sys System transaction flag.
      * @param plc IO policy.
-     * @param baseVer Base version.
-     * @param committedVers Committed versions.
-     * @param rolledbackVers Rolled back versions.
->>>>>>> 50fc5a9d
      * @param txSize Expected transaction size.
      */
     public GridDistributedTxFinishRequest(
@@ -210,40 +193,6 @@
         return commit ? syncCommit : syncRollback;
     }
 
-<<<<<<< HEAD
-=======
-    /**
-     * @return {@code True} if group lock transaction.
-     */
-    public boolean groupLock() {
-        return grpLockKey != null;
-    }
-
-    /**
-     * @return Group lock key.
-     */
-    @Nullable public IgniteTxKey groupLockKey() {
-        return grpLockKey;
-    }
-
-    /** {@inheritDoc}
-     * @param ctx*/
-    @Override public void prepareMarshal(GridCacheSharedContext ctx) throws IgniteCheckedException {
-        super.prepareMarshal(ctx);
-
-        if (grpLockKey != null)
-            grpLockKey.prepareMarshal(ctx.cacheContext(cacheId));
-    }
-
-    /** {@inheritDoc} */
-    @Override public void finishUnmarshal(GridCacheSharedContext ctx, ClassLoader ldr) throws IgniteCheckedException {
-        super.finishUnmarshal(ctx, ldr);
-
-        if (grpLockKey != null)
-            grpLockKey.finishUnmarshal(ctx.cacheContext(cacheId), ldr);
-    }
-
->>>>>>> 50fc5a9d
     /** {@inheritDoc} */
     @Override public boolean writeTo(ByteBuffer buf, MessageWriter writer) {
         writer.setBuffer(buf);
@@ -277,77 +226,37 @@
 
                 writer.incrementState();
 
-<<<<<<< HEAD
             case 9:
-=======
-            case 12:
-                if (!writer.writeMessage("grpLockKey", grpLockKey))
-                    return false;
-
-                writer.incrementState();
-
-            case 13:
->>>>>>> 50fc5a9d
                 if (!writer.writeBoolean("invalidate", invalidate))
                     return false;
 
                 writer.incrementState();
 
-<<<<<<< HEAD
             case 10:
                 if (!writer.writeBoolean("syncCommit", syncCommit))
-=======
-            case 14:
-                if (!writer.writeByte("plc", plc != null ? (byte)plc.ordinal() : -1))
->>>>>>> 50fc5a9d
-                    return false;
-
-                writer.incrementState();
-
-<<<<<<< HEAD
+                    return false;
+
+                writer.incrementState();
+
             case 11:
                 if (!writer.writeBoolean("syncRollback", syncRollback))
-=======
-            case 15:
-                if (!writer.writeBoolean("syncCommit", syncCommit))
->>>>>>> 50fc5a9d
-                    return false;
-
-                writer.incrementState();
-
-<<<<<<< HEAD
+                    return false;
+
+                writer.incrementState();
+
             case 12:
                 if (!writer.writeBoolean("sys", sys))
-=======
-            case 16:
-                if (!writer.writeBoolean("syncRollback", syncRollback))
->>>>>>> 50fc5a9d
-                    return false;
-
-                writer.incrementState();
-
-<<<<<<< HEAD
+                    return false;
+
+                writer.incrementState();
+
             case 13:
                 if (!writer.writeLong("threadId", threadId))
-=======
-            case 17:
-                if (!writer.writeBoolean("sys", sys))
->>>>>>> 50fc5a9d
-                    return false;
-
-                writer.incrementState();
-
-<<<<<<< HEAD
+                    return false;
+
+                writer.incrementState();
+
             case 14:
-=======
-            case 18:
-                if (!writer.writeLong("threadId", threadId))
-                    return false;
-
-                writer.incrementState();
-
-            case 19:
->>>>>>> 50fc5a9d
                 if (!writer.writeInt("txSize", txSize))
                     return false;
 
@@ -393,19 +302,7 @@
 
                 reader.incrementState();
 
-<<<<<<< HEAD
             case 9:
-=======
-            case 12:
-                grpLockKey = reader.readMessage("grpLockKey");
-
-                if (!reader.isLastRead())
-                    return false;
-
-                reader.incrementState();
-
-            case 13:
->>>>>>> 50fc5a9d
                 invalidate = reader.readBoolean("invalidate");
 
                 if (!reader.isLastRead())
@@ -413,75 +310,34 @@
 
                 reader.incrementState();
 
-<<<<<<< HEAD
             case 10:
                 syncCommit = reader.readBoolean("syncCommit");
-=======
-            case 14:
-                byte plcOrd;
-
-                plcOrd = reader.readByte("plc");
->>>>>>> 50fc5a9d
-
-                if (!reader.isLastRead())
-                    return false;
-
-                plc = GridIoPolicy.fromOrdinal(plcOrd);
-
-                reader.incrementState();
-
-<<<<<<< HEAD
+                
             case 11:
                 syncRollback = reader.readBoolean("syncRollback");
-=======
-            case 15:
-                syncCommit = reader.readBoolean("syncCommit");
->>>>>>> 50fc5a9d
-
-                if (!reader.isLastRead())
-                    return false;
-
-                reader.incrementState();
-
-<<<<<<< HEAD
+
+                if (!reader.isLastRead())
+                    return false;
+
+                reader.incrementState();
+
             case 12:
                 sys = reader.readBoolean("sys");
-=======
-            case 16:
-                syncRollback = reader.readBoolean("syncRollback");
->>>>>>> 50fc5a9d
-
-                if (!reader.isLastRead())
-                    return false;
-
-                reader.incrementState();
-
-<<<<<<< HEAD
+
+                if (!reader.isLastRead())
+                    return false;
+
+                reader.incrementState();
+
             case 13:
                 threadId = reader.readLong("threadId");
-=======
-            case 17:
-                sys = reader.readBoolean("sys");
->>>>>>> 50fc5a9d
-
-                if (!reader.isLastRead())
-                    return false;
-
-                reader.incrementState();
-
-<<<<<<< HEAD
+
+                if (!reader.isLastRead())
+                    return false;
+
+                reader.incrementState();
+
             case 14:
-=======
-            case 18:
-                threadId = reader.readLong("threadId");
-
-                if (!reader.isLastRead())
-                    return false;
-
-                reader.incrementState();
-
-            case 19:
->>>>>>> 50fc5a9d
                 txSize = reader.readInt("txSize");
 
                 if (!reader.isLastRead())
@@ -501,11 +357,7 @@
 
     /** {@inheritDoc} */
     @Override public byte fieldsCount() {
-<<<<<<< HEAD
         return 15;
-=======
-        return 20;
->>>>>>> 50fc5a9d
     }
 
     /** {@inheritDoc} */
