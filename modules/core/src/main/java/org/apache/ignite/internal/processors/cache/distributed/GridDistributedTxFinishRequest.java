/*
 * Licensed to the Apache Software Foundation (ASF) under one or more
 * contributor license agreements.  See the NOTICE file distributed with
 * this work for additional information regarding copyright ownership.
 * The ASF licenses this file to You under the Apache License, Version 2.0
 * (the "License"); you may not use this file except in compliance with
 * the License.  You may obtain a copy of the License at
 *
 *      http://www.apache.org/licenses/LICENSE-2.0
 *
 * Unless required by applicable law or agreed to in writing, software
 * distributed under the License is distributed on an "AS IS" BASIS,
 * WITHOUT WARRANTIES OR CONDITIONS OF ANY KIND, either express or implied.
 * See the License for the specific language governing permissions and
 * limitations under the License.
 */

package org.apache.ignite.internal.processors.cache.distributed;

import java.util.Collection;
import org.apache.ignite.IgniteLogger;
import org.apache.ignite.cache.CacheWriteSynchronizationMode;
import org.apache.ignite.internal.Order;
import org.apache.ignite.internal.managers.communication.CacheWriteSynchronizationModeMessage;
import org.apache.ignite.internal.processors.affinity.AffinityTopologyVersion;
import org.apache.ignite.internal.processors.cache.GridCacheSharedContext;
import org.apache.ignite.internal.processors.cache.transactions.IgniteTxState;
import org.apache.ignite.internal.processors.cache.transactions.IgniteTxStateAware;
import org.apache.ignite.internal.processors.cache.version.GridCacheVersion;
import org.apache.ignite.internal.util.tostring.GridToStringBuilder;
import org.apache.ignite.lang.IgniteUuid;
import org.jetbrains.annotations.NotNull;
import org.jetbrains.annotations.Nullable;

import static org.apache.ignite.cache.CacheWriteSynchronizationMode.FULL_SYNC;

/**
 * Transaction completion message.
 */
public class GridDistributedTxFinishRequest extends GridDistributedBaseMessage implements IgniteTxStateAware {
    /** */
    protected static final int WAIT_REMOTE_TX_FLAG_MASK = 0x01;

    /** */
    protected static final int CHECK_COMMITTED_FLAG_MASK = 0x02;

    /** */
    protected static final int NEED_RETURN_VALUE_FLAG_MASK = 0x04;

    /** */
    protected static final int SYS_INVALIDATE_FLAG_MASK = 0x08;

    /** */
    protected static final int EXPLICIT_LOCK_FLAG_MASK = 0x10;

    /** */
    protected static final int STORE_ENABLED_FLAG_MASK = 0x20;

    /** Topology version. */
    @Order(value = 7, method = "topologyVersion")
    private AffinityTopologyVersion topVer;

    /** Future ID. */
    @Order(value = 8, method = "futureId")
    private IgniteUuid futId;

    /** Thread ID. */
    @Order(9)
    private long threadId;

    /** Commit version. */
    @Order(value = 10, method = "commitVersion")
    private GridCacheVersion commitVer;

    /** Invalidate flag. */
    @Order(value = 11, method = "isInvalidate")
    private boolean invalidate;

    /** Commit flag. */
    @Order(12)
    private boolean commit;

    /** Min version used as base for completed versions. */
    @Order(value = 13, method = "baseVersion")
    private GridCacheVersion baseVer;

    /** IO policy. */
    @Order(value = 14, method = "policy")
    private byte plc;

    /** Task name hash. */
    @Order(15)
    private int taskNameHash;

    /** */
    @Order(16)
    private byte flags;

    /** Write synchronization mode wrapper message. */
    @Order(value = 17, method = "writeSynchronizationModeMessage")
    private CacheWriteSynchronizationModeMessage syncModeMsg;

    /** Transient TX state. */
    private IgniteTxState txState;

    /**
     * Empty constructor.
     */
    public GridDistributedTxFinishRequest() {
        /* No-op. */
    }

    /**
     * @param xidVer Transaction ID.
     * @param futId future ID.
     * @param threadId Thread ID.
     * @param commitVer Commit version.
     * @param commit Commit flag.
     * @param invalidate Invalidate flag.
     * @param plc IO policy.
     * @param syncMode Write synchronization mode.
     * @param baseVer Base version.
     * @param committedVers Committed versions.
     * @param rolledbackVers Rolled back versions.
<<<<<<< HEAD
     * @param txSize Expected transaction size.
=======
     * @param addDepInfo Deployment info flag.
>>>>>>> 05fa9b6f
     */
    public GridDistributedTxFinishRequest(
        GridCacheVersion xidVer,
        IgniteUuid futId,
        @NotNull AffinityTopologyVersion topVer,
        @Nullable GridCacheVersion commitVer,
        long threadId,
        boolean commit,
        boolean invalidate,
        byte plc,
        CacheWriteSynchronizationMode syncMode,
        GridCacheVersion baseVer,
        Collection<GridCacheVersion> committedVers,
        Collection<GridCacheVersion> rolledbackVers,
        int taskNameHash,
<<<<<<< HEAD
        int txSize
=======
        boolean addDepInfo
>>>>>>> 05fa9b6f
    ) {
        super(xidVer, 0, false);

        assert xidVer != null;
        assert syncMode != null;

        this.futId = futId;
        this.topVer = topVer;
        this.commitVer = commitVer;
        this.threadId = threadId;
        this.commit = commit;
        this.invalidate = invalidate;
        this.plc = plc;
        syncModeMsg = new CacheWriteSynchronizationModeMessage(syncMode);
        this.baseVer = baseVer;
        this.taskNameHash = taskNameHash;

        completedVersions(committedVers, rolledbackVers);
    }

    /**
     * @return Transaction write synchronization mode (can be null is message sent from old nodes).
     */
    @Nullable public final CacheWriteSynchronizationMode syncMode() {
        return syncModeMsg != null ? syncModeMsg.value() : null;
    }

    /**
     * @return Transaction write synchronization mode wrapper message.
     */
    public CacheWriteSynchronizationModeMessage writeSynchronizationModeMessage() {
        return syncModeMsg;
    }

    /**
     * @param syncModeMsg Transaction write synchronization mode wrapper message.
     */
    public void writeSynchronizationModeMessage(CacheWriteSynchronizationModeMessage syncModeMsg) {
        this.syncModeMsg = syncModeMsg;
    }

    /**
     * Sets flag mask.
     *
     * @param flag Set or clear.
     * @param mask Mask.
     */
    protected final void setFlag(boolean flag, int mask) {
        flags = flag ? (byte)(flags | mask) : (byte)(flags & ~mask);
    }

    /**
     * Reags flag mask.
     *
     * @param mask Mask to read.
     * @return Flag value.
     */
    protected final boolean isFlag(int mask) {
        return (flags & mask) != 0;
    }

    /**
     * @return Task name hash.
     */
    public final int taskNameHash() {
        return taskNameHash;
    }

    /**
     * @param taskNameHash Task name hash.
     */
    public void taskNameHash(int taskNameHash) {
        this.taskNameHash = taskNameHash;
    }

    /**
     * @return Topology version.
     */
    @Override public final AffinityTopologyVersion topologyVersion() {
        return topVer;
    }

    /**
     * @param topVer Topology version.
     */
    public void topologyVersion(AffinityTopologyVersion topVer) {
        this.topVer = topVer;
    }

    /**
     * @return IO policy.
     */
    public byte policy() {
        return plc;
    }

    /**
     * @param plc IO policy.
     */
    public void policy(byte plc) {
        this.plc = plc;
    }

    /**
     * @return Future ID.
     */
    public IgniteUuid futureId() {
        return futId;
    }

    /**
     * @param futId Future ID.
     */
    public void futureId(IgniteUuid futId) {
        this.futId = futId;
    }

    /**
     * @return Thread ID.
     */
    public long threadId() {
        return threadId;
    }

    /**
     * @param threadId Thread ID.
     */
    public void threadId(long threadId) {
        this.threadId = threadId;
    }

    /**
     * @return Commit version.
     */
    public GridCacheVersion commitVersion() {
        return commitVer;
    }

    /**
     * @param commitVer Commit version.
     */
    public void commitVersion(GridCacheVersion commitVer) {
        this.commitVer = commitVer;
    }

    /**
     * @return Commit flag.
     */
    public boolean commit() {
        return commit;
    }

    /**
     * @param commit Commit flag.
     */
    public void commit(boolean commit) {
        this.commit = commit;
    }

    /**
     *
     * @return Invalidate flag.
     */
    public boolean isInvalidate() {
        return invalidate;
    }

    /**
     * @param invalidate Invalidate flag.
     */
    public void isInvalidate(boolean invalidate) {
        this.invalidate = invalidate;
    }

    /**
     * @return Base version.
     */
    public GridCacheVersion baseVersion() {
        return baseVer;
    }

    /**
     * @param baseVer Base version.
     */
    public void baseVersion(GridCacheVersion baseVer) {
        this.baseVer = baseVer;
    }

    /**
     * @return Flags.
     */
    public byte flags() {
        return flags;
    }

    /**
     * @param flags Flags.
     */
    public void flags(byte flags) {
        this.flags = flags;
    }

    /**
     *
     * @return {@code True} if reply is required.
     */
    public boolean replyRequired() {
        assert syncModeMsg != null && syncModeMsg.value() != null;

        return syncModeMsg.value() == FULL_SYNC;
    }

    /** {@inheritDoc} */
    @Override public IgniteTxState txState() {
        return txState;
    }

    /** {@inheritDoc} */
    @Override public void txState(IgniteTxState txState) {
        this.txState = txState;
    }

    /** {@inheritDoc} */
    @Override public IgniteLogger messageLogger(GridCacheSharedContext<?, ?> ctx) {
        return ctx.txFinishMessageLogger();
    }

    /** {@inheritDoc} */
    @Override public short directType() {
        return 23;
    }

    /** {@inheritDoc} */
    @Override public String toString() {
        return GridToStringBuilder.toString(GridDistributedTxFinishRequest.class, this,
            "super", super.toString());
    }
}<|MERGE_RESOLUTION|>--- conflicted
+++ resolved
@@ -122,11 +122,6 @@
      * @param baseVer Base version.
      * @param committedVers Committed versions.
      * @param rolledbackVers Rolled back versions.
-<<<<<<< HEAD
-     * @param txSize Expected transaction size.
-=======
-     * @param addDepInfo Deployment info flag.
->>>>>>> 05fa9b6f
      */
     public GridDistributedTxFinishRequest(
         GridCacheVersion xidVer,
@@ -141,12 +136,7 @@
         GridCacheVersion baseVer,
         Collection<GridCacheVersion> committedVers,
         Collection<GridCacheVersion> rolledbackVers,
-        int taskNameHash,
-<<<<<<< HEAD
-        int txSize
-=======
-        boolean addDepInfo
->>>>>>> 05fa9b6f
+        int taskNameHash
     ) {
         super(xidVer, 0, false);
 
