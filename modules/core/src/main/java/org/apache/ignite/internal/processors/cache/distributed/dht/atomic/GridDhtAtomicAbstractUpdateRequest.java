--- conflicted
+++ resolved
@@ -145,13 +145,10 @@
         return topVer;
     }
 
-<<<<<<< HEAD
-=======
     /**
      * @param nearNodeId Near node ID.
      * @param nearFutId Future ID on near node.
      */
->>>>>>> 7d0cc2c4
     void nearReplyInfo(UUID nearNodeId, long nearFutId) {
         assert nearNodeId != null;
 
