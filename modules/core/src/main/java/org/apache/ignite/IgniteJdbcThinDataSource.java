<<<<<<< HEAD
/*
 * Licensed to the Apache Software Foundation (ASF) under one or more
 * contributor license agreements.  See the NOTICE file distributed with
 * this work for additional information regarding copyright ownership.
 * The ASF licenses this file to You under the Apache License, Version 2.0
 * (the "License"); you may not use this file except in compliance with
 * the License.  You may obtain a copy of the License at
 *
 *      http://www.apache.org/licenses/LICENSE-2.0
 *
 * Unless required by applicable law or agreed to in writing, software
 * distributed under the License is distributed on an "AS IS" BASIS,
 * WITHOUT WARRANTIES OR CONDITIONS OF ANY KIND, either express or implied.
 * See the License for the specific language governing permissions and
 * limitations under the License.
 */

package org.apache.ignite;

import java.io.PrintWriter;
import java.io.Serializable;
import java.sql.Connection;
import java.sql.SQLException;
import java.sql.SQLFeatureNotSupportedException;
import java.util.Properties;
import java.util.logging.Logger;
import javax.sql.DataSource;
import org.apache.ignite.configuration.ClientConnectorConfiguration;
import org.apache.ignite.internal.jdbc.thin.ConnectionPropertiesImpl;
import org.apache.ignite.internal.processors.odbc.SqlStateCode;
import org.apache.ignite.internal.util.HostAndPortRange;
import org.apache.ignite.internal.util.typedef.F;

/**
 * JDBC thin DataSource implementation.
 */
public class IgniteJdbcThinDataSource implements DataSource, Serializable {
    /** */
    private static final long serialVersionUID = 0L;

    /** Connection properties. */
    private ConnectionPropertiesImpl props = new ConnectionPropertiesImpl();

    /** Login timeout. */
    private int loginTimeout;

    /** {@inheritDoc} */
    @Override public Connection getConnection() throws SQLException {
        return getConnection(null, null);
    }

    /** {@inheritDoc} */
    @Override public Connection getConnection(String username, String pwd) throws SQLException {
        Properties props = this.props.storeToProperties();

        if (!F.isEmpty(username))
            props.put("user", username);

        if (!F.isEmpty(pwd))
            props.put("password", pwd);

        return IgniteJdbcThinDriver.register().connect(getUrl(), props);
    }

    /** {@inheritDoc} */
    @Override public <T> T unwrap(Class<T> iface) throws SQLException {
        if (!isWrapperFor(iface))
            throw new SQLException("DataSource is not a wrapper for " + iface.getName());

        return (T)this;
    }

    /** {@inheritDoc} */
    @Override public boolean isWrapperFor(Class<?> iface) throws SQLException {
        return iface != null && iface.isAssignableFrom(IgniteJdbcThinDataSource.class);
    }

    /** {@inheritDoc} */
    @Override public PrintWriter getLogWriter() throws SQLException {
        return null;
    }

    /** {@inheritDoc} */
    @Override public void setLogWriter(PrintWriter out) throws SQLException {
        // No-op.
    }

    /** {@inheritDoc} */
    @Override public void setLoginTimeout(int seconds) throws SQLException {
        loginTimeout = seconds;
    }

    /** {@inheritDoc} */
    @Override public int getLoginTimeout() throws SQLException {
        return loginTimeout;
    }

    /** {@inheritDoc} */
    @Override public Logger getParentLogger() throws SQLFeatureNotSupportedException {
        return Logger.getLogger("org.apache.ignite");
    }

    /**
     * Different application servers us different format (URL & url).
     * @return Connection URL.
     */
    public String getURL() {
        return getUrl();
    }

    /**
     * Different application servers us different format (URL & url).
     * @param url Connection URL.
     * @throws SQLException On error whrn URL is invalid.
     */
    public void setURL(String url) throws SQLException {
        setUrl(url);
    }

    /**
     * @return Ignite nodes addresses.
     */
    public String[] getAddresses() {
        HostAndPortRange[] addrs = props.getAddresses();

        if (addrs == null)
            return null;

        String[] addrsStr = new String[addrs.length];

        for (int i = 0; i < addrs.length; ++i)
            addrsStr[i] = addrs[i].toString();

        return addrsStr;
    }

    /**
     * Sets the addresses of the Ignite nodes to connect;
     * address string format: {@code host[:portRangeFrom[..portRangeTo]]}.
     *
     * Examples:
     * <ul>
     *     <li>"127.0.0.1"</li>
     *     <li>"127.0.0.1:10800"</li>
     *     <li>"127.0.0.1:10800..10810"</li>
     *     <li>"mynode0.mydomain.org:10800..10810", "mynode1.mydomain.org:10800..10810", "127.0.0.1:10800"</li>
     * <ul/>
     *
     * @param addrsStr Ignite nodes addresses.
     * @throws SQLException On invalid addresses.
     */
    public void setAddresses(String... addrsStr) throws SQLException {
        HostAndPortRange[] addrs = new HostAndPortRange[addrsStr.length];

        for (int i = 0; i < addrs.length; ++i) {
            try {
                addrs[i] = HostAndPortRange.parse(addrsStr[i],
                    ClientConnectorConfiguration.DFLT_PORT, ClientConnectorConfiguration.DFLT_PORT,
                    "Invalid endpoint format (should be \"host[:portRangeFrom[..portRangeTo]]\")");
            }
            catch (IgniteCheckedException e) {
                throw new SQLException(e.getMessage(), SqlStateCode.CLIENT_CONNECTION_FAILED, e);
            }
        }

        props.setAddresses(addrs);
    }

    /**
     * @return Schema name of the connection.
     */
    public String getSchema() {
        return props.getSchema();
    }

    /**
     * @param schema Schema name of the connection.
     */
    public void setSchema(String schema) {
        props.setSchema(schema);
    }

    /**
     * @return The URL of the connection.
     */
    public String getUrl() {
        return props.getUrl();
    }

    /**
     * @param url The URL of the connection.
     * @throws SQLException On invalid URL.
     */
    public void setUrl(String url) throws SQLException {
        props = new ConnectionPropertiesImpl();

        props.setUrl(url);
    }

    /**
     * @return Distributed joins flag.
     */
    public boolean isDistributedJoins() {
        return props.isDistributedJoins();
    }

    /**
     * @param distributedJoins Distributed joins flag.
     */
    public void setDistributedJoins(boolean distributedJoins) {
        props.setDistributedJoins(distributedJoins);
    }

    /**
     * @return Enforce join order flag.
     */
    public boolean isEnforceJoinOrder() {
        return props.isEnforceJoinOrder();
    }

    /**
     * @param enforceJoinOrder Enforce join order flag.
     */
    public void setEnforceJoinOrder(boolean enforceJoinOrder) {
        props.setEnforceJoinOrder(enforceJoinOrder);
    }

    /**
     * @return Collocated flag.
     */
    public boolean isCollocated() {
        return props.isCollocated();
    }

    /**
     * @param collocated Collocated flag.
     */
    public void setCollocated(boolean collocated) {
        props.setCollocated(collocated);
    }

    /**
     * @return Replicated only flag.
     */
    public boolean isReplicatedOnly() {
        return props.isReplicatedOnly();
    }

    /**
     * @param replicatedOnly Replicated only flag.
     */
    public void setReplicatedOnly(boolean replicatedOnly) {
        props.setReplicatedOnly(replicatedOnly);
    }

    /**
     * @return Auto close server cursors flag.
     */
    public boolean isAutoCloseServerCursor() {
        return props.isAutoCloseServerCursor();
    }

    /**
     * @param autoCloseServerCursor Auto close server cursors flag.
     */
    public void setAutoCloseServerCursor(boolean autoCloseServerCursor) {
        props.setAutoCloseServerCursor(autoCloseServerCursor);
    }

    /**
     * @return Socket send buffer size.
     */
    public int getSocketSendBuffer() {
        return props.getSocketSendBuffer();
    }

    /**
     * @param size Socket send buffer size.
     * @throws SQLException On error.
     */
    public void setSocketSendBuffer(int size) throws SQLException {
        props.setSocketSendBuffer(size);
    }

    /**
     * @return Socket receive buffer size.
     */
    public int getSocketReceiveBuffer() {
        return props.getSocketReceiveBuffer();
    }

    /**
     * @param size Socket receive buffer size.
     * @throws SQLException On error.
     */
    public void setSocketReceiveBuffer(int size) throws SQLException {
        props.setSocketReceiveBuffer(size);
    }

    /**
     * @return TCP no delay flag.
     */
    public boolean isTcpNoDelay() {
        return props.isTcpNoDelay();
    }

    /**
     * @param tcpNoDelay TCP no delay flag.
     */
    public void setTcpNoDelay(boolean tcpNoDelay) {
        props.setTcpNoDelay(tcpNoDelay);
    }

    /**
     * @return Lazy query execution flag.
     */
    public boolean isLazy() {
        return props.isLazy();
    }

    /**
     * @param lazy Lazy query execution flag.
     */
    public void setLazy(boolean lazy) {
        props.setLazy(lazy);
    }

    /**
     * @return Skip reducer on update flag.
     */
    public boolean isSkipReducerOnUpdate() {
        return props.isSkipReducerOnUpdate();
    }

    /**
     * @param skipReducerOnUpdate Skip reducer on update flag.
     */
    public void setSkipReducerOnUpdate(boolean skipReducerOnUpdate) {
        props.setSkipReducerOnUpdate(skipReducerOnUpdate);
    }

    /**
     * Gets SSL connection mode.
     *
     * @return Use SSL flag.
     * @see #setSslMode(String).
     */
    public String getSslMode() {
        return props.getSslMode();
    }

    /**
     * Use SSL connection to Ignite node. In case set to {@code "require"} SSL context must be configured.
     * {@link #setSslClientCertificateKeyStoreUrl} property and related properties must be set up
     * or JSSE properties must be set up (see {@code javax.net.ssl.keyStore} and other {@code javax.net.ssl.*}
     * properties)
     *
     * In case set to {@code "disable"} plain connection is used.
     * Available modes: {@code "disable", "require"}. Default value is {@code "disable"}
     *
     * @param mode SSL mode.
     */
    public void setSslMode(String mode) {
        props.setSslMode(mode);
    }

    /**
     * Gets protocol for secure transport.
     *
     * @return SSL protocol name.
     */
    public String getSslProtocol() {
        return props.getSslProtocol();
    }

    /**
     * Sets protocol for secure transport. If not specified, TLS protocol will be used.
     * Protocols implementations supplied by JSEE: SSLv3 (SSL), TLSv1 (TLS), TLSv1.1, TLSv1.2
     *
     * <p>See more at JSSE Reference Guide.
     *
     * @param sslProtocol SSL protocol name.
     */
    public void setSslProtocol(String sslProtocol) {
        props.setSslProtocol(sslProtocol);
    }

    /**
     * Gets cipher suites.
     *
     * @return SSL cipher suites.
     */
    public String getCipherSuites() {
        return props.getSslCipherSuites();
    }

    /**
     * Override default cipher suites.
     *
     * <p>See more at JSSE Reference Guide.
     *
     * @param cipherSuites SSL cipher suites.
     */
    public void setCipherSuites(String cipherSuites) {
        props.setSslCipherSuites(cipherSuites);
    }

    /**
     * Gets algorithm that will be used to create a key manager.
     *
     * @return Key manager algorithm.
     */
    public String getSslKeyAlgorithm() {
        return props.getSslKeyAlgorithm();
    }

    /**
     * Sets key manager algorithm that will be used to create a key manager. Notice that in most cased default value
     * suites well, however, on Android platform this value need to be set to <tt>X509<tt/>.
     * Algorithms implementations supplied by JSEE: PKIX (X509 or SunPKIX), SunX509
     *
     * <p>See more at JSSE Reference Guide.
     *
     * @param keyAlgorithm Key algorithm name.
     */
    public void setSslKeyAlgorithm(String keyAlgorithm) {
        props.setSslKeyAlgorithm(keyAlgorithm);
    }

    /**
     * Gets the key store URL.
     *
     * @return Client certificate KeyStore URL.
     */
    public String getSslClientCertificateKeyStoreUrl() {
        return props.getSslClientCertificateKeyStoreUrl();
    }

    /**
     * Sets path to the key store file. This is a mandatory parameter since
     * ssl context could not be initialized without key manager.
     *
     * In case {@link #getSslMode()} is {@code required} and key store URL isn't specified by Ignite properties
     * (e.g. at JDBC URL) the JSSE property {@code javax.net.ssl.keyStore} will be used.
     *
     * @param url Client certificate KeyStore URL.
     */
    public void setSslClientCertificateKeyStoreUrl(String url) {
        props.setSslClientCertificateKeyStoreUrl(url);
    }

    /**
     * Gets key store password.
     *
     * @return Client certificate KeyStore password.
     */
    public String getSslClientCertificateKeyStorePassword() {
        return props.getSslClientCertificateKeyStorePassword();
    }

    /**
     * Sets key store password.
     *
     * In case {@link #getSslMode()} is {@code required}  and key store password isn't specified by Ignite properties
     * (e.g. at JDBC URL) the JSSE property {@code javax.net.ssl.keyStorePassword} will be used.
     *
     * @param passwd Client certificate KeyStore password.
     */
    public void setSslClientCertificateKeyStorePassword(String passwd) {
        props.setSslClientCertificateKeyStorePassword(passwd);
    }

    /**
     * Gets key store type used for context creation.
     *
     * @return Client certificate KeyStore type.
     */
    public String getSslClientCertificateKeyStoreType() {
        return props.getSslClientCertificateKeyStoreType();
    }

    /**
     * Sets key store type used in context initialization.
     *
     * In case {@link #getSslMode()} is {@code required} and key store type isn't specified by Ignite properties
     *  (e.g. at JDBC URL)the JSSE property {@code javax.net.ssl.keyStoreType} will be used.
     * In case both Ignite properties and JSSE properties are not set the default 'JKS' type is used.
     *
     * <p>See more at JSSE Reference Guide.
     *
     * @param ksType Client certificate KeyStore type.
     */
    public void setSslClientCertificateKeyStoreType(String ksType) {
        props.setSslClientCertificateKeyStoreType(ksType);
    }

    /**
     * Gets the trust store URL.
     *
     * @return Trusted certificate KeyStore URL.
     */
    public String getSslTrustCertificateKeyStoreUrl() {
        return props.getSslTrustCertificateKeyStoreUrl();
    }

    /**
     * Sets path to the trust store file. This is an optional parameter,
     * however one of the {@code setSslTrustCertificateKeyStoreUrl(String)}, {@link #setSslTrustAll(boolean)}
     * properties must be set.
     *
     * In case {@link #getSslMode()} is {@code required} and trust store URL isn't specified by Ignite properties
     * (e.g. at JDBC URL) the JSSE property {@code javax.net.ssl.trustStore} will be used.
     *
     * @param url Trusted certificate KeyStore URL.
     */
    public void setSslTrustCertificateKeyStoreUrl(String url) {
        props.setSslTrustCertificateKeyStoreUrl(url);
    }

    /**
     * Gets trust store password.
     *
     * @return Trusted certificate KeyStore password.
     */
    public String getSslTrustCertificateKeyStorePassword() {
        return props.getSslTrustCertificateKeyStorePassword();
    }

    /**
     * Sets trust store password.
     *
     * In case {@link #getSslMode()} is {@code required} and trust store password isn't specified by Ignite properties
     * (e.g. at JDBC URL) the JSSE property {@code javax.net.ssl.trustStorePassword} will be used.
     *
     * @param passwd Trusted certificate KeyStore password.
     */
    public void setSslTrustCertificateKeyStorePassword(String passwd) {
        props.setSslTrustCertificateKeyStorePassword(passwd);
    }

    /**
     * Gets trust store type.
     *
     * @return Trusted certificate KeyStore type.
     */
    public String getSslTrustCertificateKeyStoreType() {
        return props.getSslTrustCertificateKeyStoreType();
    }

    /**
     * Sets trust store type.
     *
     * In case {@link #getSslMode()} is {@code required} and trust store type isn't specified by Ignite properties
     * (e.g. at JDBC URL) the JSSE property {@code javax.net.ssl.trustStoreType} will be used.
     * In case both Ignite properties and JSSE properties are not set the default 'JKS' type is used.
     *
     * @param ksType Trusted certificate KeyStore type.
     */
    public void setSslTrustCertificateKeyStoreType(String ksType) {
        props.setSslTrustCertificateKeyStoreType(ksType);
    }

    /**
     * Gets trust any server certificate flag.
     *
     * @return Trust all certificates flag.
     */
    public boolean isSslTrustAll() {
        return props.isSslTrustAll();
    }

    /**
     * Sets to {@code true} to trust any server certificate (revoked, expired or self-signed SSL certificates).
     *
     * <p> Defaults is {@code false}.
     *
     * Note: Do not enable this option in production you are ever going to use
     * on a network you do not entirely trust. Especially anything going over the public internet.
     *
     * @param trustAll Trust all certificates flag.
     */
    public void setSslTrustAll(boolean trustAll) {
        props.setSslTrustAll(trustAll);
    }

    /**
     * Gets the class name of the custom implementation of the Factory&lt;SSLSocketFactory&gt;.
     *
     * @return Custom class name that implements Factory&lt;SSLSocketFactory&gt;.
     */
    public String getSslFactory() {
        return props.getSslFactory();
    }

    /**
     * Sets the class name of the custom implementation of the Factory&lt;SSLSocketFactory&gt;.
     * If {@link #getSslMode()} is {@code required} and factory is specified the custom factory will be used
     * instead of JSSE socket factory. So, other SSL properties will be ignored.
     *
     * @param sslFactory Custom class name that implements Factory&lt;SSLSocketFactory&gt;.
     */
    public void setSslFactory(String sslFactory) {
        props.setSslFactory(sslFactory);
    }

    /**
     * @param name User name to authentication.
     */
    public void setUsername(String name) {
        props.setUsername(name);
    }

    /**
     * @return User name to authentication.
     */
    public String getUsername() {
        return props.getUsername();
    }

    /**
     * @param passwd User's password.
     */
    public void setPassword(String passwd) {
        props.setPassword(passwd);
    }

    /**
     * @return User's password.
     */
    public String getPassword() {
        return props.getPassword();
    }
}
=======
/*
 * Licensed to the Apache Software Foundation (ASF) under one or more
 * contributor license agreements.  See the NOTICE file distributed with
 * this work for additional information regarding copyright ownership.
 * The ASF licenses this file to You under the Apache License, Version 2.0
 * (the "License"); you may not use this file except in compliance with
 * the License.  You may obtain a copy of the License at
 *
 *      http://www.apache.org/licenses/LICENSE-2.0
 *
 * Unless required by applicable law or agreed to in writing, software
 * distributed under the License is distributed on an "AS IS" BASIS,
 * WITHOUT WARRANTIES OR CONDITIONS OF ANY KIND, either express or implied.
 * See the License for the specific language governing permissions and
 * limitations under the License.
 */

package org.apache.ignite;

import java.io.PrintWriter;
import java.io.Serializable;
import java.sql.Connection;
import java.sql.SQLException;
import java.sql.SQLFeatureNotSupportedException;
import java.util.Properties;
import java.util.logging.Logger;
import javax.sql.DataSource;
import org.apache.ignite.configuration.ClientConnectorConfiguration;
import org.apache.ignite.internal.jdbc.thin.ConnectionPropertiesImpl;
import org.apache.ignite.internal.processors.odbc.SqlStateCode;
import org.apache.ignite.internal.util.HostAndPortRange;
import org.apache.ignite.internal.util.typedef.F;

/**
 * JDBC thin DataSource implementation.
 */
public class IgniteJdbcThinDataSource implements DataSource, Serializable {
    /** */
    private static final long serialVersionUID = 0L;

    /** Connection properties. */
    private ConnectionPropertiesImpl props = new ConnectionPropertiesImpl();

    /** Login timeout. */
    private int loginTimeout;

    /** {@inheritDoc} */
    @Override public Connection getConnection() throws SQLException {
        return getConnection(null, null);
    }

    /** {@inheritDoc} */
    @Override public Connection getConnection(String username, String pwd) throws SQLException {
        Properties props = this.props.storeToProperties();

        if (!F.isEmpty(username))
            props.put("user", username);

        if (!F.isEmpty(pwd))
            props.put("password", pwd);

        return IgniteJdbcThinDriver.register().connect(getUrl(), props);
    }

    /** {@inheritDoc} */
    @Override public <T> T unwrap(Class<T> iface) throws SQLException {
        if (!isWrapperFor(iface))
            throw new SQLException("DataSource is not a wrapper for " + iface.getName());

        return (T)this;
    }

    /** {@inheritDoc} */
    @Override public boolean isWrapperFor(Class<?> iface) throws SQLException {
        return iface != null && iface.isAssignableFrom(IgniteJdbcThinDataSource.class);
    }

    /** {@inheritDoc} */
    @Override public PrintWriter getLogWriter() throws SQLException {
        return null;
    }

    /** {@inheritDoc} */
    @Override public void setLogWriter(PrintWriter out) throws SQLException {
        // No-op.
    }

    /** {@inheritDoc} */
    @Override public void setLoginTimeout(int seconds) throws SQLException {
        loginTimeout = seconds;
    }

    /** {@inheritDoc} */
    @Override public int getLoginTimeout() throws SQLException {
        return loginTimeout;
    }

    /** {@inheritDoc} */
    @Override public Logger getParentLogger() throws SQLFeatureNotSupportedException {
        return Logger.getLogger("org.apache.ignite");
    }

    /**
     * Different application servers us different format (URL &amp; url).
     * @return Connection URL.
     */
    public String getURL() {
        return getUrl();
    }

    /**
     * Different application servers us different format (URL &amp; url).
     * @param url Connection URL.
     * @throws SQLException On error whrn URL is invalid.
     */
    public void setURL(String url) throws SQLException {
        setUrl(url);
    }

    /**
     * @return Ignite nodes addresses.
     */
    public String[] getAddresses() {
        HostAndPortRange[] addrs = props.getAddresses();

        if (addrs == null)
            return null;

        String[] addrsStr = new String[addrs.length];

        for (int i = 0; i < addrs.length; ++i)
            addrsStr[i] = addrs[i].toString();

        return addrsStr;
    }

    /**
     * Sets the addresses of the Ignite nodes to connect;
     * address string format: {@code host[:portRangeFrom[..portRangeTo]]}.
     *
     * Examples:
     * <ul>
     *     <li>"127.0.0.1"</li>
     *     <li>"127.0.0.1:10800"</li>
     *     <li>"127.0.0.1:10800..10810"</li>
     *     <li>"mynode0.mydomain.org:10800..10810", "mynode1.mydomain.org:10800..10810", "127.0.0.1:10800"</li>
     * <ul/>
     *
     * @param addrsStr Ignite nodes addresses.
     * @throws SQLException On invalid addresses.
     */
    public void setAddresses(String... addrsStr) throws SQLException {
        HostAndPortRange[] addrs = new HostAndPortRange[addrsStr.length];

        for (int i = 0; i < addrs.length; ++i) {
            try {
                addrs[i] = HostAndPortRange.parse(addrsStr[i],
                    ClientConnectorConfiguration.DFLT_PORT, ClientConnectorConfiguration.DFLT_PORT,
                    "Invalid endpoint format (should be \"host[:portRangeFrom[..portRangeTo]]\")");
            }
            catch (IgniteCheckedException e) {
                throw new SQLException(e.getMessage(), SqlStateCode.CLIENT_CONNECTION_FAILED, e);
            }
        }

        props.setAddresses(addrs);
    }

    /**
     * @return Schema name of the connection.
     */
    public String getSchema() {
        return props.getSchema();
    }

    /**
     * @param schema Schema name of the connection.
     */
    public void setSchema(String schema) {
        props.setSchema(schema);
    }

    /**
     * @return The URL of the connection.
     */
    public String getUrl() {
        return props.getUrl();
    }

    /**
     * @param url The URL of the connection.
     * @throws SQLException On invalid URL.
     */
    public void setUrl(String url) throws SQLException {
        props = new ConnectionPropertiesImpl();

        props.setUrl(url);
    }

    /**
     * @return Distributed joins flag.
     */
    public boolean isDistributedJoins() {
        return props.isDistributedJoins();
    }

    /**
     * @param distributedJoins Distributed joins flag.
     */
    public void setDistributedJoins(boolean distributedJoins) {
        props.setDistributedJoins(distributedJoins);
    }

    /**
     * @return Enforce join order flag.
     */
    public boolean isEnforceJoinOrder() {
        return props.isEnforceJoinOrder();
    }

    /**
     * @param enforceJoinOrder Enforce join order flag.
     */
    public void setEnforceJoinOrder(boolean enforceJoinOrder) {
        props.setEnforceJoinOrder(enforceJoinOrder);
    }

    /**
     * @return Collocated flag.
     */
    public boolean isCollocated() {
        return props.isCollocated();
    }

    /**
     * @param collocated Collocated flag.
     */
    public void setCollocated(boolean collocated) {
        props.setCollocated(collocated);
    }

    /**
     * @return Replicated only flag.
     */
    public boolean isReplicatedOnly() {
        return props.isReplicatedOnly();
    }

    /**
     * @param replicatedOnly Replicated only flag.
     */
    public void setReplicatedOnly(boolean replicatedOnly) {
        props.setReplicatedOnly(replicatedOnly);
    }

    /**
     * @return Auto close server cursors flag.
     */
    public boolean isAutoCloseServerCursor() {
        return props.isAutoCloseServerCursor();
    }

    /**
     * @param autoCloseServerCursor Auto close server cursors flag.
     */
    public void setAutoCloseServerCursor(boolean autoCloseServerCursor) {
        props.setAutoCloseServerCursor(autoCloseServerCursor);
    }

    /**
     * @return Socket send buffer size.
     */
    public int getSocketSendBuffer() {
        return props.getSocketSendBuffer();
    }

    /**
     * @param size Socket send buffer size.
     * @throws SQLException On error.
     */
    public void setSocketSendBuffer(int size) throws SQLException {
        props.setSocketSendBuffer(size);
    }

    /**
     * @return Socket receive buffer size.
     */
    public int getSocketReceiveBuffer() {
        return props.getSocketReceiveBuffer();
    }

    /**
     * @param size Socket receive buffer size.
     * @throws SQLException On error.
     */
    public void setSocketReceiveBuffer(int size) throws SQLException {
        props.setSocketReceiveBuffer(size);
    }

    /**
     * @return TCP no delay flag.
     */
    public boolean isTcpNoDelay() {
        return props.isTcpNoDelay();
    }

    /**
     * @param tcpNoDelay TCP no delay flag.
     */
    public void setTcpNoDelay(boolean tcpNoDelay) {
        props.setTcpNoDelay(tcpNoDelay);
    }

    /**
     * @return Lazy query execution flag.
     */
    public boolean isLazy() {
        return props.isLazy();
    }

    /**
     * @param lazy Lazy query execution flag.
     */
    public void setLazy(boolean lazy) {
        props.setLazy(lazy);
    }

    /**
     * @return Skip reducer on update flag.
     */
    public boolean isSkipReducerOnUpdate() {
        return props.isSkipReducerOnUpdate();
    }

    /**
     * @param skipReducerOnUpdate Skip reducer on update flag.
     */
    public void setSkipReducerOnUpdate(boolean skipReducerOnUpdate) {
        props.setSkipReducerOnUpdate(skipReducerOnUpdate);
    }

    /**
     * Gets SSL connection mode.
     *
     * @return Use SSL flag.
     * @see #setSslMode(String).
     */
    public String getSslMode() {
        return props.getSslMode();
    }

    /**
     * Use SSL connection to Ignite node. In case set to {@code "require"} SSL context must be configured.
     * {@link #setSslClientCertificateKeyStoreUrl} property and related properties must be set up
     * or JSSE properties must be set up (see {@code javax.net.ssl.keyStore} and other {@code javax.net.ssl.*}
     * properties)
     *
     * In case set to {@code "disable"} plain connection is used.
     * Available modes: {@code "disable", "require"}. Default value is {@code "disable"}
     *
     * @param mode SSL mode.
     */
    public void setSslMode(String mode) {
        props.setSslMode(mode);
    }

    /**
     * Gets protocol for secure transport.
     *
     * @return SSL protocol name.
     */
    public String getSslProtocol() {
        return props.getSslProtocol();
    }

    /**
     * Sets protocol for secure transport. If not specified, TLS protocol will be used.
     * Protocols implementations supplied by JSEE: SSLv3 (SSL), TLSv1 (TLS), TLSv1.1, TLSv1.2
     *
     * <p>See more at JSSE Reference Guide.
     *
     * @param sslProtocol SSL protocol name.
     */
    public void setSslProtocol(String sslProtocol) {
        props.setSslProtocol(sslProtocol);
    }

    /**
     * Gets cipher suites.
     *
     * @return SSL cipher suites.
     */
    public String getCipherSuites() {
        return props.getSslCipherSuites();
    }

    /**
     * Override default cipher suites.
     *
     * <p>See more at JSSE Reference Guide.
     *
     * @param cipherSuites SSL cipher suites.
     */
    public void setCipherSuites(String cipherSuites) {
        props.setSslCipherSuites(cipherSuites);
    }

    /**
     * Gets algorithm that will be used to create a key manager.
     *
     * @return Key manager algorithm.
     */
    public String getSslKeyAlgorithm() {
        return props.getSslKeyAlgorithm();
    }

    /**
     * Sets key manager algorithm that will be used to create a key manager. Notice that in most cased default value
     * suites well, however, on Android platform this value need to be set to <tt>X509<tt/>.
     * Algorithms implementations supplied by JSEE: PKIX (X509 or SunPKIX), SunX509
     *
     * <p>See more at JSSE Reference Guide.
     *
     * @param keyAlgorithm Key algorithm name.
     */
    public void setSslKeyAlgorithm(String keyAlgorithm) {
        props.setSslKeyAlgorithm(keyAlgorithm);
    }

    /**
     * Gets the key store URL.
     *
     * @return Client certificate KeyStore URL.
     */
    public String getSslClientCertificateKeyStoreUrl() {
        return props.getSslClientCertificateKeyStoreUrl();
    }

    /**
     * Sets path to the key store file. This is a mandatory parameter since
     * ssl context could not be initialized without key manager.
     *
     * In case {@link #getSslMode()} is {@code required} and key store URL isn't specified by Ignite properties
     * (e.g. at JDBC URL) the JSSE property {@code javax.net.ssl.keyStore} will be used.
     *
     * @param url Client certificate KeyStore URL.
     */
    public void setSslClientCertificateKeyStoreUrl(String url) {
        props.setSslClientCertificateKeyStoreUrl(url);
    }

    /**
     * Gets key store password.
     *
     * @return Client certificate KeyStore password.
     */
    public String getSslClientCertificateKeyStorePassword() {
        return props.getSslClientCertificateKeyStorePassword();
    }

    /**
     * Sets key store password.
     *
     * In case {@link #getSslMode()} is {@code required}  and key store password isn't specified by Ignite properties
     * (e.g. at JDBC URL) the JSSE property {@code javax.net.ssl.keyStorePassword} will be used.
     *
     * @param passwd Client certificate KeyStore password.
     */
    public void setSslClientCertificateKeyStorePassword(String passwd) {
        props.setSslClientCertificateKeyStorePassword(passwd);
    }

    /**
     * Gets key store type used for context creation.
     *
     * @return Client certificate KeyStore type.
     */
    public String getSslClientCertificateKeyStoreType() {
        return props.getSslClientCertificateKeyStoreType();
    }

    /**
     * Sets key store type used in context initialization.
     *
     * In case {@link #getSslMode()} is {@code required} and key store type isn't specified by Ignite properties
     *  (e.g. at JDBC URL)the JSSE property {@code javax.net.ssl.keyStoreType} will be used.
     * In case both Ignite properties and JSSE properties are not set the default 'JKS' type is used.
     *
     * <p>See more at JSSE Reference Guide.
     *
     * @param ksType Client certificate KeyStore type.
     */
    public void setSslClientCertificateKeyStoreType(String ksType) {
        props.setSslClientCertificateKeyStoreType(ksType);
    }

    /**
     * Gets the trust store URL.
     *
     * @return Trusted certificate KeyStore URL.
     */
    public String getSslTrustCertificateKeyStoreUrl() {
        return props.getSslTrustCertificateKeyStoreUrl();
    }

    /**
     * Sets path to the trust store file. This is an optional parameter,
     * however one of the {@code setSslTrustCertificateKeyStoreUrl(String)}, {@link #setSslTrustAll(boolean)}
     * properties must be set.
     *
     * In case {@link #getSslMode()} is {@code required} and trust store URL isn't specified by Ignite properties
     * (e.g. at JDBC URL) the JSSE property {@code javax.net.ssl.trustStore} will be used.
     *
     * @param url Trusted certificate KeyStore URL.
     */
    public void setSslTrustCertificateKeyStoreUrl(String url) {
        props.setSslTrustCertificateKeyStoreUrl(url);
    }

    /**
     * Gets trust store password.
     *
     * @return Trusted certificate KeyStore password.
     */
    public String getSslTrustCertificateKeyStorePassword() {
        return props.getSslTrustCertificateKeyStorePassword();
    }

    /**
     * Sets trust store password.
     *
     * In case {@link #getSslMode()} is {@code required} and trust store password isn't specified by Ignite properties
     * (e.g. at JDBC URL) the JSSE property {@code javax.net.ssl.trustStorePassword} will be used.
     *
     * @param passwd Trusted certificate KeyStore password.
     */
    public void setSslTrustCertificateKeyStorePassword(String passwd) {
        props.setSslTrustCertificateKeyStorePassword(passwd);
    }

    /**
     * Gets trust store type.
     *
     * @return Trusted certificate KeyStore type.
     */
    public String getSslTrustCertificateKeyStoreType() {
        return props.getSslTrustCertificateKeyStoreType();
    }

    /**
     * Sets trust store type.
     *
     * In case {@link #getSslMode()} is {@code required} and trust store type isn't specified by Ignite properties
     * (e.g. at JDBC URL) the JSSE property {@code javax.net.ssl.trustStoreType} will be used.
     * In case both Ignite properties and JSSE properties are not set the default 'JKS' type is used.
     *
     * @param ksType Trusted certificate KeyStore type.
     */
    public void setSslTrustCertificateKeyStoreType(String ksType) {
        props.setSslTrustCertificateKeyStoreType(ksType);
    }

    /**
     * Gets trust any server certificate flag.
     *
     * @return Trust all certificates flag.
     */
    public boolean isSslTrustAll() {
        return props.isSslTrustAll();
    }

    /**
     * Sets to {@code true} to trust any server certificate (revoked, expired or self-signed SSL certificates).
     *
     * <p> Defaults is {@code false}.
     *
     * Note: Do not enable this option in production you are ever going to use
     * on a network you do not entirely trust. Especially anything going over the public internet.
     *
     * @param trustAll Trust all certificates flag.
     */
    public void setSslTrustAll(boolean trustAll) {
        props.setSslTrustAll(trustAll);
    }

    /**
     * Gets the class name of the custom implementation of the Factory&lt;SSLSocketFactory&gt;.
     *
     * @return Custom class name that implements Factory&lt;SSLSocketFactory&gt;.
     */
    public String getSslFactory() {
        return props.getSslFactory();
    }

    /**
     * Sets the class name of the custom implementation of the Factory&lt;SSLSocketFactory&gt;.
     * If {@link #getSslMode()} is {@code required} and factory is specified the custom factory will be used
     * instead of JSSE socket factory. So, other SSL properties will be ignored.
     *
     * @param sslFactory Custom class name that implements Factory&lt;SSLSocketFactory&gt;.
     */
    public void setSslFactory(String sslFactory) {
        props.setSslFactory(sslFactory);
    }

    /**
     * @param name User name to authentication.
     */
    public void setUsername(String name) {
        props.setUsername(name);
    }

    /**
     * @return User name to authentication.
     */
    public String getUsername() {
        return props.getUsername();
    }

    /**
     * @param passwd User's password.
     */
    public void setPassword(String passwd) {
        props.setPassword(passwd);
    }

    /**
     * @return User's password.
     */
    public String getPassword() {
        return props.getPassword();
    }
}
>>>>>>> 5759c797
<|MERGE_RESOLUTION|>--- conflicted
+++ resolved
@@ -1,1269 +1,633 @@
-<<<<<<< HEAD
-/*
- * Licensed to the Apache Software Foundation (ASF) under one or more
- * contributor license agreements.  See the NOTICE file distributed with
- * this work for additional information regarding copyright ownership.
- * The ASF licenses this file to You under the Apache License, Version 2.0
- * (the "License"); you may not use this file except in compliance with
- * the License.  You may obtain a copy of the License at
- *
- *      http://www.apache.org/licenses/LICENSE-2.0
- *
- * Unless required by applicable law or agreed to in writing, software
- * distributed under the License is distributed on an "AS IS" BASIS,
- * WITHOUT WARRANTIES OR CONDITIONS OF ANY KIND, either express or implied.
- * See the License for the specific language governing permissions and
- * limitations under the License.
- */
-
-package org.apache.ignite;
-
-import java.io.PrintWriter;
-import java.io.Serializable;
-import java.sql.Connection;
-import java.sql.SQLException;
-import java.sql.SQLFeatureNotSupportedException;
-import java.util.Properties;
-import java.util.logging.Logger;
-import javax.sql.DataSource;
-import org.apache.ignite.configuration.ClientConnectorConfiguration;
-import org.apache.ignite.internal.jdbc.thin.ConnectionPropertiesImpl;
-import org.apache.ignite.internal.processors.odbc.SqlStateCode;
-import org.apache.ignite.internal.util.HostAndPortRange;
-import org.apache.ignite.internal.util.typedef.F;
-
-/**
- * JDBC thin DataSource implementation.
- */
-public class IgniteJdbcThinDataSource implements DataSource, Serializable {
-    /** */
-    private static final long serialVersionUID = 0L;
-
-    /** Connection properties. */
-    private ConnectionPropertiesImpl props = new ConnectionPropertiesImpl();
-
-    /** Login timeout. */
-    private int loginTimeout;
-
-    /** {@inheritDoc} */
-    @Override public Connection getConnection() throws SQLException {
-        return getConnection(null, null);
-    }
-
-    /** {@inheritDoc} */
-    @Override public Connection getConnection(String username, String pwd) throws SQLException {
-        Properties props = this.props.storeToProperties();
-
-        if (!F.isEmpty(username))
-            props.put("user", username);
-
-        if (!F.isEmpty(pwd))
-            props.put("password", pwd);
-
-        return IgniteJdbcThinDriver.register().connect(getUrl(), props);
-    }
-
-    /** {@inheritDoc} */
-    @Override public <T> T unwrap(Class<T> iface) throws SQLException {
-        if (!isWrapperFor(iface))
-            throw new SQLException("DataSource is not a wrapper for " + iface.getName());
-
-        return (T)this;
-    }
-
-    /** {@inheritDoc} */
-    @Override public boolean isWrapperFor(Class<?> iface) throws SQLException {
-        return iface != null && iface.isAssignableFrom(IgniteJdbcThinDataSource.class);
-    }
-
-    /** {@inheritDoc} */
-    @Override public PrintWriter getLogWriter() throws SQLException {
-        return null;
-    }
-
-    /** {@inheritDoc} */
-    @Override public void setLogWriter(PrintWriter out) throws SQLException {
-        // No-op.
-    }
-
-    /** {@inheritDoc} */
-    @Override public void setLoginTimeout(int seconds) throws SQLException {
-        loginTimeout = seconds;
-    }
-
-    /** {@inheritDoc} */
-    @Override public int getLoginTimeout() throws SQLException {
-        return loginTimeout;
-    }
-
-    /** {@inheritDoc} */
-    @Override public Logger getParentLogger() throws SQLFeatureNotSupportedException {
-        return Logger.getLogger("org.apache.ignite");
-    }
-
-    /**
-     * Different application servers us different format (URL & url).
-     * @return Connection URL.
-     */
-    public String getURL() {
-        return getUrl();
-    }
-
-    /**
-     * Different application servers us different format (URL & url).
-     * @param url Connection URL.
-     * @throws SQLException On error whrn URL is invalid.
-     */
-    public void setURL(String url) throws SQLException {
-        setUrl(url);
-    }
-
-    /**
-     * @return Ignite nodes addresses.
-     */
-    public String[] getAddresses() {
-        HostAndPortRange[] addrs = props.getAddresses();
-
-        if (addrs == null)
-            return null;
-
-        String[] addrsStr = new String[addrs.length];
-
-        for (int i = 0; i < addrs.length; ++i)
-            addrsStr[i] = addrs[i].toString();
-
-        return addrsStr;
-    }
-
-    /**
-     * Sets the addresses of the Ignite nodes to connect;
-     * address string format: {@code host[:portRangeFrom[..portRangeTo]]}.
-     *
-     * Examples:
-     * <ul>
-     *     <li>"127.0.0.1"</li>
-     *     <li>"127.0.0.1:10800"</li>
-     *     <li>"127.0.0.1:10800..10810"</li>
-     *     <li>"mynode0.mydomain.org:10800..10810", "mynode1.mydomain.org:10800..10810", "127.0.0.1:10800"</li>
-     * <ul/>
-     *
-     * @param addrsStr Ignite nodes addresses.
-     * @throws SQLException On invalid addresses.
-     */
-    public void setAddresses(String... addrsStr) throws SQLException {
-        HostAndPortRange[] addrs = new HostAndPortRange[addrsStr.length];
-
-        for (int i = 0; i < addrs.length; ++i) {
-            try {
-                addrs[i] = HostAndPortRange.parse(addrsStr[i],
-                    ClientConnectorConfiguration.DFLT_PORT, ClientConnectorConfiguration.DFLT_PORT,
-                    "Invalid endpoint format (should be \"host[:portRangeFrom[..portRangeTo]]\")");
-            }
-            catch (IgniteCheckedException e) {
-                throw new SQLException(e.getMessage(), SqlStateCode.CLIENT_CONNECTION_FAILED, e);
-            }
-        }
-
-        props.setAddresses(addrs);
-    }
-
-    /**
-     * @return Schema name of the connection.
-     */
-    public String getSchema() {
-        return props.getSchema();
-    }
-
-    /**
-     * @param schema Schema name of the connection.
-     */
-    public void setSchema(String schema) {
-        props.setSchema(schema);
-    }
-
-    /**
-     * @return The URL of the connection.
-     */
-    public String getUrl() {
-        return props.getUrl();
-    }
-
-    /**
-     * @param url The URL of the connection.
-     * @throws SQLException On invalid URL.
-     */
-    public void setUrl(String url) throws SQLException {
-        props = new ConnectionPropertiesImpl();
-
-        props.setUrl(url);
-    }
-
-    /**
-     * @return Distributed joins flag.
-     */
-    public boolean isDistributedJoins() {
-        return props.isDistributedJoins();
-    }
-
-    /**
-     * @param distributedJoins Distributed joins flag.
-     */
-    public void setDistributedJoins(boolean distributedJoins) {
-        props.setDistributedJoins(distributedJoins);
-    }
-
-    /**
-     * @return Enforce join order flag.
-     */
-    public boolean isEnforceJoinOrder() {
-        return props.isEnforceJoinOrder();
-    }
-
-    /**
-     * @param enforceJoinOrder Enforce join order flag.
-     */
-    public void setEnforceJoinOrder(boolean enforceJoinOrder) {
-        props.setEnforceJoinOrder(enforceJoinOrder);
-    }
-
-    /**
-     * @return Collocated flag.
-     */
-    public boolean isCollocated() {
-        return props.isCollocated();
-    }
-
-    /**
-     * @param collocated Collocated flag.
-     */
-    public void setCollocated(boolean collocated) {
-        props.setCollocated(collocated);
-    }
-
-    /**
-     * @return Replicated only flag.
-     */
-    public boolean isReplicatedOnly() {
-        return props.isReplicatedOnly();
-    }
-
-    /**
-     * @param replicatedOnly Replicated only flag.
-     */
-    public void setReplicatedOnly(boolean replicatedOnly) {
-        props.setReplicatedOnly(replicatedOnly);
-    }
-
-    /**
-     * @return Auto close server cursors flag.
-     */
-    public boolean isAutoCloseServerCursor() {
-        return props.isAutoCloseServerCursor();
-    }
-
-    /**
-     * @param autoCloseServerCursor Auto close server cursors flag.
-     */
-    public void setAutoCloseServerCursor(boolean autoCloseServerCursor) {
-        props.setAutoCloseServerCursor(autoCloseServerCursor);
-    }
-
-    /**
-     * @return Socket send buffer size.
-     */
-    public int getSocketSendBuffer() {
-        return props.getSocketSendBuffer();
-    }
-
-    /**
-     * @param size Socket send buffer size.
-     * @throws SQLException On error.
-     */
-    public void setSocketSendBuffer(int size) throws SQLException {
-        props.setSocketSendBuffer(size);
-    }
-
-    /**
-     * @return Socket receive buffer size.
-     */
-    public int getSocketReceiveBuffer() {
-        return props.getSocketReceiveBuffer();
-    }
-
-    /**
-     * @param size Socket receive buffer size.
-     * @throws SQLException On error.
-     */
-    public void setSocketReceiveBuffer(int size) throws SQLException {
-        props.setSocketReceiveBuffer(size);
-    }
-
-    /**
-     * @return TCP no delay flag.
-     */
-    public boolean isTcpNoDelay() {
-        return props.isTcpNoDelay();
-    }
-
-    /**
-     * @param tcpNoDelay TCP no delay flag.
-     */
-    public void setTcpNoDelay(boolean tcpNoDelay) {
-        props.setTcpNoDelay(tcpNoDelay);
-    }
-
-    /**
-     * @return Lazy query execution flag.
-     */
-    public boolean isLazy() {
-        return props.isLazy();
-    }
-
-    /**
-     * @param lazy Lazy query execution flag.
-     */
-    public void setLazy(boolean lazy) {
-        props.setLazy(lazy);
-    }
-
-    /**
-     * @return Skip reducer on update flag.
-     */
-    public boolean isSkipReducerOnUpdate() {
-        return props.isSkipReducerOnUpdate();
-    }
-
-    /**
-     * @param skipReducerOnUpdate Skip reducer on update flag.
-     */
-    public void setSkipReducerOnUpdate(boolean skipReducerOnUpdate) {
-        props.setSkipReducerOnUpdate(skipReducerOnUpdate);
-    }
-
-    /**
-     * Gets SSL connection mode.
-     *
-     * @return Use SSL flag.
-     * @see #setSslMode(String).
-     */
-    public String getSslMode() {
-        return props.getSslMode();
-    }
-
-    /**
-     * Use SSL connection to Ignite node. In case set to {@code "require"} SSL context must be configured.
-     * {@link #setSslClientCertificateKeyStoreUrl} property and related properties must be set up
-     * or JSSE properties must be set up (see {@code javax.net.ssl.keyStore} and other {@code javax.net.ssl.*}
-     * properties)
-     *
-     * In case set to {@code "disable"} plain connection is used.
-     * Available modes: {@code "disable", "require"}. Default value is {@code "disable"}
-     *
-     * @param mode SSL mode.
-     */
-    public void setSslMode(String mode) {
-        props.setSslMode(mode);
-    }
-
-    /**
-     * Gets protocol for secure transport.
-     *
-     * @return SSL protocol name.
-     */
-    public String getSslProtocol() {
-        return props.getSslProtocol();
-    }
-
-    /**
-     * Sets protocol for secure transport. If not specified, TLS protocol will be used.
-     * Protocols implementations supplied by JSEE: SSLv3 (SSL), TLSv1 (TLS), TLSv1.1, TLSv1.2
-     *
-     * <p>See more at JSSE Reference Guide.
-     *
-     * @param sslProtocol SSL protocol name.
-     */
-    public void setSslProtocol(String sslProtocol) {
-        props.setSslProtocol(sslProtocol);
-    }
-
-    /**
-     * Gets cipher suites.
-     *
-     * @return SSL cipher suites.
-     */
-    public String getCipherSuites() {
-        return props.getSslCipherSuites();
-    }
-
-    /**
-     * Override default cipher suites.
-     *
-     * <p>See more at JSSE Reference Guide.
-     *
-     * @param cipherSuites SSL cipher suites.
-     */
-    public void setCipherSuites(String cipherSuites) {
-        props.setSslCipherSuites(cipherSuites);
-    }
-
-    /**
-     * Gets algorithm that will be used to create a key manager.
-     *
-     * @return Key manager algorithm.
-     */
-    public String getSslKeyAlgorithm() {
-        return props.getSslKeyAlgorithm();
-    }
-
-    /**
-     * Sets key manager algorithm that will be used to create a key manager. Notice that in most cased default value
-     * suites well, however, on Android platform this value need to be set to <tt>X509<tt/>.
-     * Algorithms implementations supplied by JSEE: PKIX (X509 or SunPKIX), SunX509
-     *
-     * <p>See more at JSSE Reference Guide.
-     *
-     * @param keyAlgorithm Key algorithm name.
-     */
-    public void setSslKeyAlgorithm(String keyAlgorithm) {
-        props.setSslKeyAlgorithm(keyAlgorithm);
-    }
-
-    /**
-     * Gets the key store URL.
-     *
-     * @return Client certificate KeyStore URL.
-     */
-    public String getSslClientCertificateKeyStoreUrl() {
-        return props.getSslClientCertificateKeyStoreUrl();
-    }
-
-    /**
-     * Sets path to the key store file. This is a mandatory parameter since
-     * ssl context could not be initialized without key manager.
-     *
-     * In case {@link #getSslMode()} is {@code required} and key store URL isn't specified by Ignite properties
-     * (e.g. at JDBC URL) the JSSE property {@code javax.net.ssl.keyStore} will be used.
-     *
-     * @param url Client certificate KeyStore URL.
-     */
-    public void setSslClientCertificateKeyStoreUrl(String url) {
-        props.setSslClientCertificateKeyStoreUrl(url);
-    }
-
-    /**
-     * Gets key store password.
-     *
-     * @return Client certificate KeyStore password.
-     */
-    public String getSslClientCertificateKeyStorePassword() {
-        return props.getSslClientCertificateKeyStorePassword();
-    }
-
-    /**
-     * Sets key store password.
-     *
-     * In case {@link #getSslMode()} is {@code required}  and key store password isn't specified by Ignite properties
-     * (e.g. at JDBC URL) the JSSE property {@code javax.net.ssl.keyStorePassword} will be used.
-     *
-     * @param passwd Client certificate KeyStore password.
-     */
-    public void setSslClientCertificateKeyStorePassword(String passwd) {
-        props.setSslClientCertificateKeyStorePassword(passwd);
-    }
-
-    /**
-     * Gets key store type used for context creation.
-     *
-     * @return Client certificate KeyStore type.
-     */
-    public String getSslClientCertificateKeyStoreType() {
-        return props.getSslClientCertificateKeyStoreType();
-    }
-
-    /**
-     * Sets key store type used in context initialization.
-     *
-     * In case {@link #getSslMode()} is {@code required} and key store type isn't specified by Ignite properties
-     *  (e.g. at JDBC URL)the JSSE property {@code javax.net.ssl.keyStoreType} will be used.
-     * In case both Ignite properties and JSSE properties are not set the default 'JKS' type is used.
-     *
-     * <p>See more at JSSE Reference Guide.
-     *
-     * @param ksType Client certificate KeyStore type.
-     */
-    public void setSslClientCertificateKeyStoreType(String ksType) {
-        props.setSslClientCertificateKeyStoreType(ksType);
-    }
-
-    /**
-     * Gets the trust store URL.
-     *
-     * @return Trusted certificate KeyStore URL.
-     */
-    public String getSslTrustCertificateKeyStoreUrl() {
-        return props.getSslTrustCertificateKeyStoreUrl();
-    }
-
-    /**
-     * Sets path to the trust store file. This is an optional parameter,
-     * however one of the {@code setSslTrustCertificateKeyStoreUrl(String)}, {@link #setSslTrustAll(boolean)}
-     * properties must be set.
-     *
-     * In case {@link #getSslMode()} is {@code required} and trust store URL isn't specified by Ignite properties
-     * (e.g. at JDBC URL) the JSSE property {@code javax.net.ssl.trustStore} will be used.
-     *
-     * @param url Trusted certificate KeyStore URL.
-     */
-    public void setSslTrustCertificateKeyStoreUrl(String url) {
-        props.setSslTrustCertificateKeyStoreUrl(url);
-    }
-
-    /**
-     * Gets trust store password.
-     *
-     * @return Trusted certificate KeyStore password.
-     */
-    public String getSslTrustCertificateKeyStorePassword() {
-        return props.getSslTrustCertificateKeyStorePassword();
-    }
-
-    /**
-     * Sets trust store password.
-     *
-     * In case {@link #getSslMode()} is {@code required} and trust store password isn't specified by Ignite properties
-     * (e.g. at JDBC URL) the JSSE property {@code javax.net.ssl.trustStorePassword} will be used.
-     *
-     * @param passwd Trusted certificate KeyStore password.
-     */
-    public void setSslTrustCertificateKeyStorePassword(String passwd) {
-        props.setSslTrustCertificateKeyStorePassword(passwd);
-    }
-
-    /**
-     * Gets trust store type.
-     *
-     * @return Trusted certificate KeyStore type.
-     */
-    public String getSslTrustCertificateKeyStoreType() {
-        return props.getSslTrustCertificateKeyStoreType();
-    }
-
-    /**
-     * Sets trust store type.
-     *
-     * In case {@link #getSslMode()} is {@code required} and trust store type isn't specified by Ignite properties
-     * (e.g. at JDBC URL) the JSSE property {@code javax.net.ssl.trustStoreType} will be used.
-     * In case both Ignite properties and JSSE properties are not set the default 'JKS' type is used.
-     *
-     * @param ksType Trusted certificate KeyStore type.
-     */
-    public void setSslTrustCertificateKeyStoreType(String ksType) {
-        props.setSslTrustCertificateKeyStoreType(ksType);
-    }
-
-    /**
-     * Gets trust any server certificate flag.
-     *
-     * @return Trust all certificates flag.
-     */
-    public boolean isSslTrustAll() {
-        return props.isSslTrustAll();
-    }
-
-    /**
-     * Sets to {@code true} to trust any server certificate (revoked, expired or self-signed SSL certificates).
-     *
-     * <p> Defaults is {@code false}.
-     *
-     * Note: Do not enable this option in production you are ever going to use
-     * on a network you do not entirely trust. Especially anything going over the public internet.
-     *
-     * @param trustAll Trust all certificates flag.
-     */
-    public void setSslTrustAll(boolean trustAll) {
-        props.setSslTrustAll(trustAll);
-    }
-
-    /**
-     * Gets the class name of the custom implementation of the Factory&lt;SSLSocketFactory&gt;.
-     *
-     * @return Custom class name that implements Factory&lt;SSLSocketFactory&gt;.
-     */
-    public String getSslFactory() {
-        return props.getSslFactory();
-    }
-
-    /**
-     * Sets the class name of the custom implementation of the Factory&lt;SSLSocketFactory&gt;.
-     * If {@link #getSslMode()} is {@code required} and factory is specified the custom factory will be used
-     * instead of JSSE socket factory. So, other SSL properties will be ignored.
-     *
-     * @param sslFactory Custom class name that implements Factory&lt;SSLSocketFactory&gt;.
-     */
-    public void setSslFactory(String sslFactory) {
-        props.setSslFactory(sslFactory);
-    }
-
-    /**
-     * @param name User name to authentication.
-     */
-    public void setUsername(String name) {
-        props.setUsername(name);
-    }
-
-    /**
-     * @return User name to authentication.
-     */
-    public String getUsername() {
-        return props.getUsername();
-    }
-
-    /**
-     * @param passwd User's password.
-     */
-    public void setPassword(String passwd) {
-        props.setPassword(passwd);
-    }
-
-    /**
-     * @return User's password.
-     */
-    public String getPassword() {
-        return props.getPassword();
-    }
-}
-=======
-/*
- * Licensed to the Apache Software Foundation (ASF) under one or more
- * contributor license agreements.  See the NOTICE file distributed with
- * this work for additional information regarding copyright ownership.
- * The ASF licenses this file to You under the Apache License, Version 2.0
- * (the "License"); you may not use this file except in compliance with
- * the License.  You may obtain a copy of the License at
- *
- *      http://www.apache.org/licenses/LICENSE-2.0
- *
- * Unless required by applicable law or agreed to in writing, software
- * distributed under the License is distributed on an "AS IS" BASIS,
- * WITHOUT WARRANTIES OR CONDITIONS OF ANY KIND, either express or implied.
- * See the License for the specific language governing permissions and
- * limitations under the License.
- */
-
-package org.apache.ignite;
-
-import java.io.PrintWriter;
-import java.io.Serializable;
-import java.sql.Connection;
-import java.sql.SQLException;
-import java.sql.SQLFeatureNotSupportedException;
-import java.util.Properties;
-import java.util.logging.Logger;
-import javax.sql.DataSource;
-import org.apache.ignite.configuration.ClientConnectorConfiguration;
-import org.apache.ignite.internal.jdbc.thin.ConnectionPropertiesImpl;
-import org.apache.ignite.internal.processors.odbc.SqlStateCode;
-import org.apache.ignite.internal.util.HostAndPortRange;
-import org.apache.ignite.internal.util.typedef.F;
-
-/**
- * JDBC thin DataSource implementation.
- */
-public class IgniteJdbcThinDataSource implements DataSource, Serializable {
-    /** */
-    private static final long serialVersionUID = 0L;
-
-    /** Connection properties. */
-    private ConnectionPropertiesImpl props = new ConnectionPropertiesImpl();
-
-    /** Login timeout. */
-    private int loginTimeout;
-
-    /** {@inheritDoc} */
-    @Override public Connection getConnection() throws SQLException {
-        return getConnection(null, null);
-    }
-
-    /** {@inheritDoc} */
-    @Override public Connection getConnection(String username, String pwd) throws SQLException {
-        Properties props = this.props.storeToProperties();
-
-        if (!F.isEmpty(username))
-            props.put("user", username);
-
-        if (!F.isEmpty(pwd))
-            props.put("password", pwd);
-
-        return IgniteJdbcThinDriver.register().connect(getUrl(), props);
-    }
-
-    /** {@inheritDoc} */
-    @Override public <T> T unwrap(Class<T> iface) throws SQLException {
-        if (!isWrapperFor(iface))
-            throw new SQLException("DataSource is not a wrapper for " + iface.getName());
-
-        return (T)this;
-    }
-
-    /** {@inheritDoc} */
-    @Override public boolean isWrapperFor(Class<?> iface) throws SQLException {
-        return iface != null && iface.isAssignableFrom(IgniteJdbcThinDataSource.class);
-    }
-
-    /** {@inheritDoc} */
-    @Override public PrintWriter getLogWriter() throws SQLException {
-        return null;
-    }
-
-    /** {@inheritDoc} */
-    @Override public void setLogWriter(PrintWriter out) throws SQLException {
-        // No-op.
-    }
-
-    /** {@inheritDoc} */
-    @Override public void setLoginTimeout(int seconds) throws SQLException {
-        loginTimeout = seconds;
-    }
-
-    /** {@inheritDoc} */
-    @Override public int getLoginTimeout() throws SQLException {
-        return loginTimeout;
-    }
-
-    /** {@inheritDoc} */
-    @Override public Logger getParentLogger() throws SQLFeatureNotSupportedException {
-        return Logger.getLogger("org.apache.ignite");
-    }
-
-    /**
-     * Different application servers us different format (URL &amp; url).
-     * @return Connection URL.
-     */
-    public String getURL() {
-        return getUrl();
-    }
-
-    /**
-     * Different application servers us different format (URL &amp; url).
-     * @param url Connection URL.
-     * @throws SQLException On error whrn URL is invalid.
-     */
-    public void setURL(String url) throws SQLException {
-        setUrl(url);
-    }
-
-    /**
-     * @return Ignite nodes addresses.
-     */
-    public String[] getAddresses() {
-        HostAndPortRange[] addrs = props.getAddresses();
-
-        if (addrs == null)
-            return null;
-
-        String[] addrsStr = new String[addrs.length];
-
-        for (int i = 0; i < addrs.length; ++i)
-            addrsStr[i] = addrs[i].toString();
-
-        return addrsStr;
-    }
-
-    /**
-     * Sets the addresses of the Ignite nodes to connect;
-     * address string format: {@code host[:portRangeFrom[..portRangeTo]]}.
-     *
-     * Examples:
-     * <ul>
-     *     <li>"127.0.0.1"</li>
-     *     <li>"127.0.0.1:10800"</li>
-     *     <li>"127.0.0.1:10800..10810"</li>
-     *     <li>"mynode0.mydomain.org:10800..10810", "mynode1.mydomain.org:10800..10810", "127.0.0.1:10800"</li>
-     * <ul/>
-     *
-     * @param addrsStr Ignite nodes addresses.
-     * @throws SQLException On invalid addresses.
-     */
-    public void setAddresses(String... addrsStr) throws SQLException {
-        HostAndPortRange[] addrs = new HostAndPortRange[addrsStr.length];
-
-        for (int i = 0; i < addrs.length; ++i) {
-            try {
-                addrs[i] = HostAndPortRange.parse(addrsStr[i],
-                    ClientConnectorConfiguration.DFLT_PORT, ClientConnectorConfiguration.DFLT_PORT,
-                    "Invalid endpoint format (should be \"host[:portRangeFrom[..portRangeTo]]\")");
-            }
-            catch (IgniteCheckedException e) {
-                throw new SQLException(e.getMessage(), SqlStateCode.CLIENT_CONNECTION_FAILED, e);
-            }
-        }
-
-        props.setAddresses(addrs);
-    }
-
-    /**
-     * @return Schema name of the connection.
-     */
-    public String getSchema() {
-        return props.getSchema();
-    }
-
-    /**
-     * @param schema Schema name of the connection.
-     */
-    public void setSchema(String schema) {
-        props.setSchema(schema);
-    }
-
-    /**
-     * @return The URL of the connection.
-     */
-    public String getUrl() {
-        return props.getUrl();
-    }
-
-    /**
-     * @param url The URL of the connection.
-     * @throws SQLException On invalid URL.
-     */
-    public void setUrl(String url) throws SQLException {
-        props = new ConnectionPropertiesImpl();
-
-        props.setUrl(url);
-    }
-
-    /**
-     * @return Distributed joins flag.
-     */
-    public boolean isDistributedJoins() {
-        return props.isDistributedJoins();
-    }
-
-    /**
-     * @param distributedJoins Distributed joins flag.
-     */
-    public void setDistributedJoins(boolean distributedJoins) {
-        props.setDistributedJoins(distributedJoins);
-    }
-
-    /**
-     * @return Enforce join order flag.
-     */
-    public boolean isEnforceJoinOrder() {
-        return props.isEnforceJoinOrder();
-    }
-
-    /**
-     * @param enforceJoinOrder Enforce join order flag.
-     */
-    public void setEnforceJoinOrder(boolean enforceJoinOrder) {
-        props.setEnforceJoinOrder(enforceJoinOrder);
-    }
-
-    /**
-     * @return Collocated flag.
-     */
-    public boolean isCollocated() {
-        return props.isCollocated();
-    }
-
-    /**
-     * @param collocated Collocated flag.
-     */
-    public void setCollocated(boolean collocated) {
-        props.setCollocated(collocated);
-    }
-
-    /**
-     * @return Replicated only flag.
-     */
-    public boolean isReplicatedOnly() {
-        return props.isReplicatedOnly();
-    }
-
-    /**
-     * @param replicatedOnly Replicated only flag.
-     */
-    public void setReplicatedOnly(boolean replicatedOnly) {
-        props.setReplicatedOnly(replicatedOnly);
-    }
-
-    /**
-     * @return Auto close server cursors flag.
-     */
-    public boolean isAutoCloseServerCursor() {
-        return props.isAutoCloseServerCursor();
-    }
-
-    /**
-     * @param autoCloseServerCursor Auto close server cursors flag.
-     */
-    public void setAutoCloseServerCursor(boolean autoCloseServerCursor) {
-        props.setAutoCloseServerCursor(autoCloseServerCursor);
-    }
-
-    /**
-     * @return Socket send buffer size.
-     */
-    public int getSocketSendBuffer() {
-        return props.getSocketSendBuffer();
-    }
-
-    /**
-     * @param size Socket send buffer size.
-     * @throws SQLException On error.
-     */
-    public void setSocketSendBuffer(int size) throws SQLException {
-        props.setSocketSendBuffer(size);
-    }
-
-    /**
-     * @return Socket receive buffer size.
-     */
-    public int getSocketReceiveBuffer() {
-        return props.getSocketReceiveBuffer();
-    }
-
-    /**
-     * @param size Socket receive buffer size.
-     * @throws SQLException On error.
-     */
-    public void setSocketReceiveBuffer(int size) throws SQLException {
-        props.setSocketReceiveBuffer(size);
-    }
-
-    /**
-     * @return TCP no delay flag.
-     */
-    public boolean isTcpNoDelay() {
-        return props.isTcpNoDelay();
-    }
-
-    /**
-     * @param tcpNoDelay TCP no delay flag.
-     */
-    public void setTcpNoDelay(boolean tcpNoDelay) {
-        props.setTcpNoDelay(tcpNoDelay);
-    }
-
-    /**
-     * @return Lazy query execution flag.
-     */
-    public boolean isLazy() {
-        return props.isLazy();
-    }
-
-    /**
-     * @param lazy Lazy query execution flag.
-     */
-    public void setLazy(boolean lazy) {
-        props.setLazy(lazy);
-    }
-
-    /**
-     * @return Skip reducer on update flag.
-     */
-    public boolean isSkipReducerOnUpdate() {
-        return props.isSkipReducerOnUpdate();
-    }
-
-    /**
-     * @param skipReducerOnUpdate Skip reducer on update flag.
-     */
-    public void setSkipReducerOnUpdate(boolean skipReducerOnUpdate) {
-        props.setSkipReducerOnUpdate(skipReducerOnUpdate);
-    }
-
-    /**
-     * Gets SSL connection mode.
-     *
-     * @return Use SSL flag.
-     * @see #setSslMode(String).
-     */
-    public String getSslMode() {
-        return props.getSslMode();
-    }
-
-    /**
-     * Use SSL connection to Ignite node. In case set to {@code "require"} SSL context must be configured.
-     * {@link #setSslClientCertificateKeyStoreUrl} property and related properties must be set up
-     * or JSSE properties must be set up (see {@code javax.net.ssl.keyStore} and other {@code javax.net.ssl.*}
-     * properties)
-     *
-     * In case set to {@code "disable"} plain connection is used.
-     * Available modes: {@code "disable", "require"}. Default value is {@code "disable"}
-     *
-     * @param mode SSL mode.
-     */
-    public void setSslMode(String mode) {
-        props.setSslMode(mode);
-    }
-
-    /**
-     * Gets protocol for secure transport.
-     *
-     * @return SSL protocol name.
-     */
-    public String getSslProtocol() {
-        return props.getSslProtocol();
-    }
-
-    /**
-     * Sets protocol for secure transport. If not specified, TLS protocol will be used.
-     * Protocols implementations supplied by JSEE: SSLv3 (SSL), TLSv1 (TLS), TLSv1.1, TLSv1.2
-     *
-     * <p>See more at JSSE Reference Guide.
-     *
-     * @param sslProtocol SSL protocol name.
-     */
-    public void setSslProtocol(String sslProtocol) {
-        props.setSslProtocol(sslProtocol);
-    }
-
-    /**
-     * Gets cipher suites.
-     *
-     * @return SSL cipher suites.
-     */
-    public String getCipherSuites() {
-        return props.getSslCipherSuites();
-    }
-
-    /**
-     * Override default cipher suites.
-     *
-     * <p>See more at JSSE Reference Guide.
-     *
-     * @param cipherSuites SSL cipher suites.
-     */
-    public void setCipherSuites(String cipherSuites) {
-        props.setSslCipherSuites(cipherSuites);
-    }
-
-    /**
-     * Gets algorithm that will be used to create a key manager.
-     *
-     * @return Key manager algorithm.
-     */
-    public String getSslKeyAlgorithm() {
-        return props.getSslKeyAlgorithm();
-    }
-
-    /**
-     * Sets key manager algorithm that will be used to create a key manager. Notice that in most cased default value
-     * suites well, however, on Android platform this value need to be set to <tt>X509<tt/>.
-     * Algorithms implementations supplied by JSEE: PKIX (X509 or SunPKIX), SunX509
-     *
-     * <p>See more at JSSE Reference Guide.
-     *
-     * @param keyAlgorithm Key algorithm name.
-     */
-    public void setSslKeyAlgorithm(String keyAlgorithm) {
-        props.setSslKeyAlgorithm(keyAlgorithm);
-    }
-
-    /**
-     * Gets the key store URL.
-     *
-     * @return Client certificate KeyStore URL.
-     */
-    public String getSslClientCertificateKeyStoreUrl() {
-        return props.getSslClientCertificateKeyStoreUrl();
-    }
-
-    /**
-     * Sets path to the key store file. This is a mandatory parameter since
-     * ssl context could not be initialized without key manager.
-     *
-     * In case {@link #getSslMode()} is {@code required} and key store URL isn't specified by Ignite properties
-     * (e.g. at JDBC URL) the JSSE property {@code javax.net.ssl.keyStore} will be used.
-     *
-     * @param url Client certificate KeyStore URL.
-     */
-    public void setSslClientCertificateKeyStoreUrl(String url) {
-        props.setSslClientCertificateKeyStoreUrl(url);
-    }
-
-    /**
-     * Gets key store password.
-     *
-     * @return Client certificate KeyStore password.
-     */
-    public String getSslClientCertificateKeyStorePassword() {
-        return props.getSslClientCertificateKeyStorePassword();
-    }
-
-    /**
-     * Sets key store password.
-     *
-     * In case {@link #getSslMode()} is {@code required}  and key store password isn't specified by Ignite properties
-     * (e.g. at JDBC URL) the JSSE property {@code javax.net.ssl.keyStorePassword} will be used.
-     *
-     * @param passwd Client certificate KeyStore password.
-     */
-    public void setSslClientCertificateKeyStorePassword(String passwd) {
-        props.setSslClientCertificateKeyStorePassword(passwd);
-    }
-
-    /**
-     * Gets key store type used for context creation.
-     *
-     * @return Client certificate KeyStore type.
-     */
-    public String getSslClientCertificateKeyStoreType() {
-        return props.getSslClientCertificateKeyStoreType();
-    }
-
-    /**
-     * Sets key store type used in context initialization.
-     *
-     * In case {@link #getSslMode()} is {@code required} and key store type isn't specified by Ignite properties
-     *  (e.g. at JDBC URL)the JSSE property {@code javax.net.ssl.keyStoreType} will be used.
-     * In case both Ignite properties and JSSE properties are not set the default 'JKS' type is used.
-     *
-     * <p>See more at JSSE Reference Guide.
-     *
-     * @param ksType Client certificate KeyStore type.
-     */
-    public void setSslClientCertificateKeyStoreType(String ksType) {
-        props.setSslClientCertificateKeyStoreType(ksType);
-    }
-
-    /**
-     * Gets the trust store URL.
-     *
-     * @return Trusted certificate KeyStore URL.
-     */
-    public String getSslTrustCertificateKeyStoreUrl() {
-        return props.getSslTrustCertificateKeyStoreUrl();
-    }
-
-    /**
-     * Sets path to the trust store file. This is an optional parameter,
-     * however one of the {@code setSslTrustCertificateKeyStoreUrl(String)}, {@link #setSslTrustAll(boolean)}
-     * properties must be set.
-     *
-     * In case {@link #getSslMode()} is {@code required} and trust store URL isn't specified by Ignite properties
-     * (e.g. at JDBC URL) the JSSE property {@code javax.net.ssl.trustStore} will be used.
-     *
-     * @param url Trusted certificate KeyStore URL.
-     */
-    public void setSslTrustCertificateKeyStoreUrl(String url) {
-        props.setSslTrustCertificateKeyStoreUrl(url);
-    }
-
-    /**
-     * Gets trust store password.
-     *
-     * @return Trusted certificate KeyStore password.
-     */
-    public String getSslTrustCertificateKeyStorePassword() {
-        return props.getSslTrustCertificateKeyStorePassword();
-    }
-
-    /**
-     * Sets trust store password.
-     *
-     * In case {@link #getSslMode()} is {@code required} and trust store password isn't specified by Ignite properties
-     * (e.g. at JDBC URL) the JSSE property {@code javax.net.ssl.trustStorePassword} will be used.
-     *
-     * @param passwd Trusted certificate KeyStore password.
-     */
-    public void setSslTrustCertificateKeyStorePassword(String passwd) {
-        props.setSslTrustCertificateKeyStorePassword(passwd);
-    }
-
-    /**
-     * Gets trust store type.
-     *
-     * @return Trusted certificate KeyStore type.
-     */
-    public String getSslTrustCertificateKeyStoreType() {
-        return props.getSslTrustCertificateKeyStoreType();
-    }
-
-    /**
-     * Sets trust store type.
-     *
-     * In case {@link #getSslMode()} is {@code required} and trust store type isn't specified by Ignite properties
-     * (e.g. at JDBC URL) the JSSE property {@code javax.net.ssl.trustStoreType} will be used.
-     * In case both Ignite properties and JSSE properties are not set the default 'JKS' type is used.
-     *
-     * @param ksType Trusted certificate KeyStore type.
-     */
-    public void setSslTrustCertificateKeyStoreType(String ksType) {
-        props.setSslTrustCertificateKeyStoreType(ksType);
-    }
-
-    /**
-     * Gets trust any server certificate flag.
-     *
-     * @return Trust all certificates flag.
-     */
-    public boolean isSslTrustAll() {
-        return props.isSslTrustAll();
-    }
-
-    /**
-     * Sets to {@code true} to trust any server certificate (revoked, expired or self-signed SSL certificates).
-     *
-     * <p> Defaults is {@code false}.
-     *
-     * Note: Do not enable this option in production you are ever going to use
-     * on a network you do not entirely trust. Especially anything going over the public internet.
-     *
-     * @param trustAll Trust all certificates flag.
-     */
-    public void setSslTrustAll(boolean trustAll) {
-        props.setSslTrustAll(trustAll);
-    }
-
-    /**
-     * Gets the class name of the custom implementation of the Factory&lt;SSLSocketFactory&gt;.
-     *
-     * @return Custom class name that implements Factory&lt;SSLSocketFactory&gt;.
-     */
-    public String getSslFactory() {
-        return props.getSslFactory();
-    }
-
-    /**
-     * Sets the class name of the custom implementation of the Factory&lt;SSLSocketFactory&gt;.
-     * If {@link #getSslMode()} is {@code required} and factory is specified the custom factory will be used
-     * instead of JSSE socket factory. So, other SSL properties will be ignored.
-     *
-     * @param sslFactory Custom class name that implements Factory&lt;SSLSocketFactory&gt;.
-     */
-    public void setSslFactory(String sslFactory) {
-        props.setSslFactory(sslFactory);
-    }
-
-    /**
-     * @param name User name to authentication.
-     */
-    public void setUsername(String name) {
-        props.setUsername(name);
-    }
-
-    /**
-     * @return User name to authentication.
-     */
-    public String getUsername() {
-        return props.getUsername();
-    }
-
-    /**
-     * @param passwd User's password.
-     */
-    public void setPassword(String passwd) {
-        props.setPassword(passwd);
-    }
-
-    /**
-     * @return User's password.
-     */
-    public String getPassword() {
-        return props.getPassword();
-    }
-}
->>>>>>> 5759c797
+/*
+ * Licensed to the Apache Software Foundation (ASF) under one or more
+ * contributor license agreements.  See the NOTICE file distributed with
+ * this work for additional information regarding copyright ownership.
+ * The ASF licenses this file to You under the Apache License, Version 2.0
+ * (the "License"); you may not use this file except in compliance with
+ * the License.  You may obtain a copy of the License at
+ *
+ *      http://www.apache.org/licenses/LICENSE-2.0
+ *
+ * Unless required by applicable law or agreed to in writing, software
+ * distributed under the License is distributed on an "AS IS" BASIS,
+ * WITHOUT WARRANTIES OR CONDITIONS OF ANY KIND, either express or implied.
+ * See the License for the specific language governing permissions and
+ * limitations under the License.
+ */
+
+package org.apache.ignite;
+
+import java.io.PrintWriter;
+import java.io.Serializable;
+import java.sql.Connection;
+import java.sql.SQLException;
+import java.sql.SQLFeatureNotSupportedException;
+import java.util.Properties;
+import java.util.logging.Logger;
+import javax.sql.DataSource;
+import org.apache.ignite.configuration.ClientConnectorConfiguration;
+import org.apache.ignite.internal.jdbc.thin.ConnectionPropertiesImpl;
+import org.apache.ignite.internal.processors.odbc.SqlStateCode;
+import org.apache.ignite.internal.util.HostAndPortRange;
+import org.apache.ignite.internal.util.typedef.F;
+
+/**
+ * JDBC thin DataSource implementation.
+ */
+public class IgniteJdbcThinDataSource implements DataSource, Serializable {
+    /** */
+    private static final long serialVersionUID = 0L;
+
+    /** Connection properties. */
+    private ConnectionPropertiesImpl props = new ConnectionPropertiesImpl();
+
+    /** Login timeout. */
+    private int loginTimeout;
+
+    /** {@inheritDoc} */
+    @Override public Connection getConnection() throws SQLException {
+        return getConnection(null, null);
+    }
+
+    /** {@inheritDoc} */
+    @Override public Connection getConnection(String username, String pwd) throws SQLException {
+        Properties props = this.props.storeToProperties();
+
+        if (!F.isEmpty(username))
+            props.put("user", username);
+
+        if (!F.isEmpty(pwd))
+            props.put("password", pwd);
+
+        return IgniteJdbcThinDriver.register().connect(getUrl(), props);
+    }
+
+    /** {@inheritDoc} */
+    @Override public <T> T unwrap(Class<T> iface) throws SQLException {
+        if (!isWrapperFor(iface))
+            throw new SQLException("DataSource is not a wrapper for " + iface.getName());
+
+        return (T)this;
+    }
+
+    /** {@inheritDoc} */
+    @Override public boolean isWrapperFor(Class<?> iface) throws SQLException {
+        return iface != null && iface.isAssignableFrom(IgniteJdbcThinDataSource.class);
+    }
+
+    /** {@inheritDoc} */
+    @Override public PrintWriter getLogWriter() throws SQLException {
+        return null;
+    }
+
+    /** {@inheritDoc} */
+    @Override public void setLogWriter(PrintWriter out) throws SQLException {
+        // No-op.
+    }
+
+    /** {@inheritDoc} */
+    @Override public void setLoginTimeout(int seconds) throws SQLException {
+        loginTimeout = seconds;
+    }
+
+    /** {@inheritDoc} */
+    @Override public int getLoginTimeout() throws SQLException {
+        return loginTimeout;
+    }
+
+    /** {@inheritDoc} */
+    @Override public Logger getParentLogger() throws SQLFeatureNotSupportedException {
+        return Logger.getLogger("org.apache.ignite");
+    }
+
+    /**
+     * Different application servers us different format (URL &amp; url).
+     * @return Connection URL.
+     */
+    public String getURL() {
+        return getUrl();
+    }
+
+    /**
+     * Different application servers us different format (URL &amp; url).
+     * @param url Connection URL.
+     * @throws SQLException On error whrn URL is invalid.
+     */
+    public void setURL(String url) throws SQLException {
+        setUrl(url);
+    }
+
+    /**
+     * @return Ignite nodes addresses.
+     */
+    public String[] getAddresses() {
+        HostAndPortRange[] addrs = props.getAddresses();
+
+        if (addrs == null)
+            return null;
+
+        String[] addrsStr = new String[addrs.length];
+
+        for (int i = 0; i < addrs.length; ++i)
+            addrsStr[i] = addrs[i].toString();
+
+        return addrsStr;
+    }
+
+    /**
+     * Sets the addresses of the Ignite nodes to connect;
+     * address string format: {@code host[:portRangeFrom[..portRangeTo]]}.
+     *
+     * Examples:
+     * <ul>
+     *     <li>"127.0.0.1"</li>
+     *     <li>"127.0.0.1:10800"</li>
+     *     <li>"127.0.0.1:10800..10810"</li>
+     *     <li>"mynode0.mydomain.org:10800..10810", "mynode1.mydomain.org:10800..10810", "127.0.0.1:10800"</li>
+     * <ul/>
+     *
+     * @param addrsStr Ignite nodes addresses.
+     * @throws SQLException On invalid addresses.
+     */
+    public void setAddresses(String... addrsStr) throws SQLException {
+        HostAndPortRange[] addrs = new HostAndPortRange[addrsStr.length];
+
+        for (int i = 0; i < addrs.length; ++i) {
+            try {
+                addrs[i] = HostAndPortRange.parse(addrsStr[i],
+                    ClientConnectorConfiguration.DFLT_PORT, ClientConnectorConfiguration.DFLT_PORT,
+                    "Invalid endpoint format (should be \"host[:portRangeFrom[..portRangeTo]]\")");
+            }
+            catch (IgniteCheckedException e) {
+                throw new SQLException(e.getMessage(), SqlStateCode.CLIENT_CONNECTION_FAILED, e);
+            }
+        }
+
+        props.setAddresses(addrs);
+    }
+
+    /**
+     * @return Schema name of the connection.
+     */
+    public String getSchema() {
+        return props.getSchema();
+    }
+
+    /**
+     * @param schema Schema name of the connection.
+     */
+    public void setSchema(String schema) {
+        props.setSchema(schema);
+    }
+
+    /**
+     * @return The URL of the connection.
+     */
+    public String getUrl() {
+        return props.getUrl();
+    }
+
+    /**
+     * @param url The URL of the connection.
+     * @throws SQLException On invalid URL.
+     */
+    public void setUrl(String url) throws SQLException {
+        props = new ConnectionPropertiesImpl();
+
+        props.setUrl(url);
+    }
+
+    /**
+     * @return Distributed joins flag.
+     */
+    public boolean isDistributedJoins() {
+        return props.isDistributedJoins();
+    }
+
+    /**
+     * @param distributedJoins Distributed joins flag.
+     */
+    public void setDistributedJoins(boolean distributedJoins) {
+        props.setDistributedJoins(distributedJoins);
+    }
+
+    /**
+     * @return Enforce join order flag.
+     */
+    public boolean isEnforceJoinOrder() {
+        return props.isEnforceJoinOrder();
+    }
+
+    /**
+     * @param enforceJoinOrder Enforce join order flag.
+     */
+    public void setEnforceJoinOrder(boolean enforceJoinOrder) {
+        props.setEnforceJoinOrder(enforceJoinOrder);
+    }
+
+    /**
+     * @return Collocated flag.
+     */
+    public boolean isCollocated() {
+        return props.isCollocated();
+    }
+
+    /**
+     * @param collocated Collocated flag.
+     */
+    public void setCollocated(boolean collocated) {
+        props.setCollocated(collocated);
+    }
+
+    /**
+     * @return Replicated only flag.
+     */
+    public boolean isReplicatedOnly() {
+        return props.isReplicatedOnly();
+    }
+
+    /**
+     * @param replicatedOnly Replicated only flag.
+     */
+    public void setReplicatedOnly(boolean replicatedOnly) {
+        props.setReplicatedOnly(replicatedOnly);
+    }
+
+    /**
+     * @return Auto close server cursors flag.
+     */
+    public boolean isAutoCloseServerCursor() {
+        return props.isAutoCloseServerCursor();
+    }
+
+    /**
+     * @param autoCloseServerCursor Auto close server cursors flag.
+     */
+    public void setAutoCloseServerCursor(boolean autoCloseServerCursor) {
+        props.setAutoCloseServerCursor(autoCloseServerCursor);
+    }
+
+    /**
+     * @return Socket send buffer size.
+     */
+    public int getSocketSendBuffer() {
+        return props.getSocketSendBuffer();
+    }
+
+    /**
+     * @param size Socket send buffer size.
+     * @throws SQLException On error.
+     */
+    public void setSocketSendBuffer(int size) throws SQLException {
+        props.setSocketSendBuffer(size);
+    }
+
+    /**
+     * @return Socket receive buffer size.
+     */
+    public int getSocketReceiveBuffer() {
+        return props.getSocketReceiveBuffer();
+    }
+
+    /**
+     * @param size Socket receive buffer size.
+     * @throws SQLException On error.
+     */
+    public void setSocketReceiveBuffer(int size) throws SQLException {
+        props.setSocketReceiveBuffer(size);
+    }
+
+    /**
+     * @return TCP no delay flag.
+     */
+    public boolean isTcpNoDelay() {
+        return props.isTcpNoDelay();
+    }
+
+    /**
+     * @param tcpNoDelay TCP no delay flag.
+     */
+    public void setTcpNoDelay(boolean tcpNoDelay) {
+        props.setTcpNoDelay(tcpNoDelay);
+    }
+
+    /**
+     * @return Lazy query execution flag.
+     */
+    public boolean isLazy() {
+        return props.isLazy();
+    }
+
+    /**
+     * @param lazy Lazy query execution flag.
+     */
+    public void setLazy(boolean lazy) {
+        props.setLazy(lazy);
+    }
+
+    /**
+     * @return Skip reducer on update flag.
+     */
+    public boolean isSkipReducerOnUpdate() {
+        return props.isSkipReducerOnUpdate();
+    }
+
+    /**
+     * @param skipReducerOnUpdate Skip reducer on update flag.
+     */
+    public void setSkipReducerOnUpdate(boolean skipReducerOnUpdate) {
+        props.setSkipReducerOnUpdate(skipReducerOnUpdate);
+    }
+
+    /**
+     * Gets SSL connection mode.
+     *
+     * @return Use SSL flag.
+     * @see #setSslMode(String).
+     */
+    public String getSslMode() {
+        return props.getSslMode();
+    }
+
+    /**
+     * Use SSL connection to Ignite node. In case set to {@code "require"} SSL context must be configured.
+     * {@link #setSslClientCertificateKeyStoreUrl} property and related properties must be set up
+     * or JSSE properties must be set up (see {@code javax.net.ssl.keyStore} and other {@code javax.net.ssl.*}
+     * properties)
+     *
+     * In case set to {@code "disable"} plain connection is used.
+     * Available modes: {@code "disable", "require"}. Default value is {@code "disable"}
+     *
+     * @param mode SSL mode.
+     */
+    public void setSslMode(String mode) {
+        props.setSslMode(mode);
+    }
+
+    /**
+     * Gets protocol for secure transport.
+     *
+     * @return SSL protocol name.
+     */
+    public String getSslProtocol() {
+        return props.getSslProtocol();
+    }
+
+    /**
+     * Sets protocol for secure transport. If not specified, TLS protocol will be used.
+     * Protocols implementations supplied by JSEE: SSLv3 (SSL), TLSv1 (TLS), TLSv1.1, TLSv1.2
+     *
+     * <p>See more at JSSE Reference Guide.
+     *
+     * @param sslProtocol SSL protocol name.
+     */
+    public void setSslProtocol(String sslProtocol) {
+        props.setSslProtocol(sslProtocol);
+    }
+
+    /**
+     * Gets cipher suites.
+     *
+     * @return SSL cipher suites.
+     */
+    public String getCipherSuites() {
+        return props.getSslCipherSuites();
+    }
+
+    /**
+     * Override default cipher suites.
+     *
+     * <p>See more at JSSE Reference Guide.
+     *
+     * @param cipherSuites SSL cipher suites.
+     */
+    public void setCipherSuites(String cipherSuites) {
+        props.setSslCipherSuites(cipherSuites);
+    }
+
+    /**
+     * Gets algorithm that will be used to create a key manager.
+     *
+     * @return Key manager algorithm.
+     */
+    public String getSslKeyAlgorithm() {
+        return props.getSslKeyAlgorithm();
+    }
+
+    /**
+     * Sets key manager algorithm that will be used to create a key manager. Notice that in most cased default value
+     * suites well, however, on Android platform this value need to be set to <tt>X509<tt/>.
+     * Algorithms implementations supplied by JSEE: PKIX (X509 or SunPKIX), SunX509
+     *
+     * <p>See more at JSSE Reference Guide.
+     *
+     * @param keyAlgorithm Key algorithm name.
+     */
+    public void setSslKeyAlgorithm(String keyAlgorithm) {
+        props.setSslKeyAlgorithm(keyAlgorithm);
+    }
+
+    /**
+     * Gets the key store URL.
+     *
+     * @return Client certificate KeyStore URL.
+     */
+    public String getSslClientCertificateKeyStoreUrl() {
+        return props.getSslClientCertificateKeyStoreUrl();
+    }
+
+    /**
+     * Sets path to the key store file. This is a mandatory parameter since
+     * ssl context could not be initialized without key manager.
+     *
+     * In case {@link #getSslMode()} is {@code required} and key store URL isn't specified by Ignite properties
+     * (e.g. at JDBC URL) the JSSE property {@code javax.net.ssl.keyStore} will be used.
+     *
+     * @param url Client certificate KeyStore URL.
+     */
+    public void setSslClientCertificateKeyStoreUrl(String url) {
+        props.setSslClientCertificateKeyStoreUrl(url);
+    }
+
+    /**
+     * Gets key store password.
+     *
+     * @return Client certificate KeyStore password.
+     */
+    public String getSslClientCertificateKeyStorePassword() {
+        return props.getSslClientCertificateKeyStorePassword();
+    }
+
+    /**
+     * Sets key store password.
+     *
+     * In case {@link #getSslMode()} is {@code required}  and key store password isn't specified by Ignite properties
+     * (e.g. at JDBC URL) the JSSE property {@code javax.net.ssl.keyStorePassword} will be used.
+     *
+     * @param passwd Client certificate KeyStore password.
+     */
+    public void setSslClientCertificateKeyStorePassword(String passwd) {
+        props.setSslClientCertificateKeyStorePassword(passwd);
+    }
+
+    /**
+     * Gets key store type used for context creation.
+     *
+     * @return Client certificate KeyStore type.
+     */
+    public String getSslClientCertificateKeyStoreType() {
+        return props.getSslClientCertificateKeyStoreType();
+    }
+
+    /**
+     * Sets key store type used in context initialization.
+     *
+     * In case {@link #getSslMode()} is {@code required} and key store type isn't specified by Ignite properties
+     *  (e.g. at JDBC URL)the JSSE property {@code javax.net.ssl.keyStoreType} will be used.
+     * In case both Ignite properties and JSSE properties are not set the default 'JKS' type is used.
+     *
+     * <p>See more at JSSE Reference Guide.
+     *
+     * @param ksType Client certificate KeyStore type.
+     */
+    public void setSslClientCertificateKeyStoreType(String ksType) {
+        props.setSslClientCertificateKeyStoreType(ksType);
+    }
+
+    /**
+     * Gets the trust store URL.
+     *
+     * @return Trusted certificate KeyStore URL.
+     */
+    public String getSslTrustCertificateKeyStoreUrl() {
+        return props.getSslTrustCertificateKeyStoreUrl();
+    }
+
+    /**
+     * Sets path to the trust store file. This is an optional parameter,
+     * however one of the {@code setSslTrustCertificateKeyStoreUrl(String)}, {@link #setSslTrustAll(boolean)}
+     * properties must be set.
+     *
+     * In case {@link #getSslMode()} is {@code required} and trust store URL isn't specified by Ignite properties
+     * (e.g. at JDBC URL) the JSSE property {@code javax.net.ssl.trustStore} will be used.
+     *
+     * @param url Trusted certificate KeyStore URL.
+     */
+    public void setSslTrustCertificateKeyStoreUrl(String url) {
+        props.setSslTrustCertificateKeyStoreUrl(url);
+    }
+
+    /**
+     * Gets trust store password.
+     *
+     * @return Trusted certificate KeyStore password.
+     */
+    public String getSslTrustCertificateKeyStorePassword() {
+        return props.getSslTrustCertificateKeyStorePassword();
+    }
+
+    /**
+     * Sets trust store password.
+     *
+     * In case {@link #getSslMode()} is {@code required} and trust store password isn't specified by Ignite properties
+     * (e.g. at JDBC URL) the JSSE property {@code javax.net.ssl.trustStorePassword} will be used.
+     *
+     * @param passwd Trusted certificate KeyStore password.
+     */
+    public void setSslTrustCertificateKeyStorePassword(String passwd) {
+        props.setSslTrustCertificateKeyStorePassword(passwd);
+    }
+
+    /**
+     * Gets trust store type.
+     *
+     * @return Trusted certificate KeyStore type.
+     */
+    public String getSslTrustCertificateKeyStoreType() {
+        return props.getSslTrustCertificateKeyStoreType();
+    }
+
+    /**
+     * Sets trust store type.
+     *
+     * In case {@link #getSslMode()} is {@code required} and trust store type isn't specified by Ignite properties
+     * (e.g. at JDBC URL) the JSSE property {@code javax.net.ssl.trustStoreType} will be used.
+     * In case both Ignite properties and JSSE properties are not set the default 'JKS' type is used.
+     *
+     * @param ksType Trusted certificate KeyStore type.
+     */
+    public void setSslTrustCertificateKeyStoreType(String ksType) {
+        props.setSslTrustCertificateKeyStoreType(ksType);
+    }
+
+    /**
+     * Gets trust any server certificate flag.
+     *
+     * @return Trust all certificates flag.
+     */
+    public boolean isSslTrustAll() {
+        return props.isSslTrustAll();
+    }
+
+    /**
+     * Sets to {@code true} to trust any server certificate (revoked, expired or self-signed SSL certificates).
+     *
+     * <p> Defaults is {@code false}.
+     *
+     * Note: Do not enable this option in production you are ever going to use
+     * on a network you do not entirely trust. Especially anything going over the public internet.
+     *
+     * @param trustAll Trust all certificates flag.
+     */
+    public void setSslTrustAll(boolean trustAll) {
+        props.setSslTrustAll(trustAll);
+    }
+
+    /**
+     * Gets the class name of the custom implementation of the Factory&lt;SSLSocketFactory&gt;.
+     *
+     * @return Custom class name that implements Factory&lt;SSLSocketFactory&gt;.
+     */
+    public String getSslFactory() {
+        return props.getSslFactory();
+    }
+
+    /**
+     * Sets the class name of the custom implementation of the Factory&lt;SSLSocketFactory&gt;.
+     * If {@link #getSslMode()} is {@code required} and factory is specified the custom factory will be used
+     * instead of JSSE socket factory. So, other SSL properties will be ignored.
+     *
+     * @param sslFactory Custom class name that implements Factory&lt;SSLSocketFactory&gt;.
+     */
+    public void setSslFactory(String sslFactory) {
+        props.setSslFactory(sslFactory);
+    }
+
+    /**
+     * @param name User name to authentication.
+     */
+    public void setUsername(String name) {
+        props.setUsername(name);
+    }
+
+    /**
+     * @return User name to authentication.
+     */
+    public String getUsername() {
+        return props.getUsername();
+    }
+
+    /**
+     * @param passwd User's password.
+     */
+    public void setPassword(String passwd) {
+        props.setPassword(passwd);
+    }
+
+    /**
+     * @return User's password.
+     */
+    public String getPassword() {
+        return props.getPassword();
+    }
+}