/*
 * Licensed to the Apache Software Foundation (ASF) under one or more
 * contributor license agreements.  See the NOTICE file distributed with
 * this work for additional information regarding copyright ownership.
 * The ASF licenses this file to You under the Apache License, Version 2.0
 * (the "License"); you may not use this file except in compliance with
 * the License.  You may obtain a copy of the License at
 *
 *      http://www.apache.org/licenses/LICENSE-2.0
 *
 * Unless required by applicable law or agreed to in writing, software
 * distributed under the License is distributed on an "AS IS" BASIS,
 * WITHOUT WARRANTIES OR CONDITIONS OF ANY KIND, either express or implied.
 * See the License for the specific language governing permissions and
 * limitations under the License.
 */

package org.apache.ignite.internal.processors.platform.datastructures;

import org.apache.ignite.IgniteAtomicSequence;
import org.apache.ignite.IgniteCheckedException;
import org.apache.ignite.internal.processors.platform.PlatformAbstractTarget;
import org.apache.ignite.internal.processors.platform.PlatformContext;

/**
 * Platform atomic sequence wrapper.
 */
public class PlatformAtomicSequence extends PlatformAbstractTarget {
    /** */
    private final IgniteAtomicSequence atomicSeq;

    /** */
    private static final int OP_ADD_AND_GET = 1;

    /** */
    private static final int OP_CLOSE = 2;

    /** */
    private static final int OP_GET = 3;

    /** */
    private static final int OP_GET_AND_ADD = 4;

    /** */
    private static final int OP_GET_AND_INCREMENT = 5;

    /** */
    private static final int OP_GET_BATCH_SIZE = 6;

    /** */
    private static final int OP_INCREMENT_AND_GET = 7;

    /** */
    private static final int OP_IS_CLOSED = 8;

    /** */
    private static final int OP_SET_BATCH_SIZE = 9;

    /**
     * Ctor.
     * @param ctx Context.
     * @param atomicSeq AtomicSequence to wrap.
     */
    public PlatformAtomicSequence(PlatformContext ctx, IgniteAtomicSequence atomicSeq) {
        super(ctx);

        assert atomicSeq != null;

        this.atomicSeq = atomicSeq;
    }


    /** {@inheritDoc} */
<<<<<<< HEAD
    @Override public long processOutLong(int type) throws IgniteCheckedException {
=======
    @Override protected long processInLongOutLong(int type, long val) throws IgniteCheckedException {
>>>>>>> e0b84675
        switch (type) {
            case OP_ADD_AND_GET:
                return atomicSeq.addAndGet(val);

            case OP_GET_AND_ADD:
                return atomicSeq.getAndAdd(val);

            case OP_SET_BATCH_SIZE:
                atomicSeq.batchSize((int)val);

                return TRUE;

            case OP_CLOSE:
                atomicSeq.close();

                return TRUE;

            case OP_GET:
                return atomicSeq.get();

            case OP_GET_AND_INCREMENT:
                return atomicSeq.getAndIncrement();

            case OP_INCREMENT_AND_GET:
                return atomicSeq.incrementAndGet();

            case OP_IS_CLOSED:
                return atomicSeq.removed() ? TRUE : FALSE;

            case OP_GET_BATCH_SIZE:
                return atomicSeq.batchSize();
        }

<<<<<<< HEAD
        return super.processOutLong(type);
    }

    /** {@inheritDoc} */
    @Override public long processInLongOutLong(int type, long val) throws IgniteCheckedException {
        switch (type) {
            case OP_ADD_AND_GET:
                return atomicSeq.addAndGet(val);

            case OP_GET_AND_ADD:
                return atomicSeq.getAndAdd(val);

            case OP_SET_BATCH_SIZE:
                atomicSeq.batchSize((int)val);

                return TRUE;
        }

=======
>>>>>>> e0b84675
        return super.processInLongOutLong(type, val);
    }
}<|MERGE_RESOLUTION|>--- conflicted
+++ resolved
@@ -71,11 +71,7 @@
 
 
     /** {@inheritDoc} */
-<<<<<<< HEAD
-    @Override public long processOutLong(int type) throws IgniteCheckedException {
-=======
-    @Override protected long processInLongOutLong(int type, long val) throws IgniteCheckedException {
->>>>>>> e0b84675
+    @Override public long processInLongOutLong(int type, long val) throws IgniteCheckedException {
         switch (type) {
             case OP_ADD_AND_GET:
                 return atomicSeq.addAndGet(val);
@@ -107,15 +103,7 @@
 
             case OP_GET_BATCH_SIZE:
                 return atomicSeq.batchSize();
-        }
 
-<<<<<<< HEAD
-        return super.processOutLong(type);
-    }
-
-    /** {@inheritDoc} */
-    @Override public long processInLongOutLong(int type, long val) throws IgniteCheckedException {
-        switch (type) {
             case OP_ADD_AND_GET:
                 return atomicSeq.addAndGet(val);
 
@@ -128,8 +116,6 @@
                 return TRUE;
         }
 
-=======
->>>>>>> e0b84675
-        return super.processInLongOutLong(type, val);
+        return super.processOutLong(type);
     }
 }