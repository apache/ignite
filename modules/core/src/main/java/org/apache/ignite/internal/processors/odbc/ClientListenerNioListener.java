--- conflicted
+++ resolved
@@ -212,11 +212,7 @@
                         ", resp=" + resp.status() + ']');
                 }
 
-<<<<<<< HEAD
-                    GridNioFuture<?> fut = ses.send(parser.encode(resp));
-=======
                 GridNioFuture<?> fut = ses.send(parser.encode(resp));
->>>>>>> 9cf06362
 
                 fut.listen(f -> {
                     if (f.error() == null)
@@ -227,14 +223,10 @@
         catch (Throwable e) {
             handler.unregisterRequest(req.requestId());
 
-<<<<<<< HEAD
-            U.error(log, "Failed to process client request [req=" + req + ", msg=" + e.getMessage() + "]", e);
-=======
             if (e instanceof Error)
                 U.error(log, "Failed to process client request [req=" + req + ", msg=" + e.getMessage() + "]", e);
             else
                 U.warn(log, "Failed to process client request [req=" + req + ", msg=" + e.getMessage() + "]", e);
->>>>>>> 9cf06362
 
             ses.send(parser.encode(handler.handleException(e, req)));
 
