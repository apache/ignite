--- conflicted
+++ resolved
@@ -366,11 +366,7 @@
 
         ctx.configure(marsh);
 
-<<<<<<< HEAD
-        BinaryRawReaderEx reader = new BinaryReaderExImpl(ctx, new BinaryHeapInputStream(msg.payload()), null, true);
-=======
-        BinaryReaderExImpl reader = new BinaryReaderExImpl(ctx, BinaryStreams.inputStream(msg.payload()), null, true);
->>>>>>> 1a48bf25
+        BinaryRawReaderEx reader = new BinaryReaderExImpl(ctx, BinaryStreams.inputStream(msg.payload()), null, true);
 
         byte cmd = reader.readByte();
 
