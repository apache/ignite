/*
 * Licensed to the Apache Software Foundation (ASF) under one or more
 * contributor license agreements.  See the NOTICE file distributed with
 * this work for additional information regarding copyright ownership.
 * The ASF licenses this file to You under the Apache License, Version 2.0
 * (the "License"); you may not use this file except in compliance with
 * the License.  You may obtain a copy of the License at
 *
 *      http://www.apache.org/licenses/LICENSE-2.0
 *
 * Unless required by applicable law or agreed to in writing, software
 * distributed under the License is distributed on an "AS IS" BASIS,
 * WITHOUT WARRANTIES OR CONDITIONS OF ANY KIND, either express or implied.
 * See the License for the specific language governing permissions and
 * limitations under the License.
 */

package org.apache.ignite.internal.processors.odbc;

import java.io.Closeable;
import java.util.concurrent.atomic.AtomicInteger;
import org.apache.ignite.IgniteCheckedException;
import org.apache.ignite.IgniteLogger;
import org.apache.ignite.configuration.ClientConnectorConfiguration;
import org.apache.ignite.configuration.IgniteConfiguration;
import org.apache.ignite.configuration.ThinClientConfiguration;
import org.apache.ignite.internal.GridKernalContext;
import org.apache.ignite.internal.MarshallerContextImpl;
import org.apache.ignite.internal.binary.BinaryCachingMetadataHandler;
import org.apache.ignite.internal.binary.BinaryContext;
import org.apache.ignite.internal.binary.BinaryMarshaller;
import org.apache.ignite.internal.binary.BinaryReaderExImpl;
import org.apache.ignite.internal.binary.BinaryWriterExImpl;
import org.apache.ignite.internal.binary.streams.BinaryHeapInputStream;
import org.apache.ignite.internal.binary.streams.BinaryHeapOutputStream;
import org.apache.ignite.internal.processors.authentication.AuthorizationContext;
import org.apache.ignite.internal.processors.authentication.IgniteAccessControlException;
import org.apache.ignite.internal.processors.odbc.jdbc.JdbcConnectionContext;
import org.apache.ignite.internal.processors.odbc.odbc.OdbcConnectionContext;
import org.apache.ignite.internal.processors.platform.client.ClientConnectionContext;
import org.apache.ignite.internal.processors.platform.client.ClientStatus;
import org.apache.ignite.internal.processors.security.OperationSecurityContext;
import org.apache.ignite.internal.util.GridSpinBusyLock;
import org.apache.ignite.internal.util.nio.GridNioFuture;
import org.apache.ignite.internal.util.nio.GridNioServerListenerAdapter;
import org.apache.ignite.internal.util.nio.GridNioSession;
import org.apache.ignite.internal.util.nio.GridNioSessionMetaKey;
import org.apache.ignite.internal.util.typedef.internal.U;
import org.jetbrains.annotations.Nullable;

/**
 * Client message listener.
 */
public class ClientListenerNioListener extends GridNioServerListenerAdapter<byte[]> {
    /** ODBC driver handshake code. */
    public static final byte ODBC_CLIENT = 0;

    /** JDBC driver handshake code. */
    public static final byte JDBC_CLIENT = 1;

    /** Thin client handshake code. */
    public static final byte THIN_CLIENT = 2;

    /** Connection handshake timeout task. */
    public static final int CONN_CTX_HANDSHAKE_TIMEOUT_TASK = GridNioSessionMetaKey.nextUniqueKey();

    /** Connection-related metadata key. */
    public static final int CONN_CTX_META_KEY = GridNioSessionMetaKey.nextUniqueKey();

    /** Next connection id. */
    private static AtomicInteger nextConnId = new AtomicInteger(1);

    /** Busy lock. */
    private final GridSpinBusyLock busyLock;

    /** Kernal context. */
    private final GridKernalContext ctx;

    /** Maximum allowed cursors. */
    private final int maxCursors;

    /** Logger. */
    private final IgniteLogger log;

    /** Client connection config. */
    private ClientConnectorConfiguration cliConnCfg;

    /** Thin client configuration. */
    private final ThinClientConfiguration thinCfg;

    /**
     * Constructor.
     *
     * @param ctx Context.
     * @param busyLock Shutdown busy lock.
     * @param cliConnCfg Client connector configuration.
     */
    public ClientListenerNioListener(GridKernalContext ctx, GridSpinBusyLock busyLock,
        ClientConnectorConfiguration cliConnCfg) {
        assert cliConnCfg != null;

        this.ctx = ctx;
        this.busyLock = busyLock;
        this.cliConnCfg = cliConnCfg;

        maxCursors = cliConnCfg.getMaxOpenCursorsPerConnection();
        log = ctx.log(getClass());

        thinCfg = cliConnCfg.getThinClientConfiguration() == null ? new ThinClientConfiguration()
            : new ThinClientConfiguration(cliConnCfg.getThinClientConfiguration());
    }

    /** {@inheritDoc} */
    @Override public void onConnected(GridNioSession ses) {
        if (log.isDebugEnabled())
            log.debug("Client connected: " + ses.remoteAddress());

        long handshakeTimeout = cliConnCfg.getHandshakeTimeout();

        if (handshakeTimeout > 0)
            scheduleHandshakeTimeout(ses, handshakeTimeout);
    }

    /** {@inheritDoc} */
    @Override public void onDisconnected(GridNioSession ses, @Nullable Exception e) {
        ClientListenerConnectionContext connCtx = ses.meta(CONN_CTX_META_KEY);

        if (connCtx != null)
            connCtx.onDisconnected();

        if (log.isDebugEnabled()) {
            if (e == null)
                log.debug("Client disconnected: " + ses.remoteAddress());
            else
                log.debug("Client disconnected due to an error [addr=" + ses.remoteAddress() + ", err=" + e + ']');
        }
    }

    /** {@inheritDoc} */
    @Override public void onMessage(GridNioSession ses, byte[] msg) {
        assert msg != null;

        ClientListenerConnectionContext connCtx = ses.meta(CONN_CTX_META_KEY);

        if (connCtx == null) {
            try {
                onHandshake(ses, msg);
            }
            catch (Exception e) {
                U.error(log, "Failed to handle handshake request " +
                    "(probably, connection has already been closed).", e);
            }

            return;
        }

        ClientListenerMessageParser parser = connCtx.parser();
        ClientListenerRequestHandler handler = connCtx.handler();

        ClientListenerRequest req;

        try {
            req = parser.decode(msg);
        }
        catch (Exception e) {
            try {
                handler.unregisterRequest(parser.decodeRequestId(msg));
            }
            catch (Exception e1) {
                U.error(log, "Failed to unregister request.", e1);
            }

            U.error(log, "Failed to parse client request.", e);

            ses.close();

            return;
        }

        assert req != null;

        try {
            long startTime = 0;

            if (log.isDebugEnabled()) {
                startTime = System.nanoTime();

                log.debug("Client request received [reqId=" + req.requestId() + ", addr=" +
                    ses.remoteAddress() + ", req=" + req + ']');
            }

            ClientListenerResponse resp;

            AuthorizationContext authCtx = connCtx.authorizationContext();

            if (authCtx != null)
                AuthorizationContext.context(authCtx);

            try (OperationSecurityContext s = ctx.security().withContext(connCtx.securityContext())) {
                resp = handler.handle(req);
            }
            finally {
                if (authCtx != null)
                    AuthorizationContext.clear();
            }

            if (resp != null) {
                if (log.isDebugEnabled()) {
                    long dur = (System.nanoTime() - startTime) / 1000;

                    log.debug("Client request processed [reqId=" + req.requestId() + ", dur(mcs)=" + dur +
                        ", resp=" + resp.status() + ']');
                }

                byte[] outMsg = parser.encode(resp);

                GridNioFuture<?> fut = ses.send(outMsg);

                fut.listen(f -> {
                    if (f.error() == null)
                        resp.onSent();
                });
            }
        }
        catch (Exception e) {
            handler.unregisterRequest(req.requestId());

            U.error(log, "Failed to process client request [req=" + req + ']', e);

            ses.send(parser.encode(handler.handleException(e, req)));
        }
    }

    /** {@inheritDoc} */
    @Override public void onSessionIdleTimeout(GridNioSession ses) {
        ses.close();
    }

    /**
     * Schedule handshake timeout.
     * @param ses Connection session.
     * @param handshakeTimeout Handshake timeout.
     */
    private void scheduleHandshakeTimeout(GridNioSession ses, long handshakeTimeout) {
        assert handshakeTimeout > 0;

        Closeable timeoutTask = ctx.timeout().schedule(new Runnable() {
            @Override public void run() {
                ses.close();

                U.warn(log, "Unable to perform handshake within timeout " +
                    "[timeout=" + handshakeTimeout + ", remoteAddr=" + ses.remoteAddress() + ']');
            }
        }, handshakeTimeout, -1);

        ses.addMeta(CONN_CTX_HANDSHAKE_TIMEOUT_TASK, timeoutTask);
    }

    /**
     * Cancel handshake timeout task execution.
     * @param ses Connection session.
     */
    private void cancelHandshakeTimeout(GridNioSession ses) {
        Closeable timeoutTask = ses.removeMeta(CONN_CTX_HANDSHAKE_TIMEOUT_TASK);

        try {
            if (timeoutTask != null)
                timeoutTask.close();
        } catch (Exception e) {
            U.warn(log, "Failed to cancel handshake timeout task " +
                "[remoteAddr=" + ses.remoteAddress() + ", err=" + e + ']');
        }
    }

    /**
     * Perform handshake.
     *
     * @param ses Session.
     * @param msg Message bytes.
     */
    private void onHandshake(GridNioSession ses, byte[] msg) {
        BinaryContext ctx = new BinaryContext(BinaryCachingMetadataHandler.create(), new IgniteConfiguration(), null);

        BinaryMarshaller marsh = new BinaryMarshaller();

        marsh.setContext(new MarshallerContextImpl(null, null));
<<<<<<< HEAD

        ctx.configure(marsh, new IgniteConfiguration());

=======

        ctx.configure(marsh);

>>>>>>> 1e84d448
        BinaryReaderExImpl reader = new BinaryReaderExImpl(ctx, new BinaryHeapInputStream(msg), null, true);

        byte cmd = reader.readByte();

        if (cmd != ClientListenerRequest.HANDSHAKE) {
            U.warn(log, "Unexpected client request (will close session): " + ses.remoteAddress());

            ses.close();

            return;
        }

        short verMajor = reader.readShort();
        short verMinor = reader.readShort();
        short verMaintenance = reader.readShort();

        ClientListenerProtocolVersion ver = ClientListenerProtocolVersion.create(verMajor, verMinor, verMaintenance);

        BinaryWriterExImpl writer = new BinaryWriterExImpl(null, new BinaryHeapOutputStream(8), null, null);

        byte clientType = reader.readByte();

        ClientListenerConnectionContext connCtx = null;

        try {
            connCtx = prepareContext(clientType);

            ensureClientPermissions(clientType);

            if (connCtx.isVersionSupported(ver)) {
                connCtx.initializeFromHandshake(ses, ver, reader);

                ses.addMeta(CONN_CTX_META_KEY, connCtx);
            }
            else
                throw new IgniteCheckedException("Unsupported version: " + ver.asString());

            cancelHandshakeTimeout(ses);

            connCtx.handler().writeHandshake(writer);
        }
        catch (IgniteAccessControlException authEx) {
            writer.writeBoolean(false);

            writer.writeShort((short)0);
            writer.writeShort((short)0);
            writer.writeShort((short)0);

            writer.doWriteString(authEx.getMessage());

            if (ver.compareTo(ClientConnectionContext.VER_1_1_0) >= 0)
                writer.writeInt(ClientStatus.AUTH_FAILED);
        }
        catch (IgniteCheckedException e) {
            U.warn(log, "Error during handshake [rmtAddr=" + ses.remoteAddress() + ", msg=" + e.getMessage() + ']');

            ClientListenerProtocolVersion currVer;

            if (connCtx == null)
                currVer = ClientListenerProtocolVersion.create(0, 0, 0);
            else
                currVer = connCtx.defaultVersion();

            writer.writeBoolean(false);

            writer.writeShort(currVer.major());
            writer.writeShort(currVer.minor());
            writer.writeShort(currVer.maintenance());

            writer.doWriteString(e.getMessage());

            if (ver.compareTo(ClientConnectionContext.VER_1_1_0) >= 0)
                writer.writeInt(ClientStatus.FAILED);
        }

        ses.send(writer.array());
    }

    /**
     * Prepare context.
     *
     * @param clientType Client type.
     * @return Context.
     * @throws IgniteCheckedException If failed.
     */
    private ClientListenerConnectionContext prepareContext(byte clientType) throws IgniteCheckedException {
        long connId = nextConnectionId();

        switch (clientType) {
            case ODBC_CLIENT:
                return new OdbcConnectionContext(ctx, busyLock, connId, maxCursors);

            case JDBC_CLIENT:
                return new JdbcConnectionContext(ctx, busyLock, connId, maxCursors);

            case THIN_CLIENT:
                return new ClientConnectionContext(ctx, connId, maxCursors, thinCfg);
        }

        throw new IgniteCheckedException("Unknown client type: " + clientType);
    }

    /**
     * Generate unique connection id.
     * @return connection id.
     */
    private long nextConnectionId() {
        return (ctx.discovery().localNode().order() << 32) + nextConnId.getAndIncrement();
    }

    /**
     * Ensures if the given type of client is enabled by config.
     *
     * @param clientType Client type.
     * @throws IgniteCheckedException If failed.
     */
    private void ensureClientPermissions(byte clientType) throws IgniteCheckedException {
        switch (clientType) {
            case ODBC_CLIENT: {
                if (!cliConnCfg.isOdbcEnabled())
                    throw new IgniteCheckedException("ODBC connection is not allowed, " +
                        "see ClientConnectorConfiguration.odbcEnabled.");
                break;
            }

            case JDBC_CLIENT: {
                if (!cliConnCfg.isJdbcEnabled())
                    throw new IgniteCheckedException("JDBC connection is not allowed, " +
                        "see ClientConnectorConfiguration.jdbcEnabled.");

                break;
            }

            case THIN_CLIENT: {
                if (!cliConnCfg.isThinClientEnabled())
                    throw new IgniteCheckedException("Thin client connection is not allowed, " +
                        "see ClientConnectorConfiguration.thinClientEnabled.");

                break;
            }

            default:
                throw new IgniteCheckedException("Unknown client type: " + clientType);
        }
    }
}<|MERGE_RESOLUTION|>--- conflicted
+++ resolved
@@ -284,15 +284,9 @@
         BinaryMarshaller marsh = new BinaryMarshaller();
 
         marsh.setContext(new MarshallerContextImpl(null, null));
-<<<<<<< HEAD
-
-        ctx.configure(marsh, new IgniteConfiguration());
-
-=======
 
         ctx.configure(marsh);
 
->>>>>>> 1e84d448
         BinaryReaderExImpl reader = new BinaryReaderExImpl(ctx, new BinaryHeapInputStream(msg), null, true);
 
         byte cmd = reader.readByte();
