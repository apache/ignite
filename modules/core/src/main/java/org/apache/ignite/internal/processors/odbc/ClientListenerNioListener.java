--- conflicted
+++ resolved
@@ -232,9 +232,6 @@
 
             connCtx.handler().writeHandshake(writer);
         }
-<<<<<<< HEAD
-        catch (Exception e) {
-=======
         catch (IgniteAccessControlException authEx) {
             writer.writeBoolean(false);
 
@@ -248,7 +245,6 @@
                 writer.writeInt(ClientStatus.AUTH_FAILED);
         }
         catch (IgniteCheckedException e) {
->>>>>>> ebd669e4
             U.warn(log, "Error during handshake [rmtAddr=" + ses.remoteAddress() + ", msg=" + e.getMessage() + ']');
 
             ClientListenerProtocolVersion currVer;
