--- conflicted
+++ resolved
@@ -368,11 +368,7 @@
                 return new JdbcConnectionContext(ctx, ses, busyLock, connId, maxCursors);
 
             case THIN_CLIENT:
-<<<<<<< HEAD
-                return new ClientConnectionContext(ctx, connId, maxCursors, ses);
-=======
-                return new ClientConnectionContext(ctx, connId, maxCursors, thinCfg);
->>>>>>> c75d6eb0
+                return new ClientConnectionContext(ctx, connId, maxCursors, thinCfg, ses);
         }
 
         throw new IgniteCheckedException("Unknown client type: " + clientType);
