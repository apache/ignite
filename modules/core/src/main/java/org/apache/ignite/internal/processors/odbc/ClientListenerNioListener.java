/*
 * Licensed to the Apache Software Foundation (ASF) under one or more
 * contributor license agreements.  See the NOTICE file distributed with
 * this work for additional information regarding copyright ownership.
 * The ASF licenses this file to You under the Apache License, Version 2.0
 * (the "License"); you may not use this file except in compliance with
 * the License.  You may obtain a copy of the License at
 *
 *      http://www.apache.org/licenses/LICENSE-2.0
 *
 * Unless required by applicable law or agreed to in writing, software
 * distributed under the License is distributed on an "AS IS" BASIS,
 * WITHOUT WARRANTIES OR CONDITIONS OF ANY KIND, either express or implied.
 * See the License for the specific language governing permissions and
 * limitations under the License.
 */

package org.apache.ignite.internal.processors.odbc;

import java.io.Closeable;
import java.util.concurrent.atomic.AtomicInteger;
import org.apache.ignite.IgniteCheckedException;
import org.apache.ignite.IgniteLogger;
import org.apache.ignite.configuration.ClientConnectorConfiguration;
import org.apache.ignite.configuration.IgniteConfiguration;
import org.apache.ignite.configuration.ThinClientConfiguration;
import org.apache.ignite.failure.FailureContext;
import org.apache.ignite.failure.FailureType;
import org.apache.ignite.internal.GridKernalContext;
import org.apache.ignite.internal.MarshallerContextImpl;
import org.apache.ignite.internal.binary.BinaryCachingMetadataHandler;
import org.apache.ignite.internal.binary.BinaryContext;
import org.apache.ignite.internal.binary.BinaryMarshaller;
import org.apache.ignite.internal.binary.BinaryReaderExImpl;
import org.apache.ignite.internal.binary.BinaryWriterExImpl;
import org.apache.ignite.internal.binary.streams.BinaryHeapInputStream;
import org.apache.ignite.internal.binary.streams.BinaryHeapOutputStream;
import org.apache.ignite.internal.processors.authentication.IgniteAccessControlException;
import org.apache.ignite.internal.processors.odbc.jdbc.JdbcConnectionContext;
import org.apache.ignite.internal.processors.odbc.odbc.OdbcConnectionContext;
import org.apache.ignite.internal.processors.platform.client.ClientConnectionContext;
import org.apache.ignite.internal.processors.platform.client.ClientStatus;
import org.apache.ignite.internal.processors.security.OperationSecurityContext;
import org.apache.ignite.internal.util.GridSpinBusyLock;
import org.apache.ignite.internal.util.nio.GridNioFuture;
import org.apache.ignite.internal.util.nio.GridNioServerListenerAdapter;
import org.apache.ignite.internal.util.nio.GridNioSession;
import org.apache.ignite.internal.util.nio.GridNioSessionMetaKey;
import org.apache.ignite.internal.util.typedef.internal.U;
import org.jetbrains.annotations.Nullable;

/**
 * Client message listener.
 */
public class ClientListenerNioListener extends GridNioServerListenerAdapter<ClientMessage> {
    /** ODBC driver handshake code. */
    public static final byte ODBC_CLIENT = 0;

    /** JDBC driver handshake code. */
    public static final byte JDBC_CLIENT = 1;

    /** Thin client handshake code. */
    public static final byte THIN_CLIENT = 2;

<<<<<<< HEAD
    /** Connection id for recovery mode. */
    public static final long RECOVERY_CONN_ID = 1;
=======
    /** Client types. */
    public static final byte[] CLI_TYPES = {ODBC_CLIENT, JDBC_CLIENT, THIN_CLIENT};
>>>>>>> f22ceb2d

    /** Connection handshake timeout task. */
    public static final int CONN_CTX_HANDSHAKE_TIMEOUT_TASK = GridNioSessionMetaKey.nextUniqueKey();

    /** Connection-related metadata key. */
    public static final int CONN_CTX_META_KEY = GridNioSessionMetaKey.nextUniqueKey();

    /** Next connection id. */
    private static AtomicInteger nextConnId = new AtomicInteger(1);

    /** Busy lock. */
    private final GridSpinBusyLock busyLock;

    /** Kernal context. */
    private final GridKernalContext ctx;

    /** Maximum allowed cursors. */
    private final int maxCursors;

    /** Logger. */
    private final IgniteLogger log;

    /** Client connection config. */
    private final ClientConnectorConfiguration cliConnCfg;

    /** Thin client configuration. */
    private final ThinClientConfiguration thinCfg;

    /** Metrics. */
    private final ClientListenerMetrics metrics;

    /**
     * Constructor.
     *
     * @param ctx Context.
     * @param busyLock Shutdown busy lock.
     * @param cliConnCfg Client connector configuration.
     */
    public ClientListenerNioListener(GridKernalContext ctx, GridSpinBusyLock busyLock,
        ClientConnectorConfiguration cliConnCfg) {
        assert cliConnCfg != null;

        this.ctx = ctx;
        this.busyLock = busyLock;
        this.cliConnCfg = cliConnCfg;

        maxCursors = cliConnCfg.getMaxOpenCursorsPerConnection();
        log = ctx.log(getClass());

        thinCfg = cliConnCfg.getThinClientConfiguration() == null ? new ThinClientConfiguration()
            : new ThinClientConfiguration(cliConnCfg.getThinClientConfiguration());

        metrics = new ClientListenerMetrics(ctx);
    }

    /** {@inheritDoc} */
    @Override public void onConnected(GridNioSession ses) {
        if (log.isDebugEnabled())
            log.debug("Client connected: " + ses.remoteAddress());

        long handshakeTimeout = cliConnCfg.getHandshakeTimeout();

        if (handshakeTimeout > 0)
            scheduleHandshakeTimeout(ses, handshakeTimeout);
    }

    /** {@inheritDoc} */
    @Override public void onDisconnected(GridNioSession ses, @Nullable Exception e) {
        ClientListenerConnectionContext connCtx = ses.meta(CONN_CTX_META_KEY);

        if (connCtx != null)
            connCtx.onDisconnected();

        if (log.isDebugEnabled()) {
            if (e == null)
                log.debug("Client disconnected: " + ses.remoteAddress());
            else
                log.debug("Client disconnected due to an error [addr=" + ses.remoteAddress() + ", err=" + e + ']');
        }
    }

    /** {@inheritDoc} */
    @Override public void onMessage(GridNioSession ses, ClientMessage msg) {
        assert msg != null;

        ClientListenerConnectionContext connCtx = ses.meta(CONN_CTX_META_KEY);

        if (connCtx == null) {
            try {
                onHandshake(ses, msg);
            }
            catch (Exception e) {
                U.error(log, "Failed to handle handshake request " +
                    "(probably, connection has already been closed).", e);
            }

            return;
        }

        ClientListenerMessageParser parser = connCtx.parser();
        ClientListenerRequestHandler handler = connCtx.handler();

        ClientListenerRequest req;

        try {
            req = parser.decode(msg);
        }
        catch (Exception e) {
            try {
                handler.unregisterRequest(parser.decodeRequestId(msg));
            }
            catch (Exception e1) {
                U.error(log, "Failed to unregister request.", e1);
            }

            U.error(log, "Failed to parse client request.", e);

            ses.close();

            return;
        }

        assert req != null;

        try {
            long startTime = 0;

            if (log.isDebugEnabled()) {
                startTime = System.nanoTime();

                log.debug("Client request received [reqId=" + req.requestId() + ", addr=" +
                    ses.remoteAddress() + ", req=" + req + ']');
            }

            ClientListenerResponse resp;

            try (OperationSecurityContext s = ctx.security().withContext(connCtx.securityContext())) {
                resp = handler.handle(req);
            }

            if (resp != null) {
                if (log.isDebugEnabled()) {
                    long dur = (System.nanoTime() - startTime) / 1000;

                    log.debug("Client request processed [reqId=" + req.requestId() + ", dur(mcs)=" + dur +
                        ", resp=" + resp.status() + ']');
                }

                GridNioFuture<?> fut = ses.send(parser.encode(resp));

                fut.listen(f -> {
                    if (f.error() == null)
                        resp.onSent();
                });
            }
        }
        catch (Throwable e) {
            handler.unregisterRequest(req.requestId());

            if (e instanceof Error)
                U.error(log, "Failed to process client request [req=" + req + ", msg=" + e.getMessage() + "]", e);
            else
                U.warn(log, "Failed to process client request [req=" + req + ", msg=" + e.getMessage() + "]", e);

            ses.send(parser.encode(handler.handleException(e, req)));

            if (e instanceof Error)
                throw (Error)e;
        }
    }

    /** {@inheritDoc} */
    @Override public void onSessionIdleTimeout(GridNioSession ses) {
        ses.close();
    }

    /** {@inheritDoc} */
    @Override public void onFailure(FailureType failureType, Throwable failure) {
        if (failure instanceof OutOfMemoryError)
            ctx.failure().process(new FailureContext(failureType, failure));
    }

    /**
     * Schedule handshake timeout.
     * @param ses Connection session.
     * @param handshakeTimeout Handshake timeout.
     */
    private void scheduleHandshakeTimeout(GridNioSession ses, long handshakeTimeout) {
        assert handshakeTimeout > 0;

        Closeable timeoutTask = ctx.timeout().schedule(new Runnable() {
            @Override public void run() {
                ses.close();

                metrics.onHandshakeTimeout();

                U.warn(log, "Unable to perform handshake within timeout " +
                    "[timeout=" + handshakeTimeout + ", remoteAddr=" + ses.remoteAddress() + ']');
            }
        }, handshakeTimeout, -1);

        ses.addMeta(CONN_CTX_HANDSHAKE_TIMEOUT_TASK, timeoutTask);
    }

    /**
     * Cancel handshake timeout task execution.
     * @param ses Connection session.
     */
    private void cancelHandshakeTimeout(GridNioSession ses) {
        Closeable timeoutTask = ses.removeMeta(CONN_CTX_HANDSHAKE_TIMEOUT_TASK);

        try {
            if (timeoutTask != null)
                timeoutTask.close();
        }
        catch (Exception e) {
            U.warn(log, "Failed to cancel handshake timeout task " +
                "[remoteAddr=" + ses.remoteAddress() + ", err=" + e + ']');
        }
    }

    /**
     * Perform handshake.
     *
     * @param ses Session.
     * @param msg Message bytes.
     */
    private void onHandshake(GridNioSession ses, ClientMessage msg) {
        BinaryContext ctx = new BinaryContext(BinaryCachingMetadataHandler.create(), new IgniteConfiguration(), null);

        BinaryMarshaller marsh = new BinaryMarshaller();

        marsh.setContext(new MarshallerContextImpl(null, null));

        ctx.configure(marsh);

        BinaryReaderExImpl reader = new BinaryReaderExImpl(ctx, new BinaryHeapInputStream(msg.payload()), null, true);

        byte cmd = reader.readByte();

        if (cmd != ClientListenerRequest.HANDSHAKE) {
            U.warn(log, "Unexpected client request (will close session): " + ses.remoteAddress());

            ses.close();

            return;
        }

        short verMajor = reader.readShort();
        short verMinor = reader.readShort();
        short verMaintenance = reader.readShort();

        ClientListenerProtocolVersion ver = ClientListenerProtocolVersion.create(verMajor, verMinor, verMaintenance);

        BinaryWriterExImpl writer = new BinaryWriterExImpl(null, new BinaryHeapOutputStream(8), null, null);

        byte clientType = reader.readByte();

        ClientListenerConnectionContext connCtx = null;

        try {
            connCtx = prepareContext(clientType, ses);

            ensureClientPermissions(clientType);

            if (connCtx.isVersionSupported(ver)) {
                connCtx.initializeFromHandshake(ses, ver, reader);

                ses.addMeta(CONN_CTX_META_KEY, connCtx);
            }
            else
                throw new IgniteCheckedException("Unsupported version: " + ver.asString());

            cancelHandshakeTimeout(ses);

            connCtx.handler().writeHandshake(writer);

            metrics.onHandshakeAccept(clientType);
        }
        catch (IgniteAccessControlException authEx) {
            metrics.onFailedAuth();

            writer.writeBoolean(false);

            writer.writeShort((short)0);
            writer.writeShort((short)0);
            writer.writeShort((short)0);

            writer.doWriteString(authEx.getMessage());

            if (ver.compareTo(ClientConnectionContext.VER_1_1_0) >= 0)
                writer.writeInt(ClientStatus.AUTH_FAILED);
        }
        catch (IgniteCheckedException e) {
            U.warn(log, "Error during handshake [rmtAddr=" + ses.remoteAddress() + ", msg=" + e.getMessage() + ']');

            metrics.onGeneralReject();

            ClientListenerProtocolVersion currVer;

            if (connCtx == null)
                currVer = ClientListenerProtocolVersion.create(0, 0, 0);
            else
                currVer = connCtx.defaultVersion();

            writer.writeBoolean(false);

            writer.writeShort(currVer.major());
            writer.writeShort(currVer.minor());
            writer.writeShort(currVer.maintenance());

            writer.doWriteString(e.getMessage());

            if (ver.compareTo(ClientConnectionContext.VER_1_1_0) >= 0)
                writer.writeInt(ClientStatus.FAILED);
        }

        ses.send(new ClientMessage(writer.array()));
    }

    /**
     * Prepare context.
     *
     * @param ses Client's NIO session.
     * @param clientType Client type.
     * @return Context.
     * @throws IgniteCheckedException If failed.
     */
    private ClientListenerConnectionContext prepareContext(byte clientType, GridNioSession ses)
        throws IgniteCheckedException {
        long connId = ctx.recoveryMode() ? RECOVERY_CONN_ID : nextConnectionId();

        assert connId != RECOVERY_CONN_ID || clientType == THIN_CLIENT;

        switch (clientType) {
            case ODBC_CLIENT:
                return new OdbcConnectionContext(ctx, ses, busyLock, connId, maxCursors);

            case JDBC_CLIENT:
                return new JdbcConnectionContext(ctx, ses, busyLock, connId, maxCursors);

            case THIN_CLIENT:
                return new ClientConnectionContext(ctx, ses, connId, maxCursors, thinCfg);
        }

        throw new IgniteCheckedException("Unknown client type: " + clientType);
    }

    /**
     * Generate unique connection id.
     * @return connection id.
     */
    private long nextConnectionId() {
        return (ctx.discovery().localNode().order() << 32) + nextConnId.getAndIncrement();
    }

    /**
     * Ensures if the given type of client is enabled by config.
     *
     * @param clientType Client type.
     * @throws IgniteCheckedException If failed.
     */
    private void ensureClientPermissions(byte clientType) throws IgniteCheckedException {
        switch (clientType) {
            case ODBC_CLIENT: {
                if (!cliConnCfg.isOdbcEnabled())
                    throw new IgniteCheckedException("ODBC connection is not allowed, " +
                        "see ClientConnectorConfiguration.odbcEnabled.");
                break;
            }

            case JDBC_CLIENT: {
                if (!cliConnCfg.isJdbcEnabled())
                    throw new IgniteCheckedException("JDBC connection is not allowed, " +
                        "see ClientConnectorConfiguration.jdbcEnabled.");

                break;
            }

            case THIN_CLIENT: {
                if (!cliConnCfg.isThinClientEnabled())
                    throw new IgniteCheckedException("Thin client connection is not allowed, " +
                        "see ClientConnectorConfiguration.thinClientEnabled.");

                break;
            }

            default:
                throw new IgniteCheckedException("Unknown client type: " + clientType);
        }
    }
}<|MERGE_RESOLUTION|>--- conflicted
+++ resolved
@@ -62,13 +62,11 @@
     /** Thin client handshake code. */
     public static final byte THIN_CLIENT = 2;
 
-<<<<<<< HEAD
     /** Connection id for recovery mode. */
     public static final long RECOVERY_CONN_ID = 1;
-=======
+
     /** Client types. */
     public static final byte[] CLI_TYPES = {ODBC_CLIENT, JDBC_CLIENT, THIN_CLIENT};
->>>>>>> f22ceb2d
 
     /** Connection handshake timeout task. */
     public static final int CONN_CTX_HANDSHAKE_TIMEOUT_TASK = GridNioSessionMetaKey.nextUniqueKey();
