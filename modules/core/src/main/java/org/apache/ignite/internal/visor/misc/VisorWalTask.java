/*
 * Licensed to the Apache Software Foundation (ASF) under one or more
 * contributor license agreements.  See the NOTICE file distributed with
 * this work for additional information regarding copyright ownership.
 * The ASF licenses this file to You under the Apache License, Version 2.0
 * (the "License"); you may not use this file except in compliance with
 * the License.  You may obtain a copy of the License at
 *
 *      http://www.apache.org/licenses/LICENSE-2.0
 *
 * Unless required by applicable law or agreed to in writing, software
 * distributed under the License is distributed on an "AS IS" BASIS,
 * WITHOUT WARRANTIES OR CONDITIONS OF ANY KIND, either express or implied.
 * See the License for the specific language governing permissions and
 * limitations under the License.
 */

package org.apache.ignite.internal.visor.misc;

import java.io.File;
import java.io.FileFilter;
import java.util.ArrayList;
import java.util.Arrays;
import java.util.Collection;
import java.util.Collections;
import java.util.Comparator;
import java.util.HashSet;
import java.util.List;
import java.util.Map;
import java.util.Set;
import java.util.UUID;
import java.util.regex.Pattern;
import org.apache.ignite.IgniteCheckedException;
import org.apache.ignite.IgniteException;
import org.apache.ignite.IgniteLogger;
import org.apache.ignite.cluster.ClusterNode;
import org.apache.ignite.compute.ComputeJobResult;
import org.apache.ignite.configuration.DataStorageConfiguration;
import org.apache.ignite.configuration.IgniteConfiguration;
import org.apache.ignite.internal.GridKernalContext;
import org.apache.ignite.internal.management.wal.WalDeleteCommandArg;
import org.apache.ignite.internal.management.wal.WalPrintCommand.WalPrintCommandArg;
import org.apache.ignite.internal.processors.cache.persistence.GridCacheDatabaseSharedManager;
import org.apache.ignite.internal.processors.cache.persistence.filename.PdsFolderSettings;
import org.apache.ignite.internal.processors.cache.persistence.wal.FileWriteAheadLogManager;
import org.apache.ignite.internal.processors.cache.persistence.wal.WALPointer;
import org.apache.ignite.internal.processors.task.GridInternal;
import org.apache.ignite.internal.util.typedef.internal.U;
import org.apache.ignite.internal.visor.VisorJob;
import org.apache.ignite.internal.visor.VisorMultiNodeTask;
import org.apache.ignite.internal.visor.VisorTaskArgument;
import org.apache.ignite.resources.LoggerResource;
import org.jetbrains.annotations.Nullable;

/**
 * Performs WAL cleanup clusterwide.
 */
@GridInternal
public class VisorWalTask extends VisorMultiNodeTask<WalDeleteCommandArg, VisorWalTaskResult, Collection<String>> {
    /** */
    private static final long serialVersionUID = 0L;

    /** Pattern for segment file names. */
    private static final Pattern WAL_NAME_PATTERN = Pattern.compile("\\d{16}\\.wal");

    /** Pattern for compacted segment file names. */
    private static final Pattern WAL_SEGMENT_FILE_COMPACTED_PATTERN = Pattern.compile("\\d{16}\\.wal\\.zip");

    /** WAL archive file filter. */
    private static final FileFilter WAL_ARCHIVE_FILE_FILTER = new FileFilter() {
        @Override public boolean accept(File file) {
            return !file.isDirectory() && (WAL_NAME_PATTERN.matcher(file.getName()).matches() ||
                    WAL_SEGMENT_FILE_COMPACTED_PATTERN.matcher(file.getName()).matches());
        }
    };

    /** {@inheritDoc} */
    @Override protected VisorWalJob job(WalDeleteCommandArg arg) {
        return new VisorWalJob(arg, debug);
    }

    /** {@inheritDoc} */
    @Override protected Collection<UUID> jobNodes(VisorTaskArgument<WalDeleteCommandArg> arg) {
        Collection<ClusterNode> srvNodes = ignite.cluster().forServers().nodes();
        Collection<UUID> ret = new ArrayList<>(srvNodes.size());

        WalDeleteCommandArg taskArg = arg.getArgument();

<<<<<<< HEAD
        Set<String> nodeIds = taskArg.consistentIDs() != null
            ? new HashSet<>(Arrays.asList(arg.getArgument().consistentIDs()))
=======
        Set<String> nodeIds = taskArg.consistentIds() != null
            ? new HashSet<>(Arrays.asList(arg.getArgument().consistentIds()))
>>>>>>> b6c8f89f
            : null;

        if (nodeIds == null) {
            for (ClusterNode node : srvNodes)
                ret.add(node.id());
        }
        else {
            for (ClusterNode node : srvNodes) {
                if (nodeIds.contains(node.consistentId().toString()))
                    ret.add(node.id());
            }
        }

        return ret;
    }

    /** {@inheritDoc} */
    @Nullable @Override protected VisorWalTaskResult reduce0(List<ComputeJobResult> results) throws IgniteException {
        Map<String, Exception> exRes = U.newHashMap(0);
        Map<String, Collection<String>> res = U.newHashMap(results.size());
        Map<String, VisorClusterNode> nodesInfo = U.newHashMap(results.size());

        for (ComputeJobResult result: results) {
            ClusterNode node = result.getNode();

            String nodeId = node.consistentId().toString();

            if (result.getException() != null)
                exRes.put(nodeId, result.getException());
            else if (result.getData() != null) {
                Collection<String> data = result.getData();

                if (data != null)
                    res.put(nodeId, data);
            }

            nodesInfo.put(nodeId, new VisorClusterNode(node));
        }

        return new VisorWalTaskResult(res, exRes, nodesInfo);
    }

    /**
     * Performs WAL cleanup per node.
     */
    private static class VisorWalJob extends VisorJob<WalDeleteCommandArg, Collection<String>> {
        /** */
        private static final long serialVersionUID = 0L;

        /** Auto injected logger */
        @LoggerResource
        private transient IgniteLogger log;

        /**
         *  @param arg WAL task argument.
         *  @param debug Debug flag.
         */
        public VisorWalJob(WalDeleteCommandArg arg, boolean debug) {
            super(arg, debug);
        }

        /** {@inheritDoc} */
        @Nullable @Override protected Collection<String> run(@Nullable WalDeleteCommandArg arg) throws IgniteException {
            try {
                GridKernalContext cctx = ignite.context();

                GridCacheDatabaseSharedManager dbMgr = (GridCacheDatabaseSharedManager)cctx.cache().context().database();
                FileWriteAheadLogManager wal = (FileWriteAheadLogManager)cctx.cache().context().wal();

                if (dbMgr == null || arg == null || wal == null)
                    return null;

                if (arg instanceof WalPrintCommandArg)
                    return getUnusedWalSegments(dbMgr, wal);
                else
                    return deleteUnusedWalSegments(dbMgr, wal);
            }
            catch (IgniteCheckedException e) {
                U.error(log, "Failed to perform WAL task", e);

                throw new IgniteException("Failed to perform WAL task", e);
            }
        }

        /**
         * Get unused wal segments.
         *
         * @param  wal Database manager.
         * @return {@link Collection<String>} of absolute paths of unused WAL segments.
         * @throws IgniteCheckedException if failed.
         */
        Collection<String> getUnusedWalSegments(
            GridCacheDatabaseSharedManager dbMgr,
            FileWriteAheadLogManager wal
        ) throws IgniteCheckedException {
            WALPointer lowBoundForTruncate = dbMgr.checkpointHistory().firstCheckpointPointer();

            if (lowBoundForTruncate == null)
                return Collections.emptyList();

            int maxIdx = resolveMaxReservedIndex(wal, lowBoundForTruncate);

            File[] walFiles = getWalArchiveDir().listFiles(WAL_ARCHIVE_FILE_FILTER);

            Collection<String> res = new ArrayList<>(walFiles != null && walFiles.length > 0 ? walFiles.length - 1 : 0);

            if (walFiles != null && walFiles.length > 0) {
                sortWalFiles(walFiles);

                // Obtain index of last archived WAL segment, it will not be deleted.
                long lastArchIdx = getIndex(walFiles[walFiles.length - 1]);

                for (File f : walFiles) {
                    long fileIdx = getIndex(f);

                    if (fileIdx < maxIdx && fileIdx < lastArchIdx)
                        res.add(f.getAbsolutePath());
                    else
                        break;
                }
            }

            return res;
        }

        /**
         * Delete unused wal segments.
         *
         * @param dbMgr Database manager.
         * @return {@link Collection<String>} of deleted WAL segment's files.
         * @throws IgniteCheckedException if failed.
         */
        Collection<String> deleteUnusedWalSegments(
            GridCacheDatabaseSharedManager dbMgr,
            FileWriteAheadLogManager wal
        ) throws IgniteCheckedException {
            WALPointer lowBoundForTruncate = dbMgr.checkpointHistory().firstCheckpointPointer();

            if (lowBoundForTruncate == null)
                return Collections.emptyList();

            int maxIdx = resolveMaxReservedIndex(wal, lowBoundForTruncate);

            File[] walFiles = getWalArchiveDir().listFiles(WAL_ARCHIVE_FILE_FILTER);

            dbMgr.onWalTruncated(lowBoundForTruncate);

            int num = wal.truncate(lowBoundForTruncate);

            if (walFiles != null) {
                sortWalFiles(walFiles);

                Collection<String> res = new ArrayList<>(num);

                for (File walFile: walFiles) {
                    if (getIndex(walFile) < maxIdx && num > 0)
                        res.add(walFile.getAbsolutePath());
                    else
                        break;

                    num--;
                }

                return res;
            }
            else
                return Collections.emptyList();

        }

        /**
         *
         */
        private int resolveMaxReservedIndex(FileWriteAheadLogManager wal, WALPointer lowBoundForTruncate) {
            int resCnt = wal.reserved(null, lowBoundForTruncate);

            long highIdx = lowBoundForTruncate.index();

            return (int)(highIdx - resCnt + 1);
        }

        /**
         * Get WAL archive directory from configuration.
         *
         * @return WAL archive directory.
         * @throws IgniteCheckedException if failed.
         */
        private File getWalArchiveDir() throws IgniteCheckedException {
            IgniteConfiguration igCfg = ignite.context().config();

            DataStorageConfiguration dsCfg = igCfg.getDataStorageConfiguration();

            PdsFolderSettings resFldrs = ignite.context().pdsFolderResolver().resolveFolders();

            String consId = resFldrs.folderName();

            File dir;

            if (dsCfg.getWalArchivePath() != null) {
                File workDir0 = new File(dsCfg.getWalArchivePath());

                dir = workDir0.isAbsolute() ?
                        new File(workDir0, consId) :
                        new File(U.resolveWorkDirectory(igCfg.getWorkDirectory(), dsCfg.getWalArchivePath(), false),
                                consId);
            }
            else
                dir = new File(U.resolveWorkDirectory(igCfg.getWorkDirectory(),
                        DataStorageConfiguration.DFLT_WAL_ARCHIVE_PATH, false), consId);

            if (!dir.exists())
                throw new IgniteCheckedException("WAL archive directory does not exists" + dir.getAbsolutePath());

            return dir;
        }

        /**
         * Sort WAL files according their indices.
         *
         * @param files Array of WAL segment files.
         */
        private void sortWalFiles(File[] files) {
            Arrays.sort(files, new Comparator<File>() {
                @Override public int compare(File o1, File o2) {
                    return Long.compare(getIndex(o1), getIndex(o2));
                }
            });
        }
    }

    /**
     * Get index from WAL segment file.
     *
     * @param file WAL segment file.
     * @return Index of WAL segment file.
     */
    private static long getIndex(File file) {
        return Long.parseLong(file.getName().substring(0, 16));
    }
}<|MERGE_RESOLUTION|>--- conflicted
+++ resolved
@@ -86,13 +86,8 @@
 
         WalDeleteCommandArg taskArg = arg.getArgument();
 
-<<<<<<< HEAD
-        Set<String> nodeIds = taskArg.consistentIDs() != null
-            ? new HashSet<>(Arrays.asList(arg.getArgument().consistentIDs()))
-=======
         Set<String> nodeIds = taskArg.consistentIds() != null
             ? new HashSet<>(Arrays.asList(arg.getArgument().consistentIds()))
->>>>>>> b6c8f89f
             : null;
 
         if (nodeIds == null) {
