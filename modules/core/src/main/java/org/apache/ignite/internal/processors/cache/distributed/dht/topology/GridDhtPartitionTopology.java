--- conflicted
+++ resolved
@@ -292,10 +292,7 @@
      * @param msgTopVer Topology version from incoming message. This value is not null only for case message is not
      *      related to exchange. Value should be not less than previous 'Topology version from exchange'.
      * @param exchFut Future which is not null for initial partition update on exchange.
-<<<<<<< HEAD
-=======
      * @param lostParts Lost partitions.
->>>>>>> 1e84d448
      * @return {@code True} if local state was changed.
      */
     public boolean update(
@@ -305,13 +302,8 @@
         Set<Integer> partsToReload,
         @Nullable Map<Integer, Long> partSizes,
         @Nullable AffinityTopologyVersion msgTopVer,
-<<<<<<< HEAD
-        @Nullable GridDhtPartitionsExchangeFuture exchFut
-    );
-=======
         @Nullable GridDhtPartitionsExchangeFuture exchFut,
         @Nullable Set<Integer> lostParts);
->>>>>>> 1e84d448
 
     /**
      * @param exchId Exchange ID.
