/*
 * Licensed to the Apache Software Foundation (ASF) under one or more
 * contributor license agreements.  See the NOTICE file distributed with
 * this work for additional information regarding copyright ownership.
 * The ASF licenses this file to You under the Apache License, Version 2.0
 * (the "License"); you may not use this file except in compliance with
 * the License.  You may obtain a copy of the License at
 *
 *      http://www.apache.org/licenses/LICENSE-2.0
 *
 * Unless required by applicable law or agreed to in writing, software
 * distributed under the License is distributed on an "AS IS" BASIS,
 * WITHOUT WARRANTIES OR CONDITIONS OF ANY KIND, either express or implied.
 * See the License for the specific language governing permissions and
 * limitations under the License.
 */
package org.apache.ignite.internal.processors.rest.handlers.log;

import java.io.BufferedReader;
import java.io.File;
import java.io.FileReader;
import java.io.IOException;
import java.nio.file.InvalidPathException;
import java.util.Collection;

import org.apache.ignite.IgniteCheckedException;
import org.apache.ignite.internal.GridKernalContext;
import org.apache.ignite.internal.IgniteInternalFuture;
import org.apache.ignite.internal.processors.rest.GridRestCommand;
import org.apache.ignite.internal.processors.rest.GridRestResponse;
import org.apache.ignite.internal.processors.rest.handlers.GridRestCommandHandlerAdapter;
import org.apache.ignite.internal.processors.rest.request.GridRestLogRequest;
import org.apache.ignite.internal.processors.rest.request.GridRestRequest;
import org.apache.ignite.internal.util.future.GridFinishedFuture;
import org.apache.ignite.internal.util.typedef.internal.U;

import static org.apache.ignite.internal.processors.rest.GridRestCommand.LOG;

/**
 * Handler for {@link org.apache.ignite.internal.processors.rest.GridRestCommand#LOG} command.
 */
public class GridLogCommandHandler extends GridRestCommandHandlerAdapter {
    /**
     * Supported commands.
     */
    private static final Collection<GridRestCommand> SUPPORTED_COMMANDS = U.sealList(LOG);

    /**
<<<<<<< HEAD
     * Default log file name *
     */
    private final String DEFAULT_LOG_PATH = getDefaultLogPath();

    /**
=======
>>>>>>> e88cc676
     * Default log file start line number *
     */
    private static final int DEFAULT_FROM = 0;

    /**
     * Default log file end line number*
     */
    private static final int DEFAULT_TO = 1;

    /**
     * @param ctx Context.
     */
    public GridLogCommandHandler(GridKernalContext ctx) {
        super(ctx);
    }

    /** {@inheritDoc} */
    @Override public Collection<GridRestCommand> supportedCommands() {
        return SUPPORTED_COMMANDS;
    }

    /** {@inheritDoc} */
    @Override public IgniteInternalFuture<GridRestResponse> handleAsync(GridRestRequest req) {
        assert req != null;

        if (req.command() == LOG) {
            if (log.isDebugEnabled())
                log.debug("Handling log REST request: " + req);

            GridRestLogRequest req0 = (GridRestLogRequest)req;

            if (req0.from() < -1 || req0.to() < -1)
                return new GridFinishedFuture<>(new GridRestResponse(GridRestResponse.STATUS_FAILED,
                    "One of the request parameters is invalid [from=" + req0.from() + ", to=" + req0.to() + ']'));

            int from;

            if (req0.from() != -1) {
                if (req0.to() == -1)
                    return new GridFinishedFuture<>(new GridRestResponse(GridRestResponse.STATUS_FAILED,
                        "Request parameter 'to' is not set."));

                from = req0.from();
            }
            else
                from = DEFAULT_FROM;


            int to;

            if (req0.to() != -1) {
                if (req0.from() == -1)
                    return new GridFinishedFuture<>(new GridRestResponse(GridRestResponse.STATUS_FAILED,
                        "Request parameter 'from' is not set."));

                to = req0.to();
            }
            else
                to = DEFAULT_TO;

            if (from >= to)
                return new GridFinishedFuture<>(new GridRestResponse(GridRestResponse.STATUS_FAILED,
                    "Request parameter 'from' must be less than 'to'."));

            File logFile;

            try {
                if (req0.path() != null)
                    logFile = new File(req0.path());
                else
<<<<<<< HEAD
                    logFile = new File(DEFAULT_LOG_PATH);
=======
                    logFile = new File(log.fileName() == null ?
                        ctx.config().getIgniteHome() + "/" + "work/log/ignite.log" :
                        log.fileName());
>>>>>>> e88cc676
            }
            catch (InvalidPathException e) {
                return new GridFinishedFuture<>(new GridRestResponse(GridRestResponse.STATUS_FAILED,
                    "Incorrect path to a log file [msg=" + e.getMessage() + ']'));
            }

            try {
                String content = readLog(from, to, logFile);

                return new GridFinishedFuture<>(new GridRestResponse(content));
            }
            catch (IgniteCheckedException e) {
                return new GridFinishedFuture<>(new GridRestResponse(GridRestResponse.STATUS_FAILED, e.getMessage()));
            }
        }

        return new GridFinishedFuture<>();
    }

    /**
     * Reads content from a log file.
     *
     * @param from Start position.
     * @param to End position.
     * @param logFile Log file.
     * @return Content that is read.
     * @throws IgniteCheckedException If failed.
     */
    private String readLog(int from, int to, File logFile) throws IgniteCheckedException {
        StringBuilder content = new StringBuilder();

        try (BufferedReader reader =  new BufferedReader(new FileReader(logFile))) {
            String line;

            int start = 0;

            while (start <= to && (line = reader.readLine()) != null) {
                if (start >= from)
                    content.append(line);

                start++;
            }
        }
        catch (IOException e) {
            throw new IgniteCheckedException(e);
        }

        return content.toString();
    }

    /**
     * Gets name of the file being logged to if one is configured or
     * ignite.log filename in IgniteHome/work/log dir otherwise.
     *
     * @return log file name
     */
    public String getDefaultLogPath() {
       return log.fileName() == null ? ctx.config().getIgniteHome() + "/" + "work/log/ignite.log" : log.fileName();
    }
}<|MERGE_RESOLUTION|>--- conflicted
+++ resolved
@@ -46,14 +46,6 @@
     private static final Collection<GridRestCommand> SUPPORTED_COMMANDS = U.sealList(LOG);
 
     /**
-<<<<<<< HEAD
-     * Default log file name *
-     */
-    private final String DEFAULT_LOG_PATH = getDefaultLogPath();
-
-    /**
-=======
->>>>>>> e88cc676
      * Default log file start line number *
      */
     private static final int DEFAULT_FROM = 0;
@@ -124,13 +116,9 @@
                 if (req0.path() != null)
                     logFile = new File(req0.path());
                 else
-<<<<<<< HEAD
-                    logFile = new File(DEFAULT_LOG_PATH);
-=======
                     logFile = new File(log.fileName() == null ?
                         ctx.config().getIgniteHome() + "/" + "work/log/ignite.log" :
                         log.fileName());
->>>>>>> e88cc676
             }
             catch (InvalidPathException e) {
                 return new GridFinishedFuture<>(new GridRestResponse(GridRestResponse.STATUS_FAILED,
@@ -180,14 +168,4 @@
 
         return content.toString();
     }
-
-    /**
-     * Gets name of the file being logged to if one is configured or
-     * ignite.log filename in IgniteHome/work/log dir otherwise.
-     *
-     * @return log file name
-     */
-    public String getDefaultLogPath() {
-       return log.fileName() == null ? ctx.config().getIgniteHome() + "/" + "work/log/ignite.log" : log.fileName();
-    }
 }