/*
* Licensed to the Apache Software Foundation (ASF) under one or more
* contributor license agreements.  See the NOTICE file distributed with
* this work for additional information regarding copyright ownership.
* The ASF licenses this file to You under the Apache License, Version 2.0
* (the "License"); you may not use this file except in compliance with
* the License.  You may obtain a copy of the License at
*
*      http://www.apache.org/licenses/LICENSE-2.0
*
* Unless required by applicable law or agreed to in writing, software
* distributed under the License is distributed on an "AS IS" BASIS,
* WITHOUT WARRANTIES OR CONDITIONS OF ANY KIND, either express or implied.
* See the License for the specific language governing permissions and
* limitations under the License.
*/
package org.apache.ignite.internal.processors.metric.impl;

import java.util.concurrent.atomic.AtomicLongArray;
import org.apache.ignite.IgniteException;
import org.apache.ignite.internal.processors.metric.AbstractMetric;
import org.apache.ignite.internal.util.typedef.internal.A;
import org.apache.ignite.internal.util.typedef.internal.U;
import org.apache.ignite.spi.metric.LongMetric;
import org.jetbrains.annotations.Nullable;

/**
 * Accumulates approximate hit rate statistics.
 * Calculates number of hits in last {@code rateTimeInterval} milliseconds.
 * Algorithm is based on circular array of {@code size} hit counters, each is responsible for last corresponding time
 * interval of {@code rateTimeInterval}/{@code size} milliseconds. Resulting number of hits is sum of all counters.
 *
 * <p>Implementation is nonblocking and protected from hits loss.
 * Maximum relative error is 1/{@code size}.
 * 2^55 - 1 hits per interval can be accumulated without numeric overflow.
 */
public class HitRateMetric extends AbstractMetric implements LongMetric {
    /** Exception message with format description. */
    private static final String EXP_FMT_MSG = "Expected 2 numbers array separated by commas \"rateTimeInterval,size\"";

    /** Metric instance. */
    private volatile HitRateMetricImpl cntr;

    /**
     * @param name Name.
     * @param desc Description.
     * @param rateTimeInterval Rate time interval in milliseconds.
     * @param size Counters array size.
     */
    public HitRateMetric(String name, @Nullable String desc, long rateTimeInterval, int size) {
        super(name, desc);

        cntr = new HitRateMetricImpl(rateTimeInterval, size);
    }

    /** {@inheritDoc} */
    @Override public void reset() {
        cntr = new HitRateMetricImpl(cntr.rateTimeInterval, cntr.size);
    }

    /**
     * Resets metric with the new paramters.
     *
     * @param rateTimeInterval New rate time interval.
     * @param size New counters array size.
     */
    public void reset(long rateTimeInterval, int size) {
        cntr = new HitRateMetricImpl(rateTimeInterval, size);
    }

    /**
     * Adds x to the metric.
     *
     * @param x Value to be added.
     */
    public void add(long x) {
        cntr.add(x);
    }

    /** Adds 1 to the metric. */
    public void increment() {
        add(1);
    }

    /** {@inheritDoc} */
    @Override public long value() {
        return cntr.value();
    }

<<<<<<< HEAD
    /** {@inheritDoc} */
    @Override public void configure(String cfg) throws IgniteException {
        if (cfg == null || "".equals(cfg))
            throw new IgniteException(name() + ". Config is empty. " + EXP_FMT_MSG);

        String[] numberStr = cfg.split(",");

        if (numberStr.length != 2)
            throw new IgniteException(name() + ". Wrong numbers array size " + numberStr.length + ". " + EXP_FMT_MSG);

        long rateTimeInterval = 0;

        try {
            rateTimeInterval = Long.valueOf(numberStr[0].trim());

            if (rateTimeInterval <= 0)
                throw new IgniteException(name() + ". rateTimeInterval should be positive." + rateTimeInterval + ". " + EXP_FMT_MSG);
        }
        catch (NumberFormatException e) {
            throw new IgniteException(name() + ". Wrong rateTimeInterval parameter " + numberStr[0] + ". " + EXP_FMT_MSG, e);
        }

        int size = 0;

        try {
            size = Integer.valueOf(numberStr[1].trim());

            if (size < 2)
                throw new IgniteException(name() + ". Minimum value for size is 2. " + size + ". " + EXP_FMT_MSG);
        }
        catch (NumberFormatException e) {
            throw new IgniteException(name() + ". Wrong size parameter " + numberStr[1] + ". " + EXP_FMT_MSG, e);
        }

        reset(rateTimeInterval, size);
=======
    /** @return Rate time interval in milliseconds. */
    public long rateTimeInterval() {
        return cntr.rateTimeInterval;
>>>>>>> 567f65ab
    }

    /**
     * Actual metric.
     *
     * Separated class required to
     */
    private static class HitRateMetricImpl {
        /** Bits that store actual hit count. */
        private static final int TAG_OFFSET = 56;

        /** Useful part mask. */
        private static final long NO_TAG_MASK = ~(-1L << TAG_OFFSET);

        /** Time interval when hits are counted to calculate rate, in milliseconds. */
        private final long rateTimeInterval;

        /** Counters array size. */
        private final int size;

        /** Tagged counters. */
        private final AtomicLongArray taggedCounters;

        /** Last hit times. */
        private final AtomicLongArray lastHitTimes;

        /**
         * @param rateTimeInterval Rate time interval.
         * @param size Number of counters.
         */
        public HitRateMetricImpl(long rateTimeInterval, int size) {
            A.ensure(rateTimeInterval > 0, "rateTimeInterval should be positive");

            A.ensure(size > 1, "Minimum value for size is 2");

            this.rateTimeInterval = rateTimeInterval;

            this.size = size;

            taggedCounters = new AtomicLongArray(size);

            lastHitTimes = new AtomicLongArray(size);
        }

        /**
         * Adds hits to the metric.
         *
         * @param hits Number of hits.
         */
        public void add(long hits) {
            long curTs = U.currentTimeMillis();

            int curPos = position(curTs);

            clearIfObsolete(curTs, curPos);

            lastHitTimes.set(curPos, curTs);

            // Order is important. Hit won't be cleared by concurrent #clearIfObsolete.
            taggedCounters.addAndGet(curPos, hits);
        }

        /**
         * @return Total number of hits in last {@link #rateTimeInterval} milliseconds.
         */
        public long value() {
            long curTs = U.currentTimeMillis();

            long sum = 0;

            for (int i = 0; i < size; i++) {
                clearIfObsolete(curTs, i);

                sum += untag(taggedCounters.get(i));
            }

            return sum;
        }

        /**
         * @param curTs Current timestamp.
         * @param i Index.
         */
        private void clearIfObsolete(long curTs, int i) {
            long cur = taggedCounters.get(i);

            byte curTag = getTag(cur);

            long lastTs = lastHitTimes.get(i);

            if (isObsolete(curTs, lastTs)) {
                if (taggedCounters.compareAndSet(i, cur, taggedLongZero(++curTag))) // ABA problem prevention.
                    lastHitTimes.set(i, curTs);
                // If CAS failed, counter is reset by another thread.
            }
        }

        /**
         * @param curTs Current timestamp.
         * @param lastHitTime Last hit timestamp.
         * @return True, is last hit time was too long ago.
         */
        private boolean isObsolete(long curTs, long lastHitTime) {
            return curTs - lastHitTime > rateTimeInterval * (size - 1) / size;
        }

        /**
         * @param time Timestamp.
         * @return Index of counter for given timestamp.
         */
        private int position(long time) {
            return (int)((time % rateTimeInterval * size) / rateTimeInterval);
        }

        /**
         * @param tag Tag byte.
         * @return 0L with given tag byte.
         */
        private static long taggedLongZero(byte tag) {
            return ((long)tag << TAG_OFFSET);
        }

        /**
         * @param l Tagged long.
         * @return Long without tag byte.
         */
        private static long untag(long l) {
            return l & NO_TAG_MASK;
        }

        /**
         * @param taggedLong Tagged long.
         * @return Tag byte.
         */
        private static byte getTag(long taggedLong) {
            return (byte)(taggedLong >> TAG_OFFSET);
        }
    }
}<|MERGE_RESOLUTION|>--- conflicted
+++ resolved
@@ -87,7 +87,11 @@
         return cntr.value();
     }
 
-<<<<<<< HEAD
+    /** @return Rate time interval in milliseconds. */
+    public long rateTimeInterval() {
+        return cntr.rateTimeInterval;
+    }
+
     /** {@inheritDoc} */
     @Override public void configure(String cfg) throws IgniteException {
         if (cfg == null || "".equals(cfg))
@@ -123,11 +127,6 @@
         }
 
         reset(rateTimeInterval, size);
-=======
-    /** @return Rate time interval in milliseconds. */
-    public long rateTimeInterval() {
-        return cntr.rateTimeInterval;
->>>>>>> 567f65ab
     }
 
     /**
