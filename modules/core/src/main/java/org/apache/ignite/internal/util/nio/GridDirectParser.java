/*
 * Licensed to the Apache Software Foundation (ASF) under one or more
 * contributor license agreements.  See the NOTICE file distributed with
 * this work for additional information regarding copyright ownership.
 * The ASF licenses this file to You under the Apache License, Version 2.0
 * (the "License"); you may not use this file except in compliance with
 * the License.  You may obtain a copy of the License at
 *
 *      http://www.apache.org/licenses/LICENSE-2.0
 *
 * Unless required by applicable law or agreed to in writing, software
 * distributed under the License is distributed on an "AS IS" BASIS,
 * WITHOUT WARRANTIES OR CONDITIONS OF ANY KIND, either express or implied.
 * See the License for the specific language governing permissions and
 * limitations under the License.
 */

package org.apache.ignite.internal.util.nio;

import java.io.IOException;
import java.io.UnsupportedEncodingException;
import java.nio.ByteBuffer;
import java.nio.ByteOrder;
import org.apache.ignite.IgniteCheckedException;
import org.apache.ignite.IgniteLogger;
import org.apache.ignite.internal.util.GridUnsafe;
import org.apache.ignite.internal.util.typedef.internal.U;
import org.apache.ignite.plugin.extensions.communication.Message;
import org.apache.ignite.plugin.extensions.communication.MessageFactory;
import org.apache.ignite.plugin.extensions.communication.MessageReader;
import org.jetbrains.annotations.Nullable;

/**
 * Parser for direct messages.
 */
public class GridDirectParser implements GridNioParser {
    /** Message metadata key. */
    static final int MSG_META_KEY = GridNioSessionMetaKey.nextUniqueKey();

    /** Reader metadata key. */
    static final int READER_META_KEY = GridNioSessionMetaKey.nextUniqueKey();

    /** */
    private final IgniteLogger log;

    /** */
    private final MessageFactory msgFactory;

    /** */
    private final GridNioMessageReaderFactory readerFactory;

    /**
     * @param log Logger.
     * @param msgFactory Message factory.
     * @param readerFactory Message reader factory.
     */
    public GridDirectParser(IgniteLogger log, MessageFactory msgFactory, GridNioMessageReaderFactory readerFactory) {
        assert msgFactory != null;
        assert readerFactory != null;

        this.log = log;
        this.msgFactory = msgFactory;
        this.readerFactory = readerFactory;
    }

    /** {@inheritDoc} */
    @Nullable @Override public Object decode(GridNioSession ses, ByteBuffer buf)
        throws IOException, IgniteCheckedException {
        MessageReader reader = ses.meta(READER_META_KEY);

        if (reader == null)
            ses.addMeta(READER_META_KEY, reader = readerFactory.reader(ses, msgFactory));

        Message msg = ses.removeMeta(MSG_META_KEY);

        try {
            if (msg == null && buf.remaining() >= Message.DIRECT_TYPE_SIZE) {
                byte b0 = buf.get();
                byte b1 = buf.get();

<<<<<<< HEAD
                short type = (short)(buf.order() == ByteOrder.BIG_ENDIAN ? (b0 & 0xFF) << 8 | b1 & 0xFF
                    : (b1 & 0xFF) << 8 | b0 & 0xFF);
=======
                short type = (short)((b1 & 0xFF) << 8 | b0 & 0xFF);
>>>>>>> 4b4a7400

                msg = msgFactory.create(type);
            }

            boolean finished = false;

            if (msg != null && buf.hasRemaining()) {
                if (reader != null)
                    reader.setCurrentReadClass(msg.getClass());

                finished = msg.readFrom(buf, reader);
            }

            if (finished) {
                if (reader != null)
                    reader.reset();

                return msg;
            }
            else {
                ses.addMeta(MSG_META_KEY, msg);

                return null;
            }
        }
        catch (Throwable e) {
            U.error(log, "Failed to read message [msg=" + msg +
                ", buf=" + buf +
                ", reader=" + reader +
                ", ses=" + ses + "]",
                e);

            throw e;
        }
    }

    /** {@inheritDoc} */
    @Override public ByteBuffer encode(GridNioSession ses, Object msg) throws IOException, IgniteCheckedException {
        // No encoding needed for direct messages.
        throw new UnsupportedEncodingException();
    }
}<|MERGE_RESOLUTION|>--- conflicted
+++ resolved
@@ -20,10 +20,8 @@
 import java.io.IOException;
 import java.io.UnsupportedEncodingException;
 import java.nio.ByteBuffer;
-import java.nio.ByteOrder;
 import org.apache.ignite.IgniteCheckedException;
 import org.apache.ignite.IgniteLogger;
-import org.apache.ignite.internal.util.GridUnsafe;
 import org.apache.ignite.internal.util.typedef.internal.U;
 import org.apache.ignite.plugin.extensions.communication.Message;
 import org.apache.ignite.plugin.extensions.communication.MessageFactory;
@@ -78,12 +76,7 @@
                 byte b0 = buf.get();
                 byte b1 = buf.get();
 
-<<<<<<< HEAD
-                short type = (short)(buf.order() == ByteOrder.BIG_ENDIAN ? (b0 & 0xFF) << 8 | b1 & 0xFF
-                    : (b1 & 0xFF) << 8 | b0 & 0xFF);
-=======
                 short type = (short)((b1 & 0xFF) << 8 | b0 & 0xFF);
->>>>>>> 4b4a7400
 
                 msg = msgFactory.create(type);
             }
