/*
 * Licensed to the Apache Software Foundation (ASF) under one or more
 * contributor license agreements.  See the NOTICE file distributed with
 * this work for additional information regarding copyright ownership.
 * The ASF licenses this file to You under the Apache License, Version 2.0
 * (the "License"); you may not use this file except in compliance with
 * the License.  You may obtain a copy of the License at
 *
 *      http://www.apache.org/licenses/LICENSE-2.0
 *
 * Unless required by applicable law or agreed to in writing, software
 * distributed under the License is distributed on an "AS IS" BASIS,
 * WITHOUT WARRANTIES OR CONDITIONS OF ANY KIND, either express or implied.
 * See the License for the specific language governing permissions and
 * limitations under the License.
 */

package org.apache.ignite.internal.processors.cache.distributed.near;

import java.util.Collection;
<<<<<<< HEAD
import java.util.concurrent.atomic.AtomicIntegerFieldUpdater;
=======
import java.util.concurrent.atomic.AtomicBoolean;
>>>>>>> a98dcb93
import org.apache.ignite.IgniteCheckedException;
import org.apache.ignite.internal.IgniteInternalFuture;
import org.apache.ignite.internal.cluster.ClusterTopologyCheckedException;
import org.apache.ignite.internal.processors.affinity.AffinityTopologyVersion;
import org.apache.ignite.internal.processors.cache.GridCacheSharedContext;
import org.apache.ignite.internal.processors.cache.distributed.dht.GridDhtTopologyFuture;
import org.apache.ignite.internal.processors.cache.transactions.IgniteTxEntry;
import org.apache.ignite.internal.processors.cache.mvcc.MvccSnapshot;
import org.apache.ignite.internal.processors.cache.mvcc.MvccSnapshotResponseListener;
import org.apache.ignite.internal.processors.cache.transactions.IgniteTxKey;
import org.apache.ignite.internal.processors.timeout.GridTimeoutObjectAdapter;
import org.apache.ignite.internal.transactions.IgniteTxTimeoutCheckedException;
import org.apache.ignite.internal.util.GridConcurrentHashSet;
import org.apache.ignite.internal.util.future.GridFutureAdapter;
import org.apache.ignite.internal.util.lang.GridAbsClosureX;
import org.apache.ignite.internal.util.tostring.GridToStringExclude;
import org.apache.ignite.internal.util.tostring.GridToStringInclude;
import org.apache.ignite.internal.util.typedef.internal.S;
import org.apache.ignite.lang.IgniteInClosure;
import org.jetbrains.annotations.Nullable;

/**
 *
 */
public abstract class GridNearOptimisticTxPrepareFutureAdapter extends GridNearTxPrepareFutureAdapter {
    /** */
    private static final long serialVersionUID = 7460376140787916619L;

    /** */
    private static final AtomicIntegerFieldUpdater<MvccSnapshotFutureExt> LOCK_CNT_UPD =
        AtomicIntegerFieldUpdater.newUpdater(MvccSnapshotFutureExt.class, "lockCnt");

    /** */
    @GridToStringExclude
    protected KeyLockFuture keyLockFut;

    /** */
    @GridToStringExclude
    protected MvccSnapshotFutureExt mvccVerFut;

    /**
     * @param cctx Context.
     * @param tx Transaction.
     */
    protected GridNearOptimisticTxPrepareFutureAdapter(GridCacheSharedContext cctx, GridNearTxLocal tx) {
        super(cctx, tx);

        assert tx.optimistic() : tx;

        if (tx.timeout() > 0) {
            // Init keyLockFut to make sure it is created when {@link #onNearTxLocalTimeout} is called.
            for (IgniteTxEntry e : tx.writeEntries()) {
                if (e.context().isNear() || e.context().isLocal()) {
                    keyLockFut = new KeyLockFuture();
                    break;
                }
            }

            if (tx.serializable() && keyLockFut == null) {
                for (IgniteTxEntry e : tx.readEntries()) {
                    if (e.context().isNear() || e.context().isLocal()) {
                        keyLockFut = new KeyLockFuture();
                        break;
                    }
                }
            }

            if (keyLockFut != null)
                add((IgniteInternalFuture)keyLockFut);
        }
    }

    /** {@inheritDoc} */
    @Override public final void onNearTxLocalTimeout() {
        if (keyLockFut != null && !keyLockFut.isDone()) {
            ERR_UPD.compareAndSet(this, null, new IgniteTxTimeoutCheckedException("Failed to acquire lock " +
                    "within provided timeout for transaction [timeout=" + tx.timeout() + ", tx=" + tx + ']'));

            keyLockFut.onDone();
        }
    }

    /** {@inheritDoc} */
    @Override public final void prepare() {
        // Obtain the topology version to use.
        long threadId = Thread.currentThread().getId();

        AffinityTopologyVersion topVer = cctx.mvcc().lastExplicitLockTopologyVersion(threadId);

        // If there is another system transaction in progress, use it's topology version to prevent deadlock.
        if (topVer == null && tx.system()) {
            topVer = cctx.tm().lockedTopologyVersion(threadId, tx);

            if (topVer == null)
                topVer = tx.topologyVersionSnapshot();
        }

        if (topVer != null) {
            tx.topologyVersion(topVer);

            cctx.mvcc().addFuture(this);

            prepare0(false, true);

            return;
        }

        prepareOnTopology(false, null);
    }

    /**
     * Acquires topology read lock.
     *
     * @return Topology ready future.
     */
    protected final GridDhtTopologyFuture topologyReadLock() {
        return tx.txState().topologyReadLock(cctx, this);
    }

    /**
     * Releases topology read lock.
     */
    protected final void topologyReadUnlock() {
        tx.txState().topologyReadUnlock(cctx);
    }

    /**
     * @param remap Remap flag.
     * @param c Optional closure to run after map.
     */
    protected final void prepareOnTopology(final boolean remap, @Nullable final Runnable c) {
        GridDhtTopologyFuture topFut = topologyReadLock();

        AffinityTopologyVersion topVer = null;

        try {
            if (topFut == null) {
                assert isDone();

                return;
            }

            if (topFut.isDone()) {
                topVer = topFut.topologyVersion();

                if (remap)
                    tx.onRemap(topVer);
                else
                    tx.topologyVersion(topVer);

                if (!remap)
                    cctx.mvcc().addFuture(this);
            }
        }
        finally {
            topologyReadUnlock();
        }

        if (topVer != null) {
            IgniteCheckedException err = tx.txState().validateTopology(
                cctx,
                tx.writeMap().isEmpty(),
                topFut);

            if (err != null) {
                onDone(err);

                return;
            }

            prepare0(remap, false);

            if (c != null)
                c.run();
        }
        else {
            cctx.time().waitAsync(topFut, tx.remainingTime(), (e, timedOut) -> {
                if (errorOrTimeoutOnTopologyVersion(e, timedOut))
                    return;

                try {
                    prepareOnTopology(remap, c);
                }
                finally {
                    cctx.txContextReset();
                }
            });
        }
    }

    /**
     * @param remap Remap flag.
     * @param topLocked {@code True} if thread already acquired lock preventing topology change.
     */
    protected abstract void prepare0(boolean remap, boolean topLocked);

    /**
<<<<<<< HEAD
     * @param lockCnt Expected number of lock responses.
     * @param remap Remap flag.
     */
    @SuppressWarnings("unchecked")
    final void initMvccVersionFuture(int lockCnt, boolean remap) {
        if (!remap) {
            mvccVerFut = new MvccSnapshotFutureExt();

            mvccVerFut.init(lockCnt);

            if (keyLockFut != null)
                keyLockFut.listen(mvccVerFut);

            add((IgniteInternalFuture)mvccVerFut);
        }
        else {
            assert mvccVerFut != null;

            mvccVerFut.init(lockCnt);
        }
=======
     * @param e Exception.
     * @param timedOut {@code True} if timed out.
     */
    protected boolean errorOrTimeoutOnTopologyVersion(IgniteCheckedException e, boolean timedOut) {
        if (e != null || timedOut) {
            if (timedOut)
                e = tx.timeoutException();

            ERR_UPD.compareAndSet(this, null, e);

            onDone(e);

            return true;
        }

        return false;
>>>>>>> a98dcb93
    }

    /**
     * Keys lock future.
     */
    protected static class KeyLockFuture extends GridFutureAdapter<Void> {
        /** */
        @GridToStringInclude
        protected Collection<IgniteTxKey> lockKeys = new GridConcurrentHashSet<>();

        /** */
        protected volatile boolean allKeysAdded;

        /**
         * @param key Key to track for locking.
         */
        protected void addLockKey(IgniteTxKey key) {
            assert !allKeysAdded;

            lockKeys.add(key);
        }

        /**
         * @param key Locked keys.
         */
        protected void onKeyLocked(IgniteTxKey key) {
            lockKeys.remove(key);

            checkLocks();
        }

        /**
         * Moves future to the ready state.
         */
        protected void onAllKeysAdded() {
            allKeysAdded = true;

            checkLocks();
        }

        /** */
        private void checkLocks() {
            boolean locked = lockKeys.isEmpty();

            if (locked && allKeysAdded) {
                if (log.isDebugEnabled())
                    log.debug("All locks are acquired for near prepare future: " + this);

                onDone((Void)null);
            }
            else {
                if (log.isDebugEnabled())
                    log.debug("Still waiting for locks [fut=" + this + ", keys=" + lockKeys + ']');
            }
        }

        /** {@inheritDoc} */
        @Override public String toString() {
            return S.toString(KeyLockFuture.class, this, super.toString());
        }
    }

    /**
     *
     */
    class MvccSnapshotFutureExt extends GridFutureAdapter<Void> implements MvccSnapshotResponseListener, IgniteInClosure<IgniteInternalFuture<Void>> {
        /** */
        private static final long serialVersionUID = 5883078648683911226L;

        /** */
        volatile int lockCnt;

        /** {@inheritDoc} */
        @Override public void apply(IgniteInternalFuture<Void> keyLockFut) {
            try {
                keyLockFut.get();

                onLockReceived();
            }
            catch (IgniteCheckedException e) {
                if (log.isDebugEnabled())
                    log.debug("MvccSnapshotFutureExt ignores key lock future failure: " + e);
            }
        }

        /**
         * @param lockCnt Expected number of lock responses.
         */
        void init(int lockCnt) {
            assert lockCnt > 0;

            this.lockCnt = lockCnt;

            assert !isDone();
        }

        /** */
        void onLockReceived() {
            int remaining = LOCK_CNT_UPD.decrementAndGet(this);

            assert remaining >= 0 : remaining;

            if (remaining == 0) {
                try {
                    MvccSnapshot snapshot = cctx.coordinators().tryRequestSnapshotLocal(tx);

                    if (snapshot != null)
                        onResponse(snapshot);
                    else
                        cctx.coordinators().requestSnapshotAsync(tx, this);
                }
                catch (ClusterTopologyCheckedException e) {
                    onError(e);
                }
            }
        }

        /** {@inheritDoc} */
        @Override public void onResponse(MvccSnapshot res) {
            tx.mvccSnapshot(res);

            onDone();
        }

        /** {@inheritDoc} */
        @Override public void onError(IgniteCheckedException e) {
            if (e instanceof ClusterTopologyCheckedException)
                ((ClusterTopologyCheckedException)e).retryReadyFuture(cctx.nextAffinityReadyFuture(tx.topologyVersion()));

            ERR_UPD.compareAndSet(GridNearOptimisticTxPrepareFutureAdapter.this, null, e);

            onDone();
        }

        /** {@inheritDoc} */
        @Override public String toString() {
            return S.toString(MvccSnapshotFutureExt.class, this, super.toString());
        }
    }
}<|MERGE_RESOLUTION|>--- conflicted
+++ resolved
@@ -18,11 +18,8 @@
 package org.apache.ignite.internal.processors.cache.distributed.near;
 
 import java.util.Collection;
-<<<<<<< HEAD
+import java.util.concurrent.atomic.AtomicBoolean;
 import java.util.concurrent.atomic.AtomicIntegerFieldUpdater;
-=======
-import java.util.concurrent.atomic.AtomicBoolean;
->>>>>>> a98dcb93
 import org.apache.ignite.IgniteCheckedException;
 import org.apache.ignite.internal.IgniteInternalFuture;
 import org.apache.ignite.internal.cluster.ClusterTopologyCheckedException;
@@ -220,7 +217,25 @@
     protected abstract void prepare0(boolean remap, boolean topLocked);
 
     /**
-<<<<<<< HEAD
+     * @param e Exception.
+     * @param timedOut {@code True} if timed out.
+     */
+    protected boolean errorOrTimeoutOnTopologyVersion(IgniteCheckedException e, boolean timedOut) {
+        if (e != null || timedOut) {
+            if (timedOut)
+                e = tx.timeoutException();
+
+            ERR_UPD.compareAndSet(this, null, e);
+
+            onDone(e);
+
+            return true;
+        }
+
+        return false;
+    }
+
+    /**
      * @param lockCnt Expected number of lock responses.
      * @param remap Remap flag.
      */
@@ -241,24 +256,6 @@
 
             mvccVerFut.init(lockCnt);
         }
-=======
-     * @param e Exception.
-     * @param timedOut {@code True} if timed out.
-     */
-    protected boolean errorOrTimeoutOnTopologyVersion(IgniteCheckedException e, boolean timedOut) {
-        if (e != null || timedOut) {
-            if (timedOut)
-                e = tx.timeoutException();
-
-            ERR_UPD.compareAndSet(this, null, e);
-
-            onDone(e);
-
-            return true;
-        }
-
-        return false;
->>>>>>> a98dcb93
     }
 
     /**
