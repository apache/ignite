<<<<<<< HEAD
/*
 * Licensed to the Apache Software Foundation (ASF) under one or more
 * contributor license agreements.  See the NOTICE file distributed with
 * this work for additional information regarding copyright ownership.
 * The ASF licenses this file to You under the Apache License, Version 2.0
 * (the "License"); you may not use this file except in compliance with
 * the License.  You may obtain a copy of the License at
 *
 *      http://www.apache.org/licenses/LICENSE-2.0
 *
 * Unless required by applicable law or agreed to in writing, software
 * distributed under the License is distributed on an "AS IS" BASIS,
 * WITHOUT WARRANTIES OR CONDITIONS OF ANY KIND, either express or implied.
 * See the License for the specific language governing permissions and
 * limitations under the License.
 */

package org.apache.ignite.spi.metric.jmx;

import javax.management.Attribute;
import javax.management.AttributeList;
import javax.management.AttributeNotFoundException;
import javax.management.DynamicMBean;
import javax.management.MBeanException;
import javax.management.ReflectionException;
import org.apache.ignite.IgniteException;

/**
 * Base class for read only {@link DynamicMBean} implementations.
 */
public abstract class ReadOnlyDynamicMBean implements DynamicMBean {
    /** {@inheritDoc} */
    @Override public void setAttribute(Attribute attribute) {
        throw new UnsupportedOperationException("setAttribute is not supported.");
    }

    /** {@inheritDoc} */
    @Override public AttributeList setAttributes(AttributeList attributes) {
        throw new UnsupportedOperationException("setAttributes is not supported.");
    }

    /** {@inheritDoc} */
    @Override public Object invoke(String actionName, Object[] params, String[] signature)
        throws MBeanException, ReflectionException {
        try {
            if ("getAttribute".equals(actionName))
                return getAttribute((String)params[0]);
            else if ("invoke".equals(actionName))
                return invoke((String)params[0], (Object[])params[1], (String[])params[2]);
        }
        catch (AttributeNotFoundException e) {
            throw new MBeanException(e);
        }

        throw new UnsupportedOperationException("invoke is not supported.");
    }

    /** {@inheritDoc} */
    @Override public AttributeList getAttributes(String[] attributes) {
        AttributeList list = new AttributeList();

        try {
            for (String attribute : attributes) {
                Object val = getAttribute(attribute);

                list.add(val);
            }

            return list;
        }
        catch (MBeanException | ReflectionException | AttributeNotFoundException e) {
            throw new IgniteException(e);
        }
    }
}
=======
/*
 * Licensed to the Apache Software Foundation (ASF) under one or more
 * contributor license agreements.  See the NOTICE file distributed with
 * this work for additional information regarding copyright ownership.
 * The ASF licenses this file to You under the Apache License, Version 2.0
 * (the "License"); you may not use this file except in compliance with
 * the License.  You may obtain a copy of the License at
 *
 *      http://www.apache.org/licenses/LICENSE-2.0
 *
 * Unless required by applicable law or agreed to in writing, software
 * distributed under the License is distributed on an "AS IS" BASIS,
 * WITHOUT WARRANTIES OR CONDITIONS OF ANY KIND, either express or implied.
 * See the License for the specific language governing permissions and
 * limitations under the License.
 */

package org.apache.ignite.spi.metric.jmx;

import java.util.List;
import javax.management.Attribute;
import javax.management.AttributeList;
import javax.management.AttributeNotFoundException;
import javax.management.DynamicMBean;
import javax.management.MBeanException;
import javax.management.ReflectionException;
import org.apache.ignite.IgniteException;

/**
 * Base class for read only {@link DynamicMBean} implementations.
 */
public abstract class ReadOnlyDynamicMBean implements DynamicMBean {
    /** {@inheritDoc} */
    @Override public void setAttribute(Attribute attr) {
        throw new UnsupportedOperationException("setAttribute is not supported.");
    }

    /** {@inheritDoc} */
    @Override public AttributeList setAttributes(AttributeList attrs) {
        throw new UnsupportedOperationException("setAttributes is not supported.");
    }

    /** {@inheritDoc} */
    @Override public Object invoke(String actionName, Object[] params, String[] signature)
        throws MBeanException, ReflectionException {
        try {
            if ("getAttribute".equals(actionName))
                return getAttribute((String)params[0]);
            else if ("invoke".equals(actionName))
                return invoke((String)params[0], (Object[])params[1], (String[])params[2]);
        }
        catch (AttributeNotFoundException e) {
            throw new MBeanException(e);
        }

        throw new UnsupportedOperationException("invoke is not supported.");
    }

    /** {@inheritDoc} */
    @Override public AttributeList getAttributes(String[] attributes) {
        AttributeList list = new AttributeList();
        List<Attribute> attrList = list.asList();

        try {
            for (String attr : attributes) {
                Object val = getAttribute(attr);

                if (val instanceof Attribute)
                    attrList.add((Attribute)val);
                else
                    attrList.add(new Attribute(attr, val));
            }

            return list;
        }
        catch (MBeanException | ReflectionException | AttributeNotFoundException e) {
            throw new IgniteException(e);
        }
    }
}
>>>>>>> 123127a3
<|MERGE_RESOLUTION|>--- conflicted
+++ resolved
@@ -1,80 +1,3 @@
-<<<<<<< HEAD
-/*
- * Licensed to the Apache Software Foundation (ASF) under one or more
- * contributor license agreements.  See the NOTICE file distributed with
- * this work for additional information regarding copyright ownership.
- * The ASF licenses this file to You under the Apache License, Version 2.0
- * (the "License"); you may not use this file except in compliance with
- * the License.  You may obtain a copy of the License at
- *
- *      http://www.apache.org/licenses/LICENSE-2.0
- *
- * Unless required by applicable law or agreed to in writing, software
- * distributed under the License is distributed on an "AS IS" BASIS,
- * WITHOUT WARRANTIES OR CONDITIONS OF ANY KIND, either express or implied.
- * See the License for the specific language governing permissions and
- * limitations under the License.
- */
-
-package org.apache.ignite.spi.metric.jmx;
-
-import javax.management.Attribute;
-import javax.management.AttributeList;
-import javax.management.AttributeNotFoundException;
-import javax.management.DynamicMBean;
-import javax.management.MBeanException;
-import javax.management.ReflectionException;
-import org.apache.ignite.IgniteException;
-
-/**
- * Base class for read only {@link DynamicMBean} implementations.
- */
-public abstract class ReadOnlyDynamicMBean implements DynamicMBean {
-    /** {@inheritDoc} */
-    @Override public void setAttribute(Attribute attribute) {
-        throw new UnsupportedOperationException("setAttribute is not supported.");
-    }
-
-    /** {@inheritDoc} */
-    @Override public AttributeList setAttributes(AttributeList attributes) {
-        throw new UnsupportedOperationException("setAttributes is not supported.");
-    }
-
-    /** {@inheritDoc} */
-    @Override public Object invoke(String actionName, Object[] params, String[] signature)
-        throws MBeanException, ReflectionException {
-        try {
-            if ("getAttribute".equals(actionName))
-                return getAttribute((String)params[0]);
-            else if ("invoke".equals(actionName))
-                return invoke((String)params[0], (Object[])params[1], (String[])params[2]);
-        }
-        catch (AttributeNotFoundException e) {
-            throw new MBeanException(e);
-        }
-
-        throw new UnsupportedOperationException("invoke is not supported.");
-    }
-
-    /** {@inheritDoc} */
-    @Override public AttributeList getAttributes(String[] attributes) {
-        AttributeList list = new AttributeList();
-
-        try {
-            for (String attribute : attributes) {
-                Object val = getAttribute(attribute);
-
-                list.add(val);
-            }
-
-            return list;
-        }
-        catch (MBeanException | ReflectionException | AttributeNotFoundException e) {
-            throw new IgniteException(e);
-        }
-    }
-}
-=======
 /*
  * Licensed to the Apache Software Foundation (ASF) under one or more
  * contributor license agreements.  See the NOTICE file distributed with
@@ -154,5 +77,4 @@
             throw new IgniteException(e);
         }
     }
-}
->>>>>>> 123127a3
+}