/*
 * Licensed to the Apache Software Foundation (ASF) under one or more
 * contributor license agreements.  See the NOTICE file distributed with
 * this work for additional information regarding copyright ownership.
 * The ASF licenses this file to You under the Apache License, Version 2.0
 * (the "License"); you may not use this file except in compliance with
 * the License.  You may obtain a copy of the License at
 *
 *      http://www.apache.org/licenses/LICENSE-2.0
 *
 * Unless required by applicable law or agreed to in writing, software
 * distributed under the License is distributed on an "AS IS" BASIS,
 * WITHOUT WARRANTIES OR CONDITIONS OF ANY KIND, either express or implied.
 * See the License for the specific language governing permissions and
 * limitations under the License.
 */

package org.apache.ignite.internal.processors.cache.distributed.dht;

import org.apache.ignite.*;
import org.apache.ignite.internal.*;
import org.apache.ignite.internal.processors.cache.*;
import org.apache.ignite.internal.processors.cache.distributed.*;
import org.apache.ignite.internal.processors.cache.transactions.*;
import org.apache.ignite.internal.processors.cache.version.*;
import org.apache.ignite.internal.util.tostring.*;
import org.apache.ignite.internal.util.typedef.internal.*;
import org.apache.ignite.lang.*;
import org.apache.ignite.plugin.extensions.communication.*;

import java.io.*;
import java.nio.*;
import java.util.*;

/**
 * DHT transaction prepare response.
 */
public class GridDhtTxPrepareResponse extends GridDistributedTxPrepareResponse {
    /** */
    private static final long serialVersionUID = 0L;

    /** Evicted readers. */
    @GridToStringInclude
    @GridDirectCollection(IgniteTxKey.class)
    private Collection<IgniteTxKey> nearEvicted;

    /** Future ID.  */
    private IgniteUuid futId;

    /** Mini future ID. */
    private IgniteUuid miniId;

    /** Invalid partitions. */
    @GridToStringInclude
    @GridDirectCollection(int.class)
    private Collection<Integer> invalidParts;

    /** Invalid partitions by cache ID. */
    @GridDirectMap(keyType = Integer.class, valueType = int[].class)
    private Map<Integer, int[]> invalidPartsByCacheId;

    /** Preload entries. */
    @GridDirectCollection(GridCacheEntryInfo.class)
    private List<GridCacheEntryInfo> preloadEntries;

    /**
     * Empty constructor required by {@link Externalizable}.
     */
    public GridDhtTxPrepareResponse() {
        // No-op.
    }

    /**
     * @param xid Xid version.
     * @param futId Future ID.
     * @param miniId Mini future ID.
     */
    public GridDhtTxPrepareResponse(GridCacheVersion xid, IgniteUuid futId, IgniteUuid miniId) {
        super(xid);

        assert futId != null;
        assert miniId != null;

        this.futId = futId;
        this.miniId = miniId;
    }

    /**
     * @param xid Xid version.
     * @param futId Future ID.
     * @param miniId Mini future ID.
     * @param err Error.
     */
    public GridDhtTxPrepareResponse(GridCacheVersion xid, IgniteUuid futId, IgniteUuid miniId, Throwable err) {
        super(xid, err);

        assert futId != null;
        assert miniId != null;

        this.futId = futId;
        this.miniId = miniId;
    }

    /**
     * @return Evicted readers.
     */
    public Collection<IgniteTxKey> nearEvicted() {
        return nearEvicted;
    }

    /**
     * @param nearEvicted Evicted readers.
     */
    public void nearEvicted(Collection<IgniteTxKey> nearEvicted) {
        this.nearEvicted = nearEvicted;
    }

    /**
     * @return Future ID.
     */
    public IgniteUuid futureId() {
        return futId;
    }

    /**
     * @return Mini future ID.
     */
    public IgniteUuid miniId() {
        return miniId;
    }

    /**
     * @return Invalid partitions.
     */
    public Collection<Integer> invalidPartitions() {
        return invalidParts;
    }

    /**
     * @param invalidParts Invalid partitions.
     */
    public void invalidPartitions(Collection<Integer> invalidParts) {
        this.invalidParts = invalidParts;
    }

    /**
     * @return Map from cacheId to an array of invalid partitions.
     */
    public Map<Integer, int[]> invalidPartitionsByCacheId() {
        return invalidPartsByCacheId;
    }

    /**
     * @param invalidPartsByCacheId Map from cache ID to an array of invalid partitions.
     */
    public void invalidPartitionsByCacheId(Map<Integer, Set<Integer>> invalidPartsByCacheId) {
        this.invalidPartsByCacheId = CU.convertInvalidPartitions(invalidPartsByCacheId);
    }

    /**
     * Gets preload entries found on backup node.
     *
     * @return Collection of entry infos need to be preloaded.
     */
    public Collection<GridCacheEntryInfo> preloadEntries() {
        return preloadEntries == null ? Collections.<GridCacheEntryInfo>emptyList() : preloadEntries;
    }

    /**
     * Adds preload entry.
     *
     * @param info Info to add.
     */
    public void addPreloadEntry(GridCacheEntryInfo info) {
        assert info.cacheId() != 0;

        if (preloadEntries == null)
            preloadEntries = new ArrayList<>();

        preloadEntries.add(info);
    }

    /** {@inheritDoc}
     * @param ctx*/
    @Override public void prepareMarshal(GridCacheSharedContext ctx) throws IgniteCheckedException {
        super.prepareMarshal(ctx);

        if (nearEvicted != null) {
            for (IgniteTxKey key : nearEvicted) {
                GridCacheContext cctx = ctx.cacheContext(key.cacheId());

                key.prepareMarshal(cctx);
            }
        }

        if (preloadEntries != null) {
            for (GridCacheEntryInfo info : preloadEntries) {
                GridCacheContext cctx = ctx.cacheContext(info.cacheId());

                info.marshal(cctx);
            }
        }
    }

    /** {@inheritDoc} */
    @Override public void finishUnmarshal(GridCacheSharedContext ctx, ClassLoader ldr) throws IgniteCheckedException {
        super.finishUnmarshal(ctx, ldr);

        if (nearEvicted != null) {
            for (IgniteTxKey key : nearEvicted) {
                GridCacheContext cctx = ctx.cacheContext(key.cacheId());

                key.finishUnmarshal(cctx, ldr);
            }
        }

        if (preloadEntries != null) {
            for (GridCacheEntryInfo info : preloadEntries) {
                GridCacheContext cctx = ctx.cacheContext(info.cacheId());

                info.unmarshal(cctx, ldr);
            }
        }
    }

    /** {@inheritDoc} */
    @Override public String toString() {
        return S.toString(GridDhtTxPrepareResponse.class, this, "super", super.toString());
    }

    /** {@inheritDoc} */
    @Override public boolean writeTo(ByteBuffer buf, MessageWriter writer) {
        writer.setBuffer(buf);

        if (!super.writeTo(buf, writer))
            return false;

        if (!writer.isHeaderWritten()) {
            if (!writer.writeHeader(directType(), fieldsCount()))
                return false;

            writer.onHeaderWritten();
        }

        switch (writer.state()) {
            case 6:
                if (!writer.writeIgniteUuid("futId", futId))
                    return false;

                writer.incrementState();

            case 7:
                if (!writer.writeCollection("invalidParts", invalidParts, MessageCollectionItemType.INT))
                    return false;

                writer.incrementState();

<<<<<<< HEAD
            case 8:
                if (!writer.writeIgniteUuid("miniId", miniId))
=======
            case 10:
                if (!writer.writeMap("invalidPartsByCacheId", invalidPartsByCacheId, MessageCollectionItemType.INT, MessageCollectionItemType.INT_ARR))
>>>>>>> 89e94b63
                    return false;

                writer.incrementState();

<<<<<<< HEAD
            case 9:
                if (!writer.writeCollection("nearEvicted", nearEvicted, MessageCollectionItemType.MSG))
=======
            case 11:
                if (!writer.writeIgniteUuid("miniId", miniId))
>>>>>>> 89e94b63
                    return false;

                writer.incrementState();

<<<<<<< HEAD
            case 10:
=======
            case 12:
                if (!writer.writeCollection("nearEvicted", nearEvicted, MessageCollectionItemType.MSG))
                    return false;

                writer.incrementState();

            case 13:
>>>>>>> 89e94b63
                if (!writer.writeCollection("preloadEntries", preloadEntries, MessageCollectionItemType.MSG))
                    return false;

                writer.incrementState();

        }

        return true;
    }

    /** {@inheritDoc} */
    @Override public boolean readFrom(ByteBuffer buf, MessageReader reader) {
        reader.setBuffer(buf);

        if (!reader.beforeMessageRead())
            return false;

        if (!super.readFrom(buf, reader))
            return false;

        switch (reader.state()) {
            case 6:
                futId = reader.readIgniteUuid("futId");

                if (!reader.isLastRead())
                    return false;

                reader.incrementState();

            case 7:
                invalidParts = reader.readCollection("invalidParts", MessageCollectionItemType.INT);

                if (!reader.isLastRead())
                    return false;

                reader.incrementState();

<<<<<<< HEAD
            case 8:
                miniId = reader.readIgniteUuid("miniId");
=======
            case 10:
                invalidPartsByCacheId = reader.readMap("invalidPartsByCacheId", MessageCollectionItemType.INT, MessageCollectionItemType.INT_ARR, false);
>>>>>>> 89e94b63

                if (!reader.isLastRead())
                    return false;

                reader.incrementState();

<<<<<<< HEAD
            case 9:
                nearEvicted = reader.readCollection("nearEvicted", MessageCollectionItemType.MSG);
=======
            case 11:
                miniId = reader.readIgniteUuid("miniId");
>>>>>>> 89e94b63

                if (!reader.isLastRead())
                    return false;

                reader.incrementState();

<<<<<<< HEAD
            case 10:
=======
            case 12:
                nearEvicted = reader.readCollection("nearEvicted", MessageCollectionItemType.MSG);

                if (!reader.isLastRead())
                    return false;

                reader.incrementState();

            case 13:
>>>>>>> 89e94b63
                preloadEntries = reader.readCollection("preloadEntries", MessageCollectionItemType.MSG);

                if (!reader.isLastRead())
                    return false;

                reader.incrementState();

        }

        return reader.afterMessageRead(GridDhtTxPrepareResponse.class);
    }

    /** {@inheritDoc} */
    @Override public byte directType() {
        return 35;
    }

    /** {@inheritDoc} */
    @Override public byte fieldsCount() {
<<<<<<< HEAD
        return 11;
=======
        return 14;
>>>>>>> 89e94b63
    }
}<|MERGE_RESOLUTION|>--- conflicted
+++ resolved
@@ -255,39 +255,19 @@
 
                 writer.incrementState();
 
-<<<<<<< HEAD
             case 8:
                 if (!writer.writeIgniteUuid("miniId", miniId))
-=======
-            case 10:
-                if (!writer.writeMap("invalidPartsByCacheId", invalidPartsByCacheId, MessageCollectionItemType.INT, MessageCollectionItemType.INT_ARR))
->>>>>>> 89e94b63
-                    return false;
-
-                writer.incrementState();
-
-<<<<<<< HEAD
+                    return false;
+
+                writer.incrementState();
+
             case 9:
                 if (!writer.writeCollection("nearEvicted", nearEvicted, MessageCollectionItemType.MSG))
-=======
-            case 11:
-                if (!writer.writeIgniteUuid("miniId", miniId))
->>>>>>> 89e94b63
-                    return false;
-
-                writer.incrementState();
-
-<<<<<<< HEAD
+                    return false;
+
+                writer.incrementState();
+
             case 10:
-=======
-            case 12:
-                if (!writer.writeCollection("nearEvicted", nearEvicted, MessageCollectionItemType.MSG))
-                    return false;
-
-                writer.incrementState();
-
-            case 13:
->>>>>>> 89e94b63
                 if (!writer.writeCollection("preloadEntries", preloadEntries, MessageCollectionItemType.MSG))
                     return false;
 
@@ -325,45 +305,23 @@
 
                 reader.incrementState();
 
-<<<<<<< HEAD
             case 8:
                 miniId = reader.readIgniteUuid("miniId");
-=======
-            case 10:
-                invalidPartsByCacheId = reader.readMap("invalidPartsByCacheId", MessageCollectionItemType.INT, MessageCollectionItemType.INT_ARR, false);
->>>>>>> 89e94b63
-
-                if (!reader.isLastRead())
-                    return false;
-
-                reader.incrementState();
-
-<<<<<<< HEAD
+
+                if (!reader.isLastRead())
+                    return false;
+
+                reader.incrementState();
+
             case 9:
                 nearEvicted = reader.readCollection("nearEvicted", MessageCollectionItemType.MSG);
-=======
-            case 11:
-                miniId = reader.readIgniteUuid("miniId");
->>>>>>> 89e94b63
-
-                if (!reader.isLastRead())
-                    return false;
-
-                reader.incrementState();
-
-<<<<<<< HEAD
+
+                if (!reader.isLastRead())
+                    return false;
+
+                reader.incrementState();
+
             case 10:
-=======
-            case 12:
-                nearEvicted = reader.readCollection("nearEvicted", MessageCollectionItemType.MSG);
-
-                if (!reader.isLastRead())
-                    return false;
-
-                reader.incrementState();
-
-            case 13:
->>>>>>> 89e94b63
                 preloadEntries = reader.readCollection("preloadEntries", MessageCollectionItemType.MSG);
 
                 if (!reader.isLastRead())
@@ -383,10 +341,6 @@
 
     /** {@inheritDoc} */
     @Override public byte fieldsCount() {
-<<<<<<< HEAD
         return 11;
-=======
-        return 14;
->>>>>>> 89e94b63
     }
 }