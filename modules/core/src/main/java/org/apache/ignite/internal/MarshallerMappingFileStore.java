--- conflicted
+++ resolved
@@ -37,10 +37,7 @@
 import static java.nio.file.StandardCopyOption.ATOMIC_MOVE;
 import static java.nio.file.StandardCopyOption.REPLACE_EXISTING;
 import static org.apache.ignite.internal.binary.BinaryUtils.MAPPING_FILE_EXTENSION;
-<<<<<<< HEAD
-=======
 import static org.apache.ignite.internal.processors.cache.persistence.file.FilePageStoreManager.TMP_SUFFIX;
->>>>>>> acbf7d52
 
 /**
  * File-based persistence provider for {@link MarshallerContextImpl}.
@@ -145,16 +142,12 @@
      * @param marshCtx Marshaller context to register mappings.
      */
     void restoreMappings(MarshallerContext marshCtx) throws IgniteCheckedException {
-<<<<<<< HEAD
-        for (File file : mappingDir.listFiles(BinaryUtils::isMappingFile)) {
-=======
         File[] files = mappingDir.listFiles(BinaryUtils::notTmpFile);
 
         if (files == null)
             return;
 
         for (File file : files) {
->>>>>>> acbf7d52
             String name = file.getName();
 
             byte platformId = BinaryUtils.mappedFilePlatformId(name);
@@ -209,11 +202,7 @@
             "marshaller"
         );
 
-<<<<<<< HEAD
-        File legacyTmpDir = new File(legacyDir + ".tmp");
-=======
         File legacyTmpDir = new File(legacyDir + TMP_SUFFIX);
->>>>>>> acbf7d52
 
         if (legacyTmpDir.exists() && !IgniteUtils.delete(legacyTmpDir))
             throw new IgniteCheckedException("Failed to delete legacy marshaller mappings dir: "
