/*
 * Licensed to the Apache Software Foundation (ASF) under one or more
 * contributor license agreements.  See the NOTICE file distributed with
 * this work for additional information regarding copyright ownership.
 * The ASF licenses this file to You under the Apache License, Version 2.0
 * (the "License"); you may not use this file except in compliance with
 * the License.  You may obtain a copy of the License at
 *
 *      http://www.apache.org/licenses/LICENSE-2.0
 *
 * Unless required by applicable law or agreed to in writing, software
 * distributed under the License is distributed on an "AS IS" BASIS,
 * WITHOUT WARRANTIES OR CONDITIONS OF ANY KIND, either express or implied.
 * See the License for the specific language governing permissions and
 * limitations under the License.
 */

package org.apache.ignite.internal.jdbc2;

import java.io.ByteArrayInputStream;
import java.io.InputStream;
import java.io.OutputStream;
import java.sql.Blob;
import java.sql.SQLException;
import java.sql.SQLFeatureNotSupportedException;
import java.util.Arrays;
import org.apache.ignite.internal.util.typedef.internal.U;

/**
 * Simple BLOB implementation. Actually there is no such entity as BLOB in Ignite. So using arrays is preferable way
 * to work with binary objects.
 *
 * This implementation can be useful for reading binary fields of objects through JDBC.
 */
public class JdbcBlob implements Blob {
    /** Byte array. */
    private byte[] arr;

    /**
     * @param arr Byte array.
     */
    public JdbcBlob(byte[] arr) {
        this.arr = arr;
    }

    /** {@inheritDoc} */
    @Override public long length() throws SQLException {
        ensureNotClosed();

        return arr.length;
    }

    /** {@inheritDoc} */
    @Override public byte[] getBytes(long pos, int len) throws SQLException {
        ensureNotClosed();

        if (pos < 1 || arr.length - pos < 0 || len < 0)
            throw new SQLException("Invalid argument. Position can't be less than 1 or " +
                "greater than size of underlying byte array. Requested length also can't be negative " + "" +
                "[pos=" + pos + ", len=" + len + ']');

        int idx = (int)(pos - 1);

        int size = len > arr.length - idx ? arr.length - idx : len;

        byte[] res = new byte[size];

        U.arrayCopy(arr, idx, res, 0, size);

        return res;
    }

    /** {@inheritDoc} */
    @Override public InputStream getBinaryStream() throws SQLException {
        ensureNotClosed();

        return new ByteArrayInputStream(arr);
    }

    /** {@inheritDoc} */
    @Override public InputStream getBinaryStream(long pos, long len) throws SQLException {
        ensureNotClosed();

        if (pos < 1 || len < 1 || pos > arr.length || len > arr.length - pos + 1)
            throw new SQLException("Invalid argument. Position can't be less than 1 or " +
                "greater than size of underlying byte array. Requested length can't be negative and can't be " +
<<<<<<< HEAD
                "greater than available bytes from given position [pos=" + pos + ", len=" + len +']');
=======
                "greater than available bytes from given position [pos=" + pos + ", len=" + len + ']');
>>>>>>> 1e84d448

        return new ByteArrayInputStream(arr, (int)(pos - 1), (int)len);
    }

    /** {@inheritDoc} */
    @Override public long position(byte[] ptrn, long start) throws SQLException {
        ensureNotClosed();

        if (start < 1 || start > arr.length || ptrn.length == 0 || ptrn.length > arr.length)
            return -1;

        for (int i = 0, pos = (int)(start - 1); pos < arr.length;) {
            if (arr[pos] == ptrn[i]) {
                pos++;

                i++;

                if (i == ptrn.length)
                    return pos - ptrn.length + 1;
            }
            else {
                pos = pos - i + 1;

                i = 0;
            }
        }

        return -1;
    }

    /** {@inheritDoc} */
    @Override public long position(Blob ptrn, long start) throws SQLException {
        ensureNotClosed();

        if (start < 1 || start > arr.length || ptrn.length() == 0 || ptrn.length() > arr.length)
            return -1;

        return position(ptrn.getBytes(1, (int)ptrn.length()), start);
    }

    /** {@inheritDoc} */
    @Override public int setBytes(long pos, byte[] bytes) throws SQLException {
        return setBytes(pos, bytes, 0, bytes.length);
    }

    /** {@inheritDoc} */
    @Override public int setBytes(long pos, byte[] bytes, int off, int len) throws SQLException {
        ensureNotClosed();

        if (pos < 1)
            throw new SQLException("Invalid argument. Position can't be less than 1 [pos=" + pos + ']');

        int idx = (int)(pos - 1);

        if (pos - 1 > arr.length || off < 0 || off >= bytes.length || off + len > bytes.length)
            throw new ArrayIndexOutOfBoundsException();

        byte[] dst = arr;

        if (idx + len > arr.length) {
            dst = new byte[arr.length + (len - (arr.length - idx))];

            U.arrayCopy(arr, 0, dst, 0, idx);

            arr = dst;
        }

        U.arrayCopy(bytes, off, dst, idx, len);

        return len;
    }

    /** {@inheritDoc} */
    @Override public OutputStream setBinaryStream(long pos) throws SQLException {
        throw new SQLFeatureNotSupportedException();
    }

    /** {@inheritDoc} */
    @Override public void truncate(long len) throws SQLException {
        ensureNotClosed();

        if (len < 0 || len > arr.length)
            throw new SQLException("Invalid argument. Length can't be " +
                "less than zero or greater than Blob length [len=" + len + ']');

        arr = Arrays.copyOf(arr, (int)len);

    }

    /** {@inheritDoc} */
    @Override public void free() throws SQLException {
        if (arr != null)
            arr = null;
    }

    /**
     *
     */
    private void ensureNotClosed() throws SQLException {
        if (arr == null)
            throw new SQLException("Blob instance can't be used after free() has been called.");
    }
}<|MERGE_RESOLUTION|>--- conflicted
+++ resolved
@@ -84,11 +84,7 @@
         if (pos < 1 || len < 1 || pos > arr.length || len > arr.length - pos + 1)
             throw new SQLException("Invalid argument. Position can't be less than 1 or " +
                 "greater than size of underlying byte array. Requested length can't be negative and can't be " +
-<<<<<<< HEAD
-                "greater than available bytes from given position [pos=" + pos + ", len=" + len +']');
-=======
                 "greater than available bytes from given position [pos=" + pos + ", len=" + len + ']');
->>>>>>> 1e84d448
 
         return new ByteArrayInputStream(arr, (int)(pos - 1), (int)len);
     }
