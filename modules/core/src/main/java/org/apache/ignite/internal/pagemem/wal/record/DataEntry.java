--- conflicted
+++ resolved
@@ -74,11 +74,6 @@
     @GridToStringInclude
     protected long partCnt;
 
-<<<<<<< HEAD
-    /** If {@code true} then change made on primary node. */
-    @GridToStringInclude
-    protected boolean primary;
-=======
     /**
      * Bit flags.
      * <ul>
@@ -89,7 +84,6 @@
      */
     @GridToStringInclude
     protected byte flags;
->>>>>>> dec2e640
 
     /** Constructor. */
     private DataEntry() {
@@ -106,11 +100,7 @@
      * @param expireTime Expire time.
      * @param partId Partition ID.
      * @param partCnt Partition counter.
-<<<<<<< HEAD
-     * @param primary {@code True} if node is primary for partition in the moment of logging.
-=======
      * @param flags Entry flags.
->>>>>>> dec2e640
      */
     public DataEntry(
         int cacheId,
@@ -122,11 +112,7 @@
         long expireTime,
         int partId,
         long partCnt,
-<<<<<<< HEAD
-        boolean primary
-=======
         byte flags
->>>>>>> dec2e640
     ) {
         this.cacheId = cacheId;
         this.key = key;
@@ -137,11 +123,7 @@
         this.expireTime = expireTime;
         this.partId = partId;
         this.partCnt = partCnt;
-<<<<<<< HEAD
-        this.primary = primary;
-=======
         this.flags = flags;
->>>>>>> dec2e640
 
         // Only READ, CREATE, UPDATE and DELETE operations should be stored in WAL.
         assert op == GridCacheOperation.READ || op == GridCacheOperation.CREATE || op == GridCacheOperation.UPDATE || op == GridCacheOperation.DELETE : op;
@@ -247,18 +229,11 @@
     }
 
     /**
-<<<<<<< HEAD
-     * @return {@code True} if node is primary for partition in the moment of logging.
-     */
-    public boolean primary() {
-        return primary;
-=======
      * Entry flags.
      * @see #flags
      */
     public byte flags() {
         return flags;
->>>>>>> dec2e640
     }
 
     /** {@inheritDoc} */
