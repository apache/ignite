--- conflicted
+++ resolved
@@ -54,27 +54,6 @@
     @GridToStringExclude
     private byte[] candsByIdxBytes;
 
-<<<<<<< HEAD
-    /** Collections of local lock candidates. */
-    @GridToStringInclude
-    @GridDirectTransient
-    private Map<KeyCacheObject, Collection<GridCacheMvccCandidate>> candsByKey;
-
-    /** Collections of local lock candidates in serialized form. */
-    @GridToStringExclude
-    private byte[] candsByKeyBytes;
-=======
-    /** Committed versions with order higher than one for this message (needed for commit ordering). */
-    @GridToStringInclude
-    @GridDirectCollection(GridCacheVersion.class)
-    private Collection<GridCacheVersion> committedVers;
-
-    /** Rolled back versions with order higher than one for this message (needed for commit ordering). */
-    @GridToStringInclude
-    @GridDirectCollection(GridCacheVersion.class)
-    private Collection<GridCacheVersion> rolledbackVers;
->>>>>>> d9acbd1d
-
     /** Count of keys referenced in candidates array (needed only locally for optimization). */
     @GridToStringInclude
     @GridDirectTransient
@@ -194,26 +173,7 @@
 
                 writer.incrementState();
 
-            case 4:
-<<<<<<< HEAD
-                if (!writer.writeByteArray("candsByKeyBytes", candsByKeyBytes))
-=======
-                if (!writer.writeCollection("committedVers", committedVers, MessageCollectionItemType.MSG))
->>>>>>> d9acbd1d
-                    return false;
-
-                writer.incrementState();
-
-            case 5:
-<<<<<<< HEAD
-=======
-                if (!writer.writeCollection("rolledbackVers", rolledbackVers, MessageCollectionItemType.MSG))
-                    return false;
-
-                writer.incrementState();
-
             case 6:
->>>>>>> d9acbd1d
                 if (!writer.writeMessage("ver", ver))
                     return false;
 
@@ -243,30 +203,7 @@
 
                 reader.incrementState();
 
-            case 4:
-<<<<<<< HEAD
-                candsByKeyBytes = reader.readByteArray("candsByKeyBytes");
-=======
-                committedVers = reader.readCollection("committedVers", MessageCollectionItemType.MSG);
->>>>>>> d9acbd1d
-
-                if (!reader.isLastRead())
-                    return false;
-
-                reader.incrementState();
-
-            case 5:
-<<<<<<< HEAD
-=======
-                rolledbackVers = reader.readCollection("rolledbackVers", MessageCollectionItemType.MSG);
-
-                if (!reader.isLastRead())
-                    return false;
-
-                reader.incrementState();
-
             case 6:
->>>>>>> d9acbd1d
                 ver = reader.readMessage("ver");
 
                 if (!reader.isLastRead())
