/*
 * Licensed to the Apache Software Foundation (ASF) under one or more
 * contributor license agreements.  See the NOTICE file distributed with
 * this work for additional information regarding copyright ownership.
 * The ASF licenses this file to You under the Apache License, Version 2.0
 * (the "License"); you may not use this file except in compliance with
 * the License.  You may obtain a copy of the License at
 *
 *      http://www.apache.org/licenses/LICENSE-2.0
 *
 * Unless required by applicable law or agreed to in writing, software
 * distributed under the License is distributed on an "AS IS" BASIS,
 * WITHOUT WARRANTIES OR CONDITIONS OF ANY KIND, either express or implied.
 * See the License for the specific language governing permissions and
 * limitations under the License.
 */
package org.apache.ignite.internal.management.cache;

import java.io.File;
import java.io.FileWriter;
import java.io.IOException;
import java.io.PrintWriter;
import java.time.LocalDateTime;
import java.time.format.DateTimeFormatter;
import java.util.ArrayList;
import java.util.Comparator;
import java.util.LinkedHashMap;
import java.util.List;
import java.util.Map;
import java.util.TreeMap;
import java.util.function.Consumer;
import org.apache.ignite.Ignite;
import org.apache.ignite.IgniteException;
import org.apache.ignite.IgniteLogger;
import org.apache.ignite.cluster.ClusterNode;
import org.apache.ignite.compute.ComputeJob;
import org.apache.ignite.compute.ComputeJobResult;
import org.apache.ignite.compute.ComputeJobResultPolicy;
import org.apache.ignite.compute.ComputeTaskAdapter;
import org.apache.ignite.internal.processors.cache.verify.PartitionHashRecord;
import org.apache.ignite.internal.processors.task.GridInternal;
import org.apache.ignite.internal.util.typedef.F;
import org.apache.ignite.internal.util.typedef.internal.SB;
import org.apache.ignite.resources.IgniteInstanceResource;
import org.apache.ignite.resources.LoggerResource;
import org.jetbrains.annotations.NotNull;
import org.jetbrains.annotations.Nullable;

/**
 * Task for collection checksums primary and backup partitions of specified caches. <br> Argument: Set of cache names,
 * 'null' will trigger verification for all caches. <br> Result: {@link IdleVerifyDumpResult} with all found partitions.
 * <br> Works properly only on idle cluster - there may be false positive conflict reports if data in cluster is being
 * concurrently updated.
 */
@GridInternal
public class VerifyBackupPartitionsDumpTask extends ComputeTaskAdapter<CacheIdleVerifyCommandArg, String> {
    /** */
    private static final long serialVersionUID = 0L;

    /** Time formatter for dump file name. */
    private static final DateTimeFormatter TIME_FORMATTER = DateTimeFormatter.ofPattern("yyyy-MM-dd'T'HH-mm-ss_SSS");

    /** Visible for testing. */
    public static final String IDLE_DUMP_FILE_PREFIX = "idle-dump-";

    /** Delegate for map execution */
    private final VerifyBackupPartitionsTask delegate = new VerifyBackupPartitionsTask();

    /** */
    private CacheIdleVerifyDumpCommandArg taskArg;

    /** */
    @IgniteInstanceResource
    private Ignite ignite;

    /** Injected logger. */
    @LoggerResource
    private IgniteLogger log;

    /** {@inheritDoc} */
    @NotNull @Override public Map<? extends ComputeJob, ClusterNode> map(
        List<ClusterNode> subgrid,
        CacheIdleVerifyCommandArg arg
    ) throws IgniteException {
        if (arg instanceof CacheIdleVerifyDumpCommandArg)
            taskArg = (CacheIdleVerifyDumpCommandArg)arg;

        return delegate.map(subgrid, arg);
    }

    /** {@inheritDoc} */
    @Override public @Nullable String reduce(List<ComputeJobResult> results) throws IgniteException {
        Map<PartitionKey, List<PartitionHashRecord>> clusterHashes = new TreeMap<>(buildPartitionKeyComparator());

        for (ComputeJobResult res : results) {
            if (res.getException() != null)
                continue;

            Map<PartitionKey, PartitionHashRecord> nodeHashes = res.getData();

            for (Map.Entry<PartitionKey, PartitionHashRecord> e : nodeHashes.entrySet()) {
                clusterHashes
                    .computeIfAbsent(e.getKey(), k -> new ArrayList<>())
                    .add(e.getValue());
            }
        }

        Comparator<PartitionHashRecord> recordComp = buildRecordComparator().reversed();

        Map<PartitionKey, List<PartitionHashRecord>> partitions = new LinkedHashMap<>();

        int skippedRecords = 0;

        for (Map.Entry<PartitionKey, List<PartitionHashRecord>> entry : clusterHashes.entrySet()) {
            if (needToAdd(entry.getValue())) {
                entry.getValue().sort(recordComp);

                partitions.put(entry.getKey(), entry.getValue());
            }
            else
                skippedRecords++;
        }

        return writeHashes(partitions, delegate.reduce(results), skippedRecords);
    }

    /** {@inheritDoc} */
    @Override public ComputeJobResultPolicy result(
        ComputeJobResult res,
        List<ComputeJobResult> rcvd
    ) throws IgniteException {
        return delegate.result(res, rcvd);
    }

    /**
     * Checking conditions for adding given record to result.
     *
     * @param records records to check.
     * @return {@code true} if this records should be add to result and {@code false} otherwise.
     */
    private boolean needToAdd(List<PartitionHashRecord> records) {
        if (records.isEmpty() || (taskArg != null && !taskArg.skipZeros()))
            return true;

        PartitionHashRecord record = records.get(0);

        if (record.size() != 0)
            return true;

        int firstHash = record.partitionHash();
        int firstVerHash = record.partitionVersionsHash();

        for (int i = 1; i < records.size(); i++) {
            record = records.get(i);

            if (record.partitionHash() != firstHash
                || record.partitionVersionsHash() != firstVerHash
                || record.size() != 0
            )
                return true;
        }

        return false;
    }

    /**
     * @param partitions Dump result.
     * @param conflictRes Conflict results.
     * @param skippedRecords Number of empty partitions.
     * @return Path where results are written.
     * @throws IgniteException If failed to write the file.
     */
    private String writeHashes(
<<<<<<< HEAD
        Map<PartitionKeyV2, List<PartitionHashRecordV2>> partitions,
=======
        Map<PartitionKey, List<PartitionHashRecord>> partitions,
>>>>>>> f48ece5b
        IdleVerifyResult conflictRes,
        int skippedRecords
    ) throws IgniteException {
        String wd = ignite.configuration().getWorkDirectory();

        File workDir = wd == null ? new File("/tmp") : new File(wd);

        File out = new File(workDir, IDLE_DUMP_FILE_PREFIX + LocalDateTime.now().format(TIME_FORMATTER) + ".txt");

        if (ignite.log().isInfoEnabled())
            ignite.log().info("IdleVerifyDumpTask will write output to " + out.getAbsolutePath());

        try (PrintWriter writer = new PrintWriter(new FileWriter(out))) {
            writeResult(partitions, conflictRes, skippedRecords, writer);

            writer.flush();

            if (ignite.log().isInfoEnabled())
                ignite.log().info("IdleVerifyDumpTask successfully written dump to '" + out.getAbsolutePath() + "'");
        }
        catch (IOException | IgniteException e) {
            ignite.log().error("Failed to write dump file: " + out.getAbsolutePath(), e);

            throw new IgniteException(e);
        }

        return out.getAbsolutePath();
    }

    /** */
    private void writeResult(
<<<<<<< HEAD
        Map<PartitionKeyV2, List<PartitionHashRecordV2>> partitions,
=======
        Map<PartitionKey, List<PartitionHashRecord>> partitions,
>>>>>>> f48ece5b
        IdleVerifyResult conflictRes,
        int skippedRecords,
        PrintWriter writer
    ) {
        Map<ClusterNode, Exception> exceptions = conflictRes.exceptions();

        if (!F.isEmpty(exceptions)) {
            boolean noMatchingCaches = false;

            for (Exception e : exceptions.values()) {
                if (e instanceof NoMatchingCachesException) {
                    noMatchingCaches = true;

                    break;
                }
            }

            int size = exceptions.size();

            writer.write("The check procedure failed on " + size + " node" + (size == 1 ? "" : "s") + ".\n");

            if (noMatchingCaches)
                writer.write("There are no caches matching given filter options.");
        }

        if (!partitions.isEmpty())
            writer.write("The check procedure has finished, found " + partitions.size() + " partitions\n");

        logParsedArgs(taskArg, writer::write);

        if (skippedRecords > 0)
            writer.write(skippedRecords + " partitions was skipped\n");

        if (!F.isEmpty(partitions)) {
            writer.write("Cluster partitions:\n");

            long cf = 0;
            long noCf = 0;
            long binary = 0;
            long regular = 0;

            for (Map.Entry<PartitionKey, List<PartitionHashRecord>> entry : partitions.entrySet()) {
                writer.write("Partition: " + entry.getKey() + "\n");

                writer.write("Partition instances: " + entry.getValue() + "\n");

                if (!entry.getValue().isEmpty()) {
                    PartitionHashRecord rec = entry.getValue().get(0);

                    cf += rec.compactFooterKeys();
                    noCf += rec.noCompactFooterKeys();
                    binary += rec.binaryKeys();
                    regular += rec.regularKeys();
                }
            }

            writer.write("\n\n-----------------------------------\n\n");

            writer.write("CompactFooter statistic for keys [compactFooter=" + cf +
                ", noCompactFooter=" + noCf +
                ", binary=" + binary +
                ", regular=" + regular + "]\n\n");

            conflictRes.print(writer::write, true);
        }
    }

    /**
     * @return Comparator for {@link PartitionHashRecord}.
     */
    private Comparator<PartitionHashRecord> buildRecordComparator() {
        return (o1, o2) -> {
            int compare = Boolean.compare(o1.isPrimary(), o2.isPrimary());

            if (compare != 0)
                return compare;

            return o1.consistentId().toString().compareTo(o2.consistentId().toString());
        };
    }

    /**
     * @return Comparator for {@link PartitionKey}.
     */
    private Comparator<PartitionKey> buildPartitionKeyComparator() {
        return (o1, o2) -> {
            int compare = Integer.compare(o1.groupId(), o2.groupId());

            if (compare != 0)
                return compare;

            return Integer.compare(o1.partitionId(), o2.partitionId());
        };
    }

    /**
     * Passes idle_verify parsed arguments to given log consumer.
     *
     * @param args idle_verify arguments.
     * @param logConsumer Logger.
     */
    public static void logParsedArgs(CacheIdleVerifyCommandArg args, Consumer<String> logConsumer) {
        SB options = new SB("The check procedure task was executed with the following args: ");

        options
            .a("caches=[")
            .a(args.caches() == null ? "" : String.join(", ", args.caches()))
            .a("], excluded=[")
            .a(args.excludeCaches() == null ? "" : String.join(", ", args.excludeCaches()))
            .a("]")
            .a(", cacheFilter=[")
            .a(args.cacheFilter().toString())
            .a("]\n");

        logConsumer.accept(options.toString());
    }
}<|MERGE_RESOLUTION|>--- conflicted
+++ resolved
@@ -171,11 +171,7 @@
      * @throws IgniteException If failed to write the file.
      */
     private String writeHashes(
-<<<<<<< HEAD
-        Map<PartitionKeyV2, List<PartitionHashRecordV2>> partitions,
-=======
         Map<PartitionKey, List<PartitionHashRecord>> partitions,
->>>>>>> f48ece5b
         IdleVerifyResult conflictRes,
         int skippedRecords
     ) throws IgniteException {
@@ -207,11 +203,7 @@
 
     /** */
     private void writeResult(
-<<<<<<< HEAD
-        Map<PartitionKeyV2, List<PartitionHashRecordV2>> partitions,
-=======
         Map<PartitionKey, List<PartitionHashRecord>> partitions,
->>>>>>> f48ece5b
         IdleVerifyResult conflictRes,
         int skippedRecords,
         PrintWriter writer
