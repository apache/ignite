/*
 * Licensed to the Apache Software Foundation (ASF) under one or more
 * contributor license agreements. See the NOTICE file distributed with
 * this work for additional information regarding copyright ownership.
 * The ASF licenses this file to You under the Apache License, Version 2.0
 * (the "License"); you may not use this file except in compliance with
 * the License. You may obtain a copy of the License at
 *
 * http://www.apache.org/licenses/LICENSE-2.0
 *
 * Unless required by applicable law or agreed to in writing, software
 * distributed under the License is distributed on an "AS IS" BASIS,
 * WITHOUT WARRANTIES OR CONDITIONS OF ANY KIND, either express or implied.
 * See the License for the specific language governing permissions and
 * limitations under the License.
 */

package org.apache.ignite.internal.processors.cache.persistence.snapshot;

import java.util.Collection;
import java.util.Map;
import org.apache.ignite.IgniteCheckedException;
import org.apache.ignite.IgniteException;
import org.apache.ignite.internal.management.cache.IdleVerifyResult;
<<<<<<< HEAD
import org.apache.ignite.internal.management.cache.PartitionKeyV2;
=======
import org.apache.ignite.internal.management.cache.PartitionKey;
>>>>>>> f48ece5b
import org.apache.ignite.internal.processors.cache.GridCacheSharedContext;
import org.apache.ignite.internal.processors.cache.verify.PartitionHashRecord;
import org.apache.ignite.internal.util.GridStringBuilder;

/**
 * Default snapshot restore handler for checking snapshot partitions consistency.
 */
public class SnapshotPartitionsVerifyHandler implements SnapshotHandler<Map<PartitionKey, PartitionHashRecord>> {
    /** Shared context. */
    protected final GridCacheSharedContext<?, ?> cctx;

    /** @param cctx Shared context. */
    public SnapshotPartitionsVerifyHandler(GridCacheSharedContext<?, ?> cctx) {
        this.cctx = cctx;
    }

    /** {@inheritDoc} */
    @Override public SnapshotHandlerType type() {
        return SnapshotHandlerType.RESTORE;
    }

    /** {@inheritDoc} */
    @Override public Map<PartitionKey, PartitionHashRecord> invoke(SnapshotHandlerContext opCtx) throws IgniteCheckedException {
        try {
            return cctx.snapshotMgr().checker().checkPartitions(opCtx.metadata(), opCtx.snapshotFileTree(), opCtx.groups(),
                type() == SnapshotHandlerType.CREATE, opCtx.check(), skipHash()).get();
        }
        catch (Exception e) {
            throw new IgniteException("Failed to get result of partitions validation of snapshot '"
                + opCtx.metadata().snapshotName() + "'.", e);
        }
    }

    /** {@inheritDoc} */
    @Override public void complete(String name,
<<<<<<< HEAD
        Collection<SnapshotHandlerResult<Map<PartitionKeyV2, PartitionHashRecordV2>>> results) throws IgniteCheckedException {
=======
        Collection<SnapshotHandlerResult<Map<PartitionKey, PartitionHashRecord>>> results) throws IgniteCheckedException {
>>>>>>> f48ece5b
        IdleVerifyResult.Builder bldr = IdleVerifyResult.builder();

        for (SnapshotHandlerResult<Map<PartitionKey, PartitionHashRecord>> res : results) {
            if (res.error() != null) {
                bldr.addException(res.node(), res.error());

                continue;
            }

<<<<<<< HEAD
            bldr.addPartitionHashes(res.data());
=======
            Map<PartitionKey, PartitionHashRecord> data = res.data();

            bldr.addPartitionHashes(data);
>>>>>>> f48ece5b
        }

        IdleVerifyResult verifyResult = bldr.build();

        if (verifyResult.exceptions().isEmpty() && !verifyResult.hasConflicts())
            return;

        GridStringBuilder buf = new GridStringBuilder();

        verifyResult.print(buf::a, true);

        throw new IgniteCheckedException(buf.toString());
    }

    /**
     * Provides flag of full hash calculation.
     *
     * @return {@code True} if full partition hash calculation is required. {@code False} otherwise.
     */
    protected boolean skipHash() {
        return false;
    }
}<|MERGE_RESOLUTION|>--- conflicted
+++ resolved
@@ -22,11 +22,7 @@
 import org.apache.ignite.IgniteCheckedException;
 import org.apache.ignite.IgniteException;
 import org.apache.ignite.internal.management.cache.IdleVerifyResult;
-<<<<<<< HEAD
-import org.apache.ignite.internal.management.cache.PartitionKeyV2;
-=======
 import org.apache.ignite.internal.management.cache.PartitionKey;
->>>>>>> f48ece5b
 import org.apache.ignite.internal.processors.cache.GridCacheSharedContext;
 import org.apache.ignite.internal.processors.cache.verify.PartitionHashRecord;
 import org.apache.ignite.internal.util.GridStringBuilder;
@@ -62,11 +58,7 @@
 
     /** {@inheritDoc} */
     @Override public void complete(String name,
-<<<<<<< HEAD
-        Collection<SnapshotHandlerResult<Map<PartitionKeyV2, PartitionHashRecordV2>>> results) throws IgniteCheckedException {
-=======
         Collection<SnapshotHandlerResult<Map<PartitionKey, PartitionHashRecord>>> results) throws IgniteCheckedException {
->>>>>>> f48ece5b
         IdleVerifyResult.Builder bldr = IdleVerifyResult.builder();
 
         for (SnapshotHandlerResult<Map<PartitionKey, PartitionHashRecord>> res : results) {
@@ -76,13 +68,7 @@
                 continue;
             }
 
-<<<<<<< HEAD
             bldr.addPartitionHashes(res.data());
-=======
-            Map<PartitionKey, PartitionHashRecord> data = res.data();
-
-            bldr.addPartitionHashes(data);
->>>>>>> f48ece5b
         }
 
         IdleVerifyResult verifyResult = bldr.build();
