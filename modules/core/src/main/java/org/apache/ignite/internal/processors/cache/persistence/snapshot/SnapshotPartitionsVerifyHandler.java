/*
 * Licensed to the Apache Software Foundation (ASF) under one or more
 * contributor license agreements. See the NOTICE file distributed with
 * this work for additional information regarding copyright ownership.
 * The ASF licenses this file to You under the Apache License, Version 2.0
 * (the "License"); you may not use this file except in compliance with
 * the License. You may obtain a copy of the License at
 *
 * http://www.apache.org/licenses/LICENSE-2.0
 *
 * Unless required by applicable law or agreed to in writing, software
 * distributed under the License is distributed on an "AS IS" BASIS,
 * WITHOUT WARRANTIES OR CONDITIONS OF ANY KIND, either express or implied.
 * See the License for the specific language governing permissions and
 * limitations under the License.
 */

package org.apache.ignite.internal.processors.cache.persistence.snapshot;

import java.util.Collection;
import java.util.Map;
import org.apache.ignite.IgniteCheckedException;
import org.apache.ignite.IgniteException;
import org.apache.ignite.internal.management.cache.IdleVerifyResult;
import org.apache.ignite.internal.management.cache.PartitionKey;
import org.apache.ignite.internal.processors.cache.GridCacheSharedContext;
import org.apache.ignite.internal.processors.cache.verify.PartitionHashRecord;
import org.apache.ignite.internal.util.GridStringBuilder;

/**
 * Default snapshot restore handler for checking snapshot partitions consistency.
 */
public class SnapshotPartitionsVerifyHandler implements SnapshotHandler<Map<PartitionKey, PartitionHashRecord>> {
    /** Shared context. */
    protected final GridCacheSharedContext<?, ?> cctx;

    /** @param cctx Shared context. */
    public SnapshotPartitionsVerifyHandler(GridCacheSharedContext<?, ?> cctx) {
        this.cctx = cctx;
    }

    /** {@inheritDoc} */
    @Override public SnapshotHandlerType type() {
        return SnapshotHandlerType.RESTORE;
    }

    /** {@inheritDoc} */
    @Override public Map<PartitionKey, PartitionHashRecord> invoke(SnapshotHandlerContext opCtx) throws IgniteCheckedException {
        try {
            return cctx.snapshotMgr().checker().checkPartitions(opCtx.metadata(), opCtx.snapshotFileTree(), opCtx.groups(),
                type() == SnapshotHandlerType.CREATE, opCtx.check(), skipHash()).get();
        }
        catch (Exception e) {
            throw new IgniteException("Failed to get result of partitions validation of snapshot '"
                + opCtx.metadata().snapshotName() + "'.", e);
        }
    }

    /** {@inheritDoc} */
    @Override public void complete(String name,
        Collection<SnapshotHandlerResult<Map<PartitionKey, PartitionHashRecord>>> results) throws IgniteCheckedException {
        IdleVerifyResult.Builder bldr = IdleVerifyResult.builder();

        for (SnapshotHandlerResult<Map<PartitionKey, PartitionHashRecord>> res : results) {
            if (res.error() != null) {
                bldr.addException(res.node(), res.error());

                continue;
            }

<<<<<<< HEAD
            bldr.addPartitionHashes(res.data());
=======
            Map<PartitionKey, PartitionHashRecord> data = res.data();

            bldr.addPartitionHashes(data);
>>>>>>> 4631877e
        }

        IdleVerifyResult verifyResult = bldr.build();

        if (verifyResult.exceptions().isEmpty() && !verifyResult.hasConflicts())
            return;

        GridStringBuilder buf = new GridStringBuilder();

        verifyResult.print(buf::a, true);

        throw new IgniteCheckedException(buf.toString());
    }

    /**
     * Provides flag of full hash calculation.
     *
     * @return {@code True} if full partition hash calculation is required. {@code False} otherwise.
     */
    protected boolean skipHash() {
        return false;
    }
}<|MERGE_RESOLUTION|>--- conflicted
+++ resolved
@@ -68,13 +68,9 @@
                 continue;
             }
 
-<<<<<<< HEAD
-            bldr.addPartitionHashes(res.data());
-=======
             Map<PartitionKey, PartitionHashRecord> data = res.data();
 
             bldr.addPartitionHashes(data);
->>>>>>> 4631877e
         }
 
         IdleVerifyResult verifyResult = bldr.build();
