--- conflicted
+++ resolved
@@ -127,11 +127,7 @@
 
         Map<Integer, File> grpDirs = new HashMap<>();
 
-<<<<<<< HEAD
-        for (File dir : opCtx.snapshotFileTree().cacheDirectories(true, f -> true)) {
-=======
         for (File dir : opCtx.snapshotFileTree().allCacheDirs()) {
->>>>>>> 1ae90a35
             int grpId = CU.cacheId(cacheName(dir));
 
             if (!grps.remove(grpId))
