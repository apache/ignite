--- conflicted
+++ resolved
@@ -99,13 +99,23 @@
         @Nullable UUID subjId,
         int taskNameHash
     ) {
-<<<<<<< HEAD
-        super(cctx, xidVer, implicit, implicitSingle, sys, concurrency, isolation, timeout, invalidate, storeEnabled,
-            onePhaseCommit, txSize, subjId, taskNameHash);
-=======
-        super(cctx, xidVer, implicit, implicitSingle, sys, plc, concurrency, isolation, timeout, invalidate,
-            storeEnabled, txSize, grpLockKey, partLock, subjId, taskNameHash);
->>>>>>> 50fc5a9d
+        super(
+            cctx, 
+            xidVer, 
+            implicit, 
+            implicitSingle, 
+            sys, 
+            plc, 
+            concurrency, 
+            isolation, 
+            timeout, 
+            invalidate,
+            storeEnabled,
+            onePhaseCommit,
+            txSize, 
+            subjId, 
+            taskNameHash
+        );
 
         assert cctx != null;
 
@@ -471,16 +481,9 @@
      * @return Lock future.
      */
     @SuppressWarnings("ForLoopReplaceableByForEach")
-<<<<<<< HEAD
-    IgniteInternalFuture<GridCacheReturn<V>> lockAllAsync(
-        GridCacheContext<K, V> cacheCtx,
-        List<GridCacheEntryEx<K, V>> entries,
-=======
     IgniteInternalFuture<GridCacheReturn> lockAllAsync(
         GridCacheContext cacheCtx,
         List<GridCacheEntryEx> entries,
-        boolean onePhaseCommit,
->>>>>>> 50fc5a9d
         long msgId,
         final boolean read,
         final boolean needRetVal,
@@ -632,76 +635,11 @@
 
                     return ret;
                 }
-            }
-        );
+            },
+            cctx.kernalContext());
     }
 
     /** {@inheritDoc} */
-<<<<<<< HEAD
-=======
-    @Override protected void addGroupTxMapping(Collection<IgniteTxKey> keys) {
-        assert groupLock();
-
-        for (GridDistributedTxMapping mapping : dhtMap.values())
-            mapping.entries(Collections.unmodifiableCollection(txMap.values()), true);
-
-        // Here we know that affinity key for all given keys is our group lock key.
-        // Just add entries to dht mapping.
-        // Add near readers. If near cache is disabled on all nodes, do nothing.
-        Collection<UUID> backupIds = dhtMap.keySet();
-
-        Map<ClusterNode, List<GridDhtCacheEntry>> locNearMap = null;
-
-        for (IgniteTxKey key : keys) {
-            IgniteTxEntry txEntry = entry(key);
-
-            if (!txEntry.groupLockEntry() || txEntry.context().isNear())
-                continue;
-
-            assert txEntry.cached() instanceof GridDhtCacheEntry : "Invalid entry type: " + txEntry.cached();
-
-            while (true) {
-                try {
-                    GridDhtCacheEntry entry = (GridDhtCacheEntry)txEntry.cached();
-
-                    Collection<UUID> readers = entry.readers();
-
-                    if (!F.isEmpty(readers)) {
-                        Collection<ClusterNode> nearNodes = cctx.discovery().nodes(readers, F0.notEqualTo(nearNodeId()),
-                            F.notIn(backupIds));
-
-                        if (log.isDebugEnabled())
-                            log.debug("Mapping entry to near nodes [nodes=" + U.nodeIds(nearNodes) + ", entry=" +
-                                entry + ']');
-
-                        for (ClusterNode n : nearNodes) {
-                            if (locNearMap == null)
-                                locNearMap = new HashMap<>();
-
-                            List<GridDhtCacheEntry> entries = locNearMap.get(n);
-
-                            if (entries == null)
-                                locNearMap.put(n, entries = new LinkedList<>());
-
-                            entries.add(entry);
-                        }
-                    }
-
-                    break;
-                }
-                catch (GridCacheEntryRemovedException ignored) {
-                    // Retry.
-                    txEntry.cached(txEntry.context().dht().entryExx(key.key(), topologyVersion()));
-                }
-            }
-        }
-
-        if (locNearMap != null)
-            addNearNodeEntryMapping(locNearMap);
-    }
-
-    /** {@inheritDoc} */
->>>>>>> 50fc5a9d
     @SuppressWarnings({"CatchGenericClass", "ThrowableInstanceNeverThrown"})
     @Override public boolean finish(boolean commit) throws IgniteCheckedException {
         if (log.isDebugEnabled())
