/*
 * Licensed to the Apache Software Foundation (ASF) under one or more
 * contributor license agreements.  See the NOTICE file distributed with
 * this work for additional information regarding copyright ownership.
 * The ASF licenses this file to You under the Apache License, Version 2.0
 * (the "License"); you may not use this file except in compliance with
 * the License.  You may obtain a copy of the License at
 *
 *      http://www.apache.org/licenses/LICENSE-2.0
 *
 * Unless required by applicable law or agreed to in writing, software
 * distributed under the License is distributed on an "AS IS" BASIS,
 * WITHOUT WARRANTIES OR CONDITIONS OF ANY KIND, either express or implied.
 * See the License for the specific language governing permissions and
 * limitations under the License.
 */

package org.apache.ignite.internal.processors.cache.distributed.dht;

import org.apache.ignite.*;
import org.apache.ignite.cluster.*;
import org.apache.ignite.internal.*;
import org.apache.ignite.internal.processors.affinity.*;
import org.apache.ignite.internal.processors.cache.*;
import org.apache.ignite.internal.processors.cache.distributed.*;
import org.apache.ignite.internal.processors.cache.distributed.near.*;
import org.apache.ignite.internal.processors.cache.transactions.*;
import org.apache.ignite.internal.processors.cache.version.*;
import org.apache.ignite.internal.util.*;
import org.apache.ignite.internal.util.future.*;
import org.apache.ignite.internal.util.tostring.*;
import org.apache.ignite.internal.util.typedef.*;
import org.apache.ignite.internal.util.typedef.internal.*;
import org.apache.ignite.lang.*;
import org.apache.ignite.transactions.*;
import org.jetbrains.annotations.*;
import org.jsr166.*;

import java.io.*;
import java.util.*;
import java.util.concurrent.atomic.*;

import static org.apache.ignite.internal.processors.cache.GridCacheOperation.*;
import static org.apache.ignite.transactions.TransactionState.*;

/**
 * Replicated user transaction.
 */
public abstract class GridDhtTxLocalAdapter extends IgniteTxLocalAdapter {
    /** */
    private static final long serialVersionUID = 0L;

    /** Near mappings. */
    protected Map<UUID, GridDistributedTxMapping> nearMap = new ConcurrentHashMap8<>();

    /** DHT mappings. */
    protected Map<UUID, GridDistributedTxMapping> dhtMap = new ConcurrentHashMap8<>();

    /** Mapped flag. */
    protected AtomicBoolean mapped = new AtomicBoolean();

    /** */
    private long dhtThreadId;

<<<<<<< HEAD
=======
    /** */
    protected boolean explicitLock;

    /** */
    private boolean needsCompletedVers;

    /** Versions of pending locks for entries of this tx. */
    private Collection<GridCacheVersion> pendingVers;

    /** Nodes where transactions were started on lock step. */
    private Set<ClusterNode> lockTxNodes;

>>>>>>> d9acbd1d
    /**
     * Empty constructor required for {@link Externalizable}.
     */
    protected GridDhtTxLocalAdapter() {
        // No-op.
    }

    /**
     * @param xidVer Transaction version.
     * @param implicit Implicit flag.
     * @param implicitSingle Implicit-with-single-key flag.
     * @param cctx Cache context.
     * @param sys System flag.
     * @param concurrency Concurrency.
     * @param isolation Isolation.
     * @param timeout Timeout.
     * @param txSize Expected transaction size.
     */
    protected GridDhtTxLocalAdapter(
        GridCacheSharedContext cctx,
        GridCacheVersion xidVer,
        boolean implicit,
        boolean implicitSingle,
        boolean sys,
        boolean explicitLock,
        byte plc,
        TransactionConcurrency concurrency,
        TransactionIsolation isolation,
        long timeout,
        boolean invalidate,
        boolean storeEnabled,
        boolean onePhaseCommit,
        int txSize,
        @Nullable UUID subjId,
        int taskNameHash
    ) {
<<<<<<< HEAD
        super(
            cctx, 
            xidVer, 
            implicit, 
            implicitSingle, 
            sys, 
            plc, 
            concurrency, 
            isolation, 
            timeout, 
            invalidate,
            storeEnabled,
            onePhaseCommit,
            txSize, 
            subjId, 
            taskNameHash
        );
=======
        super(cctx, xidVer, implicit, implicitSingle, sys, plc, concurrency, isolation, timeout, invalidate,
            storeEnabled, txSize, subjId, taskNameHash);
>>>>>>> d9acbd1d

        assert cctx != null;

        this.explicitLock = explicitLock;

        threadId = Thread.currentThread().getId();
        dhtThreadId = threadId;
    }

    /**
     * @param node Node.
     */
    public void addLockTransactionNode(ClusterNode node) {
        assert node != null;
        assert !node.isLocal();

        if (lockTxNodes == null)
            lockTxNodes = new HashSet<>();

        lockTxNodes.add(node);
    }

    /**
     * @return Nodes where transactions were started on lock step.
     */
    @Nullable public Set<ClusterNode> lockTransactionNodes() {
        return lockTxNodes;
    }

    /**
     * @return Near node id.
     */
    protected abstract UUID nearNodeId();

    /**
     * @return Near future ID.
     */
    protected abstract IgniteUuid nearFutureId();

    /**
     * @return Near future mini ID.
     */
    protected abstract IgniteUuid nearMiniId();

    /**
     * Adds reader to cached entry.
     *
     * @param msgId Message ID.
     * @param cached Cached entry.
     * @param entry Transaction entry.
     * @param topVer Topology version.
     * @return {@code True} if reader was added as a result of this call.
     */
    @Nullable protected abstract IgniteInternalFuture<Boolean> addReader(long msgId,
        GridDhtCacheEntry cached,
        IgniteTxEntry entry,
        AffinityTopologyVersion topVer);

    /**
     * @param commit Commit flag.
     * @param err Error, if any.
     */
    protected abstract void sendFinishReply(boolean commit, @Nullable Throwable err);

    /**
<<<<<<< HEAD
=======
     * @param needsCompletedVers {@code True} if needs completed versions.
     */
    public void needsCompletedVersions(boolean needsCompletedVers) {
        this.needsCompletedVers |= needsCompletedVers;
    }

    /** {@inheritDoc} */
    @Override public boolean needsCompletedVersions() {
        return needsCompletedVers;
    }

    /**
     * @return Versions for all pending locks that were in queue before tx locks were released.
     */
    public Collection<GridCacheVersion> pendingVersions() {
        return pendingVers == null ? Collections.<GridCacheVersion>emptyList() : pendingVers;
    }

    /**
     * @param pendingVers Versions for all pending locks that were in queue before tx locsk were released.
     */
    public void pendingVersions(Collection<GridCacheVersion> pendingVers) {
        this.pendingVers = pendingVers;
    }

    /**
     * @return Explicit lock flag.
     */
    public boolean explicitLock() {
        return explicitLock;
    }

    /**
     * @param explicitLock Explicit lock flag.
     */
    public void explicitLock(boolean explicitLock) {
        this.explicitLock = explicitLock;
    }

    /**
>>>>>>> d9acbd1d
     * @return DHT thread ID.
     */
    long dhtThreadId() {
        return dhtThreadId;
    }

    /**
     * Map explicit locks.
     */
    protected void mapExplicitLocks() {
        if (!mapped.get()) {
            // Explicit locks may participate in implicit transactions only.
            if (!implicit()) {
                mapped.set(true);

                return;
            }

            Map<ClusterNode, List<GridDhtCacheEntry>> dhtEntryMap = null;
            Map<ClusterNode, List<GridDhtCacheEntry>> nearEntryMap = null;

            for (IgniteTxEntry e : allEntries()) {
                assert e.cached() != null;

                GridCacheContext cacheCtx = e.cached().context();

                if (cacheCtx.isNear())
                    continue;

                if (e.cached().obsolete()) {
                    GridCacheEntryEx cached = cacheCtx.cache().entryEx(e.key());

                    e.cached(cached);
                }

                if (e.cached().detached() || e.cached().isLocal())
                    continue;

                while (true) {
                    try {
                        // Map explicit locks.
                        if (e.explicitVersion() != null && !e.explicitVersion().equals(xidVer)) {
                            if (dhtEntryMap == null)
                                dhtEntryMap = new GridLeanMap<>();

                            if (nearEntryMap == null)
                                nearEntryMap = new GridLeanMap<>();

                            cacheCtx.dhtMap(
                                (GridDhtCacheEntry)e.cached(),
                                e.explicitVersion(),
                                log,
                                dhtEntryMap,
                                nearEntryMap);
                        }

                        break;
                    }
                    catch (GridCacheEntryRemovedException ignore) {
                        GridCacheEntryEx cached = cacheCtx.cache().entryEx(e.key());

                        e.cached(cached);
                    }
                }
            }

            if (!F.isEmpty(dhtEntryMap))
                addDhtNodeEntryMapping(dhtEntryMap);

            if (!F.isEmpty(nearEntryMap))
                addNearNodeEntryMapping(nearEntryMap);

            mapped.set(true);
        }
    }

    /**
     * @return DHT map.
     */
    Map<UUID, GridDistributedTxMapping> dhtMap() {
        mapExplicitLocks();

        return dhtMap;
    }

    /**
     * @return Near map.
     */
    Map<UUID, GridDistributedTxMapping> nearMap() {
        mapExplicitLocks();

        return nearMap;
    }

    /**
     * @param nodeId Node ID.
     * @return Mapping.
     */
    GridDistributedTxMapping dhtMapping(UUID nodeId) {
        return dhtMap.get(nodeId);
    }

    /**
     * @param nodeId Node ID.
     * @return Mapping.
     */
    GridDistributedTxMapping nearMapping(UUID nodeId) {
        return nearMap.get(nodeId);
    }

    /**
     * @param mappings Mappings to add.
     */
    void addDhtNodeEntryMapping(Map<ClusterNode, List<GridDhtCacheEntry>> mappings) {
        addMapping(mappings, dhtMap);
    }

    /**
     * @param mappings Mappings to add.
     */
    void addNearNodeEntryMapping(Map<ClusterNode, List<GridDhtCacheEntry>> mappings) {
        addMapping(mappings, nearMap);
    }

    /**
     * @param mappings Mappings to add.
     */
    public void addDhtMapping(Map<UUID, GridDistributedTxMapping> mappings) {
        addMapping0(mappings, dhtMap);
    }

    /**
     * @param mappings Mappings to add.
     */
    public void addNearMapping(Map<UUID, GridDistributedTxMapping> mappings) {
        addMapping0(mappings, nearMap);
    }
    /**
     * @param nodeId Node ID.
     * @return {@code True} if mapping was removed.
     */
    public boolean removeMapping(UUID nodeId) {
        return removeMapping(nodeId, null, dhtMap) | removeMapping(nodeId, null, nearMap);
    }

    /**
     * @param nodeId Node ID.
     * @param entry Entry to remove.
     * @return {@code True} if was removed.
     */
    boolean removeDhtMapping(UUID nodeId, GridCacheEntryEx entry) {
        return removeMapping(nodeId, entry, dhtMap);
    }

    /**
     * @param nodeId Node ID.
     * @param entry Entry to remove.
     * @return {@code True} if was removed.
     */
    boolean removeNearMapping(UUID nodeId, GridCacheEntryEx entry) {
        return removeMapping(nodeId, entry, nearMap);
    }

    /**
     * @param nodeId Node ID.
     * @param entry Entry to remove.
     * @param map Map to remove from.
     * @return {@code True} if was removed.
     */
    private boolean removeMapping(UUID nodeId, @Nullable GridCacheEntryEx entry,
        Map<UUID, GridDistributedTxMapping> map) {
        if (entry != null) {
            if (log.isDebugEnabled())
                log.debug("Removing mapping for entry [nodeId=" + nodeId + ", entry=" + entry + ']');

            IgniteTxEntry txEntry = txMap.get(entry.txKey());

            if (txEntry == null)
                return false;

            GridDistributedTxMapping m = map.get(nodeId);

            boolean ret = m != null && m.removeEntry(txEntry);

            if (m != null && m.empty())
                map.remove(nodeId);

            return ret;
        }
        else
            return map.remove(nodeId) != null;
    }

    /**
     * @param mappings Entry mappings.
     * @param dst Transaction mappings.
     */
    private void addMapping(
        Map<ClusterNode, List<GridDhtCacheEntry>> mappings,
        Map<UUID, GridDistributedTxMapping> dst
    ) {
        for (Map.Entry<ClusterNode, List<GridDhtCacheEntry>> mapping : mappings.entrySet()) {
            ClusterNode n = mapping.getKey();

            GridDistributedTxMapping m = dst.get(n.id());

            List<GridDhtCacheEntry> entries = mapping.getValue();

            for (GridDhtCacheEntry entry : entries) {
                IgniteTxEntry txEntry = txMap.get(entry.txKey());

                if (txEntry != null) {
                    if (m == null)
                        dst.put(n.id(), m = new GridDistributedTxMapping(n));

                    m.add(txEntry);
                }
            }
        }
    }

    /**
     * @param mappings Mappings to add.
     * @param dst Map to add to.
     */
    private void addMapping0(
        Map<UUID, GridDistributedTxMapping> mappings,
        Map<UUID, GridDistributedTxMapping> dst
    ) {
        for (Map.Entry<UUID, GridDistributedTxMapping> entry : mappings.entrySet()) {
            GridDistributedTxMapping targetMapping = dst.get(entry.getKey());

            if (targetMapping == null)
                dst.put(entry.getKey(), entry.getValue());
            else {
                for (IgniteTxEntry txEntry : entry.getValue().entries())
                    targetMapping.add(txEntry);
            }
        }
    }

    /** {@inheritDoc} */
    @Override public void addInvalidPartition(GridCacheContext ctx, int part) {
        assert false : "DHT transaction encountered invalid partition [part=" + part + ", tx=" + this + ']';
    }

    /**
     * @param msgId Message ID.
     * @param e Entry to add.
     * @return Future for active transactions for the time when reader was added.
     * @throws IgniteCheckedException If failed.
     */
    @Nullable public IgniteInternalFuture<Boolean> addEntry(long msgId, IgniteTxEntry e) throws IgniteCheckedException {
        init();

        TransactionState state = state();

        assert state == PREPARING : "Invalid tx state for " +
            "adding entry [msgId=" + msgId + ", e=" + e + ", tx=" + this + ']';

        e.unmarshal(cctx, false, cctx.deploy().globalLoader());

        checkInternal(e.txKey());

        GridCacheContext cacheCtx = e.context();

        GridDhtCacheAdapter dhtCache = cacheCtx.isNear() ? cacheCtx.near().dht() : cacheCtx.dht();

        try {
            IgniteTxEntry existing = txMap.get(e.txKey());

            if (existing != null) {
                // Must keep NOOP operation if received READ because it means that the lock was sent to a backup node.
                if (e.op() == READ) {
                    if (existing.op() != NOOP)
                        existing.op(e.op());
                }
                else
                    existing.op(e.op()); // Absolutely must set operation, as default is DELETE.

                existing.value(e.value(), e.hasWriteValue(), e.hasReadValue());
                existing.entryProcessors(e.entryProcessors());
                existing.ttl(e.ttl());
                existing.filters(e.filters());
                existing.expiry(e.expiry());

                existing.conflictExpireTime(e.conflictExpireTime());
                existing.conflictVersion(e.conflictVersion());
            }
            else {
                existing = e;

                addActiveCache(dhtCache.context());

                GridDhtCacheEntry cached = dhtCache.entryExx(existing.key(), topologyVersion());

                existing.cached(cached);

                GridCacheVersion explicit = existing.explicitVersion();

                if (explicit != null) {
                    GridCacheVersion dhtVer = cctx.mvcc().mappedVersion(explicit);

                    if (dhtVer == null)
                        throw new IgniteCheckedException("Failed to find dht mapping for explicit entry version: " + existing);

                    existing.explicitVersion(dhtVer);
                }

                txMap.put(existing.txKey(), existing);

                if (log.isDebugEnabled())
                    log.debug("Added entry to transaction: " + existing);
            }

            return addReader(msgId, dhtCache.entryExx(existing.key()), existing, topologyVersion());
        }
        catch (GridDhtInvalidPartitionException ex) {
            addInvalidPartition(cacheCtx, ex.partition());

            return new GridFinishedFuture<>(true);
        }
    }

    /**
     * @param cacheCtx Cache context.
     * @param entries Entries to lock.
     * @param msgId Message ID.
     * @param read Read flag.
     * @param accessTtl TTL for read operation.
     * @param needRetVal Return value flag.
     * @param skipStore Skip store flag.
     * @return Lock future.
     */
    @SuppressWarnings("ForLoopReplaceableByForEach")
    IgniteInternalFuture<GridCacheReturn> lockAllAsync(
        GridCacheContext cacheCtx,
        List<GridCacheEntryEx> entries,
        long msgId,
        final boolean read,
        final boolean needRetVal,
        long accessTtl,
        boolean skipStore
    ) {
        try {
            checkValid();
        }
        catch (IgniteCheckedException e) {
            return new GridFinishedFuture<>(e);
        }

        final GridCacheReturn ret = new GridCacheReturn(localResult(), false);

        if (F.isEmpty(entries))
            return new GridFinishedFuture<>(ret);

        init();

        onePhaseCommit(onePhaseCommit);

        try {
            Set<KeyCacheObject> skipped = null;

            AffinityTopologyVersion topVer = topologyVersion();

            GridDhtCacheAdapter dhtCache = cacheCtx.isNear() ? cacheCtx.near().dht() : cacheCtx.dht();

            // Enlist locks into transaction.
            for (int i = 0; i < entries.size(); i++) {
                GridCacheEntryEx entry = entries.get(i);

                KeyCacheObject key = entry.key();

                IgniteTxEntry txEntry = entry(entry.txKey());

                // First time access.
                if (txEntry == null) {
                    GridDhtCacheEntry cached = dhtCache.entryExx(key, topVer);

                    addActiveCache(dhtCache.context());

                    cached.unswap(read);

                    txEntry = addEntry(NOOP,
                        null,
                        null,
                        null,
                        cached,
                        null,
                        CU.empty0(),
                        false,
                        -1L,
                        -1L,
                        null,
                        skipStore);

                    if (read)
                        txEntry.ttl(accessTtl);

                    txEntry.cached(cached);

                    addReader(msgId, cached, txEntry, topVer);
                }
                else {
                    if (skipped == null)
                        skipped = new GridLeanSet<>();

                    skipped.add(key);
                }
            }

            assert pessimistic();

            Collection<KeyCacheObject> keys = F.viewReadOnly(entries, CU.entry2Key());

            // Acquire locks only after having added operation to the write set.
            // Otherwise, during rollback we will not know whether locks need
            // to be rolled back.
            // Loose all skipped and previously locked (we cannot reenter locks here).
            final Collection<KeyCacheObject> passedKeys = skipped != null ? F.view(keys, F0.notIn(skipped)) : keys;

            if (log.isDebugEnabled())
                log.debug("Lock keys: " + passedKeys);

            return obtainLockAsync(cacheCtx,
                ret,
                passedKeys,
                read,
                needRetVal,
                skipped,
                accessTtl,
                null,
                skipStore);
        }
        catch (IgniteCheckedException e) {
            setRollbackOnly();

            return new GridFinishedFuture<>(e);
        }
    }

    /**
     * @param cacheCtx Context.
     * @param ret Return value.
     * @param passedKeys Passed keys.
     * @param read {@code True} if read.
     * @param needRetVal Return value flag.
     * @param skipped Skipped keys.
     * @param accessTtl TTL for read operation.
     * @param filter Entry write filter.
     * @param skipStore Skip store flag.
     * @return Future for lock acquisition.
     */
    private IgniteInternalFuture<GridCacheReturn> obtainLockAsync(
        final GridCacheContext cacheCtx,
        GridCacheReturn ret,
        final Collection<KeyCacheObject> passedKeys,
        final boolean read,
        final boolean needRetVal,
        final Set<KeyCacheObject> skipped,
        final long accessTtl,
        @Nullable final CacheEntryPredicate[] filter,
        boolean skipStore) {
        if (log.isDebugEnabled())
            log.debug("Before acquiring transaction lock on keys [passedKeys=" + passedKeys + ", skipped=" +
                skipped + ']');

        if (passedKeys.isEmpty())
            return new GridFinishedFuture<>(ret);

        GridDhtTransactionalCacheAdapter<?, ?> dhtCache = cacheCtx.isNear() ? cacheCtx.nearTx().dht() : cacheCtx.dhtTx();

        IgniteInternalFuture<Boolean> fut = dhtCache.lockAllAsyncInternal(passedKeys,
            lockTimeout(),
            this,
            isInvalidate(),
            read,
            needRetVal,
            isolation,
            accessTtl,
            CU.empty0(),
            skipStore);

        return new GridEmbeddedFuture<>(
            fut,
            new PLC1<GridCacheReturn>(ret) {
                @Override protected GridCacheReturn postLock(GridCacheReturn ret) throws IgniteCheckedException {
                    if (log.isDebugEnabled())
                        log.debug("Acquired transaction lock on keys: " + passedKeys);

                    postLockWrite(cacheCtx,
                        passedKeys,
                        skipped,
                        ret,
                        /*remove*/false,
                        /*retval*/false,
                        /*read*/read,
                        accessTtl,
                        filter == null ? CU.empty0() : filter,
                        /**computeInvoke*/false);

                    return ret;
                }
<<<<<<< HEAD
            });
=======
            }
        );
>>>>>>> d9acbd1d
    }

    /** {@inheritDoc} */
    @SuppressWarnings({"CatchGenericClass", "ThrowableInstanceNeverThrown"})
    @Override public boolean finish(boolean commit) throws IgniteCheckedException {
        if (log.isDebugEnabled())
            log.debug("Finishing dht local tx [tx=" + this + ", commit=" + commit + "]");

        if (optimistic())
            state(PREPARED);

        if (commit) {
            if (!state(COMMITTING)) {
                TransactionState state = state();

                if (state != COMMITTING && state != COMMITTED)
                    throw new IgniteCheckedException("Invalid transaction state for commit [state=" + state() +
                        ", tx=" + this + ']');
                else {
                    if (log.isDebugEnabled())
                        log.debug("Invalid transaction state for commit (another thread is committing): " + this);

                    return false;
                }
            }
        }
        else {
            if (!state(ROLLING_BACK)) {
                if (log.isDebugEnabled())
                    log.debug("Invalid transaction state for rollback [state=" + state() + ", tx=" + this + ']');

                return false;
            }
        }

        IgniteCheckedException err = null;

        // Commit to DB first. This way if there is a failure, transaction
        // won't be committed.
        try {
            if (commit && !isRollbackOnly())
                userCommit();
            else
                userRollback();
        }
        catch (IgniteCheckedException e) {
            err = e;

            commit = false;

            // If heuristic error.
            if (!isRollbackOnly()) {
                systemInvalidate(true);

                U.warn(log, "Set transaction invalidation flag to true due to error [tx=" + CU.txString(this) +
                    ", err=" + err + ']');
            }
        }

        if (err != null) {
            state(UNKNOWN);

            throw err;
        }
        else {
            // Committed state will be set in finish future onDone callback.
            if (commit) {
                if (!onePhaseCommit()) {
                    if (!state(COMMITTED)) {
                        state(UNKNOWN);

                        throw new IgniteCheckedException("Invalid transaction state for commit: " + this);
                    }
                }
            }
            else {
                if (!state(ROLLED_BACK)) {
                    state(UNKNOWN);

                    throw new IgniteCheckedException("Invalid transaction state for rollback: " + this);
                }
            }
        }

        return true;
    }

    /**
     * Removes previously created prepare future from atomic reference.
     *
     * @param fut Expected future.
     */
    protected abstract void clearPrepareFuture(GridDhtTxPrepareFuture fut);

    /**
     * @return {@code True} if transaction is finished on prepare step.
     */
    protected final boolean commitOnPrepare() {
        return onePhaseCommit() && !near();
    }

    /**
     * @param prepFut Prepare future.
     * @return If transaction if finished on prepare step returns future which is completed after transaction finish.
     */
    protected final IgniteInternalFuture<GridNearTxPrepareResponse> chainOnePhasePrepare(
        final GridDhtTxPrepareFuture prepFut) {
        if (commitOnPrepare()) {
            return finishFuture().chain(new CX1<IgniteInternalFuture<IgniteInternalTx>, GridNearTxPrepareResponse>() {
                @Override public GridNearTxPrepareResponse applyx(IgniteInternalFuture<IgniteInternalTx> finishFut)
                    throws IgniteCheckedException
                {
                    return prepFut.get();
                }
            });
        }

        return prepFut;
    }

    /** {@inheritDoc} */
    @Override public void rollback() throws IgniteCheckedException {
        try {
            rollbackAsync().get();
        }
        finally {
            cctx.tm().resetContext();
        }
    }

    /** {@inheritDoc} */
    @Override public String toString() {
        return GridToStringBuilder.toString(GridDhtTxLocalAdapter.class, this, "nearNodes", nearMap.keySet(),
            "dhtNodes", dhtMap.keySet(), "explicitLock", explicitLock, "super", super.toString());
    }
}<|MERGE_RESOLUTION|>--- conflicted
+++ resolved
@@ -62,21 +62,12 @@
     /** */
     private long dhtThreadId;
 
-<<<<<<< HEAD
-=======
     /** */
     protected boolean explicitLock;
 
-    /** */
-    private boolean needsCompletedVers;
-
-    /** Versions of pending locks for entries of this tx. */
-    private Collection<GridCacheVersion> pendingVers;
-
     /** Nodes where transactions were started on lock step. */
     private Set<ClusterNode> lockTxNodes;
 
->>>>>>> d9acbd1d
     /**
      * Empty constructor required for {@link Externalizable}.
      */
@@ -113,7 +104,6 @@
         @Nullable UUID subjId,
         int taskNameHash
     ) {
-<<<<<<< HEAD
         super(
             cctx, 
             xidVer, 
@@ -131,10 +121,6 @@
             subjId, 
             taskNameHash
         );
-=======
-        super(cctx, xidVer, implicit, implicitSingle, sys, plc, concurrency, isolation, timeout, invalidate,
-            storeEnabled, txSize, subjId, taskNameHash);
->>>>>>> d9acbd1d
 
         assert cctx != null;
 
@@ -200,49 +186,6 @@
     protected abstract void sendFinishReply(boolean commit, @Nullable Throwable err);
 
     /**
-<<<<<<< HEAD
-=======
-     * @param needsCompletedVers {@code True} if needs completed versions.
-     */
-    public void needsCompletedVersions(boolean needsCompletedVers) {
-        this.needsCompletedVers |= needsCompletedVers;
-    }
-
-    /** {@inheritDoc} */
-    @Override public boolean needsCompletedVersions() {
-        return needsCompletedVers;
-    }
-
-    /**
-     * @return Versions for all pending locks that were in queue before tx locks were released.
-     */
-    public Collection<GridCacheVersion> pendingVersions() {
-        return pendingVers == null ? Collections.<GridCacheVersion>emptyList() : pendingVers;
-    }
-
-    /**
-     * @param pendingVers Versions for all pending locks that were in queue before tx locsk were released.
-     */
-    public void pendingVersions(Collection<GridCacheVersion> pendingVers) {
-        this.pendingVers = pendingVers;
-    }
-
-    /**
-     * @return Explicit lock flag.
-     */
-    public boolean explicitLock() {
-        return explicitLock;
-    }
-
-    /**
-     * @param explicitLock Explicit lock flag.
-     */
-    public void explicitLock(boolean explicitLock) {
-        this.explicitLock = explicitLock;
-    }
-
-    /**
->>>>>>> d9acbd1d
      * @return DHT thread ID.
      */
     long dhtThreadId() {
@@ -746,12 +689,8 @@
 
                     return ret;
                 }
-<<<<<<< HEAD
-            });
-=======
             }
         );
->>>>>>> d9acbd1d
     }
 
     /** {@inheritDoc} */
