/*
 * Licensed to the Apache Software Foundation (ASF) under one or more
 * contributor license agreements.  See the NOTICE file distributed with
 * this work for additional information regarding copyright ownership.
 * The ASF licenses this file to You under the Apache License, Version 2.0
 * (the "License"); you may not use this file except in compliance with
 * the License.  You may obtain a copy of the License at
 *
 *      http://www.apache.org/licenses/LICENSE-2.0
 *
 * Unless required by applicable law or agreed to in writing, software
 * distributed under the License is distributed on an "AS IS" BASIS,
 * WITHOUT WARRANTIES OR CONDITIONS OF ANY KIND, either express or implied.
 * See the License for the specific language governing permissions and
 * limitations under the License.
 */
package org.apache.ignite.internal.processors.cache.persistence.snapshot;

import java.io.IOException;
import java.io.ObjectInput;
import java.io.ObjectOutput;
import java.util.Collection;
import java.util.List;
import java.util.Map;
import org.apache.ignite.cluster.ClusterNode;
import org.apache.ignite.internal.util.typedef.internal.S;
import org.apache.ignite.internal.util.typedef.internal.U;
import org.apache.ignite.internal.visor.VisorDataTransferObject;
import org.jetbrains.annotations.Nullable;

/**
 * Input parameters for checking snapshot partitions consistency task.
 */
public class SnapshotPartitionsVerifyTaskArg extends VisorDataTransferObject {
    /** Serial version UID. */
    private static final long serialVersionUID = 0L;

    /** Cache group names to be verified. */
    private Collection<String> grpNames;

    /** The map of distribution of snapshot metadata pieces across the cluster. */
    private Map<ClusterNode, List<SnapshotMetadata>> clusterMetas;

    /** Snapshot directory path. */
    private String snpPath;

<<<<<<< HEAD
    /** Incremental snapshot index. */
    private int incIdx;
=======
    /** If {@code true} check snapshot integrity. */
    private boolean check;
>>>>>>> dd777fbb

    /** Default constructor. */
    public SnapshotPartitionsVerifyTaskArg() {
        // No-op.
    }

    /**
     * @param grpNames Cache group names to be verified.
     * @param clusterMetas The map of distribution of snapshot metadata pieces across the cluster.
     * @param snpPath Snapshot directory path.
     * @param check If {@code true} check snapshot integrity.
     */
    public SnapshotPartitionsVerifyTaskArg(
        Collection<String> grpNames,
        Map<ClusterNode, List<SnapshotMetadata>> clusterMetas,
        @Nullable String snpPath,
<<<<<<< HEAD
        int incIdx
=======
        boolean check
>>>>>>> dd777fbb
    ) {
        this.grpNames = grpNames;
        this.clusterMetas = clusterMetas;
        this.snpPath = snpPath;
<<<<<<< HEAD
        this.incIdx = incIdx;
=======
        this.check = check;
>>>>>>> dd777fbb
    }

    /**
     * @return Cache group names to be verified.
     */
    public Collection<String> cacheGroupNames() {
        return grpNames;
    }

    /**
     * @return The map of distribution of snapshot metadata pieces across the cluster.
     */
    public Map<ClusterNode, List<SnapshotMetadata>> clusterMetadata() {
        return clusterMetas;
    }

    /**
     * @return Snapshot directory path.
     */
    public String snapshotPath() {
        return snpPath;
    }

<<<<<<< HEAD
    /**
     * @return Incremental snapshot index.
     */
    public int incrementIndex() {
        return incIdx;
=======
    /** @return If {@code true} check snapshot integrity. */
    public boolean check() {
        return check;
>>>>>>> dd777fbb
    }

    /** {@inheritDoc} */
    @Override protected void writeExternalData(ObjectOutput out) throws IOException {
        U.writeCollection(out, grpNames);
        U.writeMap(out, clusterMetas);
        U.writeString(out, snpPath);
<<<<<<< HEAD
        out.writeInt(incIdx);
=======
        out.writeBoolean(check);
>>>>>>> dd777fbb
    }

    /** {@inheritDoc} */
    @Override protected void readExternalData(byte protoVer, ObjectInput in) throws IOException, ClassNotFoundException {
        grpNames = U.readCollection(in);
        clusterMetas = U.readMap(in);
        snpPath = U.readString(in);
<<<<<<< HEAD
        incIdx = in.readInt();
=======
        check = in.readBoolean();
>>>>>>> dd777fbb
    }

    /** {@inheritDoc} */
    @Override public String toString() {
        return S.toString(SnapshotPartitionsVerifyTaskArg.class, this);
    }
}<|MERGE_RESOLUTION|>--- conflicted
+++ resolved
@@ -44,13 +44,11 @@
     /** Snapshot directory path. */
     private String snpPath;
 
-<<<<<<< HEAD
+    /** If {@code true} check snapshot integrity. */
+    private boolean check;
+
     /** Incremental snapshot index. */
     private int incIdx;
-=======
-    /** If {@code true} check snapshot integrity. */
-    private boolean check;
->>>>>>> dd777fbb
 
     /** Default constructor. */
     public SnapshotPartitionsVerifyTaskArg() {
@@ -61,26 +59,21 @@
      * @param grpNames Cache group names to be verified.
      * @param clusterMetas The map of distribution of snapshot metadata pieces across the cluster.
      * @param snpPath Snapshot directory path.
+     * @param incIdx Incremental snapshot index.
      * @param check If {@code true} check snapshot integrity.
      */
     public SnapshotPartitionsVerifyTaskArg(
         Collection<String> grpNames,
         Map<ClusterNode, List<SnapshotMetadata>> clusterMetas,
         @Nullable String snpPath,
-<<<<<<< HEAD
-        int incIdx
-=======
+        int incIdx,
         boolean check
->>>>>>> dd777fbb
     ) {
         this.grpNames = grpNames;
         this.clusterMetas = clusterMetas;
         this.snpPath = snpPath;
-<<<<<<< HEAD
         this.incIdx = incIdx;
-=======
         this.check = check;
->>>>>>> dd777fbb
     }
 
     /**
@@ -104,17 +97,16 @@
         return snpPath;
     }
 
-<<<<<<< HEAD
     /**
      * @return Incremental snapshot index.
      */
     public int incrementIndex() {
         return incIdx;
-=======
+    }
+
     /** @return If {@code true} check snapshot integrity. */
     public boolean check() {
         return check;
->>>>>>> dd777fbb
     }
 
     /** {@inheritDoc} */
@@ -122,11 +114,8 @@
         U.writeCollection(out, grpNames);
         U.writeMap(out, clusterMetas);
         U.writeString(out, snpPath);
-<<<<<<< HEAD
+        out.writeBoolean(check);
         out.writeInt(incIdx);
-=======
-        out.writeBoolean(check);
->>>>>>> dd777fbb
     }
 
     /** {@inheritDoc} */
@@ -134,11 +123,8 @@
         grpNames = U.readCollection(in);
         clusterMetas = U.readMap(in);
         snpPath = U.readString(in);
-<<<<<<< HEAD
+        check = in.readBoolean();
         incIdx = in.readInt();
-=======
-        check = in.readBoolean();
->>>>>>> dd777fbb
     }
 
     /** {@inheritDoc} */
