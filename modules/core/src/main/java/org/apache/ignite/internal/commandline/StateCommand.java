/*
 * Licensed to the Apache Software Foundation (ASF) under one or more
 * contributor license agreements. See the NOTICE file distributed with
 * this work for additional information regarding copyright ownership.
 * The ASF licenses this file to You under the Apache License, Version 2.0
 * (the "License"); you may not use this file except in compliance with
 * the License. You may obtain a copy of the License at
 *
 * http://www.apache.org/licenses/LICENSE-2.0
 *
 * Unless required by applicable law or agreed to in writing, software
 * distributed under the License is distributed on an "AS IS" BASIS,
 * WITHOUT WARRANTIES OR CONDITIONS OF ANY KIND, either express or implied.
 * See the License for the specific language governing permissions and
 * limitations under the License.
 */

package org.apache.ignite.internal.commandline;

import java.util.logging.Logger;
import org.apache.ignite.internal.client.GridClient;
import org.apache.ignite.internal.client.GridClientClusterState;
import org.apache.ignite.internal.client.GridClientConfiguration;

import static org.apache.ignite.internal.commandline.CommandList.STATE;

/**
 * Command to print cluster state.
 */
public class StateCommand implements Command<Void> {
    /** {@inheritDoc} */
    @Override public void printUsage(Logger logger) {
        Command.usage(logger, "Print current cluster state:", STATE);
    }

    /**
     * Print cluster state.
     *
     * @param clientCfg Client configuration.
     * @throws Exception If failed to print state.
     */
    @Override public Object execute(GridClientConfiguration clientCfg, Logger logger) throws Exception {
        try (GridClient client = Command.startClient(clientCfg)){
            GridClientClusterState state = client.state();

<<<<<<< HEAD
            if (state.active()) {
                if (state.readOnly())
                    logger.log("Cluster is active (read-only)");
                else
                    logger.log("Cluster is active");
            }
            else
                logger.log("Cluster is inactive");
=======
            logger.info("Cluster is " + (state.active() ? "active" : "inactive"));
>>>>>>> 1d0ced30
        }
        catch (Throwable e) {
            if (!CommandHandler.isAuthError(e))
                logger.severe("Failed to get cluster state.");

            throw e;
        }

        return null;
    }

    /** {@inheritDoc} */
    @Override public Void arg() {
        return null;
    }

    /** {@inheritDoc} */
    @Override public String name() {
        return STATE.toCommandName();
    }
}<|MERGE_RESOLUTION|>--- conflicted
+++ resolved
@@ -43,7 +43,6 @@
         try (GridClient client = Command.startClient(clientCfg)){
             GridClientClusterState state = client.state();
 
-<<<<<<< HEAD
             if (state.active()) {
                 if (state.readOnly())
                     logger.log("Cluster is active (read-only)");
@@ -52,9 +51,6 @@
             }
             else
                 logger.log("Cluster is inactive");
-=======
-            logger.info("Cluster is " + (state.active() ? "active" : "inactive"));
->>>>>>> 1d0ced30
         }
         catch (Throwable e) {
             if (!CommandHandler.isAuthError(e))
