/*
 * Licensed to the Apache Software Foundation (ASF) under one or more
 * contributor license agreements.  See the NOTICE file distributed with
 * this work for additional information regarding copyright ownership.
 * The ASF licenses this file to You under the Apache License, Version 2.0
 * (the "License"); you may not use this file except in compliance with
 * the License.  You may obtain a copy of the License at
 *
 *      http://www.apache.org/licenses/LICENSE-2.0
 *
 * Unless required by applicable law or agreed to in writing, software
 * distributed under the License is distributed on an "AS IS" BASIS,
 * WITHOUT WARRANTIES OR CONDITIONS OF ANY KIND, either express or implied.
 * See the License for the specific language governing permissions and
 * limitations under the License.
 */

package org.apache.ignite.internal.processors.igfs;

import java.io.OutputStream;
import java.util.Collection;
import java.util.Map;
import org.apache.ignite.IgniteException;
import org.apache.ignite.igfs.IgfsFile;
import org.apache.ignite.igfs.IgfsPath;
import org.apache.ignite.igfs.secondary.IgfsSecondaryFileSystem;
import org.apache.ignite.igfs.secondary.IgfsSecondaryFileSystemPositionedReadable;
import org.jetbrains.annotations.Nullable;

/**
 * Secondary file system over native IGFS.
 */
class IgfsSecondaryFileSystemImpl implements IgfsSecondaryFileSystem {
    /** Delegate. */
    private final IgfsEx igfs;

    /**
     * Constructor.
     *
     * @param igfs Delegate.
     */
    IgfsSecondaryFileSystemImpl(IgfsEx igfs) {
        this.igfs = igfs;
    }

    /** {@inheritDoc} */
    @Override public boolean exists(IgfsPath path) {
        return igfs.exists(path);
    }

    /** {@inheritDoc} */
    @Override public IgfsFile update(IgfsPath path, Map<String, String> props) throws IgniteException {
        return igfs.update(path, props);
    }

    /** {@inheritDoc} */
    @Override public void rename(IgfsPath src, IgfsPath dest) throws IgniteException {
        igfs.rename(src, dest);
    }

    /** {@inheritDoc} */
    @Override public boolean delete(IgfsPath path, boolean recursive) throws IgniteException {
        return igfs.delete(path, recursive);
    }

    /** {@inheritDoc} */
    @Override public void mkdirs(IgfsPath path) throws IgniteException {
        igfs.mkdirs(path);
    }

    /** {@inheritDoc} */
    @Override public void mkdirs(IgfsPath path, @Nullable Map<String, String> props) throws IgniteException {
        igfs.mkdirs(path, props);
    }

    /** {@inheritDoc} */
    @Override public Collection<IgfsPath> listPaths(IgfsPath path) throws IgniteException {
        return igfs.listPaths(path);
    }

    /** {@inheritDoc} */
    @Override public Collection<IgfsFile> listFiles(IgfsPath path) throws IgniteException {
        return igfs.listFiles(path);
    }

    /** {@inheritDoc} */
    @Override public IgfsSecondaryFileSystemPositionedReadable open(IgfsPath path, int bufSize)
        throws IgniteException {
        return igfs.open(path, bufSize);
    }

    /** {@inheritDoc} */
    @Override public OutputStream create(IgfsPath path, boolean overwrite) throws IgniteException {
        return igfs.create(path, overwrite);
    }

    /** {@inheritDoc} */
    @Override public OutputStream create(IgfsPath path, int bufSize, boolean overwrite, int replication,
        long blockSize, @Nullable Map<String, String> props) throws IgniteException {
        return igfs.create(path, bufSize, overwrite, replication, blockSize, props);
    }

    /** {@inheritDoc} */
    @Override public OutputStream append(IgfsPath path, int bufSize, boolean create,
        @Nullable Map<String, String> props) throws IgniteException {
        return igfs.append(path, bufSize, create, props);
    }

    /** {@inheritDoc} */
    @Override public IgfsFile info(IgfsPath path) throws IgniteException {
        return igfs.info(path);
    }

    /** {@inheritDoc} */
    @Override public long usedSpaceSize() throws IgniteException {
        return igfs.usedSpaceSize();
    }
<<<<<<< HEAD

//    /** {@inheritDoc} */
//    @Override public Map<String, String> properties() {
//        return Collections.emptyMap();
//    }

    /** {@inheritDoc} */
    @Override public void close() throws IgniteException {
        // No-op.
    }

//    /** {@inheritDoc} */
//    @Override public HadoopFileSystemFactory<IgfsEx> getSecondaryFileSystemFactory() {
//        return null;
//    }
=======
>>>>>>> 31d3289d
}<|MERGE_RESOLUTION|>--- conflicted
+++ resolved
@@ -115,22 +115,4 @@
     @Override public long usedSpaceSize() throws IgniteException {
         return igfs.usedSpaceSize();
     }
-<<<<<<< HEAD
-
-//    /** {@inheritDoc} */
-//    @Override public Map<String, String> properties() {
-//        return Collections.emptyMap();
-//    }
-
-    /** {@inheritDoc} */
-    @Override public void close() throws IgniteException {
-        // No-op.
-    }
-
-//    /** {@inheritDoc} */
-//    @Override public HadoopFileSystemFactory<IgfsEx> getSecondaryFileSystemFactory() {
-//        return null;
-//    }
-=======
->>>>>>> 31d3289d
 }