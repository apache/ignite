--- conflicted
+++ resolved
@@ -46,13 +46,8 @@
     /** Marshaller cache execution pool. */
     public static final byte IGFS_POOL = 7;
 
-<<<<<<< HEAD
-    /** DataStream cache execution pool. */
-    public static final byte DATA_STREAM_POOL = 8;
-=======
     /** Data streamer execution pool. */
     public static final byte DATA_STREAMER_POOL = 8;
->>>>>>> 4d0ddbfe
 
     /**
      * Defines the range of reserved pools that are not available for plugins.
