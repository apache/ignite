--- conflicted
+++ resolved
@@ -48,12 +48,9 @@
 
     /** Data streamer execution pool. */
     public static final byte DATA_STREAMER_POOL = 9;
-<<<<<<< HEAD
-=======
 
     /** Query execution pool. */
     public static final byte QUERY_POOL = 10;
->>>>>>> af98efd5
 
     /**
      * Defines the range of reserved pools that are not available for plugins.
