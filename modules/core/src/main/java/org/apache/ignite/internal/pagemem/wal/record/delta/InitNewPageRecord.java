/*
 * Licensed to the Apache Software Foundation (ASF) under one or more
 * contributor license agreements.  See the NOTICE file distributed with
 * this work for additional information regarding copyright ownership.
 * The ASF licenses this file to You under the Apache License, Version 2.0
 * (the "License"); you may not use this file except in compliance with
 * the License.  You may obtain a copy of the License at
 *
 *      http://www.apache.org/licenses/LICENSE-2.0
 *
 * Unless required by applicable law or agreed to in writing, software
 * distributed under the License is distributed on an "AS IS" BASIS,
 * WITHOUT WARRANTIES OR CONDITIONS OF ANY KIND, either express or implied.
 * See the License for the specific language governing permissions and
 * limitations under the License.
 */

package org.apache.ignite.internal.pagemem.wal.record.delta;

import org.apache.ignite.IgniteCheckedException;
import org.apache.ignite.IgniteLogger;
import org.apache.ignite.internal.pagemem.PageIdUtils;
import org.apache.ignite.internal.pagemem.PageMemory;
import org.apache.ignite.internal.processors.cache.persistence.tree.io.PageIO;
import org.apache.ignite.internal.util.tostring.GridToStringExclude;
import org.apache.ignite.internal.util.typedef.internal.S;
import org.apache.ignite.internal.util.typedef.internal.U;
import org.jetbrains.annotations.Nullable;

/**
 * Initializes new page by calling {@link PageIO#initNewPage(long, long, int)}.
 */
public class InitNewPageRecord extends PageDeltaRecord {
    /** */
    protected int ioType;

    /** */
    protected int ioVer;

    /** */
    @GridToStringExclude
    protected long newPageId;

    /**
     * @param grpId Cache group ID.
     * @param pageId Page ID.
     * @param ioType IO type.
     * @param ioVer IO version.
     * @param newPageId New page ID.
     */
    public InitNewPageRecord(int grpId, long pageId, int ioType, int ioVer, long newPageId) {
        this(grpId, pageId, ioType, ioVer, newPageId, null);
    }

    /**
     * @param grpId Cache group ID.
<<<<<<< HEAD
     * @param pageId Page ID.
=======
     * @param pageId  Page ID.
>>>>>>> 3963797c
     * @param ioType IO type.
     * @param ioVer IO version.
     * @param newPageId New page ID.
     * @param log Logger for case data is invalid. Can be {@code null}, but is needed when processing existing storage.
     */
    public InitNewPageRecord(int grpId, long pageId, int ioType, int ioVer, long newPageId, @Nullable IgniteLogger log) {
        super(grpId, pageId);

        this.ioType = ioType;
        this.ioVer = ioVer;
        this.newPageId = newPageId;

        int newPartId = PageIdUtils.partId(newPageId);
        int partId = PageIdUtils.partId(pageId);

        if (newPartId == 0 && newPartId != partId) {
<<<<<<< HEAD
            U.warn(null, "Partition consistency warning: " +
=======
            U.warn(log, "Partition consistency warning: " +
>>>>>>> 3963797c
                "newPageId=" + Long.toHexString(newPageId) + " (newPartId: 0) " +
                "pageId=" + Long.toHexString(pageId) + " (partId: " + partId + ")");

            // Partition consistency failure came from https://issues.apache.org/jira/browse/IGNITE-11030
            // This invalid record can come from persistent stores, version < 2.7.5 where this bug was not fixed.
<<<<<<< HEAD
            // Just hack new page ID to make this record to be correctly applied.
            newPartId = partId;
=======
            newPartId = partId; // Just hack new page ID to make this record to be correctly applied.
>>>>>>> 3963797c

            this.newPageId = PageIdUtils.pageId(
                newPartId,
                PageIdUtils.flag(newPageId),
                PageIdUtils.pageIndex(newPageId));
        }
    }

    /** {@inheritDoc} */
    @Override public void applyDelta(PageMemory pageMem, long pageAddr) throws IgniteCheckedException {
        PageIO io = PageIO.getPageIO(ioType, ioVer);

        io.initNewPage(pageAddr, newPageId, pageMem.realPageSize(groupId()));
    }

    /** {@inheritDoc} */
    @Override public RecordType type() {
        return RecordType.INIT_NEW_PAGE_RECORD;
    }

    /**
     * @return IO Version.
     */
    public int ioVersion() {
        return ioVer;
    }

    /**
     * @return IO Type.
     */
    public int ioType() {
        return ioType;
    }

    /**
     * @return New page ID.
     */
    public long newPageId() {
        return newPageId;
    }

    /** {@inheritDoc} */
    @Override public String toString() {
        return S.toString(InitNewPageRecord.class, this,
            "newPageId", U.hexLong(newPageId),
            "super", super.toString());
    }
}
<|MERGE_RESOLUTION|>--- conflicted
+++ resolved
@@ -54,11 +54,7 @@
 
     /**
      * @param grpId Cache group ID.
-<<<<<<< HEAD
      * @param pageId Page ID.
-=======
-     * @param pageId  Page ID.
->>>>>>> 3963797c
      * @param ioType IO type.
      * @param ioVer IO version.
      * @param newPageId New page ID.
@@ -75,22 +71,14 @@
         int partId = PageIdUtils.partId(pageId);
 
         if (newPartId == 0 && newPartId != partId) {
-<<<<<<< HEAD
-            U.warn(null, "Partition consistency warning: " +
-=======
             U.warn(log, "Partition consistency warning: " +
->>>>>>> 3963797c
                 "newPageId=" + Long.toHexString(newPageId) + " (newPartId: 0) " +
                 "pageId=" + Long.toHexString(pageId) + " (partId: " + partId + ")");
 
             // Partition consistency failure came from https://issues.apache.org/jira/browse/IGNITE-11030
             // This invalid record can come from persistent stores, version < 2.7.5 where this bug was not fixed.
-<<<<<<< HEAD
             // Just hack new page ID to make this record to be correctly applied.
             newPartId = partId;
-=======
-            newPartId = partId; // Just hack new page ID to make this record to be correctly applied.
->>>>>>> 3963797c
 
             this.newPageId = PageIdUtils.pageId(
                 newPartId,
