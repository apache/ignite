/*
 * Licensed to the Apache Software Foundation (ASF) under one or more
 * contributor license agreements.  See the NOTICE file distributed with
 * this work for additional information regarding copyright ownership.
 * The ASF licenses this file to You under the Apache License, Version 2.0
 * (the "License"); you may not use this file except in compliance with
 * the License.  You may obtain a copy of the License at
 *
 *      http://www.apache.org/licenses/LICENSE-2.0
 *
 * Unless required by applicable law or agreed to in writing, software
 * distributed under the License is distributed on an "AS IS" BASIS,
 * WITHOUT WARRANTIES OR CONDITIONS OF ANY KIND, either express or implied.
 * See the License for the specific language governing permissions and
 * limitations under the License.
 */

package org.apache.ignite.internal.processors.odbc;

import java.util.HashSet;
import java.util.Set;
import java.util.concurrent.atomic.AtomicLong;
import org.apache.ignite.IgniteException;
import org.apache.ignite.IgniteLogger;
import org.apache.ignite.internal.GridKernalContext;
import org.apache.ignite.internal.binary.BinaryReaderExImpl;
import org.apache.ignite.internal.binary.BinaryWriterExImpl;
import org.apache.ignite.internal.binary.streams.BinaryHeapInputStream;
import org.apache.ignite.internal.binary.streams.BinaryHeapOutputStream;
import org.apache.ignite.internal.binary.streams.BinaryInputStream;
import org.apache.ignite.internal.processors.odbc.jdbc.JdbcMessageParser;
import org.apache.ignite.internal.processors.odbc.jdbc.JdbcRequestHandler;
import org.apache.ignite.internal.processors.odbc.odbc.OdbcMessageParser;
import org.apache.ignite.internal.processors.odbc.odbc.OdbcRequestHandler;
import org.apache.ignite.internal.util.GridSpinBusyLock;
import org.apache.ignite.internal.util.nio.GridNioServerListenerAdapter;
import org.apache.ignite.internal.util.nio.GridNioSession;
import org.apache.ignite.internal.util.nio.GridNioSessionMetaKey;
import org.jetbrains.annotations.Nullable;

/**
 * SQL message listener.
 */
public class SqlListenerNioListener extends GridNioServerListenerAdapter<byte[]> {
    /** The value corresponds to ODBC driver of the parser field of the handshake request. */
    public static final byte ODBC_CLIENT = 0;

    /** The value corresponds to JDBC driver of the parser field of the handshake request. */
    public static final byte JDBC_CLIENT = 1;

    /** Current version. */
    private static final SqlListenerProtocolVersion CURRENT_VER = SqlListenerProtocolVersion.create(2, 1, 0);

    /** Supported versions. */
    private static final Set<SqlListenerProtocolVersion> SUPPORTED_VERS = new HashSet<>();

    /** Connection-related metadata key. */
    private static final int CONN_CTX_META_KEY = GridNioSessionMetaKey.nextUniqueKey();

    /** Request ID generator. */
    private static final AtomicLong REQ_ID_GEN = new AtomicLong();

    /** Busy lock. */
    private final GridSpinBusyLock busyLock;

    /** Kernal context. */
    private final GridKernalContext ctx;

    /** Maximum allowed cursors. */
    private final int maxCursors;

    /** Logger. */
    private final IgniteLogger log;

    static {
        SUPPORTED_VERS.add(CURRENT_VER);
    }

    /**
     * Constructor.
     *
     * @param ctx Context.
     * @param busyLock Shutdown busy lock.
     * @param maxCursors Maximum allowed cursors.
     */
    public SqlListenerNioListener(GridKernalContext ctx, GridSpinBusyLock busyLock, int maxCursors) {
        this.ctx = ctx;
        this.busyLock = busyLock;
        this.maxCursors = maxCursors;

        log = ctx.log(getClass());
    }

    /** {@inheritDoc} */
    @Override public void onConnected(GridNioSession ses) {
        if (log.isDebugEnabled())
            log.debug("SQL client connected: " + ses.remoteAddress());
    }

    /** {@inheritDoc} */
    @Override public void onDisconnected(GridNioSession ses, @Nullable Exception e) {
        if (log.isDebugEnabled()) {
            if (e == null)
                log.debug("SQL client disconnected: " + ses.remoteAddress());
            else
                log.debug("SQL client disconnected due to an error [addr=" + ses.remoteAddress() + ", err=" + e + ']');
        }
    }

    /** {@inheritDoc} */
    @Override public void onMessage(GridNioSession ses, byte[] msg) {
        assert msg != null;

        SqlListenerConnectionContext connCtx = ses.meta(CONN_CTX_META_KEY);

        if (connCtx == null) {
            onHandshake(ses, msg);

            return;
        }

        SqlListenerMessageParser parser = connCtx.parser();
        SqlListenerRequestHandler handler = connCtx.handler();

        SqlListenerRequest req;

        try {
            req = parser.decode(msg);
        }
        catch (Exception e) {
            log.error("Failed to parse SQL client request.", e);

            ses.close();

            return;
        }

        assert req != null;

        req.requestId(REQ_ID_GEN.incrementAndGet());

        try {
            long startTime = 0;

            if (log.isDebugEnabled()) {
                startTime = System.nanoTime();

                log.debug("SQL client request received [reqId=" + req.requestId() + ", addr=" + ses.remoteAddress() +
                    ", req=" + req + ']');
            }

            SqlListenerResponse resp = handler.handle(req);

            if (log.isDebugEnabled()) {
                long dur = (System.nanoTime() - startTime) / 1000;

                log.debug("SQL client request processed [reqId=" + req.requestId() + ", dur(mcs)=" + dur  +
                    ", resp=" + resp.status() + ']');
            }

            byte[] outMsg = parser.encode(resp);

            ses.send(outMsg);
        }
        catch (Exception e) {
            log.error("Failed to process SQL client request [req=" + req + ']', e);

            ses.send(parser.encode(handler.handleException(e)));
        }
    }

    /**
     * Perform handshake.
     *
     * @param ses Session.
     * @param msg Message bytes.
     */
    private void onHandshake(GridNioSession ses, byte[] msg) {
        BinaryInputStream stream = new BinaryHeapInputStream(msg);

        BinaryReaderExImpl reader = new BinaryReaderExImpl(null, stream, null, true);

        byte cmd = reader.readByte();

        if (cmd != SqlListenerRequest.HANDSHAKE) {
            log.error("Unexpected SQL client request (will close session): " + ses.remoteAddress());

            ses.close();

            return;
        }

        short verMajor = reader.readShort();
        short verMinor = reader.readShort();
        short verMaintenance = reader.readShort();

        SqlListenerProtocolVersion ver = SqlListenerProtocolVersion.create(verMajor, verMinor, verMaintenance);

        String errMsg = null;

        if (SUPPORTED_VERS.contains(ver)) {
            // Prepare context.
            SqlListenerConnectionContext connCtx = prepareContext(ver, reader);

            ses.addMeta(CONN_CTX_META_KEY, connCtx);
        }
        else {
            log.warning("Unsupported version: " + ver.toString());

            errMsg = "Unsupported version.";
        }

        // Send response.
        BinaryWriterExImpl writer = new BinaryWriterExImpl(null, new BinaryHeapOutputStream(8), null, null);

        if (errMsg == null)
            writer.writeBoolean(true);
        else {
            writer.writeBoolean(false);
            writer.writeShort(CURRENT_VER.major());
            writer.writeShort(CURRENT_VER.minor());
            writer.writeShort(CURRENT_VER.maintenance());
            writer.doWriteString(errMsg);
        }

        ses.send(writer.array());
    }

    /**
     * Prepare context.
     *
     * @param ver Version.
     * @param reader Reader.
     * @return Context.
     */
    private SqlListenerConnectionContext prepareContext(SqlListenerProtocolVersion ver, BinaryReaderExImpl reader) {
        byte clientType = reader.readByte();

        if (clientType == ODBC_CLIENT) {
            boolean distributedJoins = reader.readBoolean();
            boolean enforceJoinOrder = reader.readBoolean();

            SqlListenerRequestHandler handler = new OdbcRequestHandler(ctx, busyLock, maxCursors, distributedJoins,
                enforceJoinOrder);

            SqlListenerMessageParser parser = new JdbcMessageParser(ctx);

            return new SqlListenerConnectionContext(handler, parser);
        }
        else if (clientType == JDBC_CLIENT) {
            boolean distributedJoins = reader.readBoolean();
            boolean enforceJoinOrder = reader.readBoolean();
            boolean collocated = reader.readBoolean();
            boolean replicatedOnly = reader.readBoolean();

<<<<<<< HEAD
                boolean autoCloseCursors = reader.readBoolean();

                handler = new JdbcRequestHandler(ctx, busyLock, maxCursors, distributedJoins, enforceJoinOrder,
                    autoCloseCursors);
=======
            SqlListenerRequestHandler handler = new JdbcRequestHandler(ctx, busyLock, maxCursors, distributedJoins,
                enforceJoinOrder, collocated, replicatedOnly);
>>>>>>> db85d166

            SqlListenerMessageParser parser = new JdbcMessageParser(ctx);

            return new SqlListenerConnectionContext(handler, parser);
        }
        else
            throw new IgniteException("Unknown client type: " + clientType);
    }
}<|MERGE_RESOLUTION|>--- conflicted
+++ resolved
@@ -252,16 +252,10 @@
             boolean enforceJoinOrder = reader.readBoolean();
             boolean collocated = reader.readBoolean();
             boolean replicatedOnly = reader.readBoolean();
-
-<<<<<<< HEAD
-                boolean autoCloseCursors = reader.readBoolean();
-
-                handler = new JdbcRequestHandler(ctx, busyLock, maxCursors, distributedJoins, enforceJoinOrder,
-                    autoCloseCursors);
-=======
+            boolean autoCloseCursors = reader.readBoolean();
+
             SqlListenerRequestHandler handler = new JdbcRequestHandler(ctx, busyLock, maxCursors, distributedJoins,
-                enforceJoinOrder, collocated, replicatedOnly);
->>>>>>> db85d166
+                enforceJoinOrder, collocated, replicatedOnly, autoCloseCursors);
 
             SqlListenerMessageParser parser = new JdbcMessageParser(ctx);
 
