/*
 * Licensed to the Apache Software Foundation (ASF) under one or more
 * contributor license agreements.  See the NOTICE file distributed with
 * this work for additional information regarding copyright ownership.
 * The ASF licenses this file to You under the Apache License, Version 2.0
 * (the "License"); you may not use this file except in compliance with
 * the License.  You may obtain a copy of the License at
 *
 *      http://www.apache.org/licenses/LICENSE-2.0
 *
 * Unless required by applicable law or agreed to in writing, software
 * distributed under the License is distributed on an "AS IS" BASIS,
 * WITHOUT WARRANTIES OR CONDITIONS OF ANY KIND, either express or implied.
 * See the License for the specific language governing permissions and
 * limitations under the License.
 */

package org.apache.ignite.internal.processors.odbc;

import java.util.concurrent.atomic.AtomicLong;
import org.apache.ignite.IgniteException;
import org.apache.ignite.IgniteLogger;
import org.apache.ignite.internal.GridKernalContext;
import org.apache.ignite.internal.binary.BinaryReaderExImpl;
import org.apache.ignite.internal.binary.BinaryWriterExImpl;
import org.apache.ignite.internal.binary.streams.BinaryHeapInputStream;
import org.apache.ignite.internal.binary.streams.BinaryHeapOutputStream;
import org.apache.ignite.internal.binary.streams.BinaryInputStream;
import org.apache.ignite.internal.processors.odbc.jdbc.JdbcConnectionContext;
import org.apache.ignite.internal.processors.odbc.odbc.OdbcConnectionContext;
import org.apache.ignite.internal.util.GridSpinBusyLock;
import org.apache.ignite.internal.util.nio.GridNioServerListenerAdapter;
import org.apache.ignite.internal.util.nio.GridNioSession;
import org.apache.ignite.internal.util.nio.GridNioSessionMetaKey;
import org.jetbrains.annotations.Nullable;

/**
 * SQL message listener.
 */
public class SqlListenerNioListener extends GridNioServerListenerAdapter<byte[]> {
    /** The value corresponds to ODBC driver of the parser field of the handshake request. */
    public static final byte ODBC_CLIENT = 0;

    /** The value corresponds to JDBC driver of the parser field of the handshake request. */
    public static final byte JDBC_CLIENT = 1;

<<<<<<< HEAD
    /** Version 2.1.0. */
    private static final SqlListenerProtocolVersion VER_2_1_0 = SqlListenerProtocolVersion.create(2, 1, 0);

    /** Version 2.1.5: added "lazy" flag and SQL state code in response. */
    private static final SqlListenerProtocolVersion VER_2_1_5 = SqlListenerProtocolVersion.create(2, 1, 5);

    /** Current version. */
    private static final SqlListenerProtocolVersion CURRENT_VER = VER_2_1_5;

    /** Supported versions. */
    private static final Set<SqlListenerProtocolVersion> SUPPORTED_VERS = new HashSet<>();

=======
>>>>>>> b3818a9a
    /** Connection-related metadata key. */
    private static final int CONN_CTX_META_KEY = GridNioSessionMetaKey.nextUniqueKey();

    /** Request ID generator. */
    private static final AtomicLong REQ_ID_GEN = new AtomicLong();

    /** Busy lock. */
    private final GridSpinBusyLock busyLock;

    /** Kernal context. */
    private final GridKernalContext ctx;

    /** Maximum allowed cursors. */
    private final int maxCursors;

    /** Logger. */
    private final IgniteLogger log;

    /**
     * Constructor.
     *
     * @param ctx Context.
     * @param busyLock Shutdown busy lock.
     * @param maxCursors Maximum allowed cursors.
     */
    public SqlListenerNioListener(GridKernalContext ctx, GridSpinBusyLock busyLock, int maxCursors) {
        this.ctx = ctx;
        this.busyLock = busyLock;
        this.maxCursors = maxCursors;

        log = ctx.log(getClass());
    }

    /** {@inheritDoc} */
    @Override public void onConnected(GridNioSession ses) {
        if (log.isDebugEnabled())
            log.debug("SQL client connected: " + ses.remoteAddress());
    }

    /** {@inheritDoc} */
    @Override public void onDisconnected(GridNioSession ses, @Nullable Exception e) {
        if (log.isDebugEnabled()) {
            if (e == null)
                log.debug("SQL client disconnected: " + ses.remoteAddress());
            else
                log.debug("SQL client disconnected due to an error [addr=" + ses.remoteAddress() + ", err=" + e + ']');
        }
    }

    /** {@inheritDoc} */
    @Override public void onMessage(GridNioSession ses, byte[] msg) {
        assert msg != null;

        SqlListenerConnectionContext connCtx = ses.meta(CONN_CTX_META_KEY);

        if (connCtx == null) {
            onHandshake(ses, msg);

            return;
        }

        SqlListenerMessageParser parser = connCtx.parser();
        SqlListenerRequestHandler handler = connCtx.handler();

        SqlListenerRequest req;

        try {
            req = parser.decode(msg);
        }
        catch (Exception e) {
            log.error("Failed to parse SQL client request.", e);

            ses.close();

            return;
        }

        assert req != null;

        req.requestId(REQ_ID_GEN.incrementAndGet());

        try {
            long startTime = 0;

            if (log.isDebugEnabled()) {
                startTime = System.nanoTime();

                log.debug("SQL client request received [reqId=" + req.requestId() + ", addr=" +
                    ses.remoteAddress() + ", req=" + req + ']');
            }

            SqlListenerResponse resp = handler.handle(req);

            if (log.isDebugEnabled()) {
                long dur = (System.nanoTime() - startTime) / 1000;

                log.debug("SQL client request processed [reqId=" + req.requestId() + ", dur(mcs)=" + dur  +
                    ", resp=" + resp.status() + ']');
            }

            byte[] outMsg = parser.encode(resp);

            ses.send(outMsg);
        }
        catch (Exception e) {
            log.error("Failed to process SQL client request [req=" + req + ']', e);

            ses.send(parser.encode(handler.handleException(e)));
        }
    }

    /**
     * Perform handshake.
     *
     * @param ses Session.
     * @param msg Message bytes.
     */
    private void onHandshake(GridNioSession ses, byte[] msg) {
        BinaryInputStream stream = new BinaryHeapInputStream(msg);

        BinaryReaderExImpl reader = new BinaryReaderExImpl(null, stream, null, true);

        byte cmd = reader.readByte();

        if (cmd != SqlListenerRequest.HANDSHAKE) {
            log.error("Unexpected SQL client request (will close session): " + ses.remoteAddress());

            ses.close();

            return;
        }

        short verMajor = reader.readShort();
        short verMinor = reader.readShort();
        short verMaintenance = reader.readShort();

        SqlListenerProtocolVersion ver = SqlListenerProtocolVersion.create(verMajor, verMinor, verMaintenance);

        byte clientType = reader.readByte();

        SqlListenerConnectionContext connCtx = prepareContext(clientType);

        String errMsg = null;

        if (connCtx.isVersionSupported(ver)) {
            connCtx.initializeFromHandshake(ver, reader);

            ses.addMeta(CONN_CTX_META_KEY, connCtx);
        }
        else {
            log.warning("Unsupported version: " + ver.toString());

            errMsg = "Unsupported version.";
        }

        // Send response.
        BinaryWriterExImpl writer = new BinaryWriterExImpl(null, new BinaryHeapOutputStream(8), null, null);

        if (errMsg == null)
            connCtx.handler().writeHandshake(writer);
        else {
            SqlListenerProtocolVersion currentVer = connCtx.currentVersion();

            // Failed handshake response
            writer.writeBoolean(false);
            writer.writeShort(currentVer.major());
            writer.writeShort(currentVer.minor());
            writer.writeShort(currentVer.maintenance());
            writer.doWriteString(errMsg);
        }

        ses.send(writer.array());
    }

    /**
     * Prepare context.
     *
     * @param clientType Client type.
     * @return Context.
     */
<<<<<<< HEAD
    private SqlListenerConnectionContext prepareContext(SqlListenerProtocolVersion ver, BinaryReaderExImpl reader) {
        byte clientType = reader.readByte();

        if (clientType == ODBC_CLIENT) {
            boolean distributedJoins = reader.readBoolean();
            boolean enforceJoinOrder = reader.readBoolean();
            boolean replicatedOnly = reader.readBoolean();
            boolean collocated = reader.readBoolean();

            SqlListenerRequestHandler handler = new OdbcRequestHandler(ctx, busyLock, maxCursors, distributedJoins,
                enforceJoinOrder, replicatedOnly, collocated);

            SqlListenerMessageParser parser = new OdbcMessageParser(ctx);

            return new SqlListenerConnectionContext(handler, parser);
        }
        else if (clientType == JDBC_CLIENT) {
            boolean distributedJoins = reader.readBoolean();
            boolean enforceJoinOrder = reader.readBoolean();
            boolean collocated = reader.readBoolean();
            boolean replicatedOnly = reader.readBoolean();
            boolean autoCloseCursors = reader.readBoolean();

            boolean lazyExec = false;
            boolean errorResponses = false;

            if (ver.compareTo(VER_2_1_5) >= 0) {
                lazyExec = reader.readBoolean();

                errorResponses = true;
            }

            SqlListenerRequestHandler handler = new JdbcRequestHandler(ctx, busyLock, maxCursors, distributedJoins,
                enforceJoinOrder, collocated, replicatedOnly, autoCloseCursors, lazyExec, errorResponses);
=======
    private SqlListenerConnectionContext prepareContext(byte clientType) {
        switch (clientType) {
            case ODBC_CLIENT:
                return new OdbcConnectionContext(ctx, busyLock, maxCursors);
>>>>>>> b3818a9a

            case JDBC_CLIENT:
                return new JdbcConnectionContext(ctx, busyLock, maxCursors);

            default:
                throw new IgniteException("Unknown client type: " + clientType);
        }
    }
}<|MERGE_RESOLUTION|>--- conflicted
+++ resolved
@@ -44,21 +44,6 @@
     /** The value corresponds to JDBC driver of the parser field of the handshake request. */
     public static final byte JDBC_CLIENT = 1;
 
-<<<<<<< HEAD
-    /** Version 2.1.0. */
-    private static final SqlListenerProtocolVersion VER_2_1_0 = SqlListenerProtocolVersion.create(2, 1, 0);
-
-    /** Version 2.1.5: added "lazy" flag and SQL state code in response. */
-    private static final SqlListenerProtocolVersion VER_2_1_5 = SqlListenerProtocolVersion.create(2, 1, 5);
-
-    /** Current version. */
-    private static final SqlListenerProtocolVersion CURRENT_VER = VER_2_1_5;
-
-    /** Supported versions. */
-    private static final Set<SqlListenerProtocolVersion> SUPPORTED_VERS = new HashSet<>();
-
-=======
->>>>>>> b3818a9a
     /** Connection-related metadata key. */
     private static final int CONN_CTX_META_KEY = GridNioSessionMetaKey.nextUniqueKey();
 
@@ -239,47 +224,10 @@
      * @param clientType Client type.
      * @return Context.
      */
-<<<<<<< HEAD
-    private SqlListenerConnectionContext prepareContext(SqlListenerProtocolVersion ver, BinaryReaderExImpl reader) {
-        byte clientType = reader.readByte();
-
-        if (clientType == ODBC_CLIENT) {
-            boolean distributedJoins = reader.readBoolean();
-            boolean enforceJoinOrder = reader.readBoolean();
-            boolean replicatedOnly = reader.readBoolean();
-            boolean collocated = reader.readBoolean();
-
-            SqlListenerRequestHandler handler = new OdbcRequestHandler(ctx, busyLock, maxCursors, distributedJoins,
-                enforceJoinOrder, replicatedOnly, collocated);
-
-            SqlListenerMessageParser parser = new OdbcMessageParser(ctx);
-
-            return new SqlListenerConnectionContext(handler, parser);
-        }
-        else if (clientType == JDBC_CLIENT) {
-            boolean distributedJoins = reader.readBoolean();
-            boolean enforceJoinOrder = reader.readBoolean();
-            boolean collocated = reader.readBoolean();
-            boolean replicatedOnly = reader.readBoolean();
-            boolean autoCloseCursors = reader.readBoolean();
-
-            boolean lazyExec = false;
-            boolean errorResponses = false;
-
-            if (ver.compareTo(VER_2_1_5) >= 0) {
-                lazyExec = reader.readBoolean();
-
-                errorResponses = true;
-            }
-
-            SqlListenerRequestHandler handler = new JdbcRequestHandler(ctx, busyLock, maxCursors, distributedJoins,
-                enforceJoinOrder, collocated, replicatedOnly, autoCloseCursors, lazyExec, errorResponses);
-=======
     private SqlListenerConnectionContext prepareContext(byte clientType) {
         switch (clientType) {
             case ODBC_CLIENT:
                 return new OdbcConnectionContext(ctx, busyLock, maxCursors);
->>>>>>> b3818a9a
 
             case JDBC_CLIENT:
                 return new JdbcConnectionContext(ctx, busyLock, maxCursors);
