--- conflicted
+++ resolved
@@ -231,17 +231,8 @@
         // Send response.
         BinaryWriterExImpl writer = new BinaryWriterExImpl(null, new BinaryHeapOutputStream(8), null, null);
 
-<<<<<<< HEAD
-        if (errMsg == null) {
-            writer.writeBoolean(true);
-
-            if (connCtx != null)
-                connCtx.handler().handshakeAdditionalResponse(writer);
-        }
-=======
         if (connCtx != null)
             connCtx.handler().writeHandshake(writer);
->>>>>>> 15710a86
         else {
             // Failed handshake response
             writer.writeBoolean(false);
