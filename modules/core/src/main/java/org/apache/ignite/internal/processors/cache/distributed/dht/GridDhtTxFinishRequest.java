/*
 * Licensed to the Apache Software Foundation (ASF) under one or more
 * contributor license agreements.  See the NOTICE file distributed with
 * this work for additional information regarding copyright ownership.
 * The ASF licenses this file to You under the Apache License, Version 2.0
 * (the "License"); you may not use this file except in compliance with
 * the License.  You may obtain a copy of the License at
 *
 *      http://www.apache.org/licenses/LICENSE-2.0
 *
 * Unless required by applicable law or agreed to in writing, software
 * distributed under the License is distributed on an "AS IS" BASIS,
 * WITHOUT WARRANTIES OR CONDITIONS OF ANY KIND, either express or implied.
 * See the License for the specific language governing permissions and
 * limitations under the License.
 */

package org.apache.ignite.internal.processors.cache.distributed.dht;

import org.apache.ignite.internal.*;
import org.apache.ignite.internal.processors.cache.distributed.*;
import org.apache.ignite.internal.processors.cache.transactions.*;
import org.apache.ignite.internal.processors.cache.version.*;
import org.apache.ignite.lang.*;
import org.apache.ignite.transactions.*;
import org.apache.ignite.internal.util.tostring.*;
import org.apache.ignite.internal.util.typedef.internal.*;
import org.apache.ignite.plugin.extensions.communication.*;
import org.jetbrains.annotations.*;

import java.io.*;
import java.nio.*;
import java.util.*;

/**
 * Near transaction finish request.
 */
public class GridDhtTxFinishRequest<K, V> extends GridDistributedTxFinishRequest<K, V> {
    /** */
    private static final long serialVersionUID = 0L;

    /** Near node ID. */
    private UUID nearNodeId;

    /** Transaction isolation. */
    private IgniteTxIsolation isolation;

    /** Mini future ID. */
    private IgniteUuid miniId;

    /** System invalidation flag. */
    private boolean sysInvalidate;

    /** Topology version. */
    private long topVer;

    /** Pending versions with order less than one for this message (needed for commit ordering). */
    @GridToStringInclude
    @GridDirectCollection(GridCacheVersion.class)
    private Collection<GridCacheVersion> pendingVers;

    /** One phase commit write version. */
    private GridCacheVersion writeVer;

    /** Subject ID. */
    private UUID subjId;

    /** Task name hash. */
    private int taskNameHash;

    /**
     * Empty constructor required for {@link Externalizable}.
     */
    public GridDhtTxFinishRequest() {
        // No-op.
    }

    /**
     * @param nearNodeId Near node ID.
     * @param futId Future ID.
     * @param miniId Mini future ID.
     * @param topVer Topology version.
     * @param xidVer Transaction ID.
     * @param threadId Thread ID.
     * @param commitVer Commit version.
     * @param isolation Transaction isolation.
     * @param commit Commit flag.
     * @param invalidate Invalidate flag.
     * @param sys System flag.
     * @param sysInvalidate System invalidation flag.
     * @param syncCommit Synchronous commit flag.
     * @param syncRollback Synchronous rollback flag.
     * @param baseVer Base version.
     * @param committedVers Committed versions.
     * @param rolledbackVers Rolled back versions.
     * @param pendingVers Pending versions.
     * @param txSize Expected transaction size.
     * @param grpLockKey Group lock key.
     * @param subjId Subject ID.
     * @param taskNameHash Task name hash.
     */
    public GridDhtTxFinishRequest(
        UUID nearNodeId,
        IgniteUuid futId,
        IgniteUuid miniId,
        long topVer,
        GridCacheVersion xidVer,
        GridCacheVersion commitVer,
        long threadId,
        IgniteTxIsolation isolation,
        boolean commit,
        boolean invalidate,
        boolean sys,
        boolean sysInvalidate,
        boolean syncCommit,
        boolean syncRollback,
        GridCacheVersion baseVer,
        Collection<GridCacheVersion> committedVers,
        Collection<GridCacheVersion> rolledbackVers,
        Collection<GridCacheVersion> pendingVers,
        int txSize,
        @Nullable IgniteTxKey grpLockKey,
        @Nullable UUID subjId,
        int taskNameHash
    ) {
        super(xidVer, futId, commitVer, threadId, commit, invalidate, sys, syncCommit, syncRollback, baseVer,
            committedVers, rolledbackVers, txSize, grpLockKey);

        assert miniId != null;
        assert nearNodeId != null;
        assert isolation != null;

        this.pendingVers = pendingVers;
        this.topVer = topVer;
        this.nearNodeId = nearNodeId;
        this.isolation = isolation;
        this.miniId = miniId;
        this.sysInvalidate = sysInvalidate;
        this.subjId = subjId;
        this.taskNameHash = taskNameHash;
    }

    /** {@inheritDoc} */
    @Override public boolean allowForStartup() {
        return true;
    }

    /**
     * @return Mini ID.
     */
    public IgniteUuid miniId() {
        return miniId;
    }

    /**
     * @return Subject ID.
     */
    @Nullable public UUID subjectId() {
        return subjId;
    }

    /**
     * @return Task name hash.
     */
    public int taskNameHash() {
        return taskNameHash;
    }

    /**
     * @return Transaction isolation.
     */
    public IgniteTxIsolation isolation() {
        return isolation;
    }

    /**
     * @return Near node ID.
     */
    public UUID nearNodeId() {
        return nearNodeId;
    }

    /**
     * @return System invalidate flag.
     */
    public boolean isSystemInvalidate() {
        return sysInvalidate;
    }

    /**
     * @return Write version for one-phase commit transactions.
     */
    public GridCacheVersion writeVersion() {
        return writeVer;
    }

    /**
     * @param writeVer Write version for one-phase commit transactions.
     */
    public void writeVersion(GridCacheVersion writeVer) {
        this.writeVer = writeVer;
    }

    /**
     * @return Topology version.
     */
    @Override public long topologyVersion() {
        return topVer;
    }

    /**
     * Gets versions of not acquired locks with version less then one of transaction being committed.
     *
     * @return Versions of locks for entries participating in transaction that have not been acquired yet
     *      have version less then one of transaction being committed.
     */
    public Collection<GridCacheVersion> pendingVersions() {
        return pendingVers == null ? Collections.<GridCacheVersion>emptyList() : pendingVers;
    }

    /** {@inheritDoc} */
    @Override public String toString() {
        return S.toString(GridDhtTxFinishRequest.class, this, super.toString());
    }

    /** {@inheritDoc} */
<<<<<<< HEAD
    @Override public boolean writeTo(ByteBuffer buf, MessageWriter writer) {
=======
    @SuppressWarnings({"CloneDoesntCallSuperClone", "CloneCallsConstructors"})
    @Override public MessageAdapter clone() {
        GridDhtTxFinishRequest _clone = new GridDhtTxFinishRequest();

        clone0(_clone);

        return _clone;
    }

    /** {@inheritDoc} */
    @Override protected void clone0(MessageAdapter _msg) {
        super.clone0(_msg);

        GridDhtTxFinishRequest _clone = (GridDhtTxFinishRequest)_msg;

        _clone.nearNodeId = nearNodeId;
        _clone.isolation = isolation;
        _clone.miniId = miniId;
        _clone.sysInvalidate = sysInvalidate;
        _clone.topVer = topVer;
        _clone.pendingVers = pendingVers;
        _clone.writeVer = writeVer != null ? (GridCacheVersion)writeVer.clone() : null;
        _clone.subjId = subjId;
        _clone.taskNameHash = taskNameHash;
    }

    /** {@inheritDoc} */
    @SuppressWarnings("all")
    @Override public boolean writeTo(ByteBuffer buf) {
>>>>>>> 73bc9d34
        writer.setBuffer(buf);

        if (!super.writeTo(buf, writer))
            return false;

        if (!writer.isTypeWritten()) {
            if (!writer.writeByte(null, directType()))
                return false;

            writer.onTypeWritten();
        }

<<<<<<< HEAD
        switch (writer.state()) {
            case 21:
                if (!writer.writeByte("isolation", isolation != null ? (byte)isolation.ordinal() : -1))
=======
        switch (state) {
            case 19:
                if (!writer.writeEnum("isolation", isolation))
>>>>>>> 73bc9d34
                    return false;

                writer.incrementState();

            case 20:
                if (!writer.writeIgniteUuid("miniId", miniId))
                    return false;

                writer.incrementState();

            case 21:
                if (!writer.writeUuid("nearNodeId", nearNodeId))
                    return false;

                writer.incrementState();

<<<<<<< HEAD
            case 24:
                if (!writer.writeMessage("nearTtls", nearTtls))
                    return false;

                writer.incrementState();

            case 25:
                if (!writer.writeCollection("nearWritesBytes", nearWritesBytes, Type.BYTE_ARR))
                    return false;

                writer.incrementState();

            case 26:
                if (!writer.writeBoolean("onePhaseCommit", onePhaseCommit))
                    return false;

                writer.incrementState();

            case 27:
                if (!writer.writeCollection("pendingVers", pendingVers, Type.MSG))
=======
            case 22:
                if (!writer.writeCollection("pendingVers", pendingVers, GridCacheVersion.class))
>>>>>>> 73bc9d34
                    return false;

                writer.incrementState();

            case 23:
                if (!writer.writeUuid("subjId", subjId))
                    return false;

                writer.incrementState();

            case 24:
                if (!writer.writeBoolean("sysInvalidate", sysInvalidate))
                    return false;

                writer.incrementState();

            case 25:
                if (!writer.writeInt("taskNameHash", taskNameHash))
                    return false;

                writer.incrementState();

            case 26:
                if (!writer.writeLong("topVer", topVer))
                    return false;

                writer.incrementState();

<<<<<<< HEAD
            case 32:
                if (!writer.writeMessage("ttls", ttls))
                    return false;

                writer.incrementState();

            case 33:
=======
            case 27:
>>>>>>> 73bc9d34
                if (!writer.writeMessage("writeVer", writeVer))
                    return false;

                writer.incrementState();

        }

        return true;
    }

    /** {@inheritDoc} */
    @Override public boolean readFrom(ByteBuffer buf) {
        reader.setBuffer(buf);

        if (!super.readFrom(buf))
            return false;

<<<<<<< HEAD
        switch (readState) {
            case 21:
                byte isolationOrd;

                isolationOrd = reader.readByte("isolation");
=======
        switch (state) {
            case 19:
                isolation = reader.readEnum("isolation", IgniteTxIsolation.class);
>>>>>>> 73bc9d34

                if (!reader.isLastRead())
                    return false;

                isolation = IgniteTxIsolation.fromOrdinal(isolationOrd);

                readState++;

            case 20:
                miniId = reader.readIgniteUuid("miniId");

                if (!reader.isLastRead())
                    return false;

                readState++;

            case 21:
                nearNodeId = reader.readUuid("nearNodeId");

                if (!reader.isLastRead())
                    return false;

                readState++;

<<<<<<< HEAD
            case 24:
                nearTtls = reader.readMessage("nearTtls");

                if (!reader.isLastRead())
                    return false;

                readState++;

            case 25:
                nearWritesBytes = reader.readCollection("nearWritesBytes", Type.BYTE_ARR);

                if (!reader.isLastRead())
                    return false;

                readState++;

            case 26:
                onePhaseCommit = reader.readBoolean("onePhaseCommit");

                if (!reader.isLastRead())
                    return false;

                readState++;

            case 27:
                pendingVers = reader.readCollection("pendingVers", Type.MSG);
=======
            case 22:
                pendingVers = reader.readCollection("pendingVers", GridCacheVersion.class);
>>>>>>> 73bc9d34

                if (!reader.isLastRead())
                    return false;

                readState++;

            case 23:
                subjId = reader.readUuid("subjId");

                if (!reader.isLastRead())
                    return false;

                readState++;

            case 24:
                sysInvalidate = reader.readBoolean("sysInvalidate");

                if (!reader.isLastRead())
                    return false;

                readState++;

            case 25:
                taskNameHash = reader.readInt("taskNameHash");

                if (!reader.isLastRead())
                    return false;

                readState++;

            case 26:
                topVer = reader.readLong("topVer");

                if (!reader.isLastRead())
                    return false;

                readState++;

<<<<<<< HEAD
            case 32:
                ttls = reader.readMessage("ttls");

                if (!reader.isLastRead())
                    return false;

                readState++;

            case 33:
=======
            case 27:
>>>>>>> 73bc9d34
                writeVer = reader.readMessage("writeVer");

                if (!reader.isLastRead())
                    return false;

                readState++;

        }

        return true;
    }

    /** {@inheritDoc} */
    @Override public byte directType() {
        return 32;
    }
}<|MERGE_RESOLUTION|>--- conflicted
+++ resolved
@@ -224,39 +224,7 @@
     }
 
     /** {@inheritDoc} */
-<<<<<<< HEAD
     @Override public boolean writeTo(ByteBuffer buf, MessageWriter writer) {
-=======
-    @SuppressWarnings({"CloneDoesntCallSuperClone", "CloneCallsConstructors"})
-    @Override public MessageAdapter clone() {
-        GridDhtTxFinishRequest _clone = new GridDhtTxFinishRequest();
-
-        clone0(_clone);
-
-        return _clone;
-    }
-
-    /** {@inheritDoc} */
-    @Override protected void clone0(MessageAdapter _msg) {
-        super.clone0(_msg);
-
-        GridDhtTxFinishRequest _clone = (GridDhtTxFinishRequest)_msg;
-
-        _clone.nearNodeId = nearNodeId;
-        _clone.isolation = isolation;
-        _clone.miniId = miniId;
-        _clone.sysInvalidate = sysInvalidate;
-        _clone.topVer = topVer;
-        _clone.pendingVers = pendingVers;
-        _clone.writeVer = writeVer != null ? (GridCacheVersion)writeVer.clone() : null;
-        _clone.subjId = subjId;
-        _clone.taskNameHash = taskNameHash;
-    }
-
-    /** {@inheritDoc} */
-    @SuppressWarnings("all")
-    @Override public boolean writeTo(ByteBuffer buf) {
->>>>>>> 73bc9d34
         writer.setBuffer(buf);
 
         if (!super.writeTo(buf, writer))
@@ -269,19 +237,7 @@
             writer.onTypeWritten();
         }
 
-<<<<<<< HEAD
         switch (writer.state()) {
-            case 21:
-                if (!writer.writeByte("isolation", isolation != null ? (byte)isolation.ordinal() : -1))
-=======
-        switch (state) {
-            case 19:
-                if (!writer.writeEnum("isolation", isolation))
->>>>>>> 73bc9d34
-                    return false;
-
-                writer.incrementState();
-
             case 20:
                 if (!writer.writeIgniteUuid("miniId", miniId))
                     return false;
@@ -294,31 +250,8 @@
 
                 writer.incrementState();
 
-<<<<<<< HEAD
-            case 24:
-                if (!writer.writeMessage("nearTtls", nearTtls))
-                    return false;
-
-                writer.incrementState();
-
-            case 25:
-                if (!writer.writeCollection("nearWritesBytes", nearWritesBytes, Type.BYTE_ARR))
-                    return false;
-
-                writer.incrementState();
-
-            case 26:
-                if (!writer.writeBoolean("onePhaseCommit", onePhaseCommit))
-                    return false;
-
-                writer.incrementState();
-
             case 27:
                 if (!writer.writeCollection("pendingVers", pendingVers, Type.MSG))
-=======
-            case 22:
-                if (!writer.writeCollection("pendingVers", pendingVers, GridCacheVersion.class))
->>>>>>> 73bc9d34
                     return false;
 
                 writer.incrementState();
@@ -347,17 +280,7 @@
 
                 writer.incrementState();
 
-<<<<<<< HEAD
-            case 32:
-                if (!writer.writeMessage("ttls", ttls))
-                    return false;
-
-                writer.incrementState();
-
             case 33:
-=======
-            case 27:
->>>>>>> 73bc9d34
                 if (!writer.writeMessage("writeVer", writeVer))
                     return false;
 
@@ -375,123 +298,10 @@
         if (!super.readFrom(buf))
             return false;
 
-<<<<<<< HEAD
         switch (readState) {
-            case 21:
-                byte isolationOrd;
-
-                isolationOrd = reader.readByte("isolation");
-=======
-        switch (state) {
-            case 19:
-                isolation = reader.readEnum("isolation", IgniteTxIsolation.class);
->>>>>>> 73bc9d34
-
-                if (!reader.isLastRead())
-                    return false;
-
-                isolation = IgniteTxIsolation.fromOrdinal(isolationOrd);
-
-                readState++;
-
-            case 20:
-                miniId = reader.readIgniteUuid("miniId");
-
-                if (!reader.isLastRead())
-                    return false;
-
-                readState++;
-
-            case 21:
-                nearNodeId = reader.readUuid("nearNodeId");
-
-                if (!reader.isLastRead())
-                    return false;
-
-                readState++;
-
-<<<<<<< HEAD
-            case 24:
-                nearTtls = reader.readMessage("nearTtls");
-
-                if (!reader.isLastRead())
-                    return false;
-
-                readState++;
-
-            case 25:
-                nearWritesBytes = reader.readCollection("nearWritesBytes", Type.BYTE_ARR);
-
-                if (!reader.isLastRead())
-                    return false;
-
-                readState++;
-
-            case 26:
-                onePhaseCommit = reader.readBoolean("onePhaseCommit");
-
-                if (!reader.isLastRead())
-                    return false;
-
-                readState++;
-
-            case 27:
-                pendingVers = reader.readCollection("pendingVers", Type.MSG);
-=======
-            case 22:
-                pendingVers = reader.readCollection("pendingVers", GridCacheVersion.class);
->>>>>>> 73bc9d34
-
-                if (!reader.isLastRead())
-                    return false;
-
-                readState++;
-
-            case 23:
-                subjId = reader.readUuid("subjId");
-
-                if (!reader.isLastRead())
-                    return false;
-
-                readState++;
-
-            case 24:
-                sysInvalidate = reader.readBoolean("sysInvalidate");
-
-                if (!reader.isLastRead())
-                    return false;
-
-                readState++;
-
-            case 25:
-                taskNameHash = reader.readInt("taskNameHash");
-
-                if (!reader.isLastRead())
-                    return false;
-
-                readState++;
-
-            case 26:
-                topVer = reader.readLong("topVer");
-
-                if (!reader.isLastRead())
-                    return false;
-
-                readState++;
-
-<<<<<<< HEAD
-            case 32:
-                ttls = reader.readMessage("ttls");
-
-                if (!reader.isLastRead())
-                    return false;
-
-                readState++;
+
 
             case 33:
-=======
-            case 27:
->>>>>>> 73bc9d34
                 writeVer = reader.readMessage("writeVer");
 
                 if (!reader.isLastRead())
