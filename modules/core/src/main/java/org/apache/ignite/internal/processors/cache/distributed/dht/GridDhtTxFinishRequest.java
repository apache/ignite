/*
 * Licensed to the Apache Software Foundation (ASF) under one or more
 * contributor license agreements.  See the NOTICE file distributed with
 * this work for additional information regarding copyright ownership.
 * The ASF licenses this file to You under the Apache License, Version 2.0
 * (the "License"); you may not use this file except in compliance with
 * the License.  You may obtain a copy of the License at
 *
 *      http://www.apache.org/licenses/LICENSE-2.0
 *
 * Unless required by applicable law or agreed to in writing, software
 * distributed under the License is distributed on an "AS IS" BASIS,
 * WITHOUT WARRANTIES OR CONDITIONS OF ANY KIND, either express or implied.
 * See the License for the specific language governing permissions and
 * limitations under the License.
 */

package org.apache.ignite.internal.processors.cache.distributed.dht;

<<<<<<< HEAD
=======
import org.apache.ignite.internal.*;
import org.apache.ignite.internal.processors.affinity.*;
import org.apache.ignite.internal.managers.communication.*;
>>>>>>> 50fc5a9d
import org.apache.ignite.internal.processors.cache.distributed.*;
import org.apache.ignite.internal.processors.cache.version.*;
<<<<<<< HEAD
import org.apache.ignite.lang.*;
import org.apache.ignite.transactions.*;
=======
import org.apache.ignite.internal.util.tostring.*;
>>>>>>> 50fc5a9d
import org.apache.ignite.internal.util.typedef.internal.*;
import org.apache.ignite.lang.*;
import org.apache.ignite.plugin.extensions.communication.*;
import org.apache.ignite.transactions.*;
import org.jetbrains.annotations.*;

import java.io.*;
import java.nio.*;
import java.util.*;

/**
 * Near transaction finish request.
 */
public class GridDhtTxFinishRequest extends GridDistributedTxFinishRequest {
    /** */
    private static final long serialVersionUID = 0L;

    /** Near node ID. */
    private UUID nearNodeId;

    /** Transaction isolation. */
    private TransactionIsolation isolation;

    /** Mini future ID. */
    private IgniteUuid miniId;

    /** System invalidation flag. */
    private boolean sysInvalidate;

    /** Topology version. */
    private AffinityTopologyVersion topVer;

    /** Check comitted flag. */
    private boolean checkCommitted;

    /** One phase commit write version. */
    private GridCacheVersion writeVer;

    /** Subject ID. */
    private UUID subjId;

    /** Task name hash. */
    private int taskNameHash;

    /**
     * Empty constructor required for {@link Externalizable}.
     */
    public GridDhtTxFinishRequest() {
        // No-op.
    }

    /**
     * @param nearNodeId Near node ID.
     * @param futId Future ID.
     * @param miniId Mini future ID.
     * @param topVer Topology version.
     * @param xidVer Transaction ID.
     * @param threadId Thread ID.
     * @param commitVer Commit version.
     * @param isolation Transaction isolation.
     * @param commit Commit flag.
     * @param invalidate Invalidate flag.
     * @param sys System flag.
     * @param sysInvalidate System invalidation flag.
     * @param syncCommit Synchronous commit flag.
     * @param syncRollback Synchronous rollback flag.
     * @param txSize Expected transaction size.
     * @param subjId Subject ID.
     * @param taskNameHash Task name hash.
     */
    public GridDhtTxFinishRequest(
        UUID nearNodeId,
        IgniteUuid futId,
        IgniteUuid miniId,
        @NotNull AffinityTopologyVersion topVer,
        GridCacheVersion xidVer,
        GridCacheVersion commitVer,
        long threadId,
        TransactionIsolation isolation,
        boolean commit,
        boolean invalidate,
        boolean sys,
        GridIoPolicy plc,
        boolean sysInvalidate,
        boolean syncCommit,
        boolean syncRollback,
        int txSize,
        @Nullable UUID subjId,
        int taskNameHash
    ) {
<<<<<<< HEAD
        super(xidVer, futId, commitVer, threadId, commit, invalidate, sys, syncCommit, syncRollback, txSize);
=======
        super(xidVer, futId, commitVer, threadId, commit, invalidate, sys, plc, syncCommit, syncRollback, baseVer,
            committedVers, rolledbackVers, txSize, grpLockKey);
>>>>>>> 50fc5a9d

        assert miniId != null;
        assert nearNodeId != null;
        assert isolation != null;

        this.topVer = topVer;
        this.nearNodeId = nearNodeId;
        this.isolation = isolation;
        this.miniId = miniId;
        this.sysInvalidate = sysInvalidate;
        this.subjId = subjId;
        this.taskNameHash = taskNameHash;
    }

    /** {@inheritDoc} */
    @Override public boolean allowForStartup() {
        return true;
    }

    /**
     * @return Mini ID.
     */
    public IgniteUuid miniId() {
        return miniId;
    }

    /**
     * @return Subject ID.
     */
    @Nullable public UUID subjectId() {
        return subjId;
    }

    /**
     * @return Task name hash.
     */
    public int taskNameHash() {
        return taskNameHash;
    }

    /**
     * @return Transaction isolation.
     */
    public TransactionIsolation isolation() {
        return isolation;
    }

    /**
     * @return Near node ID.
     */
    public UUID nearNodeId() {
        return nearNodeId;
    }

    /**
     * @return System invalidate flag.
     */
    public boolean isSystemInvalidate() {
        return sysInvalidate;
    }

    /**
     * @return Write version for one-phase commit transactions.
     */
    public GridCacheVersion writeVersion() {
        return writeVer;
    }

    /**
     * @param writeVer Write version for one-phase commit transactions.
     */
    public void writeVersion(GridCacheVersion writeVer) {
        this.writeVer = writeVer;
    }

    /**
     * @return Check committed flag.
     */
<<<<<<< HEAD
    public boolean checkCommitted() {
        return checkCommitted;
    }

    /**
     * @param checkCommitted Check committed flag.
     */
    public void checkCommitted(boolean checkCommitted) {
        this.checkCommitted = checkCommitted;
=======
    @Override public AffinityTopologyVersion topologyVersion() {
        return topVer;
>>>>>>> 50fc5a9d
    }

    /**
     * @return Topology version.
     */
    @Override public long topologyVersion() {
        return topVer;
    }

    /** {@inheritDoc} */
    @Override public String toString() {
        return S.toString(GridDhtTxFinishRequest.class, this, super.toString());
    }

    /** {@inheritDoc} */
    @Override public boolean writeTo(ByteBuffer buf, MessageWriter writer) {
        writer.setBuffer(buf);

        if (!super.writeTo(buf, writer))
            return false;

        if (!writer.isHeaderWritten()) {
            if (!writer.writeHeader(directType(), fieldsCount()))
                return false;

            writer.onHeaderWritten();
        }

        switch (writer.state()) {
<<<<<<< HEAD
            case 15:
                if (!writer.writeBoolean("checkCommitted", checkCommitted))
=======
            case 20:
                if (!writer.writeByte("isolation", isolation != null ? (byte)isolation.ordinal() : -1))
>>>>>>> 50fc5a9d
                    return false;

                writer.incrementState();

<<<<<<< HEAD
            case 16:
                if (!writer.writeByte("isolation", isolation != null ? (byte)isolation.ordinal() : -1))
=======
            case 21:
                if (!writer.writeIgniteUuid("miniId", miniId))
>>>>>>> 50fc5a9d
                    return false;

                writer.incrementState();

<<<<<<< HEAD
            case 17:
                if (!writer.writeIgniteUuid("miniId", miniId))
=======
            case 22:
                if (!writer.writeUuid("nearNodeId", nearNodeId))
>>>>>>> 50fc5a9d
                    return false;

                writer.incrementState();

<<<<<<< HEAD
            case 18:
                if (!writer.writeUuid("nearNodeId", nearNodeId))
=======
            case 23:
                if (!writer.writeCollection("pendingVers", pendingVers, MessageCollectionItemType.MSG))
>>>>>>> 50fc5a9d
                    return false;

                writer.incrementState();

<<<<<<< HEAD
            case 19:
=======
            case 24:
>>>>>>> 50fc5a9d
                if (!writer.writeUuid("subjId", subjId))
                    return false;

                writer.incrementState();

<<<<<<< HEAD
            case 20:
=======
            case 25:
>>>>>>> 50fc5a9d
                if (!writer.writeBoolean("sysInvalidate", sysInvalidate))
                    return false;

                writer.incrementState();

<<<<<<< HEAD
            case 21:
=======
            case 26:
>>>>>>> 50fc5a9d
                if (!writer.writeInt("taskNameHash", taskNameHash))
                    return false;

                writer.incrementState();

<<<<<<< HEAD
            case 22:
                if (!writer.writeLong("topVer", topVer))
=======
            case 27:
                if (!writer.writeMessage("topVer", topVer))
>>>>>>> 50fc5a9d
                    return false;

                writer.incrementState();

<<<<<<< HEAD
            case 23:
=======
            case 28:
>>>>>>> 50fc5a9d
                if (!writer.writeMessage("writeVer", writeVer))
                    return false;

                writer.incrementState();

        }

        return true;
    }

    /** {@inheritDoc} */
    @Override public boolean readFrom(ByteBuffer buf, MessageReader reader) {
        reader.setBuffer(buf);

        if (!reader.beforeMessageRead())
            return false;

        if (!super.readFrom(buf, reader))
            return false;

        switch (reader.state()) {
<<<<<<< HEAD
            case 15:
                checkCommitted = reader.readBoolean("checkCommitted");

                if (!reader.isLastRead())
                    return false;

                reader.incrementState();

            case 16:
=======
            case 20:
>>>>>>> 50fc5a9d
                byte isolationOrd;

                isolationOrd = reader.readByte("isolation");

                if (!reader.isLastRead())
                    return false;

                isolation = TransactionIsolation.fromOrdinal(isolationOrd);

                reader.incrementState();

<<<<<<< HEAD
            case 17:
=======
            case 21:
>>>>>>> 50fc5a9d
                miniId = reader.readIgniteUuid("miniId");

                if (!reader.isLastRead())
                    return false;

                reader.incrementState();

<<<<<<< HEAD
            case 18:
=======
            case 22:
>>>>>>> 50fc5a9d
                nearNodeId = reader.readUuid("nearNodeId");

                if (!reader.isLastRead())
                    return false;

                reader.incrementState();

<<<<<<< HEAD
            case 19:
=======
            case 23:
                pendingVers = reader.readCollection("pendingVers", MessageCollectionItemType.MSG);

                if (!reader.isLastRead())
                    return false;

                reader.incrementState();

            case 24:
>>>>>>> 50fc5a9d
                subjId = reader.readUuid("subjId");

                if (!reader.isLastRead())
                    return false;

                reader.incrementState();

<<<<<<< HEAD
            case 20:
=======
            case 25:
>>>>>>> 50fc5a9d
                sysInvalidate = reader.readBoolean("sysInvalidate");

                if (!reader.isLastRead())
                    return false;

                reader.incrementState();

<<<<<<< HEAD
            case 21:
=======
            case 26:
>>>>>>> 50fc5a9d
                taskNameHash = reader.readInt("taskNameHash");

                if (!reader.isLastRead())
                    return false;

                reader.incrementState();

<<<<<<< HEAD
            case 22:
                topVer = reader.readLong("topVer");
=======
            case 27:
                topVer = reader.readMessage("topVer");
>>>>>>> 50fc5a9d

                if (!reader.isLastRead())
                    return false;

                reader.incrementState();

<<<<<<< HEAD
            case 23:
=======
            case 28:
>>>>>>> 50fc5a9d
                writeVer = reader.readMessage("writeVer");

                if (!reader.isLastRead())
                    return false;

                reader.incrementState();

        }

        return true;
    }

    /** {@inheritDoc} */
    @Override public byte directType() {
        return 32;
    }

    /** {@inheritDoc} */
    @Override public byte fieldsCount() {
<<<<<<< HEAD
        return 24;
=======
        return 29;
>>>>>>> 50fc5a9d
    }
}<|MERGE_RESOLUTION|>--- conflicted
+++ resolved
@@ -17,20 +17,14 @@
 
 package org.apache.ignite.internal.processors.cache.distributed.dht;
 
-<<<<<<< HEAD
-=======
 import org.apache.ignite.internal.*;
 import org.apache.ignite.internal.processors.affinity.*;
 import org.apache.ignite.internal.managers.communication.*;
->>>>>>> 50fc5a9d
 import org.apache.ignite.internal.processors.cache.distributed.*;
 import org.apache.ignite.internal.processors.cache.version.*;
-<<<<<<< HEAD
 import org.apache.ignite.lang.*;
 import org.apache.ignite.transactions.*;
-=======
 import org.apache.ignite.internal.util.tostring.*;
->>>>>>> 50fc5a9d
 import org.apache.ignite.internal.util.typedef.internal.*;
 import org.apache.ignite.lang.*;
 import org.apache.ignite.plugin.extensions.communication.*;
@@ -121,12 +115,19 @@
         @Nullable UUID subjId,
         int taskNameHash
     ) {
-<<<<<<< HEAD
-        super(xidVer, futId, commitVer, threadId, commit, invalidate, sys, syncCommit, syncRollback, txSize);
-=======
-        super(xidVer, futId, commitVer, threadId, commit, invalidate, sys, plc, syncCommit, syncRollback, baseVer,
-            committedVers, rolledbackVers, txSize, grpLockKey);
->>>>>>> 50fc5a9d
+        super(
+            xidVer, 
+            futId, 
+            commitVer, 
+            threadId, 
+            commit, 
+            invalidate, 
+            sys, 
+            plc, 
+            syncCommit, 
+            syncRollback, 
+            txSize
+        );
 
         assert miniId != null;
         assert nearNodeId != null;
@@ -205,7 +206,13 @@
     /**
      * @return Check committed flag.
      */
-<<<<<<< HEAD
+    @Override public AffinityTopologyVersion topologyVersion() {
+        return topVer;
+    }
+
+    /**
+     * @return Check committed flag.
+     */
     public boolean checkCommitted() {
         return checkCommitted;
     }
@@ -215,10 +222,6 @@
      */
     public void checkCommitted(boolean checkCommitted) {
         this.checkCommitted = checkCommitted;
-=======
-    @Override public AffinityTopologyVersion topologyVersion() {
-        return topVer;
->>>>>>> 50fc5a9d
     }
 
     /**
@@ -248,96 +251,49 @@
         }
 
         switch (writer.state()) {
-<<<<<<< HEAD
-            case 15:
-                if (!writer.writeBoolean("checkCommitted", checkCommitted))
-=======
             case 20:
                 if (!writer.writeByte("isolation", isolation != null ? (byte)isolation.ordinal() : -1))
->>>>>>> 50fc5a9d
-                    return false;
-
-                writer.incrementState();
-
-<<<<<<< HEAD
-            case 16:
-                if (!writer.writeByte("isolation", isolation != null ? (byte)isolation.ordinal() : -1))
-=======
+                    return false;
+
+                writer.incrementState();
+
             case 21:
                 if (!writer.writeIgniteUuid("miniId", miniId))
->>>>>>> 50fc5a9d
-                    return false;
-
-                writer.incrementState();
-
-<<<<<<< HEAD
-            case 17:
-                if (!writer.writeIgniteUuid("miniId", miniId))
-=======
+                    return false;
+
+                writer.incrementState();
+
             case 22:
                 if (!writer.writeUuid("nearNodeId", nearNodeId))
->>>>>>> 50fc5a9d
-                    return false;
-
-                writer.incrementState();
-
-<<<<<<< HEAD
-            case 18:
-                if (!writer.writeUuid("nearNodeId", nearNodeId))
-=======
-            case 23:
-                if (!writer.writeCollection("pendingVers", pendingVers, MessageCollectionItemType.MSG))
->>>>>>> 50fc5a9d
-                    return false;
-
-                writer.incrementState();
-
-<<<<<<< HEAD
-            case 19:
-=======
+                    return false;
+
+                writer.incrementState();
+
             case 24:
->>>>>>> 50fc5a9d
                 if (!writer.writeUuid("subjId", subjId))
                     return false;
 
                 writer.incrementState();
 
-<<<<<<< HEAD
-            case 20:
-=======
             case 25:
->>>>>>> 50fc5a9d
                 if (!writer.writeBoolean("sysInvalidate", sysInvalidate))
                     return false;
 
                 writer.incrementState();
 
-<<<<<<< HEAD
-            case 21:
-=======
             case 26:
->>>>>>> 50fc5a9d
                 if (!writer.writeInt("taskNameHash", taskNameHash))
                     return false;
 
                 writer.incrementState();
 
-<<<<<<< HEAD
-            case 22:
-                if (!writer.writeLong("topVer", topVer))
-=======
             case 27:
                 if (!writer.writeMessage("topVer", topVer))
->>>>>>> 50fc5a9d
-                    return false;
-
-                writer.incrementState();
-
-<<<<<<< HEAD
-            case 23:
-=======
+                    return false;
+
+                writer.incrementState();
+
             case 28:
->>>>>>> 50fc5a9d
                 if (!writer.writeMessage("writeVer", writeVer))
                     return false;
 
@@ -359,19 +315,7 @@
             return false;
 
         switch (reader.state()) {
-<<<<<<< HEAD
-            case 15:
-                checkCommitted = reader.readBoolean("checkCommitted");
-
-                if (!reader.isLastRead())
-                    return false;
-
-                reader.incrementState();
-
-            case 16:
-=======
             case 20:
->>>>>>> 50fc5a9d
                 byte isolationOrd;
 
                 isolationOrd = reader.readByte("isolation");
@@ -383,11 +327,7 @@
 
                 reader.incrementState();
 
-<<<<<<< HEAD
-            case 17:
-=======
             case 21:
->>>>>>> 50fc5a9d
                 miniId = reader.readIgniteUuid("miniId");
 
                 if (!reader.isLastRead())
@@ -395,11 +335,7 @@
 
                 reader.incrementState();
 
-<<<<<<< HEAD
-            case 18:
-=======
             case 22:
->>>>>>> 50fc5a9d
                 nearNodeId = reader.readUuid("nearNodeId");
 
                 if (!reader.isLastRead())
@@ -407,19 +343,7 @@
 
                 reader.incrementState();
 
-<<<<<<< HEAD
-            case 19:
-=======
-            case 23:
-                pendingVers = reader.readCollection("pendingVers", MessageCollectionItemType.MSG);
-
-                if (!reader.isLastRead())
-                    return false;
-
-                reader.incrementState();
-
             case 24:
->>>>>>> 50fc5a9d
                 subjId = reader.readUuid("subjId");
 
                 if (!reader.isLastRead())
@@ -427,11 +351,7 @@
 
                 reader.incrementState();
 
-<<<<<<< HEAD
-            case 20:
-=======
             case 25:
->>>>>>> 50fc5a9d
                 sysInvalidate = reader.readBoolean("sysInvalidate");
 
                 if (!reader.isLastRead())
@@ -439,11 +359,7 @@
 
                 reader.incrementState();
 
-<<<<<<< HEAD
-            case 21:
-=======
             case 26:
->>>>>>> 50fc5a9d
                 taskNameHash = reader.readInt("taskNameHash");
 
                 if (!reader.isLastRead())
@@ -451,24 +367,15 @@
 
                 reader.incrementState();
 
-<<<<<<< HEAD
-            case 22:
-                topVer = reader.readLong("topVer");
-=======
             case 27:
                 topVer = reader.readMessage("topVer");
->>>>>>> 50fc5a9d
-
-                if (!reader.isLastRead())
-                    return false;
-
-                reader.incrementState();
-
-<<<<<<< HEAD
-            case 23:
-=======
+
+                if (!reader.isLastRead())
+                    return false;
+
+                reader.incrementState();
+
             case 28:
->>>>>>> 50fc5a9d
                 writeVer = reader.readMessage("writeVer");
 
                 if (!reader.isLastRead())
@@ -488,10 +395,6 @@
 
     /** {@inheritDoc} */
     @Override public byte fieldsCount() {
-<<<<<<< HEAD
-        return 24;
-=======
         return 29;
->>>>>>> 50fc5a9d
     }
 }