--- conflicted
+++ resolved
@@ -89,15 +89,9 @@
     }
 
     /**
-<<<<<<< HEAD
      * Gets name of the grid this thread belongs to.
      *
      * @return Name of the grid this thread belongs to.
-=======
-     * Gets name of the grid this thread belongs to
-     *
-     * @return Name of the grid this thread belongs to
->>>>>>> e02b5f2e
      */
     public String getGridName() {
         return gridName;
