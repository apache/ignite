--- conflicted
+++ resolved
@@ -1,43 +1,3 @@
-<<<<<<< HEAD
-/*
- * Licensed to the Apache Software Foundation (ASF) under one or more
- * contributor license agreements.  See the NOTICE file distributed with
- * this work for additional information regarding copyright ownership.
- * The ASF licenses this file to You under the Apache License, Version 2.0
- * (the "License"); you may not use this file except in compliance with
- * the License.  You may obtain a copy of the License at
- *
- *      http://www.apache.org/licenses/LICENSE-2.0
- *
- * Unless required by applicable law or agreed to in writing, software
- * distributed under the License is distributed on an "AS IS" BASIS,
- * WITHOUT WARRANTIES OR CONDITIONS OF ANY KIND, either express or implied.
- * See the License for the specific language governing permissions and
- * limitations under the License.
- */
-
-package org.apache.ignite.cache.query;
-
-import org.apache.ignite.IgniteCheckedException;
-
-/**
- * The exception is thrown if a query was cancelled or timed out while executing.
- */
-public class QueryCancelledException extends IgniteCheckedException {
-    /** */
-    private static final long serialVersionUID = 0L;
-
-    /** Error message. */
-    public static final String ERR_MSG = "The query was cancelled while executing.";
-
-    /**
-     * Default constructor.
-     */
-    public QueryCancelledException() {
-        super(ERR_MSG);
-    }
-}
-=======
 /*
  * Licensed to the Apache Software Foundation (ASF) under one or more
  * contributor license agreements.  See the NOTICE file distributed with
@@ -82,5 +42,4 @@
     public QueryCancelledException(String msg) {
         super(msg);
     }
-}
->>>>>>> 123127a3
+}