--- conflicted
+++ resolved
@@ -215,14 +215,7 @@
 
                 assert transitionRes != null;
 
-<<<<<<< HEAD
-                    return transitionRes;
-                }
-                else
-                    return globalState.baselineChanged();
-=======
                 return new IgniteFinishedFutureImpl<>(transitionRes);
->>>>>>> 81533dda
             }
         }
         else
