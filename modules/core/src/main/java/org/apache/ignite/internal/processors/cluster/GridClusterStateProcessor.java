--- conflicted
+++ resolved
@@ -90,10 +90,7 @@
 import org.apache.ignite.internal.util.typedef.internal.CU;
 import org.apache.ignite.internal.util.typedef.internal.S;
 import org.apache.ignite.internal.util.typedef.internal.U;
-<<<<<<< HEAD
-=======
 import org.apache.ignite.lang.IgniteBiPredicate;
->>>>>>> 9cf06362
 import org.apache.ignite.lang.IgniteFuture;
 import org.apache.ignite.lang.IgniteInClosure;
 import org.apache.ignite.lang.IgniteProductVersion;
@@ -120,10 +117,6 @@
 import static org.apache.ignite.internal.IgniteFeatures.allNodesSupports;
 import static org.apache.ignite.internal.managers.communication.GridIoPolicy.SYSTEM_POOL;
 import static org.apache.ignite.internal.processors.cache.GridCacheUtils.extractDataStorage;
-<<<<<<< HEAD
-import static org.apache.ignite.internal.processors.cache.GridCacheUtils.isPersistentCache;
-=======
->>>>>>> 9cf06362
 import static org.apache.ignite.internal.processors.metric.impl.MetricUtils.metricName;
 import static org.apache.ignite.internal.util.IgniteUtils.toStringSafe;
 
@@ -517,17 +510,10 @@
         );
 
         distributedBaselineConfiguration.listenAutoAdjustEnabled((name, oldVal, newVal) -> {
-<<<<<<< HEAD
-           if (newVal != null && newVal) {
-               long topVer = ctx.discovery().topologyVersion();
-               baselineTopologyUpdater.triggerBaselineUpdate(topVer);
-           }
-=======
             if (newVal != null && newVal) {
                 long topVer = ctx.discovery().topologyVersion();
                 baselineTopologyUpdater.triggerBaselineUpdate(topVer);
             }
->>>>>>> 9cf06362
         });
     }
 
@@ -774,23 +760,6 @@
 
             transitionFuts.put(msg.requestId(), new GridFutureAdapter<Void>());
 
-<<<<<<< HEAD
-                DiscoveryDataClusterState newState = globalState = DiscoveryDataClusterState.createTransitionState(
-                    msg.state(),
-                    state,
-                    activate(state.state(), msg.state()) || msg.forceChangeBaselineTopology()
-                        ? msg.baselineTopology()
-                        : state.baselineTopology(),
-                    msg.requestId(),
-                    topVer,
-                    nodeIds
-                );
-
-                ctx.durableBackgroundTask().onStateChangeStarted(msg);
-
-                if (msg.forceChangeBaselineTopology())
-                    newState.setTransitionResult(msg.requestId(), msg.state());
-=======
             DiscoveryDataClusterState newState = globalState = DiscoveryDataClusterState.createTransitionState(
                 msg.state(),
                 state,
@@ -803,38 +772,18 @@
             );
 
             ctx.durableBackgroundTask().onStateChangeStarted(msg);
->>>>>>> 9cf06362
 
             if (msg.forceChangeBaselineTopology())
                 newState.setTransitionResult(msg.requestId(), msg.state());
 
             AffinityTopologyVersion stateChangeTopVer = topVer.nextMinorVersion();
 
-<<<<<<< HEAD
-                exchangeActions.stateChangeRequest(req);
-
-                msg.exchangeActions(exchangeActions);
-
-                if (newState.state() != state.state()) {
-                    if (ctx.event().isRecordable(EventType.EVT_CLUSTER_STATE_CHANGE_STARTED)) {
-                        ctx.pools().getStripedExecutorService().execute(
-                            () -> ctx.event().record(new ClusterStateChangeStartedEvent(
-                                state.state(),
-                                newState.state(),
-                                ctx.discovery().localNode(),
-                                "Cluster state change started."
-                            ))
-                        );
-                    }
-                }
-=======
             StateChangeRequest req = new StateChangeRequest(
                 msg,
                 bltHistItem,
                 state.state(),
                 stateChangeTopVer
             );
->>>>>>> 9cf06362
 
             exchangeActions.stateChangeRequest(req);
 
@@ -859,8 +808,6 @@
             // State already changed.
             GridChangeGlobalStateFuture stateFut = changeStateFuture(msg);
 
-<<<<<<< HEAD
-=======
             if (stateFut != null)
                 stateFut.onDone();
         }
@@ -868,7 +815,6 @@
         return false;
     }
 
->>>>>>> 9cf06362
     /**
      * @param msg State change message.
      * @param state Current cluster state.
@@ -1316,11 +1262,7 @@
         DiscoveryDataClusterState joiningNodeState;
 
         try {
-<<<<<<< HEAD
-            joiningNodeState = marsh.unmarshal((byte[])discoData.joiningNodeData(), Thread.currentThread().getContextClassLoader());
-=======
             joiningNodeState = marsh.unmarshal((byte[])discoData.joiningNodeData(), U.resolveClassLoader(ctx.config()));
->>>>>>> 9cf06362
         }
         catch (IgniteCheckedException e) {
             String msg = "Error on unmarshalling discovery data " +
@@ -1928,70 +1870,6 @@
 
     /**
      * Baseline topology nodes view supplier.
-<<<<<<< HEAD
-     */
-    private Collection<BaselineNodeView> nodeViewSupplier() {
-        BaselineTopology blt = globalState.baselineTopology();
-
-        if (blt == null)
-            return Collections.emptyList();
-
-        Set<Object> consistentIds = blt.consistentIds();
-
-        List<BaselineNodeView> rows = new ArrayList<>(consistentIds.size());
-
-        Collection<ClusterNode> srvNodes = ctx.discovery().aliveServerNodes();
-
-        Set<Object> aliveNodeIds = new HashSet<>(F.nodeConsistentIds(srvNodes));
-
-        for (Object consistentId : consistentIds)
-            rows.add(new BaselineNodeView(consistentId, aliveNodeIds.contains(consistentId)));
-
-        return rows;
-    }
-
-    /**
-     * Baseline node attributes view supplier.
-     *
-     * @param filter Filter.
-     */
-    private Iterable<BaselineNodeAttributeView> nodeAttributeViewSupplier(Map<String, Object> filter) {
-        String nodeConsistentId = (String)filter.get(BaselineNodeAttributeViewWalker.NODE_CONSISTENT_ID_FILTER);
-        String attrName = (String)filter.get(BaselineNodeAttributeViewWalker.NAME_FILTER);
-
-        BaselineTopology blt = globalState.baselineTopology();
-
-        if (blt == null)
-            return Collections.emptyList();
-
-        return F.flat(F.iterator(blt.currentBaseline(), node -> {
-            Map<String, Object> attrs = node.attributes();
-
-            if (nodeConsistentId != null && !nodeConsistentId.equals(toStringSafe(node.consistentId())))
-                return Collections.emptyList();
-
-            if (attrName != null) {
-                Object attrVal = attrs.get(attrName);
-
-                if (attrVal == null)
-                    return Collections.emptyList();
-
-                attrs = F.asMap(attrName, attrs.get(attrName));
-            }
-
-            return F.iterator(
-                attrs.entrySet(),
-                na -> new BaselineNodeAttributeView(node.consistentId(), na.getKey(), na.getValue()),
-                true
-            );
-        }, true));
-    }
-
-    /**
-     * @return {@code True} if cluster has in-memory caches (without persistence) including the system caches.
-     * {@code False} otherwise.
-=======
->>>>>>> 9cf06362
      */
     private Collection<BaselineNodeView> nodeViewSupplier() {
         BaselineTopology blt = globalState.baselineTopology();
@@ -2080,36 +1958,6 @@
         throw new IllegalArgumentException("Unknown cluster states. state1: " + state1 + ", state2: " + state2);
     }
 
-    /**
-     * Gets state of given two with minimal number of features.
-     * <p/>
-     * The order: {@link ClusterState#ACTIVE} > {@link ClusterState#ACTIVE_READ_ONLY} > {@link ClusterState#INACTIVE}.
-     * <p/>
-     * Explain:
-     * <br/>
-     * {@link ClusterState#INACTIVE} has the smallast number of available features. You can't use caches in this state.
-     * <br/>
-     * In {@link ClusterState#ACTIVE_READ_ONLY} you have more available features than {@link ClusterState#INACTIVE} state,
-     * such as reading from caches, but can't write into them.
-     * <br/> In {@link ClusterState#ACTIVE} you can update caches. It's a state with the biggest number of features.
-     *
-     * @param state1 First given state.
-     * @param state2 Second given state.
-     * @return State with minimal number of available features.
-     */
-    public static ClusterState stateWithMinimalFeatures(ClusterState state1, ClusterState state2) {
-        if (state1 == state2)
-            return state1;
-
-        if (state1 == INACTIVE || state2 == INACTIVE)
-            return INACTIVE;
-
-        if (state1 == ACTIVE_READ_ONLY || state2 == ACTIVE_READ_ONLY)
-            return ACTIVE_READ_ONLY;
-
-        throw new IllegalArgumentException("Unknown cluster states. state1: " + state1 + ", state2: " + state2);
-    }
-
     /** {@inheritDoc} */
     @Override public String toString() {
         return S.toString(GridClusterStateProcessor.class, this);
