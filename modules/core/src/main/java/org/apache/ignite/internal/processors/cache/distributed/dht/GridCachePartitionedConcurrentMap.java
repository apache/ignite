--- conflicted
+++ resolved
@@ -25,11 +25,7 @@
 import java.util.Set;
 import org.apache.ignite.internal.processors.affinity.AffinityTopologyVersion;
 import org.apache.ignite.internal.processors.cache.CacheEntryPredicate;
-<<<<<<< HEAD
-import org.apache.ignite.internal.processors.cache.CacheGroupInfrastructure;
-=======
 import org.apache.ignite.internal.processors.cache.CacheGroupContext;
->>>>>>> f270533b
 import org.apache.ignite.internal.processors.cache.GridCacheConcurrentMap;
 import org.apache.ignite.internal.processors.cache.GridCacheContext;
 import org.apache.ignite.internal.processors.cache.GridCacheEntryEx;
@@ -43,20 +39,12 @@
  */
 public class GridCachePartitionedConcurrentMap implements GridCacheConcurrentMap {
     /** Cache group. */
-<<<<<<< HEAD
-    private final CacheGroupInfrastructure grp;
-=======
     private final CacheGroupContext grp;
->>>>>>> f270533b
 
     /**
      * @param grp Cache group.
      */
-<<<<<<< HEAD
-    GridCachePartitionedConcurrentMap(CacheGroupInfrastructure grp) {
-=======
     GridCachePartitionedConcurrentMap(CacheGroupContext grp) {
->>>>>>> f270533b
         this.grp = grp;
     }
 
