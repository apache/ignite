--- conflicted
+++ resolved
@@ -87,12 +87,7 @@
         GridCacheOperation op,
         @Nullable Object[] invokeArgs,
         int taskNameHash,
-<<<<<<< HEAD
-        byte flags
-=======
-        short flags,
-        boolean addDepInfo
->>>>>>> 05fa9b6f
+        short flags
     ) {
         super(
             cacheId,
