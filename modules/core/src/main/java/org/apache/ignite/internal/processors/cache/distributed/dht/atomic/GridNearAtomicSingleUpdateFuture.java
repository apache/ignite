--- conflicted
+++ resolved
@@ -445,31 +445,6 @@
             return;
         }
 
-<<<<<<< HEAD
-        Exception err = null;
-        GridNearAtomicAbstractUpdateRequest singleReq0 = null;
-
-        GridCacheVersion futVer = cctx.versions().next(topVer);
-
-        GridCacheVersion updVer = null;
-=======
-        GridCacheVersion updVer;
-
-        // Assign version on near node in CLOCK ordering mode even if fastMap is false.
-        if (cctx.config().getAtomicWriteOrderMode() == CLOCK) {
-            updVer = this.updVer;
-
-            if (updVer == null) {
-                updVer = futVer;
-
-                if (log.isDebugEnabled())
-                    log.debug("Assigned fast-map version for update on near node: " + updVer);
-            }
-        }
-        else
-            updVer = null;
->>>>>>> 7492843a
-
         Exception err = null;
         GridNearAtomicAbstractUpdateRequest singleReq0 = null;
 
