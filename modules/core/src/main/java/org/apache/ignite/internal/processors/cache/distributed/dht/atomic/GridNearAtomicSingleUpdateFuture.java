--- conflicted
+++ resolved
@@ -83,6 +83,7 @@
      * @param invokeArgs Optional arguments for entry processor.
      * @param retval Return value require flag.
      * @param rawRetval {@code True} if should return {@code GridCacheReturn} as future result.
+     * @param expiryPlc Expiry policy explicitly specified for cache operation.
      * @param filter Entry filter.
      * @param subjId Subject ID.
      * @param taskNameHash Task name hash code.
@@ -567,11 +568,7 @@
 
         if (canUseSingleRequest(primary)) {
             if (op == TRANSFORM) {
-<<<<<<< HEAD
-                req = new GridNearAtomicSingleUpdateTransformRequest(
-=======
                 req = new GridNearAtomicSingleUpdateInvokeRequest(
->>>>>>> 48af5a84
                     cctx.cacheId(),
                     primary.id(),
                     futVer,
@@ -668,11 +665,7 @@
 
     /**
      * @param node Target node
-<<<<<<< HEAD
-     * @return {@code true} if target node supports {@link GridNearAtomicSingleUpdateRequest}
-=======
      * @return {@code True} can use 'single' update requests.
->>>>>>> 48af5a84
      */
     private boolean canUseSingleRequest(ClusterNode node) {
         return expiryPlc == null && node.version().compareToIgnoreTimestamp(SINGLE_UPDATE_REQUEST) >= 0;
