--- conflicted
+++ resolved
@@ -169,7 +169,6 @@
     CLUSTER_CURRENT_STATE("currentstate"),
 
     /** */
-<<<<<<< HEAD
     CLUSTER_CURRENT_READ_ONLY_MODE("currentreadonlymode"),
 
     /** */
@@ -177,9 +176,9 @@
 
     /** */
     CLUSTER_READ_ONLY_DISABLE("readonlydisable"),
-=======
+
+    /** */
     CLUSTER_NAME("clustername"),
->>>>>>> 041578bb
 
     /** */
     AUTHENTICATE("authenticate"),
