/*
 * Licensed to the Apache Software Foundation (ASF) under one or more
 * contributor license agreements.  See the NOTICE file distributed with
 * this work for additional information regarding copyright ownership.
 * The ASF licenses this file to You under the Apache License, Version 2.0
 * (the "License"); you may not use this file except in compliance with
 * the License.  You may obtain a copy of the License at
 *
 *      http://www.apache.org/licenses/LICENSE-2.0
 *
 * Unless required by applicable law or agreed to in writing, software
 * distributed under the License is distributed on an "AS IS" BASIS,
 * WITHOUT WARRANTIES OR CONDITIONS OF ANY KIND, either express or implied.
 * See the License for the specific language governing permissions and
 * limitations under the License.
 */

package org.apache.ignite.internal.processors.query;

import java.util.HashSet;
import java.util.Set;
import javax.cache.CacheException;
import org.apache.ignite.cache.QueryEntity;
import org.apache.ignite.internal.util.typedef.F;
import org.apache.ignite.internal.util.typedef.internal.S;
import org.jetbrains.annotations.Nullable;

/**
 * Extended query entity with not-null fields support.
 */
public class QueryEntityEx extends QueryEntity {
    /** */
    private static final long serialVersionUID = 0L;

    /** Fields that must have non-null value. */
    private Set<String> notNullFields;

    /** Whether to preserve order specified by {@link #getKeyFields()} or not. */
    private boolean preserveKeysOrder;
<<<<<<< HEAD

    /** INLINE_SIZE for PK index. */
    private Integer pkInlineSize;

    /** INLINE_SIZE for affinity field index. */
    private Integer affKeyInlineSize;

=======
    
    /** Whether absent PK parts should be filled with defaults or not. */
    private boolean fillAbsentPKsWithDefaults;
    
>>>>>>> 16e81277
    /**
     * Default constructor.
     */
    public QueryEntityEx() {
        // No-op.
    }

    /**
     * Copying constructor.
     *
     * @param other Instance to copy.
     */
    public QueryEntityEx(QueryEntity other) {
        super(other);

        if (other instanceof QueryEntityEx) {
            QueryEntityEx other0 = (QueryEntityEx)other;

            notNullFields = other0.notNullFields != null ? new HashSet<>(other0.notNullFields) : null;

            preserveKeysOrder = other0.preserveKeysOrder;
<<<<<<< HEAD
            pkInlineSize = other0.pkInlineSize != null ? other0.pkInlineSize : -1;
            affKeyInlineSize = other0.affKeyInlineSize != null ? other0.affKeyInlineSize : -1;
=======
            
            fillAbsentPKsWithDefaults = other0.fillAbsentPKsWithDefaults;
>>>>>>> 16e81277
        }
    }

    /** {@inheritDoc} */
    @Override @Nullable public Set<String> getNotNullFields() {
        return notNullFields;
    }

    /** {@inheritDoc} */
    @Override public QueryEntity setNotNullFields(@Nullable Set<String> notNullFields) {
        this.notNullFields = notNullFields;

        return this;
    }

    /**
     * @return {@code true} if order should be preserved, {@code false} otherwise.
     */
    public boolean isPreserveKeysOrder() {
        return preserveKeysOrder;
    }

    /**
     * @param preserveKeysOrder Whether the order should be preserved or not.
     * @return {@code this} for chaining.
     */
    public QueryEntity setPreserveKeysOrder(boolean preserveKeysOrder) {
        this.preserveKeysOrder = preserveKeysOrder;

        return this;
    }
    
    /**
     * @return {@code true} if absent PK parts should be filled with defaults, {@code false} otherwise.
     */
    public boolean fillAbsentPKsWithDefaults() {
        return fillAbsentPKsWithDefaults;
    }
    
    /**
     * @param fillAbsentPKsWithDefaults Whether absent PK parts should be filled with defaults or not.
     * @return {@code this} for chaining.
     */
    public QueryEntity fillAbsentPKsWithDefaults(boolean fillAbsentPKsWithDefaults) {
        this.fillAbsentPKsWithDefaults = fillAbsentPKsWithDefaults;
        
        return this;
    }

    /**
     * Returns INLINE_SIZE for PK index.
     *
     * @return INLINE_SIZE for PK index.
     */
    public Integer getPrimaryKeyInlineSize() {
        return pkInlineSize;
    }

    /**
     * Sets INLINE_SIZE for PK index.
     *
     * @param pkInlineSize INLINE_SIZE for PK index, when {@code null} - inline size is calculated automativally.
     * @return {@code this} for chaining.
     */
    public QueryEntity setPrimaryKeyInlineSize(Integer pkInlineSize) {
        if (pkInlineSize != null && pkInlineSize < 0) {
            throw new CacheException("Inline size for sorted primary key cannot be negative. "
                + "[inlineSize=" + pkInlineSize + ']');
        }

        this.pkInlineSize = pkInlineSize;

        return this;
    }

    /**
     * Returns INLINE_SIZE for affinity field index.
     *
     * @return INLINE_SIZE for affinity field index.
     */
    public Integer getAffinityKeyInlineSize() {
        return affKeyInlineSize;
    }

    /**
     * Sets INLINE_SIZE for AFFINITY_KEY index.
     *
     * @param affKeyInlineSize INLINE_SIZE for AFFINITY_KEY index, when {@code null} - inline size is calculated automativally.
     * @return {@code this} for chaining.
     */
    public QueryEntity setAffinityKeyInlineSize(Integer affKeyInlineSize) {
        if (affKeyInlineSize != null && affKeyInlineSize < 0) {
            throw new CacheException("Inline size for affinity fieled index cannot be negative. "
                + "[inlineSize=" + affKeyInlineSize + ']');
        }

        this.affKeyInlineSize = affKeyInlineSize;

        return this;
    }

    /** {@inheritDoc} */
    @Override public boolean equals(Object o) {
        if (this == o)
            return true;

        if (o == null || getClass() != o.getClass())
            return false;

        QueryEntityEx entity = (QueryEntityEx)o;

        return super.equals(entity) && F.eq(notNullFields, entity.notNullFields)
            && preserveKeysOrder == entity.preserveKeysOrder
            && F.eq(pkInlineSize, entity.pkInlineSize)
            && F.eq(affKeyInlineSize, entity.affKeyInlineSize);
    }

    /** {@inheritDoc} */
    @Override public int hashCode() {
        int res = super.hashCode();

        res = 31 * res + (notNullFields != null ? notNullFields.hashCode() : 0);
        res = 31 * res + (preserveKeysOrder ? 1 : 0);
        res = 31 * res + (pkInlineSize != null ? pkInlineSize.hashCode() : 0);
        res = 31 * res + (affKeyInlineSize != null ? affKeyInlineSize.hashCode() : 0);
        return res;
    }

    /** {@inheritDoc} */
    @Override public String toString() {
        return S.toString(QueryEntityEx.class, this);
    }
}<|MERGE_RESOLUTION|>--- conflicted
+++ resolved
@@ -37,7 +37,9 @@
 
     /** Whether to preserve order specified by {@link #getKeyFields()} or not. */
     private boolean preserveKeysOrder;
-<<<<<<< HEAD
+
+    /** Whether absent PK parts should be filled with defaults or not. */
+    private boolean fillAbsentPKsWithDefaults;
 
     /** INLINE_SIZE for PK index. */
     private Integer pkInlineSize;
@@ -45,12 +47,6 @@
     /** INLINE_SIZE for affinity field index. */
     private Integer affKeyInlineSize;
 
-=======
-    
-    /** Whether absent PK parts should be filled with defaults or not. */
-    private boolean fillAbsentPKsWithDefaults;
-    
->>>>>>> 16e81277
     /**
      * Default constructor.
      */
@@ -72,13 +68,10 @@
             notNullFields = other0.notNullFields != null ? new HashSet<>(other0.notNullFields) : null;
 
             preserveKeysOrder = other0.preserveKeysOrder;
-<<<<<<< HEAD
+
+            fillAbsentPKsWithDefaults = other0.fillAbsentPKsWithDefaults;
             pkInlineSize = other0.pkInlineSize != null ? other0.pkInlineSize : -1;
             affKeyInlineSize = other0.affKeyInlineSize != null ? other0.affKeyInlineSize : -1;
-=======
-            
-            fillAbsentPKsWithDefaults = other0.fillAbsentPKsWithDefaults;
->>>>>>> 16e81277
         }
     }
 
@@ -110,21 +103,21 @@
 
         return this;
     }
-    
+
     /**
      * @return {@code true} if absent PK parts should be filled with defaults, {@code false} otherwise.
      */
     public boolean fillAbsentPKsWithDefaults() {
         return fillAbsentPKsWithDefaults;
     }
-    
+
     /**
      * @param fillAbsentPKsWithDefaults Whether absent PK parts should be filled with defaults or not.
      * @return {@code this} for chaining.
      */
     public QueryEntity fillAbsentPKsWithDefaults(boolean fillAbsentPKsWithDefaults) {
         this.fillAbsentPKsWithDefaults = fillAbsentPKsWithDefaults;
-        
+
         return this;
     }
 
