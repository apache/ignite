--- conflicted
+++ resolved
@@ -189,16 +189,12 @@
      * @param mappings Remaining mappings.
      * @param e Error.
      */
-<<<<<<< HEAD
-    void onError(@Nullable UUID nodeId, @Nullable Iterable<GridDistributedTxMapping<K, V>> mappings, Throwable e) {
+    void onError(@Nullable UUID nodeId, @Nullable Iterable<GridDistributedTxMapping> mappings, Throwable e) {
         if (X.hasCause(e, ClusterTopologyCheckedException.class) || X.hasCause(e, ClusterTopologyException.class)) {
             if (tx.onePhaseCommit())
                 tx.markForBackupCheck();
         }
 
-=======
-    void onError(@Nullable UUID nodeId, @Nullable Iterable<GridDistributedTxMapping> mappings, Throwable e) {
->>>>>>> 50fc5a9d
         if (err.compareAndSet(null, e)) {
             boolean marked = tx.setRollbackOnly();
 
@@ -439,16 +435,9 @@
     private void prepare0() {
         assert tx.optimistic();
 
-<<<<<<< HEAD
         prepare(
-            tx.optimistic() && tx.serializable() ? tx.readEntries() : Collections.<IgniteTxEntry<K, V>>emptyList(),
+            tx.optimistic() && tx.serializable() ? tx.readEntries() : Collections.<IgniteTxEntry>emptyList(),
             tx.writeEntries());
-=======
-        try {
-            prepare(
-                tx.optimistic() && tx.serializable() ? tx.readEntries() : Collections.<IgniteTxEntry>emptyList(),
-                tx.writeEntries());
->>>>>>> 50fc5a9d
 
         markInitialized();
     }
@@ -458,15 +447,9 @@
      * @param writes Write entries.
      */
     private void prepare(
-<<<<<<< HEAD
-        Iterable<IgniteTxEntry<K, V>> reads,
-        Iterable<IgniteTxEntry<K, V>> writes
-    ) {
-=======
         Iterable<IgniteTxEntry> reads,
         Iterable<IgniteTxEntry> writes
-    ) throws IgniteCheckedException {
->>>>>>> 50fc5a9d
+    ) {
         assert tx.optimistic();
 
         AffinityTopologyVersion topVer = tx.topologyVersion();
@@ -753,13 +736,8 @@
         AffinityTopologyVersion topVer,
         GridDistributedTxMapping cur,
         boolean waitLock
-<<<<<<< HEAD
     ) {
-        GridCacheContext<K, V> cacheCtx = entry.context();
-=======
-    ) throws IgniteCheckedException {
         GridCacheContext cacheCtx = entry.context();
->>>>>>> 50fc5a9d
 
         List<ClusterNode> nodes = cacheCtx.affinity().nodes(entry.key(), topVer);
 
