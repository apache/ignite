/*
 * Licensed to the Apache Software Foundation (ASF) under one or more
 * contributor license agreements.  See the NOTICE file distributed with
 * this work for additional information regarding copyright ownership.
 * The ASF licenses this file to You under the Apache License, Version 2.0
 * (the "License"); you may not use this file except in compliance with
 * the License.  You may obtain a copy of the License at
 *
 *      http://www.apache.org/licenses/LICENSE-2.0
 *
 * Unless required by applicable law or agreed to in writing, software
 * distributed under the License is distributed on an "AS IS" BASIS,
 * WITHOUT WARRANTIES OR CONDITIONS OF ANY KIND, either express or implied.
 * See the License for the specific language governing permissions and
 * limitations under the License.
 */

package org.apache.ignite.internal;

import org.apache.ignite.IgniteCheckedException;
import org.apache.ignite.cluster.ClusterNode;
import org.apache.ignite.lang.IgniteFuture;
import org.apache.ignite.spi.IgniteNodeValidationResult;
import org.apache.ignite.spi.discovery.DiscoveryDataBag;
import org.apache.ignite.spi.discovery.DiscoveryDataBag.GridDiscoveryData;
import org.apache.ignite.spi.discovery.DiscoveryDataBag.JoiningNodeDiscoveryData;
import org.apache.ignite.spi.discovery.tcp.messages.TcpDiscoveryJoinRequestMessage;
import org.apache.ignite.spi.discovery.tcp.messages.TcpDiscoveryNodeAddedMessage;
import org.jetbrains.annotations.Nullable;

/**
 * Interface for all main internal Ignite components (managers and processors).
 */
public interface GridComponent {
    /**
     * Unique component type for discovery data exchange.
     */
    enum DiscoveryDataExchangeType {
        /** */
        CONTINUOUS_PROC,

        /** */
        CACHE_PROC,

        /** State process. */
        STATE_PROC,

        /** */
        PLUGIN,

        /** */
        CLUSTER_PROC,

        /** */
        DISCOVERY_PROC,

        /** */
        MARSHALLER_PROC,

        /** */
        BINARY_PROC,

        /** Query processor. */
        QUERY_PROC,

        /** Authentication processor. */
        AUTH_PROC,

<<<<<<< HEAD
        /** Encryption manager. */
        ENCRYPTION_MGR
=======
        /** */
        CACHE_CRD_PROC
>>>>>>> 3307a8b2
    }

    /**
     * Starts grid component.
     *
     * @throws IgniteCheckedException Throws in case of any errors.
     */
    public void start() throws IgniteCheckedException;

    /**
     * Stops grid component.
     *
     * @param cancel If {@code true}, then all ongoing tasks or jobs for relevant
     *      components need to be cancelled.
     * @throws IgniteCheckedException Thrown in case of any errors.
     */
    public void stop(boolean cancel) throws IgniteCheckedException;

    /**
     * Callback that notifies that kernal has successfully started,
     * including all managers and processors.
     *
     * @param active Cluster active flag (note: should be used carefully since state can
     *     change concurrently).
     * @throws IgniteCheckedException Thrown in case of any errors.
     */
    public void onKernalStart(boolean active) throws IgniteCheckedException;

    /**
     * Callback to notify that kernal is about to stop.
     *
     * @param cancel Flag indicating whether jobs should be canceled.
     */
    public void onKernalStop(boolean cancel);

    /**
     * Collects discovery data on joining node before sending
     * {@link TcpDiscoveryJoinRequestMessage} request.
     *
     * @param dataBag container object to store discovery data in.
     */
    public void collectJoiningNodeData(DiscoveryDataBag dataBag);

    /**
     * Collects discovery data on nodes already in grid on receiving
     * {@link TcpDiscoveryNodeAddedMessage}.
     *
     * @param dataBag container object to store discovery data in.
     */
    public void collectGridNodeData(DiscoveryDataBag dataBag);

    /**
     * Receives discovery data object from remote nodes (called
     * on new node during discovery process).
     *
     * @param data {@link GridDiscoveryData} interface to retrieve discovery data collected on remote nodes
     *                                      (data common for all nodes in grid and specific for each node).
     */
    public void onGridDataReceived(GridDiscoveryData data);

    /**
     * Method is called on nodes that are already in grid (not on joining node).
     * It receives discovery data from joining node.
     *
     * @param data {@link JoiningNodeDiscoveryData} interface to retrieve discovery data of joining node.
     */
    public void onJoiningNodeDataReceived(JoiningNodeDiscoveryData data);

    /**
     * Prints memory statistics (sizes of internal structures, etc.).
     *
     * NOTE: this method is for testing and profiling purposes only.
     */
    public void printMemoryStats();

    /**
     * Validates that new node can join grid topology, this method is called on coordinator
     * node before new node joins topology.
     *
     * @param node Joining node.
     * @return Validation result or {@code null} in case of success.
     */
    @Nullable public IgniteNodeValidationResult validateNode(ClusterNode node);

    /** */
    @Nullable public IgniteNodeValidationResult validateNode(ClusterNode node, JoiningNodeDiscoveryData discoData);

    /**
     * Gets unique component type to distinguish components providing discovery data. Must return non-null value
     * if component implements any of methods {@link #collectJoiningNodeData(DiscoveryDataBag)}
     * or {@link #collectGridNodeData(DiscoveryDataBag)}.
     *
     * @return Unique component type for discovery data exchange.
     */
    @Nullable public DiscoveryDataExchangeType discoveryDataType();

    /**
     * Client disconnected callback.
     *
     * @param reconnectFut Reconnect future.
     * @throws IgniteCheckedException If failed.
     */
    public void onDisconnected(IgniteFuture<?> reconnectFut) throws IgniteCheckedException;

    /**
     * Client reconnected callback.
     *
     * @param clusterRestarted Cluster restarted flag.
     * @throws IgniteCheckedException If failed.
     * @return Future to wait before completing reconnect future.
     */
    @Nullable public IgniteInternalFuture<?> onReconnected(boolean clusterRestarted) throws IgniteCheckedException;
}<|MERGE_RESOLUTION|>--- conflicted
+++ resolved
@@ -66,13 +66,11 @@
         /** Authentication processor. */
         AUTH_PROC,
 
-<<<<<<< HEAD
         /** Encryption manager. */
-        ENCRYPTION_MGR
-=======
+        ENCRYPTION_MGR,
+
         /** */
         CACHE_CRD_PROC
->>>>>>> 3307a8b2
     }
 
     /**
@@ -185,4 +183,4 @@
      * @return Future to wait before completing reconnect future.
      */
     @Nullable public IgniteInternalFuture<?> onReconnected(boolean clusterRestarted) throws IgniteCheckedException;
-}+}
