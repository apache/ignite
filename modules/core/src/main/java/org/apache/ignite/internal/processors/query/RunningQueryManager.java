--- conflicted
+++ resolved
@@ -25,10 +25,7 @@
 import java.util.concurrent.ConcurrentHashMap;
 import java.util.concurrent.ConcurrentMap;
 import java.util.concurrent.atomic.AtomicLong;
-<<<<<<< HEAD
-=======
 import org.apache.ignite.configuration.IgniteConfiguration;
->>>>>>> 20cf75db
 import org.apache.ignite.internal.GridKernalContext;
 import org.apache.ignite.internal.processors.cache.query.GridCacheQueryType;
 import org.apache.ignite.internal.util.typedef.internal.S;
@@ -48,19 +45,17 @@
     /** Unique id for queries on single node. */
     private final AtomicLong qryIdGen = new AtomicLong();
 
-<<<<<<< HEAD
+    /** History size. */
+    private final int histSz;
+
+    /** Query history tracker. */
+    private volatile QueryHistoryTracker qryHistTracker;
+
     /** Prefix of cluster wide query id. */
     private String prefixClusterWideQryId = null;
 
     /** Context. */
     private GridKernalContext ctx;
-=======
-    /** History size. */
-    private final int histSz;
-
-    /** Query history tracker. */
-    private volatile QueryHistoryTracker qryHistTracker;
->>>>>>> 20cf75db
 
     /**
      * Constructor.
@@ -68,13 +63,11 @@
      * @param ctx Context.
      */
     public RunningQueryManager(GridKernalContext ctx) {
-<<<<<<< HEAD
         this.ctx = ctx;
-=======
+
         histSz = ctx.config().getSqlQueryHistorySize();
 
         qryHistTracker = new QueryHistoryTracker(histSz);
->>>>>>> 20cf75db
     }
 
     /**
