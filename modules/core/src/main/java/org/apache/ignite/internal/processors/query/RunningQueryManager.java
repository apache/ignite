/*
 * Licensed to the Apache Software Foundation (ASF) under one or more
 * contributor license agreements.  See the NOTICE file distributed with
 * this work for additional information regarding copyright ownership.
 * The ASF licenses this file to You under the Apache License, Version 2.0
 * (the "License"); you may not use this file except in compliance with
 * the License.  You may obtain a copy of the License at
 *
 *      http://www.apache.org/licenses/LICENSE-2.0
 *
 * Unless required by applicable law or agreed to in writing, software
 * distributed under the License is distributed on an "AS IS" BASIS,
 * WITHOUT WARRANTIES OR CONDITIONS OF ANY KIND, either express or implied.
 * See the License for the specific language governing permissions and
 * limitations under the License.
 *
 */

package org.apache.ignite.internal.processors.query;

import java.util.ArrayList;
import java.util.Collection;
import java.util.Iterator;
import java.util.List;
import java.util.Map;
import java.util.concurrent.ConcurrentHashMap;
import java.util.concurrent.ConcurrentMap;
import java.util.concurrent.atomic.AtomicLong;
import org.apache.ignite.configuration.IgniteConfiguration;
import org.apache.ignite.internal.GridKernalContext;
import org.apache.ignite.internal.processors.cache.query.GridCacheQueryType;
import org.apache.ignite.internal.util.typedef.internal.S;
import org.jetbrains.annotations.NotNull;
import org.jetbrains.annotations.Nullable;

import static org.apache.ignite.internal.processors.cache.query.GridCacheQueryType.SQL;
import static org.apache.ignite.internal.processors.cache.query.GridCacheQueryType.SQL_FIELDS;

/**
 * Keep information about all running queries.
 */
public class RunningQueryManager {
    /** Keep registered user queries. */
    private final ConcurrentMap<Long, GridRunningQueryInfo> runs = new ConcurrentHashMap<>();

    /** Unique id for queries on single node. */
    private final AtomicLong qryIdGen = new AtomicLong();

    /** History size. */
    private final int histSz;

    /** Query history tracker. */
    private volatile QueryHistoryTracker qryHistTracker;

    /** Prefix of cluster wide query id. */
    private String prefixClusterWideQryId = null;

    /** Context. */
    private GridKernalContext ctx;

    /**
     * Constructor.
     *
     * @param ctx Context.
     */
    public RunningQueryManager(GridKernalContext ctx) {
        this.ctx = ctx;

        histSz = ctx.config().getSqlQueryHistorySize();

        qryHistTracker = new QueryHistoryTracker(histSz);
    }

    /**
     * Register running query.
     *
     * @param qry Query text.
     * @param qryType Query type.
     * @param schemaName Schema name.
     * @param loc Local query flag.
     * @param cancel Query cancel. Should be passed in case query is cancelable, or {@code null} otherwise.
     * @return Id of registered query.
     */
    public Long register(String qry, GridCacheQueryType qryType, String schemaName, boolean loc,
        @Nullable GridQueryCancel cancel) {
        Long qryId = qryIdGen.incrementAndGet();

        String clusterWideQryId = clusterWideQueryId(qryId);

        GridRunningQueryInfo run = new GridRunningQueryInfo(
            qryId,
            clusterWideQryId,
            qry,
            qryType,
            schemaName,
            System.currentTimeMillis(),
            cancel,
            loc
        );

        GridRunningQueryInfo preRun = runs.putIfAbsent(qryId, run);

        assert preRun == null : "Running query already registered [prev_qry=" + preRun + ", newQry=" + run + ']';

        return qryId;
    }

    /**
     * @param qryId Local node query id.
     * @return Cluster wide query id.
     */
    @NotNull private String clusterWideQueryId(long qryId) {
<<<<<<< HEAD
        if (prefixClusterWideQryId == null) {
            long nodeOrder = ctx.cluster().get().localNode().order();

            prefixClusterWideQryId = Long.toHexString(nodeOrder) + "X";
        }

        return prefixClusterWideQryId + Long.toHexString(qryId);
=======
        if (prefixClusterWideQryId == null)
            prefixClusterWideQryId = ctx.cluster().get().localNode().id() + "_";

        return prefixClusterWideQryId + qryId;
>>>>>>> 4712f9bd
    }

    /**
     * Unregister running query.
     *
     * @param qryId Query id.
     * @param failed {@code true} In case query was failed.
     */
    public void unregister(Long qryId, boolean failed) {
        if (qryId == null)
            return;

        GridRunningQueryInfo unregRunninigQry = runs.remove(qryId);

        //We need to collect query history only for SQL queries.
        if (unregRunninigQry != null && isSqlQuery(unregRunninigQry))
            qryHistTracker.collectMetrics(unregRunninigQry, failed);
    }

    /**
     * Return SQL queries which executing right now.
     *
     * @return List of SQL running queries.
     */
    public List<GridRunningQueryInfo> runningSqlQueries() {
        List<GridRunningQueryInfo> res = new ArrayList<>();

        for (GridRunningQueryInfo runningQryInfo : runs.values()) {
            if (isSqlQuery(runningQryInfo))
                res.add(runningQryInfo);
        }

        return res;
    }

    /**
     * Check belongs running query to an SQL type.
     *
     * @param runningQryInfo Running query info object.
     * @return {@code true} For SQL or SQL_FIELDS query type.
     */
    private boolean isSqlQuery(GridRunningQueryInfo runningQryInfo){
        return runningQryInfo.queryType() == SQL_FIELDS || runningQryInfo.queryType() == SQL;
    }

    /**
     * Return long running user queries.
     *
     * @param duration Duration of long query.
     * @return Collection of queries which running longer than given duration.
     */
    public Collection<GridRunningQueryInfo> longRunningQueries(long duration) {
        Collection<GridRunningQueryInfo> res = new ArrayList<>();

        long curTime = System.currentTimeMillis();

        for (GridRunningQueryInfo runningQryInfo : runs.values()) {
            if (runningQryInfo.longQuery(curTime, duration))
                res.add(runningQryInfo);
        }

        return res;
    }

    /**
     * Cancel query.
     *
     * @param qryId Query id.
     */
    public void cancel(Long qryId) {
        GridRunningQueryInfo run = runs.get(qryId);

        if (run != null)
            run.cancel();
    }

    /**
     * Cancel all executing queries and deregistering all of them.
     */
    public void stop() {
        Iterator<GridRunningQueryInfo> iter = runs.values().iterator();

        while (iter.hasNext()) {
            try {
                GridRunningQueryInfo r = iter.next();

                iter.remove();

                r.cancel();
            }
            catch (Exception ignore) {
                // No-op.
            }
        }
    }

    /**
     * Gets query history statistics. Size of history could be configured via {@link
     * IgniteConfiguration#setSqlQueryHistorySize(int)}
     *
     * @return Queries history statistics aggregated by query text, schema and local flag.
     */
    public Map<QueryHistoryMetricsKey, QueryHistoryMetrics> queryHistoryMetrics() {
        return qryHistTracker.queryHistoryMetrics();
    }

    /**
     * Reset query history metrics.
     */
    public void resetQueryHistoryMetrics() {
        qryHistTracker = new QueryHistoryTracker(histSz);
    }

    /** {@inheritDoc} */
    @Override public String toString() {
        return S.toString(RunningQueryManager.class, this);
    }
}<|MERGE_RESOLUTION|>--- conflicted
+++ resolved
@@ -110,20 +110,10 @@
      * @return Cluster wide query id.
      */
     @NotNull private String clusterWideQueryId(long qryId) {
-<<<<<<< HEAD
-        if (prefixClusterWideQryId == null) {
-            long nodeOrder = ctx.cluster().get().localNode().order();
-
-            prefixClusterWideQryId = Long.toHexString(nodeOrder) + "X";
-        }
-
-        return prefixClusterWideQryId + Long.toHexString(qryId);
-=======
         if (prefixClusterWideQryId == null)
             prefixClusterWideQryId = ctx.cluster().get().localNode().id() + "_";
 
         return prefixClusterWideQryId + qryId;
->>>>>>> 4712f9bd
     }
 
     /**
