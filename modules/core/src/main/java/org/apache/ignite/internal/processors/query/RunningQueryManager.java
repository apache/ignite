--- conflicted
+++ resolved
@@ -48,11 +48,7 @@
     private final int histSz;
 
     /** Query history tracker. */
-<<<<<<< HEAD
-    private volatile QueryHistoryTracker queryHistoryTracker;
-=======
     private volatile QueryHistoryTracker qryHistTracker;
->>>>>>> 88931c3c
 
     /**
      * Constructor.
@@ -62,11 +58,7 @@
     public RunningQueryManager(GridKernalContext ctx) {
         histSz = ctx.config().getSqlQueryHistorySize();
 
-<<<<<<< HEAD
-        queryHistoryTracker = new QueryHistoryTracker(histSz);
-=======
         qryHistTracker = new QueryHistoryTracker(histSz);
->>>>>>> 88931c3c
     }
 
     /**
@@ -103,14 +95,6 @@
     /**
      * Unregister running query.
      *
-<<<<<<< HEAD
-     * @param runningQryInfo Running query info..
-     * @param failed {@code true} In case query was failed.
-     * @return Unregistered running query info. {@code null} in case running query is not registered.
-     */
-    @Nullable public GridRunningQueryInfo unregister(@Nullable GridRunningQueryInfo runningQryInfo, boolean failed) {
-        return (runningQryInfo != null) ? unregister(runningQryInfo.id(), failed) : null;
-=======
      * @param qryId Query id.
      * @param failed {@code true} In case query was failed.
      */
@@ -123,46 +107,16 @@
         //We need to collect query history only for SQL queries.
         if (unregRunninigQry != null && isSqlQuery(unregRunninigQry))
             qryHistTracker.collectMetrics(unregRunninigQry, failed);
->>>>>>> 88931c3c
     }
 
     /**
      * Check belongs running query to an SQL type.
      *
-<<<<<<< HEAD
-     * @param qryId Query id.
-     * @param failed {@code true} In case query was failed.
-     * @return Unregistered running query info. {@code null} in case running query with give id wasn't found.
-     */
-    @Nullable public GridRunningQueryInfo unregister(Long qryId, boolean failed) {
-        return unregister(qryId, failed, true);
-    }
-
-    /**
-     * Unregister running query.
-     *
-     * @param qryId Query id.
-     * @param failed {@code true} In case query was failed.
-     * @param collectMetrics {@code true} In case metrics should be collected.
-     * @return Unregistered running query info. {@code null} in case running query with give id wasn't found.
-     */
-    @Nullable public GridRunningQueryInfo unregister(Long qryId, boolean failed, boolean collectMetrics) {
-        if (qryId == null)
-            return null;
-
-        GridRunningQueryInfo unregistered = runs.remove(qryId);
-
-        if (collectMetrics)
-            queryHistoryTracker.collectMetrics(unregistered, failed);
-
-        return unregistered;
-=======
      * @param runningQryInfo
      * @return {@code true} For SQL or SQL_FIELDS query type.
      */
     private boolean isSqlQuery(GridRunningQueryInfo runningQryInfo){
         return runningQryInfo.queryType() == SQL_FIELDS || runningQryInfo.queryType() == SQL;
->>>>>>> 88931c3c
     }
 
     /**
@@ -204,13 +158,9 @@
 
         while (iter.hasNext()) {
             try {
-<<<<<<< HEAD
-                unregister(r.id(), false, false);
-=======
                 GridRunningQueryInfo r = iter.next();
 
                 iter.remove();
->>>>>>> 88931c3c
 
                 r.cancel();
             }
@@ -226,24 +176,15 @@
      *
      * @return Queries history statistics aggregated by query text, schema and local flag.
      */
-<<<<<<< HEAD
-    public Collection<QueryHistoryMetrics> queryHistoryMetrics() {
-        return queryHistoryTracker.queryHistoryMetrics();
-=======
     public Map<QueryHistoryMetricsKey, QueryHistoryMetrics> queryHistoryMetrics() {
         return qryHistTracker.queryHistoryMetrics();
->>>>>>> 88931c3c
     }
 
     /**
      * Reset query history metrics.
      */
     public void resetQueryHistoryMetrics() {
-<<<<<<< HEAD
-        queryHistoryTracker = new QueryHistoryTracker(histSz);
-=======
         qryHistTracker = new QueryHistoryTracker(histSz);
->>>>>>> 88931c3c
     }
 
     /** {@inheritDoc} */
