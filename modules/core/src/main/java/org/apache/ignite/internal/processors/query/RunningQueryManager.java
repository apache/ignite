/*
 * Licensed to the Apache Software Foundation (ASF) under one or more
 * contributor license agreements.  See the NOTICE file distributed with
 * this work for additional information regarding copyright ownership.
 * The ASF licenses this file to You under the Apache License, Version 2.0
 * (the "License"); you may not use this file except in compliance with
 * the License.  You may obtain a copy of the License at
 *
 *      http://www.apache.org/licenses/LICENSE-2.0
 *
 * Unless required by applicable law or agreed to in writing, software
 * distributed under the License is distributed on an "AS IS" BASIS,
 * WITHOUT WARRANTIES OR CONDITIONS OF ANY KIND, either express or implied.
 * See the License for the specific language governing permissions and
 * limitations under the License.
 */

package org.apache.ignite.internal.processors.query;

import java.util.ArrayList;
import java.util.Collection;
import java.util.Iterator;
import java.util.List;
import java.util.Map;
import java.util.UUID;
import java.util.concurrent.ConcurrentHashMap;
import java.util.concurrent.ConcurrentMap;
import java.util.concurrent.atomic.AtomicLong;
<<<<<<< HEAD

import org.apache.ignite.cache.query.SqlFieldsQuery;
=======
import java.util.concurrent.locks.ReadWriteLock;
import java.util.concurrent.locks.ReentrantReadWriteLock;
import org.apache.ignite.IgniteCheckedException;
import org.apache.ignite.IgniteLogger;
import org.apache.ignite.cache.query.SqlFieldsQuery;
import org.apache.ignite.cluster.ClusterNode;
>>>>>>> 9cf06362
import org.apache.ignite.configuration.SqlConfiguration;
import org.apache.ignite.events.DiscoveryEvent;
import org.apache.ignite.events.Event;
import org.apache.ignite.events.EventType;
import org.apache.ignite.internal.GridKernalContext;
import org.apache.ignite.internal.GridTopic;
import org.apache.ignite.internal.managers.communication.GridIoPolicy;
import org.apache.ignite.internal.managers.eventstorage.GridLocalEventListener;
import org.apache.ignite.internal.managers.systemview.walker.SqlQueryHistoryViewWalker;
import org.apache.ignite.internal.managers.systemview.walker.SqlQueryViewWalker;
import org.apache.ignite.internal.processors.cache.query.GridCacheQueryType;
import org.apache.ignite.internal.processors.metric.MetricRegistry;
import org.apache.ignite.internal.processors.metric.impl.AtomicLongMetric;
import org.apache.ignite.internal.processors.metric.impl.LongAdderMetric;
<<<<<<< HEAD
import org.apache.ignite.internal.processors.tracing.Span;
=======
import org.apache.ignite.internal.processors.query.messages.GridQueryKillRequest;
import org.apache.ignite.internal.processors.query.messages.GridQueryKillResponse;
import org.apache.ignite.internal.processors.tracing.Span;
import org.apache.ignite.internal.util.GridSpinBusyLock;
import org.apache.ignite.internal.util.future.GridFutureAdapter;
import org.apache.ignite.internal.util.lang.GridPlainRunnable;
import org.apache.ignite.internal.util.typedef.CIX2;
>>>>>>> 9cf06362
import org.apache.ignite.internal.util.typedef.internal.S;
import org.apache.ignite.internal.util.typedef.internal.U;
import org.apache.ignite.plugin.extensions.communication.Message;
import org.apache.ignite.spi.systemview.view.SqlQueryHistoryView;
import org.apache.ignite.spi.systemview.view.SqlQueryView;
import org.jetbrains.annotations.Nullable;

import static org.apache.ignite.internal.processors.cache.query.GridCacheQueryType.SQL;
import static org.apache.ignite.internal.processors.cache.query.GridCacheQueryType.SQL_FIELDS;
import static org.apache.ignite.internal.processors.metric.impl.MetricUtils.metricName;
import static org.apache.ignite.internal.processors.tracing.SpanTags.ERROR;
import static org.apache.ignite.internal.processors.tracing.SpanTags.SQL_QRY_ID;

/**
 * Keep information about all running queries.
 */
public class RunningQueryManager {
    /** Name of the MetricRegistry which metrics measure stats of queries initiated by user. */
    public static final String SQL_USER_QUERIES_REG_NAME = "sql.queries.user";

    /** */
    public static final String SQL_QRY_VIEW = metricName("sql", "queries");

    /** */
    public static final String SQL_QRY_VIEW_DESC = "Running SQL queries.";

    /** */
    public static final String SQL_QRY_HIST_VIEW = metricName("sql", "queries", "history");

    /** */
    public static final String SQL_QRY_HIST_VIEW_DESC = "SQL queries history.";

    /** Undefined query ID value. */
    public static final long UNDEFINED_QUERY_ID = 0L;

    /** Keep registered user queries. */
    private final ConcurrentMap<Long, GridRunningQueryInfo> runs = new ConcurrentHashMap<>();

    /** Unique id for queries on single node. */
    private final AtomicLong qryIdGen = new AtomicLong();

    /** Local node ID. */
    private final UUID localNodeId;

    /** History size. */
    private final int histSz;

    /** Query history tracker. */
    private volatile QueryHistoryTracker qryHistTracker;

    /** Number of successfully executed queries. */
    private final LongAdderMetric successQrsCnt;

    /** Number of failed queries in total by any reason. */
    private final AtomicLongMetric failedQrsCnt;

    /**
     * Number of canceled queries. Canceled queries a treated as failed and counting twice: here and in {@link
     * #failedQrsCnt}.
     */
    private final AtomicLongMetric canceledQrsCnt;

    /** Kernal context. */
    private final GridKernalContext ctx;

<<<<<<< HEAD
    /** Current running query info. */
    private final ThreadLocal<GridRunningQueryInfo> currQryInfo = new ThreadLocal<>();

=======
    /** Logger. */
    private final IgniteLogger log;

    /** Current running query info. */
    private final ThreadLocal<GridRunningQueryInfo> currQryInfo = new ThreadLocal<>();

    /** */
    private final ReadWriteLock lock = new ReentrantReadWriteLock();

    /** */
    private GridSpinBusyLock busyLock;

    /** Cancellation runs. */
    private final ConcurrentMap<Long, CancelQueryFuture> cancellationRuns = new ConcurrentHashMap<>();

    /** Query cancel request counter. */
    private final AtomicLong qryCancelReqCntr = new AtomicLong();

    /** Flag indicate that node is stopped or not. */
    private volatile boolean stopped;

    /** Local node message handler */
    private final CIX2<ClusterNode, Message> locNodeMsgHnd = new CIX2<ClusterNode, Message>() {
        @Override public void applyx(ClusterNode locNode, Message msg) {
            onMessage(locNode.id(), msg);
        }
    };

>>>>>>> 9cf06362
    /**
     * Constructor.
     *
     * @param ctx Context.
     */
    public RunningQueryManager(GridKernalContext ctx) {
        this.ctx = ctx;

<<<<<<< HEAD
=======
        log = ctx.log(getClass());

>>>>>>> 9cf06362
        localNodeId = ctx.localNodeId();

        histSz = ctx.config().getSqlConfiguration().getSqlQueryHistorySize();

        qryHistTracker = new QueryHistoryTracker(histSz);

        ctx.systemView().registerView(SQL_QRY_VIEW, SQL_QRY_VIEW_DESC,
            new SqlQueryViewWalker(),
            runs.values(),
            SqlQueryView::new);

        ctx.systemView().registerView(SQL_QRY_HIST_VIEW, SQL_QRY_HIST_VIEW_DESC,
            new SqlQueryHistoryViewWalker(),
            qryHistTracker.queryHistory().values(),
            SqlQueryHistoryView::new);

        MetricRegistry userMetrics = ctx.metric().registry(SQL_USER_QUERIES_REG_NAME);

        successQrsCnt = userMetrics.longAdderMetric("success",
            "Number of successfully executed user queries that have been started on this node.");

        failedQrsCnt = userMetrics.longMetric("failed", "Total number of failed by any reason (cancel, etc)" +
            " queries that have been started on this node.");

        canceledQrsCnt = userMetrics.longMetric("canceled", "Number of canceled queries that have been started " +
            "on this node. This metric number included in the general 'failed' metric.");
    }

    /** */
    public void start(GridSpinBusyLock busyLock) {
        this.busyLock = busyLock;

        ctx.io().addMessageListener(GridTopic.TOPIC_QUERY, (nodeId, msg, plc) -> onMessage(nodeId, msg));

        ctx.event().addLocalEventListener(new GridLocalEventListener() {
            @Override public void onEvent(final Event evt) {
                UUID nodeId = ((DiscoveryEvent)evt).eventNode().id();

                List<GridFutureAdapter<String>> futs = new ArrayList<>();

                lock.writeLock().lock();

                try {
                    Iterator<CancelQueryFuture> it = cancellationRuns.values().iterator();

                    while (it.hasNext()) {
                        CancelQueryFuture fut = it.next();

                        if (fut.nodeId().equals(nodeId)) {
                            futs.add(fut);

                            it.remove();
                        }
                    }
                }
                finally {
                    lock.writeLock().unlock();
                }

                futs.forEach(f -> f.onDone("Query node has left the grid: [nodeId=" + nodeId + "]"));
            }
        }, EventType.EVT_NODE_FAILED, EventType.EVT_NODE_LEFT);
    }

    /**
     * Registers running query and returns an id associated with the query.
     *
     * @param qry Query text.
     * @param qryType Query type.
     * @param schemaName Schema name.
     * @param loc Local query flag.
     * @param cancel Query cancel. Should be passed in case query is cancelable, or {@code null} otherwise.
     * @return Id of registered query. Id is a positive number.
     */
<<<<<<< HEAD
    public Long register(String qry, GridCacheQueryType qryType, String schemaName, boolean loc,
=======
    public long register(String qry, GridCacheQueryType qryType, String schemaName, boolean loc,
>>>>>>> 9cf06362
        @Nullable GridQueryCancel cancel,
        String qryInitiatorId) {
        long qryId = qryIdGen.incrementAndGet();

        if (qryInitiatorId == null)
            qryInitiatorId = SqlFieldsQuery.threadedQueryInitiatorId();

        final GridRunningQueryInfo run = new GridRunningQueryInfo(
            qryId,
            localNodeId,
            qry,
            qryType,
            schemaName,
            System.currentTimeMillis(),
            ctx.performanceStatistics().enabled() ? System.nanoTime() : 0,
            cancel,
            loc,
            qryInitiatorId
        );

        GridRunningQueryInfo preRun = runs.putIfAbsent(qryId, run);

        if (ctx.performanceStatistics().enabled())
            currQryInfo.set(run);

        assert preRun == null : "Running query already registered [prev_qry=" + preRun + ", newQry=" + run + ']';

        run.span().addTag(SQL_QRY_ID, run::globalQueryId);

        return qryId;
    }

    /**
     * Unregister running query.
     *
     * @param qryId id of the query, which is given by {@link #register register} method.
     * @param failReason exception that caused query execution fail, or {@code null} if query succeded.
     */
    public void unregister(long qryId, @Nullable Throwable failReason) {
        if (qryId <= 0)
            return;

        boolean failed = failReason != null;

        GridRunningQueryInfo qry = runs.remove(qryId);

        // Attempt to unregister query twice.
        if (qry == null)
            return;

        Span qrySpan = qry.span();

        try {
            if (failed)
                qrySpan.addTag(ERROR, failReason::getMessage);

            //We need to collect query history and metrics only for SQL queries.
            if (isSqlQuery(qry)) {
                qry.runningFuture().onDone();

                qryHistTracker.collectHistory(qry, failed);

                if (!failed)
                    successQrsCnt.increment();
                else {
                    failedQrsCnt.increment();

                    // We measure cancel metric as "number of times user's queries ended up with query cancelled exception",
                    // not "how many user's KILL QUERY command succeeded". These may be not the same if cancel was issued
                    // right when query failed due to some other reason.
                    if (QueryUtils.wasCancelled(failReason))
                        canceledQrsCnt.increment();
                }
            }

            if (ctx.performanceStatistics().enabled() && qry.startTimeNanos() > 0) {
                ctx.performanceStatistics().query(
                    qry.queryType(),
                    qry.query(),
                    qry.requestId(),
                    qry.startTime(),
                    System.nanoTime() - qry.startTimeNanos(),
                    !failed);
            }
        }
        finally {
            qrySpan.end();
        }
    }

    /** @param reqId Request ID of query to track. */
    public void trackRequestId(long reqId) {
        if (ctx.performanceStatistics().enabled()) {
            GridRunningQueryInfo info = currQryInfo.get();

            if (info != null)
                info.requestId(reqId);
        }
    }

    /**
     * Return SQL queries which executing right now.
     *
     * @return List of SQL running queries.
     */
    public List<GridRunningQueryInfo> runningSqlQueries() {
        List<GridRunningQueryInfo> res = new ArrayList<>();

        for (GridRunningQueryInfo run : runs.values()) {
            if (isSqlQuery(run))
                res.add(run);
        }

        return res;
    }

    /**
     * Check belongs running query to an SQL type.
     *
     * @param runningQryInfo Running query info object.
     * @return {@code true} For SQL or SQL_FIELDS query type.
     */
    private boolean isSqlQuery(GridRunningQueryInfo runningQryInfo) {
        return runningQryInfo.queryType() == SQL_FIELDS || runningQryInfo.queryType() == SQL;
    }

    /**
     * Return long running user queries.
     *
     * @param duration Duration of long query.
     * @return Collection of queries which running longer than given duration.
     */
    public Collection<GridRunningQueryInfo> longRunningQueries(long duration) {
        Collection<GridRunningQueryInfo> res = new ArrayList<>();

        long curTime = System.currentTimeMillis();

        for (GridRunningQueryInfo runningQryInfo : runs.values()) {
            if (runningQryInfo.longQuery(curTime, duration))
                res.add(runningQryInfo);
        }

        return res;
    }

    /**
     * Cancel query.
     *
     * @param qryId Query id.
     */
    public void cancelLocalQuery(long qryId) {
        GridRunningQueryInfo run = runs.get(qryId);

        if (run != null)
            run.cancel();
    }

    /**
     * Cancel all executing queries and deregistering all of them.
     */
    public void stop() {
        stopped = true;

        completeCancellationFutures("Local node is stopping: [nodeId=" + ctx.localNodeId() + "]");

        Iterator<GridRunningQueryInfo> iter = runs.values().iterator();

        while (iter.hasNext()) {
            try {
                GridRunningQueryInfo r = iter.next();

                iter.remove();

                r.cancel();
            }
            catch (Exception ignore) {
                // No-op.
            }
        }
    }

    /**
     * Cancel query running on remote or local Node.
     *
     * @param queryId Query id.
     * @param nodeId Node id, if {@code null}, cancel local query.
     * @param async If {@code true}, execute asynchronously.
     */
    public void cancelQuery(long queryId, @Nullable UUID nodeId, boolean async) {
        CancelQueryFuture fut;

        lock.readLock().lock();

        try {
            if (stopped)
                throw new IgniteSQLException("Failed to cancel query due to node is stopped [nodeId=" + nodeId +
                    ", qryId=" + queryId + "]");

            final ClusterNode node = nodeId != null ? ctx.discovery().node(nodeId) : ctx.discovery().localNode();

            if (node != null) {
                fut = new CancelQueryFuture(nodeId, queryId);

                long reqId = qryCancelReqCntr.incrementAndGet();

                cancellationRuns.put(reqId, fut);

                final GridQueryKillRequest request = new GridQueryKillRequest(reqId, queryId, async);

                if (node.isLocal() && !async)
                    locNodeMsgHnd.apply(node, request);
                else {
                    try {
                        if (node.isLocal()) {
                            ctx.closure().runLocal(new GridPlainRunnable() {
                                @Override public void run() {
                                    if (!busyLock.enterBusy())
                                        return;

                                    try {
                                        locNodeMsgHnd.apply(node, request);
                                    }
                                    finally {
                                        busyLock.leaveBusy();
                                    }
                                }
                            }, GridIoPolicy.MANAGEMENT_POOL);
                        }
                        else {
                            ctx.io().sendGeneric(node, GridTopic.TOPIC_QUERY, GridTopic.TOPIC_QUERY.ordinal(), request,
                                GridIoPolicy.MANAGEMENT_POOL);
                        }
                    }
                    catch (IgniteCheckedException e) {
                        cancellationRuns.remove(reqId);

                        throw new IgniteSQLException("Failed to cancel query due communication problem " +
                            "[nodeId=" + node.id() + ",qryId=" + queryId + ", errMsg=" + e.getMessage() + "]");
                    }
                }
            }
            else
                throw new IgniteSQLException("Failed to cancel query, node is not alive [nodeId=" + nodeId + ", qryId="
                    + queryId + "]");
        }
        finally {
            lock.readLock().unlock();
        }

        try {
            String err = fut != null ? fut.get() : null;

            if (err != null) {
                throw new IgniteSQLException("Failed to cancel query [nodeId=" + nodeId + ", qryId="
                    + queryId + ", err=" + err + "]");
            }
        }
        catch (IgniteCheckedException e) {
            throw new IgniteSQLException("Failed to cancel query [nodeId=" + nodeId + ", qryId="
                + queryId + ", err=" + e + "]", e);
        }
    }

    /**
     * Client disconnected callback.
     */
    public void onDisconnected() {
        completeCancellationFutures("Failed to cancel query because local client node has been disconnected from the cluster");
    }

    /**
     * @param err Text of error to complete futures.
     */
    private void completeCancellationFutures(@Nullable String err) {
        lock.writeLock().lock();

        try {
            Iterator<CancelQueryFuture> it = cancellationRuns.values().iterator();

            while (it.hasNext()) {
                CancelQueryFuture fut = it.next();

                fut.onDone(err);

                it.remove();
            }
        }
        finally {
            lock.writeLock().unlock();
        }
    }

    /**
     * @param nodeId Node ID.
     * @param msg Message.
     */
    private void onMessage(UUID nodeId, Object msg) {
        assert msg != null;

        ClusterNode node = ctx.discovery().node(nodeId);

        if (node == null)
            return; // Node left, ignore.

        boolean processed = true;

        if (msg instanceof GridQueryKillRequest)
            onQueryKillRequest((GridQueryKillRequest)msg, node);
        if (msg instanceof GridQueryKillResponse)
            onQueryKillResponse((GridQueryKillResponse)msg);
        else
            processed = false;

        if (processed && log.isDebugEnabled())
            log.debug("Processed response: " + nodeId + "->" + ctx.localNodeId() + " " + msg);
    }

    /**
     * Process request to kill query.
     *
     * @param msg Message.
     * @param node Cluster node.
     */
    private void onQueryKillRequest(GridQueryKillRequest msg, ClusterNode node) {
        final long qryId = msg.nodeQryId();

        String err = null;

        GridRunningQueryInfo runningQryInfo = runs.get(qryId);

        if (runningQryInfo == null)
            err = "Query with provided ID doesn't exist " +
                "[nodeId=" + ctx.localNodeId() + ", qryId=" + qryId + "]";
        else if (!runningQryInfo.cancelable())
            err = "Query doesn't support cancellation " +
                "[nodeId=" + ctx.localNodeId() + ", qryId=" + qryId + "]";

        if (msg.asyncResponse() || err != null)
            sendKillResponse(msg, node, err);

        if (err == null) {
            try {
                runningQryInfo.cancel();
            } catch (Exception e) {
                U.warn(log, "Cancellation of query failed: [qryId=" + qryId + "]", e);

                if (!msg.asyncResponse())
                    sendKillResponse(msg, node, e.getMessage());

                return;
            }

            if (!msg.asyncResponse())
                runningQryInfo.runningFuture().listen((f) -> sendKillResponse(msg, node, f.result()));
        }
    }

    /**
     * @param request Kill request message.
     * @param node Initial kill request node.
     * @param err Error message
     */
    private void sendKillResponse(GridQueryKillRequest request, ClusterNode node, @Nullable String err) {
        GridQueryKillResponse response = new GridQueryKillResponse(request.requestId(), err);

        if (node.isLocal()) {
            locNodeMsgHnd.apply(node, response);

            return;
        }

        try {
            ctx.io().sendGeneric(node, GridTopic.TOPIC_QUERY, GridTopic.TOPIC_QUERY.ordinal(), response,
                GridIoPolicy.MANAGEMENT_POOL);
        }
        catch (IgniteCheckedException e) {
            U.warn(log, "Failed to send message [node=" + node + ", msg=" + response +
                ", errMsg=" + e.getMessage() + "]");

            U.warn(log, "Response on query cancellation wasn't send back: [qryId=" + request.nodeQryId() + "]");
        }
    }

    /**
     * Process response to kill query request.
     *
     * @param msg Message.
     */
    private void onQueryKillResponse(GridQueryKillResponse msg) {
        CancelQueryFuture fut;

        lock.readLock().lock();

        try {
            fut = cancellationRuns.remove(msg.requestId());
        }
        finally {
            lock.readLock().unlock();
        }

        if (fut != null)
            fut.onDone(msg.error());
    }

    /**
     * Gets query history statistics. Size of history could be configured via {@link
     * SqlConfiguration#setSqlQueryHistorySize(int)}
     *
     * @return Queries history statistics aggregated by query text, schema and local flag.
     */
    public Map<QueryHistoryKey, QueryHistory> queryHistoryMetrics() {
        return qryHistTracker.queryHistory();
    }

    /**
     * Gets info about running query by their id.
     *
     * @param qryId Query Id.
     * @return Running query info or {@code null} in case no running query for given id.
     */
    public @Nullable GridRunningQueryInfo runningQueryInfo(long qryId) {
        return runs.get(qryId);
    }

    /**
     * Reset query history.
     */
    public void resetQueryHistoryMetrics() {
        qryHistTracker = new QueryHistoryTracker(histSz);
    }

    /** {@inheritDoc} */
    @Override public String toString() {
        return S.toString(RunningQueryManager.class, this);
    }

    /**
     * Query cancel future.
     */
    private static class CancelQueryFuture extends GridFutureAdapter<String> {
        /** Node id. */
        private final UUID nodeId;

        /** Node query id. */
        private final long nodeQryId;

        /**
         * Constructor.
         *
         * @param nodeId Node id.
         * @param nodeQryId Query id.
         */
        public CancelQueryFuture(UUID nodeId, long nodeQryId) {
            assert nodeId != null;

            this.nodeId = nodeId;
            this.nodeQryId = nodeQryId;
        }

        /**
         * @return Node id.
         */
        public UUID nodeId() {
            return nodeId;
        }

        /**
         * @return Node query id.
         */
        public long nodeQryId() {
            return nodeQryId;
        }
    }
}<|MERGE_RESOLUTION|>--- conflicted
+++ resolved
@@ -26,17 +26,12 @@
 import java.util.concurrent.ConcurrentHashMap;
 import java.util.concurrent.ConcurrentMap;
 import java.util.concurrent.atomic.AtomicLong;
-<<<<<<< HEAD
-
-import org.apache.ignite.cache.query.SqlFieldsQuery;
-=======
 import java.util.concurrent.locks.ReadWriteLock;
 import java.util.concurrent.locks.ReentrantReadWriteLock;
 import org.apache.ignite.IgniteCheckedException;
 import org.apache.ignite.IgniteLogger;
 import org.apache.ignite.cache.query.SqlFieldsQuery;
 import org.apache.ignite.cluster.ClusterNode;
->>>>>>> 9cf06362
 import org.apache.ignite.configuration.SqlConfiguration;
 import org.apache.ignite.events.DiscoveryEvent;
 import org.apache.ignite.events.Event;
@@ -51,9 +46,6 @@
 import org.apache.ignite.internal.processors.metric.MetricRegistry;
 import org.apache.ignite.internal.processors.metric.impl.AtomicLongMetric;
 import org.apache.ignite.internal.processors.metric.impl.LongAdderMetric;
-<<<<<<< HEAD
-import org.apache.ignite.internal.processors.tracing.Span;
-=======
 import org.apache.ignite.internal.processors.query.messages.GridQueryKillRequest;
 import org.apache.ignite.internal.processors.query.messages.GridQueryKillResponse;
 import org.apache.ignite.internal.processors.tracing.Span;
@@ -61,7 +53,6 @@
 import org.apache.ignite.internal.util.future.GridFutureAdapter;
 import org.apache.ignite.internal.util.lang.GridPlainRunnable;
 import org.apache.ignite.internal.util.typedef.CIX2;
->>>>>>> 9cf06362
 import org.apache.ignite.internal.util.typedef.internal.S;
 import org.apache.ignite.internal.util.typedef.internal.U;
 import org.apache.ignite.plugin.extensions.communication.Message;
@@ -127,11 +118,6 @@
     /** Kernal context. */
     private final GridKernalContext ctx;
 
-<<<<<<< HEAD
-    /** Current running query info. */
-    private final ThreadLocal<GridRunningQueryInfo> currQryInfo = new ThreadLocal<>();
-
-=======
     /** Logger. */
     private final IgniteLogger log;
 
@@ -160,7 +146,6 @@
         }
     };
 
->>>>>>> 9cf06362
     /**
      * Constructor.
      *
@@ -169,11 +154,8 @@
     public RunningQueryManager(GridKernalContext ctx) {
         this.ctx = ctx;
 
-<<<<<<< HEAD
-=======
         log = ctx.log(getClass());
 
->>>>>>> 9cf06362
         localNodeId = ctx.localNodeId();
 
         histSz = ctx.config().getSqlConfiguration().getSqlQueryHistorySize();
@@ -248,11 +230,7 @@
      * @param cancel Query cancel. Should be passed in case query is cancelable, or {@code null} otherwise.
      * @return Id of registered query. Id is a positive number.
      */
-<<<<<<< HEAD
-    public Long register(String qry, GridCacheQueryType qryType, String schemaName, boolean loc,
-=======
     public long register(String qry, GridCacheQueryType qryType, String schemaName, boolean loc,
->>>>>>> 9cf06362
         @Nullable GridQueryCancel cancel,
         String qryInitiatorId) {
         long qryId = qryIdGen.incrementAndGet();
