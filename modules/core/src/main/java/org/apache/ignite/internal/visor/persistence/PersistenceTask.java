/*
 * Licensed to the Apache Software Foundation (ASF) under one or more
 * contributor license agreements.  See the NOTICE file distributed with
 * this work for additional information regarding copyright ownership.
 * The ASF licenses this file to You under the Apache License, Version 2.0
 * (the "License"); you may not use this file except in compliance with
 * the License.  You may obtain a copy of the License at
 *
 *      http://www.apache.org/licenses/LICENSE-2.0
 *
 * Unless required by applicable law or agreed to in writing, software
 * distributed under the License is distributed on an "AS IS" BASIS,
 * WITHOUT WARRANTIES OR CONDITIONS OF ANY KIND, either express or implied.
 * See the License for the specific language governing permissions and
 * limitations under the License.
 */

package org.apache.ignite.internal.visor.persistence;

import java.io.File;
import java.io.IOException;
import java.nio.file.Files;
import java.nio.file.StandardCopyOption;
import java.util.ArrayList;
import java.util.Arrays;
import java.util.HashMap;
import java.util.List;
import java.util.Map;
import java.util.Optional;
import java.util.concurrent.atomic.AtomicReference;
import java.util.regex.Pattern;
import java.util.stream.Collectors;
import org.apache.ignite.IgniteCheckedException;
import org.apache.ignite.IgniteException;
import org.apache.ignite.configuration.DataStorageConfiguration;
import org.apache.ignite.internal.pagemem.store.IgnitePageStoreManager;
import org.apache.ignite.internal.processors.cache.CacheGroupDescriptor;
import org.apache.ignite.internal.processors.cache.DynamicCacheDescriptor;
import org.apache.ignite.internal.processors.cache.GridCacheProcessor;
import org.apache.ignite.internal.processors.cache.persistence.CheckCorruptedCacheStoresCleanAction;
import org.apache.ignite.internal.processors.cache.persistence.CleanCacheStoresMaintenanceAction;
import org.apache.ignite.internal.processors.cache.persistence.file.FilePageStoreManager;
import org.apache.ignite.internal.processors.task.GridInternal;
import org.apache.ignite.internal.processors.task.GridVisorManagementTask;
import org.apache.ignite.internal.util.typedef.internal.CU;
import org.apache.ignite.internal.util.typedef.internal.U;
import org.apache.ignite.internal.visor.VisorJob;
import org.apache.ignite.internal.visor.VisorOneNodeTask;
import org.apache.ignite.lang.IgniteBiTuple;
import org.apache.ignite.maintenance.MaintenanceAction;
import org.apache.ignite.maintenance.MaintenanceRegistry;
import org.apache.ignite.maintenance.MaintenanceTask;
import org.jetbrains.annotations.Nullable;

import static org.apache.ignite.internal.processors.cache.persistence.file.FilePageStoreManager.CORRUPTED_DATA_FILES_MNTC_TASK_NAME;
import static org.apache.ignite.internal.processors.cache.persistence.file.FilePageStoreManager.cacheDirName;

/** */
@GridInternal
@GridVisorManagementTask
public class PersistenceTask extends VisorOneNodeTask<PersistenceTaskArg, PersistenceTaskResult> {
    /** */
    private static final long serialVersionUID = 0L;

    /** */
    private static final String BACKUP_FOLDER_PREFIX = "backup_";

    @Override protected VisorJob<PersistenceTaskArg, PersistenceTaskResult> job(PersistenceTaskArg arg) {
        return new PersistenceJob(arg, debug);
    }

    /** */
    private static class PersistenceJob extends VisorJob<PersistenceTaskArg, PersistenceTaskResult> {
        /** */
        private static final long serialVersionUID = 0L;

        /**
         * Create job with specified argument.
         *
         * @param arg   Job argument.
         * @param debug Flag indicating whether debug information should be printed into node log.
         */
        protected PersistenceJob(@Nullable PersistenceTaskArg arg, boolean debug) {
            super(arg, debug);
        }

        /** {@inheritDoc} */
        @Override protected PersistenceTaskResult run(@Nullable PersistenceTaskArg arg) throws IgniteException {
            if (!ignite.context().maintenanceRegistry().isMaintenanceMode())
                return new PersistenceTaskResult(false);

            switch (arg.operation()) {
                case CLEAN:
                    return clean(arg);

                case BACKUP:
                    return backup(arg);

                default:
                    return info();
            }
        }

        /** */
        private PersistenceTaskResult backup(PersistenceTaskArg arg) {
            PersistenceCleanAndBackupSettings backupSettings = arg.cleanAndBackupSettings();

            MaintenanceRegistry mntcReg = ignite.context().maintenanceRegistry();
            MaintenanceTask task = mntcReg.activeMaintenanceTask(CORRUPTED_DATA_FILES_MNTC_TASK_NAME);

            File workDir = ((FilePageStoreManager) ignite.context().cache().context().pageStore()).workDir();

            switch (backupSettings.cleanAndBackupType()) {
                case ALL:
                    return backupAll(workDir);

                case CORRUPTED:
                    return backupCaches(workDir, corruptedCacheDirectories(task));

                default:
                    return backupCaches(workDir, cacheDirectoriesFromCacheNames(backupSettings.cacheNames()));
            }
        }

        /** */
        private PersistenceTaskResult backupAll(File workDir) {
            GridCacheProcessor cacheProc = ignite.context().cache();

            List<String> allCacheDirs = cacheProc.cacheDescriptors()
                .values()
                .stream()
                .map(desc -> cacheDirName(desc.cacheConfiguration()))
                .distinct()
                .collect(Collectors.toList());

            return backupCaches(workDir, allCacheDirs);
        }

        /** */
        private PersistenceTaskResult backupCaches(File workDir, List<String> cacheDirs) {
            PersistenceTaskResult res = new PersistenceTaskResult(true);

            List<String> backupCompletedCaches = new ArrayList<>();
            List<String> backupFailedCaches = new ArrayList<>();

            for (String dir : cacheDirs) {
                String backupDirName = BACKUP_FOLDER_PREFIX + dir;

                File backupDir = new File(workDir, backupDirName);

                if (!backupDir.exists()) {
                    try {
                        U.ensureDirectory(backupDir, backupDirName, null);

                        copyCacheFiles(workDir.toPath().resolve(dir).toFile(), backupDir);

                        backupCompletedCaches.add(backupDirName);
                    } catch (IgniteCheckedException | IOException e) {
                        backupFailedCaches.add(dir);
                    }
                }
            }

            res.handledCaches(backupCompletedCaches);
            res.failedCaches(backupFailedCaches);

            return res;
        }

        /** */
        private void copyCacheFiles(File sourceDir, File backupDir) throws IOException {
            for (File f : sourceDir.listFiles())
                Files.copy(f.toPath(), backupDir.toPath().resolve(f.getName()), StandardCopyOption.REPLACE_EXISTING);
        }

        /** */
        private PersistenceTaskResult clean(PersistenceTaskArg arg) {
            PersistenceTaskResult res = new PersistenceTaskResult();

            PersistenceCleanAndBackupSettings cleanSettings = arg.cleanAndBackupSettings();

            GridCacheProcessor cacheProc = ignite.context().cache();
            MaintenanceRegistry mntcReg = ignite.context().maintenanceRegistry();

            switch (cleanSettings.cleanAndBackupType()) {
                case ALL:
                    return cleanAll(cacheProc, mntcReg);

                case CORRUPTED:
                    return cleanCorrupted(mntcReg);

                case CACHES:
                    return cleanCaches(cacheProc, mntcReg, cleanSettings.cacheNames());
            }

            return res;
        }

        /** */
        private PersistenceTaskResult cleanCaches(
            GridCacheProcessor cacheProc,
            MaintenanceRegistry mntcReg,
            List<String> cacheNames
        ) {
            PersistenceTaskResult res = new PersistenceTaskResult(true);

            List<String> cleanedCaches = new ArrayList<>();
            List<String> failedToCleanCaches = new ArrayList<>();

            DataStorageConfiguration dsCfg = ignite.context().config().getDataStorageConfiguration();
            IgnitePageStoreManager pageStore = cacheProc.context().pageStore();

            AtomicReference<String> missedCache = new AtomicReference<>();

            Boolean allExist = cacheNames
                .stream()
                .map(name -> {
                    if (cacheProc.cacheDescriptor(name) != null)
                        return true;
                    else {
                        missedCache.set(name);

                        return false;
                    }
                })
                .reduce(true, (t, u) -> t && u);

            if (!allExist)
                throw new IllegalArgumentException("Cache with name " + missedCache.get() +
                    " not found, no caches will be cleaned.");

            for (String name : cacheNames) {
                DynamicCacheDescriptor cacheDescr = cacheProc.cacheDescriptor(name);

                if (CU.isPersistentCache(cacheDescr.cacheConfiguration(), dsCfg)) {
                    try {
                        pageStore.cleanupPersistentSpace(cacheDescr.cacheConfiguration());

                        cleanedCaches.add(cacheDirName(cacheDescr.cacheConfiguration()));
                    }
                    catch (IgniteCheckedException e) {
                        failedToCleanCaches.add(name);
                    }
                }
            }

            res.handledCaches(cleanedCaches);

            if (!failedToCleanCaches.isEmpty())
                res.failedCaches(failedToCleanCaches);

            List<MaintenanceAction<?>> actions = mntcReg.actionsForMaintenanceTask(CORRUPTED_DATA_FILES_MNTC_TASK_NAME);

<<<<<<< HEAD
            Optional<MaintenanceAction<?>> checkActionOpt = actions.stream().filter(a -> a.name().equals(CheckCorruptedCacheStoresCleanAction.ACTION_NAME))
                .findFirst();

            if (checkActionOpt.isPresent()) {
                MaintenanceAction<Boolean> action = ((MaintenanceAction<Boolean>)checkActionOpt.get());
=======
            Optional<MaintenanceAction<?>> checkActionOpt = actions.stream()
                .filter(a -> a.name().equals(CheckCorruptedCacheStoresCleanAction.ACTION_NAME))
                .findFirst();

            if (checkActionOpt.isPresent()) {
                MaintenanceAction<Boolean> action = (MaintenanceAction<Boolean>)checkActionOpt.get();
>>>>>>> 431f7e76

                Boolean mntcTaskCompleted = action.execute();

                res.maintenanceTaskCompleted(mntcTaskCompleted);

                if (mntcTaskCompleted)
                    mntcReg.unregisterMaintenanceTask(CORRUPTED_DATA_FILES_MNTC_TASK_NAME);
            }

            return res;
        }

        /** */
        private PersistenceTaskResult cleanAll(GridCacheProcessor cacheProc, MaintenanceRegistry mntcReg) {
            PersistenceTaskResult res = new PersistenceTaskResult(true);

            List<String> allCacheDirs = cacheProc.cacheDescriptors()
                .values()
                .stream()
                .map(desc -> cacheDirName(desc.cacheConfiguration()))
                .collect(Collectors.toList());

            try {
                cacheProc.cleanupCachesDirectories();
            } catch (IgniteCheckedException e) {
                throw U.convertException(e);
            }

            mntcReg.unregisterMaintenanceTask(CORRUPTED_DATA_FILES_MNTC_TASK_NAME);

            res.maintenanceTaskCompleted(true);
            res.handledCaches(allCacheDirs);

            return res;
        }

        /** */
        private PersistenceTaskResult cleanCorrupted(MaintenanceRegistry mntcReg) {
            PersistenceTaskResult res = new PersistenceTaskResult(true);

            List<MaintenanceAction<?>> actions = mntcReg
                .actionsForMaintenanceTask(CORRUPTED_DATA_FILES_MNTC_TASK_NAME);

            Optional<MaintenanceAction<?>> cleanCorruptedActionOpt = actions
                .stream()
                .filter(a -> a.name().equals(CleanCacheStoresMaintenanceAction.ACTION_NAME))
                .findFirst();

            if (cleanCorruptedActionOpt.isPresent()) {
                cleanCorruptedActionOpt.get().execute();

                MaintenanceTask corruptedTask = mntcReg.activeMaintenanceTask(CORRUPTED_DATA_FILES_MNTC_TASK_NAME);

                mntcReg.unregisterMaintenanceTask(CORRUPTED_DATA_FILES_MNTC_TASK_NAME);

                res.handledCaches(
                    corruptedCacheDirectories(corruptedTask)
                );

                res.maintenanceTaskCompleted(true);
            }

            return res;
        }

        /** */
        private PersistenceTaskResult info() {
            PersistenceTaskResult res = new PersistenceTaskResult(true);

            GridCacheProcessor cacheProc = ignite.context().cache();
            DataStorageConfiguration dsCfg = ignite.context().config().getDataStorageConfiguration();

            List<String> corruptedCacheNames = corruptedCacheDirectories(ignite.context().maintenanceRegistry()
                .activeMaintenanceTask(CORRUPTED_DATA_FILES_MNTC_TASK_NAME));

            Map<String, IgniteBiTuple<Boolean, Boolean>> cachesInfo = new HashMap<>();

            for (DynamicCacheDescriptor desc : cacheProc.cacheDescriptors().values()) {
                if (!CU.isPersistentCache(desc.cacheConfiguration(), dsCfg))
                    continue;

                CacheGroupDescriptor grpDesc = desc.groupDescriptor();

                if (grpDesc != null) {
                    boolean globalWalEnabled = grpDesc.walEnabled();
                    boolean localWalEnabled = true;

                    if (globalWalEnabled && corruptedCacheNames.contains(desc.cacheName()))
                        localWalEnabled = false;

                    cachesInfo.put(desc.cacheName(), new IgniteBiTuple<>(globalWalEnabled, localWalEnabled));
                }
            }

            res.cachesInfo(cachesInfo);

            return res;
        }

        /** */
        private List<String> corruptedCacheDirectories(MaintenanceTask task) {
            String params = task.parameters();

            String[] namesArr = params.split(Pattern.quote(File.separator));

            return Arrays.asList(namesArr);
        }

        /** */
        private List<String> cacheDirectoriesFromCacheNames(List<String> cacheNames) {
            GridCacheProcessor cacheProc = ignite.context().cache();

            DataStorageConfiguration dsCfg = ignite.configuration().getDataStorageConfiguration();

            AtomicReference<String> missedCache = new AtomicReference<>();

            Boolean allExist = cacheNames.stream()
                .map(s -> {
                    if (cacheProc.cacheDescriptor(s) != null)
                        return true;
                    else {
                        missedCache.set(s);

                        return false;
                    }
                })
                .reduce(true, (u, v) -> u && v);

            if (!allExist)
                throw new IllegalArgumentException("Cache with name " + missedCache.get() +
                    " not found, no caches will be backed up.");

            return cacheNames.stream()
                .filter(s -> cacheProc.cacheDescriptor(s) != null)
                .filter(s ->
                    CU.isPersistentCache(cacheProc.cacheDescriptor(s).cacheConfiguration(), dsCfg))
                .map(s -> cacheProc.cacheDescriptor(s).cacheConfiguration())
                .map(FilePageStoreManager::cacheDirName)
                .distinct()
                .collect(Collectors.toList());
        }
    }
}<|MERGE_RESOLUTION|>--- conflicted
+++ resolved
@@ -251,20 +251,12 @@
 
             List<MaintenanceAction<?>> actions = mntcReg.actionsForMaintenanceTask(CORRUPTED_DATA_FILES_MNTC_TASK_NAME);
 
-<<<<<<< HEAD
-            Optional<MaintenanceAction<?>> checkActionOpt = actions.stream().filter(a -> a.name().equals(CheckCorruptedCacheStoresCleanAction.ACTION_NAME))
-                .findFirst();
-
-            if (checkActionOpt.isPresent()) {
-                MaintenanceAction<Boolean> action = ((MaintenanceAction<Boolean>)checkActionOpt.get());
-=======
             Optional<MaintenanceAction<?>> checkActionOpt = actions.stream()
                 .filter(a -> a.name().equals(CheckCorruptedCacheStoresCleanAction.ACTION_NAME))
                 .findFirst();
 
             if (checkActionOpt.isPresent()) {
                 MaintenanceAction<Boolean> action = (MaintenanceAction<Boolean>)checkActionOpt.get();
->>>>>>> 431f7e76
 
                 Boolean mntcTaskCompleted = action.execute();
 
