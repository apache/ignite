--- conflicted
+++ resolved
@@ -25,10 +25,6 @@
  * Concurrent cache map.
  */
 public interface GridCacheConcurrentMap {
-<<<<<<< HEAD
-
-=======
->>>>>>> 9e6d5c90
     /**
      * Returns the entry associated with the specified key in the
      * HashMap.  Returns null if the HashMap contains no mapping
@@ -37,11 +33,7 @@
      * @param key Key.
      * @return Entry.
      */
-<<<<<<< HEAD
     @Nullable public GridCacheMapEntry getEntry(KeyCacheObject key);
-=======
-    @Nullable GridCacheMapEntry getEntry(KeyCacheObject key);
->>>>>>> 9e6d5c90
 
     /**
      * @param topVer Topology version.
@@ -51,11 +43,7 @@
      * @return Triple where the first element is current entry associated with the key,
      *      the second is created entry and the third is doomed (all may be null).
      */
-<<<<<<< HEAD
     @Nullable public GridCacheMapEntry putEntryIfObsoleteOrAbsent(
-=======
-    @Nullable GridCacheMapEntry putEntryIfObsoleteOrAbsent(
->>>>>>> 9e6d5c90
         AffinityTopologyVersion topVer,
         KeyCacheObject key,
         @Nullable CacheObject val,
@@ -68,22 +56,14 @@
      * @param entry Entry to remove.
      * @return {@code True} if remove happened.
      */
-<<<<<<< HEAD
     public boolean removeEntry(GridCacheEntryEx entry);
-=======
-    boolean removeEntry(GridCacheEntryEx entry);
->>>>>>> 9e6d5c90
 
     /**
      * Returns the number of key-value mappings in this map.
      *
      * @return the number of key-value mappings in this map.
      */
-<<<<<<< HEAD
     public int size();
-=======
-    int size();
->>>>>>> 9e6d5c90
 
     /**
      * Returns the number of publicly available key-value mappings in this map.
@@ -91,74 +71,44 @@
      *
      * @return the number of publicly available key-value mappings in this map.
      */
-<<<<<<< HEAD
     public int publicSize();
-=======
-    int publicSize();
->>>>>>> 9e6d5c90
 
     /**
      * Increments public size.
      *
      * @param e Entry that caused public size change.
      */
-<<<<<<< HEAD
     public void incrementPublicSize(GridCacheEntryEx e);
-=======
-    void incrementPublicSize(GridCacheEntryEx e);
->>>>>>> 9e6d5c90
 
     /**
      * Decrements public size.
      *
      * @param e Entry that caused public size change.
      */
-<<<<<<< HEAD
     public void decrementPublicSize(GridCacheEntryEx e);
 
     @Nullable public GridCacheMapEntry randomEntry();
-=======
-    void decrementPublicSize(GridCacheEntryEx e);
-
-    @Nullable GridCacheMapEntry randomEntry();
->>>>>>> 9e6d5c90
 
     /**
      * @return Random entry out of hash map.
      */
-<<<<<<< HEAD
     public Set<KeyCacheObject> keySet(CacheEntryPredicate... filter);
-=======
-    Set<KeyCacheObject> keySet(CacheEntryPredicate... filter);
->>>>>>> 9e6d5c90
 
     /**
      * @param filter Filter.
      * @return Iterable of the mappings contained in this map, excluding entries in unvisitable state.
      */
-<<<<<<< HEAD
     public Iterable<GridCacheMapEntry> entries(CacheEntryPredicate... filter);
-=======
-    Iterable<GridCacheMapEntry> entries(CacheEntryPredicate... filter);
->>>>>>> 9e6d5c90
 
     /**
      * @param filter Filter.
      * @return Iterable of the mappings contained in this map, including entries in unvisitable state.
      */
-<<<<<<< HEAD
     public Iterable<GridCacheMapEntry> allEntries(CacheEntryPredicate... filter);
-=======
-    Iterable<GridCacheMapEntry> allEntries(CacheEntryPredicate... filter);
->>>>>>> 9e6d5c90
 
     /**
      * @param filter Filter.
      * @return Set of the mappings contained in this map.
      */
-<<<<<<< HEAD
     public Set<GridCacheMapEntry> entrySet(CacheEntryPredicate... filter);
-=======
-    Set<GridCacheMapEntry> entrySet(CacheEntryPredicate... filter);
->>>>>>> 9e6d5c90
 }