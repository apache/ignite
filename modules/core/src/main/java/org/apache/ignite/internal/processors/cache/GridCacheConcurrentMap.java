--- conflicted
+++ resolved
@@ -103,15 +103,6 @@
      * @return Iterable of the mappings contained in this map, excluding entries in unvisitable state.
      */
     public Iterable<GridCacheMapEntry> entries(int cacheId, CacheEntryPredicate... filter);
-<<<<<<< HEAD
-
-    /**
-     * @param cacheId Cache ID.
-     * @param filter Filter.
-     * @return Set of the mappings contained in this map.
-     */
-    public Set<GridCacheMapEntry> entrySet(int cacheId, CacheEntryPredicate... filter);
-=======
 
     /**
      * @param cacheId Cache ID.
@@ -142,5 +133,4 @@
             return S.toString(CacheMapHolder.class, this);
         }
     }
->>>>>>> 6250119e
 }