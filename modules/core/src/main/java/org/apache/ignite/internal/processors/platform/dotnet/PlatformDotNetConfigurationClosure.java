/*
 * Licensed to the Apache Software Foundation (ASF) under one or more
 * contributor license agreements.  See the NOTICE file distributed with
 * this work for additional information regarding copyright ownership.
 * The ASF licenses this file to You under the Apache License, Version 2.0
 * (the "License"); you may not use this file except in compliance with
 * the License.  You may obtain a copy of the License at
 *
 *      http://www.apache.org/licenses/LICENSE-2.0
 *
 * Unless required by applicable law or agreed to in writing, software
 * distributed under the License is distributed on an "AS IS" BASIS,
 * WITHOUT WARRANTIES OR CONDITIONS OF ANY KIND, either express or implied.
 * See the License for the specific language governing permissions and
 * limitations under the License.
 */

package org.apache.ignite.internal.processors.platform.dotnet;

import org.apache.ignite.IgniteCheckedException;
import org.apache.ignite.IgniteException;
import org.apache.ignite.binary.BinaryBasicIdMapper;
import org.apache.ignite.binary.BinaryBasicNameMapper;
import org.apache.ignite.binary.BinaryIdMapper;
import org.apache.ignite.binary.BinaryNameMapper;
import org.apache.ignite.configuration.BinaryConfiguration;
import org.apache.ignite.configuration.CacheConfiguration;
import org.apache.ignite.configuration.IgniteConfiguration;
import org.apache.ignite.configuration.PlatformConfiguration;
import org.apache.ignite.internal.binary.BinaryMarshaller;
import org.apache.ignite.internal.binary.BinaryRawWriterEx;
import org.apache.ignite.internal.binary.BinaryReaderExImpl;
import org.apache.ignite.internal.binary.GridBinaryMarshaller;
import org.apache.ignite.internal.logger.platform.PlatformLogger;
import org.apache.ignite.internal.processors.platform.PlatformAbstractConfigurationClosure;
import org.apache.ignite.internal.processors.platform.lifecycle.PlatformLifecycleBean;
import org.apache.ignite.internal.processors.platform.memory.PlatformMemory;
import org.apache.ignite.internal.processors.platform.memory.PlatformMemoryManagerImpl;
import org.apache.ignite.internal.processors.platform.memory.PlatformOutputStream;
import org.apache.ignite.internal.processors.platform.utils.PlatformConfigurationUtils;
import org.apache.ignite.internal.processors.platform.utils.PlatformUtils;
import org.apache.ignite.internal.util.typedef.internal.U;
import org.apache.ignite.lifecycle.LifecycleBean;
import org.apache.ignite.marshaller.Marshaller;
import org.apache.ignite.platform.dotnet.PlatformDotNetAffinityFunction;
import org.apache.ignite.platform.dotnet.PlatformDotNetConfiguration;
import org.apache.ignite.platform.dotnet.PlatformDotNetLifecycleBean;

import java.util.ArrayList;
import java.util.Collections;
import java.util.List;

/**
 * Closure to apply dot net configuration.
 */
@SuppressWarnings({"UnusedDeclaration"})
public class PlatformDotNetConfigurationClosure extends PlatformAbstractConfigurationClosure {
    /** */
    private static final long serialVersionUID = 0L;

    /** Configuration. */
    private IgniteConfiguration cfg;

    /** Memory manager. */
    private PlatformMemoryManagerImpl memMgr;

    /**
     * Constructor.
     *
     * @param envPtr Environment pointer.
     */
    public PlatformDotNetConfigurationClosure(long envPtr) {
        super(envPtr);
    }

    /** {@inheritDoc} */
    @SuppressWarnings("deprecation")
    @Override protected void apply0(IgniteConfiguration igniteCfg) {
        // 3. Validate and copy Interop configuration setting environment pointer along the way.
        PlatformConfiguration interopCfg = igniteCfg.getPlatformConfiguration();

        if (interopCfg != null && !(interopCfg instanceof PlatformDotNetConfiguration))
            throw new IgniteException("Illegal platform configuration (must be of type " +
                PlatformDotNetConfiguration.class.getName() + "): " + interopCfg.getClass().getName());

        PlatformDotNetConfiguration dotNetCfg = interopCfg != null ? (PlatformDotNetConfiguration)interopCfg : null;

        if (dotNetCfg == null)
            dotNetCfg = new PlatformDotNetConfiguration();

        memMgr = new PlatformMemoryManagerImpl(gate, 1024);

        PlatformDotNetConfigurationEx dotNetCfg0 = new PlatformDotNetConfigurationEx(dotNetCfg, gate, memMgr,
            new PlatformLogger(gate));

        igniteCfg.setPlatformConfiguration(dotNetCfg0);

        // Check marshaller.
        Marshaller marsh = igniteCfg.getMarshaller();

        if (marsh == null) {
            igniteCfg.setMarshaller(new BinaryMarshaller());

            dotNetCfg0.warnings(Collections.singleton("Marshaller is automatically set to " +
                BinaryMarshaller.class.getName() + " (other nodes must have the same marshaller type)."));
        }
        else if (!(marsh instanceof BinaryMarshaller))
            throw new IgniteException("Unsupported marshaller (only " + BinaryMarshaller.class.getName() +
                " can be used when running Apache Ignite.NET): " + marsh.getClass().getName());

        BinaryConfiguration bCfg = igniteCfg.getBinaryConfiguration();

        if (bCfg == null) {
            bCfg = new BinaryConfiguration();

            bCfg.setNameMapper(new BinaryBasicNameMapper(true));
            bCfg.setIdMapper(new BinaryBasicIdMapper(true));

            igniteCfg.setBinaryConfiguration(bCfg);

            dotNetCfg0.warnings(Collections.singleton("Binary configuration is automatically initiated, " +
                "note that binary name mapper is set to " + bCfg.getNameMapper()
                + " and binary ID mapper is set to " + bCfg.getIdMapper()
                + " (other nodes must have the same binary name and ID mapper types)."));
        }
        else {
            BinaryNameMapper nameMapper = bCfg.getNameMapper();

            if (nameMapper == null) {
                bCfg.setNameMapper(new BinaryBasicNameMapper(true));

                dotNetCfg0.warnings(Collections.singleton("Binary name mapper is automatically set to " +
                    bCfg.getNameMapper()
                    + " (other nodes must have the same binary name mapper type)."));
            }

            BinaryIdMapper idMapper = bCfg.getIdMapper();

            if (idMapper == null) {
                bCfg.setIdMapper(new BinaryBasicIdMapper(true));

                dotNetCfg0.warnings(Collections.singleton("Binary ID mapper is automatically set to " +
                    bCfg.getIdMapper()
                    + " (other nodes must have the same binary ID mapper type)."));
            }
        }

        // Set Ignite home so that marshaller context works.
        String ggHome = igniteCfg.getIgniteHome();

        if (ggHome == null)
            ggHome = U.getIgniteHome();
        else
            // If user provided IGNITE_HOME - set it as a system property.
            U.setIgniteHome(ggHome);

        try {
            U.setWorkDirectory(igniteCfg.getWorkDirectory(), ggHome);
        }
        catch (IgniteCheckedException e) {
            throw U.convertException(e);
        }

        // 4. Callback to .Net.
        prepare(igniteCfg, dotNetCfg0);
    }

    /**
     * Prepare .Net size.
     *
     * @param igniteCfg Ignite configuration.
     * @param interopCfg Interop configuration.
     */
    @SuppressWarnings("ConstantConditions")
    private void prepare(IgniteConfiguration igniteCfg, PlatformDotNetConfigurationEx interopCfg) {
        cfg = igniteCfg;

        try (PlatformMemory outMem = memMgr.allocate()) {
            try (PlatformMemory inMem = memMgr.allocate()) {
                PlatformOutputStream out = outMem.output();

                GridBinaryMarshaller marshaller = PlatformUtils.marshaller();
                BinaryRawWriterEx writer = marshaller.writer(out);

                PlatformConfigurationUtils.writeDotNetConfiguration(writer, interopCfg.unwrap());

                // Write .NET beans
                List<PlatformDotNetLifecycleBean> beans = beans(igniteCfg);

                writer.writeInt(beans.size());

                for (PlatformDotNetLifecycleBean bean : beans) {
                    writer.writeString(bean.getTypeName());
                    writer.writeMap(bean.getProperties());
                }

                // Write .NET affinity funcs
                List<PlatformDotNetAffinityFunction> affFuncs = affinityFunctions(igniteCfg);

                writer.writeInt(affFuncs.size());

                for (PlatformDotNetAffinityFunction func : affFuncs) {
                    writer.writeString(func.getTypeName());
                    writer.writeMap(func.getProperties());
                }

                out.synchronize();

                gate.extensionCallbackInLongLongOutLong(
                    PlatformUtils.OP_PREPARE_DOT_NET, outMem.pointer(), inMem.pointer());

                processPrepareResult(marshaller.reader(inMem.input()), interopCfg.logger());
            }
        }
    }

    /**
     * Process prepare result.
     *
     * @param in Input stream.
     * @param logger
     */
    private void processPrepareResult(BinaryReaderExImpl in, PlatformLogger logger) {
        assert cfg != null;

        PlatformConfigurationUtils.readIgniteConfiguration(in, cfg);

        // Process beans
        List<PlatformDotNetLifecycleBean> beans = beans(cfg);
        List<PlatformLifecycleBean> newBeans = new ArrayList<>();

        int len = in.readInt();

        for (int i = 0; i < len; i++) {
            if (i < beans.size())
                // Existing bean.
                beans.get(i).initialize(gate, in.readLong());
            else
                // This bean is defined in .Net.
                newBeans.add(new PlatformLifecycleBean(gate, in.readLong()));
        }

        if (!newBeans.isEmpty()) {
            LifecycleBean[] newBeans0 = newBeans.toArray(new LifecycleBean[newBeans.size()]);

            // New beans were added. Let's append them to the tail of the rest configured lifecycle beans.
            LifecycleBean[] oldBeans = cfg.getLifecycleBeans();

            if (oldBeans == null)
                cfg.setLifecycleBeans(newBeans0);
            else {
                LifecycleBean[] mergedBeans = new LifecycleBean[oldBeans.length + newBeans.size()];

                System.arraycopy(oldBeans, 0, mergedBeans, 0, oldBeans.length);
                System.arraycopy(newBeans0, 0, mergedBeans, oldBeans.length, newBeans0.length);

                cfg.setLifecycleBeans(mergedBeans);
            }
        }

<<<<<<< HEAD
        // Set up platform logger
        if (cfg.getGridLogger() == null)
            cfg.setGridLogger(logger);
=======
        // Process affinity functions
        List<PlatformDotNetAffinityFunction> affFuncs = affinityFunctions(cfg);

        if (!affFuncs.isEmpty()) {
            for (PlatformDotNetAffinityFunction aff : affFuncs)
                aff.init(PlatformConfigurationUtils.readAffinityFunction(in));
        }
>>>>>>> 77bcabca
    }

    /**
     * Find .Net lifecycle beans in configuration.
     *
     * @param cfg Configuration.
     * @return Beans.
     */
    private static List<PlatformDotNetLifecycleBean> beans(IgniteConfiguration cfg) {
        List<PlatformDotNetLifecycleBean> res = new ArrayList<>();

        if (cfg.getLifecycleBeans() != null) {
            for (LifecycleBean bean : cfg.getLifecycleBeans()) {
                if (bean instanceof PlatformDotNetLifecycleBean)
                    res.add((PlatformDotNetLifecycleBean)bean);
            }
        }

        return res;
    }

    /**
     * Find .NET affinity functions in configuration.
     *
     * @param cfg Configuration.
     * @return affinity functions.
     */
    private static List<PlatformDotNetAffinityFunction> affinityFunctions(IgniteConfiguration cfg) {
        List<PlatformDotNetAffinityFunction> res = new ArrayList<>();

        CacheConfiguration[] cacheCfg = cfg.getCacheConfiguration();

        if (cacheCfg != null) {
            for (CacheConfiguration ccfg : cacheCfg) {
                if (ccfg.getAffinity() instanceof PlatformDotNetAffinityFunction)
                    res.add((PlatformDotNetAffinityFunction)ccfg.getAffinity());
            }
        }

        return res;
    }
}<|MERGE_RESOLUTION|>--- conflicted
+++ resolved
@@ -258,11 +258,10 @@
             }
         }
 
-<<<<<<< HEAD
         // Set up platform logger
         if (cfg.getGridLogger() == null)
             cfg.setGridLogger(logger);
-=======
+
         // Process affinity functions
         List<PlatformDotNetAffinityFunction> affFuncs = affinityFunctions(cfg);
 
@@ -270,7 +269,6 @@
             for (PlatformDotNetAffinityFunction aff : affFuncs)
                 aff.init(PlatformConfigurationUtils.readAffinityFunction(in));
         }
->>>>>>> 77bcabca
     }
 
     /**
