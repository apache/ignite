--- conflicted
+++ resolved
@@ -245,12 +245,6 @@
             try {
                 GridKernalContext snpCtx = snpMgr.createStandaloneKernalContext(snpName, meta.folderName());
 
-<<<<<<< HEAD
-                        try {
-                            try (FilePageStore pageStore = (FilePageStore)storeMgr.getPageStoreFactory(grpId, false).
-                                createPageStore(getTypeByPartId(partId),
-                                    part::toPath, val -> {
-=======
                 for (GridComponent comp : snpCtx)
                     comp.start();
 
@@ -263,13 +257,10 @@
                             int grpId = CU.cacheId(grpName);
                             int partId = partId(part.getName());
 
-                            FilePageStoreManager storeMgr = (FilePageStoreManager)ignite.context().cache().context().pageStore();
-
-                            try (FilePageStore pageStore = (FilePageStore)storeMgr.getPageStoreFactory(grpId, false)
-                                .createPageStore(getTypeByPartId(partId),
-                                    part::toPath,
-                                    val -> {
->>>>>>> 5e5e3b37
+                        try {
+                            try (FilePageStore pageStore = (FilePageStore)storeMgr.getPageStoreFactory(grpId, false).
+                                createPageStore(getTypeByPartId(partId),
+                                    part::toPath, val -> {
                                     })
                             ) {
                                 if (partId == INDEX_PARTITION) {
