--- conflicted
+++ resolved
@@ -17,7 +17,6 @@
 
 package org.apache.ignite.internal.processors.cache.persistence.snapshot;
 
-<<<<<<< HEAD
 import java.io.File;
 import java.io.IOException;
 import java.nio.ByteBuffer;
@@ -25,8 +24,6 @@
 import java.nio.file.DirectoryStream;
 import java.nio.file.Files;
 import java.nio.file.Path;
-=======
->>>>>>> 52b07f8e
 import java.util.Collection;
 import java.util.List;
 import java.util.Map;
@@ -38,7 +35,6 @@
 import org.apache.ignite.compute.ComputeJobAdapter;
 import org.apache.ignite.compute.ComputeJobResult;
 import org.apache.ignite.internal.IgniteEx;
-<<<<<<< HEAD
 import org.apache.ignite.internal.managers.encryption.EncryptionCacheKeyProvider;
 import org.apache.ignite.internal.managers.encryption.GroupKey;
 import org.apache.ignite.internal.managers.encryption.GroupKeyEncrypted;
@@ -49,9 +45,7 @@
 import org.apache.ignite.internal.processors.cache.persistence.metastorage.MetaStorage;
 import org.apache.ignite.internal.processors.cache.persistence.tree.io.PageIO;
 import org.apache.ignite.internal.processors.cache.persistence.tree.io.PagePartitionMetaIO;
-=======
 import org.apache.ignite.internal.processors.cache.GridCacheSharedContext;
->>>>>>> 52b07f8e
 import org.apache.ignite.internal.processors.cache.verify.PartitionHashRecordV2;
 import org.apache.ignite.internal.processors.cache.verify.PartitionKeyV2;
 import org.apache.ignite.internal.processors.cache.verify.VerifyBackupPartitionsTaskV2;
@@ -60,7 +54,6 @@
 import org.apache.ignite.resources.LoggerResource;
 import org.jetbrains.annotations.Nullable;
 
-<<<<<<< HEAD
 import static org.apache.ignite.internal.pagemem.PageIdAllocator.FLAG_DATA;
 import static org.apache.ignite.internal.pagemem.PageIdAllocator.FLAG_IDX;
 import static org.apache.ignite.internal.pagemem.PageIdAllocator.INDEX_PARTITION;
@@ -73,8 +66,6 @@
 import static org.apache.ignite.internal.processors.cache.persistence.partstate.GroupPartitionId.getTypeByPartId;
 import static org.apache.ignite.internal.processors.cache.verify.IdleVerifyUtility.calculatePartitionHash;
 import static org.apache.ignite.internal.processors.cache.verify.IdleVerifyUtility.checkPartitionsPageCrcSum;
-=======
->>>>>>> 52b07f8e
 import static org.apache.ignite.internal.processors.cache.verify.VerifyBackupPartitionsTaskV2.reduce0;
 
 /**
@@ -143,88 +134,8 @@
                     "[snpName=" + snpName + ", consId=" + consId + ']');
             }
 
-<<<<<<< HEAD
-            SnapshotMetadata meta = snpMgr.readSnapshotMetadata(snpName, consId);
-            Set<Integer> grpFilter = rqGrps.isEmpty() ? new HashSet<>(meta.partitions().keySet()) :
-                rqGrps.stream().map(CU::cacheId).collect(Collectors.toSet());
-            Set<File> partFiles = new HashSet<>();
-            Map<Integer, File> grpDirs = new HashMap<>();
-
-            for (File dir : snpMgr.snapshotCacheDirectories(snpName, meta.folderName())) {
-                String grpName = cacheGroupName(dir);
-                int grpId = CU.cacheId(grpName);
-
-                if (!grpFilter.remove(grpId))
-                    continue;
-
-                if (meta.isCacheGroupEncrypted(grpId) && meta.masterKeyDigest() == null) {
-                    throw new IgniteException("Snapshot '" + snpName + "' doesn't contain master key digest while it holds encrypted " +
-                        "cache group " + grpId + ". Master key digest is required to make sure encrypted caches in the snapshot were " +
-                        "encrypted with same master key. Meta=[" + meta + "].");
-                }
-
-                grpDirs.put(grpId, dir);
-
-                Set<Integer> parts = new HashSet<>(meta.partitions().get(grpId));
-
-                for (File part : cachePartitionFiles(dir)) {
-                    int partId = partId(part.getName());
-
-                    if (!parts.remove(partId))
-                        continue;
-
-                    partFiles.add(part);
-                }
-
-                if (!parts.isEmpty()) {
-                    throw new IgniteException("Snapshot data doesn't contain required cache group partition " +
-                        "[grpId=" + grpId + ", snpName=" + snpName + ", consId=" + consId +
-                        ", missed=" + parts + ", meta=" + meta + ']');
-                }
-            }
-
-            if (!grpFilter.isEmpty()) {
-                throw new IgniteException("Snapshot data doesn't contain required cache groups " +
-                    "[grps=" + grpFilter + ", snpName=" + snpName + ", consId=" + consId +
-                    ", meta=" + meta + ']');
-            }
-
-            Map<PartitionKeyV2, PartitionHashRecordV2> res = new ConcurrentHashMap<>();
-            ThreadLocal<ByteBuffer> buff = ThreadLocal.withInitial(() -> ByteBuffer.allocateDirect(meta.pageSize())
-                .order(ByteOrder.nativeOrder()));
-
-            FilePageStoreManager storeMgr = (FilePageStoreManager)ignite.context().cache().context().pageStore();
-
-            EncryptionCacheKeyProvider snpEncrKeyProvider = new SnapshotEncrKeyProvider(ignite.context(), grpDirs);
-
-            try {
-                GridKernalContext snpCtx = snpMgr.createStandaloneKernalContext(snpName, meta.folderName());
-
-                for (GridComponent comp : snpCtx)
-                    comp.start();
-
-                try {
-                    U.doInParallel(
-                        snpMgr.snapshotExecutorService(),
-                        partFiles,
-                        part -> {
-                            String grpName = cacheGroupName(part.getParentFile());
-                            int grpId = CU.cacheId(grpName);
-                            int partId = partId(part.getName());
-
-                            try (FilePageStore pageStore =
-                                     (FilePageStore)storeMgr.getPageStoreFactory(grpId, meta.isCacheGroupEncrypted(grpId) ?
-                                         snpEncrKeyProvider : null).createPageStore(getTypeByPartId(partId), part::toPath, val -> {})
-                            ) {
-                                if (partId == INDEX_PARTITION) {
-                                    checkPartitionsPageCrcSum(() -> pageStore, INDEX_PARTITION, FLAG_IDX);
-
-                                    return null;
-                                }
-=======
             try {
                 SnapshotMetadata meta = cctx.snapshotMgr().readSnapshotMetadata(snpName, consId);
->>>>>>> 52b07f8e
 
                 return new SnapshotPartitionsVerifyHandler(cctx)
                     .invoke(new SnapshotHandlerContext(meta, rqGrps, ignite.localNode()));
