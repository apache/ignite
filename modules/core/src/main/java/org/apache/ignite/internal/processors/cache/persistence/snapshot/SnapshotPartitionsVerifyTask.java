/*
 * Licensed to the Apache Software Foundation (ASF) under one or more
 * contributor license agreements. See the NOTICE file distributed with
 * this work for additional information regarding copyright ownership.
 * The ASF licenses this file to You under the Apache License, Version 2.0
 * (the "License"); you may not use this file except in compliance with
 * the License. You may obtain a copy of the License at
 *
 * http://www.apache.org/licenses/LICENSE-2.0
 *
 * Unless required by applicable law or agreed to in writing, software
 * distributed under the License is distributed on an "AS IS" BASIS,
 * WITHOUT WARRANTIES OR CONDITIONS OF ANY KIND, either express or implied.
 * See the License for the specific language governing permissions and
 * limitations under the License.
 */

package org.apache.ignite.internal.processors.cache.persistence.snapshot;

import java.io.IOException;
import java.util.Collection;
import java.util.List;
import java.util.Map;
import java.util.Objects;
import org.apache.ignite.IgniteCheckedException;
import org.apache.ignite.IgniteException;
import org.apache.ignite.compute.ComputeJobResult;
import org.apache.ignite.internal.management.cache.PartitionKey;
import org.apache.ignite.internal.management.cache.VerifyBackupPartitionsTask;
import org.apache.ignite.internal.processors.cache.GridCacheSharedContext;
import org.apache.ignite.internal.processors.cache.verify.PartitionHashRecord;
import org.apache.ignite.internal.processors.task.GridInternal;
import org.jetbrains.annotations.Nullable;

import static org.apache.ignite.internal.management.cache.VerifyBackupPartitionsTask.reduce0;

/**
 * Task for checking snapshot partitions consistency the same way as {@link VerifyBackupPartitionsTask} does.
 * Since a snapshot partitions already stored apart on disk the is no requirement for a cluster upcoming updates
 * to be hold on.
 */
@GridInternal
public class SnapshotPartitionsVerifyTask extends AbstractSnapshotVerificationTask {
    /** Serial version uid. */
    private static final long serialVersionUID = 0L;

    /** {@inheritDoc} */
    @Override protected VerifySnapshotPartitionsJob createJob(
        String name,
        String folderName,
        String consId,
        SnapshotPartitionsVerifyTaskArg args
    ) {
        return new VerifySnapshotPartitionsJob(name, args.snapshotPath(), folderName, consId, args.cacheGroupNames(), args.check());
    }

    /** {@inheritDoc} */
    @Override public @Nullable SnapshotPartitionsVerifyTaskResult reduce(List<ComputeJobResult> results) throws IgniteException {
        return new SnapshotPartitionsVerifyTaskResult(metas, reduce0(results));
    }

    /** Job that collects update counters of snapshot partitions on the node it executes. */
    private static class VerifySnapshotPartitionsJob extends AbstractSnapshotVerificationJob {
        /** Serial version uid. */
        private static final long serialVersionUID = 0L;

        /**
         * @param snpName Snapshot name to validate.
         * @param snpPath Snapshot directory path.
         * @param folderName Folder name for snapshot.
         * @param consId Consistent id of the related node.
         * @param rqGrps Set of cache groups to be checked in the snapshot or {@code empty} to check everything.
         * @param check If {@code true} check snapshot before restore.
         */
        public VerifySnapshotPartitionsJob(
            String snpName,
            @Nullable String snpPath,
            String folderName,
            String consId,
            Collection<String> rqGrps,
            boolean check
        ) {
            super(snpName, snpPath, folderName, consId, rqGrps, check);
        }

        /** {@inheritDoc} */
        @Override public Map<PartitionKey, PartitionHashRecord> execute0() throws IgniteException {
            GridCacheSharedContext<?, ?> cctx = ignite.context().cache().context();

            if (log.isInfoEnabled()) {
                log.info("Verify snapshot partitions procedure has been initiated " +
                    "[snpName=" + snpName + ", consId=" + consId + ']');
            }

            try {
                SnapshotMetadata meta = cctx.snapshotMgr().readSnapshotMetadata(sft.meta());

                return new SnapshotPartitionsVerifyHandler(cctx)
<<<<<<< HEAD
                    .invoke(new SnapshotHandlerContext(meta, rqGrps, ignite.localNode(), sft, false, check));
=======
                    .invoke(new SnapshotHandlerContext(meta, rqGrps, ignite.localNode(), sft.root(), false, check));
>>>>>>> 44f09a58
            }
            catch (IgniteCheckedException | IOException e) {
                throw new IgniteException(e);
            }
            finally {
                if (log.isInfoEnabled()) {
                    log.info("Verify snapshot partitions procedure has been finished " +
                        "[snpName=" + snpName + ", consId=" + consId + ']');
                }
            }
        }

        /** {@inheritDoc} */
        @Override public boolean equals(Object o) {
            if (this == o)
                return true;

            if (o == null || getClass() != o.getClass())
                return false;

            VerifySnapshotPartitionsJob job = (VerifySnapshotPartitionsJob)o;

            return snpName.equals(job.snpName) && consId.equals(job.consId) &&
                Objects.equals(rqGrps, job.rqGrps) && Objects.equals(snpPath, job.snpPath) &&
                Objects.equals(check, job.check);
        }

        /** {@inheritDoc} */
        @Override public int hashCode() {
            return Objects.hash(snpName, consId, rqGrps, snpPath, check);
        }
    }
}<|MERGE_RESOLUTION|>--- conflicted
+++ resolved
@@ -96,11 +96,7 @@
                 SnapshotMetadata meta = cctx.snapshotMgr().readSnapshotMetadata(sft.meta());
 
                 return new SnapshotPartitionsVerifyHandler(cctx)
-<<<<<<< HEAD
                     .invoke(new SnapshotHandlerContext(meta, rqGrps, ignite.localNode(), sft, false, check));
-=======
-                    .invoke(new SnapshotHandlerContext(meta, rqGrps, ignite.localNode(), sft.root(), false, check));
->>>>>>> 44f09a58
             }
             catch (IgniteCheckedException | IOException e) {
                 throw new IgniteException(e);
