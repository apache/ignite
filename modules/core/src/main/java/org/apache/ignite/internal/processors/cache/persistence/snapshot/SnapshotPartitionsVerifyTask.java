/*
 * Licensed to the Apache Software Foundation (ASF) under one or more
 * contributor license agreements. See the NOTICE file distributed with
 * this work for additional information regarding copyright ownership.
 * The ASF licenses this file to You under the Apache License, Version 2.0
 * (the "License"); you may not use this file except in compliance with
 * the License. You may obtain a copy of the License at
 *
 * http://www.apache.org/licenses/LICENSE-2.0
 *
 * Unless required by applicable law or agreed to in writing, software
 * distributed under the License is distributed on an "AS IS" BASIS,
 * WITHOUT WARRANTIES OR CONDITIONS OF ANY KIND, either express or implied.
 * See the License for the specific language governing permissions and
 * limitations under the License.
 */

package org.apache.ignite.internal.processors.cache.persistence.snapshot;

import java.io.File;
import java.io.IOException;
import java.util.Collection;
import java.util.List;
import java.util.Map;
import java.util.Objects;
import java.util.UUID;
import org.apache.ignite.IgniteCheckedException;
import org.apache.ignite.IgniteException;
import org.apache.ignite.compute.ComputeJobResult;
import org.apache.ignite.internal.management.cache.PartitionKeyV2;
import org.apache.ignite.internal.management.cache.VerifyBackupPartitionsTaskV2;
import org.apache.ignite.internal.processors.cache.GridCacheSharedContext;
import org.apache.ignite.internal.processors.cache.verify.PartitionHashRecordV2;
import org.apache.ignite.internal.processors.task.GridInternal;
import org.jetbrains.annotations.Nullable;

import static org.apache.ignite.internal.management.cache.VerifyBackupPartitionsTaskV2.reduce0;

/**
 * Task for checking snapshot partitions consistency the same way as {@link VerifyBackupPartitionsTaskV2} does.
 * Since a snapshot partitions already stored apart on disk the is no requirement for a cluster upcoming updates
 * to be hold on.
 */
@GridInternal
public class SnapshotPartitionsVerifyTask extends AbstractSnapshotVerificationTask {
    /** Serial version uid. */
    private static final long serialVersionUID = 0L;

    /** {@inheritDoc} */
<<<<<<< HEAD
    @Override protected VerifySnapshotPartitionsJob createJob(
        UUID reqId,
        String name,
        String path,
        int incIdx,
        String constId,
        Collection<String> groups,
        boolean check
    ) {
        return new VerifySnapshotPartitionsJob(reqId, name, path, constId, groups, check);
=======
    @Override protected VerifySnapshotPartitionsJob createJob(String name, String consId, SnapshotPartitionsVerifyTaskArg args) {
        return new VerifySnapshotPartitionsJob(name, args.snapshotPath(), consId, args.cacheGroupNames(), args.check());
>>>>>>> df05323d
    }

    /** {@inheritDoc} */
    @Override public @Nullable SnapshotPartitionsVerifyTaskResult reduce(List<ComputeJobResult> results) throws IgniteException {
        return new SnapshotPartitionsVerifyTaskResult(metas, reduce0(results));
    }

    /** Job that collects update counters of snapshot partitions on the node it executes. */
<<<<<<< HEAD
    private static class VerifySnapshotPartitionsJob extends AbstractSnapshotPartitionsVerifyJob {
=======
    private static class VerifySnapshotPartitionsJob extends AbstractSnapshotVerificationJob {
>>>>>>> df05323d
        /** Serial version uid. */
        private static final long serialVersionUID = 0L;

        /**
         * @param reqId Snapshot operation request id.
         * @param snpName Snapshot name to validate.
         * @param consId Consistent id of the related node.
         * @param rqGrps Set of cache groups to be checked in the snapshot or {@code empty} to check everything.
         * @param snpPath Snapshot directory path.
         * @param check If {@code true} check snapshot before restore.
         */
        public VerifySnapshotPartitionsJob(
            UUID reqId,
            String snpName,
            @Nullable String snpPath,
            String consId,
            Collection<String> rqGrps,
            boolean check
        ) {
<<<<<<< HEAD
            super(reqId, snpName, snpPath, consId, rqGrps, check);
=======
            super(snpName, snpPath, consId, rqGrps, check);
>>>>>>> df05323d
        }

        /** {@inheritDoc} */
        @Override public Map<PartitionKeyV2, PartitionHashRecordV2> execute() throws IgniteException {
            GridCacheSharedContext<?, ?> cctx = ignite.context().cache().context();

            if (log.isInfoEnabled()) {
                log.info("Verify snapshot partitions procedure has been initiated " +
                    "[snpName=" + snpName + ", consId=" + consId + ']');
            }

            try {
                File snpDir = cctx.snapshotMgr().snapshotLocalDir(snpName, snpPath);
                SnapshotMetadata meta = cctx.snapshotMgr().readSnapshotMetadata(snpDir, consId);

                return new SnapshotPartitionsVerifyHandler(cctx)
                    .invoke(new SnapshotHandlerContext(reqId, meta, rqGrps, ignite.localNode(), snpDir, false, check));
            }
            catch (IgniteCheckedException | IOException e) {
                throw new IgniteException(e);
            }
            finally {
                if (log.isInfoEnabled()) {
                    log.info("Verify snapshot partitions procedure has been finished " +
                        "[snpName=" + snpName + ", consId=" + consId + ']');
                }
            }
        }

        /** {@inheritDoc} */
        @Override public boolean equals(Object o) {
            if (this == o)
                return true;

            if (o == null || getClass() != o.getClass())
                return false;

            VerifySnapshotPartitionsJob job = (VerifySnapshotPartitionsJob)o;

            return snpName.equals(job.snpName) && consId.equals(job.consId) &&
                Objects.equals(rqGrps, job.rqGrps) && Objects.equals(snpPath, job.snpPath) &&
                Objects.equals(check, job.check);
        }

        /** {@inheritDoc} */
        @Override public int hashCode() {
            return Objects.hash(snpName, consId, rqGrps, snpPath, check);
        }
    }
}<|MERGE_RESOLUTION|>--- conflicted
+++ resolved
@@ -23,7 +23,6 @@
 import java.util.List;
 import java.util.Map;
 import java.util.Objects;
-import java.util.UUID;
 import org.apache.ignite.IgniteCheckedException;
 import org.apache.ignite.IgniteException;
 import org.apache.ignite.compute.ComputeJobResult;
@@ -47,21 +46,8 @@
     private static final long serialVersionUID = 0L;
 
     /** {@inheritDoc} */
-<<<<<<< HEAD
-    @Override protected VerifySnapshotPartitionsJob createJob(
-        UUID reqId,
-        String name,
-        String path,
-        int incIdx,
-        String constId,
-        Collection<String> groups,
-        boolean check
-    ) {
-        return new VerifySnapshotPartitionsJob(reqId, name, path, constId, groups, check);
-=======
     @Override protected VerifySnapshotPartitionsJob createJob(String name, String consId, SnapshotPartitionsVerifyTaskArg args) {
         return new VerifySnapshotPartitionsJob(name, args.snapshotPath(), consId, args.cacheGroupNames(), args.check());
->>>>>>> df05323d
     }
 
     /** {@inheritDoc} */
@@ -70,16 +56,11 @@
     }
 
     /** Job that collects update counters of snapshot partitions on the node it executes. */
-<<<<<<< HEAD
-    private static class VerifySnapshotPartitionsJob extends AbstractSnapshotPartitionsVerifyJob {
-=======
     private static class VerifySnapshotPartitionsJob extends AbstractSnapshotVerificationJob {
->>>>>>> df05323d
         /** Serial version uid. */
         private static final long serialVersionUID = 0L;
 
         /**
-         * @param reqId Snapshot operation request id.
          * @param snpName Snapshot name to validate.
          * @param consId Consistent id of the related node.
          * @param rqGrps Set of cache groups to be checked in the snapshot or {@code empty} to check everything.
@@ -87,18 +68,13 @@
          * @param check If {@code true} check snapshot before restore.
          */
         public VerifySnapshotPartitionsJob(
-            UUID reqId,
             String snpName,
             @Nullable String snpPath,
             String consId,
             Collection<String> rqGrps,
             boolean check
         ) {
-<<<<<<< HEAD
-            super(reqId, snpName, snpPath, consId, rqGrps, check);
-=======
             super(snpName, snpPath, consId, rqGrps, check);
->>>>>>> df05323d
         }
 
         /** {@inheritDoc} */
@@ -115,7 +91,7 @@
                 SnapshotMetadata meta = cctx.snapshotMgr().readSnapshotMetadata(snpDir, consId);
 
                 return new SnapshotPartitionsVerifyHandler(cctx)
-                    .invoke(new SnapshotHandlerContext(reqId, meta, rqGrps, ignite.localNode(), snpDir, false, check));
+                    .invoke(new SnapshotHandlerContext(meta, rqGrps, ignite.localNode(), snpDir, false, check));
             }
             catch (IgniteCheckedException | IOException e) {
                 throw new IgniteException(e);
