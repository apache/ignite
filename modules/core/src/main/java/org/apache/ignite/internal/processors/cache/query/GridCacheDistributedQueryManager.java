/*
 * Licensed to the Apache Software Foundation (ASF) under one or more
 * contributor license agreements.  See the NOTICE file distributed with
 * this work for additional information regarding copyright ownership.
 * The ASF licenses this file to You under the Apache License, Version 2.0
 * (the "License"); you may not use this file except in compliance with
 * the License.  You may obtain a copy of the License at
 *
 *      http://www.apache.org/licenses/LICENSE-2.0
 *
 * Unless required by applicable law or agreed to in writing, software
 * distributed under the License is distributed on an "AS IS" BASIS,
 * WITHOUT WARRANTIES OR CONDITIONS OF ANY KIND, either express or implied.
 * See the License for the specific language governing permissions and
 * limitations under the License.
 */

package org.apache.ignite.internal.processors.cache.query;

import java.util.ArrayList;
import java.util.Collection;
import java.util.List;
import java.util.Map;
import java.util.NoSuchElementException;
import java.util.UUID;
import java.util.concurrent.Callable;
import java.util.concurrent.ConcurrentMap;
import org.apache.ignite.IgniteCheckedException;
import org.apache.ignite.cluster.ClusterNode;
import org.apache.ignite.events.DiscoveryEvent;
import org.apache.ignite.events.Event;
import org.apache.ignite.internal.IgniteClientDisconnectedCheckedException;
import org.apache.ignite.internal.IgniteInternalFuture;
import org.apache.ignite.internal.IgniteInterruptedCheckedException;
import org.apache.ignite.internal.cluster.ClusterTopologyCheckedException;
import org.apache.ignite.internal.managers.communication.GridIoPolicy;
import org.apache.ignite.internal.managers.eventstorage.GridLocalEventListener;
import org.apache.ignite.internal.processors.query.GridQueryFieldMetadata;
import org.apache.ignite.internal.util.GridBoundedConcurrentOrderedSet;
import org.apache.ignite.internal.util.GridCloseableIteratorAdapter;
import org.apache.ignite.internal.util.lang.GridCloseableIterator;
import org.apache.ignite.internal.util.typedef.CI1;
import org.apache.ignite.internal.util.typedef.CI2;
import org.apache.ignite.internal.util.typedef.F;
import org.apache.ignite.internal.util.typedef.P1;
import org.apache.ignite.internal.util.typedef.X;
import org.apache.ignite.internal.util.typedef.internal.S;
import org.apache.ignite.internal.util.typedef.internal.U;
import org.apache.ignite.lang.IgniteBiInClosure;
import org.apache.ignite.lang.IgniteClosure;
import org.apache.ignite.lang.IgniteFuture;
import org.apache.ignite.lang.IgniteReducer;
import org.jetbrains.annotations.Nullable;
import org.jsr166.ConcurrentHashMap8;

import static org.apache.ignite.cache.CacheMode.LOCAL;
import static org.apache.ignite.events.EventType.EVT_NODE_FAILED;
import static org.apache.ignite.events.EventType.EVT_NODE_LEFT;
import static org.apache.ignite.internal.GridTopic.TOPIC_CACHE;

/**
 * Distributed query manager (for cache in REPLICATED / PARTITIONED cache mode).
 */
public class GridCacheDistributedQueryManager<K, V> extends GridCacheQueryManager<K, V> {
    /** */
    private static final int MAX_CANCEL_IDS = 1000;

    /** Query response frequency. */
    private static final long RESEND_FREQ = 3000;

    /** Query response attempts. */
    private static final int RESEND_ATTEMPTS = 5;

    /** Prefix for communication topic. */
    private static final String TOPIC_PREFIX = "QUERY";

    /** {request ID -> thread} */
    private ConcurrentMap<Long, Thread> threads = new ConcurrentHashMap8<>();

    /** {request ID -> future} */
    private ConcurrentMap<Long, GridCacheDistributedQueryFuture<?, ?, ?>> futs =
        new ConcurrentHashMap8<>();

    /** Received requests to cancel. */
    private Collection<CancelMessageId> cancelIds =
        new GridBoundedConcurrentOrderedSet<>(MAX_CANCEL_IDS);

    /** Canceled queries. */
    private Collection<Long> cancelled = new GridBoundedConcurrentOrderedSet<>(MAX_CANCEL_IDS);

    /** Query response handler. */
    private IgniteBiInClosure<UUID,GridCacheQueryResponse> resHnd = new CI2<UUID, GridCacheQueryResponse>() {
        @Override public void apply(UUID nodeId, GridCacheQueryResponse res) {
            processQueryResponse(nodeId, res);
        }
    };

    /** Event listener. */
    private GridLocalEventListener lsnr;

    /** {@inheritDoc} */
    @Override public void start0() throws IgniteCheckedException {
        super.start0();

        assert cctx.config().getCacheMode() != LOCAL;

<<<<<<< HEAD
        cctx.io().addHandler(false, cctx.cacheId(), GridCacheQueryRequest.class, new CI2<UUID, GridCacheQueryRequest>() {
=======
        cctx.io().addCacheHandler(cctx.cacheId(), GridCacheQueryRequest.class, new CI2<UUID, GridCacheQueryRequest>() {
>>>>>>> f270533b
            @Override public void apply(UUID nodeId, GridCacheQueryRequest req) {
                processQueryRequest(nodeId, req);
            }
        });

        lsnr = new GridLocalEventListener() {
            @Override public void onEvent(Event evt) {
                DiscoveryEvent discoEvt = (DiscoveryEvent)evt;

                for (GridCacheDistributedQueryFuture fut : futs.values())
                    fut.onNodeLeft(discoEvt.eventNode().id());
            }
        };

        cctx.events().addListener(lsnr, EVT_NODE_LEFT, EVT_NODE_FAILED);
    }

    /** {@inheritDoc} */
    @Override protected void onKernalStop0(boolean cancel) {
        super.onKernalStop0(cancel);

        cctx.events().removeListener(lsnr);
    }

    /** {@inheritDoc} */
    @Override public void onDisconnected(IgniteFuture<?> reconnectFut) {
        IgniteClientDisconnectedCheckedException err = new IgniteClientDisconnectedCheckedException(reconnectFut,
            "Query was cancelled, client node disconnected.");

        for (Map.Entry<Long, GridCacheDistributedQueryFuture<?, ?, ?>> e : futs.entrySet()) {
            GridCacheDistributedQueryFuture<?, ?, ?> fut = e.getValue();

            fut.onPage(null, null, err, true);

            futs.remove(e.getKey(), fut);
        }
    }

    /** {@inheritDoc} */
    @Override public void printMemoryStats() {
        super.printMemoryStats();

        X.println(">>>   threadsSize: " + threads.size());
        X.println(">>>   futsSize: " + futs.size());
    }

    /**
     * Removes query future from futures map.
     *
     * @param reqId Request id.
     * @param fut Query future.
     */
    protected void addQueryFuture(long reqId, GridCacheDistributedQueryFuture<?, ?, ?> fut) {
        futs.put(reqId, fut);

        if (cctx.kernalContext().clientDisconnected()) {
            IgniteClientDisconnectedCheckedException err = new IgniteClientDisconnectedCheckedException(
                cctx.kernalContext().cluster().clientReconnectFuture(),
                "Query was cancelled, client node disconnected.");

            fut.onDone(err);
        }
    }

    /**
     * Removes query future from futures map.
     *
     * @param reqId Request id.
     */
    protected void removeQueryFuture(long reqId) {
        futs.remove(reqId);
    }

    /**
     * Gets query future from futures map.
     *
     * @param reqId Request id.
     * @return Found future or null.
     */
    protected GridCacheDistributedQueryFuture<?, ?, ?> getQueryFuture(long reqId) {
        return futs.get(reqId);
    }

    /**
     * Processes cache query request.
     *
     * @param sndId Sender node id.
     * @param req Query request.
     */
    @SuppressWarnings("unchecked")
    @Override void processQueryRequest(UUID sndId, GridCacheQueryRequest req) {
        if (req.cancel()) {
            cancelIds.add(new CancelMessageId(req.id(), sndId));

            if (req.fields())
                removeFieldsQueryResult(sndId, req.id());
            else
                removeQueryResult(sndId, req.id());
        }
        else {
            if (!cancelIds.contains(new CancelMessageId(req.id(), sndId))) {
                if (!F.eq(req.cacheName(), cctx.name())) {
                    GridCacheQueryResponse res = new GridCacheQueryResponse(
                        cctx.cacheId(),
                        req.id(),
                        new IgniteCheckedException("Received request for incorrect cache [expected=" + cctx.name() +
                            ", actual=" + req.cacheName()),
                        cctx.deploymentEnabled());

                    sendQueryResponse(sndId, res, 0);
                }
                else {
                    threads.put(req.id(), Thread.currentThread());

                    try {
                        GridCacheQueryInfo info = distributedQueryInfo(sndId, req);

                        if (info == null)
                            return;

                        if (req.fields())
                            runFieldsQuery(info);
                        else
                            runQuery(info);
                    }
                    catch (Throwable e) {
                        U.error(log(), "Failed to run query.", e);

                        sendQueryResponse(sndId, new GridCacheQueryResponse(cctx.cacheId(), req.id(), e.getCause(),
                            cctx.deploymentEnabled()), 0);

                        if (e instanceof Error)
                            throw (Error)e;
                    }
                    finally {
                        threads.remove(req.id());
                    }
                }
            }
        }
    }

    /**
     * @param sndId Sender node id.
     * @param req Query request.
     * @return Query info.
     */
    @Nullable private GridCacheQueryInfo distributedQueryInfo(UUID sndId, GridCacheQueryRequest req) {
        IgniteReducer<Object, Object> rdc = req.reducer();
        IgniteClosure<Object, Object> trans = (IgniteClosure<Object, Object>)req.transformer();

        ClusterNode sndNode = cctx.node(sndId);

        if (sndNode == null)
            return null;

        GridCacheQueryAdapter<?> qry =
            new GridCacheQueryAdapter<>(
                cctx,
                req.type(),
                log,
                req.pageSize(),
                0,
                false,
                req.includeBackups(),
                false,
                null,
                req.keyValueFilter(),
                req.partition() == -1 ? null : req.partition(),
                req.className(),
                req.clause(),
                req.includeMetaData(),
                req.keepBinary(),
                req.subjectId(),
                req.taskHash()
            );

        return new GridCacheQueryInfo(
            false,
            trans,
            rdc,
            qry,
            null,
            sndId,
            req.id(),
            req.includeMetaData(),
            req.allPages(),
            req.arguments()
        );
    }

    /**
     * Sends cache query response.
     *
     * @param nodeId Node to send response.
     * @param res Cache query response.
     * @param timeout Message timeout.
     * @return {@code true} if response was sent, {@code false} otherwise.
     */
    private boolean sendQueryResponse(UUID nodeId, GridCacheQueryResponse res, long timeout) {
        ClusterNode node = cctx.node(nodeId);

        if (node == null)
            return false;

        int attempt = 1;

        IgniteCheckedException err = null;

        while (!Thread.currentThread().isInterrupted()) {
            try {
                if (log.isDebugEnabled())
                    log.debug("Send query response: " + res);

                Object topic = topic(nodeId, res.requestId());

                cctx.io().sendOrderedMessage(
                    node,
                    topic,
                    res,
                    GridIoPolicy.QUERY_POOL,
                    timeout > 0 ? timeout : Long.MAX_VALUE);

                return true;
            }
            catch (ClusterTopologyCheckedException ignored) {
                if (log.isDebugEnabled())
                    log.debug("Failed to send query response since node left grid [nodeId=" + nodeId +
                        ", res=" + res + "]");

                return false;
            }
            catch (IgniteCheckedException e) {
                if (err == null)
                    err = e;

                if (Thread.currentThread().isInterrupted())
                    break;

                if (attempt < RESEND_ATTEMPTS) {
                    if (log.isDebugEnabled())
                        log.debug("Failed to send queries response (will try again) [nodeId=" + nodeId + ", res=" +
                            res + ", attempt=" + attempt + ", err=" + e + "]");

                    if (!Thread.currentThread().isInterrupted())
                        try {
                            U.sleep(RESEND_FREQ);
                        }
                        catch (IgniteInterruptedCheckedException e1) {
                            U.error(log,
                                "Waiting for queries response resending was interrupted (response will not be sent) " +
                                "[nodeId=" + nodeId + ", response=" + res + "]", e1);

                            return false;
                        }
                }
                else {
                    U.error(log, "Failed to sender cache response [nodeId=" + nodeId + ", response=" + res + "]", err);

                    return false;
                }
            }

            attempt++;
        }

        return false;
    }

    /**
     * Processes cache query response.
     *
     * @param sndId Sender node id.
     * @param res Query response.
     */
    @SuppressWarnings("unchecked")
    private void processQueryResponse(UUID sndId, GridCacheQueryResponse res) {
        if (log.isDebugEnabled())
            log.debug("Received query response: " + res);

        GridCacheQueryFutureAdapter fut = getQueryFuture(res.requestId());

        if (fut != null)
            if (res.fields())
                ((GridCacheDistributedFieldsQueryFuture)fut).onPage(
                    sndId,
                    res.metadata(),
                    (Collection<Map<String, Object>>)((Collection)res.data()),
                    res.error(),
                    res.isFinished());
            else
                fut.onPage(sndId, res.data(), res.error(), res.isFinished());
        else if (!cancelled.contains(res.requestId()))
            U.warn(log, "Received response for finished or unknown query [rmtNodeId=" + sndId +
                ", res=" + res + ']');
    }

    /** {@inheritDoc} */
    @Override void onQueryFutureCanceled(long reqId) {
        cancelled.add(reqId);
    }

    /** {@inheritDoc} */
    @Override void onCancelAtStop() {
        super.onCancelAtStop();

        for (GridCacheQueryFutureAdapter fut : futs.values())
            try {
                fut.cancel();
            }
            catch (IgniteCheckedException e) {
                U.error(log, "Failed to cancel running query future: " + fut, e);
            }

        U.interrupt(threads.values());
    }

    /** {@inheritDoc} */
    @Override void onWaitAtStop() {
        super.onWaitAtStop();

        // Wait till all requests will be finished.
        for (GridCacheQueryFutureAdapter fut : futs.values())
            try {
                fut.get();
            }
            catch (IgniteCheckedException e) {
                if (log.isDebugEnabled())
                    log.debug("Received query error while waiting for query to finish [queryFuture= " + fut +
                        ", error= " + e + ']');
            }
    }

    /** {@inheritDoc} */
    @Override protected boolean onPageReady(boolean loc, GridCacheQueryInfo qryInfo,
        Collection<?> data, boolean finished, Throwable e) {
        GridCacheLocalQueryFuture<?, ?, ?> fut = qryInfo.localQueryFuture();

        if (loc)
            assert fut != null;

        if (e != null) {
            if (loc)
                fut.onPage(null, null, e, true);
            else
                sendQueryResponse(qryInfo.senderId(),
                    new GridCacheQueryResponse(cctx.cacheId(), qryInfo.requestId(), e, cctx.deploymentEnabled()),
                    qryInfo.query().timeout());

            return true;
        }

        if (loc)
            fut.onPage(null, data, null, finished);
        else {
            GridCacheQueryResponse res = new GridCacheQueryResponse(cctx.cacheId(), qryInfo.requestId(),
                /*finished*/false, /*fields*/false, cctx.deploymentEnabled());

            res.data(data);
            res.finished(finished);

            if (!sendQueryResponse(qryInfo.senderId(), res, qryInfo.query().timeout()))
                return false;
        }

        return true;
    }

    /** {@inheritDoc} */
    @SuppressWarnings("ConstantConditions")
    @Override protected boolean onFieldsPageReady(boolean loc, GridCacheQueryInfo qryInfo,
        @Nullable List<GridQueryFieldMetadata> metadata,
        @Nullable Collection<?> entities,
        @Nullable Collection<?> data,
        boolean finished, @Nullable Throwable e) {
        assert qryInfo != null;

        if (e != null) {
            if (loc) {
                GridCacheLocalFieldsQueryFuture fut = (GridCacheLocalFieldsQueryFuture)qryInfo.localQueryFuture();

                fut.onPage(null, null, null, e, true);
            }
            else
                sendQueryResponse(qryInfo.senderId(),
                    new GridCacheQueryResponse(cctx.cacheId(), qryInfo.requestId(), e, cctx.deploymentEnabled()),
                    qryInfo.query().timeout());

            return true;
        }

        if (loc) {
            GridCacheLocalFieldsQueryFuture fut = (GridCacheLocalFieldsQueryFuture)qryInfo.localQueryFuture();

            fut.onPage(null, metadata, data, null, finished);
        }
        else {
            GridCacheQueryResponse res = new GridCacheQueryResponse(cctx.cacheId(), qryInfo.requestId(),
                finished, qryInfo.reducer() == null, cctx.deploymentEnabled());

            res.metadata(metadata);
            res.data(entities != null ? entities : data);

            if (!sendQueryResponse(qryInfo.senderId(), res, qryInfo.query().timeout()))
                return false;
        }

        return true;
    }

    /** {@inheritDoc} */
    @SuppressWarnings("unchecked")
    @Override public CacheQueryFuture<?> queryDistributed(GridCacheQueryBean qry, final Collection<ClusterNode> nodes) {
        assert cctx.config().getCacheMode() != LOCAL;

        if (log.isDebugEnabled())
            log.debug("Executing distributed query: " + qry);

        long reqId = cctx.io().nextIoId();

        final GridCacheDistributedQueryFuture<K, V, ?> fut =
            new GridCacheDistributedQueryFuture<>(cctx, reqId, qry, nodes);

        try {
            qry.query().validate();

            String clsName = qry.query().queryClassName();

            final GridCacheQueryRequest req = new GridCacheQueryRequest(
                cctx.cacheId(),
                reqId,
                cctx.name(),
                qry.query().type(),
                false,
                qry.query().clause(),
                clsName,
                qry.query().scanFilter(),
                qry.query().partition(),
                qry.reducer(),
                qry.transform(),
                qry.query().pageSize(),
                qry.query().includeBackups(),
                qry.arguments(),
                false,
                qry.query().keepBinary(),
                qry.query().subjectId(),
                qry.query().taskHash(),
                queryTopologyVersion(),
                // Force deployment anyway if scan query is used.
                cctx.deploymentEnabled() || (qry.query().scanFilter() != null && cctx.gridDeploy().enabled()));

            addQueryFuture(req.id(), fut);

            final Object topic = topic(cctx.nodeId(), req.id());

<<<<<<< HEAD
            cctx.io().addOrderedHandler(false, topic, resHnd);
=======
            cctx.io().addOrderedCacheHandler(topic, resHnd);
>>>>>>> f270533b

            fut.listen(new CI1<IgniteInternalFuture<?>>() {
                @Override public void apply(IgniteInternalFuture<?> fut) {
                    cctx.io().removeOrderedHandler(false, topic);
                }
            });

            sendRequest(fut, req, nodes);
        }
        catch (IgniteCheckedException e) {
            fut.onDone(e);
        }

        return fut;
    }

    /** {@inheritDoc} */
    @SuppressWarnings({"unchecked", "serial"})
    @Override public GridCloseableIterator scanQueryDistributed(final GridCacheQueryAdapter qry,
        Collection<ClusterNode> nodes) throws IgniteCheckedException {
        assert !cctx.isLocal() : cctx.name();
        assert qry.type() == GridCacheQueryType.SCAN: qry;

        GridCloseableIterator locIter0 = null;

        for (ClusterNode node : nodes) {
            if (node.isLocal()) {
                locIter0 = scanQueryLocal(qry, false);

                Collection<ClusterNode> rmtNodes = new ArrayList<>(nodes.size() - 1);

                for (ClusterNode n : nodes) {
                    // Equals by reference can be used here.
                    if (n != node)
                        rmtNodes.add(n);
                }

                nodes = rmtNodes;

                break;
            }
        }

        final GridCloseableIterator locIter = locIter0;

        final GridCacheQueryBean bean = new GridCacheQueryBean(qry, null, qry.<K, V>transform(), null);

        final CacheQueryFuture fut = (CacheQueryFuture)queryDistributed(bean, nodes);

        return new GridCloseableIteratorAdapter() {
            /** */
            private Object cur;

            @Override protected Object onNext() throws IgniteCheckedException {
                if (!onHasNext())
                    throw new NoSuchElementException();

                Object e = cur;

                cur = null;

                return e;
            }

            @Override protected boolean onHasNext() throws IgniteCheckedException {
                if (cur != null)
                    return true;

                if (locIter != null && locIter.hasNextX())
                    cur = locIter.nextX();

                return cur != null || (cur = fut.next()) != null;
            }

            @Override protected void onClose() throws IgniteCheckedException {
                super.onClose();

                if (locIter != null)
                    locIter.close();

                if (fut != null)
                    fut.cancel();
            }
        };
    }

    /** {@inheritDoc} */
    @Override public void loadPage(long id, GridCacheQueryAdapter<?> qry, Collection<ClusterNode> nodes, boolean all) {
        assert cctx.config().getCacheMode() != LOCAL;
        assert qry != null;
        assert nodes != null;

        GridCacheDistributedQueryFuture<?, ?, ?> fut = futs.get(id);

        assert fut != null;

        try {
            GridCacheQueryRequest req = new GridCacheQueryRequest(
                cctx.cacheId(),
                id,
                cctx.name(),
                qry.pageSize(),
                qry.includeBackups(),
                fut.fields(),
                all,
                qry.keepBinary(),
                qry.subjectId(),
                qry.taskHash(),
                queryTopologyVersion(),
                // Force deployment anyway if scan query is used.
                cctx.deploymentEnabled() || (qry.scanFilter() != null && cctx.gridDeploy().enabled()));

            sendRequest(fut, req, nodes);
        }
        catch (IgniteCheckedException e) {
            fut.onDone(e);
        }
    }

    /** {@inheritDoc} */
    @Override public CacheQueryFuture<?> queryFieldsLocal(GridCacheQueryBean qry) {
        assert cctx.config().getCacheMode() != LOCAL;

        if (log.isDebugEnabled())
            log.debug("Executing query on local node: " + qry);

        GridCacheLocalFieldsQueryFuture fut = new GridCacheLocalFieldsQueryFuture(cctx, qry);

        try {
            qry.query().validate();

            fut.execute();
        }
        catch (IgniteCheckedException e) {
            fut.onDone(e);
        }

        return fut;
    }

    /** {@inheritDoc} */
    @SuppressWarnings("unchecked")
    @Override public CacheQueryFuture<?> queryFieldsDistributed(GridCacheQueryBean qry,
        Collection<ClusterNode> nodes) {
        assert cctx.config().getCacheMode() != LOCAL;

        if (log.isDebugEnabled())
            log.debug("Executing distributed query: " + qry);

        long reqId = cctx.io().nextIoId();

        final GridCacheDistributedFieldsQueryFuture fut =
            new GridCacheDistributedFieldsQueryFuture(cctx, reqId, qry, nodes);

        try {
            qry.query().validate();

            GridCacheQueryRequest req = new GridCacheQueryRequest(
                cctx.cacheId(),
                reqId,
                cctx.name(),
                qry.query().type(),
                true,
                qry.query().clause(),
                null,
                null,
                null,
                qry.reducer(),
                qry.transform(),
                qry.query().pageSize(),
                qry.query().includeBackups(),
                qry.arguments(),
                qry.query().includeMetadata(),
                qry.query().keepBinary(),
                qry.query().subjectId(),
                qry.query().taskHash(),
                queryTopologyVersion(),
                cctx.deploymentEnabled());

            addQueryFuture(req.id(), fut);

            final Object topic = topic(cctx.nodeId(), req.id());

<<<<<<< HEAD
            cctx.io().addOrderedHandler(false, topic, resHnd);
=======
            cctx.io().addOrderedCacheHandler(topic, resHnd);
>>>>>>> f270533b

            fut.listen(new CI1<IgniteInternalFuture<?>>() {
                @Override public void apply(IgniteInternalFuture<?> fut) {
                    cctx.io().removeOrderedHandler(false, topic);
                }
            });

            sendRequest(fut, req, nodes);
        }
        catch (IgniteCheckedException e) {
            fut.onDone(e);
        }

        return fut;
    }

    /**
     * Sends query request.
     *
     * @param fut Distributed future.
     * @param req Request.
     * @param nodes Nodes.
     * @throws IgniteCheckedException In case of error.
     */
    @SuppressWarnings("unchecked")
    private void sendRequest(
        final GridCacheDistributedQueryFuture<?, ?, ?> fut,
        final GridCacheQueryRequest req,
        Collection<ClusterNode> nodes
    ) throws IgniteCheckedException {
        assert fut != null;
        assert req != null;
        assert nodes != null;

        final UUID locNodeId = cctx.localNodeId();

        ClusterNode locNode = null;

        Collection<ClusterNode> rmtNodes = null;

        for (ClusterNode n : nodes) {
            if (n.id().equals(locNodeId))
                locNode = n;
            else {
                if (rmtNodes == null)
                    rmtNodes = new ArrayList<>(nodes.size());

                rmtNodes.add(n);
            }
        }

        // Request should be sent to remote nodes before the query is processed on the local node.
        // For example, a remote reducer has a state, we should not serialize and then send
        // the reducer changed by the local node.
        if (!F.isEmpty(rmtNodes)) {
            cctx.io().safeSend(rmtNodes, req, GridIoPolicy.QUERY_POOL, new P1<ClusterNode>() {
                @Override public boolean apply(ClusterNode node) {
                    fut.onNodeLeft(node.id());

                    return !fut.isDone();
                }
            });
        }

        if (locNode != null) {
            cctx.closures().callLocalSafe(new Callable<Object>() {
                @Override public Object call() throws Exception {
                    req.beforeLocalExecution(cctx);

                    processQueryRequest(locNodeId, req);

                    return null;
                }
            }, GridIoPolicy.QUERY_POOL);
        }
    }

    /**
     * Gets topic for ordered response messages.
     *
     * @param nodeId Node ID.
     * @param reqId Request ID.
     * @return Topic.
     */
    private Object topic(UUID nodeId, long reqId) {
        return TOPIC_CACHE.topic(TOPIC_PREFIX, nodeId, reqId);
    }

    /**
     * Cancel message ID.
     */
    private static class CancelMessageId implements Comparable<CancelMessageId> {
        /** Message ID. */
        private long reqId;

        /** Node ID. */
        private UUID nodeId;

        /**
         * @param reqId Message ID.
         * @param nodeId Node ID.
         */
        private CancelMessageId(long reqId, UUID nodeId) {
            this.reqId = reqId;
            this.nodeId = nodeId;
        }

        /** {@inheritDoc} */
        @Override public int compareTo(CancelMessageId m) {
            int res = Long.compare(reqId, m.reqId);

            if (res == 0)
                res = m.nodeId.compareTo(nodeId);

            return res;
        }

        /** {@inheritDoc} */
        @SuppressWarnings({"unchecked"})
        @Override public boolean equals(Object obj) {
            if (obj == this)
                return true;

            CancelMessageId other = (CancelMessageId)obj;

            return reqId == other.reqId && nodeId.equals(other.nodeId);
        }

        /** {@inheritDoc} */
        @Override public int hashCode() {
            return 31 * ((int)(reqId ^ (reqId >>> 32))) + nodeId.hashCode();
        }

        /** {@inheritDoc} */
        @Override public String toString() {
            return S.toString(CancelMessageId.class, this);
        }
    }
}<|MERGE_RESOLUTION|>--- conflicted
+++ resolved
@@ -104,11 +104,7 @@
 
         assert cctx.config().getCacheMode() != LOCAL;
 
-<<<<<<< HEAD
-        cctx.io().addHandler(false, cctx.cacheId(), GridCacheQueryRequest.class, new CI2<UUID, GridCacheQueryRequest>() {
-=======
         cctx.io().addCacheHandler(cctx.cacheId(), GridCacheQueryRequest.class, new CI2<UUID, GridCacheQueryRequest>() {
->>>>>>> f270533b
             @Override public void apply(UUID nodeId, GridCacheQueryRequest req) {
                 processQueryRequest(nodeId, req);
             }
@@ -564,11 +560,7 @@
 
             final Object topic = topic(cctx.nodeId(), req.id());
 
-<<<<<<< HEAD
-            cctx.io().addOrderedHandler(false, topic, resHnd);
-=======
             cctx.io().addOrderedCacheHandler(topic, resHnd);
->>>>>>> f270533b
 
             fut.listen(new CI1<IgniteInternalFuture<?>>() {
                 @Override public void apply(IgniteInternalFuture<?> fut) {
@@ -752,11 +744,7 @@
 
             final Object topic = topic(cctx.nodeId(), req.id());
 
-<<<<<<< HEAD
-            cctx.io().addOrderedHandler(false, topic, resHnd);
-=======
             cctx.io().addOrderedCacheHandler(topic, resHnd);
->>>>>>> f270533b
 
             fut.listen(new CI1<IgniteInternalFuture<?>>() {
                 @Override public void apply(IgniteInternalFuture<?> fut) {
