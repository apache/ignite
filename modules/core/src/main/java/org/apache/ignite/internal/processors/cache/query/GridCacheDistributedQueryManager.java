/*
 * Licensed to the Apache Software Foundation (ASF) under one or more
 * contributor license agreements.  See the NOTICE file distributed with
 * this work for additional information regarding copyright ownership.
 * The ASF licenses this file to You under the Apache License, Version 2.0
 * (the "License"); you may not use this file except in compliance with
 * the License.  You may obtain a copy of the License at
 *
 *      http://www.apache.org/licenses/LICENSE-2.0
 *
 * Unless required by applicable law or agreed to in writing, software
 * distributed under the License is distributed on an "AS IS" BASIS,
 * WITHOUT WARRANTIES OR CONDITIONS OF ANY KIND, either express or implied.
 * See the License for the specific language governing permissions and
 * limitations under the License.
 */

package org.apache.ignite.internal.processors.cache.query;

import java.util.ArrayList;
import java.util.Collection;
import java.util.Comparator;
import java.util.List;
import java.util.Map;
import java.util.NoSuchElementException;
import java.util.UUID;
import java.util.concurrent.ConcurrentHashMap;
import java.util.concurrent.ConcurrentMap;
import org.apache.ignite.IgniteCheckedException;
import org.apache.ignite.cluster.ClusterNode;
import org.apache.ignite.events.DiscoveryEvent;
import org.apache.ignite.events.Event;
import org.apache.ignite.internal.IgniteClientDisconnectedCheckedException;
import org.apache.ignite.internal.IgniteInternalFuture;
import org.apache.ignite.internal.IgniteInterruptedCheckedException;
import org.apache.ignite.internal.cluster.ClusterTopologyCheckedException;
import org.apache.ignite.internal.managers.communication.GridIoPolicy;
import org.apache.ignite.internal.managers.eventstorage.GridLocalEventListener;
import org.apache.ignite.internal.metric.IoStatisticsHolder;
import org.apache.ignite.internal.metric.IoStatisticsQueryHelper;
import org.apache.ignite.internal.processors.cache.query.reducer.MergeSortDistributedCacheQueryReducer;
import org.apache.ignite.internal.processors.cache.query.reducer.UnsortedDistributedCacheQueryReducer;
import org.apache.ignite.internal.processors.query.GridQueryFieldMetadata;
import org.apache.ignite.internal.util.GridBoundedConcurrentOrderedSet;
import org.apache.ignite.internal.util.GridCloseableIteratorAdapter;
import org.apache.ignite.internal.util.lang.GridCloseableIterator;
import org.apache.ignite.internal.util.lang.GridPlainCallable;
import org.apache.ignite.internal.util.typedef.CI1;
import org.apache.ignite.internal.util.typedef.CI2;
import org.apache.ignite.internal.util.typedef.F;
import org.apache.ignite.internal.util.typedef.X;
import org.apache.ignite.internal.util.typedef.internal.S;
import org.apache.ignite.internal.util.typedef.internal.U;
import org.apache.ignite.lang.IgniteBiInClosure;
import org.apache.ignite.lang.IgniteClosure;
import org.apache.ignite.lang.IgniteFuture;
import org.apache.ignite.lang.IgniteReducer;
import org.jetbrains.annotations.Nullable;

import static org.apache.ignite.cache.CacheMode.LOCAL;
import static org.apache.ignite.events.EventType.EVT_NODE_FAILED;
import static org.apache.ignite.events.EventType.EVT_NODE_LEFT;
import static org.apache.ignite.internal.GridTopic.TOPIC_CACHE;
import static org.apache.ignite.internal.processors.cache.query.GridCacheQueryType.SCAN;
import static org.apache.ignite.internal.processors.cache.query.GridCacheQueryType.TEXT;

/**
 * Distributed query manager (for cache in REPLICATED / PARTITIONED cache mode).
 */
public class GridCacheDistributedQueryManager<K, V> extends GridCacheQueryManager<K, V> {
    /** */
    private static final int MAX_CANCEL_IDS = 1000;

    /** Query response frequency. */
    private static final long RESEND_FREQ = 3000;

    /** Query response attempts. */
    private static final int RESEND_ATTEMPTS = 5;

    /** Prefix for communication topic. */
    private static final String TOPIC_PREFIX = "QUERY";

    /** {request ID -> thread} */
    private ConcurrentMap<Long, Thread> threads = new ConcurrentHashMap<>();

    /** {request ID -> future} */
    private final ConcurrentMap<Long, GridCacheDistributedQueryFuture<?, ?, ?>> futs =
        new ConcurrentHashMap<>();

    /** Received requests to cancel. */
    private Collection<CancelMessageId> cancelIds =
        new GridBoundedConcurrentOrderedSet<>(MAX_CANCEL_IDS);

    /** Canceled queries. */
    private Collection<Long> cancelled = new GridBoundedConcurrentOrderedSet<>(MAX_CANCEL_IDS);

    /** Query response handler. */
    private IgniteBiInClosure<UUID, GridCacheQueryResponse> resHnd = new CI2<UUID, GridCacheQueryResponse>() {
        @Override public void apply(UUID nodeId, GridCacheQueryResponse res) {
            processQueryResponse(nodeId, res);
        }
    };

    /** Event listener. */
    private GridLocalEventListener lsnr;

    /** Requester of cache query result pages. */
    private CacheQueryPageRequester pageRequester;

    /** {@inheritDoc} */
    @Override public void start0() throws IgniteCheckedException {
        super.start0();

        assert cctx.config().getCacheMode() != LOCAL;

        pageRequester = new CacheQueryPageRequester(cctx, (req) ->
            cctx.closures().callLocalSafe(new GridPlainCallable<Object>() {
                @Override public Object call() throws Exception {
                    req.beforeLocalExecution(cctx);

                    processQueryRequest(cctx.localNodeId(), req);

                    return null;
                }
            }, GridIoPolicy.QUERY_POOL)
        );

        cctx.io().addCacheHandler(cctx.cacheId(), GridCacheQueryRequest.class, new CI2<UUID, GridCacheQueryRequest>() {
            @Override public void apply(UUID nodeId, GridCacheQueryRequest req) {
                processQueryRequest(nodeId, req);
            }
        });

        lsnr = new GridLocalEventListener() {
            @Override public void onEvent(Event evt) {
                DiscoveryEvent discoEvt = (DiscoveryEvent)evt;

                for (GridCacheDistributedQueryFuture fut : futs.values())
                    fut.onNodeLeft(discoEvt.eventNode().id());
            }
        };

        cctx.events().addListener(lsnr, EVT_NODE_LEFT, EVT_NODE_FAILED);
    }

    /** {@inheritDoc} */
    @Override protected void onKernalStop0(boolean cancel) {
        super.onKernalStop0(cancel);

        cctx.events().removeListener(lsnr);
    }

    /** {@inheritDoc} */
    @Override public void onDisconnected(IgniteFuture<?> reconnectFut) {
        IgniteClientDisconnectedCheckedException err = new IgniteClientDisconnectedCheckedException(reconnectFut,
            "Query was cancelled, client node disconnected.");

        for (Map.Entry<Long, GridCacheDistributedQueryFuture<?, ?, ?>> e : futs.entrySet()) {
            GridCacheDistributedQueryFuture<?, ?, ?> fut = e.getValue();

            fut.onPage(null, null, err, true);

            futs.remove(e.getKey(), fut);
        }
    }

    /** {@inheritDoc} */
    @Override public void printMemoryStats() {
        super.printMemoryStats();

        X.println(">>>   threadsSize: " + threads.size());
        X.println(">>>   futsSize: " + futs.size());
    }

    /**
     * Removes query future from futures map.
     *
     * @param reqId Request id.
     * @param fut Query future.
     */
    protected void addQueryFuture(long reqId, GridCacheDistributedQueryFuture<?, ?, ?> fut) {
        futs.put(reqId, fut);

        if (cctx.kernalContext().clientDisconnected()) {
            IgniteClientDisconnectedCheckedException err = new IgniteClientDisconnectedCheckedException(
                cctx.kernalContext().cluster().clientReconnectFuture(),
                "Query was cancelled, client node disconnected.");

            fut.onDone(err);
        }
    }

    /**
     * Removes query future from futures map.
     *
     * @param reqId Request id.
     */
    protected void removeQueryFuture(long reqId) {
        futs.remove(reqId);
    }

    /**
     * Gets query future from futures map.
     *
     * @param reqId Request id.
     * @return Found future or null.
     */
    protected GridCacheDistributedQueryFuture<?, ?, ?> getQueryFuture(long reqId) {
        return futs.get(reqId);
    }

    /**
     * Processes cache query request.
     *
     * @param sndId Sender node id.
     * @param req Query request.
     */
    @Override public void processQueryRequest(UUID sndId, GridCacheQueryRequest req) {
        assert req.mvccSnapshot() != null || !cctx.mvccEnabled() || req.cancel() ||
            (req.type() == null && !req.fields()) : req; // Last assertion means next page request.

        if (req.cancel()) {
            cancelIds.add(new CancelMessageId(req.id(), sndId));

            if (req.fields())
                removeFieldsQueryResult(sndId, req.id());
            else
                removeQueryResult(sndId, req.id());
        }
        else {
            if (!cancelIds.contains(new CancelMessageId(req.id(), sndId))) {
                if (!F.eq(req.cacheName(), cctx.name())) {
                    GridCacheQueryResponse res = new GridCacheQueryResponse(
                        cctx.cacheId(),
                        req.id(),
                        new IgniteCheckedException("Received request for incorrect cache [expected=" + cctx.name() +
                            ", actual=" + req.cacheName()),
                        cctx.deploymentEnabled());

                    sendQueryResponse(sndId, res, 0);
                }
                else {
                    threads.put(req.id(), Thread.currentThread());

                    try {
                        GridCacheQueryInfo info = distributedQueryInfo(sndId, req);

                        if (info == null)
                            return;

                        if (req.fields())
                            runFieldsQuery(info);
                        else
                            runQuery(info);
                    }
                    catch (Throwable e) {
                        U.error(log(), "Failed to run query.", e);

                        sendQueryResponse(sndId, new GridCacheQueryResponse(cctx.cacheId(), req.id(), e.getCause(),
                            cctx.deploymentEnabled()), 0);

                        if (e instanceof Error)
                            throw (Error)e;
                    }
                    finally {
                        threads.remove(req.id());
                    }
                }
            }
        }
    }

    /**
     * @param sndId Sender node id.
     * @param req Query request.
     * @return Query info.
     */
    @Nullable private GridCacheQueryInfo distributedQueryInfo(UUID sndId, GridCacheQueryRequest req) {
        IgniteReducer<Object, Object> rdc = req.reducer();
        IgniteClosure<Object, Object> trans = (IgniteClosure<Object, Object>)req.transformer();

        ClusterNode sndNode = cctx.node(sndId);

        if (sndNode == null)
            return null;

        GridCacheQueryAdapter<?> qry =
            new GridCacheQueryAdapter<>(
                cctx,
                req.type(),
                log,
                req.pageSize(),
                0,
                req.includeBackups(),
                false,
                null,
                req.keyValueFilter(),
                req.partition() == -1 ? null : req.partition(),
                req.className(),
                req.clause(),
                req.limit(),
                req.includeMetaData(),
                req.keepBinary(),
                req.taskHash(),
                req.mvccSnapshot(),
                req.isDataPageScanEnabled()
            );

        return new GridCacheQueryInfo(
            false,
            trans,
            rdc,
            qry,
            null,
            sndId,
            req.id(),
            req.includeMetaData(),
            req.allPages(),
            req.arguments()
        );
    }

    /**
     * Sends cache query response.
     *
     * @param nodeId Node to send response.
     * @param res Cache query response.
     * @param timeout Message timeout.
     * @return {@code true} if response was sent, {@code false} otherwise.
     */
    private boolean sendQueryResponse(UUID nodeId, GridCacheQueryResponse res, long timeout) {
        ClusterNode node = cctx.node(nodeId);

        if (node == null)
            return false;

        int attempt = 1;

        IgniteCheckedException err = null;

        while (!Thread.currentThread().isInterrupted()) {
            try {
                if (log.isDebugEnabled())
                    log.debug("Send query response: " + res);

                Object topic = topic(nodeId, res.requestId());

                cctx.io().sendOrderedMessage(
                    node,
                    topic,
                    res,
                    GridIoPolicy.QUERY_POOL,
                    timeout > 0 ? timeout : Long.MAX_VALUE);

                return true;
            }
            catch (ClusterTopologyCheckedException ignored) {
                if (log.isDebugEnabled())
                    log.debug("Failed to send query response since node left grid [nodeId=" + nodeId +
                        ", res=" + res + "]");

                return false;
            }
            catch (IgniteCheckedException e) {
                if (err == null)
                    err = e;

                if (Thread.currentThread().isInterrupted())
                    break;

                if (attempt < RESEND_ATTEMPTS) {
                    if (log.isDebugEnabled())
                        log.debug("Failed to send queries response (will try again) [nodeId=" + nodeId + ", res=" +
                            res + ", attempt=" + attempt + ", err=" + e + "]");

                    if (!Thread.currentThread().isInterrupted())
                        try {
                            U.sleep(RESEND_FREQ);
                        }
                        catch (IgniteInterruptedCheckedException e1) {
                            U.error(log,
                                "Waiting for queries response resending was interrupted (response will not be sent) " +
                                "[nodeId=" + nodeId + ", response=" + res + "]", e1);

                            return false;
                        }
                }
                else {
                    U.error(log, "Failed to sender cache response [nodeId=" + nodeId + ", response=" + res + "]", err);

                    return false;
                }
            }

            attempt++;
        }

        return false;
    }

    /**
     * Processes cache query response.
     *
     * @param sndId Sender node id.
     * @param res Query response.
     */
    @SuppressWarnings("unchecked")
    private void processQueryResponse(UUID sndId, GridCacheQueryResponse res) {
        if (log.isDebugEnabled())
            log.debug("Received query response: " + res);

        GridCacheQueryFutureAdapter fut = getQueryFuture(res.requestId());

        if (fut != null)
            if (res.fields())
                ((GridCacheDistributedFieldsQueryFuture)fut).onPage(
                    sndId,
                    res.metadata(),
                    (Collection<Map<String, Object>>)((Collection)res.data()),
                    res.error(),
                    res.isFinished());
            else
                fut.onPage(sndId, res.data(), res.error(), res.isFinished());
        else if (!cancelled.contains(res.requestId()))
            U.warn(log, "Received response for finished or unknown query [rmtNodeId=" + sndId +
                ", res=" + res + ']');
    }

    /** {@inheritDoc} */
    @Override void onQueryFutureCanceled(long reqId) {
        cancelled.add(reqId);
    }

    /** {@inheritDoc} */
    @Override void onCancelAtStop() {
        super.onCancelAtStop();

        for (GridCacheQueryFutureAdapter fut : futs.values())
            try {
                fut.cancel();
            }
            catch (IgniteCheckedException e) {
                U.error(log, "Failed to cancel running query future: " + fut, e);
            }

        U.interrupt(threads.values());
    }

    /** {@inheritDoc} */
    @Override protected boolean onPageReady(boolean loc, GridCacheQueryInfo qryInfo,
        Collection<?> data, boolean finished, Throwable e) {
        GridCacheLocalQueryFuture<?, ?, ?> fut = qryInfo.localQueryFuture();

        if (loc)
            assert fut != null;

        if (e != null) {
            if (loc)
                fut.onPage(null, null, e, true);
            else
                sendQueryResponse(qryInfo.senderId(),
                    new GridCacheQueryResponse(cctx.cacheId(), qryInfo.requestId(), e, cctx.deploymentEnabled()),
                    qryInfo.query().timeout());

            return true;
        }

        if (loc)
            fut.onPage(null, data, null, finished);
        else {
            GridCacheQueryResponse res = new GridCacheQueryResponse(cctx.cacheId(), qryInfo.requestId(),
                /*finished*/false, /*fields*/false, cctx.deploymentEnabled());

            res.data(data);
            res.finished(finished);

            if (!sendQueryResponse(qryInfo.senderId(), res, qryInfo.query().timeout()))
                return false;
        }

        return true;
    }

    /** {@inheritDoc} */
    @SuppressWarnings("ConstantConditions")
    @Override protected boolean onFieldsPageReady(boolean loc, GridCacheQueryInfo qryInfo,
        @Nullable List<GridQueryFieldMetadata> metadata,
        @Nullable Collection<?> entities,
        @Nullable Collection<?> data,
        boolean finished, @Nullable Throwable e) {
        assert qryInfo != null;

        if (e != null) {
            if (loc) {
                GridCacheLocalFieldsQueryFuture fut = (GridCacheLocalFieldsQueryFuture)qryInfo.localQueryFuture();

                fut.onPage(null, null, null, e, true);
            }
            else
                sendQueryResponse(qryInfo.senderId(),
                    new GridCacheQueryResponse(cctx.cacheId(), qryInfo.requestId(), e, cctx.deploymentEnabled()),
                    qryInfo.query().timeout());

            return true;
        }

        if (loc) {
            GridCacheLocalFieldsQueryFuture fut = (GridCacheLocalFieldsQueryFuture)qryInfo.localQueryFuture();

            fut.onPage(null, metadata, data, null, finished);
        }
        else {
            GridCacheQueryResponse res = new GridCacheQueryResponse(cctx.cacheId(), qryInfo.requestId(),
                finished, qryInfo.reducer() == null, cctx.deploymentEnabled());

            res.metadata(metadata);
            res.data(entities != null ? entities : data);

            if (!sendQueryResponse(qryInfo.senderId(), res, qryInfo.query().timeout()))
                return false;
        }

        return true;
    }

    /** {@inheritDoc} */
    @Override public CacheQueryFuture<?> queryDistributed(GridCacheQueryBean qry, final Collection<ClusterNode> nodes) {
        return queryDistributed(qry, nodes, false);
    }

    /** */
    private CacheQueryFuture<?> queryDistributed(GridCacheQueryBean qry, final Collection<ClusterNode> nodes, boolean fields) {
        assert cctx.config().getCacheMode() != LOCAL;

        if (log.isDebugEnabled())
            log.debug("Executing distributed query: " + qry);

        long reqId = cctx.io().nextIoId();

        final GridCacheDistributedQueryFuture fut = fields ?
            new GridCacheDistributedFieldsQueryFuture(cctx, reqId, qry) :
            new GridCacheDistributedQueryFuture(cctx, reqId, qry);

        try {
            DistributedCacheQueryReducer reducer = createReducer(fut.qry.query().type(), reqId, fut, nodes);

            fut.reducer(reducer);

            fut.qry.query().validate();

<<<<<<< HEAD
            final Object topic = topic(cctx.nodeId(), reqId);
=======
            final GridCacheQueryRequest req = new GridCacheQueryRequest(
                cctx.cacheId(),
                reqId,
                cctx.name(),
                qry.query().type(),
                false,
                qry.query().clause(),
                qry.query().limit(),
                clsName,
                qry.query().scanFilter(),
                qry.query().partition(),
                qry.reducer(),
                qry.transform(),
                qry.query().pageSize(),
                qry.query().includeBackups(),
                qry.arguments(),
                false,
                qry.query().keepBinary(),
                qry.query().taskHash(),
                queryTopologyVersion(),
                mvccSnapshot,
                // Force deployment anyway if scan query is used.
                cctx.deploymentEnabled() || deployFilterOrTransformer,
                dataPageScanEnabled);

            addQueryFuture(req.id(), fut);

            final Object topic = topic(cctx.nodeId(), req.id());
>>>>>>> 383c7b68

            cctx.io().addOrderedCacheHandler(cctx.shared(), topic, resHnd);

            fut.listen(new CI1<IgniteInternalFuture<?>>() {
                @Override public void apply(IgniteInternalFuture<?> fut) {
                    cctx.io().removeOrderedHandler(false, topic);
                }
            });

            addQueryFuture(reqId, fut);

            pageRequester.initRequestPages(reqId, fut, nodes);
        }
        catch (IgniteCheckedException e) {
            fut.onDone(e);
        }

        return fut;
    }

    /** {@inheritDoc} */
    @SuppressWarnings({"unchecked"})
    @Override public GridCloseableIterator scanQueryDistributed(final GridCacheQueryAdapter qry,
        Collection<ClusterNode> nodes) throws IgniteCheckedException {
        assert !cctx.isLocal() : cctx.name();
        assert qry.type() == GridCacheQueryType.SCAN : qry;
        assert qry.mvccSnapshot() != null || !cctx.mvccEnabled();

        boolean performanceStatsEnabled = cctx.kernalContext().performanceStatistics().enabled();

        long startTime = performanceStatsEnabled ? System.currentTimeMillis() : 0;
        long startTimeNanos = performanceStatsEnabled ? System.nanoTime() : 0;

        GridCloseableIterator locIter0 = null;

        for (ClusterNode node : nodes) {
            if (node.isLocal()) {
                locIter0 = scanQueryLocal(qry, false);

                Collection<ClusterNode> rmtNodes = new ArrayList<>(nodes.size() - 1);

                for (ClusterNode n : nodes) {
                    // Equals by reference can be used here.
                    if (n != node)
                        rmtNodes.add(n);
                }

                nodes = rmtNodes;

                break;
            }
        }

        final GridCloseableIterator locIter = locIter0;

        final GridCacheQueryBean bean = new GridCacheQueryBean(qry, null, qry.<K, V>transform(), null);

        final CacheQueryFuture fut = queryDistributed(bean, nodes);

        return new GridCloseableIteratorAdapter() {
            /** */
            private Object cur;

            /** Logical reads. */
            private long logicalReads;

            /** Physical reads. */
            private long physicalReads;

            @Override protected Object onNext() throws IgniteCheckedException {
                if (!onHasNext())
                    throw new NoSuchElementException();

                Object e = cur;

                cur = null;

                return e;
            }

            @Override protected boolean onHasNext() throws IgniteCheckedException {
                if (cur != null)
                    return true;

                if (locIter != null) {
                    if (performanceStatsEnabled)
                        IoStatisticsQueryHelper.startGatheringQueryStatistics();

                    try {
                        if (locIter.hasNextX())
                            cur = locIter.nextX();

                    } finally {
                        if (performanceStatsEnabled) {
                            IoStatisticsHolder stat = IoStatisticsQueryHelper.finishGatheringQueryStatistics();

                            logicalReads += stat.logicalReads();
                            physicalReads += stat.physicalReads();
                        }
                    }
                }

                return cur != null || (cur = convert(fut.next())) != null;
            }

            /**
             * @param obj Entry to convert.
             * @return Cache entry
             */
            private Object convert(Object obj) {
                if (qry.transform() != null)
                    return obj;

                Map.Entry e = (Map.Entry)obj;

                return e == null ? null : new CacheQueryEntry(e.getKey(), e.getValue());
            }

            @Override protected void onClose() throws IgniteCheckedException {
                super.onClose();

                if (locIter != null)
                    locIter.close();

                if (fut != null)
                    fut.cancel();

                if (performanceStatsEnabled) {
                    cctx.kernalContext().performanceStatistics().query(
                        SCAN,
                        cctx.name(),
                        ((GridCacheDistributedQueryFuture)fut).requestId(),
                        startTime,
                        System.nanoTime() - startTimeNanos,
                        true);

                    if (logicalReads > 0 || physicalReads > 0) {
                        cctx.kernalContext().performanceStatistics().queryReads(
                            SCAN,
                            cctx.localNodeId(),
                            ((GridCacheDistributedQueryFuture)fut).requestId(),
                            logicalReads,
                            physicalReads);
                    }
                }
            }
        };
    }

    /** {@inheritDoc} */
<<<<<<< HEAD
=======
    @Override public void loadPage(long id, GridCacheQueryAdapter<?> qry, Collection<ClusterNode> nodes, boolean all) {
        assert cctx.config().getCacheMode() != LOCAL;
        assert qry != null;
        assert nodes != null;

        GridCacheDistributedQueryFuture<?, ?, ?> fut = futs.get(id);

        assert fut != null;

        try {
            GridCacheQueryRequest req = new GridCacheQueryRequest(
                cctx.cacheId(),
                id,
                cctx.name(),
                qry.pageSize(),
                qry.includeBackups(),
                fut.fields(),
                all,
                qry.keepBinary(),
                qry.taskHash(),
                queryTopologyVersion(),
                // Force deployment anyway if scan query is used.
                cctx.deploymentEnabled() || (qry.scanFilter() != null && cctx.gridDeploy().enabled()),
                qry.isDataPageScanEnabled());

            sendRequest(fut, req, nodes);
        }
        catch (IgniteCheckedException e) {
            fut.onDone(e);
        }
    }

    /** {@inheritDoc} */
>>>>>>> 383c7b68
    @Override public CacheQueryFuture<?> queryFieldsLocal(GridCacheQueryBean qry) {
        assert cctx.config().getCacheMode() != LOCAL;

        if (log.isDebugEnabled())
            log.debug("Executing query on local node: " + qry);

        GridCacheLocalFieldsQueryFuture fut = new GridCacheLocalFieldsQueryFuture(cctx, qry);

        try {
            qry.query().validate();

            fut.execute();
        }
        catch (IgniteCheckedException e) {
            fut.onDone(e);
        }

        return fut;
    }

    /** {@inheritDoc} */
<<<<<<< HEAD
    @Override public CacheQueryFuture<?> queryFieldsDistributed(GridCacheQueryBean qry, Collection<ClusterNode> nodes) {
        return queryDistributed(qry, nodes, true);
=======
    @Override public CacheQueryFuture<?> queryFieldsDistributed(GridCacheQueryBean qry,
        Collection<ClusterNode> nodes) {
        assert cctx.config().getCacheMode() != LOCAL;

        if (log.isDebugEnabled())
            log.debug("Executing distributed query: " + qry);

        long reqId = cctx.io().nextIoId();

        final GridCacheDistributedFieldsQueryFuture fut =
            new GridCacheDistributedFieldsQueryFuture(cctx, reqId, qry, nodes);

        try {
            qry.query().validate();

            GridCacheQueryRequest req = new GridCacheQueryRequest(
                cctx.cacheId(),
                reqId,
                cctx.name(),
                qry.query().type(),
                true,
                qry.query().clause(),
                qry.query().limit(),
                null,
                null,
                null,
                qry.reducer(),
                qry.transform(),
                qry.query().pageSize(),
                qry.query().includeBackups(),
                qry.arguments(),
                qry.query().includeMetadata(),
                qry.query().keepBinary(),
                qry.query().taskHash(),
                queryTopologyVersion(),
                null,
                cctx.deploymentEnabled(),
                qry.query().isDataPageScanEnabled());

            addQueryFuture(req.id(), fut);

            final Object topic = topic(cctx.nodeId(), req.id());

            cctx.io().addOrderedCacheHandler(cctx.shared(), topic, resHnd);

            fut.listen(new CI1<IgniteInternalFuture<?>>() {
                @Override public void apply(IgniteInternalFuture<?> fut) {
                    cctx.io().removeOrderedHandler(false, topic);
                }
            });

            sendRequest(fut, req, nodes);
        }
        catch (IgniteCheckedException e) {
            fut.onDone(e);
        }

        return fut;
>>>>>>> 383c7b68
    }

    /** Creates a reducer depends on query type. */
    private DistributedCacheQueryReducer createReducer(GridCacheQueryType qryType, long reqId,
        GridCacheDistributedQueryFuture fut, Collection<ClusterNode> nodes) {

        if (qryType == TEXT)
            return new MergeSortDistributedCacheQueryReducer(fut, reqId, pageRequester, fut.lock, nodes, textResultComparator);
        else
            return new UnsortedDistributedCacheQueryReducer(fut, reqId, pageRequester, fut.lock, nodes);
    }

    /** Compares rows for {@code TextQuery} results for ordering results in MergeSort reducer. */
    private static final Comparator<CacheEntryWithPayload<?, ?, Float>> textResultComparator = (c1, c2) -> {
        if (c1.payload() == null)
            return -1;

        if (c2.payload() == null)
            return 1;

        return Float.compare(c2.payload(), c1.payload());
    };

    /**
     * Gets topic for ordered response messages.
     *
     * @param nodeId Node ID.
     * @param reqId Request ID.
     * @return Topic.
     */
    private Object topic(UUID nodeId, long reqId) {
        return TOPIC_CACHE.topic(TOPIC_PREFIX, nodeId, reqId);
    }

    /**
     * Cancel message ID.
     */
    private static class CancelMessageId implements Comparable<CancelMessageId> {
        /** Message ID. */
        private long reqId;

        /** Node ID. */
        private UUID nodeId;

        /**
         * @param reqId Message ID.
         * @param nodeId Node ID.
         */
        private CancelMessageId(long reqId, UUID nodeId) {
            this.reqId = reqId;
            this.nodeId = nodeId;
        }

        /** {@inheritDoc} */
        @Override public int compareTo(CancelMessageId m) {
            int res = Long.compare(reqId, m.reqId);

            if (res == 0)
                res = m.nodeId.compareTo(nodeId);

            return res;
        }

        /** {@inheritDoc} */
        @Override public boolean equals(Object obj) {
            if (obj == this)
                return true;

            CancelMessageId other = (CancelMessageId)obj;

            return reqId == other.reqId && nodeId.equals(other.nodeId);
        }

        /** {@inheritDoc} */
        @Override public int hashCode() {
            return 31 * ((int)(reqId ^ (reqId >>> 32))) + nodeId.hashCode();
        }

        /** {@inheritDoc} */
        @Override public String toString() {
            return S.toString(CancelMessageId.class, this);
        }
    }
}<|MERGE_RESOLUTION|>--- conflicted
+++ resolved
@@ -548,38 +548,7 @@
 
             fut.qry.query().validate();
 
-<<<<<<< HEAD
             final Object topic = topic(cctx.nodeId(), reqId);
-=======
-            final GridCacheQueryRequest req = new GridCacheQueryRequest(
-                cctx.cacheId(),
-                reqId,
-                cctx.name(),
-                qry.query().type(),
-                false,
-                qry.query().clause(),
-                qry.query().limit(),
-                clsName,
-                qry.query().scanFilter(),
-                qry.query().partition(),
-                qry.reducer(),
-                qry.transform(),
-                qry.query().pageSize(),
-                qry.query().includeBackups(),
-                qry.arguments(),
-                false,
-                qry.query().keepBinary(),
-                qry.query().taskHash(),
-                queryTopologyVersion(),
-                mvccSnapshot,
-                // Force deployment anyway if scan query is used.
-                cctx.deploymentEnabled() || deployFilterOrTransformer,
-                dataPageScanEnabled);
-
-            addQueryFuture(req.id(), fut);
-
-            final Object topic = topic(cctx.nodeId(), req.id());
->>>>>>> 383c7b68
 
             cctx.io().addOrderedCacheHandler(cctx.shared(), topic, resHnd);
 
@@ -730,126 +699,29 @@
     }
 
     /** {@inheritDoc} */
-<<<<<<< HEAD
-=======
-    @Override public void loadPage(long id, GridCacheQueryAdapter<?> qry, Collection<ClusterNode> nodes, boolean all) {
+    @Override public CacheQueryFuture<?> queryFieldsLocal(GridCacheQueryBean qry) {
         assert cctx.config().getCacheMode() != LOCAL;
-        assert qry != null;
-        assert nodes != null;
-
-        GridCacheDistributedQueryFuture<?, ?, ?> fut = futs.get(id);
-
-        assert fut != null;
+
+        if (log.isDebugEnabled())
+            log.debug("Executing query on local node: " + qry);
+
+        GridCacheLocalFieldsQueryFuture fut = new GridCacheLocalFieldsQueryFuture(cctx, qry);
 
         try {
-            GridCacheQueryRequest req = new GridCacheQueryRequest(
-                cctx.cacheId(),
-                id,
-                cctx.name(),
-                qry.pageSize(),
-                qry.includeBackups(),
-                fut.fields(),
-                all,
-                qry.keepBinary(),
-                qry.taskHash(),
-                queryTopologyVersion(),
-                // Force deployment anyway if scan query is used.
-                cctx.deploymentEnabled() || (qry.scanFilter() != null && cctx.gridDeploy().enabled()),
-                qry.isDataPageScanEnabled());
-
-            sendRequest(fut, req, nodes);
+            qry.query().validate();
+
+            fut.execute();
         }
         catch (IgniteCheckedException e) {
             fut.onDone(e);
         }
-    }
-
-    /** {@inheritDoc} */
->>>>>>> 383c7b68
-    @Override public CacheQueryFuture<?> queryFieldsLocal(GridCacheQueryBean qry) {
-        assert cctx.config().getCacheMode() != LOCAL;
-
-        if (log.isDebugEnabled())
-            log.debug("Executing query on local node: " + qry);
-
-        GridCacheLocalFieldsQueryFuture fut = new GridCacheLocalFieldsQueryFuture(cctx, qry);
-
-        try {
-            qry.query().validate();
-
-            fut.execute();
-        }
-        catch (IgniteCheckedException e) {
-            fut.onDone(e);
-        }
 
         return fut;
     }
 
     /** {@inheritDoc} */
-<<<<<<< HEAD
     @Override public CacheQueryFuture<?> queryFieldsDistributed(GridCacheQueryBean qry, Collection<ClusterNode> nodes) {
         return queryDistributed(qry, nodes, true);
-=======
-    @Override public CacheQueryFuture<?> queryFieldsDistributed(GridCacheQueryBean qry,
-        Collection<ClusterNode> nodes) {
-        assert cctx.config().getCacheMode() != LOCAL;
-
-        if (log.isDebugEnabled())
-            log.debug("Executing distributed query: " + qry);
-
-        long reqId = cctx.io().nextIoId();
-
-        final GridCacheDistributedFieldsQueryFuture fut =
-            new GridCacheDistributedFieldsQueryFuture(cctx, reqId, qry, nodes);
-
-        try {
-            qry.query().validate();
-
-            GridCacheQueryRequest req = new GridCacheQueryRequest(
-                cctx.cacheId(),
-                reqId,
-                cctx.name(),
-                qry.query().type(),
-                true,
-                qry.query().clause(),
-                qry.query().limit(),
-                null,
-                null,
-                null,
-                qry.reducer(),
-                qry.transform(),
-                qry.query().pageSize(),
-                qry.query().includeBackups(),
-                qry.arguments(),
-                qry.query().includeMetadata(),
-                qry.query().keepBinary(),
-                qry.query().taskHash(),
-                queryTopologyVersion(),
-                null,
-                cctx.deploymentEnabled(),
-                qry.query().isDataPageScanEnabled());
-
-            addQueryFuture(req.id(), fut);
-
-            final Object topic = topic(cctx.nodeId(), req.id());
-
-            cctx.io().addOrderedCacheHandler(cctx.shared(), topic, resHnd);
-
-            fut.listen(new CI1<IgniteInternalFuture<?>>() {
-                @Override public void apply(IgniteInternalFuture<?> fut) {
-                    cctx.io().removeOrderedHandler(false, topic);
-                }
-            });
-
-            sendRequest(fut, req, nodes);
-        }
-        catch (IgniteCheckedException e) {
-            fut.onDone(e);
-        }
-
-        return fut;
->>>>>>> 383c7b68
     }
 
     /** Creates a reducer depends on query type. */
