/*
 * Licensed to the Apache Software Foundation (ASF) under one or more
 * contributor license agreements.  See the NOTICE file distributed with
 * this work for additional information regarding copyright ownership.
 * The ASF licenses this file to You under the Apache License, Version 2.0
 * (the "License"); you may not use this file except in compliance with
 * the License.  You may obtain a copy of the License at
 *
 *      http://www.apache.org/licenses/LICENSE-2.0
 *
 * Unless required by applicable law or agreed to in writing, software
 * distributed under the License is distributed on an "AS IS" BASIS,
 * WITHOUT WARRANTIES OR CONDITIONS OF ANY KIND, either express or implied.
 * See the License for the specific language governing permissions and
 * limitations under the License.
 */

package org.apache.ignite.internal.processors.cache.query;

import java.util.ArrayList;
import java.util.Collection;
import java.util.Comparator;
import java.util.List;
import java.util.Map;
import java.util.NoSuchElementException;
import java.util.UUID;
import java.util.concurrent.ConcurrentHashMap;
import java.util.concurrent.ConcurrentMap;
import org.apache.ignite.IgniteCheckedException;
import org.apache.ignite.cluster.ClusterNode;
import org.apache.ignite.events.DiscoveryEvent;
import org.apache.ignite.events.Event;
import org.apache.ignite.internal.IgniteClientDisconnectedCheckedException;
import org.apache.ignite.internal.IgniteInternalFuture;
import org.apache.ignite.internal.IgniteInterruptedCheckedException;
import org.apache.ignite.internal.cluster.ClusterTopologyCheckedException;
import org.apache.ignite.internal.managers.communication.GridIoPolicy;
import org.apache.ignite.internal.managers.eventstorage.GridLocalEventListener;
import org.apache.ignite.internal.metric.IoStatisticsHolder;
import org.apache.ignite.internal.metric.IoStatisticsQueryHelper;
import org.apache.ignite.internal.processors.cache.query.reducer.MergeSortDistributedCacheQueryReducer;
import org.apache.ignite.internal.processors.cache.query.reducer.UnsortedDistributedCacheQueryReducer;
import org.apache.ignite.internal.processors.query.GridQueryFieldMetadata;
import org.apache.ignite.internal.util.GridBoundedConcurrentOrderedSet;
import org.apache.ignite.internal.util.GridCloseableIteratorAdapter;
import org.apache.ignite.internal.util.lang.GridCloseableIterator;
import org.apache.ignite.internal.util.lang.GridPlainCallable;
import org.apache.ignite.internal.util.typedef.CI1;
import org.apache.ignite.internal.util.typedef.CI2;
import org.apache.ignite.internal.util.typedef.F;
import org.apache.ignite.internal.util.typedef.X;
import org.apache.ignite.internal.util.typedef.internal.S;
import org.apache.ignite.internal.util.typedef.internal.U;
import org.apache.ignite.lang.IgniteBiInClosure;
import org.apache.ignite.lang.IgniteClosure;
import org.apache.ignite.lang.IgniteFuture;
import org.apache.ignite.lang.IgniteReducer;
import org.jetbrains.annotations.Nullable;

import static org.apache.ignite.cache.CacheMode.LOCAL;
import static org.apache.ignite.events.EventType.EVT_NODE_FAILED;
import static org.apache.ignite.events.EventType.EVT_NODE_LEFT;
import static org.apache.ignite.internal.GridTopic.TOPIC_CACHE;
import static org.apache.ignite.internal.processors.cache.query.GridCacheQueryType.SCAN;
import static org.apache.ignite.internal.processors.cache.query.GridCacheQueryType.TEXT;

/**
 * Distributed query manager (for cache in REPLICATED / PARTITIONED cache mode).
 */
public class GridCacheDistributedQueryManager<K, V> extends GridCacheQueryManager<K, V> {
    /** */
    private static final int MAX_CANCEL_IDS = 1000;

    /** Query response frequency. */
    private static final long RESEND_FREQ = 3000;

    /** Query response attempts. */
    private static final int RESEND_ATTEMPTS = 5;

    /** Prefix for communication topic. */
    private static final String TOPIC_PREFIX = "QUERY";

    /** {request ID -> thread} */
    private ConcurrentMap<Long, Thread> threads = new ConcurrentHashMap<>();

    /** {request ID -> future} */
    private final ConcurrentMap<Long, GridCacheDistributedQueryFuture<?, ?, ?>> futs =
        new ConcurrentHashMap<>();

    /** Received requests to cancel. */
    private Collection<CancelMessageId> cancelIds =
        new GridBoundedConcurrentOrderedSet<>(MAX_CANCEL_IDS);

    /** Canceled queries. */
    private Collection<Long> cancelled = new GridBoundedConcurrentOrderedSet<>(MAX_CANCEL_IDS);

    /** Query response handler. */
    private IgniteBiInClosure<UUID, GridCacheQueryResponse> resHnd = new CI2<UUID, GridCacheQueryResponse>() {
        @Override public void apply(UUID nodeId, GridCacheQueryResponse res) {
            processQueryResponse(nodeId, res);
        }
    };

    /** Event listener. */
    private GridLocalEventListener lsnr;

    /** Requester of cache query result pages. */
    private CacheQueryPageRequester pageRequester;

    /** {@inheritDoc} */
    @Override public void start0() throws IgniteCheckedException {
        super.start0();

        assert cctx.config().getCacheMode() != LOCAL;

        pageRequester = new CacheQueryPageRequester(cctx, (req) ->
            cctx.closures().callLocalSafe(new GridPlainCallable<Object>() {
                @Override public Object call() throws Exception {
                    req.beforeLocalExecution(cctx);

                    processQueryRequest(cctx.localNodeId(), req);

                    return null;
                }
            }, GridIoPolicy.QUERY_POOL)
        );

        cctx.io().addCacheHandler(cctx.cacheId(), GridCacheQueryRequest.class, new CI2<UUID, GridCacheQueryRequest>() {
            @Override public void apply(UUID nodeId, GridCacheQueryRequest req) {
                processQueryRequest(nodeId, req);
            }
        });

        lsnr = new GridLocalEventListener() {
            @Override public void onEvent(Event evt) {
                DiscoveryEvent discoEvt = (DiscoveryEvent)evt;

                for (GridCacheDistributedQueryFuture fut : futs.values())
                    fut.onNodeLeft(discoEvt.eventNode().id());
            }
        };

        cctx.events().addListener(lsnr, EVT_NODE_LEFT, EVT_NODE_FAILED);
    }

    /** {@inheritDoc} */
    @Override protected void onKernalStop0(boolean cancel) {
        super.onKernalStop0(cancel);

        cctx.events().removeListener(lsnr);
    }

    /** {@inheritDoc} */
    @Override public void onDisconnected(IgniteFuture<?> reconnectFut) {
        IgniteClientDisconnectedCheckedException err = new IgniteClientDisconnectedCheckedException(reconnectFut,
            "Query was cancelled, client node disconnected.");

        for (Map.Entry<Long, GridCacheDistributedQueryFuture<?, ?, ?>> e : futs.entrySet()) {
            GridCacheDistributedQueryFuture<?, ?, ?> fut = e.getValue();

            fut.onPage(null, null, err, true);

            futs.remove(e.getKey(), fut);
        }
    }

    /** {@inheritDoc} */
    @Override public void printMemoryStats() {
        super.printMemoryStats();

        X.println(">>>   threadsSize: " + threads.size());
        X.println(">>>   futsSize: " + futs.size());
    }

    /**
     * Removes query future from futures map.
     *
     * @param reqId Request id.
     * @param fut Query future.
     */
    protected void addQueryFuture(long reqId, GridCacheDistributedQueryFuture<?, ?, ?> fut) {
        futs.put(reqId, fut);

        if (cctx.kernalContext().clientDisconnected()) {
            IgniteClientDisconnectedCheckedException err = new IgniteClientDisconnectedCheckedException(
                cctx.kernalContext().cluster().clientReconnectFuture(),
                "Query was cancelled, client node disconnected.");

            fut.onDone(err);
        }
    }

    /**
     * Removes query future from futures map.
     *
     * @param reqId Request id.
     */
    protected void removeQueryFuture(long reqId) {
        futs.remove(reqId);
    }

    /**
     * Gets query future from futures map.
     *
     * @param reqId Request id.
     * @return Found future or null.
     */
    protected GridCacheDistributedQueryFuture<?, ?, ?> getQueryFuture(long reqId) {
        return futs.get(reqId);
    }

    /**
     * Processes cache query request.
     *
     * @param sndId Sender node id.
     * @param req Query request.
     */
    @Override public void processQueryRequest(UUID sndId, GridCacheQueryRequest req) {
        assert req.mvccSnapshot() != null || !cctx.mvccEnabled() || req.cancel() ||
            (req.type() == null && !req.fields()) : req; // Last assertion means next page request.

        if (req.cancel()) {
            cancelIds.add(new CancelMessageId(req.id(), sndId));

            if (req.fields())
                removeFieldsQueryResult(sndId, req.id());
            else
                removeQueryResult(sndId, req.id());
        }
        else {
            if (!cancelIds.contains(new CancelMessageId(req.id(), sndId))) {
                if (!F.eq(req.cacheName(), cctx.name())) {
                    GridCacheQueryResponse res = new GridCacheQueryResponse(
                        cctx.cacheId(),
                        req.id(),
                        new IgniteCheckedException("Received request for incorrect cache [expected=" + cctx.name() +
                            ", actual=" + req.cacheName()),
                        cctx.deploymentEnabled());

                    sendQueryResponse(sndId, res, 0);
                }
                else {
                    threads.put(req.id(), Thread.currentThread());

                    try {
                        GridCacheQueryInfo info = distributedQueryInfo(sndId, req);

                        if (info == null)
                            return;

                        if (req.fields())
                            runFieldsQuery(info);
                        else
                            runQuery(info);
                    }
                    catch (Throwable e) {
                        U.error(log(), "Failed to run query.", e);

                        sendQueryResponse(sndId, new GridCacheQueryResponse(cctx.cacheId(), req.id(), e.getCause(),
                            cctx.deploymentEnabled()), 0);

                        if (e instanceof Error)
                            throw (Error)e;
                    }
                    finally {
                        threads.remove(req.id());
                    }
                }
            }
        }
    }

    /**
     * @param sndId Sender node id.
     * @param req Query request.
     * @return Query info.
     */
    @Nullable private GridCacheQueryInfo distributedQueryInfo(UUID sndId, GridCacheQueryRequest req) {
        IgniteReducer<Object, Object> rdc = req.reducer();
        IgniteClosure<Object, Object> trans = (IgniteClosure<Object, Object>)req.transformer();

        ClusterNode sndNode = cctx.node(sndId);

        if (sndNode == null)
            return null;

        GridCacheQueryAdapter<?> qry =
            new GridCacheQueryAdapter<>(
                cctx,
                req.type(),
                log,
                req.pageSize(),
                0,
                req.includeBackups(),
                false,
                null,
                req.keyValueFilter(),
                req.partition() == -1 ? null : req.partition(),
                req.className(),
                req.clause(),
                req.idxQryDesc(),
                req.limit(),
                req.includeMetaData(),
                req.keepBinary(),
                req.taskHash(),
                req.mvccSnapshot(),
                req.isDataPageScanEnabled()
            );

        return new GridCacheQueryInfo(
            false,
            trans,
            rdc,
            qry,
            null,
            sndId,
            req.id(),
            req.includeMetaData(),
            req.allPages(),
            req.arguments()
        );
    }

    /**
     * Sends cache query response.
     *
     * @param nodeId Node to send response.
     * @param res Cache query response.
     * @param timeout Message timeout.
     * @return {@code true} if response was sent, {@code false} otherwise.
     */
    private boolean sendQueryResponse(UUID nodeId, GridCacheQueryResponse res, long timeout) {
        ClusterNode node = cctx.node(nodeId);

        if (node == null)
            return false;

        int attempt = 1;

        IgniteCheckedException err = null;

        while (!Thread.currentThread().isInterrupted()) {
            try {
                if (log.isDebugEnabled())
                    log.debug("Send query response: " + res);

                Object topic = topic(nodeId, res.requestId());

                cctx.io().sendOrderedMessage(
                    node,
                    topic,
                    res,
                    GridIoPolicy.QUERY_POOL,
                    timeout > 0 ? timeout : Long.MAX_VALUE);

                return true;
            }
            catch (ClusterTopologyCheckedException ignored) {
                if (log.isDebugEnabled())
                    log.debug("Failed to send query response since node left grid [nodeId=" + nodeId +
                        ", res=" + res + "]");

                return false;
            }
            catch (IgniteCheckedException e) {
                if (err == null)
                    err = e;

                if (Thread.currentThread().isInterrupted())
                    break;

                if (attempt < RESEND_ATTEMPTS) {
                    if (log.isDebugEnabled())
                        log.debug("Failed to send queries response (will try again) [nodeId=" + nodeId + ", res=" +
                            res + ", attempt=" + attempt + ", err=" + e + "]");

                    if (!Thread.currentThread().isInterrupted())
                        try {
                            U.sleep(RESEND_FREQ);
                        }
                        catch (IgniteInterruptedCheckedException e1) {
                            U.error(log,
                                "Waiting for queries response resending was interrupted (response will not be sent) " +
                                "[nodeId=" + nodeId + ", response=" + res + "]", e1);

                            return false;
                        }
                }
                else {
                    U.error(log, "Failed to sender cache response [nodeId=" + nodeId + ", response=" + res + "]", err);

                    return false;
                }
            }

            attempt++;
        }

        return false;
    }

    /**
     * Processes cache query response.
     *
     * @param sndId Sender node id.
     * @param res Query response.
     */
    @SuppressWarnings("unchecked")
    private void processQueryResponse(UUID sndId, GridCacheQueryResponse res) {
        if (log.isDebugEnabled())
            log.debug("Received query response: " + res);

        GridCacheQueryFutureAdapter fut = getQueryFuture(res.requestId());

        if (fut != null)
            if (res.fields())
                ((GridCacheDistributedFieldsQueryFuture)fut).onPage(
                    sndId,
                    res.metadata(),
                    (Collection<Map<String, Object>>)((Collection)res.data()),
                    res.error(),
                    res.isFinished());
            else
                fut.onPage(sndId, res.data(), res.error(), res.isFinished());
        else if (!cancelled.contains(res.requestId()))
            U.warn(log, "Received response for finished or unknown query [rmtNodeId=" + sndId +
                ", res=" + res + ']');
    }

    /** {@inheritDoc} */
    @Override void onQueryFutureCanceled(long reqId) {
        cancelled.add(reqId);
    }

    /** {@inheritDoc} */
    @Override void onCancelAtStop() {
        super.onCancelAtStop();

        for (GridCacheQueryFutureAdapter fut : futs.values())
            try {
                fut.cancel();
            }
            catch (IgniteCheckedException e) {
                U.error(log, "Failed to cancel running query future: " + fut, e);
            }

        U.interrupt(threads.values());
    }

    /** {@inheritDoc} */
    @Override protected boolean onPageReady(boolean loc, GridCacheQueryInfo qryInfo,
        Collection<?> data, boolean finished, Throwable e) {
        GridCacheLocalQueryFuture<?, ?, ?> fut = qryInfo.localQueryFuture();

        if (loc)
            assert fut != null;

        if (e != null) {
            if (loc)
                fut.onPage(null, null, e, true);
            else
                sendQueryResponse(qryInfo.senderId(),
                    new GridCacheQueryResponse(cctx.cacheId(), qryInfo.requestId(), e, cctx.deploymentEnabled()),
                    qryInfo.query().timeout());

            return true;
        }

        if (loc)
            fut.onPage(null, data, null, finished);
        else {
            GridCacheQueryResponse res = new GridCacheQueryResponse(cctx.cacheId(), qryInfo.requestId(),
                /*finished*/false, /*fields*/false, cctx.deploymentEnabled());

            res.data(data);
            res.finished(finished);

            if (!sendQueryResponse(qryInfo.senderId(), res, qryInfo.query().timeout()))
                return false;
        }

        return true;
    }

    /** {@inheritDoc} */
    @SuppressWarnings("ConstantConditions")
    @Override protected boolean onFieldsPageReady(boolean loc, GridCacheQueryInfo qryInfo,
        @Nullable List<GridQueryFieldMetadata> metadata,
        @Nullable Collection<?> entities,
        @Nullable Collection<?> data,
        boolean finished, @Nullable Throwable e) {
        assert qryInfo != null;

        if (e != null) {
            if (loc) {
                GridCacheLocalFieldsQueryFuture fut = (GridCacheLocalFieldsQueryFuture)qryInfo.localQueryFuture();

                fut.onPage(null, null, null, e, true);
            }
            else
                sendQueryResponse(qryInfo.senderId(),
                    new GridCacheQueryResponse(cctx.cacheId(), qryInfo.requestId(), e, cctx.deploymentEnabled()),
                    qryInfo.query().timeout());

            return true;
        }

        if (loc) {
            GridCacheLocalFieldsQueryFuture fut = (GridCacheLocalFieldsQueryFuture)qryInfo.localQueryFuture();

            fut.onPage(null, metadata, data, null, finished);
        }
        else {
            GridCacheQueryResponse res = new GridCacheQueryResponse(cctx.cacheId(), qryInfo.requestId(),
                finished, qryInfo.reducer() == null, cctx.deploymentEnabled());

            res.metadata(metadata);
            res.data(entities != null ? entities : data);

            if (!sendQueryResponse(qryInfo.senderId(), res, qryInfo.query().timeout()))
                return false;
        }

        return true;
    }

    /** {@inheritDoc} */
    @Override public CacheQueryFuture<?> queryDistributed(GridCacheQueryBean qry, final Collection<ClusterNode> nodes) {
        return queryDistributed(qry, nodes, false);
    }

    /** */
    private CacheQueryFuture<?> queryDistributed(GridCacheQueryBean qry, final Collection<ClusterNode> nodes, boolean fields) {
        assert cctx.config().getCacheMode() != LOCAL;

        if (log.isDebugEnabled())
            log.debug("Executing distributed query: " + qry);

        long reqId = cctx.io().nextIoId();

        final GridCacheDistributedQueryFuture fut = fields ?
            new GridCacheDistributedFieldsQueryFuture(cctx, reqId, qry) :
            new GridCacheDistributedQueryFuture(cctx, reqId, qry);

        try {
            DistributedCacheQueryReducer reducer = createReducer(fut.qry.query().type(), reqId, fut, nodes);

            fut.reducer(reducer);

<<<<<<< HEAD
            fut.qry.query().validate();

            final Object topic = topic(cctx.nodeId(), reqId);
=======
            boolean deployFilterOrTransformer = (qry.query().scanFilter() != null || qry.query().transform() != null
                || qry.query().idxQryDesc() != null) && cctx.gridDeploy().enabled();

            final GridCacheQueryRequest req = new GridCacheQueryRequest(
                cctx.cacheId(),
                reqId,
                cctx.name(),
                qry.query().type(),
                false,
                qry.query().clause(),
                qry.query().idxQryDesc(),
                qry.query().limit(),
                clsName,
                qry.query().scanFilter(),
                qry.query().partition(),
                qry.reducer(),
                qry.transform(),
                qry.query().pageSize(),
                qry.query().includeBackups(),
                qry.arguments(),
                false,
                qry.query().keepBinary(),
                qry.query().taskHash(),
                queryTopologyVersion(),
                mvccSnapshot,
                // Force deployment anyway if scan query is used.
                cctx.deploymentEnabled() || deployFilterOrTransformer,
                dataPageScanEnabled);

            addQueryFuture(req.id(), fut);

            final Object topic = topic(cctx.nodeId(), req.id());
>>>>>>> 045d244c

            cctx.io().addOrderedCacheHandler(cctx.shared(), topic, resHnd);

            fut.listen(new CI1<IgniteInternalFuture<?>>() {
                @Override public void apply(IgniteInternalFuture<?> fut) {
                    cctx.io().removeOrderedHandler(false, topic);
                }
            });

            addQueryFuture(reqId, fut);

            pageRequester.initRequestPages(reqId, fut, nodes);
        }
        catch (IgniteCheckedException e) {
            fut.onDone(e);
        }

        return fut;
    }

    /** {@inheritDoc} */
    @SuppressWarnings({"unchecked"})
    @Override public GridCloseableIterator scanQueryDistributed(final GridCacheQueryAdapter qry,
        Collection<ClusterNode> nodes) throws IgniteCheckedException {
        assert !cctx.isLocal() : cctx.name();
        assert qry.type() == GridCacheQueryType.SCAN : qry;
        assert qry.mvccSnapshot() != null || !cctx.mvccEnabled();

        boolean performanceStatsEnabled = cctx.kernalContext().performanceStatistics().enabled();

        long startTime = performanceStatsEnabled ? System.currentTimeMillis() : 0;
        long startTimeNanos = performanceStatsEnabled ? System.nanoTime() : 0;

        GridCloseableIterator locIter0 = null;

        for (ClusterNode node : nodes) {
            if (node.isLocal()) {
                locIter0 = scanQueryLocal(qry, false);

                Collection<ClusterNode> rmtNodes = new ArrayList<>(nodes.size() - 1);

                for (ClusterNode n : nodes) {
                    // Equals by reference can be used here.
                    if (n != node)
                        rmtNodes.add(n);
                }

                nodes = rmtNodes;

                break;
            }
        }

        final GridCloseableIterator locIter = locIter0;

        final GridCacheQueryBean bean = new GridCacheQueryBean(qry, null, qry.<K, V>transform(), null);

        final CacheQueryFuture fut = queryDistributed(bean, nodes);

        return new GridCloseableIteratorAdapter() {
            /** */
            private Object cur;

            /** Logical reads. */
            private long logicalReads;

            /** Physical reads. */
            private long physicalReads;

            @Override protected Object onNext() throws IgniteCheckedException {
                if (!onHasNext())
                    throw new NoSuchElementException();

                Object e = cur;

                cur = null;

                return e;
            }

            @Override protected boolean onHasNext() throws IgniteCheckedException {
                if (cur != null)
                    return true;

                if (locIter != null) {
                    if (performanceStatsEnabled)
                        IoStatisticsQueryHelper.startGatheringQueryStatistics();

                    try {
                        if (locIter.hasNextX())
                            cur = locIter.nextX();

                    } finally {
                        if (performanceStatsEnabled) {
                            IoStatisticsHolder stat = IoStatisticsQueryHelper.finishGatheringQueryStatistics();

                            logicalReads += stat.logicalReads();
                            physicalReads += stat.physicalReads();
                        }
                    }
                }

                return cur != null || (cur = convert(fut.next())) != null;
            }

            /**
             * @param obj Entry to convert.
             * @return Cache entry
             */
            private Object convert(Object obj) {
                if (qry.transform() != null)
                    return obj;

                Map.Entry e = (Map.Entry)obj;

                return e == null ? null : new CacheQueryEntry(e.getKey(), e.getValue());
            }

            @Override protected void onClose() throws IgniteCheckedException {
                super.onClose();

                if (locIter != null)
                    locIter.close();

                if (fut != null)
                    fut.cancel();

                if (performanceStatsEnabled) {
                    cctx.kernalContext().performanceStatistics().query(
                        SCAN,
                        cctx.name(),
                        ((GridCacheDistributedQueryFuture)fut).requestId(),
                        startTime,
                        System.nanoTime() - startTimeNanos,
                        true);

                    if (logicalReads > 0 || physicalReads > 0) {
                        cctx.kernalContext().performanceStatistics().queryReads(
                            SCAN,
                            cctx.localNodeId(),
                            ((GridCacheDistributedQueryFuture)fut).requestId(),
                            logicalReads,
                            physicalReads);
                    }
                }
            }
        };
    }

    /** {@inheritDoc} */
    @Override public CacheQueryFuture<?> queryFieldsLocal(GridCacheQueryBean qry) {
        assert cctx.config().getCacheMode() != LOCAL;

        if (log.isDebugEnabled())
            log.debug("Executing query on local node: " + qry);

        GridCacheLocalFieldsQueryFuture fut = new GridCacheLocalFieldsQueryFuture(cctx, qry);

        try {
            qry.query().validate();

            fut.execute();
        }
        catch (IgniteCheckedException e) {
            fut.onDone(e);
        }

        return fut;
    }

    /** {@inheritDoc} */
<<<<<<< HEAD
    @Override public CacheQueryFuture<?> queryFieldsDistributed(GridCacheQueryBean qry, Collection<ClusterNode> nodes) {
        return queryDistributed(qry, nodes, true);
=======
    @Override public CacheQueryFuture<?> queryFieldsDistributed(GridCacheQueryBean qry,
        Collection<ClusterNode> nodes) {
        assert cctx.config().getCacheMode() != LOCAL;

        if (log.isDebugEnabled())
            log.debug("Executing distributed query: " + qry);

        long reqId = cctx.io().nextIoId();

        final GridCacheDistributedFieldsQueryFuture fut =
            new GridCacheDistributedFieldsQueryFuture(cctx, reqId, qry, nodes);

        try {
            qry.query().validate();

            GridCacheQueryRequest req = new GridCacheQueryRequest(
                cctx.cacheId(),
                reqId,
                cctx.name(),
                qry.query().type(),
                true,
                qry.query().clause(),
                null,
                qry.query().limit(),
                null,
                null,
                null,
                qry.reducer(),
                qry.transform(),
                qry.query().pageSize(),
                qry.query().includeBackups(),
                qry.arguments(),
                qry.query().includeMetadata(),
                qry.query().keepBinary(),
                qry.query().taskHash(),
                queryTopologyVersion(),
                null,
                cctx.deploymentEnabled(),
                qry.query().isDataPageScanEnabled());

            addQueryFuture(req.id(), fut);

            final Object topic = topic(cctx.nodeId(), req.id());

            cctx.io().addOrderedCacheHandler(cctx.shared(), topic, resHnd);

            fut.listen(new CI1<IgniteInternalFuture<?>>() {
                @Override public void apply(IgniteInternalFuture<?> fut) {
                    cctx.io().removeOrderedHandler(false, topic);
                }
            });

            sendRequest(fut, req, nodes);
        }
        catch (IgniteCheckedException e) {
            fut.onDone(e);
        }

        return fut;
>>>>>>> 045d244c
    }

    /** Creates a reducer depends on query type. */
    private DistributedCacheQueryReducer createReducer(GridCacheQueryType qryType, long reqId,
        GridCacheDistributedQueryFuture fut, Collection<ClusterNode> nodes) {

        if (qryType == TEXT)
            return new MergeSortDistributedCacheQueryReducer(fut, reqId, pageRequester, fut.lock, nodes, textResultComparator);
        else
            return new UnsortedDistributedCacheQueryReducer(fut, reqId, pageRequester, fut.lock, nodes);
    }

    /** Compares rows for {@code TextQuery} results for ordering results in MergeSort reducer. */
    private static final Comparator<ScoredCacheEntry<?, ?>> textResultComparator = (c1, c2) ->
        Float.compare(c2.score(), c1.score());

    /**
     * Gets topic for ordered response messages.
     *
     * @param nodeId Node ID.
     * @param reqId Request ID.
     * @return Topic.
     */
    private Object topic(UUID nodeId, long reqId) {
        return TOPIC_CACHE.topic(TOPIC_PREFIX, nodeId, reqId);
    }

    /**
     * Cancel message ID.
     */
    private static class CancelMessageId implements Comparable<CancelMessageId> {
        /** Message ID. */
        private long reqId;

        /** Node ID. */
        private UUID nodeId;

        /**
         * @param reqId Message ID.
         * @param nodeId Node ID.
         */
        private CancelMessageId(long reqId, UUID nodeId) {
            this.reqId = reqId;
            this.nodeId = nodeId;
        }

        /** {@inheritDoc} */
        @Override public int compareTo(CancelMessageId m) {
            int res = Long.compare(reqId, m.reqId);

            if (res == 0)
                res = m.nodeId.compareTo(nodeId);

            return res;
        }

        /** {@inheritDoc} */
        @Override public boolean equals(Object obj) {
            if (obj == this)
                return true;

            CancelMessageId other = (CancelMessageId)obj;

            return reqId == other.reqId && nodeId.equals(other.nodeId);
        }

        /** {@inheritDoc} */
        @Override public int hashCode() {
            return 31 * ((int)(reqId ^ (reqId >>> 32))) + nodeId.hashCode();
        }

        /** {@inheritDoc} */
        @Override public String toString() {
            return S.toString(CancelMessageId.class, this);
        }
    }
}<|MERGE_RESOLUTION|>--- conflicted
+++ resolved
@@ -547,44 +547,9 @@
 
             fut.reducer(reducer);
 
-<<<<<<< HEAD
             fut.qry.query().validate();
 
             final Object topic = topic(cctx.nodeId(), reqId);
-=======
-            boolean deployFilterOrTransformer = (qry.query().scanFilter() != null || qry.query().transform() != null
-                || qry.query().idxQryDesc() != null) && cctx.gridDeploy().enabled();
-
-            final GridCacheQueryRequest req = new GridCacheQueryRequest(
-                cctx.cacheId(),
-                reqId,
-                cctx.name(),
-                qry.query().type(),
-                false,
-                qry.query().clause(),
-                qry.query().idxQryDesc(),
-                qry.query().limit(),
-                clsName,
-                qry.query().scanFilter(),
-                qry.query().partition(),
-                qry.reducer(),
-                qry.transform(),
-                qry.query().pageSize(),
-                qry.query().includeBackups(),
-                qry.arguments(),
-                false,
-                qry.query().keepBinary(),
-                qry.query().taskHash(),
-                queryTopologyVersion(),
-                mvccSnapshot,
-                // Force deployment anyway if scan query is used.
-                cctx.deploymentEnabled() || deployFilterOrTransformer,
-                dataPageScanEnabled);
-
-            addQueryFuture(req.id(), fut);
-
-            final Object topic = topic(cctx.nodeId(), req.id());
->>>>>>> 045d244c
 
             cctx.io().addOrderedCacheHandler(cctx.shared(), topic, resHnd);
 
@@ -756,70 +721,8 @@
     }
 
     /** {@inheritDoc} */
-<<<<<<< HEAD
     @Override public CacheQueryFuture<?> queryFieldsDistributed(GridCacheQueryBean qry, Collection<ClusterNode> nodes) {
         return queryDistributed(qry, nodes, true);
-=======
-    @Override public CacheQueryFuture<?> queryFieldsDistributed(GridCacheQueryBean qry,
-        Collection<ClusterNode> nodes) {
-        assert cctx.config().getCacheMode() != LOCAL;
-
-        if (log.isDebugEnabled())
-            log.debug("Executing distributed query: " + qry);
-
-        long reqId = cctx.io().nextIoId();
-
-        final GridCacheDistributedFieldsQueryFuture fut =
-            new GridCacheDistributedFieldsQueryFuture(cctx, reqId, qry, nodes);
-
-        try {
-            qry.query().validate();
-
-            GridCacheQueryRequest req = new GridCacheQueryRequest(
-                cctx.cacheId(),
-                reqId,
-                cctx.name(),
-                qry.query().type(),
-                true,
-                qry.query().clause(),
-                null,
-                qry.query().limit(),
-                null,
-                null,
-                null,
-                qry.reducer(),
-                qry.transform(),
-                qry.query().pageSize(),
-                qry.query().includeBackups(),
-                qry.arguments(),
-                qry.query().includeMetadata(),
-                qry.query().keepBinary(),
-                qry.query().taskHash(),
-                queryTopologyVersion(),
-                null,
-                cctx.deploymentEnabled(),
-                qry.query().isDataPageScanEnabled());
-
-            addQueryFuture(req.id(), fut);
-
-            final Object topic = topic(cctx.nodeId(), req.id());
-
-            cctx.io().addOrderedCacheHandler(cctx.shared(), topic, resHnd);
-
-            fut.listen(new CI1<IgniteInternalFuture<?>>() {
-                @Override public void apply(IgniteInternalFuture<?> fut) {
-                    cctx.io().removeOrderedHandler(false, topic);
-                }
-            });
-
-            sendRequest(fut, req, nodes);
-        }
-        catch (IgniteCheckedException e) {
-            fut.onDone(e);
-        }
-
-        return fut;
->>>>>>> 045d244c
     }
 
     /** Creates a reducer depends on query type. */
