/*
 * Licensed to the Apache Software Foundation (ASF) under one or more
 * contributor license agreements.  See the NOTICE file distributed with
 * this work for additional information regarding copyright ownership.
 * The ASF licenses this file to You under the Apache License, Version 2.0
 * (the "License"); you may not use this file except in compliance with
 * the License.  You may obtain a copy of the License at
 *
 *      http://www.apache.org/licenses/LICENSE-2.0
 *
 * Unless required by applicable law or agreed to in writing, software
 * distributed under the License is distributed on an "AS IS" BASIS,
 * WITHOUT WARRANTIES OR CONDITIONS OF ANY KIND, either express or implied.
 * See the License for the specific language governing permissions and
 * limitations under the License.
 */

package org.apache.ignite.internal.processors.datastructures;

import java.io.Externalizable;
import java.io.IOException;
import java.io.InvalidObjectException;
import java.io.ObjectInput;
import java.io.ObjectOutput;
import java.io.ObjectStreamException;
import java.util.Date;
import java.util.HashMap;
import java.util.Iterator;
import java.util.LinkedList;
import java.util.List;
import java.util.Map;
import java.util.Set;
import java.util.UUID;
import java.util.concurrent.Callable;
import java.util.concurrent.ConcurrentSkipListSet;
import java.util.concurrent.CountDownLatch;
import java.util.concurrent.TimeUnit;
import java.util.concurrent.atomic.AtomicBoolean;
import java.util.concurrent.locks.AbstractQueuedSynchronizer;
import java.util.concurrent.locks.Condition;
import java.util.concurrent.locks.Lock;
import java.util.concurrent.locks.ReentrantLock;
import org.apache.ignite.IgniteCheckedException;
import org.apache.ignite.IgniteCondition;
import org.apache.ignite.IgniteException;
import org.apache.ignite.IgniteInterruptedException;
import org.apache.ignite.IgniteLock;
import org.apache.ignite.IgniteLogger;
import org.apache.ignite.internal.IgnitionEx;
import org.apache.ignite.internal.processors.cache.GridCacheContext;
import org.apache.ignite.internal.processors.cache.IgniteInternalCache;
import org.apache.ignite.internal.processors.cache.transactions.IgniteInternalTx;
import org.apache.ignite.internal.util.typedef.X;
import org.apache.ignite.internal.util.typedef.internal.CU;
import org.apache.ignite.internal.util.typedef.internal.S;
import org.apache.ignite.internal.util.typedef.internal.U;
import org.apache.ignite.transactions.TransactionRollbackException;
import org.jetbrains.annotations.NotNull;
import org.jetbrains.annotations.Nullable;

import static org.apache.ignite.internal.processors.cache.GridCacheUtils.retryTopologySafe;
import static org.apache.ignite.transactions.TransactionConcurrency.PESSIMISTIC;
import static org.apache.ignite.transactions.TransactionIsolation.REPEATABLE_READ;

/**
 * Cache reentrant lock implementation based on AbstractQueuedSynchronizer.
 */
public final class GridCacheLockImpl implements GridCacheLockEx, Externalizable {
    /** */
    private static final long serialVersionUID = 0L;

    /** Deserialization stash. */
    private static final ThreadLocal<String> stash = new ThreadLocal<>();

    /** Logger. */
    private IgniteLogger log;

    /** Reentrant lock name. */
    private String name;

    /** Removed flag. */
    private volatile boolean rmvd;

    /** Reentrant lock key. */
    private GridCacheInternalKey key;

    /** Reentrant lock projection. */
    private IgniteInternalCache<GridCacheInternalKey, GridCacheLockState> lockView;

    /** Cache context. */
    private final GridCacheContext ctx;

    /** Initialization guard. */
    private final AtomicBoolean initGuard = new AtomicBoolean();

    /** Initialization latch. */
    private final CountDownLatch initLatch = new CountDownLatch(1);

    /** Lock that provides non-overlapping processing of updates. */
    private Lock updateLock = new ReentrantLock();

    /** Internal synchronization object. */
    private Sync sync;

    /** Flag indicating that every operation on this lock should be interrupted. */
    private volatile boolean interruptAll;

    /** Re-create flag. */
    private volatile boolean reCreate;

    /**
     * Empty constructor required by {@link Externalizable}.
     */
    public GridCacheLockImpl() {
        // This instance should never be used directly.
        ctx = null;
    }

    /**
     * Synchronization implementation for reentrant lock using AbstractQueuedSynchronizer.
     */
    @SuppressWarnings({"CallToThreadYield", "CallToSignalInsteadOfSignalAll"})
    private class Sync extends AbstractQueuedSynchronizer {
        /** */
        private static final long serialVersionUID = 1192457210091910933L;

        /** */
        private static final long LOCK_FREE = 0;

        /** Map containing condition objects. */
        private Map<String, ConditionObject> conditionMap;

        /** List of condition signal calls on this node. */
        private Map<String, Integer> outgoingSignals;

        /** Last condition waited on. */
        @Nullable
        private volatile String lastCondition;

        /** True if any node owning the lock had failed. */
        private volatile boolean isBroken;

        /** UUID of the node that currently owns the lock. */
        private volatile UUID currentOwnerNode;

        /** ID of the thread that currently owns the lock. */
        private volatile long currentOwnerThreadId;

        /** UUID of this node. */
        private final UUID thisNode;

        /** FailoverSafe flag. */
        private final boolean failoverSafe;

        /** Fairness flag. */
        private final boolean fair;

        /** Threads that are waiting on this lock. */
        private Set<Long> waitingThreads;

        /**
         * @param state State.
         */
        protected Sync(GridCacheLockState state) {
            setState(state.get());

            thisNode = ctx.localNodeId();

            currentOwnerNode = state.getId();

            currentOwnerThreadId = state.getThreadId();

            conditionMap = new HashMap<>();

            outgoingSignals = new HashMap<>();

            failoverSafe = state.isFailoverSafe();

            fair = state.isFair();

            waitingThreads = new ConcurrentSkipListSet<>();
        }

        /**
         *
         */
        protected void addOutgoingSignal(String condition) {
            int cnt = 0;

            if (outgoingSignals.containsKey(condition)) {
                cnt = outgoingSignals.get(condition);

                // SignalAll has already been called.
                if (cnt == 0)
                    return;
            }

            outgoingSignals.put(condition, cnt + 1);
        }

        protected void addOutgoingSignalAll(String condition) {
            outgoingSignals.put(condition, 0);
        }

        /**
         * Process any condition await calls on this node.
         */
        private String processAwait() {
            if (lastCondition == null)
                return null;

            String ret = lastCondition;

            lastCondition = null;

            return ret;
        }

        /** */
        private Map<String, Integer> processSignal() {
            Map<String,Integer> ret = new HashMap<>(outgoingSignals);

            outgoingSignals.clear();

            return ret;
        }

        /** Interrupt every thread on this node waiting on this lock. */
        private synchronized void interruptAll() {
            // First release all threads waiting on associated condition queues.
            if (!conditionMap.isEmpty()) {
                // Temporarily obtain ownership of the lock,
                // in order to signal all conditions.
                UUID tempUUID = getOwnerNode();

                long tempThreadID = currentOwnerThreadId;

                setCurrentOwnerNode(thisNode);

                currentOwnerThreadId = Thread.currentThread().getId();

                for (Condition c : conditionMap.values())
                    c.signalAll();

                // Restore owner node and owner thread.
                setCurrentOwnerNode(tempUUID);

                currentOwnerThreadId = tempThreadID;
            }

            // Interrupt any future call to acquire/release on this sync object.
            interruptAll = true;

            // Interrupt any ongoing transactions.
            for (Thread t: getQueuedThreads())
                t.interrupt();
        }

        /** Check if lock is in correct state (i.e. not broken in non-failoversafe mode),
         * if not throw  {@linkplain IgniteInterruptedException} */
        private void validate(final boolean throwInterrupt) {
            // Interrupted flag shouldn't be always cleared
            // (e.g. lock() method doesn't throw exception and doesn't clear interrupted)
            // but should be cleared if this method is called after lock breakage or node stop.
            // If interruptAll is set, exception is thrown anyway.
            boolean interrupted = Thread.currentThread().isInterrupted();

            // Clear interrupt flag.
            if (throwInterrupt || interruptAll)
                Thread.interrupted();

            if (interruptAll)
                throw new IgniteException("Lock broken (possible reason: node stopped" +
                    " or node owning lock failed while in non-failoversafe mode).");

            // Global queue should be synchronized only if interrupted exception should be thrown.
            if (fair && (throwInterrupt && interrupted) && !interruptAll) {
                synchronizeQueue(true, Thread.currentThread());

                throw new IgniteInterruptedException("Lock is interrupted.");
            }
        }

        /**
         * Sets the number of permits currently acquired on this lock. This method should only be used in {@linkplain
         * GridCacheLockImpl#onUpdate(GridCacheLockState)}.
         *
         * @param permits Number of permits acquired at this reentrant lock.
         */
        final synchronized void setPermits(int permits) {
            setState(permits);
        }

        /**
         * Gets the number of permissions currently acquired at this lock.
         *
         * @return Number of permits acquired at this reentrant lock.
         */
        final int getPermits() {
            return getState();
        }

        /**
         * Sets the UUID of the node that currently owns this lock. This method should only be used in {@linkplain
         * GridCacheLockImpl#onUpdate(GridCacheLockState)}.
         *
         * @param ownerNode UUID of the node owning this lock.
         */
        final synchronized void setCurrentOwnerNode(UUID ownerNode) {
            currentOwnerNode = ownerNode;
        }

        /**
         * Gets the UUID of the node that currently owns the lock.
         *
         * @return UUID of the node that currently owns the lock.
         */
        final UUID getOwnerNode() {
            return currentOwnerNode;
        }

        /**
         * Checks if latest call to acquire/release was called on this node.
         * Should only be called from update method.
         *
         * @param newOwnerID ID of the node that is about to acquire this lock (or null).
         * @return true if acquire/release that triggered last update came from this node.
         */
        protected boolean isLockedLocally(UUID newOwnerID) {
            return thisNode.equals(getOwnerNode()) || thisNode.equals(newOwnerID);
        }

        protected void setCurrentOwnerThread(long newOwnerThreadId) {
            currentOwnerThreadId = newOwnerThreadId;
        }

        /**
         * Returns true if node that owned the locked failed before call to unlock.
         *
         * @return true if any node failed while owning the lock.
         */
        protected boolean isBroken() {
            return isBroken;
        }

        /** */
        protected void setBroken(boolean isBroken) {
            this.isBroken = isBroken;
        }

        /** */
        protected synchronized boolean hasPredecessor(LinkedList<UUID> nodes) {
            if (!fair)
                return false;

            for (Iterator<UUID> it = nodes.iterator(); it.hasNext(); ) {
                UUID node = it.next();

                if (ctx.discovery().node(node) == null) {
                    it.remove();

                    continue;
                }

                return !node.equals(thisNode);
            }

            return false;
        }

        /**
         * Performs tryLock.
         * @param acquires Number of permits to acquire.
         * @param fair Fairness parameter.
         * @return {@code True} if succeeded, false otherwise.
         */
        final boolean tryAcquire(final int acquires, final boolean fair) {
            // If broken in non-failoversafe mode, exit immediately.
            if (interruptAll)
                return true;

            final Thread current = Thread.currentThread();

            boolean failed = false;

            int c = getState();

            // Wait for lock to reach stable state.
            while (c != 0) {
                UUID currentOwner = currentOwnerNode;

                if (currentOwner != null) {
                    failed = ctx.discovery().node(currentOwner) == null;

                    break;
                }

                c = getState();
            }

            // Check if lock is released or current owner failed.
            if (c == 0 || failed) {
                if (compareAndSetGlobalState(0, acquires, current, fair)) {

                    // Not used for synchronization (we use ThreadID), but updated anyway.
                    setExclusiveOwnerThread(current);

                    while (!isHeldExclusively() && !interruptAll)
                        Thread.yield();

                    return true;
                }
            }
            else if (isHeldExclusively()) {
                int nextc = c + acquires;

                if (nextc < 0) // overflow
                    throw new Error("Maximum lock count exceeded.");

                setState(nextc);

                return true;
            }

            if (fair && !isQueued(current))
                synchronizeQueue(false, current);

            return false;
        }

        /**
         * Performs lock.
         */
        final void lock() {
            acquire(1);
        }

        /** {@inheritDoc} */
        @Override protected final boolean tryAcquire(int acquires) {
            return tryAcquire(acquires, fair);
        }

        /** {@inheritDoc} */
        @Override protected final boolean tryRelease(int releases) {
            // This method is called with release==0 only when trying to wake through update,
            // to check if some other node released the lock.
            if (releases == 0)
                return true;

            // If broken in non-failoversafe mode, exit immediately.
            if (interruptAll)
                return true;

            int c = getState() - releases;

            if (!isHeldExclusively()) {
                log.error("Lock.unlock() is called in illegal state [callerNodeId=" + thisNode + ", ownerNodeId="
                    + currentOwnerNode + ", callerThreadId=" + Thread.currentThread().getId() + ", ownerThreadId="
                    + currentOwnerThreadId + ", lockState=" + getState() + "]");

                throw new IllegalMonitorStateException();
            }

            boolean free = false;

            if (c == 0) {
                free = true;

                setGlobalState(0, processAwait(), processSignal());

                while (isHeldExclusively() && !interruptAll)
                    Thread.yield();
            }
            else
                setState(c);

            return free;
        }


        /** {@inheritDoc} */
        @Override protected final boolean isHeldExclusively() {
            // While we must in general read state before owner,
            // we don't need to do so to check if current thread is owner

            return currentOwnerThreadId == Thread.currentThread().getId() && thisNode.equals(currentOwnerNode);
        }

        /**
         * @param name Condition name.
         * @return Condition object.
         */
        final synchronized IgniteCondition newCondition(String name) {
            if (conditionMap.containsKey(name))
                return new IgniteConditionObject(name, conditionMap.get(name));

            ConditionObject cond = new ConditionObject();

            conditionMap.put(name, cond);

            return new IgniteConditionObject(name, cond);
        }

        // Methods relayed from outer class

        final int getHoldCount() {
            return isHeldExclusively() ? getState() : 0;
        }

        final boolean isLocked() throws IgniteCheckedException {
            return getState() != 0 || lockView.get(key).get() != 0;
        }

        /**
         * This method is used for synchronizing the reentrant lock state across all nodes.
         */
        protected boolean compareAndSetGlobalState(final int expVal, final int newVal,
            final Thread newThread, final boolean bargingProhibited) {
            try {
                return CU.outTx(
                    retryTopologySafe(new Callable<Boolean>() {
                        @Override public Boolean call() throws Exception {
                            try (IgniteInternalTx tx = CU.txStartInternal(ctx, lockView, PESSIMISTIC, REPEATABLE_READ)) {

                                GridCacheLockState val = lockView.get(key);

                                if (val == null)
                                    if (reCreate) {
                                        val = new GridCacheLockState(0, ctx.nodeId(), 0, failoverSafe, fair);
<<<<<<< HEAD
                                        lockView.put(key, val);
                                        log.info("New state for lock " + key + " was created: " + val);
                                    } else
                                        throw new IgniteCheckedException("Failed to find reentrant lock with given name: " + name);
=======

                                        lockView.put(key, val);
                                    }
                                    else
                                        throw new IgniteCheckedException("Failed to find reentrant lock with " +
                                            "the given name: " + name);
>>>>>>> de2a1588

                                final long newThreadID = newThread.getId();

                                LinkedList<UUID> nodes = val.getNodes();

                                // Barging is prohibited in fair mode unless tryLock() is called.
                                if (!(bargingProhibited && hasPredecessor(nodes))) {
                                    if (val.get() == expVal || ctx.discovery().node(val.getId()) == null) {
                                        val.set(newVal);

                                        val.setId(thisNode);

                                        val.setThreadId(newThreadID);

                                        val.setSignals(null);

                                        // This node is already in queue, except in cases where this is the only node
                                        // or this is a call to tryLock(), in which case barging is ok.
                                        // Queue is only updated if this is fair lock.
                                        if (val.isFair() && (nodes.isEmpty() || !bargingProhibited))
                                            nodes.addFirst(thisNode);

                                        val.setNodes(nodes);

                                        val.setChanged(true);

                                        lockView.put(key, val);

                                        tx.commit();

                                        return true;
                                    }
                                }

                                return false;
                            }
                            catch (Exception e) {
                                if (interruptAll) {
                                    log.info("Node is stopped (or lock is broken in non-failover safe mode)," +
                                        " aborting transaction.");

                                    // Return immediately, exception will be thrown later.
                                    return true;
                                }
                                else {
                                    if (Thread.currentThread().isInterrupted()) {
                                        log.info("Thread is interrupted while attempting to acquire lock.");

                                        // Delegate the decision to throw InterruptedException to the AQS.
                                        sync.release(0);

                                        return false;
                                    }

                                    U.error(log, "Failed to compare and set: " + this, e);
                                }

                                throw e;
                            }
                        }
                    }),
                    ctx
                );
            }
            catch (IgniteCheckedException e) {
                throw U.convertException(e);
            }
        }

        /**
         * This method is used for synchronizing the number of acquire attempts on this lock across all nodes.
         *
         * @param cancelled true if acquire attempt is cancelled, false if acquire attempt should be registered.
         */
        protected boolean synchronizeQueue(final boolean cancelled, final Thread thread) {
            final AtomicBoolean interrupted = new AtomicBoolean(false);

            try {
                return CU.outTx(
                    retryTopologySafe(new Callable<Boolean>() {
                        @Override public Boolean call() throws Exception {
                            try (IgniteInternalTx tx = CU.txStartInternal(ctx, lockView, PESSIMISTIC, REPEATABLE_READ)) {
                                GridCacheLockState val = lockView.get(key);

                                if (val == null)
                                    throw new IgniteCheckedException("Failed to find reentrant lock with given name: " + name);

                                LinkedList<UUID> nodes = val.getNodes();

                                if (!cancelled) {
                                    nodes.add(thisNode);

                                    val.setChanged(false);

                                    lockView.put(key, val);

                                    tx.commit();

                                    // Keep track of all threads that are queued in global queue.
                                    // We deliberately don't use #sync.isQueued(), because AQS
                                    // cancel threads immediately after throwing interrupted exception.
                                    sync.waitingThreads.add(thread.getId());

                                    return true;
                                }
                                else {
                                    if (sync.waitingThreads.contains(thread.getId())) {
                                        // Update other nodes if this is the first node in queue.
                                        val.setChanged(nodes.lastIndexOf(thisNode) == 0);

                                        nodes.removeLastOccurrence(thisNode);

                                        lockView.put(key, val);

                                        tx.commit();

                                        sync.waitingThreads.remove(thread.getId());

                                        return true;
                                    }
                                }

                                return false;
                            }
                            catch (Exception e) {
                                if (interruptAll) {
                                    log.info("Node is stopped (or lock is broken in non-failover safe mode)," +
                                        " aborting transaction.");

                                    // Abort this attempt to synchronize queue and start another one,
                                    // that will return immediately.
                                    sync.release(0);

                                    return false;
                                }
                                else {
                                    // If thread got interrupted, abort this attempt to synchronize queue,
                                    // clear interrupt flag and try again, and let the AQS decide
                                    // whether to throw an exception or ignore it.
                                    if (Thread.interrupted() || X.hasCause(e, InterruptedException.class)) {
                                        interrupted.set(true);

                                        throw new TransactionRollbackException("Thread got interrupted " +
                                            "while synchronizing the global queue, retrying. ");
                                    }

                                    U.error(log, "Failed to synchronize global lock queue: " + this, e);
                                }

                                throw e;
                            }
                        }
                    }),
                    ctx
                );
            }
            catch (IgniteCheckedException e) {
                throw U.convertException(e);
            }
            finally {
                // Restore interrupt flag and let AQS decide what to do with it.
                if (interrupted.get())
                    Thread.currentThread().interrupt();
            }
        }

        /**
         * Sets the global state across all nodes after releasing the reentrant lock.
         *
         * @param newVal New state.
         * @param lastCondition Id of the condition await is called.
         * @param outgoingSignals Map containing signal calls on this node since the last acquisition of the lock.
         */
        protected boolean setGlobalState(final int newVal, @Nullable final String lastCondition, final Map<String, Integer> outgoingSignals) {
            try {
                return CU.outTx(
                    retryTopologySafe(new Callable<Boolean>() {
                        @Override public Boolean call() throws Exception {
                            try (IgniteInternalTx tx = CU.txStartInternal(ctx, lockView, PESSIMISTIC, REPEATABLE_READ)) {
                                GridCacheLockState val = lockView.get(key);

                                if (val == null)
                                    throw new IgniteCheckedException("Failed to find reentrant lock with given name: " + name);

                                val.set(newVal);

                                if (newVal == 0) {
                                    val.setId(null);

                                    val.setThreadId(LOCK_FREE);
                                }

                                val.setChanged(true);

                                // If this lock is fair, remove this node from queue.
                                if (val.isFair() && newVal == 0) {
                                    UUID removedNode = val.getNodes().removeFirst();

                                    assert(thisNode.equals(removedNode));
                                }

                                // Get global condition queue.
                                Map<String, LinkedList<UUID>> condMap = val.getConditionMap();

                                // Create map containing signals from this node.
                                Map<UUID, LinkedList<String>> signalMap = new HashMap<>();

                                // Put any signal calls on this node to global state.
                                if (!outgoingSignals.isEmpty()) {
                                    for (String condition : outgoingSignals.keySet()) {
                                        int cnt = outgoingSignals.get(condition);

                                        // Get queue for this condition.
                                        List<UUID> list = condMap.get(condition);

                                        if (list != null && !list.isEmpty()) {
                                            // Check if signalAll was called.
                                            if (cnt == 0) {
                                                cnt = list.size();
                                            }

                                            // Remove from global condition queue.
                                            for (int i = 0; i < cnt; i++) {
                                                if (list.isEmpty())
                                                    break;

                                                UUID uuid = list.remove(0);

                                                // Skip if node to be released is not alive anymore.
                                                if (ctx.discovery().node(uuid) == null) {
                                                    cnt++;

                                                    continue;
                                                }

                                                LinkedList<String> queue = signalMap.get(uuid);

                                                if (queue == null) {
                                                    queue = new LinkedList<>();

                                                    signalMap.put(uuid, queue);
                                                }

                                                queue.add(condition);
                                            }
                                        }
                                    }
                                }

                                val.setSignals(signalMap);

                                // Check if this release is called after condition.await() call;
                                // If true, add this node to the global waiting queue.
                                if (lastCondition != null) {
                                    LinkedList<UUID> queue;

                                    //noinspection IfMayBeConditional
                                    if (!condMap.containsKey(lastCondition))
                                        // New condition object.
                                        queue = new LinkedList<>();
                                    else
                                        // Existing condition object.
                                        queue = condMap.get(lastCondition);

                                    queue.add(thisNode);

                                    condMap.put(lastCondition, queue);
                                }

                                val.setConditionMap(condMap);

                                lockView.put(key, val);

                                tx.commit();

                                return true;
                            }
                            catch (Exception e) {
                                if (interruptAll) {
                                    log.info("Node is stopped (or lock is broken in non-failover safe mode)," +
                                        " aborting transaction.");

                                    return true;
                                }
                                else
                                    U.error(log, "Failed to release: " + this, e);

                                throw e;
                            }
                        }
                    }),
                    ctx
                );
            }
            catch (IgniteCheckedException e) {
                throw U.convertException(e);
            }
        }

        protected synchronized boolean checkIncomingSignals(GridCacheLockState state) {
            if (state.getSignals() == null)
                return false;

            LinkedList<String> signals = state.getSignals().get(thisNode);

            if (signals == null || signals.isEmpty())
                return false;

            UUID tempUUID = getOwnerNode();

            Thread tempThread = getExclusiveOwnerThread();

            long tempThreadID = currentOwnerThreadId;

            // Temporarily allow current thread to signal condition object.
            // This is safe to do because:
            // 1. if release was called on this node,
            // it was called from currently active thread;
            // 2. if release came from a thread on any other node,
            // all threads on this node are already blocked.
            setCurrentOwnerNode(thisNode);

            setExclusiveOwnerThread(Thread.currentThread());

            currentOwnerThreadId = Thread.currentThread().getId();

            for (String signal: signals)
                conditionMap.get(signal).signal();

            // Restore owner node and owner thread.
            setCurrentOwnerNode(tempUUID);

            setExclusiveOwnerThread(tempThread);

            currentOwnerThreadId = tempThreadID;

            return true;
        }

        /**
         *  Condition implementation for {@linkplain IgniteLock}.
         *
         **/
        private class IgniteConditionObject implements IgniteCondition {
            /** */
            private final String name;

            /** */
            private final AbstractQueuedSynchronizer.ConditionObject object;

            /**
             * @param name Condition name.
             * @param object Condition object.
             */
            protected IgniteConditionObject(String name, ConditionObject object) {
                this.name = name;

                this.object = object;
            }

            /**
             * Name of this condition.
             *
             * @return name Name of this condition object.
             */
            @Override public String name() {
                return name;
            }

            /** {@inheritDoc} */
            @Override public void await() throws IgniteInterruptedException {
                ctx.kernalContext().gateway().readLock();

                try {
                    if (!isHeldExclusively())
                        throw new IllegalMonitorStateException();

                    lastCondition = name;

                    object.await();

                    sync.validate(true);
                }
                catch (InterruptedException e) {
                    throw new IgniteInterruptedException(e);
                }
                finally {
                    ctx.kernalContext().gateway().readUnlock();
                }
            }

            /** {@inheritDoc} */
            @Override public void awaitUninterruptibly() {
                ctx.kernalContext().gateway().readLock();

                try {
                    if (!isHeldExclusively())
                        throw new IllegalMonitorStateException();

                    lastCondition = name;

                    object.awaitUninterruptibly();

                    sync.validate(false);
                }
                finally {
                    ctx.kernalContext().gateway().readUnlock();
                }
            }

            /** {@inheritDoc} */
            @Override public long awaitNanos(long nanosTimeout) throws IgniteInterruptedException {
                ctx.kernalContext().gateway().readLock();

                try {
                    if (!isHeldExclusively())
                        throw new IllegalMonitorStateException();

                    lastCondition = name;

                    long result =  object.awaitNanos(nanosTimeout);

                    sync.validate(true);

                    return result;
                }
                catch (InterruptedException e) {
                    throw new IgniteInterruptedException(e);
                }
                finally {
                    ctx.kernalContext().gateway().readUnlock();
                }
            }

            /** {@inheritDoc} */
            @Override public boolean await(long time, TimeUnit unit) throws IgniteInterruptedException {
                ctx.kernalContext().gateway().readLock();

                try {
                    if (!isHeldExclusively())
                        throw new IllegalMonitorStateException();

                    lastCondition = name;

                    boolean result = object.await(time, unit);

                    sync.validate(true);

                    return result;
                }
                catch (InterruptedException e) {
                    throw new IgniteInterruptedException(e);
                }
                finally {
                    ctx.kernalContext().gateway().readUnlock();
                }
            }

            /** {@inheritDoc} */
            @Override public boolean awaitUntil(Date deadline) throws IgniteInterruptedException {
                ctx.kernalContext().gateway().readLock();

                try {
                    if (!isHeldExclusively())
                        throw new IllegalMonitorStateException();

                    lastCondition = name;

                    boolean result = object.awaitUntil(deadline);

                    sync.validate(true);

                    return result;
                }
                catch (InterruptedException e) {
                    throw new IgniteInterruptedException(e);
                }
                finally {
                    ctx.kernalContext().gateway().readUnlock();
                }
            }

            /** {@inheritDoc} */
            @Override public void signal() {
                ctx.kernalContext().gateway().readLock();

                try {
                    if (!isHeldExclusively())
                        throw new IllegalMonitorStateException();

                    validate(false);

                    addOutgoingSignal(name);
                }
                finally {
                    ctx.kernalContext().gateway().readUnlock();
                }
            }

            /** {@inheritDoc} */
            @Override public void signalAll() {
                ctx.kernalContext().gateway().readLock();

                try {
                    if (!isHeldExclusively())
                        throw new IllegalMonitorStateException();

                    sync.validate(false);

                    addOutgoingSignalAll(name);
                }
                finally {
                    ctx.kernalContext().gateway().readUnlock();
                }
            }
        }
    }

    /**
     * Constructor.
     *
     * @param name Reentrant lock name.
     * @param key Reentrant lock key.
     * @param lockView Reentrant lock projection.
     * @param ctx Cache context.
     * @param reCreate If {@code true} reentrant lock will be re-created in case it is not in cache.
     */
    @SuppressWarnings("unchecked")
    public GridCacheLockImpl(String name,
        GridCacheInternalKey key,
        IgniteInternalCache<GridCacheInternalKey, GridCacheLockState> lockView,
        GridCacheContext ctx,
        boolean reCreate) {
        assert name != null;
        assert key != null;
        assert ctx != null;
        assert lockView != null;

        this.name = name;
        this.key = key;
        this.lockView = lockView;
        this.ctx = ctx;
        this.reCreate = reCreate;

        log = ctx.logger(getClass());
    }

    /**
     * @throws IgniteCheckedException If operation failed.
     */
    private void initializeReentrantLock() throws IgniteCheckedException {
        if (initGuard.compareAndSet(false, true)) {
            try {
                sync = CU.outTx(
                    retryTopologySafe(new Callable<Sync>() {
                        @Override public Sync call() throws Exception {
                            try (IgniteInternalTx tx = CU.txStartInternal(ctx, lockView, PESSIMISTIC, REPEATABLE_READ)) {
                                GridCacheLockState val = lockView.get(key);

                                if (val == null) {
                                    if (log.isDebugEnabled())
                                        log.debug("Failed to find reentrant lock with given name: " + name);

                                    return null;
                                }

                                tx.rollback();

                                return new Sync(val);
                            }
                        }
                    }),
                    ctx
                );

                if (log.isDebugEnabled())
                    log.debug("Initialized internal sync structure: " + sync);
            }
            finally {
                initLatch.countDown();
            }
        }
        else {
            U.await(initLatch);

            if (sync == null)
                throw new IgniteCheckedException("Internal reentrant lock has not been properly initialized.");
        }
    }

    /** {@inheritDoc} */
    @Override public void onUpdate(GridCacheLockState val) {
        // Called only on initialization, so it's safe to ignore update.
        if (sync == null)
            return;

        updateLock.lock();

        try {
            // If this update is a result of unsuccessful acquire in fair mode, no local update should be done.
            if (!val.isChanged())
                return;

            // Check if update came from this node.
            boolean local = sync.isLockedLocally(val.getId());

            // Process any incoming signals.
            boolean incomingSignals = sync.checkIncomingSignals(val);

            // Update permission count.
            sync.setPermits(val.get());

            // Update owner's node id.
            sync.setCurrentOwnerNode(val.getId());

            // Update owner's thread id.
            sync.setCurrentOwnerThread(val.getThreadId());

            // Check if any threads waiting on this node need to be notified.
            if ((incomingSignals || sync.getPermits() == 0) && !local) {
                // Try to notify any waiting threads.
                sync.release(0);
            }

        } finally{
            updateLock.unlock();
        }
    }

    /** {@inheritDoc} */
    @Override public void onNodeRemoved(UUID nodeId) {
        updateLock.lock();

        try {
            if (nodeId.equals(sync.getOwnerNode())) {
                sync.setBroken(true);

                if (!sync.failoverSafe) {
                    sync.interruptAll();
                }
            }

            // Try to notify any waiting threads.
            sync.release(0);
        }
        finally {
            updateLock.unlock();
        }
    }

    /** {@inheritDoc} */
    @Override public void onStop() {
        if (sync == null) {
            interruptAll = true;

            return;
        }

        sync.setBroken(true);

        sync.interruptAll();

        // Try to notify any waiting threads.
        sync.release(0);
    }

    /** {@inheritDoc} */
    @Override public String name() {
        return name;
    }

    /** {@inheritDoc} */
    @Override public void lock() {
        ctx.kernalContext().gateway().readLock();

        try{
            initializeReentrantLock();

            sync.lock();

            sync.validate(false);
        }
        catch (IgniteCheckedException e) {
            throw U.convertException(e);
        }
        finally {
            ctx.kernalContext().gateway().readUnlock();
        }
    }

    /** {@inheritDoc} */
    @Override public void lockInterruptibly() throws IgniteInterruptedException {
        ctx.kernalContext().gateway().readLock();

        try {
            initializeReentrantLock();

            sync.acquireInterruptibly(1);

            sync.validate(true);
        }
        catch (IgniteCheckedException e) {
            throw U.convertException(e);
        }
        catch (InterruptedException e) {
            if (sync.fair)
                sync.synchronizeQueue(true, Thread.currentThread());

            throw new IgniteInterruptedException(e);
        }
        finally {
            ctx.kernalContext().gateway().readUnlock();
        }
    }

    /** {@inheritDoc} */
    @Override public boolean tryLock() {
        ctx.kernalContext().gateway().readLock();

        try{
            initializeReentrantLock();

            boolean result = sync.tryAcquire(1, false);

            sync.validate(false);

            return result;
        }
        catch (IgniteCheckedException e) {
            throw U.convertException(e);
        }
        finally {
            ctx.kernalContext().gateway().readUnlock();
        }
    }

    /** {@inheritDoc} */
    @Override public boolean tryLock(long timeout, TimeUnit unit) throws IgniteInterruptedException {
        ctx.kernalContext().gateway().readLock();

        try{
            initializeReentrantLock();

            boolean result = sync.tryAcquireNanos(1, unit.toNanos(timeout));

            sync.validate(true);

            return result;
        }
        catch (IgniteCheckedException e) {
            throw U.convertException(e);
        }
        catch (InterruptedException e) {
            if (sync.fair)
                sync.synchronizeQueue(true, Thread.currentThread());

            throw new IgniteInterruptedException(e);
        }
        finally {
            ctx.kernalContext().gateway().readUnlock();
        }
    }

    /** {@inheritDoc} */
    @Override public void unlock() {
        ctx.kernalContext().gateway().readLock();

        try{
            initializeReentrantLock();

            // Validate before release.
            sync.validate(false);

            sync.release(1);
        }
        catch (IgniteCheckedException e) {
            throw U.convertException(e);
        }
        finally {
            ctx.kernalContext().gateway().readUnlock();
        }
    }

    @NotNull @Override public Condition newCondition() {
        throw new UnsupportedOperationException("IgniteLock does not allow creation of nameless conditions. ");
    }

    /** {@inheritDoc} */
    @Override public IgniteCondition getOrCreateCondition(String name) {
        ctx.kernalContext().gateway().readLock();

        try{
            initializeReentrantLock();

            IgniteCondition result = sync.newCondition(name);

            sync.validate(false);

            return result;
        }
        catch (IgniteCheckedException e) {
            throw U.convertException(e);
        }
        finally {
            ctx.kernalContext().gateway().readUnlock();
        }
    }

    /** {@inheritDoc} */
    @Override public int getHoldCount() {
        try{
            initializeReentrantLock();

            return sync.getHoldCount();
        }
        catch (IgniteCheckedException e) {
            throw U.convertException(e);
        }
    }

    /** {@inheritDoc} */
    @Override public boolean isHeldByCurrentThread() {
        try{
            initializeReentrantLock();

            return sync.isHeldExclusively();
        }
        catch (IgniteCheckedException e) {
            throw U.convertException(e);
        }
    }

    /** {@inheritDoc} */
    @Override public boolean isLocked() {
        try{
            initializeReentrantLock();

            return sync.isLocked();
        }
        catch (IgniteCheckedException e) {
            throw U.convertException(e);
        }
    }

    /** {@inheritDoc} */
    @Override public boolean hasQueuedThreads() {
        try{
            initializeReentrantLock();

            return sync.hasQueuedThreads();
        }
        catch (IgniteCheckedException e) {
            throw U.convertException(e);
        }
    }

    /** {@inheritDoc} */
    @Override public boolean hasQueuedThread(Thread thread) {
        try{
            initializeReentrantLock();

            return sync.isQueued(thread);
        }
        catch (IgniteCheckedException e) {
            throw U.convertException(e);
        }
    }

    /** {@inheritDoc} */
    @Override public boolean hasWaiters(IgniteCondition condition) {
        try{
            initializeReentrantLock();

            AbstractQueuedSynchronizer.ConditionObject c = sync.conditionMap.get(condition.name());

            if (c == null)
                throw new IllegalArgumentException();

            return sync.hasWaiters(c);
        }
        catch (IgniteCheckedException e) {
            throw U.convertException(e);
        }
    }

    /** {@inheritDoc} */
    @Override public int getWaitQueueLength(IgniteCondition condition) {
        try{
            initializeReentrantLock();

            AbstractQueuedSynchronizer.ConditionObject c = sync.conditionMap.get(condition.name());

            if (c == null)
                throw new IllegalArgumentException();

            return sync.getWaitQueueLength(c);
        }
        catch (IgniteCheckedException e) {
            throw U.convertException(e);
        }
    }

    @Override public boolean isFailoverSafe() {
        try{
            initializeReentrantLock();

            return sync.failoverSafe;
        }
        catch (IgniteCheckedException e) {
            throw U.convertException(e);
        }
    }

    @Override public boolean isFair() {
        try{
            initializeReentrantLock();

            return sync.fair;
        }
        catch (IgniteCheckedException e) {
            throw U.convertException(e);
        }
    }

    /** {@inheritDoc} */
    @Override public boolean isBroken() {
        try{
            initializeReentrantLock();

            return sync.isBroken();
        }
        catch (IgniteCheckedException e) {
            throw U.convertException(e);
        }
    }

    /** {@inheritDoc} */
    @Override public GridCacheInternalKey key() {
        return key;
    }

    /** {@inheritDoc} */
    @Override public boolean removed() {
        return rmvd;
    }

    /** {@inheritDoc} */
    @Override public boolean onRemoved() {
        return rmvd = true;
    }

    /** {@inheritDoc} */
    @Override public void needCheckNotRemoved() {

    }

    /** {@inheritDoc} */
    @Override public void writeExternal(ObjectOutput out) throws IOException {
        out.writeUTF(name);
    }

    /** {@inheritDoc} */
    @Override public void readExternal(ObjectInput in) throws IOException, ClassNotFoundException {
        stash.set(in.readUTF());
    }

    /**
     * Reconstructs object on unmarshalling.
     *
     * @return Reconstructed object.
     * @throws ObjectStreamException Thrown in case of unmarshalling error.
     */
    private Object readResolve() throws ObjectStreamException {
        String name = stash.get();

        assert name != null;

        try {
            IgniteLock lock = IgnitionEx.localIgnite().context().dataStructures().reentrantLock(
                name,
                false,
                false,
                false);

            if (lock == null)
                throw new IllegalStateException("Lock was not found on deserialization: " + name);

            return lock;
        }
        catch (IgniteCheckedException e) {
            throw U.withCause(new InvalidObjectException(e.getMessage()), e);
        }
        finally {
            stash.remove();
        }
    }

    /** {@inheritDoc} */
    @Override public void close() {
        if (!rmvd) {
            try {
                boolean force = sync != null && (sync.isBroken() && !sync.failoverSafe);

                ctx.kernalContext().dataStructures().removeReentrantLock(name, force);
            }
            catch (IgniteCheckedException e) {
                throw U.convertException(e);
            }
        }
    }

    /** {@inheritDoc} */
    @Override public String toString() {
        return S.toString(GridCacheLockImpl.class, this);
    }
}<|MERGE_RESOLUTION|>--- conflicted
+++ resolved
@@ -527,19 +527,11 @@
                                 if (val == null)
                                     if (reCreate) {
                                         val = new GridCacheLockState(0, ctx.nodeId(), 0, failoverSafe, fair);
-<<<<<<< HEAD
                                         lockView.put(key, val);
                                         log.info("New state for lock " + key + " was created: " + val);
                                     } else
-                                        throw new IgniteCheckedException("Failed to find reentrant lock with given name: " + name);
-=======
-
-                                        lockView.put(key, val);
-                                    }
-                                    else
-                                        throw new IgniteCheckedException("Failed to find reentrant lock with " +
-                                            "the given name: " + name);
->>>>>>> de2a1588
+                                        throw new IgniteCheckedException("Failed to find reentrant lock with given name: " +
+                                            name);
 
                                 final long newThreadID = newThread.getId();
 
