--- conflicted
+++ resolved
@@ -134,7 +134,6 @@
  */
 @SuppressWarnings("JavadocReference")
 public class IgniteJdbcThinDriver implements Driver {
-<<<<<<< HEAD
     /** Driver instance. */
     private static final Driver INSTANCE = new IgniteJdbcThinDriver();
 
@@ -145,8 +144,6 @@
         register();
     }
 
-=======
->>>>>>> 6d518f57
     /** Major version. */
     private static final int MAJOR_VER = IgniteVersionUtils.VER.major();
 
