/*
 * Licensed to the Apache Software Foundation (ASF) under one or more
 * contributor license agreements.  See the NOTICE file distributed with
 * this work for additional information regarding copyright ownership.
 * The ASF licenses this file to You under the Apache License, Version 2.0
 * (the "License"); you may not use this file except in compliance with
 * the License.  You may obtain a copy of the License at
 *
 *      http://www.apache.org/licenses/LICENSE-2.0
 *
 * Unless required by applicable law or agreed to in writing, software
 * distributed under the License is distributed on an "AS IS" BASIS,
 * WITHOUT WARRANTIES OR CONDITIONS OF ANY KIND, either express or implied.
 * See the License for the specific language governing permissions and
 * limitations under the License.
 */

package org.apache.ignite;

import java.io.PrintWriter;
import java.sql.Connection;
import java.sql.Driver;
import java.sql.DriverManager;
import java.sql.DriverPropertyInfo;
import java.sql.SQLException;
import java.sql.SQLFeatureNotSupportedException;
import java.util.Properties;
import java.util.logging.Logger;
import org.apache.ignite.cache.affinity.AffinityKey;
import org.apache.ignite.internal.IgniteVersionUtils;
import org.apache.ignite.internal.jdbc.thin.ConnectionPropertiesImpl;
import org.apache.ignite.internal.jdbc.thin.JdbcThinConnection;
import org.apache.ignite.internal.jdbc.thin.JdbcThinUtils;

/**
 * JDBC driver thin implementation for In-Memory Data Grid.
 * <p>
 * Driver allows to get distributed data from Ignite cache using standard
 * SQL queries and standard JDBC API. It will automatically get only fields that
 * you actually need from objects stored in cache.
 * <h1 class="header">Limitations</h1>
 * Data in Ignite cache is usually distributed across several nodes,
 * so some queries may not work as expected since the query will be sent to each
 * individual node and results will then be collected and returned as JDBC result set.
 * Keep in mind following limitations (not applied if data is queried from one node only,
 * or data is fully co-located or fully replicated on multiple nodes):
 * <ul>
 *     <li>
 *         Joins will work correctly only if joined objects are stored in
 *         collocated mode. Refer to
 *         {@link AffinityKey}
 *         javadoc for more details.
 *     </li>
 *     <li>
 *         Note that if you are connected to local or replicated cache, all data will
 *         be queried only on one node, not depending on what caches participate in
 *         the query (some data from partitioned cache can be lost). And visa versa,
 *         if you are connected to partitioned cache, data from replicated caches
 *         will be duplicated.
 *     </li>
 * </ul>
 * <h1 class="header">SQL Notice</h1>
 * Driver allows to query data from several caches. Cache that driver is connected to is
 * treated as default schema in this case. Other caches can be referenced by their names.\
 *
 * <h1 class="header">Dependencies</h1>
 * JDBC driver is located in main Ignite JAR in {@code IGNITE_HOME/libs} folder.
 * <h1 class="header">Configuration</h1>
 *
 * <p>
 * JDBC connection URL has the following pattern:
 * {@code jdbc:ignite://<hostname>:<port>/}<br>
 * Note the following:
 * <ul>
 *     <li>Hostname is required.</li>
 *     <li>If port is not defined, {@code 10800} is used (default for Ignite thin client).</li>
 * </ul>
 * Other properties can be defined in {@link Properties} object passed to
 * {@link DriverManager#getConnection(String, Properties)} method:
 * <table class="doctable">
 *     <tr>
 *         <th>Name</th>
 *         <th>Description</th>
 *         <th>Default</th>
 *         <th>Optional</th>
 *     </tr>
 *     <tr>
 *         <td><b>ignite.jdbc.distributedJoins</b></td>
 *         <td>Flag to enable distributed joins.</td>
 *         <td>{@code false} (distributed joins are disabled)</td>
 *         <td>Yes</td>
 *     </tr>
 *     <tr>
 *         <td><b>ignite.jdbc.enforceJoinOrder</b></td>
 *         <td>Flag to enforce join order of tables in the query.</td>
 *         <td>{@code false} (enforcing join order is disabled)</td>
 *         <td>Yes</td>
 *     </tr>
 * </table>
 * <h1 class="header">Example</h1>
 * <pre name="code" class="java">
 * // Open JDBC connection.
 * Connection conn = DriverManager.getConnection("jdbc:ignite:thin//localhost:10800");
 *
 * // Query persons' names
 * ResultSet rs = conn.createStatement().executeQuery("select name from Person");
 *
 * while (rs.next()) {
 *     String name = rs.getString(1);
 *
 *     ...
 * }
 *
 * // Query persons with specific age
 * PreparedStatement stmt = conn.prepareStatement("select name, age from Person where age = ?");
 *
 * stmt.setInt(1, 30);
 *
 * ResultSet rs = stmt.executeQuery();
 *
 * while (rs.next()) {
 *     String name = rs.getString("name");
 *     int age = rs.getInt("age");
 *
 *     ...
 * }
 * </pre>
 */
@SuppressWarnings("JavadocReference")
public class IgniteJdbcThinDriver implements Driver {
    /** Driver instance. */
    private static final Driver INSTANCE = new IgniteJdbcThinDriver();

    /** Registered flag. */
    private static volatile boolean registered;

    static {
        register();
    }

    /** Major version. */
    private static final int MAJOR_VER = IgniteVersionUtils.VER.major();

    /** Minor version. */
    private static final int MINOR_VER = IgniteVersionUtils.VER.minor();

    /** {@inheritDoc} */
    @Override public Connection connect(String url, Properties props) throws SQLException {
        if (!acceptsURL(url))
            return null;

        ConnectionPropertiesImpl connProps = new ConnectionPropertiesImpl();

        connProps.init(url, props);

        return new JdbcThinConnection(connProps);
    }

    /** {@inheritDoc} */
    @Override public boolean acceptsURL(String url) throws SQLException {
        return url.startsWith(JdbcThinUtils.URL_PREFIX);
    }

    /** {@inheritDoc} */
    @Override public DriverPropertyInfo[] getPropertyInfo(String url, Properties info) throws SQLException {
        ConnectionPropertiesImpl connProps = new ConnectionPropertiesImpl();

        connProps.init(url, info);

        return connProps.getDriverPropertyInfo();
    }

    /** {@inheritDoc} */
    @Override public int getMajorVersion() {
        return MAJOR_VER;
    }

    /** {@inheritDoc} */
    @Override public int getMinorVersion() {
        return MINOR_VER;
    }

    /** {@inheritDoc} */
    @Override public boolean jdbcCompliant() {
        return false;
    }

    /** {@inheritDoc} */
    @Override public Logger getParentLogger() throws SQLFeatureNotSupportedException {
        throw new SQLFeatureNotSupportedException("java.util.logging is not used.");
    }
<<<<<<< HEAD

    /**
     * Validates and parses connection URL.
     *
     * @param props Properties.
     * @param url URL.
     * @return Scheme name. {@code null} in case the schema isn't specified in the url.
     * @throws SQLException On error.
     */
    private static String parseUrl(String url, Properties props) throws SQLException {
        if (F.isEmpty(url))
            throw new SQLException("URL cannot be null or empty.");

        if (!url.startsWith(JdbcThinUtils.URL_PREFIX))
            throw new SQLException("URL must start with \"" + JdbcThinUtils.URL_PREFIX + "\"");

        String nakedUrl = url.substring(JdbcThinUtils.URL_PREFIX.length()).trim();

        String[] nakedUrlParts = nakedUrl.split("\\?");

        if (nakedUrlParts.length > 2)
            throw new SQLException("Invalid URL format (only one ? character is allowed): " + url);

        String[] pathParts = nakedUrlParts[0].split("/");

        String endpoint = pathParts[0];

        String[] endpointParts = endpoint.split(":");

        if (endpointParts.length > 2)
            throw new SQLException("Invalid endpoint format (should be \"host[:port]\"): " + endpoint);

        props.setProperty(JdbcThinUtils.PROP_HOST, endpointParts[0]);

        if (endpointParts.length == 2)
            props.setProperty(JdbcThinUtils.PROP_PORT, endpointParts[1]);

        if (nakedUrlParts.length == 2)
            parseParameters(nakedUrlParts[1], props);

        if (pathParts.length > 2) {
            throw new SQLException("Invalid URL format (only schema name is allowed in URL path parameter " +
                "'host:port[/schemaName]'): " + url);
        }

        // Gets schema from URL string & returns.
        return pathParts.length == 2 ? pathParts[1] : null;
    }

    /**
     * Validates and parses URL parameters.
     *
     * @param str Parameters string.
     * @param delim Delimiter.
     * @param props Properties.
     * @throws SQLException If failed.
     */
    private static void parseParameters(String str, Properties props) throws SQLException {
        String[] params = str.split("&");

        for (String param : params) {
            String[] pair = param.split("=");

            if (pair.length != 2)
                throw new SQLException("Invalid parameter format (only one = character is allowed per key/value " +
                    "pair: " + param);

            String key = pair[0].trim();
            String val = pair[1].trim();

            if (key.isEmpty() || val.isEmpty())
                throw new SQLException("Invalid parameter format (key and value cannot be empty): " + param);

            props.setProperty(PROP_PREFIX + key, val);
        }
    }

    /**
     * @return Driver instance.
     */
    public static synchronized Driver register() {
        try {
            if (!registered) {
                registered = true;
                DriverManager.registerDriver(INSTANCE);
            }
        } catch (SQLException e) {
            PrintWriter writer = DriverManager.getLogWriter();

            if (writer != null)
                e.printStackTrace(writer);
        }
        return INSTANCE;
    }
=======
>>>>>>> baf08bc9
}<|MERGE_RESOLUTION|>--- conflicted
+++ resolved
@@ -189,83 +189,6 @@
     @Override public Logger getParentLogger() throws SQLFeatureNotSupportedException {
         throw new SQLFeatureNotSupportedException("java.util.logging is not used.");
     }
-<<<<<<< HEAD
-
-    /**
-     * Validates and parses connection URL.
-     *
-     * @param props Properties.
-     * @param url URL.
-     * @return Scheme name. {@code null} in case the schema isn't specified in the url.
-     * @throws SQLException On error.
-     */
-    private static String parseUrl(String url, Properties props) throws SQLException {
-        if (F.isEmpty(url))
-            throw new SQLException("URL cannot be null or empty.");
-
-        if (!url.startsWith(JdbcThinUtils.URL_PREFIX))
-            throw new SQLException("URL must start with \"" + JdbcThinUtils.URL_PREFIX + "\"");
-
-        String nakedUrl = url.substring(JdbcThinUtils.URL_PREFIX.length()).trim();
-
-        String[] nakedUrlParts = nakedUrl.split("\\?");
-
-        if (nakedUrlParts.length > 2)
-            throw new SQLException("Invalid URL format (only one ? character is allowed): " + url);
-
-        String[] pathParts = nakedUrlParts[0].split("/");
-
-        String endpoint = pathParts[0];
-
-        String[] endpointParts = endpoint.split(":");
-
-        if (endpointParts.length > 2)
-            throw new SQLException("Invalid endpoint format (should be \"host[:port]\"): " + endpoint);
-
-        props.setProperty(JdbcThinUtils.PROP_HOST, endpointParts[0]);
-
-        if (endpointParts.length == 2)
-            props.setProperty(JdbcThinUtils.PROP_PORT, endpointParts[1]);
-
-        if (nakedUrlParts.length == 2)
-            parseParameters(nakedUrlParts[1], props);
-
-        if (pathParts.length > 2) {
-            throw new SQLException("Invalid URL format (only schema name is allowed in URL path parameter " +
-                "'host:port[/schemaName]'): " + url);
-        }
-
-        // Gets schema from URL string & returns.
-        return pathParts.length == 2 ? pathParts[1] : null;
-    }
-
-    /**
-     * Validates and parses URL parameters.
-     *
-     * @param str Parameters string.
-     * @param delim Delimiter.
-     * @param props Properties.
-     * @throws SQLException If failed.
-     */
-    private static void parseParameters(String str, Properties props) throws SQLException {
-        String[] params = str.split("&");
-
-        for (String param : params) {
-            String[] pair = param.split("=");
-
-            if (pair.length != 2)
-                throw new SQLException("Invalid parameter format (only one = character is allowed per key/value " +
-                    "pair: " + param);
-
-            String key = pair[0].trim();
-            String val = pair[1].trim();
-
-            if (key.isEmpty() || val.isEmpty())
-                throw new SQLException("Invalid parameter format (key and value cannot be empty): " + param);
-
-            props.setProperty(PROP_PREFIX + key, val);
-        }
-    }
 
     /**
      * @return Driver instance.
@@ -284,6 +207,4 @@
         }
         return INSTANCE;
     }
-=======
->>>>>>> baf08bc9
 }