/*
 * Licensed to the Apache Software Foundation (ASF) under one or more
 * contributor license agreements.  See the NOTICE file distributed with
 * this work for additional information regarding copyright ownership.
 * The ASF licenses this file to You under the Apache License, Version 2.0
 * (the "License"); you may not use this file except in compliance with
 * the License.  You may obtain a copy of the License at
 *
 *      http://www.apache.org/licenses/LICENSE-2.0
 *
 * Unless required by applicable law or agreed to in writing, software
 * distributed under the License is distributed on an "AS IS" BASIS,
 * WITHOUT WARRANTIES OR CONDITIONS OF ANY KIND, either express or implied.
 * See the License for the specific language governing permissions and
 * limitations under the License.
 */

package org.apache.ignite.internal.management.snapshot;

import java.text.DateFormat;
import java.util.ArrayList;
import java.util.Collections;
import java.util.Date;
import java.util.List;
import java.util.Map;
import java.util.UUID;
import java.util.function.Consumer;
import java.util.stream.Collectors;
import org.apache.ignite.IgniteException;
import org.apache.ignite.internal.management.SystemViewCommand;
import org.apache.ignite.internal.management.SystemViewTask;
import org.apache.ignite.internal.management.api.NoArg;
import org.apache.ignite.internal.util.GridStringBuilder;
import org.apache.ignite.internal.util.typedef.F;
import org.apache.ignite.internal.util.typedef.T5;
import org.apache.ignite.internal.util.typedef.X;
import org.apache.ignite.internal.util.typedef.internal.U;
<<<<<<< HEAD
import org.apache.ignite.internal.visor.snapshot.VisorSnapshotStatusTask;
import org.apache.ignite.internal.visor.snapshot.VisorSnapshotStatusTask.SnapshotStatus;
import org.apache.ignite.internal.visor.snapshot.VisorSnapshotTaskResult;
import org.apache.ignite.internal.visor.systemview.VisorSystemViewTask;

import static org.apache.ignite.internal.visor.systemview.VisorSystemViewTask.SimpleType.NUMBER;
import static org.apache.ignite.internal.visor.systemview.VisorSystemViewTask.SimpleType.STRING;
=======

import static org.apache.ignite.internal.management.SystemViewTask.SimpleType.NUMBER;
import static org.apache.ignite.internal.management.SystemViewTask.SimpleType.STRING;
>>>>>>> ab168e7b

/** */
public class SnapshotStatusCommand extends AbstractSnapshotCommand<NoArg> {
    /** {@inheritDoc} */
    @Override public String description() {
        return "Get the status of the current snapshot operation";
    }

    /** {@inheritDoc} */
    @Override public Class<NoArg> argClass() {
        return NoArg.class;
    }

    /** {@inheritDoc} */
    @Override public Class<SnapshotStatusTask> taskClass() {
        return SnapshotStatusTask.class;
    }

    /** {@inheritDoc} */
    @Override public void printResult(NoArg arg, SnapshotTaskResult res0, Consumer<String> printer) {
        Object res;

        try {
            res = res0.result();
        }
        catch (Exception e) {
            throw new IgniteException(e);
        }

        List<SnapshotStatus> ops = (List<SnapshotStatus>)res;

        if (F.isEmpty(ops)) {
            printer.accept("There is no create or restore snapshot operation in progress.");

            return;
        }

<<<<<<< HEAD
        printer.accept("Found " + ops.size() + " snapshot operation(s) in progress:");

        for (int i = 0; i < ops.size(); i++)
            printer.accept((i + 1) + ". " + operationStatus(ops.get(i)));
    }

    /** */
    private String operationStatus(SnapshotStatus status) {
        boolean isCreating = status.operation() == VisorSnapshotStatusTask.SnapshotOperation.CREATE;
        boolean isRestoring = status.operation() == VisorSnapshotStatusTask.SnapshotOperation.RESTORE;
=======
        SnapshotStatusTask.SnapshotStatus status = (SnapshotStatusTask.SnapshotStatus)res;

        boolean isCreating = status.operation() == SnapshotStatusTask.SnapshotOperation.CREATE;
>>>>>>> ab168e7b
        boolean isIncremental = status.incrementIndex() > 0;

        assert isCreating || isRestoring || status.operation() == VisorSnapshotStatusTask.SnapshotOperation.CHECK;

        GridStringBuilder s = new GridStringBuilder();

        if (isCreating)
            s.a("Create snapshot operation is in progress.").nl();
        else if (isRestoring)
            s.a("Restore snapshot operation is in progress.").nl();
        else
            s.a("Check snapshot operation is in progress.").nl();

        s.a("Snapshot name: ").a(status.name()).nl();
        s.a("Incremental: ").a(isIncremental).nl();

        if (isIncremental)
            s.a("Increment index: ").a(status.incrementIndex()).nl();

        s.a("Operation request ID: ").a(status.requestId()).nl();
        s.a("Started at: ").a(DateFormat.getDateTimeInstance().format(new Date(status.startTime()))).nl();
        s.a("Duration: ").a(X.timeSpan2DHMSM(System.currentTimeMillis() - status.startTime())).nl()
            .nl();
        s.a("Estimated operation progress:").nl();

        SnapshotTaskProgressDesc desc;

        if (isCreating && isIncremental)
            desc = new CreateIncrementalSnapshotTaskProgressDesc();
        else if (isCreating)
            desc = new CreateFullSnapshotTaskProgressDesc();
        else if (isRestoring && isIncremental)
            desc = new RestoreIncrementalSnapshotTaskProgressDesc();
        else if (isRestoring)
            desc = new RestoreFullSnapshotTaskProgressDesc();
        else if (isIncremental)
            desc = new CheckIncrementalSnapshotTaskProgressDesc();
        else
            desc = new CheckFullSnapshotTaskProgressDesc();

        List<List<?>> rows = status.progress().entrySet().stream().sorted(Map.Entry.comparingByKey())
            .map(e -> desc.buildRow(e.getKey(), e.getValue()))
            .collect(Collectors.toList());

        SystemViewCommand.printTable(desc.titles(), desc.types(), rows, row -> s.a(row).nl());

        return s.toString();
    }

    /** Describes progress of a snapshot task. */
    private abstract static class SnapshotTaskProgressDesc {
        /** Progress table columns titles. */
        private final List<String> titles;

        /** */
        SnapshotTaskProgressDesc(List<String> titles) {
            this.titles = Collections.unmodifiableList(titles);
        }

        /** @return Progress table columns titles. */
        List<String> titles() {
            return titles;
        }

        /** @return Progress table columns types. */
        List<SystemViewTask.SimpleType> types() {
            List<SystemViewTask.SimpleType> types = new ArrayList<>();

            types.add(STRING);

            for (int i = 0; i < titles().size() - 1; i++)
                types.add(NUMBER);

            return types;
        }

        /** @return Progress table data row. */
        abstract List<?> buildRow(UUID nodeId, T5<Long, Long, Long, Long, Long> progress);
    }

    /** */
    private static class CreateFullSnapshotTaskProgressDesc extends SnapshotTaskProgressDesc {
        /** */
        CreateFullSnapshotTaskProgressDesc() {
            super(F.asList("Node ID", "Processed, bytes", "Total, bytes", "Percent"));
        }

        /** {@inheritDoc} */
        @Override public List<?> buildRow(UUID nodeId, T5<Long, Long, Long, Long, Long> progress) {
            long processed = progress.get1();
            long total = progress.get2();

            if (total <= 0)
                return F.asList(nodeId, "unknown", "unknown", "unknown");

            String percent = (int)(processed * 100 / total) + "%";

            return F.asList(nodeId, U.humanReadableByteCount(processed), U.humanReadableByteCount(total), percent);
        }
    }

    /** */
    private static class CreateIncrementalSnapshotTaskProgressDesc extends SnapshotTaskProgressDesc {
        /** */
        CreateIncrementalSnapshotTaskProgressDesc() {
            super(F.asList("Node ID", "Progress"));
        }

        /** {@inheritDoc} */
        @Override public List<?> buildRow(UUID nodeId, T5<Long, Long, Long, Long, Long> progress) {
            return F.asList(nodeId, "unknown");
        }
    }

    /** */
    private static class RestoreFullSnapshotTaskProgressDesc extends SnapshotTaskProgressDesc {
        /** */
        RestoreFullSnapshotTaskProgressDesc() {
            super(F.asList("Node ID", "Processed, partitions", "Total, partitions", "Percent"));
        }

        /** {@inheritDoc} */
        @Override public List<?> buildRow(UUID nodeId, T5<Long, Long, Long, Long, Long> progress) {
            long processed = progress.get1();
            long total = progress.get2();

            if (total <= 0)
                return F.asList(nodeId, "unknown", "unknown", "unknown");

            String percent = (int)(processed * 100 / total) + "%";

            return F.asList(nodeId, processed, total, percent);
        }
    }

    /** */
    private static class RestoreIncrementalSnapshotTaskProgressDesc extends SnapshotTaskProgressDesc {
        /** */
        RestoreIncrementalSnapshotTaskProgressDesc() {
            super(F.asList(
                "Node ID",
                "Processed, partitions",
                "Total, partitions",
                "Percent",
                "Processed, WAL segments",
                "Total, WAL segments",
                "Percent",
                "Processed, WAL entries"));
        }

        /** {@inheritDoc} */
        @Override public List<?> buildRow(UUID nodeId, T5<Long, Long, Long, Long, Long> progress) {
            List<Object> result = new ArrayList<>();
            result.add(nodeId);

            long processedParts = progress.get1();
            long totalParts = progress.get2();

            if (totalParts <= 0)
                result.addAll(F.asList("unknown", "unknown", "unknown"));
            else {
                String partsPercent = (int)(processedParts * 100 / totalParts) + "%";

                result.add(F.asList(processedParts, totalParts, partsPercent));
            }

            long processedWalSegs = progress.get3();
            long totalWalSegs = progress.get4();

            if (processedWalSegs <= 0)
                result.addAll(F.asList("unknown", "unknown", "unknown"));
            else {
                String walSegsPercent = (int)(processedWalSegs * 100 / totalWalSegs) + "%";

                result.add(F.asList(processedWalSegs, totalWalSegs, walSegsPercent));
            }

            long processedWalEntries = progress.get5();

            if (processedWalEntries <= 0)
                result.add("unknown");
            else
                result.add(processedWalEntries);

            return result;
        }
    }

    /** */
    private static class CheckFullSnapshotTaskProgressDesc extends SnapshotTaskProgressDesc {
        /** */
        CheckFullSnapshotTaskProgressDesc() {
            super(F.asList("Node ID", "Processed, partitions", "Total, partitions", "Percent"));
        }

        /** {@inheritDoc} */
        @Override public List<?> buildRow(UUID nodeId, T5<Long, Long, Long, Long, Long> progress) {
            long processed = progress.get1();
            long total = progress.get2();

            if (total <= 0)
                return F.asList(nodeId, "unknown", "unknown", "unknown");

            String percent = (int)(processed * 100 / total) + "%";

            return F.asList(nodeId, processed, total, percent);
        }
    }

    /** */
    private static class CheckIncrementalSnapshotTaskProgressDesc extends SnapshotTaskProgressDesc {
        /** */
        CheckIncrementalSnapshotTaskProgressDesc() {
            super(F.asList("Node ID", "Processed, WAL segments", "Total, WAL segments", "Percent"));
        }

        /** {@inheritDoc} */
        @Override public List<?> buildRow(UUID nodeId, T5<Long, Long, Long, Long, Long> progress) {
            long processed = progress.get1();
            long total = progress.get2();

            if (total <= 0)
                return F.asList(nodeId, "unknown", "unknown", "unknown");

            String percent = (int)(processed * 100 / total) + "%";

            return F.asList(nodeId, processed, total, percent);
        }
    }
}<|MERGE_RESOLUTION|>--- conflicted
+++ resolved
@@ -35,7 +35,6 @@
 import org.apache.ignite.internal.util.typedef.T5;
 import org.apache.ignite.internal.util.typedef.X;
 import org.apache.ignite.internal.util.typedef.internal.U;
-<<<<<<< HEAD
 import org.apache.ignite.internal.visor.snapshot.VisorSnapshotStatusTask;
 import org.apache.ignite.internal.visor.snapshot.VisorSnapshotStatusTask.SnapshotStatus;
 import org.apache.ignite.internal.visor.snapshot.VisorSnapshotTaskResult;
@@ -43,11 +42,9 @@
 
 import static org.apache.ignite.internal.visor.systemview.VisorSystemViewTask.SimpleType.NUMBER;
 import static org.apache.ignite.internal.visor.systemview.VisorSystemViewTask.SimpleType.STRING;
-=======
 
 import static org.apache.ignite.internal.management.SystemViewTask.SimpleType.NUMBER;
 import static org.apache.ignite.internal.management.SystemViewTask.SimpleType.STRING;
->>>>>>> ab168e7b
 
 /** */
 public class SnapshotStatusCommand extends AbstractSnapshotCommand<NoArg> {
@@ -85,7 +82,6 @@
             return;
         }
 
-<<<<<<< HEAD
         printer.accept("Found " + ops.size() + " snapshot operation(s) in progress:");
 
         for (int i = 0; i < ops.size(); i++)
@@ -94,13 +90,8 @@
 
     /** */
     private String operationStatus(SnapshotStatus status) {
-        boolean isCreating = status.operation() == VisorSnapshotStatusTask.SnapshotOperation.CREATE;
-        boolean isRestoring = status.operation() == VisorSnapshotStatusTask.SnapshotOperation.RESTORE;
-=======
-        SnapshotStatusTask.SnapshotStatus status = (SnapshotStatusTask.SnapshotStatus)res;
-
         boolean isCreating = status.operation() == SnapshotStatusTask.SnapshotOperation.CREATE;
->>>>>>> ab168e7b
+        boolean isRestoring = status.operation() == SnapshotStatusTask.SnapshotOperation.RESTORE;
         boolean isIncremental = status.incrementIndex() > 0;
 
         assert isCreating || isRestoring || status.operation() == VisorSnapshotStatusTask.SnapshotOperation.CHECK;
