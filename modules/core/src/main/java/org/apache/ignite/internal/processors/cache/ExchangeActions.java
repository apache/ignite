/*
 * Licensed to the Apache Software Foundation (ASF) under one or more
 * contributor license agreements.  See the NOTICE file distributed with
 * this work for additional information regarding copyright ownership.
 * The ASF licenses this file to You under the Apache License, Version 2.0
 * (the "License"); you may not use this file except in compliance with
 * the License.  You may obtain a copy of the License at
 *
 *      http://www.apache.org/licenses/LICENSE-2.0
 *
 * Unless required by applicable law or agreed to in writing, software
 * distributed under the License is distributed on an "AS IS" BASIS,
 * WITHOUT WARRANTIES OR CONDITIONS OF ANY KIND, either express or implied.
 * See the License for the specific language governing permissions and
 * limitations under the License.
 */

package org.apache.ignite.internal.processors.cache;

import java.util.ArrayList;
import java.util.Collection;
import java.util.Collections;
import java.util.HashMap;
import java.util.HashSet;
import java.util.List;
import java.util.Map;
import java.util.Set;
import java.util.UUID;
import org.apache.ignite.internal.util.typedef.F;
import org.jetbrains.annotations.Nullable;

/**
 * Cache change requests to execute when receive {@link DynamicCacheChangeBatch} event.
 */
public class ExchangeActions {
    /** */
    private List<CacheGroupDescriptor> cacheGrpsToStart;

    /** */
    private List<CacheGroupDescriptor> cacheGrpsToStop;

    /** */
    private Map<String, ActionData> cachesToStart;

    /** */
    private Map<String, ActionData> clientCachesToStart;

    /** */
    private Map<String, ActionData> cachesToStop;

    /** */
    private Map<String, ActionData> cachesToClose;

    /** */
    private Map<String, ActionData> cachesToResetLostParts;

    /** */
    private ClusterState newState;

    /**
     * @return {@code True} if server nodes should not participate in exchange.
     */
    boolean clientOnlyExchange() {
        return F.isEmpty(cachesToStart) &&
            F.isEmpty(cachesToStop) &&
            F.isEmpty(cachesToResetLostParts);
    }

    /**
     * @param nodeId Local node ID.
     * @return Close cache requests.
     */
<<<<<<< HEAD
    public List<ActionData> closeRequests(UUID nodeId) {
        List<ActionData> res = null;
=======
    List<DynamicCacheChangeRequest> closeRequests(UUID nodeId) {
        List<DynamicCacheChangeRequest> res = null;
>>>>>>> d20b76c4

        if (cachesToClose != null) {
            for (ActionData req : cachesToClose.values()) {
                if (nodeId.equals(req.req.initiatingNodeId())) {
                    if (res == null)
                        res = new ArrayList<>(cachesToClose.size());

                    res.add(req);
                }
            }
        }

        return res != null ? res : Collections.<ActionData>emptyList();
    }

    /**
     * @return New caches start requests.
     */
    Collection<ActionData> cacheStartRequests() {
        return cachesToStart != null ? cachesToStart.values() : Collections.<ActionData>emptyList();
    }

    /**
     * @return Start cache requests.
     */
    Collection<ActionData> newAndClientCachesStartRequests() {
        if (cachesToStart != null || clientCachesToStart != null) {
            List<ActionData> res = new ArrayList<>();

            if (cachesToStart != null)
                res.addAll(cachesToStart.values());

            if (clientCachesToStart != null)
                res.addAll(clientCachesToStart.values());

            return res;
        }

        return Collections.emptyList();
    }

    /**
     * @return Stop cache requests.
     */
    Collection<ActionData> cacheStopRequests() {
        return cachesToStop != null ? cachesToStop.values() : Collections.<ActionData>emptyList();
    }

    /**
     * @param ctx Context.
     */
    public void completeRequestFutures(GridCacheSharedContext ctx) {
        completeRequestFutures(cachesToStart, ctx);
        completeRequestFutures(cachesToStop, ctx);
        completeRequestFutures(cachesToClose, ctx);
        completeRequestFutures(clientCachesToStart, ctx);
        completeRequestFutures(cachesToResetLostParts, ctx);
    }

    /**
     * @param map Actions map.
     * @param ctx Context.
     */
    private void completeRequestFutures(Map<String, ActionData> map, GridCacheSharedContext ctx) {
        if (map != null) {
            for (ActionData req : map.values())
                ctx.cache().completeCacheStartFuture(req.req, null);
        }
    }

    /**
     * @return {@code True} if have cache stop requests.
     */
    public boolean hasStop() {
        return !F.isEmpty(cachesToStop);
    }

    /**
     * @return Caches to reset lost partitions for.
     */
    public Set<String> cachesToResetLostPartitions() {
        Set<String> caches = null;
        
        if (cachesToResetLostParts != null)
            caches = new HashSet<>(cachesToResetLostParts.keySet());

        return caches != null ? caches : Collections.<String>emptySet();
    }

    /**
     * @param cacheId Cache ID.
     * @return {@code True} if cache stop was requested.
     */
    public boolean cacheStopped(int cacheId) {
        if (cachesToStop != null) {
            for (ActionData cache : cachesToStop.values()) {
                if (cache.desc.cacheId() == cacheId)
                    return true;
            }
        }

        return false;
    }

    /**
     * @param cacheId Cache ID.
     * @return {@code True} if cache start was requested.
     */
    public boolean cacheStarted(int cacheId) {
        if (cachesToStart != null) {
            for (ActionData cache : cachesToStart.values()) {
                if (cache.desc.cacheId() == cacheId)
                    return true;
            }
        }

        return false;
    }

    /**
     * @param nodeId Local node ID.
     * @return {@code True} if client cache was started.
     */
    public boolean clientCacheStarted(UUID nodeId) {
        if (clientCachesToStart != null) {
            for (ActionData cache : clientCachesToStart.values()) {
                if (nodeId.equals(cache.req.initiatingNodeId()))
                    return true;
            }
        }

        return false;
    }

    /**
     * @param state New cluster state.
     */
    void newClusterState(ClusterState state) {
        assert state != null;

        newState = state;
    }

    /**
     * @return New cluster state if state change was requested.
     */
    @Nullable public ClusterState newClusterState() {
        return newState;
    }

    /**
     * @param map Actions map.
     * @param req Request.
     * @param desc Cache descriptor.
     * @return Actions map.
     */
    private Map<String, ActionData> add(Map<String, ActionData> map,
        DynamicCacheChangeRequest req,
        DynamicCacheDescriptor desc) {
        assert req != null;
        assert desc != null;

        if (map == null)
            map = new HashMap<>();

        ActionData old = map.put(req.cacheName(), new ActionData(req, desc));

        assert old == null : old;

        return map;
    }

    /**
     * @param req Request.
     * @param desc Cache descriptor.
     */
    void addCacheToStart(DynamicCacheChangeRequest req, DynamicCacheDescriptor desc) {
        assert req.start() : req;

        cachesToStart = add(cachesToStart, req, desc);
    }

    /**
     * @param req Request.
     * @param desc Cache descriptor.
     */
    void addClientCacheToStart(DynamicCacheChangeRequest req, DynamicCacheDescriptor desc) {
        assert req.start() : req;

        clientCachesToStart = add(clientCachesToStart, req, desc);
    }

    /**
     * @param req Request.
     * @param desc Cache descriptor.
     */
    void addCacheToStop(DynamicCacheChangeRequest req, DynamicCacheDescriptor desc) {
        assert req.stop() : req;

        cachesToStop = add(cachesToStop, req, desc);
    }

    /**
     * @param req Request.
     * @param desc Cache descriptor.
     */
    void addCacheToClose(DynamicCacheChangeRequest req, DynamicCacheDescriptor desc) {
        assert req.close() : req;

        cachesToClose = add(cachesToClose, req, desc);
    }

    /**
     * @param req Request.
     * @param desc Cache descriptor.
     */
    void addCacheToResetLostPartitions(DynamicCacheChangeRequest req, DynamicCacheDescriptor desc) {
        assert req.resetLostPartitions() : req;

        cachesToResetLostParts = add(cachesToResetLostParts, req, desc);
    }

    void addCacheGroupToStart(CacheGroupDescriptor grpDesc) {
        if (cacheGrpsToStart == null)
            cacheGrpsToStart = new ArrayList<>();

        cacheGrpsToStart.add(grpDesc);
    }

    public List<CacheGroupDescriptor> cacheGroupsToStart() {
        return cacheGrpsToStart != null ? cacheGrpsToStart : Collections.<CacheGroupDescriptor>emptyList();
    }

    public boolean cacheGroupStarting(int grpId) {
        if (cacheGrpsToStart != null) {
            for (CacheGroupDescriptor grp : cacheGrpsToStart) {
                if (grp.groupId() == grpId)
                    return true;
            }
        }

        return false;
    }

    void addCacheGroupToStop(CacheGroupDescriptor grpDesc) {
        if (cacheGrpsToStop == null)
            cacheGrpsToStop = new ArrayList<>();

        cacheGrpsToStop.add(grpDesc);
    }

    public List<CacheGroupDescriptor> cacheGroupsToStop() {
        return cacheGrpsToStop != null ? cacheGrpsToStop : Collections.<CacheGroupDescriptor>emptyList();
    }

    public boolean cacheGroupStopping(int grpId) {
        if (cacheGrpsToStop != null) {
            for (CacheGroupDescriptor grp : cacheGrpsToStop) {
                if (grp.groupId() == grpId)
                    return true;
            }
        }

        return false;
    }

    /**
     * @return {@code True} if there are no cache change actions.
     */
    public boolean empty() {
        return F.isEmpty(cachesToStart) &&
            F.isEmpty(clientCachesToStart) &&
            F.isEmpty(cachesToStop) &&
            F.isEmpty(cachesToClose) &&
            F.isEmpty(cacheGrpsToStart) &&
            F.isEmpty(cacheGrpsToStop) &&
            F.isEmpty(cachesToResetLostParts);
    }

    /**
     *
     */
    static class ActionData {
        /** */
        private DynamicCacheChangeRequest req;

        /** */
        private DynamicCacheDescriptor desc;

        /**
         * @param req Request.
         * @param desc Cache descriptor.
         */
        ActionData(DynamicCacheChangeRequest req, DynamicCacheDescriptor desc) {
            assert req != null;
            assert desc != null;

            this.req = req;
            this.desc = desc;
        }

        /**
         * @return Request.
         */
        public DynamicCacheChangeRequest request() {
            return req;
        }

        /**
         * @return Cache descriptor.
         */
        public DynamicCacheDescriptor descriptor() {
            return desc;
        }
    }
}<|MERGE_RESOLUTION|>--- conflicted
+++ resolved
@@ -70,13 +70,8 @@
      * @param nodeId Local node ID.
      * @return Close cache requests.
      */
-<<<<<<< HEAD
-    public List<ActionData> closeRequests(UUID nodeId) {
+    List<ActionData> closeRequests(UUID nodeId) {
         List<ActionData> res = null;
-=======
-    List<DynamicCacheChangeRequest> closeRequests(UUID nodeId) {
-        List<DynamicCacheChangeRequest> res = null;
->>>>>>> d20b76c4
 
         if (cachesToClose != null) {
             for (ActionData req : cachesToClose.values()) {
