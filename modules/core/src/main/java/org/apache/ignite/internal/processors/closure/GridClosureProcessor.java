/*
 * Licensed to the Apache Software Foundation (ASF) under one or more
 * contributor license agreements.  See the NOTICE file distributed with
 * this work for additional information regarding copyright ownership.
 * The ASF licenses this file to You under the Apache License, Version 2.0
 * (the "License"); you may not use this file except in compliance with
 * the License.  You may obtain a copy of the License at
 *
 *      http://www.apache.org/licenses/LICENSE-2.0
 *
 * Unless required by applicable law or agreed to in writing, software
 * distributed under the License is distributed on an "AS IS" BASIS,
 * WITHOUT WARRANTIES OR CONDITIONS OF ANY KIND, either express or implied.
 * See the License for the specific language governing permissions and
 * limitations under the License.
 */

package org.apache.ignite.internal.processors.closure;

import java.io.Externalizable;
import java.io.IOException;
import java.io.ObjectInput;
import java.io.ObjectOutput;
import java.util.ArrayList;
import java.util.Collection;
import java.util.Collections;
import java.util.List;
import java.util.Map;
import java.util.concurrent.Callable;
import java.util.concurrent.Executor;
import java.util.concurrent.RejectedExecutionException;
import java.util.concurrent.TimeUnit;
import org.apache.ignite.IgniteCheckedException;
import org.apache.ignite.IgniteException;
import org.apache.ignite.binary.BinaryObjectException;
import org.apache.ignite.binary.BinaryRawReader;
import org.apache.ignite.binary.BinaryRawWriter;
import org.apache.ignite.binary.BinaryReader;
import org.apache.ignite.binary.BinaryWriter;
import org.apache.ignite.binary.Binarylizable;
import org.apache.ignite.cluster.ClusterNode;
import org.apache.ignite.compute.ComputeJob;
import org.apache.ignite.compute.ComputeJobMasterLeaveAware;
import org.apache.ignite.compute.ComputeJobResult;
import org.apache.ignite.compute.ComputeJobResultPolicy;
import org.apache.ignite.compute.ComputeLoadBalancer;
import org.apache.ignite.compute.ComputeTaskSession;
import org.apache.ignite.internal.ComputeTaskInternalFuture;
import org.apache.ignite.internal.GridClosureCallMode;
import org.apache.ignite.internal.GridInternalWrapper;
import org.apache.ignite.internal.GridKernalContext;
import org.apache.ignite.internal.IgniteInternalFuture;
import org.apache.ignite.internal.managers.communication.GridIoPolicy;
import org.apache.ignite.internal.processors.GridProcessorAdapter;
import org.apache.ignite.internal.processors.affinity.AffinityTopologyVersion;
import org.apache.ignite.internal.processors.pool.PoolProcessor;
import org.apache.ignite.internal.processors.resource.GridNoImplicitInjection;
import org.apache.ignite.internal.util.GridSpinReadWriteLock;
import org.apache.ignite.internal.util.IgniteUtils;
import org.apache.ignite.internal.util.future.GridFinishedFuture;
import org.apache.ignite.internal.util.lang.GridPeerDeployAware;
import org.apache.ignite.internal.util.lang.GridPlainCallable;
import org.apache.ignite.internal.util.lang.GridPlainRunnable;
import org.apache.ignite.internal.util.lang.GridTuple3;
import org.apache.ignite.internal.util.tostring.GridToStringInclude;
import org.apache.ignite.internal.util.typedef.F;
import org.apache.ignite.internal.util.typedef.internal.A;
import org.apache.ignite.internal.util.typedef.internal.S;
import org.apache.ignite.internal.util.typedef.internal.U;
import org.apache.ignite.internal.util.worker.GridWorker;
import org.apache.ignite.internal.util.worker.GridWorkerFuture;
import org.apache.ignite.lang.IgniteBiTuple;
import org.apache.ignite.lang.IgniteClosure;
import org.apache.ignite.lang.IgniteProductVersion;
import org.apache.ignite.lang.IgniteReducer;
import org.apache.ignite.marshaller.Marshaller;
import org.apache.ignite.resources.LoadBalancerResource;
import org.jetbrains.annotations.NotNull;
import org.jetbrains.annotations.Nullable;

import static org.apache.ignite.compute.ComputeJobResultPolicy.FAILOVER;
import static org.apache.ignite.compute.ComputeJobResultPolicy.REDUCE;
import static org.apache.ignite.internal.processors.task.GridTaskThreadContextKey.TC_NO_FAILOVER;
import static org.apache.ignite.internal.processors.task.GridTaskThreadContextKey.TC_SUBGRID;

/**
 *
 */
public class GridClosureProcessor extends GridProcessorAdapter {
    /** Ignite version in which binarylizable versions of closures were introduced. */
    public static final IgniteProductVersion BINARYLIZABLE_CLOSURES_SINCE = IgniteProductVersion.fromString("1.6.0");

    /** Pool processor. */
    private final PoolProcessor pools;

    /** */
    private final Executor dataStreamerPool;

    /** Lock to control execution after stop. */
    private final GridSpinReadWriteLock busyLock = new GridSpinReadWriteLock();

    /** Stopping flag. */
    private boolean stopping;

    /**
     * @param ctx Kernal context.
     */
    public GridClosureProcessor(GridKernalContext ctx) {
        super(ctx);

<<<<<<< HEAD
        sysPool = ctx.getSystemExecutorService();
        pubPool = ctx.getExecutorService();
        igfsPool = ctx.getIgfsExecutorService();
        dataStreamerPool = ctx.getDataStreamerExecutorService();
=======
        pools = ctx.pools();

        assert pools != null;
>>>>>>> 60d27547
    }

    /** {@inheritDoc} */
    @Override public void start() throws IgniteCheckedException {
        if (log.isDebugEnabled())
            log.debug("Started closure processor.");
    }

    /** {@inheritDoc} */
    @SuppressWarnings("BusyWait")
    @Override public void onKernalStop(boolean cancel) {
        boolean interrupted = false;

        // Busy wait is intentional.
        while (true) {
            try {
                if (busyLock.tryWriteLock(200, TimeUnit.MILLISECONDS))
                    break;
                else
                    Thread.sleep(200);
            }
            catch (InterruptedException ignore) {
                // Preserve interrupt status & ignore.
                // Note that interrupted flag is cleared.
                interrupted = true;
            }
        }

        try {
            if (interrupted)
                Thread.currentThread().interrupt();

            stopping = true;
        }
        finally {
            busyLock.writeUnlock();
        }

        if (log.isDebugEnabled())
            log.debug("Stopped closure processor.");
    }

    /**
     * @param mode Distribution mode.
     * @param jobs Closures to execute.
     * @param nodes Grid nodes.
     * @return Task execution future.
     */
    public ComputeTaskInternalFuture<?> runAsync(GridClosureCallMode mode, @Nullable Collection<? extends Runnable> jobs,
        @Nullable Collection<ClusterNode> nodes) {
        return runAsync(mode, jobs, nodes, false);
    }

    /**
     * @param mode Distribution mode.
     * @param jobs Closures to execute.
     * @param nodes Grid nodes.
     * @param sys If {@code true}, then system pool will be used.
     * @return Task execution future.
     */
    public ComputeTaskInternalFuture<?> runAsync(GridClosureCallMode mode,
        Collection<? extends Runnable> jobs,
        @Nullable Collection<ClusterNode> nodes,
        boolean sys)
    {
        assert mode != null;
        assert !F.isEmpty(jobs) : jobs;

        busyLock.readLock();

        try {
            if (stopping) {
                return ComputeTaskInternalFuture.finishedFuture(ctx, T1.class,
                    new IgniteCheckedException("Closure processor cannot be used on stopped grid: " + ctx.gridName()));
            }

            if (F.isEmpty(nodes))
                return ComputeTaskInternalFuture.finishedFuture(ctx, T1.class, U.emptyTopologyException());

            ctx.task().setThreadContext(TC_SUBGRID, nodes);

            return ctx.task().execute(new T1(mode, jobs), null, sys);
        }
        finally {
            busyLock.readUnlock();
        }
    }

    /**
     * @param mode Distribution mode.
     * @param job Closure to execute.
     * @param nodes Grid nodes.
     * @return Task execution future.
     */
    public ComputeTaskInternalFuture<?> runAsync(GridClosureCallMode mode, Runnable job,
        @Nullable Collection<ClusterNode> nodes) {
        return runAsync(mode, job, nodes, false);
    }

    /**
     * @param mode Distribution mode.
     * @param job Closure to execute.
     * @param nodes Grid nodes.
     * @param sys If {@code true}, then system pool will be used.
     * @return Task execution future.
     */
    public ComputeTaskInternalFuture<?> runAsync(GridClosureCallMode mode,
        Runnable job,
        @Nullable Collection<ClusterNode> nodes,
        boolean sys)
    {
        assert mode != null;
        assert job != null;

        busyLock.readLock();

        try {
            if (F.isEmpty(nodes))
                return ComputeTaskInternalFuture.finishedFuture(ctx, T2.class, U.emptyTopologyException());

            ctx.task().setThreadContext(TC_SUBGRID, nodes);

            return ctx.task().execute(new T2(mode, job), null, sys);
        }
        finally {
            busyLock.readUnlock();
        }
    }

    /**
     * Maps {@link Runnable} jobs to specified nodes based on distribution mode.
     *
     * @param mode Distribution mode.
     * @param jobs Closures to map.
     * @param nodes Grid nodes.
     * @param lb Load balancer.
     * @throws IgniteException Thrown in case of any errors.
     * @return Mapping.
     */
    private Map<ComputeJob, ClusterNode> absMap(GridClosureCallMode mode, Collection<? extends Runnable> jobs,
        Collection<ClusterNode> nodes, ComputeLoadBalancer lb) throws IgniteException {
        assert mode != null;
        assert jobs != null;
        assert nodes != null;
        assert lb != null;

        try {
            if (!F.isEmpty(jobs) && !F.isEmpty(nodes)) {
                JobMapper mapper = new JobMapper(jobs.size());

                switch (mode) {
                    case BROADCAST: {
                        for (ClusterNode n : nodes)
                            for (Runnable r : jobs)
                                mapper.map(downgradeJobIfNeeded(job(r), n), n);

                        break;
                    }

                    case BALANCE: {
                        for (Runnable r : jobs) {
                            ComputeJob job = job(r);

                            ClusterNode n = lb.getBalancedNode(job, null);

                            mapper.map(downgradeJobIfNeeded(job, n), n);
                        }

                        break;
                    }
                }

                return mapper.map();
            }
            else
                return Collections.emptyMap();
        }
        catch (IgniteCheckedException e) {
            throw U.convertException(e);
        }
    }

    /**
     * Maps {@link Callable} jobs to specified nodes based on distribution mode.
     *
     * @param mode Distribution mode.
     * @param jobs Closures to map.
     * @param nodes Grid nodes.
     * @param lb Load balancer.
     * @throws IgniteException Thrown in case of any errors.
     * @return Mapping.
     */
    private <R> Map<ComputeJob, ClusterNode> outMap(GridClosureCallMode mode,
        Collection<? extends Callable<R>> jobs, Collection<ClusterNode> nodes, ComputeLoadBalancer lb)
        throws IgniteException {
        assert mode != null;
        assert jobs != null;
        assert nodes != null;
        assert lb != null;

        try {
            if (!F.isEmpty(jobs) && !F.isEmpty(nodes)) {
                JobMapper mapper = new JobMapper(jobs.size());

                switch (mode) {
                    case BROADCAST: {
                        for (ClusterNode n : nodes)
                            for (Callable<R> c : jobs)
                                mapper.map(downgradeJobIfNeeded(job(c), n), n);

                        break;
                    }

                    case BALANCE: {
                        for (Callable<R> c : jobs) {
                            ComputeJob job = job(c);

                            ClusterNode n = lb.getBalancedNode(job, null);

                            mapper.map(downgradeJobIfNeeded(job, n), n);
                        }

                        break;
                    }
                }

                return mapper.map();
            }
            else
                return Collections.emptyMap();
        }
        catch (IgniteCheckedException e) {
            throw U.convertException(e);
        }
    }

    /**
     * @param mode Distribution mode.
     * @param jobs Closures to execute.
     * @param rdc Reducer.
     * @param nodes Grid nodes.
     * @param <R1> Type.
     * @param <R2> Type.
     * @return Reduced result.
     */
    public <R1, R2> ComputeTaskInternalFuture<R2> forkjoinAsync(GridClosureCallMode mode,
        Collection<? extends Callable<R1>> jobs,
        IgniteReducer<R1, R2> rdc,
        @Nullable Collection<ClusterNode> nodes)
    {
        assert mode != null;
        assert rdc != null;
        assert !F.isEmpty(jobs);

        busyLock.readLock();

        try {
            if (F.isEmpty(nodes))
                return ComputeTaskInternalFuture.finishedFuture(ctx, T3.class, U.emptyTopologyException());

            ctx.task().setThreadContext(TC_SUBGRID, nodes);

            return ctx.task().execute(new T3<>(mode, jobs, rdc), null);
        }
        finally {
            busyLock.readUnlock();
        }
    }

    /**
     * @param mode Distribution mode.
     * @param jobs Closures to execute.
     * @param nodes Grid nodes.
     * @param <R> Type.
     * @return Grid future for collection of closure results.
     */
    public <R> ComputeTaskInternalFuture<Collection<R>> callAsync(
        GridClosureCallMode mode,
        @Nullable Collection<? extends Callable<R>> jobs,
        @Nullable Collection<ClusterNode> nodes) {
        return callAsync(mode, jobs, nodes, false);
    }

    /**
     * @param mode Distribution mode.
     * @param jobs Closures to execute.
     * @param nodes Grid nodes.
     * @param sys If {@code true}, then system pool will be used.
     * @param <R> Type.
     * @return Grid future for collection of closure results.
     */
    public <R> ComputeTaskInternalFuture<Collection<R>> callAsync(GridClosureCallMode mode,
        Collection<? extends Callable<R>> jobs,
        @Nullable Collection<ClusterNode> nodes,
        boolean sys)
    {
        assert mode != null;
        assert !F.isEmpty(jobs);

        busyLock.readLock();

        try {
            if (F.isEmpty(nodes))
                return ComputeTaskInternalFuture.finishedFuture(ctx, T6.class, U.emptyTopologyException());

            ctx.task().setThreadContext(TC_SUBGRID, nodes);

            return ctx.task().execute(new T6<>(mode, jobs), null, sys);
        }
        finally {
            busyLock.readUnlock();
        }
    }

    /**
     *
     * @param mode Distribution mode.
     * @param job Closure to execute.
     * @param nodes Grid nodes.
     * @param <R> Type.
     * @return Grid future for collection of closure results.
     */
    public <R> ComputeTaskInternalFuture<R> callAsync(GridClosureCallMode mode,
        @Nullable Callable<R> job, @Nullable Collection<ClusterNode> nodes) {
        return callAsync(mode, job, nodes, false);
    }

    /**
     * @param cacheNames Cache names.
     * @param partId Partition.
     * @param affKey Affinity key.
     * @param job Closure to execute.
     * @param nodes Grid nodes.
     * @return Grid future for collection of closure results.
     * @throws IgniteCheckedException If failed.
     */
    public <R> ComputeTaskInternalFuture<R> affinityCall(@NotNull Collection<String> cacheNames,
        int partId,
        @Nullable Object affKey,
        Callable<R> job,
        @Nullable Collection<ClusterNode> nodes) throws IgniteCheckedException {
        assert partId >= 0 : partId;

        busyLock.readLock();

        try {
            if (F.isEmpty(nodes))
                return ComputeTaskInternalFuture.finishedFuture(ctx, T5.class, U.emptyTopologyException());

            final String cacheName = F.first(cacheNames);

            final AffinityTopologyVersion mapTopVer = ctx.discovery().topologyVersionEx();
            final ClusterNode node = ctx.affinity().mapPartitionToNode(cacheName, partId, mapTopVer);

            if (node == null)
                return ComputeTaskInternalFuture.finishedFuture(ctx, T5.class, U.emptyTopologyException());

            ctx.task().setThreadContext(TC_SUBGRID, nodes);

            return ctx.task().execute(new T5(node, job, cacheNames, partId, affKey, mapTopVer), null, false);
        }
        finally {
            busyLock.readUnlock();
        }
    }

    /**
     * @param cacheNames Cache names.
     * @param partId Partition.
     * @param affKey Affinity key.
     * @param job Job.
     * @param nodes Grid nodes.
     * @return Job future.
     * @throws IgniteCheckedException If failed.
     */
    public ComputeTaskInternalFuture<?> affinityRun(@NotNull Collection<String> cacheNames,
        int partId,
        @Nullable Object affKey,
        Runnable job,
        @Nullable Collection<ClusterNode> nodes) throws IgniteCheckedException {
        assert partId >= 0 : partId;

        busyLock.readLock();

        try {
            if (F.isEmpty(nodes))
                return ComputeTaskInternalFuture.finishedFuture(ctx, T4.class, U.emptyTopologyException());

            final String cacheName = F.first(cacheNames);

            final AffinityTopologyVersion mapTopVer = ctx.discovery().topologyVersionEx();
            final ClusterNode node = ctx.affinity().mapPartitionToNode(cacheName, partId, mapTopVer);

            if (node == null)
                return ComputeTaskInternalFuture.finishedFuture(ctx, T4.class, U.emptyTopologyException());

            ctx.task().setThreadContext(TC_SUBGRID, nodes);

            return ctx.task().execute(new T4(node, job, cacheNames, partId, affKey, mapTopVer), null, false);
        }
        finally {
            busyLock.readUnlock();
        }
    }

    /**
     * @param mode Distribution mode.
     * @param job Closure to execute.
     * @param nodes Grid nodes.
     * @param sys If {@code true}, then system pool will be used.
     * @param <R> Type.
     * @return Grid future for collection of closure results.
     */
    public <R> IgniteInternalFuture<R> callAsyncNoFailover(GridClosureCallMode mode, @Nullable Callable<R> job,
        @Nullable Collection<ClusterNode> nodes, boolean sys) {
        assert mode != null;

        busyLock.readLock();

        try {
            if (job == null)
                return new GridFinishedFuture<>();

            if (F.isEmpty(nodes))
                return new GridFinishedFuture<>(U.emptyTopologyException());

            ctx.task().setThreadContext(TC_NO_FAILOVER, true);
            ctx.task().setThreadContext(TC_SUBGRID, nodes);

            return ctx.task().execute(new T7<>(mode, job), null, sys);
        }
        finally {
            busyLock.readUnlock();
        }
    }

    /**
     * @param mode Distribution mode.
     * @param jobs Closures to execute.
     * @param nodes Grid nodes.
     * @param sys If {@code true}, then system pool will be used.
     * @param <R> Type.
     * @return Grid future for collection of closure results.
     */
    public <R> IgniteInternalFuture<Collection<R>> callAsyncNoFailover(GridClosureCallMode mode,
        @Nullable Collection<? extends Callable<R>> jobs, @Nullable Collection<ClusterNode> nodes,
        boolean sys) {
        assert mode != null;

        busyLock.readLock();

        try {
            if (F.isEmpty(jobs))
                return new GridFinishedFuture<>();

            if (F.isEmpty(nodes))
                return new GridFinishedFuture<>(U.emptyTopologyException());

            ctx.task().setThreadContext(TC_NO_FAILOVER, true);
            ctx.task().setThreadContext(TC_SUBGRID, nodes);

            return ctx.task().execute(new T6<>(mode, jobs), null, sys);
        }
        finally {
            busyLock.readUnlock();
        }
    }

    /**
     * @param mode Distribution mode.
     * @param job Closure to execute.
     * @param nodes Grid nodes.
     * @param sys If {@code true}, then system pool will be used.
     * @param <R> Type.
     * @return Grid future for collection of closure results.
     */
    public <R> ComputeTaskInternalFuture<R> callAsync(GridClosureCallMode mode,
        Callable<R> job,
        @Nullable Collection<ClusterNode> nodes,
        boolean sys)
    {
        assert mode != null;
        assert job != null;

        busyLock.readLock();

        try {
            if (F.isEmpty(nodes))
                return ComputeTaskInternalFuture.finishedFuture(ctx, T7.class, U.emptyTopologyException());

            ctx.task().setThreadContext(TC_SUBGRID, nodes);

            return ctx.task().execute(new T7<>(mode, job), null, sys);
        }
        finally {
            busyLock.readUnlock();
        }
    }

    /**
     * @param job Job closure.
     * @param arg Optional job argument.
     * @param nodes Grid nodes.
     * @return Grid future for execution result.
     */
    public <T, R> ComputeTaskInternalFuture<R> callAsync(IgniteClosure<T, R> job, @Nullable T arg,
        @Nullable Collection<ClusterNode> nodes) {
        busyLock.readLock();

        try {
            if (F.isEmpty(nodes))
                return ComputeTaskInternalFuture.finishedFuture(ctx, T8.class, U.emptyTopologyException());

            ctx.task().setThreadContext(TC_SUBGRID, nodes);

            return ctx.task().execute(new T8(job, arg), null, false);
        }
        finally {
            busyLock.readUnlock();
        }
    }

    /**
     * @param job Job closure.
     * @param arg Optional job argument.
     * @param nodes Grid nodes.
     * @return Grid future for execution result.
     */
    public <T, R> IgniteInternalFuture<Collection<R>> broadcast(IgniteClosure<T, R> job, @Nullable T arg,
        @Nullable Collection<ClusterNode> nodes) {
        busyLock.readLock();

        try {
            if (F.isEmpty(nodes))
                return new GridFinishedFuture<>(U.emptyTopologyException());

            ctx.task().setThreadContext(TC_SUBGRID, nodes);

            return ctx.task().execute(new T11<>(job), arg, false);
        }
        finally {
            busyLock.readUnlock();
        }
    }

    /**
     * @param job Job closure.
     * @param arg Optional job argument.
     * @param nodes Grid nodes.
     * @return Grid future for execution result.
     */
    public <T, R> IgniteInternalFuture<Collection<R>> broadcastNoFailover(IgniteClosure<T, R> job, @Nullable T arg,
        @Nullable Collection<ClusterNode> nodes) {
        busyLock.readLock();

        try {
            if (F.isEmpty(nodes))
                return new GridFinishedFuture<>(U.emptyTopologyException());

            ctx.task().setThreadContext(TC_SUBGRID, nodes);
            ctx.task().setThreadContext(TC_NO_FAILOVER, true);

            return ctx.task().execute(new T11<>(job), arg, false);
        }
        finally {
            busyLock.readUnlock();
        }
    }

    /**
     * @param job Job closure.
     * @param args Job arguments.
     * @param nodes Grid nodes.
     * @return Grid future for execution result.
     */
    public <T, R> ComputeTaskInternalFuture<Collection<R>> callAsync(IgniteClosure<T, R> job,
        @Nullable Collection<? extends T> args,
        @Nullable Collection<ClusterNode> nodes)
    {
        busyLock.readLock();

        try {
            if (F.isEmpty(nodes))
                return ComputeTaskInternalFuture.finishedFuture(ctx, T9.class, U.emptyTopologyException());

            ctx.task().setThreadContext(TC_SUBGRID, nodes);

            return ctx.task().execute(new T9<>(job, args), null, false);
        }
        finally {
            busyLock.readUnlock();
        }
    }

    /**
     * @param job Job closure.
     * @param args Job arguments.
     * @param rdc Reducer.
     * @param nodes Grid nodes.
     * @return Grid future for execution result.
     */
    public <T, R1, R2> ComputeTaskInternalFuture<R2> callAsync(IgniteClosure<T, R1> job,
        Collection<? extends T> args, IgniteReducer<R1, R2> rdc, @Nullable Collection<ClusterNode> nodes) {
        busyLock.readLock();

        try {
            if (F.isEmpty(nodes))
                return ComputeTaskInternalFuture.finishedFuture(ctx, T10.class, U.emptyTopologyException());

            ctx.task().setThreadContext(TC_SUBGRID, nodes);

            return ctx.task().execute(new T10<>(job, args, rdc), null, false);
        }
        finally {
            busyLock.readUnlock();
        }
    }

    /**
<<<<<<< HEAD
     * Gets pool by execution policy.
     *
     * @param plc Whether to get system or public pool.
     * @return Requested worker pool.
     */
    private Executor pool(GridClosurePolicy plc) {
        switch (plc) {
            case PUBLIC_POOL:
                return pubPool;

            case SYSTEM_POOL:
                return sysPool;

            case IGFS_POOL:
                return igfsPool;

            case DATA_STREAMER_POOL:
                return dataStreamerPool;

            default:
                throw new IllegalArgumentException("Invalid closure execution policy: " + plc);
        }
    }

    /**
     * Gets pool name by execution policy.
     *
     * @param plc Policy to choose executor pool.
     * @return Pool name.
     */
    private String poolName(GridClosurePolicy plc) {
        switch (plc) {
            case PUBLIC_POOL:
                return "public";

            case SYSTEM_POOL:
                return "system";

            case IGFS_POOL:
                return "igfs";

            default:
                throw new IllegalArgumentException("Invalid closure execution policy: " + plc);
        }
    }

    /**
=======
>>>>>>> 60d27547
     * @param c Closure to execute.
     * @param sys If {@code true}, then system pool will be used, otherwise public pool will be used.
     * @return Future.
     * @throws IgniteCheckedException Thrown in case of any errors.
     */
    private IgniteInternalFuture<?> runLocal(@Nullable final Runnable c, boolean sys) throws IgniteCheckedException {
        return runLocal(c, sys ? GridIoPolicy.SYSTEM_POOL : GridIoPolicy.PUBLIC_POOL);
    }

    /**
     * @param c Closure to execute.
     * @param plc Whether to run on system or public pool.
     * @return Future.
     * @throws IgniteCheckedException Thrown in case of any errors.
     */
    private IgniteInternalFuture<?> runLocal(@Nullable final Runnable c, byte plc)
        throws IgniteCheckedException {
        if (c == null)
            return new GridFinishedFuture();

        busyLock.readLock();

        try {
            // Inject only if needed.
            if (!(c instanceof GridPlainRunnable))
                ctx.resource().inject(ctx.deploy().getDeployment(c.getClass().getName()), c.getClass(), c);

            final ClassLoader ldr = Thread.currentThread().getContextClassLoader();

            final GridWorkerFuture fut = new GridWorkerFuture();

            GridWorker w = new GridWorker(ctx.gridName(), "closure-proc-worker", log) {
                @Override protected void body() {
                    try {
                        if (ldr != null)
                            U.wrapThreadLoader(ldr, c);
                        else
                            c.run();

                        fut.onDone();
                    }
                    catch (Throwable e) {
                        if (e instanceof Error)
                            U.error(log, "Closure execution failed with error.", e);

                        fut.onDone(U.cast(e));

                        if (e instanceof Error)
                            throw e;
                    }
                }
            };

            fut.setWorker(w);

            try {
                pools.poolForPolicy(plc).execute(w);
            }
            catch (RejectedExecutionException e) {
                U.error(log, "Failed to execute worker due to execution rejection " +
                    "(increase upper bound on executor service) [policy=" + plc + ']', e);

                w.run();
            }

            return fut;
        }
        finally {
            busyLock.readUnlock();
        }
    }

    /**
     * Executes closure on system pool. Companion to {@link #runLocal(Runnable, boolean)} but
     * in case of rejected execution re-runs the closure in the current thread (blocking).
     *
     * @param c Closure to execute.
     * @return Future.
     */
    public IgniteInternalFuture<?> runLocalSafe(Runnable c) {
        return runLocalSafe(c, true);
    }

    /**
     * Companion to {@link #runLocal(Runnable, boolean)} but in case of rejected execution re-runs
     * the closure in the current thread (blocking).
     *
     * @param c Closure to execute.
     * @param sys If {@code true}, then system pool will be used, otherwise public pool will be used.
     * @return Future.
     */
    public IgniteInternalFuture<?> runLocalSafe(Runnable c, boolean sys) {
        return runLocalSafe(c, sys ? GridIoPolicy.SYSTEM_POOL : GridIoPolicy.PUBLIC_POOL);
    }

    /**
     * Companion to {@link #runLocal(Runnable, boolean)} but in case of rejected execution re-runs
     * the closure in the current thread (blocking).
     *
     * @param c Closure to execute.
     * @param plc Policy to choose executor pool.
     * @return Future.
     */
    public IgniteInternalFuture<?> runLocalSafe(Runnable c, byte plc) {
        try {
            return runLocal(c, plc);
        }
        catch (Throwable e) {
            if (e instanceof Error) {
                U.error(log, "Closure execution failed with error.", e);

                throw (Error)e;
            }

            // If execution was rejected - rerun locally.
            if (e.getCause() instanceof RejectedExecutionException) {
                U.warn(log, "Closure execution has been rejected (will execute in the same thread) [plc=" + plc +
                    ", closure=" + c + ']');

                try {
                    c.run();

                    return new GridFinishedFuture();
                }
                catch (Throwable t) {
                    if (t instanceof Error) {
                        U.error(log, "Closure execution failed with error.", t);

                        throw t;
                    }

                    return new GridFinishedFuture(U.cast(t));
                }
            }
            // If failed for other reasons - return error future.
            else
                return new GridFinishedFuture(U.cast(e));
        }
    }

    /**
     * @param c Closure to execute.
     * @param sys If {@code true}, then system pool will be used, otherwise public pool will be used.
     * @return Future.
     * @throws IgniteCheckedException Thrown in case of any errors.
     */
    private <R> IgniteInternalFuture<R> callLocal(@Nullable final Callable<R> c, boolean sys) throws IgniteCheckedException {
        return callLocal(c, sys ? GridIoPolicy.SYSTEM_POOL : GridIoPolicy.PUBLIC_POOL);
    }

    /**
     * @param c Closure to execute.
     * @param plc Whether to run on system or public pool.
     * @param <R> Type of closure return value.
     * @return Future.
     * @throws IgniteCheckedException Thrown in case of any errors.
     */
    private <R> IgniteInternalFuture<R> callLocal(@Nullable final Callable<R> c, byte plc)
        throws IgniteCheckedException {
        if (c == null)
            return new GridFinishedFuture<>();

        busyLock.readLock();

        try {
            // Inject only if needed.
            if (!(c instanceof GridPlainCallable))
                ctx.resource().inject(ctx.deploy().getDeployment(c.getClass().getName()), c.getClass(), c);

            final ClassLoader ldr = Thread.currentThread().getContextClassLoader();

            final GridWorkerFuture<R> fut = new GridWorkerFuture<>();

            GridWorker w = new GridWorker(ctx.gridName(), "closure-proc-worker", log) {
                @Override protected void body() {
                    try {
                        if (ldr != null)
                            fut.onDone(U.wrapThreadLoader(ldr, c));
                        else
                            fut.onDone(c.call());
                    }
                    catch (Throwable e) {
                        if (e instanceof Error)
                            U.error(log, "Closure execution failed with error.", e);

                        fut.onDone(U.cast(e));

                        if (e instanceof Error)
                            throw (Error)e;
                    }
                }
            };

            fut.setWorker(w);

            try {
                pools.poolForPolicy(plc).execute(w);
            }
            catch (RejectedExecutionException e) {
                U.error(log, "Failed to execute worker due to execution rejection " +
                    "(increase upper bound on executor service) [policy=" + plc + ']', e);

                w.run();
            }

            return fut;
        }
        finally {
            busyLock.readUnlock();
        }
    }

    /**
     * Executes closure on system pool. Companion to {@link #callLocal(Callable, boolean)}
     * but in case of rejected execution re-runs the closure in the current thread (blocking).
     *
     * @param c Closure to execute.
     * @return Future.
     */
    public <R> IgniteInternalFuture<R> callLocalSafe(Callable<R> c) {
        return callLocalSafe(c, true);
    }

    /**
     * Executes closure on system pool. Companion to {@link #callLocal(Callable, boolean)}
     * but in case of rejected execution re-runs the closure in the current thread (blocking).
     *
     * @param c Closure to execute.
     * @param sys If {@code true}, then system pool will be used, otherwise public pool will be used.
     * @return Future.
     */
    public <R> IgniteInternalFuture<R> callLocalSafe(Callable<R> c, boolean sys) {
        return callLocalSafe(c, sys ? GridIoPolicy.SYSTEM_POOL : GridIoPolicy.PUBLIC_POOL);
    }

    /**
     * Companion to {@link #callLocal(Callable, boolean)} but in case of rejected execution re-runs
     * the closure in the current thread (blocking).
     *
     * @param c Closure to execute.
     * @param plc Policy to choose executor pool.
     * @return Future.
     */
    private <R> IgniteInternalFuture<R> callLocalSafe(Callable<R> c, byte plc) {
        try {
            return callLocal(c, plc);
        }
        catch (IgniteCheckedException e) {
            // If execution was rejected - rerun locally.
            if (e.getCause() instanceof RejectedExecutionException) {
                U.warn(log, "Closure execution has been rejected (will execute in the same thread) [plc=" + plc +
                    ", closure=" + c + ']');

                try {
                    return new GridFinishedFuture<>(c.call());
                }
                // If failed again locally - return error future.
                catch (Exception e2) {
                    return new GridFinishedFuture<>(U.cast(e2));
                }
            }
            // If failed for other reasons - return error future.
            else
                return new GridFinishedFuture<>(U.cast(e));
        }
    }

    /**
     * Converts given closure with arguments to grid job.
     * @param job Job.
     * @param arg Optional argument.
     * @return Job.
     */
    private static <T, R> ComputeJob job(final IgniteClosure<T, R> job, @Nullable final T arg) {
        A.notNull(job, "job");

        return job instanceof ComputeJobMasterLeaveAware ? new C1MLAV2<>(job, arg) : new C1V2<>(job, arg);
    }

    /**
     * Converts given closure to a grid job.
     *
     * @param c Closure to convert to grid job.
     * @return Grid job made out of closure.
     */
    private static <R> ComputeJob job(final Callable<R> c) {
        A.notNull(c, "job");

        return c instanceof ComputeJobMasterLeaveAware ? new C2MLAV2<>(c) : new C2V2<>(c);
    }

    /**
     * Converts given closure to a grid job.
     *
     * @param r Closure to convert to grid job.
     * @return Grid job made out of closure.
     */
    private static ComputeJob job(final Runnable r) {
        A.notNull(r, "job");

        return r instanceof ComputeJobMasterLeaveAware ? new C4MLAV2(r) : new C4V2(r);
    }

    /**
     * Downgrades provided job to older version if target does not support it.
     *
     * @param job Job.
     * @param node Node.
     * @return Provided or downgraded job.
     */
    private static ComputeJob downgradeJobIfNeeded(ComputeJob job, ClusterNode node) {
        A.notNull(job, "job");

        assert node != null;

        IgniteProductVersion nodeVer = node.version();

        if (nodeVer.compareTo(BINARYLIZABLE_CLOSURES_SINCE) >= 0)
            return job;

        if (job instanceof C1V2) {
            if (job instanceof C1MLAV2)
                return new C1MLA<>(((C1MLAV2)job).job, ((C1MLAV2)job).arg);
            else
                return new C1<>(((C1V2)job).job, ((C1V2)job).arg);
        }
        else if (job instanceof C2V2) {
            if (job instanceof C2MLAV2)
                return new C2MLA<>(((C2MLAV2)job).c);
            else
                return new C2<>(((C2V2)job).c);
        }
        else if (job instanceof C4V2) {
            if (job instanceof C4MLAV2)
                return new C4MLA(((C4MLAV2)job).r);
            else
                return new C4(((C4V2)job).r);
        }

        return job;
    }

    /**
     * Get collection of actual results.
     *
     * @param res Initial results.
     * @return Converted results.
     */
    private static <R> Collection<R> jobResults(List<ComputeJobResult> res) {
        if (res == null)
            return Collections.emptyList();
        else {
            List<R> res0 = new ArrayList<>(res.size());

            for (int i = 0; i < res.size(); i++)
                res0.add(res.get(i).<R>getData());

            return res0;
        }
    }

    /**
     *
     */
    private class JobMapper {
        /** */
        private final Map<ComputeJob, ClusterNode> map;

        /** */
        private boolean hadLocNode;

        /** */
        private byte[] closureBytes;

        /** */
        private IgniteClosure<?, ?> closure;

        /**
         * @param expJobCnt Expected Jobs count.
         */
        private JobMapper(int expJobCnt) {
            map = IgniteUtils.newHashMap(expJobCnt);
        }

        /**
         * @param job Job.
         * @param node Node.
         * @throws IgniteCheckedException In case of error.
         */
        public void map(@NotNull ComputeJob job, @NotNull ClusterNode node) throws IgniteCheckedException {
            if (ctx.localNodeId().equals(node.id())) {
                if (hadLocNode) {
                    Marshaller marsh = ctx.config().getMarshaller();

                    if (job instanceof C1) {
                        C1 c = (C1)job;

                        if (closureBytes == null) {
                            closure = c.job;

                            closureBytes = U.marshal(marsh, c.job);
                        }

                        if (c.job == closure)
                            c.job = U.unmarshal(marsh, closureBytes, U.resolveClassLoader(ctx.config()));
                        else
                            c.job = U.unmarshal(marsh, U.marshal(marsh, c.job), U.resolveClassLoader(ctx.config()));
                    }
                    else
                        job = U.unmarshal(marsh, U.marshal(marsh, job), U.resolveClassLoader(ctx.config()));
                }
                else
                    hadLocNode = true;
            }

            map.put(job, node);
        }

        /**
         * @return Map.
         */
        public Map<ComputeJob, ClusterNode> map() {
            return map;
        }
    }

    /**
     * No-reduce task adapter.
     */
    private abstract static class TaskNoReduceAdapter<T> extends GridPeerDeployAwareTaskAdapter<T, Void> {
        /** */
        private static final long serialVersionUID = 0L;

        /**
         * @param pda Peer deploy aware instance.
         */
        protected TaskNoReduceAdapter(@Nullable GridPeerDeployAware pda) {
            super(pda);
        }

        /** {@inheritDoc} */
        @Nullable @Override public Void reduce(List<ComputeJobResult> results) {
            return null;
        }
    }

    /**
     * Task that is free of dragged in enclosing context for the method
     * {@link GridClosureProcessor#runAsync(GridClosureCallMode, Collection, Collection)}.
     */
    private class T1 extends TaskNoReduceAdapter<Void> implements GridNoImplicitInjection {
        /** */
        private static final long serialVersionUID = 0L;

        /** */
        @LoadBalancerResource
        private ComputeLoadBalancer lb;

        /** */
        private IgniteBiTuple<GridClosureCallMode, Collection<? extends Runnable>> t;

        /**
         * @param mode Call mode.
         * @param jobs Collection of jobs.
         */
        private T1(GridClosureCallMode mode, Collection<? extends Runnable> jobs) {
            super(U.peerDeployAware0(jobs));

            t = F.<
                GridClosureCallMode,
                Collection<? extends Runnable>
                >t(mode, jobs);
        }

        /** {@inheritDoc} */
        @Override public Map<? extends ComputeJob, ClusterNode> map(List<ClusterNode> subgrid, @Nullable Void arg) {
            return absMap(t.get1(), t.get2(), subgrid, lb);
        }
    }

    /**
     * Task that is free of dragged in enclosing context for the method
     * {@link GridClosureProcessor#runAsync(GridClosureCallMode, Runnable, Collection)}.
     */
    private class T2 extends TaskNoReduceAdapter<Void> implements GridNoImplicitInjection {
        /** */
        private static final long serialVersionUID = 0L;

        /** */
        @LoadBalancerResource
        private ComputeLoadBalancer lb;

        /** */
        private IgniteBiTuple<GridClosureCallMode, Runnable> t;

        /**
         * @param mode Call mode.
         * @param job Job.
         */
        private T2(GridClosureCallMode mode, Runnable job) {
            super(U.peerDeployAware(job));

            t = F.t(mode, job);
        }

        /** {@inheritDoc} */
        @Override public Map<? extends ComputeJob, ClusterNode> map(List<ClusterNode> subgrid, @Nullable Void arg) {
            return absMap(t.get1(), F.asList(t.get2()), subgrid, lb);
        }
    }

    /**
     * Task that is free of dragged in enclosing context for the method
     * {@link GridClosureProcessor#forkjoinAsync(GridClosureCallMode, Collection, org.apache.ignite.lang.IgniteReducer, Collection)}
     */
    private class T3<R1, R2> extends GridPeerDeployAwareTaskAdapter<Void, R2> implements GridNoImplicitInjection {
        /** */
        private static final long serialVersionUID = 0L;

        /** */
        @LoadBalancerResource
        private ComputeLoadBalancer lb;

        /** */
        private GridTuple3<GridClosureCallMode,
            Collection<? extends Callable<R1>>,
            IgniteReducer<R1, R2>
            > t;

        /**
         *
         * @param mode Call mode.
         * @param jobs Collection of jobs.
         * @param rdc Reducer.
         */
        private T3(GridClosureCallMode mode, Collection<? extends Callable<R1>> jobs, IgniteReducer<R1, R2> rdc) {
            super(U.peerDeployAware0(jobs));

            t = F.<
                GridClosureCallMode,
                Collection<? extends Callable<R1>>,
                IgniteReducer<R1, R2>
                >t(mode, jobs, rdc);
        }

        /** {@inheritDoc} */
        @Override public Map<? extends ComputeJob, ClusterNode> map(List<ClusterNode> subgrid, @Nullable Void arg) {
            return outMap(t.get1(), t.get2(), subgrid, lb);
        }

        /** {@inheritDoc} */
        @Override public ComputeJobResultPolicy result(ComputeJobResult res, List<ComputeJobResult> rcvd) {
            ComputeJobResultPolicy resPlc = super.result(res, rcvd);

            if (res.getException() == null && resPlc != FAILOVER && !t.get3().collect((R1)res.getData()))
                resPlc = REDUCE; // If reducer returned false - reduce right away.

            return resPlc;
        }

        /** {@inheritDoc} */
        @Override public R2 reduce(List<ComputeJobResult> res) {
            return t.get3().reduce();
        }
    }

    /**
     */
    private static class T4 extends TaskNoReduceAdapter<Void> implements GridNoImplicitInjection, AffinityTask {
        /** */
        private static final long serialVersionUID = 0L;

        /** */
        private ClusterNode node;

        /** */
        private Runnable job;

        /** */
        private Object affKey;

        /** */
        private int partId;

        /** */
        private AffinityTopologyVersion topVer;

        /** */
        private Collection<String> affCacheNames;


        /**
         * @param node Cluster node.
         * @param job Job affinity partition.
         * @param affCacheNames Affinity caches.
         * @param partId Partition.
         * @param affKey Affinity key.
         * @param topVer Affinity topology version.
         */
        private T4(ClusterNode node, Runnable job, Collection<String> affCacheNames, int partId, Object affKey,
            AffinityTopologyVersion topVer) {
            super(U.peerDeployAware0(job));

            assert partId >= 0;

            this.node = node;
            this.job = job;
            this.affCacheNames = affCacheNames;
            this.partId = partId;
            this.affKey = affKey;
            this.topVer = topVer;
        }

        /** {@inheritDoc} */
        @Override public Map<? extends ComputeJob, ClusterNode> map(List<ClusterNode> subgrid, @Nullable Void arg) {
            return Collections.singletonMap(downgradeJobIfNeeded(job(this.job), node), node);
        }

        /** {@inheritDoc} */
        @Override public int partition() {
            return partId;
        }

        /** {@inheritDoc} */
        @Nullable @Override public Collection<String> affinityCacheNames() {
            return affCacheNames;
        }

        /** {@inheritDoc} */
        @Nullable @Override public AffinityTopologyVersion topologyVersion() {
            return topVer;
        }

        /** {@inheritDoc} */
        @Nullable @Override public Object affinityKey() {
            return affKey;
        }
    }

    /**
     */
    private static class T5<R> extends GridPeerDeployAwareTaskAdapter<Void, R> implements
        GridNoImplicitInjection, AffinityTask {
        /** */
        private static final long serialVersionUID = 0L;

        /** */
        private ClusterNode node;

        /** */
        private Callable<R> job;

        /** */
        private Object affKey;

        /** */
        private int partId;

        /** */
        private AffinityTopologyVersion topVer;

        /** */
        private Collection<String> affCacheNames;



        /**
         * @param node Cluster node.
         * @param job Job affinity partition.
         * @param affCacheNames Affinity caches.
         * @param partId Partition.
         * @param affKey Affinity key.
         * @param topVer Affinity topology version.
         */
        private T5(ClusterNode node,
            Callable<R> job,
            Collection<String> affCacheNames,
            int partId,
            Object affKey,
            AffinityTopologyVersion topVer) {
            super(U.peerDeployAware0(job));

            this.node = node;
            this.job = job;
            this.affCacheNames = affCacheNames;
            this.partId = partId;
            this.affKey = affKey;
            this.topVer = topVer;
        }

        /** {@inheritDoc} */
        @Override public Map<? extends ComputeJob, ClusterNode> map(List<ClusterNode> subgrid, @Nullable Void arg) {
            return Collections.singletonMap(downgradeJobIfNeeded(job(this.job), node), node);
        }

        /** {@inheritDoc} */
        @Override public R reduce(List<ComputeJobResult> res) {
            for (ComputeJobResult r : res) {
                if (r.getException() == null)
                    return r.getData();
            }

            throw new IgniteException("Failed to find successful job result: " + res);
        }

        /** {@inheritDoc} */
        @Nullable @Override public Object affinityKey() {
            return affKey;
        }

        /** {@inheritDoc} */
        @Override public int partition() {
            return partId;
        }

        /** {@inheritDoc} */
        @Nullable @Override public Collection<String> affinityCacheNames() {
            return affCacheNames;
        }

        /** {@inheritDoc} */
        @Nullable @Override public AffinityTopologyVersion topologyVersion() {
            return topVer;
        }
    }

    /**
     * Task that is free of dragged in enclosing context for the method
     * {@link GridClosureProcessor#callAsync(GridClosureCallMode, Collection, Collection)}
     */
    private class T6<R> extends GridPeerDeployAwareTaskAdapter<Void, Collection<R>> implements GridNoImplicitInjection {
        /** */
        private static final long serialVersionUID = 0L;

        /** */
        private final GridClosureCallMode mode;

        /** */
        private final Collection<? extends Callable<R>> jobs;

        /** */
        @LoadBalancerResource
        private ComputeLoadBalancer lb;

        /**
         *
         * @param mode Call mode.
         * @param jobs Collection of jobs.
         */
        private T6(
            GridClosureCallMode mode,
            Collection<? extends Callable<R>> jobs) {
            super(U.peerDeployAware0(jobs));

            this.mode = mode;
            this.jobs = jobs;
        }

        /** {@inheritDoc} */
        @Override public Map<? extends ComputeJob, ClusterNode> map(List<ClusterNode> subgrid, @Nullable Void arg) {
            return outMap(mode, jobs, subgrid, lb);
        }

        /** {@inheritDoc} */
        @Override public Collection<R> reduce(List<ComputeJobResult> res) {
            return jobResults(res);
        }
    }

    /**
     * Task that is free of dragged in enclosing context for the method
     * {@link GridClosureProcessor#callAsync(GridClosureCallMode, Callable, Collection)}
     */
    private class T7<R> extends GridPeerDeployAwareTaskAdapter<Void, R> implements GridNoImplicitInjection {
        /** */
        private static final long serialVersionUID = 0L;

        /** */
        private IgniteBiTuple<GridClosureCallMode, Callable<R>> t;

        /** */
        @LoadBalancerResource
        private ComputeLoadBalancer lb;

        /**
         * @param mode Call mode.
         * @param job Job.
         */
        private T7(GridClosureCallMode mode, Callable<R> job) {
            super(U.peerDeployAware(job));

            t = F.t(mode, job);
        }

        /** {@inheritDoc} */
        @Override public Map<? extends ComputeJob, ClusterNode> map(List<ClusterNode> subgrid, @Nullable Void arg) {
            return outMap(t.get1(), F.asList(t.get2()), subgrid, lb);
        }

        /** {@inheritDoc} */
        @Override public R reduce(List<ComputeJobResult> res) {
            for (ComputeJobResult r : res)
                if (r.getException() == null)
                    return r.getData();

            throw new IgniteException("Failed to find successful job result: " + res);
        }
    }

    /**
     */
    private static class T8<T, R> extends GridPeerDeployAwareTaskAdapter<Void, R> implements GridNoImplicitInjection {
        /** */
        private static final long serialVersionUID = 0L;

        /** */
        private IgniteClosure<T, R> job;

        /** */
        private T arg;

        /** */
        @LoadBalancerResource
        private ComputeLoadBalancer lb;

        /**
         * @param job Job.
         * @param arg Optional job argument.
         */
        private T8(IgniteClosure<T, R> job, @Nullable T arg) {
            super(U.peerDeployAware(job));

            this.job = job;
            this.arg = arg;
        }

        /** {@inheritDoc} */
        @Override public Map<? extends ComputeJob, ClusterNode> map(List<ClusterNode> subgrid, @Nullable Void arg) {
            ComputeJob job = job(this.job, this.arg);

            ClusterNode node = lb.getBalancedNode(job, null);

            return Collections.singletonMap(downgradeJobIfNeeded(job, node), node);
        }

        /** {@inheritDoc} */
        @Override public R reduce(List<ComputeJobResult> res) throws IgniteException {
            for (ComputeJobResult r : res)
                if (r.getException() == null)
                    return r.getData();

            throw new IgniteException("Failed to find successful job result: " + res);
        }
    }

    /**
     */
    private class T9<T, R> extends GridPeerDeployAwareTaskAdapter<Void, Collection<R>>
        implements GridNoImplicitInjection {
        /** */
        private static final long serialVersionUID = 0L;

        /** */
        private IgniteClosure<T, R> job;

        /** */
        private Collection<? extends T> args;

        /** */
        @LoadBalancerResource
        private ComputeLoadBalancer lb;

        /**
         * @param job Job.
         * @param args Job arguments.
         */
        private T9(IgniteClosure<T, R> job, Collection<? extends T> args) {
            super(U.peerDeployAware(job));

            this.job = job;
            this.args = args;
        }

        /** {@inheritDoc} */
        @Override public Map<? extends ComputeJob, ClusterNode> map(List<ClusterNode> subgrid, @Nullable Void arg) {
            try {
                JobMapper mapper = new JobMapper(args.size());

                for (T jobArg : args) {
                    ComputeJob job = job(this.job, jobArg);

                    ClusterNode node = lb.getBalancedNode(job, null);

                    mapper.map(downgradeJobIfNeeded(job, node), node);
                }

                return mapper.map();
            }
            catch (IgniteCheckedException e) {
                throw new IgniteException(e);
            }
        }

        /** {@inheritDoc} */
        @Override public Collection<R> reduce(List<ComputeJobResult> res) throws IgniteException {
            return jobResults(res);
        }
    }

    /**
     */
    private class T10<T, R1, R2> extends GridPeerDeployAwareTaskAdapter<Void, R2> implements GridNoImplicitInjection {
        /** */
        private static final long serialVersionUID = 0L;

        /** */
        private IgniteClosure<T, R1> job;

        /** */
        private Collection<? extends T> args;

        /** */
        private IgniteReducer<R1, R2> rdc;

        /** */
        @LoadBalancerResource
        private ComputeLoadBalancer lb;

        /**
         * @param job Job.
         * @param args Job arguments.
         * @param rdc Reducer.
         */
        private T10(IgniteClosure<T, R1> job, Collection<? extends T> args, IgniteReducer<R1, R2> rdc) {
            super(U.peerDeployAware(job));

            this.job = job;
            this.args = args;
            this.rdc = rdc;
        }

        /** {@inheritDoc} */
        @Override public Map<? extends ComputeJob, ClusterNode> map(List<ClusterNode> subgrid, @Nullable Void arg) {
            try {
                JobMapper mapper = new JobMapper(args.size());

                for (T jobArg : args) {
                    ComputeJob job = job(this.job, jobArg);

                    ClusterNode node = lb.getBalancedNode(job, null);

                    mapper.map(downgradeJobIfNeeded(job, node), node);
                }

                return mapper.map();
            }
            catch (IgniteCheckedException e) {
                throw new IgniteException(e);
            }
        }

        /** {@inheritDoc} */
        @Override public ComputeJobResultPolicy result(ComputeJobResult res, List<ComputeJobResult> rcvd) {
            ComputeJobResultPolicy resPlc = super.result(res, rcvd);

            if (res.getException() == null && resPlc != FAILOVER && !rdc.collect((R1)res.getData()))
                resPlc = REDUCE; // If reducer returned false - reduce right away.

            return resPlc;
        }

        /** {@inheritDoc} */
        @Override public R2 reduce(List<ComputeJobResult> res) {
            return rdc.reduce();
        }
    }

    /**
     */
    private class T11<T, R> extends GridPeerDeployAwareTaskAdapter<T, Collection<R>>
        implements GridNoImplicitInjection {
        /** */
        private static final long serialVersionUID = 0L;

        /** */
        private final IgniteClosure<T, R> job;

        /**
         * @param job Job.
         */
        private T11(IgniteClosure<T, R> job) {
            super(U.peerDeployAware(job));

            this.job = job;
        }

        /** {@inheritDoc} */
        @Override public Map<? extends ComputeJob, ClusterNode> map(List<ClusterNode> subgrid, @Nullable T arg) {
            if (F.isEmpty(subgrid))
                return Collections.emptyMap();

            try {
                JobMapper mapper = new JobMapper(subgrid.size());

                for (ClusterNode n : subgrid)
                    mapper.map(downgradeJobIfNeeded(job(job, arg), n), n);

                return mapper.map();
            }
            catch (IgniteCheckedException e) {
                throw new IgniteException(e);
            }
        }

        /** {@inheritDoc} */
        @Override public Collection<R> reduce(List<ComputeJobResult> res) {
            return jobResults(res);
        }
    }

    /**
     *
     */
    private static class C1<T, R> implements ComputeJob, Externalizable, GridNoImplicitInjection,
        GridInternalWrapper<IgniteClosure> {
        /** */
        private static final long serialVersionUID = 0L;

        /** */
        @GridToStringInclude
        protected IgniteClosure<T, R> job;

        /** */
        @GridToStringInclude
        private T arg;

        /**
         *
         */
        public C1() {
            // No-op.
        }

        /**
         * @param job Job.
         * @param arg Argument.
         */
        C1(IgniteClosure<T, R> job, T arg) {
            this.job = job;
            this.arg = arg;
        }

        /** {@inheritDoc} */
        @Nullable @Override public Object execute() {
            return job.apply(arg);
        }

        /** {@inheritDoc} */
        @Override public void cancel() {
            // No-op.
        }

        /** {@inheritDoc} */
        @Override public void writeExternal(ObjectOutput out) throws IOException {
            out.writeObject(job);
            out.writeObject(arg);
        }

        /** {@inheritDoc} */
        @Override public void readExternal(ObjectInput in) throws IOException, ClassNotFoundException {
            job = (IgniteClosure<T, R>)in.readObject();
            arg = (T)in.readObject();
        }

        /** {@inheritDoc} */
        @Override public IgniteClosure userObject() {
            return job;
        }

        /** {@inheritDoc} */
        @Override public String toString() {
            return S.toString(C1.class, this);
        }
    }

    /**
     *
     */
    public static class C1V2<T, R> implements ComputeJob, Binarylizable, GridNoImplicitInjection,
        GridInternalWrapper<IgniteClosure> {
        /** */
        private static final long serialVersionUID = 0L;

        /** */
        @GridToStringInclude
        protected IgniteClosure<T, R> job;

        /** */
        @GridToStringInclude
        protected T arg;

        /**
         *
         */
        public C1V2() {
            // No-op.
        }

        /**
         * @param job Job.
         * @param arg Argument.
         */
        C1V2(IgniteClosure<T, R> job, T arg) {
            this.job = job;
            this.arg = arg;
        }

        /** {@inheritDoc} */
        @Nullable @Override public Object execute() {
            return job.apply(arg);
        }

        /** {@inheritDoc} */
        @Override public void cancel() {
            // No-op.
        }

        @Override public void writeBinary(BinaryWriter writer) throws BinaryObjectException {
            BinaryRawWriter rawWriter = writer.rawWriter();

            rawWriter.writeObject(job);
            rawWriter.writeObject(arg);
        }

        @Override public void readBinary(BinaryReader reader) throws BinaryObjectException {
            BinaryRawReader rawReader = reader.rawReader();

            job = rawReader.readObject();
            arg = rawReader.readObject();
        }

        /** {@inheritDoc} */
        @Override public IgniteClosure userObject() {
            return job;
        }

        /** {@inheritDoc} */
        @Override public String toString() {
            return S.toString(C1V2.class, this);
        }
    }

    /**
     *
     */
    private static class C1MLA<T, R> extends C1<T, R> implements ComputeJobMasterLeaveAware {
        /** */
        private static final long serialVersionUID = 0L;

        /**
         *
         */
        public C1MLA() {
            // No-op.
        }

        /**
         * @param job Job.
         * @param arg Argument.
         */
        private C1MLA(IgniteClosure<T, R> job, T arg) {
            super(job, arg);
        }

        /** {@inheritDoc} */
        @Override public void onMasterNodeLeft(ComputeTaskSession ses) {
            ((ComputeJobMasterLeaveAware)job).onMasterNodeLeft(ses);
        }

        /** {@inheritDoc} */
        @Override public String toString() {
            return S.toString(C1MLA.class, this, super.toString());
        }
    }

    /**
     *
     */
    public static class C1MLAV2<T, R> extends C1V2<T, R> implements ComputeJobMasterLeaveAware {
        /** */
        private static final long serialVersionUID = 0L;

        /**
         *
         */
        public C1MLAV2() {
            // No-op.
        }

        /**
         * @param job Job.
         * @param arg Argument.
         */
        private C1MLAV2(IgniteClosure<T, R> job, T arg) {
            super(job, arg);
        }

        /** {@inheritDoc} */
        @Override public void onMasterNodeLeft(ComputeTaskSession ses) {
            ((ComputeJobMasterLeaveAware)job).onMasterNodeLeft(ses);
        }

        /** {@inheritDoc} */
        @Override public String toString() {
            return S.toString(C1MLAV2.class, this, super.toString());
        }
    }

    /**
     *
     */
    private static class C2<R> implements ComputeJob, Externalizable, GridNoImplicitInjection, GridInternalWrapper<Callable> {
        /** */
        private static final long serialVersionUID = 0L;

        /** */
        @GridToStringInclude
        protected Callable<R> c;

        /**
         *
         */
        public C2() {
            // No-op.
        }

        /**
         * @param c Callable.
         */
        private C2(Callable<R> c) {
            this.c = c;
        }

        /** {@inheritDoc} */
        @Override public Object execute() {
            try {
                return c.call();
            }
            catch (Exception e) {
                throw new IgniteException(e);
            }
        }

        /** {@inheritDoc} */
        @Override public void cancel() {
            // No-op.
        }

        /** {@inheritDoc} */
        @Override public void writeExternal(ObjectOutput out) throws IOException {
            out.writeObject(c);
        }

        /** {@inheritDoc} */
        @Override public void readExternal(ObjectInput in) throws IOException, ClassNotFoundException {
            c = (Callable<R>)in.readObject();
        }

        /** {@inheritDoc} */
        @Override public Callable userObject() {
            return c;
        }

        /** {@inheritDoc} */
        @Override public String toString() {
            return S.toString(C2.class, this);
        }
    }

    /**
     *
     */
    public static class C2V2<R> implements ComputeJob, Binarylizable, GridNoImplicitInjection,
        GridInternalWrapper<Callable> {
        /** */
        private static final long serialVersionUID = 0L;

        /** */
        @GridToStringInclude
        protected Callable<R> c;

        /**
         *
         */
        public C2V2() {
            // No-op.
        }

        /**
         * @param c Callable.
         */
        private C2V2(Callable<R> c) {
            this.c = c;
        }

        /** {@inheritDoc} */
        @Override public Object execute() {
            try {
                return c.call();
            }
            catch (Exception e) {
                throw new IgniteException(e);
            }
        }

        /** {@inheritDoc} */
        @Override public void cancel() {
            // No-op.
        }

        @Override public void writeBinary(BinaryWriter writer) throws BinaryObjectException {
            writer.rawWriter().writeObject(c);
        }

        @Override public void readBinary(BinaryReader reader) throws BinaryObjectException {
            c = reader.rawReader().readObject();
        }

        /** {@inheritDoc} */
        @Override public Callable userObject() {
            return c;
        }

        /** {@inheritDoc} */
        @Override public String toString() {
            return S.toString(C2V2.class, this);
        }
    }

    /**
     *
     */
    private static class C2MLA<R> extends C2<R> implements ComputeJobMasterLeaveAware {
        /** */
        private static final long serialVersionUID = 0L;

        /**
         *
         */
        public C2MLA() {
            // No-op.
        }

        /**
         * @param c Callable.
         */
        private C2MLA(Callable<R> c) {
            super(c);
        }

        /** {@inheritDoc} */
        @Override public void onMasterNodeLeft(ComputeTaskSession ses) {
            ((ComputeJobMasterLeaveAware)c).onMasterNodeLeft(ses);
        }

        /** {@inheritDoc} */
        @Override public String toString() {
            return S.toString(C2MLA.class, this, super.toString());
        }
    }

    /**
     *
     */
    public static class C2MLAV2<R> extends C2V2<R> implements ComputeJobMasterLeaveAware {
        /** */
        private static final long serialVersionUID = 0L;

        /**
         *
         */
        public C2MLAV2() {
            // No-op.
        }

        /**
         * @param c Callable.
         */
        private C2MLAV2(Callable<R> c) {
            super(c);
        }

        /** {@inheritDoc} */
        @Override public void onMasterNodeLeft(ComputeTaskSession ses) {
            ((ComputeJobMasterLeaveAware)c).onMasterNodeLeft(ses);
        }

        /** {@inheritDoc} */
        @Override public String toString() {
            return S.toString(C2MLAV2.class, this, super.toString());
        }
    }

    /**
     */
    private static class C4 implements ComputeJob, Externalizable, GridNoImplicitInjection, GridInternalWrapper<Runnable> {
        /** */
        private static final long serialVersionUID = 0L;

        /** */
        @GridToStringInclude
        protected Runnable r;

        /**
         *
         */
        public C4() {
            // No-op.
        }

        /**
         * @param r Runnable.
         */
        private C4(Runnable r) {
            this.r = r;
        }

        /** {@inheritDoc} */
        @Nullable @Override public Object execute() {
            r.run();

            return null;
        }

        /** {@inheritDoc} */
        @Override public void cancel() {
            // No-op.
        }

        /** {@inheritDoc} */
        @Override public void writeExternal(ObjectOutput out) throws IOException {
            out.writeObject(r);
        }

        /** {@inheritDoc} */
        @Override public void readExternal(ObjectInput in) throws IOException, ClassNotFoundException {
            r = (Runnable)in.readObject();
        }

        /** {@inheritDoc} */
        @Override public Runnable userObject() {
            return r;
        }

        /** {@inheritDoc} */
        @Override public String toString() {
            return S.toString(C4.class, this);
        }
    }

    /**
     */
    public static class C4V2 implements ComputeJob, Binarylizable, GridNoImplicitInjection, GridInternalWrapper<Runnable> {
        /** */
        private static final long serialVersionUID = 0L;

        /** */
        @GridToStringInclude
        protected Runnable r;

        /**
         *
         */
        public C4V2() {
            // No-op.
        }

        /**
         * @param r Runnable.
         */
        private C4V2(Runnable r) {
            this.r = r;
        }

        /** {@inheritDoc} */
        @Nullable @Override public Object execute() {
            r.run();

            return null;
        }

        /** {@inheritDoc} */
        @Override public void cancel() {
            // No-op.
        }

        @Override public void writeBinary(BinaryWriter writer) throws BinaryObjectException {
            writer.rawWriter().writeObject(r);
        }

        @Override public void readBinary(BinaryReader reader) throws BinaryObjectException {
            r = reader.rawReader().readObject();
        }

        /** {@inheritDoc} */
        @Override public Runnable userObject() {
            return r;
        }

        /** {@inheritDoc} */
        @Override public String toString() {
            return S.toString(C4V2.class, this);
        }
    }

    /**
     *
     */
    private static class C4MLA extends C4 implements ComputeJobMasterLeaveAware {
        /** */
        private static final long serialVersionUID = 0L;

        /**
         *
         */
        public C4MLA() {
            // No-op.
        }

        /**
         * @param r Runnable.
         */
        private C4MLA(Runnable r) {
            super(r);
        }

        /** {@inheritDoc} */
        @Override public void onMasterNodeLeft(ComputeTaskSession ses) {
            ((ComputeJobMasterLeaveAware)r).onMasterNodeLeft(ses);
        }

        /** {@inheritDoc} */
        @Override public String toString() {
            return S.toString(C4MLA.class, this, super.toString());
        }
    }

    /**
     *
     */
    public static class C4MLAV2 extends C4V2 implements ComputeJobMasterLeaveAware {
        /** */
        private static final long serialVersionUID = 0L;

        /**
         *
         */
        public C4MLAV2() {
            // No-op.
        }

        /**
         * @param r Runnable.
         */
        private C4MLAV2(Runnable r) {
            super(r);
        }

        /** {@inheritDoc} */
        @Override public void onMasterNodeLeft(ComputeTaskSession ses) {
            ((ComputeJobMasterLeaveAware)r).onMasterNodeLeft(ses);
        }

        /** {@inheritDoc} */
        @Override public String toString() {
            return S.toString(C4MLAV2.class, this, super.toString());
        }
    }
}<|MERGE_RESOLUTION|>--- conflicted
+++ resolved
@@ -93,9 +93,6 @@
     /** Pool processor. */
     private final PoolProcessor pools;
 
-    /** */
-    private final Executor dataStreamerPool;
-
     /** Lock to control execution after stop. */
     private final GridSpinReadWriteLock busyLock = new GridSpinReadWriteLock();
 
@@ -108,16 +105,9 @@
     public GridClosureProcessor(GridKernalContext ctx) {
         super(ctx);
 
-<<<<<<< HEAD
-        sysPool = ctx.getSystemExecutorService();
-        pubPool = ctx.getExecutorService();
-        igfsPool = ctx.getIgfsExecutorService();
-        dataStreamerPool = ctx.getDataStreamerExecutorService();
-=======
         pools = ctx.pools();
 
         assert pools != null;
->>>>>>> 60d27547
     }
 
     /** {@inheritDoc} */
@@ -737,56 +727,6 @@
     }
 
     /**
-<<<<<<< HEAD
-     * Gets pool by execution policy.
-     *
-     * @param plc Whether to get system or public pool.
-     * @return Requested worker pool.
-     */
-    private Executor pool(GridClosurePolicy plc) {
-        switch (plc) {
-            case PUBLIC_POOL:
-                return pubPool;
-
-            case SYSTEM_POOL:
-                return sysPool;
-
-            case IGFS_POOL:
-                return igfsPool;
-
-            case DATA_STREAMER_POOL:
-                return dataStreamerPool;
-
-            default:
-                throw new IllegalArgumentException("Invalid closure execution policy: " + plc);
-        }
-    }
-
-    /**
-     * Gets pool name by execution policy.
-     *
-     * @param plc Policy to choose executor pool.
-     * @return Pool name.
-     */
-    private String poolName(GridClosurePolicy plc) {
-        switch (plc) {
-            case PUBLIC_POOL:
-                return "public";
-
-            case SYSTEM_POOL:
-                return "system";
-
-            case IGFS_POOL:
-                return "igfs";
-
-            default:
-                throw new IllegalArgumentException("Invalid closure execution policy: " + plc);
-        }
-    }
-
-    /**
-=======
->>>>>>> 60d27547
      * @param c Closure to execute.
      * @param sys If {@code true}, then system pool will be used, otherwise public pool will be used.
      * @return Future.
