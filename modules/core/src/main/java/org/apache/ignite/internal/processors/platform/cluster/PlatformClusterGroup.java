/*
 * Licensed to the Apache Software Foundation (ASF) under one or more
 * contributor license agreements.  See the NOTICE file distributed with
 * this work for additional information regarding copyright ownership.
 * The ASF licenses this file to You under the Apache License, Version 2.0
 * (the "License"); you may not use this file except in compliance with
 * the License.  You may obtain a copy of the License at
 *
 *      http://www.apache.org/licenses/LICENSE-2.0
 *
 * Unless required by applicable law or agreed to in writing, software
 * distributed under the License is distributed on an "AS IS" BASIS,
 * WITHOUT WARRANTIES OR CONDITIONS OF ANY KIND, either express or implied.
 * See the License for the specific language governing permissions and
 * limitations under the License.
 */

package org.apache.ignite.internal.processors.platform.cluster;

import java.util.Collection;
import java.util.UUID;
import org.apache.ignite.DataRegionMetrics;
import org.apache.ignite.DataStorageMetrics;
import org.apache.ignite.IgniteCache;
import org.apache.ignite.IgniteCheckedException;
import org.apache.ignite.IgniteCluster;
import org.apache.ignite.MemoryMetrics;
import org.apache.ignite.PersistenceMetrics;
import org.apache.ignite.binary.BinaryRawReader;
import org.apache.ignite.binary.BinaryRawWriter;
import org.apache.ignite.cluster.ClusterMetrics;
import org.apache.ignite.cluster.ClusterNode;
import org.apache.ignite.internal.binary.BinaryRawReaderEx;
import org.apache.ignite.internal.binary.BinaryRawWriterEx;
import org.apache.ignite.internal.cluster.ClusterGroupEx;
import org.apache.ignite.internal.processors.platform.PlatformAbstractTarget;
import org.apache.ignite.internal.processors.platform.PlatformContext;
import org.apache.ignite.internal.processors.platform.PlatformTarget;
import org.apache.ignite.internal.processors.platform.cache.PlatformCache;
import org.apache.ignite.internal.processors.platform.compute.PlatformCompute;
import org.apache.ignite.internal.processors.platform.events.PlatformEvents;
import org.apache.ignite.internal.processors.platform.messaging.PlatformMessaging;
import org.apache.ignite.internal.processors.platform.services.PlatformServices;
import org.apache.ignite.internal.processors.platform.utils.PlatformUtils;
import org.apache.ignite.spi.discovery.tcp.TcpDiscoverySpi;
import org.jetbrains.annotations.Nullable;

/**
 * Interop projection.
 */
public class PlatformClusterGroup extends PlatformAbstractTarget {
    /** */
    private static final int OP_FOR_ATTRIBUTE = 2;

    /** */
    private static final int OP_FOR_CACHE = 3;

    /** */
    private static final int OP_FOR_CLIENT = 4;

    /** */
    private static final int OP_FOR_DATA = 5;

    /** */
    private static final int OP_FOR_HOST = 6;

    /** */
    private static final int OP_FOR_NODE_IDS = 7;

    /** */
    private static final int OP_METRICS = 9;

    /** */
    private static final int OP_METRICS_FILTERED = 10;

    /** */
    private static final int OP_NODE_METRICS = 11;

    /** */
    private static final int OP_NODES = 12;

    /** */
    private static final int OP_PING_NODE = 13;

    /** */
    private static final int OP_TOPOLOGY = 14;

    /** */
    private static final int OP_FOR_OTHERS = 16;

    /** */
    private static final int OP_FOR_REMOTES = 17;

    /** */
    private static final int OP_FOR_DAEMONS = 18;

    /** */
    private static final int OP_FOR_RANDOM = 19;

    /** */
    private static final int OP_FOR_OLDEST = 20;

    /** */
    private static final int OP_FOR_YOUNGEST = 21;

    /** */
    private static final int OP_RESET_METRICS = 22;

    /** */
    private static final int OP_FOR_SERVERS = 23;

    /** */
    private static final int OP_CACHE_METRICS = 24;

    /** */
    private static final int OP_RESET_LOST_PARTITIONS = 25;

    /** */
    private static final int OP_MEMORY_METRICS = 26;

    /** */
    private static final int OP_MEMORY_METRICS_BY_NAME = 27;

    /** */
    private static final int OP_SET_ACTIVE = 28;

    /** */
    private static final int OP_IS_ACTIVE = 29;

    /** */
    private static final int OP_PERSISTENT_STORE_METRICS = 30;

    /** */
    private static final int OP_GET_COMPUTE = 31;

    /** */
    private static final int OP_GET_MESSAGING = 32;

    /** */
    private static final int OP_GET_EVENTS = 33;

    /** */
    private static final int OP_GET_SERVICES = 34;

    /** */
    private static final int OP_DATA_REGION_METRICS = 35;

    /** */
    private static final int OP_DATA_REGION_METRICS_BY_NAME = 36;

    /** */
    private static final int OP_DATA_STORAGE_METRICS = 37;

    /** */
    private static final int OP_ENABLE_STATISTICS = 38;

    /** */
    private static final int OP_CLEAR_STATISTICS = 39;

    /** Projection. */
    private final ClusterGroupEx prj;

    /**
     * Constructor.
     *
     * @param platformCtx Context.
     * @param prj Projection.
     */
    public PlatformClusterGroup(PlatformContext platformCtx, ClusterGroupEx prj) {
        super(platformCtx);

        this.prj = prj;
    }

    /** {@inheritDoc} */
    @SuppressWarnings("deprecation")
    @Override public void processOutStream(int type, BinaryRawWriterEx writer) throws IgniteCheckedException {
        switch (type) {
            case OP_METRICS:
                platformCtx.writeClusterMetrics(writer, prj.metrics());

                break;

            case OP_MEMORY_METRICS: {
                Collection<MemoryMetrics> metrics = prj.ignite().memoryMetrics();

                writer.writeInt(metrics.size());

                for (MemoryMetrics m : metrics) {
                    writeMemoryMetrics(writer, m);
                }

                break;
            }

            case OP_PERSISTENT_STORE_METRICS: {
                PersistenceMetrics metrics = prj.ignite().persistentStoreMetrics();

                writePersistentStoreMetrics(writer, metrics);

                break;
            }

            case OP_DATA_STORAGE_METRICS: {
                DataStorageMetrics metrics = prj.ignite().dataStorageMetrics();

                writeDataStorageMetrics(writer, metrics);

                break;
            }

            case OP_DATA_REGION_METRICS: {
                Collection<DataRegionMetrics> metrics = prj.ignite().dataRegionMetrics();

                writer.writeInt(metrics.size());

                for (DataRegionMetrics m : metrics) {
                    writeDataRegionMetrics(writer, m);
                }

                break;
            }

            default:
                super.processOutStream(type, writer);
        }
    }

    /** {@inheritDoc} */
    @SuppressWarnings({"deprecation"})
    @Override public void processInStreamOutStream(int type, BinaryRawReaderEx reader, BinaryRawWriterEx writer)
        throws IgniteCheckedException {
        switch (type) {
            case OP_METRICS_FILTERED: {
                Collection<UUID> ids = PlatformUtils.readCollection(reader);

                platformCtx.writeClusterMetrics(writer, prj.forNodeIds(ids).metrics());

                break;
            }

            case OP_NODES: {
                long oldTopVer = reader.readLong();

                long curTopVer = platformCtx.kernalContext().discovery().topologyVersion();

                if (curTopVer > oldTopVer) {
                    writer.writeBoolean(true);

                    writer.writeLong(curTopVer);

                    // At this moment topology version might have advanced, and due to this race
                    // we return outdated top ver to the callee. But this race is benign, the only
                    // possible side effect is that the user will re-request nodes and we will return
                    // the same set of nodes but with more recent topology version.
                    Collection<ClusterNode> nodes = prj.nodes();

                    platformCtx.writeNodes(writer, nodes);
                }
                else
                    // No discovery events since last invocation.
                    writer.writeBoolean(false);

                break;
            }

            case OP_NODE_METRICS: {
                UUID nodeId = reader.readUuid();

                long lastUpdateTime = reader.readLong();

                // Ask discovery because node might have been filtered out of current projection.
                ClusterNode node = platformCtx.kernalContext().discovery().node(nodeId);

                ClusterMetrics metrics = null;

                if (node != null) {
                    ClusterMetrics metrics0 = node.metrics();

                    long triggerTime = lastUpdateTime + platformCtx.kernalContext().config().getMetricsUpdateFrequency();

                    metrics = metrics0.getLastUpdateTime() > triggerTime ? metrics0 : null;
                }

                platformCtx.writeClusterMetrics(writer, metrics);

                break;
            }

            case OP_TOPOLOGY: {
                long topVer = reader.readLong();

                platformCtx.writeNodes(writer, topology(topVer));

                break;
            }

            case OP_CACHE_METRICS: {
                String cacheName = reader.readString();

                IgniteCache cache = platformCtx.kernalContext().grid().cache(cacheName);

                PlatformCache.writeCacheMetrics(writer, cache.metrics(prj));

                break;
            }

            case OP_MEMORY_METRICS_BY_NAME: {
                String plcName = reader.readString();

                MemoryMetrics metrics = platformCtx.kernalContext().grid().memoryMetrics(plcName);

                if (metrics != null) {
                    writer.writeBoolean(true);
                    writeMemoryMetrics(writer, metrics);
                }
                else {
                    writer.writeBoolean(false);
                }

                break;
            }

            case OP_DATA_REGION_METRICS_BY_NAME: {
                String name = reader.readString();

                DataRegionMetrics metrics = platformCtx.kernalContext().grid().dataRegionMetrics(name);

                if (metrics != null) {
                    writer.writeBoolean(true);
                    writeDataRegionMetrics(writer, metrics);
                }
                else {
                    writer.writeBoolean(false);
                }

                break;
            }

            default:
                super.processInStreamOutStream(type, reader, writer);
        }
    }

    /** {@inheritDoc} */
    @Override public long processInStreamOutLong(int type, BinaryRawReaderEx reader) throws IgniteCheckedException {
        switch (type) {
            case OP_PING_NODE:
                return pingNode(reader.readUuid()) ? TRUE : FALSE;

            case OP_RESET_LOST_PARTITIONS: {
<<<<<<< HEAD
                Collection<String> cacheNames = readStrings(reader);
=======
                Collection<String> cacheNames = PlatformUtils.readStrings(reader);
>>>>>>> 1e84d448

                platformCtx.kernalContext().grid().resetLostPartitions(cacheNames);

                return TRUE;
            }

            case OP_ENABLE_STATISTICS: {
                boolean enabled = reader.readBoolean();

<<<<<<< HEAD
                Collection<String> cacheNames = readStrings(reader);
=======
                Collection<String> cacheNames = PlatformUtils.readStrings(reader);
>>>>>>> 1e84d448

                platformCtx.kernalContext().grid().cluster().enableStatistics(cacheNames, enabled);

                return TRUE;
            }

<<<<<<< HEAD
            case OP_CLEAR_STATISTICS:{
                Collection<String> cacheNames = readStrings(reader);
=======
            case OP_CLEAR_STATISTICS: {
                Collection<String> cacheNames = PlatformUtils.readStrings(reader);
>>>>>>> 1e84d448

                platformCtx.kernalContext().grid().cluster().clearStatistics(cacheNames);

                return TRUE;
            }

            default:
                return super.processInStreamOutLong(type, reader);
        }
    }

    /** {@inheritDoc} */
    @Override public PlatformTarget processInStreamOutObject(int type, BinaryRawReaderEx reader)
        throws IgniteCheckedException {
        switch (type) {
            case OP_FOR_NODE_IDS: {
                Collection<UUID> ids = PlatformUtils.readCollection(reader);

                return new PlatformClusterGroup(platformCtx, (ClusterGroupEx)prj.forNodeIds(ids));
            }

            case OP_FOR_ATTRIBUTE:
                return new PlatformClusterGroup(platformCtx,
                    (ClusterGroupEx)prj.forAttribute(reader.readString(), reader.readString()));

            case OP_FOR_CACHE: {
                String cacheName = reader.readString();

                return new PlatformClusterGroup(platformCtx, (ClusterGroupEx)prj.forCacheNodes(cacheName));
            }

            case OP_FOR_CLIENT: {
                String cacheName = reader.readString();

                return new PlatformClusterGroup(platformCtx, (ClusterGroupEx)prj.forClientNodes(cacheName));
            }

            case OP_FOR_DATA: {
                String cacheName = reader.readString();

                return new PlatformClusterGroup(platformCtx, (ClusterGroupEx)prj.forDataNodes(cacheName));
            }

            case OP_FOR_HOST: {
                UUID nodeId = reader.readUuid();

                ClusterNode node = prj.node(nodeId);

                return new PlatformClusterGroup(platformCtx, (ClusterGroupEx) prj.forHost(node));
            }

            default:
                return super.processInStreamOutObject(type, reader);
        }
    }

    /** {@inheritDoc} */
    @Override public PlatformTarget processInObjectStreamOutObjectStream(
            int type, @Nullable PlatformTarget arg, BinaryRawReaderEx reader, BinaryRawWriterEx writer)
            throws IgniteCheckedException {
        switch (type) {
            case OP_FOR_OTHERS: {
                PlatformClusterGroup exclude = (PlatformClusterGroup) arg;

                assert exclude != null;

                return new PlatformClusterGroup(platformCtx, (ClusterGroupEx)prj.forOthers(exclude.prj));
            }
        }

        return super.processInObjectStreamOutObjectStream(type, arg, reader, writer);
    }

    /** {@inheritDoc} */
    @Override public PlatformTarget processOutObject(int type) throws IgniteCheckedException {
        switch (type) {
            case OP_FOR_REMOTES:
                return new PlatformClusterGroup(platformCtx, (ClusterGroupEx)prj.forRemotes());

            case OP_FOR_DAEMONS:
                return new PlatformClusterGroup(platformCtx, (ClusterGroupEx)prj.forDaemons());

            case OP_FOR_RANDOM:
                return new PlatformClusterGroup(platformCtx, (ClusterGroupEx)prj.forRandom());

            case OP_FOR_OLDEST:
                return new PlatformClusterGroup(platformCtx, (ClusterGroupEx)prj.forOldest());

            case OP_FOR_YOUNGEST:
                return new PlatformClusterGroup(platformCtx, (ClusterGroupEx)prj.forYoungest());

            case OP_FOR_SERVERS:
                return new PlatformClusterGroup(platformCtx, (ClusterGroupEx)prj.forServers());

            case OP_GET_COMPUTE:
                return new PlatformCompute(platformCtx, prj, PlatformUtils.ATTR_PLATFORM);

            case OP_GET_MESSAGING:
                return new PlatformMessaging(platformCtx, platformCtx.kernalContext().grid().message(prj));

            case OP_GET_EVENTS:
                return new PlatformEvents(platformCtx, platformCtx.kernalContext().grid().events(prj));

            case OP_GET_SERVICES:
                return new PlatformServices(platformCtx, platformCtx.kernalContext().grid().services(prj),false);
        }

        return super.processOutObject(type);
    }

    /** {@inheritDoc} */
    @Override public long processInLongOutLong(int type, long val) throws IgniteCheckedException {
        switch (type) {
            case OP_RESET_METRICS: {
                assert prj instanceof IgniteCluster; // Can only be invoked on top-level cluster group.

                ((IgniteCluster)prj).resetMetrics();

                return TRUE;
            }

            case OP_SET_ACTIVE: {
                prj.ignite().active(val == TRUE);

                return TRUE;
            }

            case OP_IS_ACTIVE: {
                return prj.ignite().active() ? TRUE : FALSE;
            }
        }

        return super.processInLongOutLong(type, val);
    }

    /**
     * @return Projection.
     */
    public ClusterGroupEx projection() {
        return prj;
    }

    /**
     * Pings a remote node.
     */
    private boolean pingNode(UUID nodeId) {
        assert prj instanceof IgniteCluster; // Can only be invoked on top-level cluster group.

        return ((IgniteCluster)prj).pingNode(nodeId);
    }

    /**
     * Gets a topology by version. Returns {@code null} if topology history storage doesn't contain
     * specified topology version (history currently keeps last {@code 1000} snapshots).
     *
     * @param topVer Topology version.
     * @return Collection of grid nodes which represented by specified topology version,
     * if it is present in history storage, {@code null} otherwise.
     * @throws UnsupportedOperationException If underlying SPI implementation does not support
     *      topology history. Currently only {@link TcpDiscoverySpi}
     *      supports topology history.
     */
    private Collection<ClusterNode> topology(long topVer) {
        assert prj instanceof IgniteCluster; // Can only be invoked on top-level cluster group.

        return ((IgniteCluster)prj).topology(topVer);
    }

    /**
     * Writes the memory metrics.
     *
     * @param writer Writer.
     * @param metrics Metrics.
     */
    @SuppressWarnings("deprecation")
    private static void writeMemoryMetrics(BinaryRawWriter writer, MemoryMetrics metrics) {
        assert writer != null;
        assert metrics != null;

        writer.writeString(metrics.getName());
        writer.writeLong(metrics.getTotalAllocatedPages());
        writer.writeFloat(metrics.getAllocationRate());
        writer.writeFloat(metrics.getEvictionRate());
        writer.writeFloat(metrics.getLargeEntriesPagesPercentage());
        writer.writeFloat(metrics.getPagesFillFactor());
    }

    /**
     * Writes the data region metrics.
     *
     * @param writer Writer.
     * @param metrics Metrics.
     */
    private static void writeDataRegionMetrics(BinaryRawWriter writer, DataRegionMetrics metrics) {
        assert writer != null;
        assert metrics != null;

        writer.writeString(metrics.getName());
        writer.writeLong(metrics.getTotalAllocatedPages());
        writer.writeLong(metrics.getTotalUsedPages());
        writer.writeLong(metrics.getTotalAllocatedSize());
        writer.writeFloat(metrics.getAllocationRate());
        writer.writeFloat(metrics.getEvictionRate());
        writer.writeFloat(metrics.getLargeEntriesPagesPercentage());
        writer.writeFloat(metrics.getPagesFillFactor());
        writer.writeLong(metrics.getDirtyPages());
        writer.writeFloat(metrics.getPagesReplaceRate());
        writer.writeFloat(metrics.getPagesReplaceAge());
        writer.writeLong(metrics.getPhysicalMemoryPages());
        writer.writeLong(metrics.getPhysicalMemorySize());
        writer.writeLong(metrics.getUsedCheckpointBufferPages());
        writer.writeLong(metrics.getUsedCheckpointBufferSize());
        writer.writeInt(metrics.getPageSize());
        writer.writeLong(metrics.getCheckpointBufferSize());
        writer.writeLong(metrics.getPagesRead());
        writer.writeLong(metrics.getPagesWritten());
        writer.writeLong(metrics.getPagesReplaced());
        writer.writeLong(metrics.getOffHeapSize());
        writer.writeLong(metrics.getOffheapUsedSize());
    }

    /**
     * Writes persistent store metrics.
     *
     * @param writer Writer.
     * @param metrics Metrics
     */
    @SuppressWarnings("deprecation")
    private void writePersistentStoreMetrics(BinaryRawWriter writer, PersistenceMetrics metrics) {
        assert writer != null;
        assert metrics != null;

        writer.writeFloat(metrics.getWalLoggingRate());
        writer.writeFloat(metrics.getWalWritingRate());
        writer.writeInt(metrics.getWalArchiveSegments());
        writer.writeFloat(metrics.getWalFsyncTimeAverage());
        writer.writeLong(metrics.getLastCheckpointingDuration());
        writer.writeLong(metrics.getLastCheckpointLockWaitDuration());
        writer.writeLong(metrics.getLastCheckpointMarkDuration());
        writer.writeLong(metrics.getLastCheckpointPagesWriteDuration());
        writer.writeLong(metrics.getLastCheckpointFsyncDuration());
        writer.writeLong(metrics.getLastCheckpointTotalPagesNumber());
        writer.writeLong(metrics.getLastCheckpointDataPagesNumber());
        writer.writeLong(metrics.getLastCheckpointCopiedOnWritePagesNumber());
    }

    /**
     * Writes data storage metrics.
     *
     * @param writer Writer.
     * @param metrics Metrics
     */
    private void writeDataStorageMetrics(BinaryRawWriter writer, DataStorageMetrics metrics) {
        assert writer != null;
        assert metrics != null;

        writer.writeFloat(metrics.getWalLoggingRate());
        writer.writeFloat(metrics.getWalWritingRate());
        writer.writeInt(metrics.getWalArchiveSegments());
        writer.writeFloat(metrics.getWalFsyncTimeAverage());
        writer.writeLong(metrics.getLastCheckpointDuration());
        writer.writeLong(metrics.getLastCheckpointLockWaitDuration());
        writer.writeLong(metrics.getLastCheckpointMarkDuration());
        writer.writeLong(metrics.getLastCheckpointPagesWriteDuration());
        writer.writeLong(metrics.getLastCheckpointFsyncDuration());
        writer.writeLong(metrics.getLastCheckpointTotalPagesNumber());
        writer.writeLong(metrics.getLastCheckpointDataPagesNumber());
        writer.writeLong(metrics.getLastCheckpointCopiedOnWritePagesNumber());
    }

    /**
     * Reads collection of strings
     *
     * @param reader Reader.
     */
    private Collection<String> readStrings(BinaryRawReader reader) {
        assert reader != null;

        int cnt = reader.readInt();

        Collection<String> cacheNames = new ArrayList<>(cnt);

        for (int i = 0; i < cnt; i++) {
            cacheNames.add(reader.readString());
        }

        return cacheNames;
    }
}<|MERGE_RESOLUTION|>--- conflicted
+++ resolved
@@ -26,7 +26,6 @@
 import org.apache.ignite.IgniteCluster;
 import org.apache.ignite.MemoryMetrics;
 import org.apache.ignite.PersistenceMetrics;
-import org.apache.ignite.binary.BinaryRawReader;
 import org.apache.ignite.binary.BinaryRawWriter;
 import org.apache.ignite.cluster.ClusterMetrics;
 import org.apache.ignite.cluster.ClusterNode;
@@ -349,11 +348,7 @@
                 return pingNode(reader.readUuid()) ? TRUE : FALSE;
 
             case OP_RESET_LOST_PARTITIONS: {
-<<<<<<< HEAD
-                Collection<String> cacheNames = readStrings(reader);
-=======
                 Collection<String> cacheNames = PlatformUtils.readStrings(reader);
->>>>>>> 1e84d448
 
                 platformCtx.kernalContext().grid().resetLostPartitions(cacheNames);
 
@@ -363,24 +358,15 @@
             case OP_ENABLE_STATISTICS: {
                 boolean enabled = reader.readBoolean();
 
-<<<<<<< HEAD
-                Collection<String> cacheNames = readStrings(reader);
-=======
                 Collection<String> cacheNames = PlatformUtils.readStrings(reader);
->>>>>>> 1e84d448
 
                 platformCtx.kernalContext().grid().cluster().enableStatistics(cacheNames, enabled);
 
                 return TRUE;
             }
 
-<<<<<<< HEAD
-            case OP_CLEAR_STATISTICS:{
-                Collection<String> cacheNames = readStrings(reader);
-=======
             case OP_CLEAR_STATISTICS: {
                 Collection<String> cacheNames = PlatformUtils.readStrings(reader);
->>>>>>> 1e84d448
 
                 platformCtx.kernalContext().grid().cluster().clearStatistics(cacheNames);
 
@@ -650,23 +636,4 @@
         writer.writeLong(metrics.getLastCheckpointDataPagesNumber());
         writer.writeLong(metrics.getLastCheckpointCopiedOnWritePagesNumber());
     }
-
-    /**
-     * Reads collection of strings
-     *
-     * @param reader Reader.
-     */
-    private Collection<String> readStrings(BinaryRawReader reader) {
-        assert reader != null;
-
-        int cnt = reader.readInt();
-
-        Collection<String> cacheNames = new ArrayList<>(cnt);
-
-        for (int i = 0; i < cnt; i++) {
-            cacheNames.add(reader.readString());
-        }
-
-        return cacheNames;
-    }
 }