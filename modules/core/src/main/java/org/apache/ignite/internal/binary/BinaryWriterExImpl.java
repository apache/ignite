/*
 * Licensed to the Apache Software Foundation (ASF) under one or more
 * contributor license agreements.  See the NOTICE file distributed with
 * this work for additional information regarding copyright ownership.
 * The ASF licenses this file to You under the Apache License, Version 2.0
 * (the "License"); you may not use this file except in compliance with
 * the License.  You may obtain a copy of the License at
 *
 *      http://www.apache.org/licenses/LICENSE-2.0
 *
 * Unless required by applicable law or agreed to in writing, software
 * distributed under the License is distributed on an "AS IS" BASIS,
 * WITHOUT WARRANTIES OR CONDITIONS OF ANY KIND, either express or implied.
 * See the License for the specific language governing permissions and
 * limitations under the License.
 */

package org.apache.ignite.internal.binary;

import java.io.IOException;
import java.io.InputStream;
import java.lang.reflect.InvocationHandler;
import java.lang.reflect.Proxy;
import java.math.BigDecimal;
import java.math.BigInteger;
import java.sql.Time;
import java.sql.Timestamp;
import java.util.Collection;
import java.util.Date;
import java.util.Map;
import java.util.UUID;
import org.apache.ignite.IgniteCheckedException;
import org.apache.ignite.binary.BinaryObjectException;
import org.apache.ignite.binary.BinaryRawWriter;
import org.apache.ignite.internal.UnregisteredClassException;
import org.apache.ignite.internal.binary.streams.BinaryOutputStream;
import org.apache.ignite.internal.util.IgniteUtils;
import org.apache.ignite.internal.util.typedef.internal.A;
import org.apache.ignite.internal.util.typedef.internal.U;
import org.jetbrains.annotations.Nullable;

import static java.nio.charset.StandardCharsets.UTF_8;
import static org.apache.ignite.internal.util.CommonUtils.MAX_ARRAY_SIZE;

/**
 * Binary writer implementation.
 */
class BinaryWriterExImpl implements BinaryWriterEx {
    /** Length: integer. */
    private static final int LEN_INT = 4;

    /** Default buffer size for reading from streams. */
    public static final int DEFAULT_BUFFER_SIZE = 8 * 1024;

    /** */
    private final BinaryContext ctx;

    /** Output stream. */
    private final BinaryOutputStream out;

    /** Schema. */
    private final BinaryWriterSchemaHolder schema;

    /** */
    private int typeId;

    /** */
    private final int start;

    /** Raw offset position. */
    private int rawOffPos;

    /** Handles. */
    private BinaryWriterHandles handles;

    /** Schema ID. */
    private int schemaId = BinaryUtils.schemaInitialId();

    /** Amount of written fields. */
    private int fieldCnt;

    /** */
    private BinaryInternalMapper mapper;

    /** */
    private boolean failIfUnregistered;

    /**
     * @param ctx Context.
     * @param out Output stream.
     * @param handles Handles.
     */
    public BinaryWriterExImpl(BinaryContext ctx, BinaryOutputStream out, BinaryWriterSchemaHolder schema, BinaryWriterHandles handles) {
        this.ctx = ctx;
        this.out = out;
        this.schema = schema;
        this.handles = handles;

        start = out.position();
    }

    /** {@inheritDoc} */
    @Override public boolean failIfUnregistered() {
        return failIfUnregistered;
    }

    /** {@inheritDoc} */
    @Override public void failIfUnregistered(boolean failIfUnregistered) {
        this.failIfUnregistered = failIfUnregistered;
    }

    /** {@inheritDoc} */
    @Override public void typeId(int typeId) {
        this.typeId = typeId;
    }

    /** {@inheritDoc} */
    @Override public void close() {
        out.close();
    }

    /** {@inheritDoc} */
    @Override public void marshal(Object obj) throws BinaryObjectException {
        marshal(obj, true);
    }

    /**
     * @param obj Object.
     * @param enableReplace Object replacing enabled flag.
     * @throws org.apache.ignite.binary.BinaryObjectException In case of error.
     */
    void marshal(Object obj, boolean enableReplace) throws BinaryObjectException {
        String newName = ctx.configuration().getIgniteInstanceName();
        String oldName = IgniteUtils.setCurrentIgniteName(newName);

        try {
            marshal0(obj, enableReplace);
        }
        finally {
            IgniteUtils.restoreOldIgniteName(oldName, newName);
        }
    }

    /**
     * @param obj Object.
     * @param enableReplace Object replacing enabled flag.
     * @throws org.apache.ignite.binary.BinaryObjectException In case of error.
     */
    private void marshal0(Object obj, boolean enableReplace) throws BinaryObjectException {
        assert obj != null;

        Class<?> cls = obj.getClass();

        BinaryClassDescriptor desc = ctx.descriptorForClass(cls);

        if (!desc.registered()) {
            if (failIfUnregistered)
                throw new UnregisteredClassException(cls);
            else {
                // Metadata is registered for OBJECT and BINARY during actual writing.
                boolean registerMeta = !(desc.isObject() || desc.isBinary());

                desc = ctx.registerDescriptor(desc, registerMeta, false);
            }
        }

        if (desc.excluded()) {
            out.writeByte(GridBinaryMarshaller.NULL);

            return;
        }

        if (desc.useOptimizedMarshaller()) {
            out.writeByte(GridBinaryMarshaller.OPTM_MARSH);

            try {
                byte[] arr = U.marshal(ctx.optimizedMarsh(), obj);

                writeInt(arr.length);

                write(arr);
            }
            catch (IgniteCheckedException e) {
                throw new BinaryObjectException("Failed to marshal object with optimized marshaller: " + obj, e);
            }

            return;
        }

        if (enableReplace && desc.isWriteReplace()) {
            Object replacedObj = desc.writeReplace(obj);

            if (replacedObj == null) {
                out.writeByte(GridBinaryMarshaller.NULL);

                return;
            }

            marshal(replacedObj, false);

            return;
        }

        desc.write(obj, this);
    }

    /** {@inheritDoc} */
    @Override public byte[] array() {
        return out.arrayCopy();
    }

    /**
     * @return Stream current position.
     */
    int position() {
        return out.position();
    }

    /**
     * Sets new position.
     *
     * @param pos Position.
     */
    void position(int pos) {
        out.position(pos);
    }

    /** {@inheritDoc} */
    @Override public void preWrite(@Nullable String clsName) {
        out.position(out.position() + GridBinaryMarshaller.DFLT_HDR_LEN);

        if (clsName != null)
            writeString(clsName);
    }

    /** {@inheritDoc} */
    @Override public void postWrite(boolean userType, boolean registered) {
        short flags;
        boolean useCompactFooter;

        if (userType) {
            if (ctx.isCompactFooter()) {
                flags = BinaryUtils.FLAG_USR_TYP | BinaryUtils.FLAG_COMPACT_FOOTER;
                useCompactFooter = true;
            }
            else {
                flags = BinaryUtils.FLAG_USR_TYP;
                useCompactFooter = false;
            }
        }
        else {
            flags = 0;
            useCompactFooter = false;
        }

        int offset;

        if (fieldCnt != 0) {
            offset = out.position() - start;

            // Write the schema.
            flags |= BinaryUtils.FLAG_HAS_SCHEMA;

            int offsetByteCnt = schema.write(out, fieldCnt, useCompactFooter);

            if (offsetByteCnt == BinaryUtils.OFFSET_1)
                flags |= BinaryUtils.FLAG_OFFSET_ONE_BYTE;
            else if (offsetByteCnt == BinaryUtils.OFFSET_2)
                flags |= BinaryUtils.FLAG_OFFSET_TWO_BYTES;

            // Write raw offset if needed.
            if (rawOffPos != 0) {
                flags |= BinaryUtils.FLAG_HAS_RAW;

                out.writeInt(rawOffPos - start);
            }
        }
        else {
            if (rawOffPos != 0) {
                offset = rawOffPos - start;

                // If there is no schema, we are free to write raw offset to schema offset.
                flags |= BinaryUtils.FLAG_HAS_RAW;
            }
            else
                offset = GridBinaryMarshaller.DFLT_HDR_LEN;
        }

        // Actual write.
        int retPos = out.position();

        out.unsafePosition(start);

        out.unsafeWriteByte(GridBinaryMarshaller.OBJ);
        out.unsafeWriteByte(GridBinaryMarshaller.PROTO_VER);
        out.unsafeWriteShort(flags);
        out.unsafeWriteInt(registered ? typeId : GridBinaryMarshaller.UNREGISTERED_TYPE_ID);
        out.unsafePosition(start + GridBinaryMarshaller.TOTAL_LEN_POS);
        out.unsafeWriteInt(retPos - start);
        out.unsafeWriteInt(schemaId);
        out.unsafeWriteInt(offset);

        out.unsafePosition(retPos);
    }

    /** {@inheritDoc} */
    @Override public void postWriteHashCode(@Nullable String clsName) {
        int typeId = clsName == null ? this.typeId : ctx.typeId(clsName);

        BinaryIdentityResolver identity = ctx.identity(typeId);

        if (out.hasArray()) {
            // Heap.
            byte[] data = out.array();

            BinaryObjectImpl obj = new BinaryObjectImpl(ctx, data, start);

            BinaryPrimitives.writeInt(data, start + GridBinaryMarshaller.HASH_CODE_POS, identity.hashCode(obj));
        }
        else {
            // Offheap.
            long ptr = out.rawOffheapPointer();

            assert ptr != 0;

            BinaryObjectOffheapImpl obj = new BinaryObjectOffheapImpl(ctx, ptr, start, out.capacity());

            BinaryPrimitives.writeInt(ptr, start + GridBinaryMarshaller.HASH_CODE_POS, identity.hashCode(obj));
        }
    }

<<<<<<< HEAD
    /** {@inheritDoc} */
    @Override public void popSchema() {
=======
    /**
     * Pop schema.
     */
    public void popSchema() {
>>>>>>> 23a5157e
        if (fieldCnt > 0)
            schema.pop(fieldCnt);
    }

    /**
     * @param val Byte array.
     */
    @Override public void write(byte[] val) {
        out.writeByteArray(val);
    }

    /**
     * @param val Byte array.
     * @param off Offset.
     * @param len Length.
     */
    @Override public void write(byte[] val, int off, int len) {
        out.write(val, off, len);
    }

    /**
     * @param val Array wrapper.
     * @throws BinaryObjectException In case of error.
     */
    void writeBinaryArray(BinaryArray val) throws BinaryObjectException {
        if (val.array() == null)
            out.writeByte(GridBinaryMarshaller.NULL);
        else {
            if (tryWriteAsHandle(val))
                return;

            out.unsafeEnsure(1 + 4);
            out.unsafeWriteByte(val instanceof BinaryEnumArray
                ? GridBinaryMarshaller.ENUM_ARR
                : GridBinaryMarshaller.OBJ_ARR
            );
            out.unsafeWriteInt(val.componentTypeId());

            if (val.componentTypeId() == GridBinaryMarshaller.UNREGISTERED_TYPE_ID)
                writeString(val.componentClassName());

            out.writeInt(val.array().length);

            for (Object obj : val.array())
                writeObject(obj);
        }
    }

    /**
     * @param val Value.
     */
    void writeBinaryEnum(BinaryEnumObjectImpl val) {
        assert val != null;

        int typeId = val.typeId();

        if (typeId != GridBinaryMarshaller.UNREGISTERED_TYPE_ID) {
            out.unsafeEnsure(1 + 4 + 4);

            out.unsafeWriteByte(GridBinaryMarshaller.BINARY_ENUM);
            out.unsafeWriteInt(typeId);
            out.unsafeWriteInt(val.enumOrdinal());
        }
        else {
            out.unsafeEnsure(1 + 4);

            out.unsafeWriteByte(GridBinaryMarshaller.BINARY_ENUM);
            out.unsafeWriteInt(typeId);

            writeString(val.className());

            out.writeInt(val.enumOrdinal());
        }
    }

    /**
<<<<<<< HEAD
     * @param val Array.
     */
    void doWriteEnumArray(@Nullable Object[] val) {
        assert val == null || val.getClass().getComponentType().isEnum();

        if (val == null)
            out.writeByte(GridBinaryMarshaller.NULL);
        else {
            BinaryClassDescriptor desc = ctx.registerClass(
                val.getClass().getComponentType(),
                true,
                failIfUnregistered);

            out.unsafeEnsure(1 + 4);

            out.unsafeWriteByte(GridBinaryMarshaller.ENUM_ARR);

            if (desc.registered())
                out.unsafeWriteInt(desc.typeId());
            else {
                out.unsafeWriteInt(GridBinaryMarshaller.UNREGISTERED_TYPE_ID);

                writeString(val.getClass().getComponentType().getName());
            }

            out.writeInt(val.length);

            // TODO: Denis: Redundant data for each element of the array.
            for (Object o : val)
                writeEnum((Enum<?>)o);
        }
    }

    /**
=======
>>>>>>> 23a5157e
     * @param proxy Proxy.
     */
    public void writeProxy(Proxy proxy, Class<?>[] intfs) {
        if (proxy == null)
            out.writeByte(GridBinaryMarshaller.NULL);
        else {
            out.unsafeEnsure(1 + 4);

            out.unsafeWriteByte(GridBinaryMarshaller.PROXY);
            out.unsafeWriteInt(intfs.length);

            for (Class<?> intf : intfs) {
                BinaryClassDescriptor desc = ctx.registerClass(intf, true, failIfUnregistered);

                if (desc.registered())
                    out.writeInt(desc.typeId());
                else {
                    out.writeInt(GridBinaryMarshaller.UNREGISTERED_TYPE_ID);

                    writeString(intf.getName());
                }
            }

            InvocationHandler ih = Proxy.getInvocationHandler(proxy);

            assert ih != null;

            writeObject(ih);
        }
    }

    /** {@inheritDoc} */
    @Override public void writeByteFieldPrimitive(byte val) {
        out.unsafeEnsure(1 + 1);

        out.unsafeWriteByte(GridBinaryMarshaller.BYTE);
        out.unsafeWriteByte(val);
    }

    /**
     * @param val Value.
     */
    void writeByteField(@Nullable Byte val) {
        if (val == null)
            out.writeByte(GridBinaryMarshaller.NULL);
        else
            writeByteFieldPrimitive(val);
    }

    /**
     * @param val Class.
     */
    void writeClass(@Nullable Class val) {
        if (val == null)
            out.writeByte(GridBinaryMarshaller.NULL);
        else {
            BinaryClassDescriptor desc = ctx.registerClass(val, false, failIfUnregistered);

            out.unsafeEnsure(1 + 4);

            out.unsafeWriteByte(GridBinaryMarshaller.CLASS);

            if (desc.registered())
                out.unsafeWriteInt(desc.typeId());
            else {
                out.unsafeWriteInt(GridBinaryMarshaller.UNREGISTERED_TYPE_ID);

                writeString(val.getName());
            }
        }
    }

    /** {@inheritDoc} */
    @Override public void writeShortFieldPrimitive(short val) {
        out.unsafeEnsure(1 + 2);

        out.unsafeWriteByte(GridBinaryMarshaller.SHORT);
        out.unsafeWriteShort(val);
    }

    /**
     * @param val Value.
     */
    void writeShortField(@Nullable Short val) {
        if (val == null)
            out.writeByte(GridBinaryMarshaller.NULL);
        else
            writeShortFieldPrimitive(val);
    }

    /** {@inheritDoc} */
    @Override public void writeIntFieldPrimitive(int val) {
        out.unsafeEnsure(1 + 4);

        out.unsafeWriteByte(GridBinaryMarshaller.INT);
        out.unsafeWriteInt(val);
    }

    /**
     * @param val Value.
     */
    void writeIntField(@Nullable Integer val) {
        if (val == null)
            out.writeByte(GridBinaryMarshaller.NULL);
        else
            writeIntFieldPrimitive(val);
    }

    /** {@inheritDoc} */
    @Override public void writeLongFieldPrimitive(long val) {
        out.unsafeEnsure(1 + 8);

        out.unsafeWriteByte(GridBinaryMarshaller.LONG);
        out.unsafeWriteLong(val);
    }

    /**
     * @param val Value.
     */
    void writeLongField(@Nullable Long val) {
        if (val == null)
            out.writeByte(GridBinaryMarshaller.NULL);
        else
            writeLongFieldPrimitive(val);
    }

    /** {@inheritDoc} */
    @Override public void writeFloatFieldPrimitive(float val) {
        out.unsafeEnsure(1 + 4);

        out.unsafeWriteByte(GridBinaryMarshaller.FLOAT);
        out.unsafeWriteFloat(val);
    }

    /**
     * @param val Value.
     */
    void writeFloatField(@Nullable Float val) {
        if (val == null)
            out.writeByte(GridBinaryMarshaller.NULL);
        else
            writeFloatFieldPrimitive(val);
    }

    /** {@inheritDoc} */
    @Override public void writeDoubleFieldPrimitive(double val) {
        out.unsafeEnsure(1 + 8);

        out.unsafeWriteByte(GridBinaryMarshaller.DOUBLE);
        out.unsafeWriteDouble(val);
    }

    /**
     * @param val Value.
     */
    void writeDoubleField(@Nullable Double val) {
        if (val == null)
            out.writeByte(GridBinaryMarshaller.NULL);
        else
            writeDoubleFieldPrimitive(val);
    }

    /** {@inheritDoc} */
    @Override public void writeCharFieldPrimitive(char val) {
        out.unsafeEnsure(1 + 2);

        out.unsafeWriteByte(GridBinaryMarshaller.CHAR);
        out.unsafeWriteChar(val);
    }

    /**
     * @param val Value.
     */
    void writeCharField(@Nullable Character val) {
        if (val == null)
            out.writeByte(GridBinaryMarshaller.NULL);
        else
            writeCharFieldPrimitive(val);
    }

    /** {@inheritDoc} */
    @Override public void writeBooleanFieldPrimitive(boolean val) {
        out.unsafeEnsure(1 + 1);

        out.unsafeWriteByte(GridBinaryMarshaller.BOOLEAN);
        out.unsafeWriteBoolean(val);
    }

    /**
     * @param val Value.
     */
    void writeBooleanField(@Nullable Boolean val) {
        if (val == null)
            out.writeByte(GridBinaryMarshaller.NULL);
        else
            writeBooleanFieldPrimitive(val);
    }

    /**
<<<<<<< HEAD
     * @param obj Object.
     * @throws org.apache.ignite.binary.BinaryObjectException In case of error.
     */
    void writeObjectField(@Nullable Object obj) throws BinaryObjectException {
        writeObject(obj);
    }

    /** {@inheritDoc} */
    @Override public void writeBinaryObject(@Nullable BinaryObjectImpl po) throws BinaryObjectException {
=======
     * @param po Binary object.
     * @throws org.apache.ignite.binary.BinaryObjectException In case of error.
     */
    public void writeBinaryObject(@Nullable BinaryObjectImpl po) throws BinaryObjectException {
>>>>>>> 23a5157e
        if (po == null)
            out.writeByte(GridBinaryMarshaller.NULL);
        else {
            byte[] poArr = po.array();

            out.unsafeEnsure(1 + 4 + poArr.length + 4);

            out.unsafeWriteByte(GridBinaryMarshaller.BINARY_OBJ);
            out.unsafeWriteInt(poArr.length);
            out.writeByteArray(poArr);
            out.unsafeWriteInt(po.start());
        }
    }

    /** {@inheritDoc} */
    @Override public void writeByte(String fieldName, byte val) throws BinaryObjectException {
        writeFieldId(fieldName);
        writeByteField(val);
    }

    /** {@inheritDoc} */
    @Override public void writeByte(byte val) throws BinaryObjectException {
        out.writeByte(val);
    }

    /** {@inheritDoc} */
    @Override public void writeShort(String fieldName, short val) throws BinaryObjectException {
        writeFieldId(fieldName);
        writeShortField(val);
    }

    /** {@inheritDoc} */
    @Override public void writeShort(short val) throws BinaryObjectException {
        out.writeShort(val);
    }

    /** {@inheritDoc} */
    @Override public void writeInt(String fieldName, int val) throws BinaryObjectException {
        writeFieldId(fieldName);
        writeIntField(val);
    }

    /** {@inheritDoc} */
    @Override public void writeInt(int val) throws BinaryObjectException {
        out.writeInt(val);
    }

    /** {@inheritDoc} */
    @Override public void writeLong(String fieldName, long val) throws BinaryObjectException {
        writeFieldId(fieldName);
        writeLongField(val);
    }

    /** {@inheritDoc} */
    @Override public void writeLong(long val) throws BinaryObjectException {
        out.writeLong(val);
    }

    /** {@inheritDoc} */
    @Override public void writeFloat(String fieldName, float val) throws BinaryObjectException {
        writeFieldId(fieldName);
        writeFloatField(val);
    }

    /** {@inheritDoc} */
    @Override public void writeFloat(float val) throws BinaryObjectException {
        out.writeFloat(val);
    }

    /** {@inheritDoc} */
    @Override public void writeDouble(String fieldName, double val) throws BinaryObjectException {
        writeFieldId(fieldName);
        writeDoubleField(val);
    }

    /** {@inheritDoc} */
    @Override public void writeDouble(double val) throws BinaryObjectException {
        out.writeDouble(val);
    }

    /** {@inheritDoc} */
    @Override public void writeChar(String fieldName, char val) throws BinaryObjectException {
        writeFieldId(fieldName);
        writeCharField(val);
    }

    /** {@inheritDoc} */
    @Override public void writeChar(char val) throws BinaryObjectException {
        out.writeChar(val);
    }

    /** {@inheritDoc} */
    @Override public void writeBoolean(String fieldName, boolean val) throws BinaryObjectException {
        writeFieldId(fieldName);
        writeBooleanField(val);
    }

    /** {@inheritDoc} */
    @Override public void writeBoolean(boolean val) throws BinaryObjectException {
        out.writeBoolean(val);
    }

    /** {@inheritDoc} */
    @Override public void writeDecimal(String fieldName, @Nullable BigDecimal val) throws BinaryObjectException {
        writeFieldId(fieldName);
        writeDecimal(val);
    }

    /** {@inheritDoc} */
    @Override public void writeDecimal(@Nullable BigDecimal val) throws BinaryObjectException {
        if (val == null)
            out.writeByte(GridBinaryMarshaller.NULL);
        else {
            out.unsafeEnsure(1 + 4 + 4);

            out.unsafeWriteByte(GridBinaryMarshaller.DECIMAL);

            out.unsafeWriteInt(val.scale());

            BigInteger intVal = val.unscaledValue();

            boolean negative = intVal.signum() == -1;

            if (negative)
                intVal = intVal.negate();

            byte[] vals = intVal.toByteArray();

            if (negative)
                vals[0] |= -0x80;

            out.unsafeWriteInt(vals.length);
            out.writeByteArray(vals);
        }
    }

    /** {@inheritDoc} */
    @Override public void writeString(String fieldName, @Nullable String val) throws BinaryObjectException {
        writeFieldId(fieldName);
        writeString(val);
    }

    /** {@inheritDoc} */
    @Override public void writeString(@Nullable String val) throws BinaryObjectException {
        if (val == null)
            out.writeByte(GridBinaryMarshaller.NULL);
        else {
            byte[] strArr;

            if (BinaryUtils.USE_STR_SERIALIZATION_VER_2)
                strArr = BinaryUtils.strToUtf8Bytes(val);
            else
                strArr = val.getBytes(UTF_8);

            out.unsafeEnsure(1 + 4);
            out.unsafeWriteByte(GridBinaryMarshaller.STRING);
            out.unsafeWriteInt(strArr.length);

            out.writeByteArray(strArr);
        }
    }

    /** {@inheritDoc} */
    @Override public void writeUuid(String fieldName, @Nullable UUID val) throws BinaryObjectException {
        writeFieldId(fieldName);
        writeUuid(val);
    }

    /** {@inheritDoc} */
    @Override public void writeUuid(@Nullable UUID val) throws BinaryObjectException {
        if (val == null)
            out.writeByte(GridBinaryMarshaller.NULL);
        else {
            out.unsafeEnsure(1 + 8 + 8);
            out.unsafeWriteByte(GridBinaryMarshaller.UUID);
            out.unsafeWriteLong(val.getMostSignificantBits());
            out.unsafeWriteLong(val.getLeastSignificantBits());
        }
    }

    /** {@inheritDoc} */
    @Override public void writeDate(String fieldName, @Nullable Date val) throws BinaryObjectException {
        writeFieldId(fieldName);
        writeDate(val);
    }

    /** {@inheritDoc} */
    @Override public void writeDate(@Nullable Date val) throws BinaryObjectException {
        if (val == null)
            out.writeByte(GridBinaryMarshaller.NULL);
        else {
            out.unsafeEnsure(1 + 8);
            out.unsafeWriteByte(GridBinaryMarshaller.DATE);
            out.unsafeWriteLong(val.getTime());
        }
    }

    /** {@inheritDoc} */
    @Override public void writeTimestamp(String fieldName, @Nullable Timestamp val) throws BinaryObjectException {
        writeFieldId(fieldName);
        writeTimestamp(val);
    }

    /** {@inheritDoc} */
    @Override public void writeTimestamp(@Nullable Timestamp val) throws BinaryObjectException {
        if (val == null)
            out.writeByte(GridBinaryMarshaller.NULL);
        else {
            out.unsafeEnsure(1 + 8 + 4);
            out.unsafeWriteByte(GridBinaryMarshaller.TIMESTAMP);
            out.unsafeWriteLong(val.getTime());
            out.unsafeWriteInt(val.getNanos() % 1000000);
        }
    }

    /** {@inheritDoc} */
    @Override public void writeTime(String fieldName, @Nullable Time val) throws BinaryObjectException {
        writeFieldId(fieldName);
        writeTime(val);
    }

    /** {@inheritDoc} */
    @Override public void writeTime(@Nullable Time val) throws BinaryObjectException {
        if (val == null)
            out.writeByte(GridBinaryMarshaller.NULL);
        else {
            out.unsafeEnsure(1 + 8);
            out.unsafeWriteByte(GridBinaryMarshaller.TIME);
            out.unsafeWriteLong(val.getTime());
        }
    }

    /** {@inheritDoc} */
    @Override public void writeObject(String fieldName, @Nullable Object obj) throws BinaryObjectException {
        writeFieldId(fieldName);
        writeObject(obj);
    }

    /** {@inheritDoc} */
    @Override public void writeObject(@Nullable Object obj) throws BinaryObjectException {
        if (obj == null)
            out.writeByte(GridBinaryMarshaller.NULL);
        else {
            BinaryWriterExImpl writer = new BinaryWriterExImpl(ctx, out, schema, handles());

            writer.failIfUnregistered(failIfUnregistered);

            writer.marshal(obj);
        }
    }

    /** {@inheritDoc} */
    @Override public void writeObjectDetached(@Nullable Object obj) throws BinaryObjectException {
        if (obj == null)
            out.writeByte(GridBinaryMarshaller.NULL);
        else {
            BinaryWriterExImpl writer = new BinaryWriterExImpl(ctx, out, schema, null);

            writer.failIfUnregistered(failIfUnregistered);

            writer.marshal(obj);
        }
    }

    /** {@inheritDoc} */
    @Override public void writeByteArray(String fieldName, @Nullable byte[] val) throws BinaryObjectException {
        writeFieldId(fieldName);
        writeByteArray(val);
    }

    /** {@inheritDoc} */
    @Override public void writeByteArray(@Nullable byte[] val) throws BinaryObjectException {
        if (val == null)
            out.writeByte(GridBinaryMarshaller.NULL);
        else {
            out.unsafeEnsure(1 + 4);
            out.unsafeWriteByte(GridBinaryMarshaller.BYTE_ARR);
            out.unsafeWriteInt(val.length);

            out.writeByteArray(val);
        }
    }

    /** {@inheritDoc} */
    @Override public void writeShortArray(String fieldName, @Nullable short[] val) throws BinaryObjectException {
        writeFieldId(fieldName);
        writeShortArray(val);
    }

    /** {@inheritDoc} */
    @Override public void writeShortArray(@Nullable short[] val) throws BinaryObjectException {
        if (val == null)
            out.writeByte(GridBinaryMarshaller.NULL);
        else {
            out.unsafeEnsure(1 + 4);
            out.unsafeWriteByte(GridBinaryMarshaller.SHORT_ARR);
            out.unsafeWriteInt(val.length);

            out.writeShortArray(val);
        }
    }

    /** {@inheritDoc} */
    @Override public void writeIntArray(String fieldName, @Nullable int[] val) throws BinaryObjectException {
        writeFieldId(fieldName);
        writeIntArray(val);
    }

    /** {@inheritDoc} */
    @Override public void writeIntArray(@Nullable int[] val) throws BinaryObjectException {
        if (val == null)
            out.writeByte(GridBinaryMarshaller.NULL);
        else {
            out.unsafeEnsure(1 + 4);
            out.unsafeWriteByte(GridBinaryMarshaller.INT_ARR);
            out.unsafeWriteInt(val.length);

            out.writeIntArray(val);
        }
    }

    /** {@inheritDoc} */
    @Override public void writeLongArray(String fieldName, @Nullable long[] val) throws BinaryObjectException {
        writeFieldId(fieldName);
        writeLongArray(val);
    }

    /** {@inheritDoc} */
    @Override public void writeLongArray(@Nullable long[] val) throws BinaryObjectException {
        if (val == null)
            out.writeByte(GridBinaryMarshaller.NULL);
        else {
            out.unsafeEnsure(1 + 4);
            out.unsafeWriteByte(GridBinaryMarshaller.LONG_ARR);
            out.unsafeWriteInt(val.length);

            out.writeLongArray(val);
        }
    }

    /** {@inheritDoc} */
    @Override public void writeFloatArray(String fieldName, @Nullable float[] val) throws BinaryObjectException {
        writeFieldId(fieldName);
        writeFloatArray(val);
    }

    /** {@inheritDoc} */
    @Override public void writeFloatArray(@Nullable float[] val) throws BinaryObjectException {
        if (val == null)
            out.writeByte(GridBinaryMarshaller.NULL);
        else {
            out.unsafeEnsure(1 + 4);
            out.unsafeWriteByte(GridBinaryMarshaller.FLOAT_ARR);
            out.unsafeWriteInt(val.length);

            out.writeFloatArray(val);
        }
    }

    /** {@inheritDoc} */
    @Override public void writeDoubleArray(String fieldName, @Nullable double[] val)
        throws BinaryObjectException {
        writeFieldId(fieldName);
        writeDoubleArray(val);
    }

    /** {@inheritDoc} */
    @Override public void writeDoubleArray(@Nullable double[] val) throws BinaryObjectException {
        if (val == null)
            out.writeByte(GridBinaryMarshaller.NULL);
        else {
            out.unsafeEnsure(1 + 4);
            out.unsafeWriteByte(GridBinaryMarshaller.DOUBLE_ARR);
            out.unsafeWriteInt(val.length);

            out.writeDoubleArray(val);
        }
    }

    /** {@inheritDoc} */
    @Override public void writeCharArray(String fieldName, @Nullable char[] val) throws BinaryObjectException {
        writeFieldId(fieldName);
        writeCharArray(val);
    }

    /** {@inheritDoc} */
    @Override public void writeCharArray(@Nullable char[] val) throws BinaryObjectException {
        if (val == null)
            out.writeByte(GridBinaryMarshaller.NULL);
        else {
            out.unsafeEnsure(1 + 4);
            out.unsafeWriteByte(GridBinaryMarshaller.CHAR_ARR);
            out.unsafeWriteInt(val.length);

            out.writeCharArray(val);
        }
    }

    /** {@inheritDoc} */
    @Override public void writeBooleanArray(String fieldName, @Nullable boolean[] val)
        throws BinaryObjectException {
        writeFieldId(fieldName);
        writeBooleanArray(val);
    }

    /** {@inheritDoc} */
    @Override public void writeBooleanArray(@Nullable boolean[] val) throws BinaryObjectException {
        if (val == null)
            out.writeByte(GridBinaryMarshaller.NULL);
        else {
            out.unsafeEnsure(1 + 4);
            out.unsafeWriteByte(GridBinaryMarshaller.BOOLEAN_ARR);
            out.unsafeWriteInt(val.length);

            out.writeBooleanArray(val);
        }
    }

    /** {@inheritDoc} */
    @Override public void writeDecimalArray(String fieldName, @Nullable BigDecimal[] val)
        throws BinaryObjectException {
        writeFieldId(fieldName);
        writeDecimalArray(val);
    }

    /** {@inheritDoc} */
    @Override public void writeDecimalArray(@Nullable BigDecimal[] val) throws BinaryObjectException {
        if (val == null)
            out.writeByte(GridBinaryMarshaller.NULL);
        else {
            out.unsafeEnsure(1 + 4);
            out.unsafeWriteByte(GridBinaryMarshaller.DECIMAL_ARR);
            out.unsafeWriteInt(val.length);

            for (BigDecimal str : val)
                writeDecimal(str);
        }
    }

    /** {@inheritDoc} */
    @Override public void writeStringArray(String fieldName, @Nullable String[] val)
        throws BinaryObjectException {
        writeFieldId(fieldName);
        writeStringArray(val);
    }

    /** {@inheritDoc} */
    @Override public void writeStringArray(@Nullable String[] val) throws BinaryObjectException {
        if (val == null)
            out.writeByte(GridBinaryMarshaller.NULL);
        else {
            out.unsafeEnsure(1 + 4);
            out.unsafeWriteByte(GridBinaryMarshaller.STRING_ARR);
            out.unsafeWriteInt(val.length);

            for (String str : val)
                writeString(str);
        }
    }

    /** {@inheritDoc} */
    @Override public void writeUuidArray(String fieldName, @Nullable UUID[] val) throws BinaryObjectException {
        writeFieldId(fieldName);
        writeUuidArray(val);
    }

    /** {@inheritDoc} */
    @Override public void writeUuidArray(@Nullable UUID[] val) throws BinaryObjectException {
        if (val == null)
            out.writeByte(GridBinaryMarshaller.NULL);
        else {
            out.unsafeEnsure(1 + 4);
            out.unsafeWriteByte(GridBinaryMarshaller.UUID_ARR);
            out.unsafeWriteInt(val.length);

            for (UUID uuid : val)
                writeUuid(uuid);
        }
    }

    /** {@inheritDoc} */
    @Override public void writeDateArray(String fieldName, @Nullable Date[] val) throws BinaryObjectException {
        writeFieldId(fieldName);
        writeDateArray(val);
    }

    /** {@inheritDoc} */
    @Override public void writeDateArray(@Nullable Date[] val) throws BinaryObjectException {
        if (val == null)
            out.writeByte(GridBinaryMarshaller.NULL);
        else {
            out.unsafeEnsure(1 + 4);
            out.unsafeWriteByte(GridBinaryMarshaller.DATE_ARR);
            out.unsafeWriteInt(val.length);

            for (Date date : val)
                writeDate(date);
        }
    }

    /** {@inheritDoc} */
    @Override public void writeTimestampArray(String fieldName, @Nullable Timestamp[] val) throws BinaryObjectException {
        writeFieldId(fieldName);
        writeTimestampArray(val);
    }

    /** {@inheritDoc} */
    @Override public void writeTimestampArray(@Nullable Timestamp[] val) throws BinaryObjectException {
        if (val == null)
            out.writeByte(GridBinaryMarshaller.NULL);
        else {
            out.unsafeEnsure(1 + 4);
            out.unsafeWriteByte(GridBinaryMarshaller.TIMESTAMP_ARR);
            out.unsafeWriteInt(val.length);

            for (Timestamp ts : val)
                writeTimestamp(ts);
        }
    }

    /** {@inheritDoc} */
    @Override public void writeTimeArray(String fieldName, @Nullable Time[] val) throws BinaryObjectException {
        writeFieldId(fieldName);
        writeTimeArray(val);
    }

    /** {@inheritDoc} */
    @Override public void writeTimeArray(@Nullable Time[] val) throws BinaryObjectException {
        if (val == null)
            out.writeByte(GridBinaryMarshaller.NULL);
        else {
            out.unsafeEnsure(1 + 4);
            out.unsafeWriteByte(GridBinaryMarshaller.TIME_ARR);
            out.unsafeWriteInt(val.length);

            for (Time time : val)
                writeTime(time);
        }
    }

     /** {@inheritDoc} */
    @Override public void writeObjectArray(String fieldName, @Nullable Object[] val) throws BinaryObjectException {
        writeFieldId(fieldName);
        writeObjectArray(val);
    }

    /** {@inheritDoc} */
    @Override public void writeObjectArray(@Nullable Object[] val) throws BinaryObjectException {
        if (val == null)
            out.writeByte(GridBinaryMarshaller.NULL);
        else {
            if (tryWriteAsHandle(val))
                return;

            BinaryClassDescriptor desc = ctx.registerClass(
                val.getClass().getComponentType(),
                true,
                failIfUnregistered);

            out.unsafeEnsure(1 + 4);
            out.unsafeWriteByte(GridBinaryMarshaller.OBJ_ARR);

            if (desc.registered())
                out.unsafeWriteInt(desc.typeId());
            else {
                out.unsafeWriteInt(GridBinaryMarshaller.UNREGISTERED_TYPE_ID);

                writeString(val.getClass().getComponentType().getName());
            }

            out.writeInt(val.length);

            for (Object obj : val)
                writeObject(obj);
        }
    }

    /** {@inheritDoc} */
    @Override public <T> void writeCollection(String fieldName, @Nullable Collection<T> col)
        throws BinaryObjectException {
        writeFieldId(fieldName);
        writeCollection(col);
    }

    /** {@inheritDoc} */
    @Override public <T> void writeCollection(@Nullable Collection<T> col) throws BinaryObjectException {
        if (col == null)
            out.writeByte(GridBinaryMarshaller.NULL);
        else {
            if (tryWriteAsHandle(col))
                return;

            out.unsafeEnsure(1 + 4 + 1);
            out.unsafeWriteByte(GridBinaryMarshaller.COL);
            out.unsafeWriteInt(col.size());
            out.unsafeWriteByte(ctx.collectionType(col.getClass()));

            for (Object obj : col)
                writeObject(obj);
        }
    }

    /** {@inheritDoc} */
    @Override public <K, V> void writeMap(String fieldName, @Nullable Map<K, V> map)
        throws BinaryObjectException {
        writeFieldId(fieldName);
        writeMap(map);
    }

    /** {@inheritDoc} */
    @Override public <K, V> void writeMap(@Nullable Map<K, V> map) throws BinaryObjectException {
        if (map == null)
            out.writeByte(GridBinaryMarshaller.NULL);
        else {
            if (tryWriteAsHandle(map))
                return;

            out.unsafeEnsure(1 + 4 + 1);
            out.unsafeWriteByte(GridBinaryMarshaller.MAP);
            out.unsafeWriteInt(map.size());
            out.unsafeWriteByte(ctx.mapType(map.getClass()));

            for (Map.Entry<?, ?> e : map.entrySet()) {
                writeObject(e.getKey());
                writeObject(e.getValue());
            }
        }
    }

    /** {@inheritDoc} */
    @Override public <T extends Enum<?>> void writeEnum(String fieldName, T val) throws BinaryObjectException {
        writeFieldId(fieldName);
        writeEnum(val);
    }

    /** {@inheritDoc} */
    @Override public <T extends Enum<?>> void writeEnum(T val) throws BinaryObjectException {
        if (val == null)
            out.writeByte(GridBinaryMarshaller.NULL);
        else {
            BinaryClassDescriptor desc = ctx.registerClass(val.getDeclaringClass(), true, failIfUnregistered);

            out.unsafeEnsure(1 + 4);

            out.unsafeWriteByte(GridBinaryMarshaller.ENUM);

            if (desc.registered())
                out.unsafeWriteInt(desc.typeId());
            else {
                out.unsafeWriteInt(GridBinaryMarshaller.UNREGISTERED_TYPE_ID);
                writeString(val.getDeclaringClass().getName());
            }

            out.writeInt(val.ordinal());
        }
    }

    /** {@inheritDoc} */
    @Override public <T extends Enum<?>> void writeEnumArray(String fieldName, T[] val) throws BinaryObjectException {
        writeFieldId(fieldName);
        doWriteEnumArray(val);
    }

    /** {@inheritDoc} */
    @Override public <T extends Enum<?>> void writeEnumArray(T[] val) throws BinaryObjectException {
        doWriteEnumArray(val);
    }

    /**
     * @param val Array.
     */
    void doWriteEnumArray(@Nullable Object[] val) {
        assert val == null || val.getClass().getComponentType().isEnum();

        if (val == null)
            out.writeByte(GridBinaryMarshaller.NULL);
        else {
            BinaryClassDescriptor desc = ctx.registerClass(
                val.getClass().getComponentType(),
                true,
                failIfUnregistered);

            out.unsafeEnsure(1 + 4);

            out.unsafeWriteByte(GridBinaryMarshaller.ENUM_ARR);

            if (desc.registered())
                out.unsafeWriteInt(desc.typeId());
            else {
                out.unsafeWriteInt(GridBinaryMarshaller.UNREGISTERED_TYPE_ID);

                writeString(val.getClass().getComponentType().getName());
            }

            out.writeInt(val.length);

            // TODO: Denis: Redundant data for each element of the array.
            for (Object o : val)
                writeEnum((Enum<?>)o);
        }
    }

    /** {@inheritDoc} */
    @Override public BinaryRawWriter rawWriter() {
        if (rawOffPos == 0)
            rawOffPos = out.position();

        return this;
    }

    /** {@inheritDoc} */
    @Override public BinaryOutputStream out() {
        return out;
    }

    /** {@inheritDoc} */
    @Override public void writeBytes(String s) throws IOException {
        int len = s.length();

        writeInt(len);

        for (int i = 0; i < len; i++)
            writeByte(s.charAt(i));
    }

    /** {@inheritDoc} */
    @Override public void writeChars(String s) throws IOException {
        int len = s.length();

        writeInt(len);

        for (int i = 0; i < len; i++)
            writeChar(s.charAt(i));
    }

    /** {@inheritDoc} */
    @Override public void writeUTF(String s) throws IOException {
        writeString(s);
    }

    /** {@inheritDoc} */
    @Override public void writeByte(int v) throws IOException {
        out.writeByte((byte)v);
    }

    /** {@inheritDoc} */
    @Override public void writeShort(int v) throws IOException {
        out.writeShort((short)v);
    }

    /** {@inheritDoc} */
    @Override public void writeChar(int v) throws IOException {
        out.writeChar((char)v);
    }

    /** {@inheritDoc} */
    @Override public void write(int b) throws IOException {
        out.writeByte((byte)b);
    }

    /** {@inheritDoc} */
    @Override public void flush() throws IOException {
        // No-op.
    }

    /** {@inheritDoc} */
    @Override public int reserveInt() {
        int pos = out.position();

        out.position(pos + LEN_INT);

        return pos;
    }

    /** {@inheritDoc} */
    @Override public void writeInt(int pos, int val) throws BinaryObjectException {
        out.writeInt(pos, val);
    }

    /**
     * @param fieldName Field name.
     * @throws org.apache.ignite.binary.BinaryObjectException If fields are not allowed.
     */
    private void writeFieldId(String fieldName) throws BinaryObjectException {
        A.notNull(fieldName, "fieldName");

        if (rawOffPos != 0)
            throw new BinaryObjectException("Individual field can't be written after raw writer is acquired.");

        if (mapper == null)
            mapper = ctx.userTypeMapper(typeId);

        assert mapper != null;

        int id = mapper.fieldId(typeId, fieldName);

        writeFieldId(id);
    }

    /** {@inheritDoc} */
    @Override public void writeFieldId(int fieldId) {
        int fieldOff = out.position() - start;

        // Advance schema hash.
        schemaId = BinaryUtils.updateSchemaId(schemaId, fieldId);

        schema.push(fieldId, fieldOff);

        fieldCnt++;
    }

    /**
     * Write field ID without schema ID update. This method should be used when schema ID is stable because class
     * is seializable.
     *
     * @param fieldId Field ID.
     */
    public void writeFieldIdNoSchemaUpdate(int fieldId) {
        int fieldOff = out.position() - start;

        schema.push(fieldId, fieldOff);

        fieldCnt++;
    }

    /** {@inheritDoc} */
    @Override public int writeByteArray(InputStream in, int limit) throws BinaryObjectException {
        if (limit != -1)
            out.unsafeEnsure(1 + 4 + limit);
        else
            out.unsafeEnsure(1 + 4);

        out.unsafeWriteByte(GridBinaryMarshaller.BYTE_ARR);

        int lengthPos = out.position();

        out.position(lengthPos + 4);

        int written = 0;

        byte[] buf = new byte[limit > 0 ? Math.min(limit, DEFAULT_BUFFER_SIZE) : DEFAULT_BUFFER_SIZE];

        while (limit == -1 || written < limit) {
            int read;
            try {
                read = limit > 0
                        ? in.read(buf, 0, Math.min(buf.length, limit - written))
                        : in.read(buf, 0, buf.length);
            }
            catch (IOException e) {
                throw new BinaryObjectException(e);
            }

            if (read == -1)
                break;

            if (read + written > MAX_ARRAY_SIZE)
                throw new BinaryObjectException("Too much data. Can't write more then " + MAX_ARRAY_SIZE + " bytes from stream.");

            out.writeByteArray(buf, 0, read);

            written += read;
        }

        out.position(lengthPos);
        out.unsafeWriteInt(written);
        out.position(out.position() + written);

        return written;
    }

    /**
     * @param schemaId Schema ID.
     */
    public void schemaId(int schemaId) {
        this.schemaId = schemaId;
    }

    /** {@inheritDoc} */
    @Override public int schemaId() {
        return schemaId;
    }

    /** {@inheritDoc} */
    @Override public BinarySchema currentSchema() {
        BinarySchema.Builder builder = BinarySchema.Builder.newBuilder();

        if (schema != null)
            schema.build(builder, fieldCnt);

        return builder.build();
    }

    /**
     * Get current handles. If they are {@code null}, then we should create them. Otherwise we will not see updates
     * performed by child writers.
     *
     * @return Handles.
     */
    private BinaryWriterHandles handles() {
        if (handles == null)
            handles = new BinaryWriterHandles();

        return handles;
    }

    /**
     * Attempts to write the object as a handle.
     *
     * @param obj Object to write.
     * @return {@code true} if the object has been written as a handle.
     */
    boolean tryWriteAsHandle(Object obj) {
        assert obj != null;

        int pos = out.position();

        BinaryWriterHandles handles0 = handles();

        int old = handles0.put(obj, pos);

        if (old == BinaryWriterHandles.POS_NULL)
            return false;
        else {
            out.unsafeEnsure(1 + 4);

            out.unsafeWriteByte(GridBinaryMarshaller.HANDLE);
            out.unsafeWriteInt(pos - old);

            return true;
        }
    }

    /** {@inheritDoc} */
    @Override public BinaryWriterEx newWriter(int typeId) {
        BinaryWriterExImpl res = new BinaryWriterExImpl(ctx, out, schema, handles());

        res.failIfUnregistered(failIfUnregistered);

        res.typeId(typeId);

        return res;
    }

    /** {@inheritDoc} */
    @Override public BinaryContext context() {
        return ctx;
    }
}<|MERGE_RESOLUTION|>--- conflicted
+++ resolved
@@ -19,6 +19,7 @@
 
 import java.io.IOException;
 import java.io.InputStream;
+import java.io.ObjectOutput;
 import java.lang.reflect.InvocationHandler;
 import java.lang.reflect.Proxy;
 import java.math.BigDecimal;
@@ -32,8 +33,10 @@
 import org.apache.ignite.IgniteCheckedException;
 import org.apache.ignite.binary.BinaryObjectException;
 import org.apache.ignite.binary.BinaryRawWriter;
+import org.apache.ignite.binary.BinaryWriter;
 import org.apache.ignite.internal.UnregisteredClassException;
 import org.apache.ignite.internal.binary.streams.BinaryOutputStream;
+import org.apache.ignite.internal.binary.streams.BinaryStreams;
 import org.apache.ignite.internal.util.IgniteUtils;
 import org.apache.ignite.internal.util.typedef.internal.A;
 import org.apache.ignite.internal.util.typedef.internal.U;
@@ -45,10 +48,13 @@
 /**
  * Binary writer implementation.
  */
-class BinaryWriterExImpl implements BinaryWriterEx {
+public class BinaryWriterExImpl implements BinaryWriter, BinaryRawWriterEx, ObjectOutput {
     /** Length: integer. */
     private static final int LEN_INT = 4;
 
+    /** Initial capacity. */
+    private static final int INIT_CAP = 1024;
+
     /** Default buffer size for reading from streams. */
     public static final int DEFAULT_BUFFER_SIZE = 8 * 1024;
 
@@ -84,6 +90,30 @@
 
     /** */
     private boolean failIfUnregistered;
+
+    /**
+     * @param ctx Context.
+     */
+    public BinaryWriterExImpl(BinaryContext ctx) {
+        this(ctx, BinaryThreadLocalContext.get());
+    }
+
+    /**
+     * @param ctx Context.
+     * @param tlsCtx TLS context.
+     */
+    public BinaryWriterExImpl(BinaryContext ctx, BinaryThreadLocalContext tlsCtx) {
+        this(ctx, BinaryStreams.outputStream(INIT_CAP, tlsCtx.chunk()), tlsCtx.schemaHolder(), null);
+    }
+
+    /**
+     * @param ctx Context.
+     * @param out Output stream.
+     * @param handles Handles.
+     */
+    public BinaryWriterExImpl(BinaryContext ctx, BinaryOutputStream out, BinaryWriterHandles handles) {
+        this(ctx, out, BinaryThreadLocalContext.get().schemaHolder(), handles);
+    }
 
     /**
      * @param ctx Context.
@@ -99,28 +129,39 @@
         start = out.position();
     }
 
-    /** {@inheritDoc} */
-    @Override public boolean failIfUnregistered() {
+    /**
+     * @return Fail if unregistered flag value.
+     */
+    public boolean failIfUnregistered() {
         return failIfUnregistered;
     }
 
-    /** {@inheritDoc} */
-    @Override public void failIfUnregistered(boolean failIfUnregistered) {
+    /**
+     * @param failIfUnregistered Fail if unregistered.
+     */
+    public void failIfUnregistered(boolean failIfUnregistered) {
         this.failIfUnregistered = failIfUnregistered;
     }
 
-    /** {@inheritDoc} */
-    @Override public void typeId(int typeId) {
+    /**
+     * @param typeId Type ID.
+     */
+    public void typeId(int typeId) {
         this.typeId = typeId;
     }
 
-    /** {@inheritDoc} */
+    /**
+     * Close the writer releasing resources if necessary.
+     */
     @Override public void close() {
         out.close();
     }
 
-    /** {@inheritDoc} */
-    @Override public void marshal(Object obj) throws BinaryObjectException {
+    /**
+     * @param obj Object.
+     * @throws org.apache.ignite.binary.BinaryObjectException In case of error.
+     */
+    void marshal(Object obj) throws BinaryObjectException {
         marshal(obj, true);
     }
 
@@ -204,8 +245,10 @@
         desc.write(obj, this);
     }
 
-    /** {@inheritDoc} */
-    @Override public byte[] array() {
+    /**
+     * @return Array.
+     */
+    public byte[] array() {
         return out.arrayCopy();
     }
 
@@ -225,16 +268,25 @@
         out.position(pos);
     }
 
-    /** {@inheritDoc} */
-    @Override public void preWrite(@Nullable String clsName) {
+    /**
+     * Perform pre-write. Reserves space for header and writes class name if needed.
+     *
+     * @param clsName Class name (optional).
+     */
+    public void preWrite(@Nullable String clsName) {
         out.position(out.position() + GridBinaryMarshaller.DFLT_HDR_LEN);
 
         if (clsName != null)
             writeString(clsName);
     }
 
-    /** {@inheritDoc} */
-    @Override public void postWrite(boolean userType, boolean registered) {
+    /**
+     * Perform post-write. Fills object header.
+     *
+     * @param userType User type flag.
+     * @param registered Whether type is registered.
+     */
+    public void postWrite(boolean userType, boolean registered) {
         short flags;
         boolean useCompactFooter;
 
@@ -303,8 +355,12 @@
         out.unsafePosition(retPos);
     }
 
-    /** {@inheritDoc} */
-    @Override public void postWriteHashCode(@Nullable String clsName) {
+    /**
+     * Perform post-write hash code update if necessary.
+     *
+     * @param clsName Class name. Always null if class is registered.
+     */
+    public void postWriteHashCode(@Nullable String clsName) {
         int typeId = clsName == null ? this.typeId : ctx.typeId(clsName);
 
         BinaryIdentityResolver identity = ctx.identity(typeId);
@@ -329,15 +385,10 @@
         }
     }
 
-<<<<<<< HEAD
-    /** {@inheritDoc} */
-    @Override public void popSchema() {
-=======
     /**
      * Pop schema.
      */
     public void popSchema() {
->>>>>>> 23a5157e
         if (fieldCnt > 0)
             schema.pop(fieldCnt);
     }
@@ -414,117 +465,84 @@
     }
 
     /**
-<<<<<<< HEAD
-     * @param val Array.
-     */
-    void doWriteEnumArray(@Nullable Object[] val) {
-        assert val == null || val.getClass().getComponentType().isEnum();
-
-        if (val == null)
-            out.writeByte(GridBinaryMarshaller.NULL);
-        else {
-            BinaryClassDescriptor desc = ctx.registerClass(
-                val.getClass().getComponentType(),
-                true,
-                failIfUnregistered);
-
-            out.unsafeEnsure(1 + 4);
-
-            out.unsafeWriteByte(GridBinaryMarshaller.ENUM_ARR);
+     * @param proxy Proxy.
+     */
+    public void writeProxy(Proxy proxy, Class<?>[] intfs) {
+        if (proxy == null)
+            out.writeByte(GridBinaryMarshaller.NULL);
+        else {
+            out.unsafeEnsure(1 + 4);
+
+            out.unsafeWriteByte(GridBinaryMarshaller.PROXY);
+            out.unsafeWriteInt(intfs.length);
+
+            for (Class<?> intf : intfs) {
+                BinaryClassDescriptor desc = ctx.registerClass(intf, true, failIfUnregistered);
+
+                if (desc.registered())
+                    out.writeInt(desc.typeId());
+                else {
+                    out.writeInt(GridBinaryMarshaller.UNREGISTERED_TYPE_ID);
+
+                    writeString(intf.getName());
+                }
+            }
+
+            InvocationHandler ih = Proxy.getInvocationHandler(proxy);
+
+            assert ih != null;
+
+            writeObject(ih);
+        }
+    }
+
+    /**
+     * @param val Value.
+     */
+    public void writeByteFieldPrimitive(byte val) {
+        out.unsafeEnsure(1 + 1);
+
+        out.unsafeWriteByte(GridBinaryMarshaller.BYTE);
+        out.unsafeWriteByte(val);
+    }
+
+    /**
+     * @param val Value.
+     */
+    void writeByteField(@Nullable Byte val) {
+        if (val == null)
+            out.writeByte(GridBinaryMarshaller.NULL);
+        else
+            writeByteFieldPrimitive(val);
+    }
+
+    /**
+     * @param val Class.
+     */
+    void writeClass(@Nullable Class val) {
+        if (val == null)
+            out.writeByte(GridBinaryMarshaller.NULL);
+        else {
+            BinaryClassDescriptor desc = ctx.registerClass(val, false, failIfUnregistered);
+
+            out.unsafeEnsure(1 + 4);
+
+            out.unsafeWriteByte(GridBinaryMarshaller.CLASS);
 
             if (desc.registered())
                 out.unsafeWriteInt(desc.typeId());
             else {
                 out.unsafeWriteInt(GridBinaryMarshaller.UNREGISTERED_TYPE_ID);
 
-                writeString(val.getClass().getComponentType().getName());
-            }
-
-            out.writeInt(val.length);
-
-            // TODO: Denis: Redundant data for each element of the array.
-            for (Object o : val)
-                writeEnum((Enum<?>)o);
-        }
-    }
-
-    /**
-=======
->>>>>>> 23a5157e
-     * @param proxy Proxy.
-     */
-    public void writeProxy(Proxy proxy, Class<?>[] intfs) {
-        if (proxy == null)
-            out.writeByte(GridBinaryMarshaller.NULL);
-        else {
-            out.unsafeEnsure(1 + 4);
-
-            out.unsafeWriteByte(GridBinaryMarshaller.PROXY);
-            out.unsafeWriteInt(intfs.length);
-
-            for (Class<?> intf : intfs) {
-                BinaryClassDescriptor desc = ctx.registerClass(intf, true, failIfUnregistered);
-
-                if (desc.registered())
-                    out.writeInt(desc.typeId());
-                else {
-                    out.writeInt(GridBinaryMarshaller.UNREGISTERED_TYPE_ID);
-
-                    writeString(intf.getName());
-                }
-            }
-
-            InvocationHandler ih = Proxy.getInvocationHandler(proxy);
-
-            assert ih != null;
-
-            writeObject(ih);
-        }
-    }
-
-    /** {@inheritDoc} */
-    @Override public void writeByteFieldPrimitive(byte val) {
-        out.unsafeEnsure(1 + 1);
-
-        out.unsafeWriteByte(GridBinaryMarshaller.BYTE);
-        out.unsafeWriteByte(val);
-    }
-
-    /**
-     * @param val Value.
-     */
-    void writeByteField(@Nullable Byte val) {
-        if (val == null)
-            out.writeByte(GridBinaryMarshaller.NULL);
-        else
-            writeByteFieldPrimitive(val);
-    }
-
-    /**
-     * @param val Class.
-     */
-    void writeClass(@Nullable Class val) {
-        if (val == null)
-            out.writeByte(GridBinaryMarshaller.NULL);
-        else {
-            BinaryClassDescriptor desc = ctx.registerClass(val, false, failIfUnregistered);
-
-            out.unsafeEnsure(1 + 4);
-
-            out.unsafeWriteByte(GridBinaryMarshaller.CLASS);
-
-            if (desc.registered())
-                out.unsafeWriteInt(desc.typeId());
-            else {
-                out.unsafeWriteInt(GridBinaryMarshaller.UNREGISTERED_TYPE_ID);
-
                 writeString(val.getName());
             }
         }
     }
 
-    /** {@inheritDoc} */
-    @Override public void writeShortFieldPrimitive(short val) {
+    /**
+     * @param val Value.
+     */
+    public void writeShortFieldPrimitive(short val) {
         out.unsafeEnsure(1 + 2);
 
         out.unsafeWriteByte(GridBinaryMarshaller.SHORT);
@@ -541,8 +559,10 @@
             writeShortFieldPrimitive(val);
     }
 
-    /** {@inheritDoc} */
-    @Override public void writeIntFieldPrimitive(int val) {
+    /**
+     * @param val Value.
+     */
+    public void writeIntFieldPrimitive(int val) {
         out.unsafeEnsure(1 + 4);
 
         out.unsafeWriteByte(GridBinaryMarshaller.INT);
@@ -559,8 +579,10 @@
             writeIntFieldPrimitive(val);
     }
 
-    /** {@inheritDoc} */
-    @Override public void writeLongFieldPrimitive(long val) {
+    /**
+     * @param val Value.
+     */
+    public void writeLongFieldPrimitive(long val) {
         out.unsafeEnsure(1 + 8);
 
         out.unsafeWriteByte(GridBinaryMarshaller.LONG);
@@ -577,8 +599,10 @@
             writeLongFieldPrimitive(val);
     }
 
-    /** {@inheritDoc} */
-    @Override public void writeFloatFieldPrimitive(float val) {
+    /**
+     * @param val Value.
+     */
+    public void writeFloatFieldPrimitive(float val) {
         out.unsafeEnsure(1 + 4);
 
         out.unsafeWriteByte(GridBinaryMarshaller.FLOAT);
@@ -595,8 +619,10 @@
             writeFloatFieldPrimitive(val);
     }
 
-    /** {@inheritDoc} */
-    @Override public void writeDoubleFieldPrimitive(double val) {
+    /**
+     * @param val Value.
+     */
+    public void writeDoubleFieldPrimitive(double val) {
         out.unsafeEnsure(1 + 8);
 
         out.unsafeWriteByte(GridBinaryMarshaller.DOUBLE);
@@ -613,8 +639,10 @@
             writeDoubleFieldPrimitive(val);
     }
 
-    /** {@inheritDoc} */
-    @Override public void writeCharFieldPrimitive(char val) {
+    /**
+     * @param val Value.
+     */
+    public void writeCharFieldPrimitive(char val) {
         out.unsafeEnsure(1 + 2);
 
         out.unsafeWriteByte(GridBinaryMarshaller.CHAR);
@@ -631,8 +659,10 @@
             writeCharFieldPrimitive(val);
     }
 
-    /** {@inheritDoc} */
-    @Override public void writeBooleanFieldPrimitive(boolean val) {
+    /**
+     * @param val Value.
+     */
+    public void writeBooleanFieldPrimitive(boolean val) {
         out.unsafeEnsure(1 + 1);
 
         out.unsafeWriteByte(GridBinaryMarshaller.BOOLEAN);
@@ -650,22 +680,10 @@
     }
 
     /**
-<<<<<<< HEAD
-     * @param obj Object.
-     * @throws org.apache.ignite.binary.BinaryObjectException In case of error.
-     */
-    void writeObjectField(@Nullable Object obj) throws BinaryObjectException {
-        writeObject(obj);
-    }
-
-    /** {@inheritDoc} */
-    @Override public void writeBinaryObject(@Nullable BinaryObjectImpl po) throws BinaryObjectException {
-=======
      * @param po Binary object.
      * @throws org.apache.ignite.binary.BinaryObjectException In case of error.
      */
     public void writeBinaryObject(@Nullable BinaryObjectImpl po) throws BinaryObjectException {
->>>>>>> 23a5157e
         if (po == null)
             out.writeByte(GridBinaryMarshaller.NULL);
         else {
@@ -1465,8 +1483,11 @@
         writeFieldId(id);
     }
 
-    /** {@inheritDoc} */
-    @Override public void writeFieldId(int fieldId) {
+    /**
+     * Write field ID.
+     * @param fieldId Field ID.
+     */
+    public void writeFieldId(int fieldId) {
         int fieldOff = out.position() - start;
 
         // Advance schema hash.
@@ -1491,8 +1512,21 @@
         fieldCnt++;
     }
 
-    /** {@inheritDoc} */
-    @Override public int writeByteArray(InputStream in, int limit) throws BinaryObjectException {
+    /**
+     * Write byte array from the InputStream.
+     *
+     * <p>If {@code limit} > 0 than no more than {@code limit} bytes will be read and written.
+     * If {@code limit} == -1 than it will try to read and write all bytes.
+     *
+     * <p>In any case if actual number of bytes is greater than {@code MAX_ARRAY_SIZE}
+     * than exception will be thrown.
+     *
+     * @param in InputStream.
+     * @param limit Max length of data to be read from the stream or -1 if all data should be read.
+     * @return Number of bytes written.
+     * @throws BinaryObjectException If an I/O error occurs or stream contains more than {@code MAX_ARRAY_SIZE} bytes.
+     */
+    public int writeByteArray(InputStream in, int limit) throws BinaryObjectException {
         if (limit != -1)
             out.unsafeEnsure(1 + 4 + limit);
         else
@@ -1544,13 +1578,17 @@
         this.schemaId = schemaId;
     }
 
-    /** {@inheritDoc} */
-    @Override public int schemaId() {
+    /**
+     * @return Schema ID.
+     */
+    public int schemaId() {
         return schemaId;
     }
 
-    /** {@inheritDoc} */
-    @Override public BinarySchema currentSchema() {
+    /**
+     * @return Current writer's schema.
+     */
+    public BinarySchema currentSchema() {
         BinarySchema.Builder builder = BinarySchema.Builder.newBuilder();
 
         if (schema != null)
@@ -1599,8 +1637,13 @@
         }
     }
 
-    /** {@inheritDoc} */
-    @Override public BinaryWriterEx newWriter(int typeId) {
+    /**
+     * Create new writer with same context.
+     *
+     * @param typeId type
+     * @return New writer.
+     */
+    public BinaryWriterExImpl newWriter(int typeId) {
         BinaryWriterExImpl res = new BinaryWriterExImpl(ctx, out, schema, handles());
 
         res.failIfUnregistered(failIfUnregistered);
@@ -1610,8 +1653,10 @@
         return res;
     }
 
-    /** {@inheritDoc} */
-    @Override public BinaryContext context() {
+    /**
+     * @return Binary context.
+     */
+    public BinaryContext context() {
         return ctx;
     }
 }