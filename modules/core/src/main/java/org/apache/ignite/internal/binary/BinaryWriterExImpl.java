/*
 * Licensed to the Apache Software Foundation (ASF) under one or more
 * contributor license agreements.  See the NOTICE file distributed with
 * this work for additional information regarding copyright ownership.
 * The ASF licenses this file to You under the Apache License, Version 2.0
 * (the "License"); you may not use this file except in compliance with
 * the License.  You may obtain a copy of the License at
 *
 *      http://www.apache.org/licenses/LICENSE-2.0
 *
 * Unless required by applicable law or agreed to in writing, software
 * distributed under the License is distributed on an "AS IS" BASIS,
 * WITHOUT WARRANTIES OR CONDITIONS OF ANY KIND, either express or implied.
 * See the License for the specific language governing permissions and
 * limitations under the License.
 */

package org.apache.ignite.internal.binary;

import java.io.IOException;
import java.io.ObjectOutput;
import java.lang.reflect.InvocationHandler;
import java.lang.reflect.Proxy;
import java.math.BigDecimal;
import java.math.BigInteger;
import java.sql.Time;
import java.sql.Timestamp;
import java.util.Collection;
import java.util.Date;
import java.util.Map;
import java.util.UUID;
import org.apache.ignite.IgniteCheckedException;
import org.apache.ignite.binary.BinaryObjectException;
import org.apache.ignite.binary.BinaryRawWriter;
import org.apache.ignite.binary.BinaryWriter;
import org.apache.ignite.internal.UnregisteredClassException;
import org.apache.ignite.internal.binary.streams.BinaryHeapOutputStream;
import org.apache.ignite.internal.binary.streams.BinaryOutputStream;
import org.apache.ignite.internal.util.IgniteUtils;
import org.apache.ignite.internal.util.typedef.internal.A;
import org.apache.ignite.internal.util.typedef.internal.U;
import org.jetbrains.annotations.Nullable;

import static java.nio.charset.StandardCharsets.UTF_8;

/**
 * Binary writer implementation.
 */
public class BinaryWriterExImpl implements BinaryWriter, BinaryRawWriterEx, ObjectOutput {
    /** Length: integer. */
    private static final int LEN_INT = 4;

    /** Initial capacity. */
    private static final int INIT_CAP = 1024;

    /** */
    private final BinaryContext ctx;

    /** Output stream. */
    private final BinaryOutputStream out;

    /** Schema. */
    private final BinaryWriterSchemaHolder schema;

    /** */
    private int typeId;

    /** */
    private final int start;

    /** Raw offset position. */
    private int rawOffPos;

    /** Handles. */
    private BinaryWriterHandles handles;

    /** Schema ID. */
    private int schemaId = BinaryUtils.schemaInitialId();

    /** Amount of written fields. */
    private int fieldCnt;

    /** */
    private BinaryInternalMapper mapper;

    /** */
    private boolean failIfUnregistered;

    /**
     * @param ctx Context.
     */
    public BinaryWriterExImpl(BinaryContext ctx) {
        this(ctx, BinaryThreadLocalContext.get());
    }

    /**
     * @param ctx Context.
     * @param tlsCtx TLS context.
     */
    public BinaryWriterExImpl(BinaryContext ctx, BinaryThreadLocalContext tlsCtx) {
        this(ctx, new BinaryHeapOutputStream(INIT_CAP, tlsCtx.chunk()), tlsCtx.schemaHolder(), null);
    }

    /**
     * @param ctx Context.
     * @param out Output stream.
     * @param handles Handles.
     */
    public BinaryWriterExImpl(BinaryContext ctx, BinaryOutputStream out, BinaryWriterSchemaHolder schema,
        BinaryWriterHandles handles) {
        this.ctx = ctx;
        this.out = out;
        this.schema = schema;
        this.handles = handles;

        start = out.position();
    }

    /**
     * @return Fail if unregistered flag value.
     */
    public boolean failIfUnregistered() {
        return failIfUnregistered;
    }

    /**
     * @param failIfUnregistered Fail if unregistered.
     */
    public void failIfUnregistered(boolean failIfUnregistered) {
        this.failIfUnregistered = failIfUnregistered;
    }

    /**
     * @param typeId Type ID.
     */
    public void typeId(int typeId) {
        this.typeId = typeId;
    }

    /**
     * Close the writer releasing resources if necessary.
     */
    @Override public void close() {
        out.close();
    }

    /**
     * @param obj Object.
     * @throws org.apache.ignite.binary.BinaryObjectException In case of error.
     */
    void marshal(Object obj) throws BinaryObjectException {
        marshal(obj, true);
    }

    /**
     * @param obj Object.
     * @param enableReplace Object replacing enabled flag.
     * @throws org.apache.ignite.binary.BinaryObjectException In case of error.
     */
    void marshal(Object obj, boolean enableReplace) throws BinaryObjectException {
        String newName = ctx.configuration().getIgniteInstanceName();
        String oldName = IgniteUtils.setCurrentIgniteName(newName);

        try {
            marshal0(obj, enableReplace);
        }
        finally {
            IgniteUtils.restoreOldIgniteName(oldName, newName);
        }
    }

    /**
     * @param obj Object.
     * @param enableReplace Object replacing enabled flag.
     * @throws org.apache.ignite.binary.BinaryObjectException In case of error.
     */
    private void marshal0(Object obj, boolean enableReplace) throws BinaryObjectException {
        assert obj != null;

        Class<?> cls = obj.getClass();

        BinaryClassDescriptor desc = ctx.descriptorForClass(cls);

        if (!desc.registered()) {
            if (failIfUnregistered)
                throw new UnregisteredClassException(cls);
            else {
                // Metadata is registered for OBJECT and BINARY during actual writing.
                boolean registerMeta = !(desc.isObject() || desc.isBinary());

                desc = ctx.registerDescriptor(desc, registerMeta, false);
            }
        }

        if (desc.excluded()) {
            out.writeByte(GridBinaryMarshaller.NULL);

            return;
        }

        if (desc.useOptimizedMarshaller()) {
            out.writeByte(GridBinaryMarshaller.OPTM_MARSH);

            try {
                byte[] arr = U.marshal(ctx.optimizedMarsh(), obj);

                writeInt(arr.length);

                write(arr);
            }
            catch (IgniteCheckedException e) {
                throw new BinaryObjectException("Failed to marshal object with optimized marshaller: " + obj, e);
            }

            return;
        }

        if (enableReplace && desc.isWriteReplace()) {
            Object replacedObj = desc.writeReplace(obj);

            if (replacedObj == null) {
                out.writeByte(GridBinaryMarshaller.NULL);

                return;
            }

            marshal(replacedObj, false);

            return;
        }

        desc.write(obj, this);
    }

    /**
     * @return Array.
     */
    public byte[] array() {
        return out.arrayCopy();
    }

    /**
     * @return Stream current position.
     */
    int position() {
        return out.position();
    }

    /**
     * Sets new position.
     *
     * @param pos Position.
     */
    void position(int pos) {
        out.position(pos);
    }

    /**
     * Perform pre-write. Reserves space for header and writes class name if needed.
     *
     * @param clsName Class name (optional).
     */
    public void preWrite(@Nullable String clsName) {
        out.position(out.position() + GridBinaryMarshaller.DFLT_HDR_LEN);

        if (clsName != null)
            doWriteString(clsName);
    }

    /**
     * Perform post-write. Fills object header.
     *
     * @param userType User type flag.
     * @param registered Whether type is registered.
     */
    public void postWrite(boolean userType, boolean registered) {
        short flags;
        boolean useCompactFooter;

        if (userType) {
            if (ctx.isCompactFooter()) {
                flags = BinaryUtils.FLAG_USR_TYP | BinaryUtils.FLAG_COMPACT_FOOTER;
                useCompactFooter = true;
            }
            else {
                flags = BinaryUtils.FLAG_USR_TYP;
                useCompactFooter = false;
            }
        }
        else {
            flags = 0;
            useCompactFooter = false;
        }

        int finalSchemaId;
        int offset;

        if (fieldCnt != 0) {
            finalSchemaId = schemaId;
            offset = out.position() - start;

            // Write the schema.
            flags |= BinaryUtils.FLAG_HAS_SCHEMA;

            int offsetByteCnt = schema.write(out, fieldCnt, useCompactFooter);

            if (offsetByteCnt == BinaryUtils.OFFSET_1)
                flags |= BinaryUtils.FLAG_OFFSET_ONE_BYTE;
            else if (offsetByteCnt == BinaryUtils.OFFSET_2)
                flags |= BinaryUtils.FLAG_OFFSET_TWO_BYTES;

            // Write raw offset if needed.
            if (rawOffPos != 0) {
                flags |= BinaryUtils.FLAG_HAS_RAW;

                out.writeInt(rawOffPos - start);
            }
        }
        else {
            if (rawOffPos != 0) {
                finalSchemaId = 0;
                offset = rawOffPos - start;

                // If there is no schema, we are free to write raw offset to schema offset.
                flags |= BinaryUtils.FLAG_HAS_RAW;
            }
            else {
                finalSchemaId = 0;
                offset = 0;
            }
        }

        // Actual write.
        int retPos = out.position();

        out.unsafePosition(start);

        out.unsafeWriteByte(GridBinaryMarshaller.OBJ);
        out.unsafeWriteByte(GridBinaryMarshaller.PROTO_VER);
        out.unsafeWriteShort(flags);
        out.unsafeWriteInt(registered ? typeId : GridBinaryMarshaller.UNREGISTERED_TYPE_ID);
        out.unsafePosition(start + GridBinaryMarshaller.TOTAL_LEN_POS);
        out.unsafeWriteInt(retPos - start);
        out.unsafeWriteInt(finalSchemaId);
        out.unsafeWriteInt(offset);

        out.unsafePosition(retPos);
    }

    /**
     * Perform post-write hash code update if necessary.
     *
     * @param clsName Class name. Always null if class is registered.
     */
    public void postWriteHashCode(@Nullable String clsName) {
        int typeId = clsName == null ? this.typeId : ctx.typeId(clsName);

        BinaryIdentityResolver identity = ctx.identity(typeId);

        if (out.hasArray()) {
            // Heap.
            byte[] data = out.array();

            BinaryObjectImpl obj = new BinaryObjectImpl(ctx, data, start);

            BinaryPrimitives.writeInt(data, start + GridBinaryMarshaller.HASH_CODE_POS, identity.hashCode(obj));
        }
        else {
            // Offheap.
            long ptr = out.rawOffheapPointer();

            assert ptr != 0;

            BinaryObjectOffheapImpl obj = new BinaryObjectOffheapImpl(ctx, ptr, start, out.capacity());

            BinaryPrimitives.writeInt(ptr, start + GridBinaryMarshaller.HASH_CODE_POS, identity.hashCode(obj));
        }
    }

    /**
     * Pop schema.
     */
    public void popSchema() {
        if (fieldCnt > 0)
            schema.pop(fieldCnt);
    }

    /**
     * @param val Byte array.
     */
    @Override public void write(byte[] val) {
        out.writeByteArray(val);
    }

    /**
     * @param val Byte array.
     * @param off Offset.
     * @param len Length.
     */
    @Override public void write(byte[] val, int off, int len) {
        out.write(val, off, len);
    }

    /**
     * @param val String value.
     */
    public void doWriteDecimal(@Nullable BigDecimal val) {
        if (val == null)
            out.writeByte(GridBinaryMarshaller.NULL);
        else {
            out.unsafeEnsure(1 + 4 + 4);

            out.unsafeWriteByte(GridBinaryMarshaller.DECIMAL);

            out.unsafeWriteInt(val.scale());

            BigInteger intVal = val.unscaledValue();

            boolean negative = intVal.signum() == -1;

            if (negative)
                intVal = intVal.negate();

            byte[] vals = intVal.toByteArray();

            if (negative)
                vals[0] |= -0x80;

            out.unsafeWriteInt(vals.length);
            out.writeByteArray(vals);
        }
    }

    /**
     * @param val String value.
     */
    public void doWriteString(@Nullable String val) {
        if (val == null)
            out.writeByte(GridBinaryMarshaller.NULL);
        else {
            byte[] strArr;

            if (BinaryUtils.USE_STR_SERIALIZATION_VER_2)
                strArr = BinaryUtils.strToUtf8Bytes(val);
            else
                strArr = val.getBytes(UTF_8);

            out.unsafeEnsure(1 + 4);
            out.unsafeWriteByte(GridBinaryMarshaller.STRING);
            out.unsafeWriteInt(strArr.length);

            out.writeByteArray(strArr);
        }
    }

    /**
     * @param uuid UUID.
     */
    public void doWriteUuid(@Nullable UUID uuid) {
        if (uuid == null)
            out.writeByte(GridBinaryMarshaller.NULL);
        else {
            out.unsafeEnsure(1 + 8 + 8);
            out.unsafeWriteByte(GridBinaryMarshaller.UUID);
            out.unsafeWriteLong(uuid.getMostSignificantBits());
            out.unsafeWriteLong(uuid.getLeastSignificantBits());
        }
    }

    /**
     * @param date Date.
     */
    public void doWriteDate(@Nullable Date date) {
        if (date == null)
            out.writeByte(GridBinaryMarshaller.NULL);
        else {
            out.unsafeEnsure(1 + 8);
            out.unsafeWriteByte(GridBinaryMarshaller.DATE);
            out.unsafeWriteLong(date.getTime());
        }
    }

    /**
     * @param ts Timestamp.
     */
    public void doWriteTimestamp(@Nullable Timestamp ts) {
        if (ts == null)
            out.writeByte(GridBinaryMarshaller.NULL);
        else {
            out.unsafeEnsure(1 + 8 + 4);
            out.unsafeWriteByte(GridBinaryMarshaller.TIMESTAMP);
            out.unsafeWriteLong(ts.getTime());
            out.unsafeWriteInt(ts.getNanos() % 1000000);
        }
    }

    /**
     * @param time Time.
     */
    public void doWriteTime(@Nullable Time time) {
        if (time == null)
            out.writeByte(GridBinaryMarshaller.NULL);
        else {
            out.unsafeEnsure(1 + 8);
            out.unsafeWriteByte(GridBinaryMarshaller.TIME);
            out.unsafeWriteLong(time.getTime());
        }
    }

    /**
     * Write object.
     *
     * @param obj Object.
     * @throws org.apache.ignite.binary.BinaryObjectException In case of error.
     */
    public void doWriteObject(@Nullable Object obj) throws BinaryObjectException {
        if (obj == null)
            out.writeByte(GridBinaryMarshaller.NULL);
        else {
            BinaryWriterExImpl writer = new BinaryWriterExImpl(ctx, out, schema, handles());

            writer.failIfUnregistered(failIfUnregistered);

            writer.marshal(obj);
        }
    }

    /**
     * @param val Byte array.
     */
    void doWriteByteArray(@Nullable byte[] val) {
        if (val == null)
            out.writeByte(GridBinaryMarshaller.NULL);
        else {
            out.unsafeEnsure(1 + 4);
            out.unsafeWriteByte(GridBinaryMarshaller.BYTE_ARR);
            out.unsafeWriteInt(val.length);

            out.writeByteArray(val);
        }
    }

    /**
     * @param val Short array.
     */
    void doWriteShortArray(@Nullable short[] val) {
        if (val == null)
            out.writeByte(GridBinaryMarshaller.NULL);
        else {
            out.unsafeEnsure(1 + 4);
            out.unsafeWriteByte(GridBinaryMarshaller.SHORT_ARR);
            out.unsafeWriteInt(val.length);

            out.writeShortArray(val);
        }
    }

    /**
     * @param val Integer array.
     */
    void doWriteIntArray(@Nullable int[] val) {
        if (val == null)
            out.writeByte(GridBinaryMarshaller.NULL);
        else {
            out.unsafeEnsure(1 + 4);
            out.unsafeWriteByte(GridBinaryMarshaller.INT_ARR);
            out.unsafeWriteInt(val.length);

            out.writeIntArray(val);
        }
    }

    /**
     * @param val Long array.
     */
    void doWriteLongArray(@Nullable long[] val) {
        if (val == null)
            out.writeByte(GridBinaryMarshaller.NULL);
        else {
            out.unsafeEnsure(1 + 4);
            out.unsafeWriteByte(GridBinaryMarshaller.LONG_ARR);
            out.unsafeWriteInt(val.length);

            out.writeLongArray(val);
        }
    }

    /**
     * @param val Float array.
     */
    void doWriteFloatArray(@Nullable float[] val) {
        if (val == null)
            out.writeByte(GridBinaryMarshaller.NULL);
        else {
            out.unsafeEnsure(1 + 4);
            out.unsafeWriteByte(GridBinaryMarshaller.FLOAT_ARR);
            out.unsafeWriteInt(val.length);

            out.writeFloatArray(val);
        }
    }

    /**
     * @param val Double array.
     */
    void doWriteDoubleArray(@Nullable double[] val) {
        if (val == null)
            out.writeByte(GridBinaryMarshaller.NULL);
        else {
            out.unsafeEnsure(1 + 4);
            out.unsafeWriteByte(GridBinaryMarshaller.DOUBLE_ARR);
            out.unsafeWriteInt(val.length);

            out.writeDoubleArray(val);
        }
    }

    /**
     * @param val Char array.
     */
    void doWriteCharArray(@Nullable char[] val) {
        if (val == null)
            out.writeByte(GridBinaryMarshaller.NULL);
        else {
            out.unsafeEnsure(1 + 4);
            out.unsafeWriteByte(GridBinaryMarshaller.CHAR_ARR);
            out.unsafeWriteInt(val.length);

            out.writeCharArray(val);
        }
    }

    /**
     * @param val Boolean array.
     */
    void doWriteBooleanArray(@Nullable boolean[] val) {
        if (val == null)
            out.writeByte(GridBinaryMarshaller.NULL);
        else {
            out.unsafeEnsure(1 + 4);
            out.unsafeWriteByte(GridBinaryMarshaller.BOOLEAN_ARR);
            out.unsafeWriteInt(val.length);

            out.writeBooleanArray(val);
        }
    }

    /**
     * @param val Array of strings.
     */
    void doWriteDecimalArray(@Nullable BigDecimal[] val) {
        if (val == null)
            out.writeByte(GridBinaryMarshaller.NULL);
        else {
            out.unsafeEnsure(1 + 4);
            out.unsafeWriteByte(GridBinaryMarshaller.DECIMAL_ARR);
            out.unsafeWriteInt(val.length);

            for (BigDecimal str : val)
                doWriteDecimal(str);
        }
    }

    /**
     * @param val Array of strings.
     */
    void doWriteStringArray(@Nullable String[] val) {
        if (val == null)
            out.writeByte(GridBinaryMarshaller.NULL);
        else {
            out.unsafeEnsure(1 + 4);
            out.unsafeWriteByte(GridBinaryMarshaller.STRING_ARR);
            out.unsafeWriteInt(val.length);

            for (String str : val)
                doWriteString(str);
        }
    }

    /**
     * @param val Array of UUIDs.
     */
    void doWriteUuidArray(@Nullable UUID[] val) {
        if (val == null)
            out.writeByte(GridBinaryMarshaller.NULL);
        else {
            out.unsafeEnsure(1 + 4);
            out.unsafeWriteByte(GridBinaryMarshaller.UUID_ARR);
            out.unsafeWriteInt(val.length);

            for (UUID uuid : val)
                doWriteUuid(uuid);
        }
    }

    /**
     * @param val Array of dates.
     */
    void doWriteDateArray(@Nullable Date[] val) {
        if (val == null)
            out.writeByte(GridBinaryMarshaller.NULL);
        else {
            out.unsafeEnsure(1 + 4);
            out.unsafeWriteByte(GridBinaryMarshaller.DATE_ARR);
            out.unsafeWriteInt(val.length);

            for (Date date : val)
                doWriteDate(date);
        }
    }

     /**
      * @param val Array of timestamps.
      */
     void doWriteTimestampArray(@Nullable Timestamp[] val) {
         if (val == null)
             out.writeByte(GridBinaryMarshaller.NULL);
         else {
             out.unsafeEnsure(1 + 4);
             out.unsafeWriteByte(GridBinaryMarshaller.TIMESTAMP_ARR);
             out.unsafeWriteInt(val.length);

             for (Timestamp ts : val)
                 doWriteTimestamp(ts);
         }
     }

    /**
     * @param val Array of time.
     */
    void doWriteTimeArray(@Nullable Time[] val) {
        if (val == null)
            out.writeByte(GridBinaryMarshaller.NULL);
        else {
            out.unsafeEnsure(1 + 4);
            out.unsafeWriteByte(GridBinaryMarshaller.TIME_ARR);
            out.unsafeWriteInt(val.length);

            for (Time time : val)
                doWriteTime(time);
        }
    }

    /**
     * @param val Array of objects.
     * @throws org.apache.ignite.binary.BinaryObjectException In case of error.
     */
    void doWriteObjectArray(@Nullable Object[] val) throws BinaryObjectException {
        if (val == null)
            out.writeByte(GridBinaryMarshaller.NULL);
        else {
            if (tryWriteAsHandle(val))
                return;

            BinaryClassDescriptor desc = ctx.registerClass(
                val.getClass().getComponentType(),
                true,
                failIfUnregistered);

            out.unsafeEnsure(1 + 4);
            out.unsafeWriteByte(GridBinaryMarshaller.OBJ_ARR);

            if (desc.registered())
                out.unsafeWriteInt(desc.typeId());
            else {
                out.unsafeWriteInt(GridBinaryMarshaller.UNREGISTERED_TYPE_ID);

                doWriteString(val.getClass().getComponentType().getName());
            }

            out.writeInt(val.length);

            for (Object obj : val)
                doWriteObject(obj);
        }
    }

    /**
     * @param col Collection.
     * @throws org.apache.ignite.binary.BinaryObjectException In case of error.
     */
    void doWriteCollection(@Nullable Collection<?> col) throws BinaryObjectException {
        if (col == null)
            out.writeByte(GridBinaryMarshaller.NULL);
        else {
            if (tryWriteAsHandle(col))
                return;

            out.unsafeEnsure(1 + 4 + 1);
            out.unsafeWriteByte(GridBinaryMarshaller.COL);
            out.unsafeWriteInt(col.size());
            out.unsafeWriteByte(ctx.collectionType(col.getClass()));

            for (Object obj : col)
                doWriteObject(obj);
        }
    }

    /**
     * @param map Map.
     * @throws org.apache.ignite.binary.BinaryObjectException In case of error.
     */
    void doWriteMap(@Nullable Map<?, ?> map) throws BinaryObjectException {
        if (map == null)
            out.writeByte(GridBinaryMarshaller.NULL);
        else {
            if (tryWriteAsHandle(map))
                return;

            out.unsafeEnsure(1 + 4 + 1);
            out.unsafeWriteByte(GridBinaryMarshaller.MAP);
            out.unsafeWriteInt(map.size());
            out.unsafeWriteByte(ctx.mapType(map.getClass()));

            for (Map.Entry<?, ?> e : map.entrySet()) {
                doWriteObject(e.getKey());
                doWriteObject(e.getValue());
            }
        }
    }

    /**
     * @param val Value.
     */
    void doWriteEnum(@Nullable Enum<?> val) {
        if (val == null)
            out.writeByte(GridBinaryMarshaller.NULL);
        else {
            BinaryClassDescriptor desc = ctx.registerClass(val.getDeclaringClass(), true, failIfUnregistered);

            out.unsafeEnsure(1 + 4);

            out.unsafeWriteByte(GridBinaryMarshaller.ENUM);

            if (desc.registered())
                out.unsafeWriteInt(desc.typeId());
            else {
                out.unsafeWriteInt(GridBinaryMarshaller.UNREGISTERED_TYPE_ID);
                doWriteString(val.getDeclaringClass().getName());
            }

            out.writeInt(val.ordinal());
        }
    }

    /**
     * @param val Value.
     */
    void doWriteBinaryEnum(BinaryEnumObjectImpl val) {
        assert val != null;

        int typeId = val.typeId();

        if (typeId != GridBinaryMarshaller.UNREGISTERED_TYPE_ID) {
            out.unsafeEnsure(1 + 4 + 4);

            out.unsafeWriteByte(GridBinaryMarshaller.BINARY_ENUM);
            out.unsafeWriteInt(typeId);
            out.unsafeWriteInt(val.enumOrdinal());
        }
        else {
            out.unsafeEnsure(1 + 4);

            out.unsafeWriteByte(GridBinaryMarshaller.BINARY_ENUM);
            out.unsafeWriteInt(typeId);

            doWriteString(val.className());

            out.writeInt(val.enumOrdinal());
        }
    }

    /**
     * @param val Array.
     */
    void doWriteEnumArray(@Nullable Object[] val) {
        assert val == null || val.getClass().getComponentType().isEnum();

        if (val == null)
            out.writeByte(GridBinaryMarshaller.NULL);
        else {
            BinaryClassDescriptor desc = ctx.registerClass(
                val.getClass().getComponentType(),
                true,
                failIfUnregistered);

            out.unsafeEnsure(1 + 4);

            out.unsafeWriteByte(GridBinaryMarshaller.ENUM_ARR);

            if (desc.registered())
                out.unsafeWriteInt(desc.typeId());
            else {
                out.unsafeWriteInt(GridBinaryMarshaller.UNREGISTERED_TYPE_ID);

                doWriteString(val.getClass().getComponentType().getName());
            }

            out.writeInt(val.length);

            // TODO: Denis: Redundant data for each element of the array.
            for (Object o : val)
                doWriteEnum((Enum<?>)o);
        }
    }

    /**
     * @param val Class.
     */
    void doWriteClass(@Nullable Class val) {
        if (val == null)
            out.writeByte(GridBinaryMarshaller.NULL);
        else {
<<<<<<< HEAD
            BinaryClassDescriptor desc = ctx.registerClass(val, true, failIfUnregistered);
=======
            BinaryClassDescriptor desc = ctx.registerClass(val, false, failIfUnregistered);
>>>>>>> 1e84d448

            out.unsafeEnsure(1 + 4);

            out.unsafeWriteByte(GridBinaryMarshaller.CLASS);

            if (desc.registered())
                out.unsafeWriteInt(desc.typeId());
            else {
                out.unsafeWriteInt(GridBinaryMarshaller.UNREGISTERED_TYPE_ID);

                doWriteString(val.getName());
            }
        }
    }

    /**
     * @param proxy Proxy.
     */
    public void doWriteProxy(Proxy proxy, Class<?>[] intfs) {
        if (proxy == null)
            out.writeByte(GridBinaryMarshaller.NULL);
        else {
            out.unsafeEnsure(1 + 4);

            out.unsafeWriteByte(GridBinaryMarshaller.PROXY);
            out.unsafeWriteInt(intfs.length);

            for (Class<?> intf : intfs) {
                BinaryClassDescriptor desc = ctx.registerClass(intf, true, failIfUnregistered);

                if (desc.registered())
                    out.writeInt(desc.typeId());
                else {
                    out.writeInt(GridBinaryMarshaller.UNREGISTERED_TYPE_ID);

                    doWriteString(intf.getName());
                }
            }

            InvocationHandler ih = Proxy.getInvocationHandler(proxy);

            assert ih != null;

            doWriteObject(ih);
        }
    }

    /**
     * @param po Binary object.
     */
    public void doWriteBinaryObject(@Nullable BinaryObjectImpl po) {
        if (po == null)
            out.writeByte(GridBinaryMarshaller.NULL);
        else {
            byte[] poArr = po.array();

            out.unsafeEnsure(1 + 4 + poArr.length + 4);

            out.unsafeWriteByte(GridBinaryMarshaller.BINARY_OBJ);
            out.unsafeWriteInt(poArr.length);
            out.writeByteArray(poArr);
            out.unsafeWriteInt(po.start());
        }
    }

    /**
     * @param val Value.
     */
    public void writeByteFieldPrimitive(byte val) {
        out.unsafeEnsure(1 + 1);

        out.unsafeWriteByte(GridBinaryMarshaller.BYTE);
        out.unsafeWriteByte(val);
    }

    /**
     * @param val Value.
     */
    void writeByteField(@Nullable Byte val) {
        if (val == null)
            out.writeByte(GridBinaryMarshaller.NULL);
        else
            writeByteFieldPrimitive(val);
    }

    /**
     * @param val Class.
     */
    void writeClassField(@Nullable Class val) {
        doWriteClass(val);
    }

    /**
     * @param val Value.
     */
    public void writeShortFieldPrimitive(short val) {
        out.unsafeEnsure(1 + 2);

        out.unsafeWriteByte(GridBinaryMarshaller.SHORT);
        out.unsafeWriteShort(val);
    }

    /**
     * @param val Value.
     */
    void writeShortField(@Nullable Short val) {
        if (val == null)
            out.writeByte(GridBinaryMarshaller.NULL);
        else
            writeShortFieldPrimitive(val);
    }

    /**
     * @param val Value.
     */
    public void writeIntFieldPrimitive(int val) {
        out.unsafeEnsure(1 + 4);

        out.unsafeWriteByte(GridBinaryMarshaller.INT);
        out.unsafeWriteInt(val);
    }

    /**
     * @param val Value.
     */
    void writeIntField(@Nullable Integer val) {
        if (val == null)
            out.writeByte(GridBinaryMarshaller.NULL);
        else
            writeIntFieldPrimitive(val);
    }

    /**
     * @param val Value.
     */
    public void writeLongFieldPrimitive(long val) {
        out.unsafeEnsure(1 + 8);

        out.unsafeWriteByte(GridBinaryMarshaller.LONG);
        out.unsafeWriteLong(val);
    }

    /**
     * @param val Value.
     */
    void writeLongField(@Nullable Long val) {
        if (val == null)
            out.writeByte(GridBinaryMarshaller.NULL);
        else
            writeLongFieldPrimitive(val);
    }

    /**
     * @param val Value.
     */
    public void writeFloatFieldPrimitive(float val) {
        out.unsafeEnsure(1 + 4);

        out.unsafeWriteByte(GridBinaryMarshaller.FLOAT);
        out.unsafeWriteFloat(val);
    }

    /**
     * @param val Value.
     */
    void writeFloatField(@Nullable Float val) {
        if (val == null)
            out.writeByte(GridBinaryMarshaller.NULL);
        else
            writeFloatFieldPrimitive(val);
    }

    /**
     * @param val Value.
     */
    public void writeDoubleFieldPrimitive(double val) {
        out.unsafeEnsure(1 + 8);

        out.unsafeWriteByte(GridBinaryMarshaller.DOUBLE);
        out.unsafeWriteDouble(val);
    }

    /**
     * @param val Value.
     */
    void writeDoubleField(@Nullable Double val) {
        if (val == null)
            out.writeByte(GridBinaryMarshaller.NULL);
        else
            writeDoubleFieldPrimitive(val);
    }

    /**
     * @param val Value.
     */
    public void writeCharFieldPrimitive(char val) {
        out.unsafeEnsure(1 + 2);

        out.unsafeWriteByte(GridBinaryMarshaller.CHAR);
        out.unsafeWriteChar(val);
    }

    /**
     * @param val Value.
     */
    void writeCharField(@Nullable Character val) {
        if (val == null)
            out.writeByte(GridBinaryMarshaller.NULL);
        else
            writeCharFieldPrimitive(val);
    }

    /**
     * @param val Value.
     */
    public void writeBooleanFieldPrimitive(boolean val) {
        out.unsafeEnsure(1 + 1);

        out.unsafeWriteByte(GridBinaryMarshaller.BOOLEAN);
        out.unsafeWriteBoolean(val);
    }

    /**
     * @param val Value.
     */
    void writeBooleanField(@Nullable Boolean val) {
        if (val == null)
            out.writeByte(GridBinaryMarshaller.NULL);
        else
            writeBooleanFieldPrimitive(val);
    }

    /**
     * @param val Value.
     */
    void writeDecimalField(@Nullable BigDecimal val) {
        doWriteDecimal(val);
    }

    /**
     * @param val Value.
     */
    void writeStringField(@Nullable String val) {
        doWriteString(val);
    }

    /**
     * @param val Value.
     */
    void writeUuidField(@Nullable UUID val) {
        doWriteUuid(val);
    }

    /**
     * @param val Value.
     */
    void writeDateField(@Nullable Date val) {
        doWriteDate(val);
    }

    /**
     * @param val Value.
     */
    void writeTimestampField(@Nullable Timestamp val) {
        doWriteTimestamp(val);
    }

    /**
     * @param val Value.
     */
    void writeTimeField(@Nullable Time val) {
        doWriteTime(val);
    }

    /**
     * @param obj Object.
     * @throws org.apache.ignite.binary.BinaryObjectException In case of error.
     */
    void writeObjectField(@Nullable Object obj) throws BinaryObjectException {
        doWriteObject(obj);
    }

    /**
     * @param val Value.
     */
    void writeByteArrayField(@Nullable byte[] val) {
        doWriteByteArray(val);
    }

    /**
     * @param val Value.
     */
    void writeShortArrayField(@Nullable short[] val) {
        doWriteShortArray(val);
    }

    /**
     * @param val Value.
     */
    void writeIntArrayField(@Nullable int[] val) {
        doWriteIntArray(val);
    }

    /**
     * @param val Value.
     */
    void writeLongArrayField(@Nullable long[] val) {
        doWriteLongArray(val);
    }

    /**
     * @param val Value.
     */
    void writeFloatArrayField(@Nullable float[] val) {
        doWriteFloatArray(val);
    }

    /**
     * @param val Value.
     */
    void writeDoubleArrayField(@Nullable double[] val) {
        doWriteDoubleArray(val);
    }

    /**
     * @param val Value.
     */
    void writeCharArrayField(@Nullable char[] val) {
        doWriteCharArray(val);
    }

    /**
     * @param val Value.
     */
    void writeBooleanArrayField(@Nullable boolean[] val) {
        doWriteBooleanArray(val);
    }

    /**
     * @param val Value.
     */
    void writeDecimalArrayField(@Nullable BigDecimal[] val) {
        doWriteDecimalArray(val);
    }

    /**
     * @param val Value.
     */
    void writeStringArrayField(@Nullable String[] val) {
        doWriteStringArray(val);
    }

    /**
     * @param val Value.
     */
    void writeUuidArrayField(@Nullable UUID[] val) {
        doWriteUuidArray(val);
    }

    /**
     * @param val Value.
     */
    void writeDateArrayField(@Nullable Date[] val) {
        doWriteDateArray(val);
    }

    /**
     * @param val Value.
     */
    void writeTimestampArrayField(@Nullable Timestamp[] val) {
        doWriteTimestampArray(val);
    }

    /**
     * @param val Value.
     */
    void writeTimeArrayField(@Nullable Time[] val) {
        doWriteTimeArray(val);
    }

    /**
     * @param val Value.
     * @throws org.apache.ignite.binary.BinaryObjectException In case of error.
     */
    void writeObjectArrayField(@Nullable Object[] val) throws BinaryObjectException {
        doWriteObjectArray(val);
    }

    /**
     * @param col Collection.
     * @throws org.apache.ignite.binary.BinaryObjectException In case of error.
     */
    void writeCollectionField(@Nullable Collection<?> col) throws BinaryObjectException {
        doWriteCollection(col);
    }

    /**
     * @param map Map.
     * @throws org.apache.ignite.binary.BinaryObjectException In case of error.
     */
    void writeMapField(@Nullable Map<?, ?> map) throws BinaryObjectException {
        doWriteMap(map);
    }

    /**
     * @param val Value.
     */
    void writeEnumField(@Nullable Enum<?> val) {
        doWriteEnum(val);
    }

    /**
     * @param val Value.
     */
    void writeEnumArrayField(@Nullable Object[] val) {
        doWriteEnumArray(val);
    }

    /**
     * @param po Binary object.
     * @throws org.apache.ignite.binary.BinaryObjectException In case of error.
     */
    void writeBinaryObjectField(@Nullable BinaryObjectImpl po) throws BinaryObjectException {
        doWriteBinaryObject(po);
    }

    /** {@inheritDoc} */
    @Override public void writeByte(String fieldName, byte val) throws BinaryObjectException {
        writeFieldId(fieldName);
        writeByteField(val);
    }

    /** {@inheritDoc} */
    @Override public void writeByte(byte val) throws BinaryObjectException {
        out.writeByte(val);
    }

    /** {@inheritDoc} */
    @Override public void writeShort(String fieldName, short val) throws BinaryObjectException {
        writeFieldId(fieldName);
        writeShortField(val);
    }

    /** {@inheritDoc} */
    @Override public void writeShort(short val) throws BinaryObjectException {
        out.writeShort(val);
    }

    /** {@inheritDoc} */
    @Override public void writeInt(String fieldName, int val) throws BinaryObjectException {
        writeFieldId(fieldName);
        writeIntField(val);
    }

    /** {@inheritDoc} */
    @Override public void writeInt(int val) throws BinaryObjectException {
        out.writeInt(val);
    }

    /** {@inheritDoc} */
    @Override public void writeLong(String fieldName, long val) throws BinaryObjectException {
        writeFieldId(fieldName);
        writeLongField(val);
    }

    /** {@inheritDoc} */
    @Override public void writeLong(long val) throws BinaryObjectException {
        out.writeLong(val);
    }

    /** {@inheritDoc} */
    @Override public void writeFloat(String fieldName, float val) throws BinaryObjectException {
        writeFieldId(fieldName);
        writeFloatField(val);
    }

    /** {@inheritDoc} */
    @Override public void writeFloat(float val) throws BinaryObjectException {
        out.writeFloat(val);
    }

    /** {@inheritDoc} */
    @Override public void writeDouble(String fieldName, double val) throws BinaryObjectException {
        writeFieldId(fieldName);
        writeDoubleField(val);
    }

    /** {@inheritDoc} */
    @Override public void writeDouble(double val) throws BinaryObjectException {
        out.writeDouble(val);
    }

    /** {@inheritDoc} */
    @Override public void writeChar(String fieldName, char val) throws BinaryObjectException {
        writeFieldId(fieldName);
        writeCharField(val);
    }

    /** {@inheritDoc} */
    @Override public void writeChar(char val) throws BinaryObjectException {
        out.writeChar(val);
    }

    /** {@inheritDoc} */
    @Override public void writeBoolean(String fieldName, boolean val) throws BinaryObjectException {
        writeFieldId(fieldName);
        writeBooleanField(val);
    }

    /** {@inheritDoc} */
    @Override public void writeBoolean(boolean val) throws BinaryObjectException {
        out.writeBoolean(val);
    }

    /** {@inheritDoc} */
    @Override public void writeDecimal(String fieldName, @Nullable BigDecimal val) throws BinaryObjectException {
        writeFieldId(fieldName);
        writeDecimalField(val);
    }

    /** {@inheritDoc} */
    @Override public void writeDecimal(@Nullable BigDecimal val) throws BinaryObjectException {
        doWriteDecimal(val);
    }

    /** {@inheritDoc} */
    @Override public void writeString(String fieldName, @Nullable String val) throws BinaryObjectException {
        writeFieldId(fieldName);
        writeStringField(val);
    }

    /** {@inheritDoc} */
    @Override public void writeString(@Nullable String val) throws BinaryObjectException {
        doWriteString(val);
    }

    /** {@inheritDoc} */
    @Override public void writeUuid(String fieldName, @Nullable UUID val) throws BinaryObjectException {
        writeFieldId(fieldName);
        writeUuidField(val);
    }

    /** {@inheritDoc} */
    @Override public void writeUuid(@Nullable UUID val) throws BinaryObjectException {
        doWriteUuid(val);
    }

    /** {@inheritDoc} */
    @Override public void writeDate(String fieldName, @Nullable Date val) throws BinaryObjectException {
        writeFieldId(fieldName);
        writeDateField(val);
    }

    /** {@inheritDoc} */
    @Override public void writeDate(@Nullable Date val) throws BinaryObjectException {
        doWriteDate(val);
    }

    /** {@inheritDoc} */
    @Override public void writeTimestamp(String fieldName, @Nullable Timestamp val) throws BinaryObjectException {
        writeFieldId(fieldName);
        writeTimestampField(val);
    }

    /** {@inheritDoc} */
    @Override public void writeTimestamp(@Nullable Timestamp val) throws BinaryObjectException {
        doWriteTimestamp(val);
    }

    /** {@inheritDoc} */
    @Override public void writeTime(String fieldName, @Nullable Time val) throws BinaryObjectException {
        writeFieldId(fieldName);
        writeTimeField(val);
    }

    /** {@inheritDoc} */
    @Override public void writeTime(@Nullable Time val) throws BinaryObjectException {
        doWriteTime(val);
    }

    /** {@inheritDoc} */
    @Override public void writeObject(String fieldName, @Nullable Object obj) throws BinaryObjectException {
        writeFieldId(fieldName);
        writeObjectField(obj);
    }

    /** {@inheritDoc} */
    @Override public void writeObject(@Nullable Object obj) throws BinaryObjectException {
        doWriteObject(obj);
    }

    /** {@inheritDoc} */
    @Override public void writeObjectDetached(@Nullable Object obj) throws BinaryObjectException {
        if (obj == null)
            out.writeByte(GridBinaryMarshaller.NULL);
        else {
            BinaryWriterExImpl writer = new BinaryWriterExImpl(ctx, out, schema, null);

            writer.failIfUnregistered(failIfUnregistered);

            writer.marshal(obj);
        }
    }

    /** {@inheritDoc} */
    @Override public void writeByteArray(String fieldName, @Nullable byte[] val) throws BinaryObjectException {
        writeFieldId(fieldName);
        writeByteArrayField(val);
    }

    /** {@inheritDoc} */
    @Override public void writeByteArray(@Nullable byte[] val) throws BinaryObjectException {
        doWriteByteArray(val);
    }

    /** {@inheritDoc} */
    @Override public void writeShortArray(String fieldName, @Nullable short[] val) throws BinaryObjectException {
        writeFieldId(fieldName);
        writeShortArrayField(val);
    }

    /** {@inheritDoc} */
    @Override public void writeShortArray(@Nullable short[] val) throws BinaryObjectException {
        doWriteShortArray(val);
    }

    /** {@inheritDoc} */
    @Override public void writeIntArray(String fieldName, @Nullable int[] val) throws BinaryObjectException {
        writeFieldId(fieldName);
        writeIntArrayField(val);
    }

    /** {@inheritDoc} */
    @Override public void writeIntArray(@Nullable int[] val) throws BinaryObjectException {
        doWriteIntArray(val);
    }

    /** {@inheritDoc} */
    @Override public void writeLongArray(String fieldName, @Nullable long[] val) throws BinaryObjectException {
        writeFieldId(fieldName);
        writeLongArrayField(val);
    }

    /** {@inheritDoc} */
    @Override public void writeLongArray(@Nullable long[] val) throws BinaryObjectException {
        doWriteLongArray(val);
    }

    /** {@inheritDoc} */
    @Override public void writeFloatArray(String fieldName, @Nullable float[] val) throws BinaryObjectException {
        writeFieldId(fieldName);
        writeFloatArrayField(val);
    }

    /** {@inheritDoc} */
    @Override public void writeFloatArray(@Nullable float[] val) throws BinaryObjectException {
        doWriteFloatArray(val);
    }

    /** {@inheritDoc} */
    @Override public void writeDoubleArray(String fieldName, @Nullable double[] val)
        throws BinaryObjectException {
        writeFieldId(fieldName);
        writeDoubleArrayField(val);
    }

    /** {@inheritDoc} */
    @Override public void writeDoubleArray(@Nullable double[] val) throws BinaryObjectException {
        doWriteDoubleArray(val);
    }

    /** {@inheritDoc} */
    @Override public void writeCharArray(String fieldName, @Nullable char[] val) throws BinaryObjectException {
        writeFieldId(fieldName);
        writeCharArrayField(val);
    }

    /** {@inheritDoc} */
    @Override public void writeCharArray(@Nullable char[] val) throws BinaryObjectException {
        doWriteCharArray(val);
    }

    /** {@inheritDoc} */
    @Override public void writeBooleanArray(String fieldName, @Nullable boolean[] val)
        throws BinaryObjectException {
        writeFieldId(fieldName);
        writeBooleanArrayField(val);
    }

    /** {@inheritDoc} */
    @Override public void writeBooleanArray(@Nullable boolean[] val) throws BinaryObjectException {
        doWriteBooleanArray(val);
    }

    /** {@inheritDoc} */
    @Override public void writeDecimalArray(String fieldName, @Nullable BigDecimal[] val)
        throws BinaryObjectException {
        writeFieldId(fieldName);
        writeDecimalArrayField(val);
    }

    /** {@inheritDoc} */
    @Override public void writeDecimalArray(@Nullable BigDecimal[] val) throws BinaryObjectException {
        doWriteDecimalArray(val);
    }

    /** {@inheritDoc} */
    @Override public void writeStringArray(String fieldName, @Nullable String[] val)
        throws BinaryObjectException {
        writeFieldId(fieldName);
        writeStringArrayField(val);
    }

    /** {@inheritDoc} */
    @Override public void writeStringArray(@Nullable String[] val) throws BinaryObjectException {
        doWriteStringArray(val);
    }

    /** {@inheritDoc} */
    @Override public void writeUuidArray(String fieldName, @Nullable UUID[] val) throws BinaryObjectException {
        writeFieldId(fieldName);
        writeUuidArrayField(val);
    }

    /** {@inheritDoc} */
    @Override public void writeUuidArray(@Nullable UUID[] val) throws BinaryObjectException {
        doWriteUuidArray(val);
    }

    /** {@inheritDoc} */
    @Override public void writeDateArray(String fieldName, @Nullable Date[] val) throws BinaryObjectException {
        writeFieldId(fieldName);
        writeDateArrayField(val);
    }

    /** {@inheritDoc} */
    @Override public void writeDateArray(@Nullable Date[] val) throws BinaryObjectException {
        doWriteDateArray(val);
    }

    /** {@inheritDoc} */
    @Override public void writeTimestampArray(String fieldName, @Nullable Timestamp[] val) throws BinaryObjectException {
        writeFieldId(fieldName);
        writeTimestampArrayField(val);
    }

    /** {@inheritDoc} */
    @Override public void writeTimestampArray(@Nullable Timestamp[] val) throws BinaryObjectException {
        doWriteTimestampArray(val);
    }

    /** {@inheritDoc} */
    @Override public void writeTimeArray(String fieldName, @Nullable Time[] val) throws BinaryObjectException {
        writeFieldId(fieldName);
        writeTimeArrayField(val);
    }

    /** {@inheritDoc} */
    @Override public void writeTimeArray(@Nullable Time[] val) throws BinaryObjectException {
        doWriteTimeArray(val);
    }

     /** {@inheritDoc} */
    @Override public void writeObjectArray(String fieldName, @Nullable Object[] val) throws BinaryObjectException {
        writeFieldId(fieldName);
        writeObjectArrayField(val);
    }

    /** {@inheritDoc} */
    @Override public void writeObjectArray(@Nullable Object[] val) throws BinaryObjectException {
        doWriteObjectArray(val);
    }

    /** {@inheritDoc} */
    @Override public <T> void writeCollection(String fieldName, @Nullable Collection<T> col)
        throws BinaryObjectException {
        writeFieldId(fieldName);
        writeCollectionField(col);
    }

    /** {@inheritDoc} */
    @Override public <T> void writeCollection(@Nullable Collection<T> col) throws BinaryObjectException {
        doWriteCollection(col);
    }

    /** {@inheritDoc} */
    @Override public <K, V> void writeMap(String fieldName, @Nullable Map<K, V> map)
        throws BinaryObjectException {
        writeFieldId(fieldName);
        writeMapField(map);
    }

    /** {@inheritDoc} */
    @Override public <K, V> void writeMap(@Nullable Map<K, V> map) throws BinaryObjectException {
        doWriteMap(map);
    }

    /** {@inheritDoc} */
    @Override public <T extends Enum<?>> void writeEnum(String fieldName, T val) throws BinaryObjectException {
        writeFieldId(fieldName);
        writeEnumField(val);
    }

    /** {@inheritDoc} */
    @Override public <T extends Enum<?>> void writeEnum(T val) throws BinaryObjectException {
        doWriteEnum(val);
    }

    /** {@inheritDoc} */
    @Override public <T extends Enum<?>> void writeEnumArray(String fieldName, T[] val) throws BinaryObjectException {
        writeFieldId(fieldName);
        writeEnumArrayField(val);
    }

    /** {@inheritDoc} */
    @Override public <T extends Enum<?>> void writeEnumArray(T[] val) throws BinaryObjectException {
        doWriteEnumArray(val);
    }

    /** {@inheritDoc} */
    @Override public BinaryRawWriter rawWriter() {
        if (rawOffPos == 0)
            rawOffPos = out.position();

        return this;
    }

    /** {@inheritDoc} */
    @Override public BinaryOutputStream out() {
        return out;
    }

    /** {@inheritDoc} */
    @Override public void writeBytes(String s) throws IOException {
        int len = s.length();

        writeInt(len);

        for (int i = 0; i < len; i++)
            writeByte(s.charAt(i));
    }

    /** {@inheritDoc} */
    @Override public void writeChars(String s) throws IOException {
        int len = s.length();

        writeInt(len);

        for (int i = 0; i < len; i++)
            writeChar(s.charAt(i));
    }

    /** {@inheritDoc} */
    @Override public void writeUTF(String s) throws IOException {
        writeString(s);
    }

    /** {@inheritDoc} */
    @Override public void writeByte(int v) throws IOException {
        out.writeByte((byte) v);
    }

    /** {@inheritDoc} */
    @Override public void writeShort(int v) throws IOException {
        out.writeShort((short) v);
    }

    /** {@inheritDoc} */
    @Override public void writeChar(int v) throws IOException {
        out.writeChar((char) v);
    }

    /** {@inheritDoc} */
    @Override public void write(int b) throws IOException {
        out.writeByte((byte) b);
    }

    /** {@inheritDoc} */
    @Override public void flush() throws IOException {
        // No-op.
    }

    /** {@inheritDoc} */
    @Override public int reserveInt() {
        int pos = out.position();

        out.position(pos + LEN_INT);

        return pos;
    }

    /** {@inheritDoc} */
    @Override public void writeInt(int pos, int val) throws BinaryObjectException {
        out.writeInt(pos, val);
    }

    /**
     * @param fieldName Field name.
     * @throws org.apache.ignite.binary.BinaryObjectException If fields are not allowed.
     */
    private void writeFieldId(String fieldName) throws BinaryObjectException {
        A.notNull(fieldName, "fieldName");

        if (rawOffPos != 0)
            throw new BinaryObjectException("Individual field can't be written after raw writer is acquired.");

        if (mapper == null)
            mapper = ctx.userTypeMapper(typeId);

        assert mapper != null;

        int id = mapper.fieldId(typeId, fieldName);

        writeFieldId(id);
    }

    /**
     * Write field ID.
     * @param fieldId Field ID.
     */
    public void writeFieldId(int fieldId) {
        int fieldOff = out.position() - start;

        // Advance schema hash.
        schemaId = BinaryUtils.updateSchemaId(schemaId, fieldId);

        schema.push(fieldId, fieldOff);

        fieldCnt++;
    }

    /**
     * Write field ID without schema ID update. This method should be used when schema ID is stable because class
     * is seializable.
     *
     * @param fieldId Field ID.
     */
    public void writeFieldIdNoSchemaUpdate(int fieldId) {
        int fieldOff = out.position() - start;

        schema.push(fieldId, fieldOff);

        fieldCnt++;
    }

    /**
     * @param schemaId Schema ID.
     */
    public void schemaId(int schemaId) {
        this.schemaId = schemaId;
    }

    /**
     * @return Schema ID.
     */
    public int schemaId() {
        return schemaId;
    }

    /**
     * @return Current writer's schema.
     */
    public BinarySchema currentSchema() {
        BinarySchema.Builder builder = BinarySchema.Builder.newBuilder();

        if (schema != null)
            schema.build(builder, fieldCnt);

        return builder.build();
    }

    /**
     * Get current handles. If they are {@code null}, then we should create them. Otherwise we will not see updates
     * performed by child writers.
     *
     * @return Handles.
     */
    private BinaryWriterHandles handles() {
        if (handles == null)
            handles = new BinaryWriterHandles();

        return handles;
    }

    /**
     * Attempts to write the object as a handle.
     *
     * @param obj Object to write.
     * @return {@code true} if the object has been written as a handle.
     */
    boolean tryWriteAsHandle(Object obj) {
        assert obj != null;

        int pos = out.position();

        BinaryWriterHandles handles0 = handles();

        int old = handles0.put(obj, pos);

        if (old == BinaryWriterHandles.POS_NULL)
            return false;
        else {
            out.unsafeEnsure(1 + 4);

            out.unsafeWriteByte(GridBinaryMarshaller.HANDLE);
            out.unsafeWriteInt(pos - old);

            return true;
        }
    }

    /**
     * Create new writer with same context.
     *
     * @param typeId type
     * @return New writer.
     */
    public BinaryWriterExImpl newWriter(int typeId) {
        BinaryWriterExImpl res = new BinaryWriterExImpl(ctx, out, schema, handles());

        res.failIfUnregistered(failIfUnregistered);

        res.typeId(typeId);

        return res;
    }

    /**
     * @return Binary context.
     */
    public BinaryContext context() {
        return ctx;
    }
}<|MERGE_RESOLUTION|>--- conflicted
+++ resolved
@@ -911,11 +911,7 @@
         if (val == null)
             out.writeByte(GridBinaryMarshaller.NULL);
         else {
-<<<<<<< HEAD
-            BinaryClassDescriptor desc = ctx.registerClass(val, true, failIfUnregistered);
-=======
             BinaryClassDescriptor desc = ctx.registerClass(val, false, failIfUnregistered);
->>>>>>> 1e84d448
 
             out.unsafeEnsure(1 + 4);
 
