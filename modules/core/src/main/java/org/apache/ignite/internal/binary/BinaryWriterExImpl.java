/*
 * Licensed to the Apache Software Foundation (ASF) under one or more
 * contributor license agreements.  See the NOTICE file distributed with
 * this work for additional information regarding copyright ownership.
 * The ASF licenses this file to You under the Apache License, Version 2.0
 * (the "License"); you may not use this file except in compliance with
 * the License.  You may obtain a copy of the License at
 *
 *      http://www.apache.org/licenses/LICENSE-2.0
 *
 * Unless required by applicable law or agreed to in writing, software
 * distributed under the License is distributed on an "AS IS" BASIS,
 * WITHOUT WARRANTIES OR CONDITIONS OF ANY KIND, either express or implied.
 * See the License for the specific language governing permissions and
 * limitations under the License.
 */

package org.apache.ignite.internal.binary;

import java.io.IOException;
import java.io.ObjectOutput;
import java.lang.reflect.InvocationHandler;
import java.lang.reflect.Proxy;
import java.math.BigDecimal;
import java.math.BigInteger;
import java.sql.Time;
import java.sql.Timestamp;
import java.util.Collection;
import java.util.Date;
import java.util.Map;
import java.util.UUID;
import org.apache.ignite.IgniteCheckedException;
import org.apache.ignite.binary.BinaryObjectException;
import org.apache.ignite.binary.BinaryRawWriter;
import org.apache.ignite.binary.BinaryWriter;
import org.apache.ignite.internal.UnregisteredClassException;
import org.apache.ignite.internal.binary.streams.BinaryHeapOutputStream;
import org.apache.ignite.internal.binary.streams.BinaryOutputStream;
import org.apache.ignite.internal.util.IgniteUtils;
import org.apache.ignite.internal.util.typedef.internal.A;
import org.apache.ignite.internal.util.typedef.internal.U;
import org.jetbrains.annotations.Nullable;

import static java.nio.charset.StandardCharsets.UTF_8;

/**
 * Binary writer implementation.
 */
public class BinaryWriterExImpl implements BinaryWriter, BinaryRawWriterEx, ObjectOutput {
    /** Length: integer. */
    private static final int LEN_INT = 4;

    /** Initial capacity. */
    private static final int INIT_CAP = 1024;

    /** */
    private final BinaryContext ctx;

    /** Output stream. */
    private final BinaryOutputStream out;

    /** Schema. */
    private final BinaryWriterSchemaHolder schema;

    /** */
    private int typeId;

    /** */
    private final int start;

    /** Raw offset position. */
    private int rawOffPos;

    /** Handles. */
    private BinaryWriterHandles handles;

    /** Schema ID. */
    private int schemaId = BinaryUtils.schemaInitialId();

    /** Amount of written fields. */
    private int fieldCnt;

    /** */
    private BinaryInternalMapper mapper;

    /** */
    private boolean failIfUnregistered;

    /**
     * @param ctx Context.
     */
    public BinaryWriterExImpl(BinaryContext ctx) {
        this(ctx, BinaryThreadLocalContext.get());
    }

    /**
     * @param ctx Context.
     * @param tlsCtx TLS context.
     */
    public BinaryWriterExImpl(BinaryContext ctx, BinaryThreadLocalContext tlsCtx) {
        this(ctx, new BinaryHeapOutputStream(INIT_CAP, tlsCtx.chunk()), tlsCtx.schemaHolder(), null);
    }

    /**
     * @param ctx Context.
     * @param out Output stream.
     * @param handles Handles.
     */
    public BinaryWriterExImpl(BinaryContext ctx, BinaryOutputStream out, BinaryWriterSchemaHolder schema,
        BinaryWriterHandles handles) {
        this.ctx = ctx;
        this.out = out;
        this.schema = schema;
        this.handles = handles;

        start = out.position();
    }

    /**
     * @return Fail if unregistered flag value.
     */
    public boolean failIfUnregistered() {
        return failIfUnregistered;
    }

    /**
     * @param failIfUnregistered Fail if unregistered.
     */
    public void failIfUnregistered(boolean failIfUnregistered) {
        this.failIfUnregistered = failIfUnregistered;
    }

    /**
     * @param typeId Type ID.
     */
    public void typeId(int typeId) {
        this.typeId = typeId;
    }

    /**
     * Close the writer releasing resources if necessary.
     */
    @Override public void close() {
        out.close();
    }

    /**
     * @param obj Object.
     * @throws org.apache.ignite.binary.BinaryObjectException In case of error.
     */
    void marshal(Object obj) throws BinaryObjectException {
        marshal(obj, true);
    }

    /**
     * @param obj Object.
     * @param enableReplace Object replacing enabled flag.
     * @throws org.apache.ignite.binary.BinaryObjectException In case of error.
     */
    void marshal(Object obj, boolean enableReplace) throws BinaryObjectException {
        String newName = ctx.configuration().getIgniteInstanceName();
        String oldName = IgniteUtils.setCurrentIgniteName(newName);

        try {
            marshal0(obj, enableReplace);
        }
        finally {
            IgniteUtils.restoreOldIgniteName(oldName, newName);
        }
    }

    /**
     * @param obj Object.
     * @param enableReplace Object replacing enabled flag.
     * @throws org.apache.ignite.binary.BinaryObjectException In case of error.
     */
    private void marshal0(Object obj, boolean enableReplace) throws BinaryObjectException {
        assert obj != null;

        Class<?> cls = obj.getClass();

        BinaryClassDescriptor desc = ctx.descriptorForClass(cls);

        if (!desc.registered()) {
            if (failIfUnregistered)
                throw new UnregisteredClassException(cls);
            else {
                // Metadata is registered for OBJECT and BINARY during actual writing.
                boolean registerMeta = !(desc.isObject() || desc.isBinary());

                desc = ctx.registerDescriptor(desc, registerMeta, false);
            }
        }

        if (desc.excluded()) {
            out.writeByte(GridBinaryMarshaller.NULL);

            return;
        }

        if (desc.useOptimizedMarshaller()) {
            out.writeByte(GridBinaryMarshaller.OPTM_MARSH);

            try {
                byte[] arr = U.marshal(ctx.optimizedMarsh(), obj);

                writeInt(arr.length);

                write(arr);
            }
            catch (IgniteCheckedException e) {
                throw new BinaryObjectException("Failed to marshal object with optimized marshaller: " + obj, e);
            }

            return;
        }

        if (enableReplace && desc.isWriteReplace()) {
            Object replacedObj = desc.writeReplace(obj);

            if (replacedObj == null) {
                out.writeByte(GridBinaryMarshaller.NULL);

                return;
            }

            marshal(replacedObj, false);

            return;
        }

        desc.write(obj, this);
    }

    /**
     * @return Array.
     */
    public byte[] array() {
        return out.arrayCopy();
    }

    /**
     * @return Stream current position.
     */
    int position() {
        return out.position();
    }

    /**
     * Sets new position.
     *
     * @param pos Position.
     */
    void position(int pos) {
        out.position(pos);
    }

    /**
     * Perform pre-write. Reserves space for header and writes class name if needed.
     *
     * @param clsName Class name (optional).
     */
    public void preWrite(@Nullable String clsName) {
        out.position(out.position() + GridBinaryMarshaller.DFLT_HDR_LEN);

        if (clsName != null)
            doWriteString(clsName);
    }

    /**
     * Perform post-write. Fills object header.
     *
     * @param userType User type flag.
     * @param registered Whether type is registered.
     */
    public void postWrite(boolean userType, boolean registered) {
        short flags;
        boolean useCompactFooter;

        if (userType) {
            if (ctx.isCompactFooter()) {
                flags = BinaryUtils.FLAG_USR_TYP | BinaryUtils.FLAG_COMPACT_FOOTER;
                useCompactFooter = true;
            }
            else {
                flags = BinaryUtils.FLAG_USR_TYP;
                useCompactFooter = false;
            }
        }
        else {
            flags = 0;
            useCompactFooter = false;
        }

        int finalSchemaId;
        int offset;

        if (fieldCnt != 0) {
            finalSchemaId = schemaId;
            offset = out.position() - start;

            // Write the schema.
            flags |= BinaryUtils.FLAG_HAS_SCHEMA;

            int offsetByteCnt = schema.write(out, fieldCnt, useCompactFooter);

            if (offsetByteCnt == BinaryUtils.OFFSET_1)
                flags |= BinaryUtils.FLAG_OFFSET_ONE_BYTE;
            else if (offsetByteCnt == BinaryUtils.OFFSET_2)
                flags |= BinaryUtils.FLAG_OFFSET_TWO_BYTES;

            // Write raw offset if needed.
            if (rawOffPos != 0) {
                flags |= BinaryUtils.FLAG_HAS_RAW;

                out.writeInt(rawOffPos - start);
            }
        }
        else {
            if (rawOffPos != 0) {
                finalSchemaId = 0;
                offset = rawOffPos - start;

                // If there is no schema, we are free to write raw offset to schema offset.
                flags |= BinaryUtils.FLAG_HAS_RAW;
            }
            else {
                finalSchemaId = 0;
                offset = 0;
            }
        }

        // Actual write.
        int retPos = out.position();

        out.unsafePosition(start);

        out.unsafeWriteByte(GridBinaryMarshaller.OBJ);
        out.unsafeWriteByte(GridBinaryMarshaller.PROTO_VER);
        out.unsafeWriteShort(flags);
        out.unsafeWriteInt(registered ? typeId : GridBinaryMarshaller.UNREGISTERED_TYPE_ID);
        out.unsafePosition(start + GridBinaryMarshaller.TOTAL_LEN_POS);
        out.unsafeWriteInt(retPos - start);
        out.unsafeWriteInt(finalSchemaId);
        out.unsafeWriteInt(offset);

        out.unsafePosition(retPos);
    }

    /**
     * Perform post-write hash code update if necessary.
     *
     * @param clsName Class name. Always null if class is registered.
     */
    public void postWriteHashCode(@Nullable String clsName) {
        int typeId = clsName == null ? this.typeId : ctx.typeId(clsName);

        BinaryIdentityResolver identity = ctx.identity(typeId);

        if (out.hasArray()) {
            // Heap.
            byte[] data = out.array();

            BinaryObjectImpl obj = new BinaryObjectImpl(ctx, data, start);

            BinaryPrimitives.writeInt(data, start + GridBinaryMarshaller.HASH_CODE_POS, identity.hashCode(obj));
        }
        else {
            // Offheap.
            long ptr = out.rawOffheapPointer();

            assert ptr != 0;

            BinaryObjectOffheapImpl obj = new BinaryObjectOffheapImpl(ctx, ptr, start, out.capacity());

            BinaryPrimitives.writeInt(ptr, start + GridBinaryMarshaller.HASH_CODE_POS, identity.hashCode(obj));
        }
    }

    /**
     * Pop schema.
     */
    public void popSchema() {
        if (fieldCnt > 0)
            schema.pop(fieldCnt);
    }

    /**
     * @param val Byte array.
     */
    @Override public void write(byte[] val) {
        out.writeByteArray(val);
    }

    /**
     * @param val Byte array.
     * @param off Offset.
     * @param len Length.
     */
    @Override public void write(byte[] val, int off, int len) {
        out.write(val, off, len);
    }

    /**
     * @param val String value.
     */
    public void doWriteDecimal(@Nullable BigDecimal val) {
        if (val == null)
            out.writeByte(GridBinaryMarshaller.NULL);
        else {
            out.unsafeEnsure(1 + 4 + 4);

            out.unsafeWriteByte(GridBinaryMarshaller.DECIMAL);

            out.unsafeWriteInt(val.scale());

            BigInteger intVal = val.unscaledValue();

            boolean negative = intVal.signum() == -1;

            if (negative)
                intVal = intVal.negate();

            byte[] vals = intVal.toByteArray();

            if (negative)
                vals[0] |= -0x80;

            out.unsafeWriteInt(vals.length);
            out.writeByteArray(vals);
        }
    }

    /**
     * @param val String value.
     */
    public void doWriteString(@Nullable String val) {
        if (val == null)
            out.writeByte(GridBinaryMarshaller.NULL);
        else {
            byte[] strArr;

            if (BinaryUtils.USE_STR_SERIALIZATION_VER_2)
                strArr = BinaryUtils.strToUtf8Bytes(val);
            else
                strArr = val.getBytes(UTF_8);

            out.unsafeEnsure(1 + 4);
            out.unsafeWriteByte(GridBinaryMarshaller.STRING);
            out.unsafeWriteInt(strArr.length);

            out.writeByteArray(strArr);
        }
    }

    /**
     * @param uuid UUID.
     */
    public void doWriteUuid(@Nullable UUID uuid) {
        if (uuid == null)
            out.writeByte(GridBinaryMarshaller.NULL);
        else {
            out.unsafeEnsure(1 + 8 + 8);
            out.unsafeWriteByte(GridBinaryMarshaller.UUID);
            out.unsafeWriteLong(uuid.getMostSignificantBits());
            out.unsafeWriteLong(uuid.getLeastSignificantBits());
        }
    }

    /**
     * @param date Date.
     */
    public void doWriteDate(@Nullable Date date) {
        if (date == null)
            out.writeByte(GridBinaryMarshaller.NULL);
        else {
            out.unsafeEnsure(1 + 8);
            out.unsafeWriteByte(GridBinaryMarshaller.DATE);
            out.unsafeWriteLong(date.getTime());
        }
    }

    /**
     * @param ts Timestamp.
     */
    public void doWriteTimestamp(@Nullable Timestamp ts) {
        if (ts == null)
            out.writeByte(GridBinaryMarshaller.NULL);
        else {
            out.unsafeEnsure(1 + 8 + 4);
            out.unsafeWriteByte(GridBinaryMarshaller.TIMESTAMP);
            out.unsafeWriteLong(ts.getTime());
            out.unsafeWriteInt(ts.getNanos() % 1000000);
        }
    }

    /**
     * @param time Time.
     */
    public void doWriteTime(@Nullable Time time) {
        if (time == null)
            out.writeByte(GridBinaryMarshaller.NULL);
        else {
            out.unsafeEnsure(1 + 8);
            out.unsafeWriteByte(GridBinaryMarshaller.TIME);
            out.unsafeWriteLong(time.getTime());
        }
    }

    /**
     * Write object.
     *
     * @param obj Object.
     * @throws org.apache.ignite.binary.BinaryObjectException In case of error.
     */
    public void doWriteObject(@Nullable Object obj) throws BinaryObjectException {
        if (obj == null)
            out.writeByte(GridBinaryMarshaller.NULL);
        else {
            BinaryWriterExImpl writer = new BinaryWriterExImpl(ctx, out, schema, handles());

            writer.failIfUnregistered(failIfUnregistered);

            writer.marshal(obj);
        }
    }

    /**
     * @param val Byte array.
     */
    void doWriteByteArray(@Nullable byte[] val) {
        if (val == null)
            out.writeByte(GridBinaryMarshaller.NULL);
        else {
            out.unsafeEnsure(1 + 4);
            out.unsafeWriteByte(GridBinaryMarshaller.BYTE_ARR);
            out.unsafeWriteInt(val.length);

            out.writeByteArray(val);
        }
    }

    /**
     * @param val Short array.
     */
    void doWriteShortArray(@Nullable short[] val) {
        if (val == null)
            out.writeByte(GridBinaryMarshaller.NULL);
        else {
            out.unsafeEnsure(1 + 4);
            out.unsafeWriteByte(GridBinaryMarshaller.SHORT_ARR);
            out.unsafeWriteInt(val.length);

            out.writeShortArray(val);
        }
    }

    /**
     * @param val Integer array.
     */
    void doWriteIntArray(@Nullable int[] val) {
        if (val == null)
            out.writeByte(GridBinaryMarshaller.NULL);
        else {
            out.unsafeEnsure(1 + 4);
            out.unsafeWriteByte(GridBinaryMarshaller.INT_ARR);
            out.unsafeWriteInt(val.length);

            out.writeIntArray(val);
        }
    }

    /**
     * @param val Long array.
     */
    void doWriteLongArray(@Nullable long[] val) {
        if (val == null)
            out.writeByte(GridBinaryMarshaller.NULL);
        else {
            out.unsafeEnsure(1 + 4);
            out.unsafeWriteByte(GridBinaryMarshaller.LONG_ARR);
            out.unsafeWriteInt(val.length);

            out.writeLongArray(val);
        }
    }

    /**
     * @param val Float array.
     */
    void doWriteFloatArray(@Nullable float[] val) {
        if (val == null)
            out.writeByte(GridBinaryMarshaller.NULL);
        else {
            out.unsafeEnsure(1 + 4);
            out.unsafeWriteByte(GridBinaryMarshaller.FLOAT_ARR);
            out.unsafeWriteInt(val.length);

            out.writeFloatArray(val);
        }
    }

    /**
     * @param val Double array.
     */
    void doWriteDoubleArray(@Nullable double[] val) {
        if (val == null)
            out.writeByte(GridBinaryMarshaller.NULL);
        else {
            out.unsafeEnsure(1 + 4);
            out.unsafeWriteByte(GridBinaryMarshaller.DOUBLE_ARR);
            out.unsafeWriteInt(val.length);

            out.writeDoubleArray(val);
        }
    }

    /**
     * @param val Char array.
     */
    void doWriteCharArray(@Nullable char[] val) {
        if (val == null)
            out.writeByte(GridBinaryMarshaller.NULL);
        else {
            out.unsafeEnsure(1 + 4);
            out.unsafeWriteByte(GridBinaryMarshaller.CHAR_ARR);
            out.unsafeWriteInt(val.length);

            out.writeCharArray(val);
        }
    }

    /**
     * @param val Boolean array.
     */
    void doWriteBooleanArray(@Nullable boolean[] val) {
        if (val == null)
            out.writeByte(GridBinaryMarshaller.NULL);
        else {
            out.unsafeEnsure(1 + 4);
            out.unsafeWriteByte(GridBinaryMarshaller.BOOLEAN_ARR);
            out.unsafeWriteInt(val.length);

            out.writeBooleanArray(val);
        }
    }

    /**
     * @param val Array of strings.
     */
    void doWriteDecimalArray(@Nullable BigDecimal[] val) {
        if (val == null)
            out.writeByte(GridBinaryMarshaller.NULL);
        else {
            out.unsafeEnsure(1 + 4);
            out.unsafeWriteByte(GridBinaryMarshaller.DECIMAL_ARR);
            out.unsafeWriteInt(val.length);

            for (BigDecimal str : val)
                doWriteDecimal(str);
        }
    }

    /**
     * @param val Array of strings.
     */
    void doWriteStringArray(@Nullable String[] val) {
        if (val == null)
            out.writeByte(GridBinaryMarshaller.NULL);
        else {
            out.unsafeEnsure(1 + 4);
            out.unsafeWriteByte(GridBinaryMarshaller.STRING_ARR);
            out.unsafeWriteInt(val.length);

            for (String str : val)
                doWriteString(str);
        }
    }

    /**
     * @param val Array of UUIDs.
     */
    void doWriteUuidArray(@Nullable UUID[] val) {
        if (val == null)
            out.writeByte(GridBinaryMarshaller.NULL);
        else {
            out.unsafeEnsure(1 + 4);
            out.unsafeWriteByte(GridBinaryMarshaller.UUID_ARR);
            out.unsafeWriteInt(val.length);

            for (UUID uuid : val)
                doWriteUuid(uuid);
        }
    }

    /**
     * @param val Array of dates.
     */
    void doWriteDateArray(@Nullable Date[] val) {
        if (val == null)
            out.writeByte(GridBinaryMarshaller.NULL);
        else {
            out.unsafeEnsure(1 + 4);
            out.unsafeWriteByte(GridBinaryMarshaller.DATE_ARR);
            out.unsafeWriteInt(val.length);

            for (Date date : val)
                doWriteDate(date);
        }
    }

     /**
      * @param val Array of timestamps.
      */
     void doWriteTimestampArray(@Nullable Timestamp[] val) {
         if (val == null)
             out.writeByte(GridBinaryMarshaller.NULL);
         else {
             out.unsafeEnsure(1 + 4);
             out.unsafeWriteByte(GridBinaryMarshaller.TIMESTAMP_ARR);
             out.unsafeWriteInt(val.length);

             for (Timestamp ts : val)
                 doWriteTimestamp(ts);
         }
     }

    /**
     * @param val Array of time.
     */
    void doWriteTimeArray(@Nullable Time[] val) {
        if (val == null)
            out.writeByte(GridBinaryMarshaller.NULL);
        else {
            out.unsafeEnsure(1 + 4);
            out.unsafeWriteByte(GridBinaryMarshaller.TIME_ARR);
            out.unsafeWriteInt(val.length);

            for (Time time : val)
                doWriteTime(time);
        }
    }

    /**
     * @param val Array of objects.
     * @throws org.apache.ignite.binary.BinaryObjectException In case of error.
     */
    void doWriteObjectArray(@Nullable Object[] val) throws BinaryObjectException {
        if (val == null)
            out.writeByte(GridBinaryMarshaller.NULL);
        else {
            if (tryWriteAsHandle(val))
                return;

            BinaryClassDescriptor desc = ctx.registerClass(
                val.getClass().getComponentType(),
                true,
                failIfUnregistered);

            out.unsafeEnsure(1 + 4);
            out.unsafeWriteByte(GridBinaryMarshaller.OBJ_ARR);

            if (desc.registered())
                out.unsafeWriteInt(desc.typeId());
            else {
                out.unsafeWriteInt(GridBinaryMarshaller.UNREGISTERED_TYPE_ID);

                doWriteString(val.getClass().getComponentType().getName());
            }

            out.writeInt(val.length);

            for (Object obj : val)
                doWriteObject(obj);
        }
    }

    /**
     * @param val Array wrapper.
     * @throws BinaryObjectException In case of error.
     */
    void doWriteBinaryArray(BinaryArray val) throws BinaryObjectException {
        if (val.array() == null)
            out.writeByte(GridBinaryMarshaller.NULL);
        else {
            if (tryWriteAsHandle(val))
                return;

            out.unsafeEnsure(1 + 4);
<<<<<<< HEAD
            out.unsafeWriteByte(GridBinaryMarshaller.OBJ_ARR);
=======
            out.unsafeWriteByte(val instanceof BinaryEnumArray
                ? GridBinaryMarshaller.ENUM_ARR
                : GridBinaryMarshaller.OBJ_ARR
            );
>>>>>>> 914c5dd1
            out.unsafeWriteInt(val.componentTypeId());

            if (val.componentTypeId() == GridBinaryMarshaller.UNREGISTERED_TYPE_ID)
                doWriteString(val.componentClassName());

            out.writeInt(val.array().length);

            for (Object obj : val.array())
                doWriteObject(obj);
        }
    }

    /**
     * @param col Collection.
     * @throws org.apache.ignite.binary.BinaryObjectException In case of error.
     */
    void doWriteCollection(@Nullable Collection<?> col) throws BinaryObjectException {
        if (col == null)
            out.writeByte(GridBinaryMarshaller.NULL);
        else {
            if (tryWriteAsHandle(col))
                return;

            out.unsafeEnsure(1 + 4 + 1);
            out.unsafeWriteByte(GridBinaryMarshaller.COL);
            out.unsafeWriteInt(col.size());
            out.unsafeWriteByte(ctx.collectionType(col.getClass()));

            for (Object obj : col)
                doWriteObject(obj);
        }
    }

    /**
     * @param map Map.
     * @throws org.apache.ignite.binary.BinaryObjectException In case of error.
     */
    void doWriteMap(@Nullable Map<?, ?> map) throws BinaryObjectException {
        if (map == null)
            out.writeByte(GridBinaryMarshaller.NULL);
        else {
            if (tryWriteAsHandle(map))
                return;

            out.unsafeEnsure(1 + 4 + 1);
            out.unsafeWriteByte(GridBinaryMarshaller.MAP);
            out.unsafeWriteInt(map.size());
            out.unsafeWriteByte(ctx.mapType(map.getClass()));

            for (Map.Entry<?, ?> e : map.entrySet()) {
                doWriteObject(e.getKey());
                doWriteObject(e.getValue());
            }
        }
    }

    /**
     * @param val Value.
     */
    void doWriteEnum(@Nullable Enum<?> val) {
        if (val == null)
            out.writeByte(GridBinaryMarshaller.NULL);
        else {
            BinaryClassDescriptor desc = ctx.registerClass(val.getDeclaringClass(), true, failIfUnregistered);

            out.unsafeEnsure(1 + 4);

            out.unsafeWriteByte(GridBinaryMarshaller.ENUM);

            if (desc.registered())
                out.unsafeWriteInt(desc.typeId());
            else {
                out.unsafeWriteInt(GridBinaryMarshaller.UNREGISTERED_TYPE_ID);
                doWriteString(val.getDeclaringClass().getName());
            }

            out.writeInt(val.ordinal());
        }
    }

    /**
     * @param val Value.
     */
    void doWriteBinaryEnum(BinaryEnumObjectImpl val) {
        assert val != null;

        int typeId = val.typeId();

        if (typeId != GridBinaryMarshaller.UNREGISTERED_TYPE_ID) {
            out.unsafeEnsure(1 + 4 + 4);

            out.unsafeWriteByte(GridBinaryMarshaller.BINARY_ENUM);
            out.unsafeWriteInt(typeId);
            out.unsafeWriteInt(val.enumOrdinal());
        }
        else {
            out.unsafeEnsure(1 + 4);

            out.unsafeWriteByte(GridBinaryMarshaller.BINARY_ENUM);
            out.unsafeWriteInt(typeId);

            doWriteString(val.className());

            out.writeInt(val.enumOrdinal());
        }
    }

    /**
     * @param val Array.
     */
    void doWriteEnumArray(@Nullable Object[] val) {
        assert val == null || val.getClass().getComponentType().isEnum();

        if (val == null)
            out.writeByte(GridBinaryMarshaller.NULL);
        else {
            BinaryClassDescriptor desc = ctx.registerClass(
                val.getClass().getComponentType(),
                true,
                failIfUnregistered);

            out.unsafeEnsure(1 + 4);

            out.unsafeWriteByte(GridBinaryMarshaller.ENUM_ARR);

            if (desc.registered())
                out.unsafeWriteInt(desc.typeId());
            else {
                out.unsafeWriteInt(GridBinaryMarshaller.UNREGISTERED_TYPE_ID);

                doWriteString(val.getClass().getComponentType().getName());
            }

            out.writeInt(val.length);

            // TODO: Denis: Redundant data for each element of the array.
            for (Object o : val)
                doWriteEnum((Enum<?>)o);
        }
    }

    /**
     * @param val Class.
     */
    void doWriteClass(@Nullable Class val) {
        if (val == null)
            out.writeByte(GridBinaryMarshaller.NULL);
        else {
            BinaryClassDescriptor desc = ctx.registerClass(val, false, failIfUnregistered);

            out.unsafeEnsure(1 + 4);

            out.unsafeWriteByte(GridBinaryMarshaller.CLASS);

            if (desc.registered())
                out.unsafeWriteInt(desc.typeId());
            else {
                out.unsafeWriteInt(GridBinaryMarshaller.UNREGISTERED_TYPE_ID);

                doWriteString(val.getName());
            }
        }
    }

    /**
     * @param proxy Proxy.
     */
    public void doWriteProxy(Proxy proxy, Class<?>[] intfs) {
        if (proxy == null)
            out.writeByte(GridBinaryMarshaller.NULL);
        else {
            out.unsafeEnsure(1 + 4);

            out.unsafeWriteByte(GridBinaryMarshaller.PROXY);
            out.unsafeWriteInt(intfs.length);

            for (Class<?> intf : intfs) {
                BinaryClassDescriptor desc = ctx.registerClass(intf, true, failIfUnregistered);

                if (desc.registered())
                    out.writeInt(desc.typeId());
                else {
                    out.writeInt(GridBinaryMarshaller.UNREGISTERED_TYPE_ID);

                    doWriteString(intf.getName());
                }
            }

            InvocationHandler ih = Proxy.getInvocationHandler(proxy);

            assert ih != null;

            doWriteObject(ih);
        }
    }

    /**
     * @param po Binary object.
     */
    public void doWriteBinaryObject(@Nullable BinaryObjectImpl po) {
        if (po == null)
            out.writeByte(GridBinaryMarshaller.NULL);
        else {
            byte[] poArr = po.array();

            out.unsafeEnsure(1 + 4 + poArr.length + 4);

            out.unsafeWriteByte(GridBinaryMarshaller.BINARY_OBJ);
            out.unsafeWriteInt(poArr.length);
            out.writeByteArray(poArr);
            out.unsafeWriteInt(po.start());
        }
    }

    /**
     * @param val Value.
     */
    public void writeByteFieldPrimitive(byte val) {
        out.unsafeEnsure(1 + 1);

        out.unsafeWriteByte(GridBinaryMarshaller.BYTE);
        out.unsafeWriteByte(val);
    }

    /**
     * @param val Value.
     */
    void writeByteField(@Nullable Byte val) {
        if (val == null)
            out.writeByte(GridBinaryMarshaller.NULL);
        else
            writeByteFieldPrimitive(val);
    }

    /**
     * @param val Class.
     */
    void writeClassField(@Nullable Class val) {
        doWriteClass(val);
    }

    /**
     * @param val Value.
     */
    public void writeShortFieldPrimitive(short val) {
        out.unsafeEnsure(1 + 2);

        out.unsafeWriteByte(GridBinaryMarshaller.SHORT);
        out.unsafeWriteShort(val);
    }

    /**
     * @param val Value.
     */
    void writeShortField(@Nullable Short val) {
        if (val == null)
            out.writeByte(GridBinaryMarshaller.NULL);
        else
            writeShortFieldPrimitive(val);
    }

    /**
     * @param val Value.
     */
    public void writeIntFieldPrimitive(int val) {
        out.unsafeEnsure(1 + 4);

        out.unsafeWriteByte(GridBinaryMarshaller.INT);
        out.unsafeWriteInt(val);
    }

    /**
     * @param val Value.
     */
    void writeIntField(@Nullable Integer val) {
        if (val == null)
            out.writeByte(GridBinaryMarshaller.NULL);
        else
            writeIntFieldPrimitive(val);
    }

    /**
     * @param val Value.
     */
    public void writeLongFieldPrimitive(long val) {
        out.unsafeEnsure(1 + 8);

        out.unsafeWriteByte(GridBinaryMarshaller.LONG);
        out.unsafeWriteLong(val);
    }

    /**
     * @param val Value.
     */
    void writeLongField(@Nullable Long val) {
        if (val == null)
            out.writeByte(GridBinaryMarshaller.NULL);
        else
            writeLongFieldPrimitive(val);
    }

    /**
     * @param val Value.
     */
    public void writeFloatFieldPrimitive(float val) {
        out.unsafeEnsure(1 + 4);

        out.unsafeWriteByte(GridBinaryMarshaller.FLOAT);
        out.unsafeWriteFloat(val);
    }

    /**
     * @param val Value.
     */
    void writeFloatField(@Nullable Float val) {
        if (val == null)
            out.writeByte(GridBinaryMarshaller.NULL);
        else
            writeFloatFieldPrimitive(val);
    }

    /**
     * @param val Value.
     */
    public void writeDoubleFieldPrimitive(double val) {
        out.unsafeEnsure(1 + 8);

        out.unsafeWriteByte(GridBinaryMarshaller.DOUBLE);
        out.unsafeWriteDouble(val);
    }

    /**
     * @param val Value.
     */
    void writeDoubleField(@Nullable Double val) {
        if (val == null)
            out.writeByte(GridBinaryMarshaller.NULL);
        else
            writeDoubleFieldPrimitive(val);
    }

    /**
     * @param val Value.
     */
    public void writeCharFieldPrimitive(char val) {
        out.unsafeEnsure(1 + 2);

        out.unsafeWriteByte(GridBinaryMarshaller.CHAR);
        out.unsafeWriteChar(val);
    }

    /**
     * @param val Value.
     */
    void writeCharField(@Nullable Character val) {
        if (val == null)
            out.writeByte(GridBinaryMarshaller.NULL);
        else
            writeCharFieldPrimitive(val);
    }

    /**
     * @param val Value.
     */
    public void writeBooleanFieldPrimitive(boolean val) {
        out.unsafeEnsure(1 + 1);

        out.unsafeWriteByte(GridBinaryMarshaller.BOOLEAN);
        out.unsafeWriteBoolean(val);
    }

    /**
     * @param val Value.
     */
    void writeBooleanField(@Nullable Boolean val) {
        if (val == null)
            out.writeByte(GridBinaryMarshaller.NULL);
        else
            writeBooleanFieldPrimitive(val);
    }

    /**
     * @param val Value.
     */
    void writeDecimalField(@Nullable BigDecimal val) {
        doWriteDecimal(val);
    }

    /**
     * @param val Value.
     */
    void writeStringField(@Nullable String val) {
        doWriteString(val);
    }

    /**
     * @param val Value.
     */
    void writeUuidField(@Nullable UUID val) {
        doWriteUuid(val);
    }

    /**
     * @param val Value.
     */
    void writeDateField(@Nullable Date val) {
        doWriteDate(val);
    }

    /**
     * @param val Value.
     */
    void writeTimestampField(@Nullable Timestamp val) {
        doWriteTimestamp(val);
    }

    /**
     * @param val Value.
     */
    void writeTimeField(@Nullable Time val) {
        doWriteTime(val);
    }

    /**
     * @param obj Object.
     * @throws org.apache.ignite.binary.BinaryObjectException In case of error.
     */
    void writeObjectField(@Nullable Object obj) throws BinaryObjectException {
        doWriteObject(obj);
    }

    /**
     * @param val Value.
     */
    void writeByteArrayField(@Nullable byte[] val) {
        doWriteByteArray(val);
    }

    /**
     * @param val Value.
     */
    void writeShortArrayField(@Nullable short[] val) {
        doWriteShortArray(val);
    }

    /**
     * @param val Value.
     */
    void writeIntArrayField(@Nullable int[] val) {
        doWriteIntArray(val);
    }

    /**
     * @param val Value.
     */
    void writeLongArrayField(@Nullable long[] val) {
        doWriteLongArray(val);
    }

    /**
     * @param val Value.
     */
    void writeFloatArrayField(@Nullable float[] val) {
        doWriteFloatArray(val);
    }

    /**
     * @param val Value.
     */
    void writeDoubleArrayField(@Nullable double[] val) {
        doWriteDoubleArray(val);
    }

    /**
     * @param val Value.
     */
    void writeCharArrayField(@Nullable char[] val) {
        doWriteCharArray(val);
    }

    /**
     * @param val Value.
     */
    void writeBooleanArrayField(@Nullable boolean[] val) {
        doWriteBooleanArray(val);
    }

    /**
     * @param val Value.
     */
    void writeDecimalArrayField(@Nullable BigDecimal[] val) {
        doWriteDecimalArray(val);
    }

    /**
     * @param val Value.
     */
    void writeStringArrayField(@Nullable String[] val) {
        doWriteStringArray(val);
    }

    /**
     * @param val Value.
     */
    void writeUuidArrayField(@Nullable UUID[] val) {
        doWriteUuidArray(val);
    }

    /**
     * @param val Value.
     */
    void writeDateArrayField(@Nullable Date[] val) {
        doWriteDateArray(val);
    }

    /**
     * @param val Value.
     */
    void writeTimestampArrayField(@Nullable Timestamp[] val) {
        doWriteTimestampArray(val);
    }

    /**
     * @param val Value.
     */
    void writeTimeArrayField(@Nullable Time[] val) {
        doWriteTimeArray(val);
    }

    /**
     * @param val Value.
     * @throws org.apache.ignite.binary.BinaryObjectException In case of error.
     */
    void writeObjectArrayField(@Nullable Object[] val) throws BinaryObjectException {
        doWriteObjectArray(val);
    }

    /**
     * @param col Collection.
     * @throws org.apache.ignite.binary.BinaryObjectException In case of error.
     */
    void writeCollectionField(@Nullable Collection<?> col) throws BinaryObjectException {
        doWriteCollection(col);
    }

    /**
     * @param map Map.
     * @throws org.apache.ignite.binary.BinaryObjectException In case of error.
     */
    void writeMapField(@Nullable Map<?, ?> map) throws BinaryObjectException {
        doWriteMap(map);
    }

    /**
     * @param val Value.
     */
    void writeEnumField(@Nullable Enum<?> val) {
        doWriteEnum(val);
    }

    /**
     * @param val Value.
     */
    void writeEnumArrayField(@Nullable Object[] val) {
        doWriteEnumArray(val);
    }

    /**
     * @param po Binary object.
     * @throws org.apache.ignite.binary.BinaryObjectException In case of error.
     */
    void writeBinaryObjectField(@Nullable BinaryObjectImpl po) throws BinaryObjectException {
        doWriteBinaryObject(po);
    }

    /** {@inheritDoc} */
    @Override public void writeByte(String fieldName, byte val) throws BinaryObjectException {
        writeFieldId(fieldName);
        writeByteField(val);
    }

    /** {@inheritDoc} */
    @Override public void writeByte(byte val) throws BinaryObjectException {
        out.writeByte(val);
    }

    /** {@inheritDoc} */
    @Override public void writeShort(String fieldName, short val) throws BinaryObjectException {
        writeFieldId(fieldName);
        writeShortField(val);
    }

    /** {@inheritDoc} */
    @Override public void writeShort(short val) throws BinaryObjectException {
        out.writeShort(val);
    }

    /** {@inheritDoc} */
    @Override public void writeInt(String fieldName, int val) throws BinaryObjectException {
        writeFieldId(fieldName);
        writeIntField(val);
    }

    /** {@inheritDoc} */
    @Override public void writeInt(int val) throws BinaryObjectException {
        out.writeInt(val);
    }

    /** {@inheritDoc} */
    @Override public void writeLong(String fieldName, long val) throws BinaryObjectException {
        writeFieldId(fieldName);
        writeLongField(val);
    }

    /** {@inheritDoc} */
    @Override public void writeLong(long val) throws BinaryObjectException {
        out.writeLong(val);
    }

    /** {@inheritDoc} */
    @Override public void writeFloat(String fieldName, float val) throws BinaryObjectException {
        writeFieldId(fieldName);
        writeFloatField(val);
    }

    /** {@inheritDoc} */
    @Override public void writeFloat(float val) throws BinaryObjectException {
        out.writeFloat(val);
    }

    /** {@inheritDoc} */
    @Override public void writeDouble(String fieldName, double val) throws BinaryObjectException {
        writeFieldId(fieldName);
        writeDoubleField(val);
    }

    /** {@inheritDoc} */
    @Override public void writeDouble(double val) throws BinaryObjectException {
        out.writeDouble(val);
    }

    /** {@inheritDoc} */
    @Override public void writeChar(String fieldName, char val) throws BinaryObjectException {
        writeFieldId(fieldName);
        writeCharField(val);
    }

    /** {@inheritDoc} */
    @Override public void writeChar(char val) throws BinaryObjectException {
        out.writeChar(val);
    }

    /** {@inheritDoc} */
    @Override public void writeBoolean(String fieldName, boolean val) throws BinaryObjectException {
        writeFieldId(fieldName);
        writeBooleanField(val);
    }

    /** {@inheritDoc} */
    @Override public void writeBoolean(boolean val) throws BinaryObjectException {
        out.writeBoolean(val);
    }

    /** {@inheritDoc} */
    @Override public void writeDecimal(String fieldName, @Nullable BigDecimal val) throws BinaryObjectException {
        writeFieldId(fieldName);
        writeDecimalField(val);
    }

    /** {@inheritDoc} */
    @Override public void writeDecimal(@Nullable BigDecimal val) throws BinaryObjectException {
        doWriteDecimal(val);
    }

    /** {@inheritDoc} */
    @Override public void writeString(String fieldName, @Nullable String val) throws BinaryObjectException {
        writeFieldId(fieldName);
        writeStringField(val);
    }

    /** {@inheritDoc} */
    @Override public void writeString(@Nullable String val) throws BinaryObjectException {
        doWriteString(val);
    }

    /** {@inheritDoc} */
    @Override public void writeUuid(String fieldName, @Nullable UUID val) throws BinaryObjectException {
        writeFieldId(fieldName);
        writeUuidField(val);
    }

    /** {@inheritDoc} */
    @Override public void writeUuid(@Nullable UUID val) throws BinaryObjectException {
        doWriteUuid(val);
    }

    /** {@inheritDoc} */
    @Override public void writeDate(String fieldName, @Nullable Date val) throws BinaryObjectException {
        writeFieldId(fieldName);
        writeDateField(val);
    }

    /** {@inheritDoc} */
    @Override public void writeDate(@Nullable Date val) throws BinaryObjectException {
        doWriteDate(val);
    }

    /** {@inheritDoc} */
    @Override public void writeTimestamp(String fieldName, @Nullable Timestamp val) throws BinaryObjectException {
        writeFieldId(fieldName);
        writeTimestampField(val);
    }

    /** {@inheritDoc} */
    @Override public void writeTimestamp(@Nullable Timestamp val) throws BinaryObjectException {
        doWriteTimestamp(val);
    }

    /** {@inheritDoc} */
    @Override public void writeTime(String fieldName, @Nullable Time val) throws BinaryObjectException {
        writeFieldId(fieldName);
        writeTimeField(val);
    }

    /** {@inheritDoc} */
    @Override public void writeTime(@Nullable Time val) throws BinaryObjectException {
        doWriteTime(val);
    }

    /** {@inheritDoc} */
    @Override public void writeObject(String fieldName, @Nullable Object obj) throws BinaryObjectException {
        writeFieldId(fieldName);
        writeObjectField(obj);
    }

    /** {@inheritDoc} */
    @Override public void writeObject(@Nullable Object obj) throws BinaryObjectException {
        doWriteObject(obj);
    }

    /** {@inheritDoc} */
    @Override public void writeObjectDetached(@Nullable Object obj) throws BinaryObjectException {
        if (obj == null)
            out.writeByte(GridBinaryMarshaller.NULL);
        else {
            BinaryWriterExImpl writer = new BinaryWriterExImpl(ctx, out, schema, null);

            writer.failIfUnregistered(failIfUnregistered);

            writer.marshal(obj);
        }
    }

    /** {@inheritDoc} */
    @Override public void writeByteArray(String fieldName, @Nullable byte[] val) throws BinaryObjectException {
        writeFieldId(fieldName);
        writeByteArrayField(val);
    }

    /** {@inheritDoc} */
    @Override public void writeByteArray(@Nullable byte[] val) throws BinaryObjectException {
        doWriteByteArray(val);
    }

    /** {@inheritDoc} */
    @Override public void writeShortArray(String fieldName, @Nullable short[] val) throws BinaryObjectException {
        writeFieldId(fieldName);
        writeShortArrayField(val);
    }

    /** {@inheritDoc} */
    @Override public void writeShortArray(@Nullable short[] val) throws BinaryObjectException {
        doWriteShortArray(val);
    }

    /** {@inheritDoc} */
    @Override public void writeIntArray(String fieldName, @Nullable int[] val) throws BinaryObjectException {
        writeFieldId(fieldName);
        writeIntArrayField(val);
    }

    /** {@inheritDoc} */
    @Override public void writeIntArray(@Nullable int[] val) throws BinaryObjectException {
        doWriteIntArray(val);
    }

    /** {@inheritDoc} */
    @Override public void writeLongArray(String fieldName, @Nullable long[] val) throws BinaryObjectException {
        writeFieldId(fieldName);
        writeLongArrayField(val);
    }

    /** {@inheritDoc} */
    @Override public void writeLongArray(@Nullable long[] val) throws BinaryObjectException {
        doWriteLongArray(val);
    }

    /** {@inheritDoc} */
    @Override public void writeFloatArray(String fieldName, @Nullable float[] val) throws BinaryObjectException {
        writeFieldId(fieldName);
        writeFloatArrayField(val);
    }

    /** {@inheritDoc} */
    @Override public void writeFloatArray(@Nullable float[] val) throws BinaryObjectException {
        doWriteFloatArray(val);
    }

    /** {@inheritDoc} */
    @Override public void writeDoubleArray(String fieldName, @Nullable double[] val)
        throws BinaryObjectException {
        writeFieldId(fieldName);
        writeDoubleArrayField(val);
    }

    /** {@inheritDoc} */
    @Override public void writeDoubleArray(@Nullable double[] val) throws BinaryObjectException {
        doWriteDoubleArray(val);
    }

    /** {@inheritDoc} */
    @Override public void writeCharArray(String fieldName, @Nullable char[] val) throws BinaryObjectException {
        writeFieldId(fieldName);
        writeCharArrayField(val);
    }

    /** {@inheritDoc} */
    @Override public void writeCharArray(@Nullable char[] val) throws BinaryObjectException {
        doWriteCharArray(val);
    }

    /** {@inheritDoc} */
    @Override public void writeBooleanArray(String fieldName, @Nullable boolean[] val)
        throws BinaryObjectException {
        writeFieldId(fieldName);
        writeBooleanArrayField(val);
    }

    /** {@inheritDoc} */
    @Override public void writeBooleanArray(@Nullable boolean[] val) throws BinaryObjectException {
        doWriteBooleanArray(val);
    }

    /** {@inheritDoc} */
    @Override public void writeDecimalArray(String fieldName, @Nullable BigDecimal[] val)
        throws BinaryObjectException {
        writeFieldId(fieldName);
        writeDecimalArrayField(val);
    }

    /** {@inheritDoc} */
    @Override public void writeDecimalArray(@Nullable BigDecimal[] val) throws BinaryObjectException {
        doWriteDecimalArray(val);
    }

    /** {@inheritDoc} */
    @Override public void writeStringArray(String fieldName, @Nullable String[] val)
        throws BinaryObjectException {
        writeFieldId(fieldName);
        writeStringArrayField(val);
    }

    /** {@inheritDoc} */
    @Override public void writeStringArray(@Nullable String[] val) throws BinaryObjectException {
        doWriteStringArray(val);
    }

    /** {@inheritDoc} */
    @Override public void writeUuidArray(String fieldName, @Nullable UUID[] val) throws BinaryObjectException {
        writeFieldId(fieldName);
        writeUuidArrayField(val);
    }

    /** {@inheritDoc} */
    @Override public void writeUuidArray(@Nullable UUID[] val) throws BinaryObjectException {
        doWriteUuidArray(val);
    }

    /** {@inheritDoc} */
    @Override public void writeDateArray(String fieldName, @Nullable Date[] val) throws BinaryObjectException {
        writeFieldId(fieldName);
        writeDateArrayField(val);
    }

    /** {@inheritDoc} */
    @Override public void writeDateArray(@Nullable Date[] val) throws BinaryObjectException {
        doWriteDateArray(val);
    }

    /** {@inheritDoc} */
    @Override public void writeTimestampArray(String fieldName, @Nullable Timestamp[] val) throws BinaryObjectException {
        writeFieldId(fieldName);
        writeTimestampArrayField(val);
    }

    /** {@inheritDoc} */
    @Override public void writeTimestampArray(@Nullable Timestamp[] val) throws BinaryObjectException {
        doWriteTimestampArray(val);
    }

    /** {@inheritDoc} */
    @Override public void writeTimeArray(String fieldName, @Nullable Time[] val) throws BinaryObjectException {
        writeFieldId(fieldName);
        writeTimeArrayField(val);
    }

    /** {@inheritDoc} */
    @Override public void writeTimeArray(@Nullable Time[] val) throws BinaryObjectException {
        doWriteTimeArray(val);
    }

     /** {@inheritDoc} */
    @Override public void writeObjectArray(String fieldName, @Nullable Object[] val) throws BinaryObjectException {
        writeFieldId(fieldName);
        writeObjectArrayField(val);
    }

    /** {@inheritDoc} */
    @Override public void writeObjectArray(@Nullable Object[] val) throws BinaryObjectException {
        doWriteObjectArray(val);
    }

    /** {@inheritDoc} */
    @Override public <T> void writeCollection(String fieldName, @Nullable Collection<T> col)
        throws BinaryObjectException {
        writeFieldId(fieldName);
        writeCollectionField(col);
    }

    /** {@inheritDoc} */
    @Override public <T> void writeCollection(@Nullable Collection<T> col) throws BinaryObjectException {
        doWriteCollection(col);
    }

    /** {@inheritDoc} */
    @Override public <K, V> void writeMap(String fieldName, @Nullable Map<K, V> map)
        throws BinaryObjectException {
        writeFieldId(fieldName);
        writeMapField(map);
    }

    /** {@inheritDoc} */
    @Override public <K, V> void writeMap(@Nullable Map<K, V> map) throws BinaryObjectException {
        doWriteMap(map);
    }

    /** {@inheritDoc} */
    @Override public <T extends Enum<?>> void writeEnum(String fieldName, T val) throws BinaryObjectException {
        writeFieldId(fieldName);
        writeEnumField(val);
    }

    /** {@inheritDoc} */
    @Override public <T extends Enum<?>> void writeEnum(T val) throws BinaryObjectException {
        doWriteEnum(val);
    }

    /** {@inheritDoc} */
    @Override public <T extends Enum<?>> void writeEnumArray(String fieldName, T[] val) throws BinaryObjectException {
        writeFieldId(fieldName);
        writeEnumArrayField(val);
    }

    /** {@inheritDoc} */
    @Override public <T extends Enum<?>> void writeEnumArray(T[] val) throws BinaryObjectException {
        doWriteEnumArray(val);
    }

    /** {@inheritDoc} */
    @Override public BinaryRawWriter rawWriter() {
        if (rawOffPos == 0)
            rawOffPos = out.position();

        return this;
    }

    /** {@inheritDoc} */
    @Override public BinaryOutputStream out() {
        return out;
    }

    /** {@inheritDoc} */
    @Override public void writeBytes(String s) throws IOException {
        int len = s.length();

        writeInt(len);

        for (int i = 0; i < len; i++)
            writeByte(s.charAt(i));
    }

    /** {@inheritDoc} */
    @Override public void writeChars(String s) throws IOException {
        int len = s.length();

        writeInt(len);

        for (int i = 0; i < len; i++)
            writeChar(s.charAt(i));
    }

    /** {@inheritDoc} */
    @Override public void writeUTF(String s) throws IOException {
        writeString(s);
    }

    /** {@inheritDoc} */
    @Override public void writeByte(int v) throws IOException {
        out.writeByte((byte)v);
    }

    /** {@inheritDoc} */
    @Override public void writeShort(int v) throws IOException {
        out.writeShort((short)v);
    }

    /** {@inheritDoc} */
    @Override public void writeChar(int v) throws IOException {
        out.writeChar((char)v);
    }

    /** {@inheritDoc} */
    @Override public void write(int b) throws IOException {
        out.writeByte((byte)b);
    }

    /** {@inheritDoc} */
    @Override public void flush() throws IOException {
        // No-op.
    }

    /** {@inheritDoc} */
    @Override public int reserveInt() {
        int pos = out.position();

        out.position(pos + LEN_INT);

        return pos;
    }

    /** {@inheritDoc} */
    @Override public void writeInt(int pos, int val) throws BinaryObjectException {
        out.writeInt(pos, val);
    }

    /**
     * @param fieldName Field name.
     * @throws org.apache.ignite.binary.BinaryObjectException If fields are not allowed.
     */
    private void writeFieldId(String fieldName) throws BinaryObjectException {
        A.notNull(fieldName, "fieldName");

        if (rawOffPos != 0)
            throw new BinaryObjectException("Individual field can't be written after raw writer is acquired.");

        if (mapper == null)
            mapper = ctx.userTypeMapper(typeId);

        assert mapper != null;

        int id = mapper.fieldId(typeId, fieldName);

        writeFieldId(id);
    }

    /**
     * Write field ID.
     * @param fieldId Field ID.
     */
    public void writeFieldId(int fieldId) {
        int fieldOff = out.position() - start;

        // Advance schema hash.
        schemaId = BinaryUtils.updateSchemaId(schemaId, fieldId);

        schema.push(fieldId, fieldOff);

        fieldCnt++;
    }

    /**
     * Write field ID without schema ID update. This method should be used when schema ID is stable because class
     * is seializable.
     *
     * @param fieldId Field ID.
     */
    public void writeFieldIdNoSchemaUpdate(int fieldId) {
        int fieldOff = out.position() - start;

        schema.push(fieldId, fieldOff);

        fieldCnt++;
    }

    /**
     * @param schemaId Schema ID.
     */
    public void schemaId(int schemaId) {
        this.schemaId = schemaId;
    }

    /**
     * @return Schema ID.
     */
    public int schemaId() {
        return schemaId;
    }

    /**
     * @return Current writer's schema.
     */
    public BinarySchema currentSchema() {
        BinarySchema.Builder builder = BinarySchema.Builder.newBuilder();

        if (schema != null)
            schema.build(builder, fieldCnt);

        return builder.build();
    }

    /**
     * Get current handles. If they are {@code null}, then we should create them. Otherwise we will not see updates
     * performed by child writers.
     *
     * @return Handles.
     */
    private BinaryWriterHandles handles() {
        if (handles == null)
            handles = new BinaryWriterHandles();

        return handles;
    }

    /**
     * Attempts to write the object as a handle.
     *
     * @param obj Object to write.
     * @return {@code true} if the object has been written as a handle.
     */
    public boolean tryWriteAsHandle(Object obj) {
        assert obj != null;

        int pos = out.position();

        BinaryWriterHandles handles0 = handles();

        int old = handles0.put(obj, pos);

        if (old == BinaryWriterHandles.POS_NULL)
            return false;
        else {
            out.unsafeEnsure(1 + 4);

            out.unsafeWriteByte(GridBinaryMarshaller.HANDLE);
            out.unsafeWriteInt(pos - old);

            return true;
        }
    }

    /**
     * Create new writer with same context.
     *
     * @param typeId type
     * @return New writer.
     */
    public BinaryWriterExImpl newWriter(int typeId) {
        BinaryWriterExImpl res = new BinaryWriterExImpl(ctx, out, schema, handles());

        res.failIfUnregistered(failIfUnregistered);

        res.typeId(typeId);

        return res;
    }

    /**
     * @return Binary context.
     */
    public BinaryContext context() {
        return ctx;
    }
}<|MERGE_RESOLUTION|>--- conflicted
+++ resolved
@@ -787,14 +787,10 @@
                 return;
 
             out.unsafeEnsure(1 + 4);
-<<<<<<< HEAD
-            out.unsafeWriteByte(GridBinaryMarshaller.OBJ_ARR);
-=======
             out.unsafeWriteByte(val instanceof BinaryEnumArray
                 ? GridBinaryMarshaller.ENUM_ARR
                 : GridBinaryMarshaller.OBJ_ARR
             );
->>>>>>> 914c5dd1
             out.unsafeWriteInt(val.componentTypeId());
 
             if (val.componentTypeId() == GridBinaryMarshaller.UNREGISTERED_TYPE_ID)
