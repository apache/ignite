/*
 * Licensed to the Apache Software Foundation (ASF) under one or more
 * contributor license agreements.  See the NOTICE file distributed with
 * this work for additional information regarding copyright ownership.
 * The ASF licenses this file to You under the Apache License, Version 2.0
 * (the "License"); you may not use this file except in compliance with
 * the License.  You may obtain a copy of the License at
 *
 *      http://www.apache.org/licenses/LICENSE-2.0
 *
 * Unless required by applicable law or agreed to in writing, software
 * distributed under the License is distributed on an "AS IS" BASIS,
 * WITHOUT WARRANTIES OR CONDITIONS OF ANY KIND, either express or implied.
 * See the License for the specific language governing permissions and
 * limitations under the License.
 */

package org.apache.ignite.internal.processors.cache;

import java.sql.ResultSet;
import java.util.ArrayList;
import java.util.Collections;
import java.util.Iterator;
import java.util.List;
import java.util.concurrent.atomic.AtomicReferenceFieldUpdater;
import javax.cache.CacheException;
import org.apache.ignite.IgniteCheckedException;
import org.apache.ignite.IgniteException;
import org.apache.ignite.cache.query.QueryCancelledException;
import org.apache.ignite.internal.processors.cache.query.QueryCursorEx;
import org.apache.ignite.internal.processors.query.GridQueryCancel;
import org.apache.ignite.internal.processors.query.GridQueryFieldMetadata;

import static org.apache.ignite.internal.processors.cache.QueryCursorImpl.State.CLOSED;
import static org.apache.ignite.internal.processors.cache.QueryCursorImpl.State.EXECUTION;
import static org.apache.ignite.internal.processors.cache.QueryCursorImpl.State.IDLE;
import static org.apache.ignite.internal.processors.cache.QueryCursorImpl.State.RESULT_READY;

/**
 * Query cursor implementation.
 */
public class QueryCursorImpl<T> implements QueryCursorEx<T> {
    /** */
    private final static AtomicReferenceFieldUpdater<QueryCursorImpl, State> STATE_UPDATER =
        AtomicReferenceFieldUpdater.newUpdater(QueryCursorImpl.class, State.class, "state");

    /** Query executor. */
    private final Iterable<T> iterExec;

    /** Result type flag - result set or update counter. */
    private final boolean isResSet;

    /** */
    private Iterator<T> iter;

    /** */
    private volatile State state = IDLE;

    /** */
    private List<GridQueryFieldMetadata> fieldsMeta;

    /** */
    private final GridQueryCancel cancel;

    /**
     * @param iterExec Query executor.
     * @param cancel Cancellation closure.
     */
<<<<<<< HEAD
    public QueryCursorImpl(Iterable<T> iterExec) {
        this(iterExec, true);
    }

    /**
     * @param iterExec Query executor.
     * @param isResSet Result type flag - {@code true} for query, {@code false} for update operation.
     */
    private QueryCursorImpl(Iterable<T> iterExec, boolean isResSet) {
        this.iterExec = iterExec;
        this.isResSet = isResSet;
=======
    public QueryCursorImpl(Iterable<T> iterExec, GridQueryCancel cancel) {
        this.iterExec = iterExec;
        this.cancel = cancel;
    }

    /**
     * @param iterExec Query executor.
     */
    public QueryCursorImpl(Iterable<T> iterExec) {
        this(iterExec, null);
>>>>>>> aacdcba6
    }

    /** {@inheritDoc} */
    @Override public Iterator<T> iterator() {
        if (!STATE_UPDATER.compareAndSet(this, IDLE, EXECUTION))
            throw new IgniteException("Iterator is already fetched or query was cancelled.");

        iter = iterExec.iterator();

        if (!STATE_UPDATER.compareAndSet(this, EXECUTION, RESULT_READY)) {
            // Handle race with cancel and make sure the iterator resources are freed correctly.
            closeIter();

            throw new CacheException(new QueryCancelledException());
        }

        assert iter != null;

        return iter;
    }

    /** {@inheritDoc} */
    @Override public List<T> getAll() {
        List<T> all = new ArrayList<>();

        try {
            for (T t : this) // Implicitly calls iterator() to do all checks.
                all.add(t);
        }
        finally {
            close();
        }

        return all;
    }

    /** {@inheritDoc} */
    @Override public void getAll(QueryCursorEx.Consumer<T> clo) throws IgniteCheckedException {
        try {
            for (T t : this)
                clo.consume(t);
        }
        finally {
            close();
        }
    }

    /** {@inheritDoc} */
    @Override public void close() {
        while(state != CLOSED) {
            if (STATE_UPDATER.compareAndSet(this, RESULT_READY, CLOSED)) {
                closeIter();

                return;
            }

            if (STATE_UPDATER.compareAndSet(this, EXECUTION, CLOSED)) {
                if (cancel != null)
                    cancel.cancel();

                return;
            }

            if (STATE_UPDATER.compareAndSet(this, IDLE, CLOSED))
                return;
        }
    }

    /**
     * Closes iterator.
     */
    private void closeIter() {
        if (iter instanceof AutoCloseable) {
            try {
                ((AutoCloseable)iter).close();
            }
            catch (Exception e) {
                throw new IgniteException(e);
            }
        }
    }

    /**
     * Wrap result of DML operation (number of items affected) to Iterable suitable to be wrapped by cursor.
     *
     * @param itemsCnt Update result to wrap.
     * @return Resulting Iterable.
     */
    @SuppressWarnings("unchecked")
    public static QueryCursorImpl<List<?>> forUpdateResult(int itemsCnt) {
        QueryCursorImpl<List<?>> res =
            new QueryCursorImpl(Collections.singletonList(Collections.singletonList(itemsCnt)), false);
        res.fieldsMeta(Collections.<GridQueryFieldMetadata>emptyList());

        return res;
    }

    /**
     * @return {@code true} if this cursor corresponds to a {@link ResultSet} as a result of query,
     * {@code false} if query was modifying operation like INSERT, UPDATE, or DELETE.
     */
    public boolean isResultSet() {
        return isResSet;
    }

    /**
     * @param fieldsMeta SQL Fields query result metadata.
     */
    public void fieldsMeta(List<GridQueryFieldMetadata> fieldsMeta) {
        this.fieldsMeta = fieldsMeta;
    }

    /**
     * @return SQL Fields query result metadata.
     */
    @Override public List<GridQueryFieldMetadata> fieldsMeta() {
        return fieldsMeta;
    }

    /** Query cursor state */
    protected enum State {
        /** Idle. */IDLE,
        /** Executing. */EXECUTION,
        /** Result ready. */RESULT_READY,
        /** Closed. */CLOSED,
    }
}<|MERGE_RESOLUTION|>--- conflicted
+++ resolved
@@ -66,30 +66,25 @@
      * @param iterExec Query executor.
      * @param cancel Cancellation closure.
      */
-<<<<<<< HEAD
+    public QueryCursorImpl(Iterable<T> iterExec, GridQueryCancel cancel) {
+        this(iterExec, cancel, true);
+    }
+
+    /**
+     * @param iterExec Query executor.
+     */
     public QueryCursorImpl(Iterable<T> iterExec) {
-        this(iterExec, true);
+        this(iterExec, null);
     }
 
     /**
      * @param iterExec Query executor.
      * @param isResSet Result type flag - {@code true} for query, {@code false} for update operation.
      */
-    private QueryCursorImpl(Iterable<T> iterExec, boolean isResSet) {
-        this.iterExec = iterExec;
-        this.isResSet = isResSet;
-=======
-    public QueryCursorImpl(Iterable<T> iterExec, GridQueryCancel cancel) {
+    private QueryCursorImpl(Iterable<T> iterExec, GridQueryCancel cancel, boolean isResSet) {
         this.iterExec = iterExec;
         this.cancel = cancel;
-    }
-
-    /**
-     * @param iterExec Query executor.
-     */
-    public QueryCursorImpl(Iterable<T> iterExec) {
-        this(iterExec, null);
->>>>>>> aacdcba6
+        this.isResSet = isResSet;
     }
 
     /** {@inheritDoc} */
