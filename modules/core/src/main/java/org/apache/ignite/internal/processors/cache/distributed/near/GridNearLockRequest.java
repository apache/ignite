--- conflicted
+++ resolved
@@ -233,23 +233,6 @@
     }
 
     /**
-<<<<<<< HEAD
-     * @return Filter.
-     */
-    public CacheEntryPredicate[] filter() {
-        return filter;
-    }
-
-    /**
-     * @param filter Filter.
-     */
-    public void filter(CacheEntryPredicate[] filter) {
-        this.filter = filter;
-    }
-
-    /**
-=======
->>>>>>> d7572ac7
      * @return Mini future ID.
      */
     public int miniId() {
@@ -314,37 +297,6 @@
     }
 
     /** {@inheritDoc} */
-<<<<<<< HEAD
-    @Override public void prepareMarshal(GridCacheSharedContext<?, ?> ctx) throws IgniteCheckedException {
-        super.prepareMarshal(ctx);
-
-        if (filter != null) {
-            GridCacheContext<?, ?> cctx = ctx.cacheContext(cacheId);
-
-            for (CacheEntryPredicate p : filter) {
-                if (p != null)
-                    p.prepareMarshal(cctx);
-            }
-        }
-    }
-
-    /** {@inheritDoc} */
-    @Override public void finishUnmarshal(GridCacheSharedContext<?, ?> ctx, ClassLoader ldr) throws IgniteCheckedException {
-        super.finishUnmarshal(ctx, ldr);
-
-        if (filter != null) {
-            GridCacheContext<?, ?> cctx = ctx.cacheContext(cacheId);
-
-            for (CacheEntryPredicate p : filter) {
-                if (p != null)
-                    p.finishUnmarshal(cctx, ldr);
-            }
-        }
-    }
-
-    /** {@inheritDoc} */
-=======
->>>>>>> d7572ac7
     @Override public boolean writeTo(ByteBuffer buf, MessageWriter writer) {
         writer.setBuffer(buf);
 
