--- conflicted
+++ resolved
@@ -341,13 +341,8 @@
 
                 writer.incrementState();
 
-<<<<<<< HEAD
-            case 20:
-                if (!writer.writeObjectArray("filterBytes", filterBytes, MessageCollectionItemType.BYTE_ARR))
-=======
             case 24:
                 if (!writer.writeObjectArray("filter", filter, MessageCollectionItemType.MSG))
->>>>>>> 50fc5a9d
                     return false;
 
                 writer.incrementState();
@@ -376,10 +371,6 @@
 
                 writer.incrementState();
 
-<<<<<<< HEAD
-            case 25:
-                if (!writer.writeUuid("subjId", subjId))
-=======
             case 29:
                 if (!writer.writeBoolean("onePhaseCommit", onePhaseCommit))
                     return false;
@@ -388,37 +379,22 @@
 
             case 30:
                 if (!writer.writeBoolean("retVal", retVal))
->>>>>>> 50fc5a9d
-                    return false;
-
-                writer.incrementState();
-
-<<<<<<< HEAD
-            case 26:
-                if (!writer.writeBoolean("syncCommit", syncCommit))
-=======
+                    return false;
+
+                writer.incrementState();
+
             case 31:
                 if (!writer.writeUuid("subjId", subjId))
->>>>>>> 50fc5a9d
-                    return false;
-
-                writer.incrementState();
-
-<<<<<<< HEAD
-            case 27:
-                if (!writer.writeInt("taskNameHash", taskNameHash))
-=======
+                    return false;
+
+                writer.incrementState();
+
             case 32:
                 if (!writer.writeBoolean("syncCommit", syncCommit))
->>>>>>> 50fc5a9d
-                    return false;
-
-                writer.incrementState();
-
-<<<<<<< HEAD
-            case 28:
-                if (!writer.writeLong("topVer", topVer))
-=======
+                    return false;
+
+                writer.incrementState();
+
             case 33:
                 if (!writer.writeInt("taskNameHash", taskNameHash))
                     return false;
@@ -427,7 +403,6 @@
 
             case 34:
                 if (!writer.writeMessage("topVer", topVer))
->>>>>>> 50fc5a9d
                     return false;
 
                 writer.incrementState();
@@ -464,13 +439,8 @@
 
                 reader.incrementState();
 
-<<<<<<< HEAD
             case 20:
-                filterBytes = reader.readObjectArray("filterBytes", MessageCollectionItemType.BYTE_ARR, byte[].class);
-=======
-            case 24:
                 filter = reader.readObjectArray("filter", MessageCollectionItemType.MSG, CacheEntryPredicate.class);
->>>>>>> 50fc5a9d
 
                 if (!reader.isLastRead())
                     return false;
@@ -509,68 +479,32 @@
 
                 reader.incrementState();
 
-<<<<<<< HEAD
             case 25:
                 subjId = reader.readUuid("subjId");
-=======
-            case 29:
-                onePhaseCommit = reader.readBoolean("onePhaseCommit");
-
-                if (!reader.isLastRead())
-                    return false;
-
-                reader.incrementState();
-
-            case 30:
-                retVal = reader.readBoolean("retVal");
->>>>>>> 50fc5a9d
-
-                if (!reader.isLastRead())
-                    return false;
-
-                reader.incrementState();
-
-<<<<<<< HEAD
+
+                if (!reader.isLastRead())
+                    return false;
+
+                reader.incrementState();
+
             case 26:
                 syncCommit = reader.readBoolean("syncCommit");
-=======
-            case 31:
-                subjId = reader.readUuid("subjId");
->>>>>>> 50fc5a9d
-
-                if (!reader.isLastRead())
-                    return false;
-
-                reader.incrementState();
-
-<<<<<<< HEAD
+
+                if (!reader.isLastRead())
+                    return false;
+
+                reader.incrementState();
+
             case 27:
                 taskNameHash = reader.readInt("taskNameHash");
-=======
-            case 32:
-                syncCommit = reader.readBoolean("syncCommit");
->>>>>>> 50fc5a9d
-
-                if (!reader.isLastRead())
-                    return false;
-
-                reader.incrementState();
-
-<<<<<<< HEAD
+
+                if (!reader.isLastRead())
+                    return false;
+
+                reader.incrementState();
+
             case 28:
-                topVer = reader.readLong("topVer");
-=======
-            case 33:
-                taskNameHash = reader.readInt("taskNameHash");
-
-                if (!reader.isLastRead())
-                    return false;
-
-                reader.incrementState();
-
-            case 34:
                 topVer = reader.readMessage("topVer");
->>>>>>> 50fc5a9d
 
                 if (!reader.isLastRead())
                     return false;
@@ -589,11 +523,7 @@
 
     /** {@inheritDoc} */
     @Override public byte fieldsCount() {
-<<<<<<< HEAD
         return 29;
-=======
-        return 35;
->>>>>>> 50fc5a9d
     }
 
     /** {@inheritDoc} */
