/*
 * Licensed to the Apache Software Foundation (ASF) under one or more
 * contributor license agreements.  See the NOTICE file distributed with
 * this work for additional information regarding copyright ownership.
 * The ASF licenses this file to You under the Apache License, Version 2.0
 * (the "License"); you may not use this file except in compliance with
 * the License.  You may obtain a copy of the License at
 *
 *      http://www.apache.org/licenses/LICENSE-2.0
 *
 * Unless required by applicable law or agreed to in writing, software
 * distributed under the License is distributed on an "AS IS" BASIS,
 * WITHOUT WARRANTIES OR CONDITIONS OF ANY KIND, either express or implied.
 * See the License for the specific language governing permissions and
 * limitations under the License.
 */

package org.apache.ignite.internal.processors.cache.persistence.tree;

import java.util.ArrayList;
import java.util.Arrays;
import java.util.Collections;
import java.util.Comparator;
import java.util.List;
import java.util.concurrent.atomic.AtomicBoolean;
import java.util.concurrent.atomic.AtomicLong;
import org.apache.ignite.IgniteCheckedException;
import org.apache.ignite.IgniteException;
import org.apache.ignite.IgniteSystemProperties;
import org.apache.ignite.failure.FailureContext;
import org.apache.ignite.failure.FailureType;
import org.apache.ignite.internal.IgniteInterruptedCheckedException;
import org.apache.ignite.internal.UnregisteredBinaryTypeException;
import org.apache.ignite.internal.UnregisteredClassException;
import org.apache.ignite.internal.pagemem.PageIdUtils;
import org.apache.ignite.internal.pagemem.PageMemory;
import org.apache.ignite.internal.pagemem.wal.IgniteWriteAheadLogManager;
import org.apache.ignite.internal.pagemem.wal.record.delta.FixCountRecord;
import org.apache.ignite.internal.pagemem.wal.record.delta.FixLeftmostChildRecord;
import org.apache.ignite.internal.pagemem.wal.record.delta.FixRemoveId;
import org.apache.ignite.internal.pagemem.wal.record.delta.InsertRecord;
import org.apache.ignite.internal.pagemem.wal.record.delta.MetaPageAddRootRecord;
import org.apache.ignite.internal.pagemem.wal.record.delta.MetaPageCutRootRecord;
import org.apache.ignite.internal.pagemem.wal.record.delta.MetaPageInitRootInlineRecord;
import org.apache.ignite.internal.pagemem.wal.record.delta.NewRootInitRecord;
import org.apache.ignite.internal.pagemem.wal.record.delta.RemoveRecord;
import org.apache.ignite.internal.pagemem.wal.record.delta.ReplaceRecord;
import org.apache.ignite.internal.pagemem.wal.record.delta.SplitExistingPageRecord;
import org.apache.ignite.internal.processors.cache.persistence.DataStructure;
import org.apache.ignite.internal.processors.cache.persistence.tree.io.BPlusIO;
import org.apache.ignite.internal.processors.cache.persistence.tree.io.BPlusInnerIO;
import org.apache.ignite.internal.processors.cache.persistence.tree.io.BPlusLeafIO;
import org.apache.ignite.internal.processors.cache.persistence.tree.io.BPlusMetaIO;
import org.apache.ignite.internal.processors.cache.persistence.tree.io.IOVersions;
import org.apache.ignite.internal.processors.cache.persistence.tree.io.PageIO;
import org.apache.ignite.internal.processors.cache.persistence.tree.reuse.LongListReuseBag;
import org.apache.ignite.internal.processors.cache.persistence.tree.reuse.ReuseBag;
import org.apache.ignite.internal.processors.cache.persistence.tree.reuse.ReuseList;
import org.apache.ignite.internal.processors.cache.persistence.tree.util.PageHandler;
import org.apache.ignite.internal.processors.cache.persistence.tree.util.PageHandlerWrapper;
import org.apache.ignite.internal.processors.failure.FailureProcessor;
import org.apache.ignite.internal.util.GridArrays;
import org.apache.ignite.internal.util.GridLongList;
import org.apache.ignite.internal.util.IgniteTree;
import org.apache.ignite.internal.util.lang.GridCursor;
import org.apache.ignite.internal.util.lang.GridTreePrinter;
import org.apache.ignite.internal.util.typedef.F;
import org.apache.ignite.internal.util.typedef.internal.S;
import org.apache.ignite.internal.util.typedef.internal.SB;
import org.apache.ignite.internal.util.typedef.internal.U;
import org.apache.ignite.lang.IgniteInClosure;
import org.jetbrains.annotations.Nullable;

import static org.apache.ignite.IgniteSystemProperties.IGNITE_BPLUS_TREE_LOCK_RETRIES;
import static org.apache.ignite.internal.processors.cache.persistence.tree.BPlusTree.Bool.DONE;
import static org.apache.ignite.internal.processors.cache.persistence.tree.BPlusTree.Bool.FALSE;
import static org.apache.ignite.internal.processors.cache.persistence.tree.BPlusTree.Bool.READY;
import static org.apache.ignite.internal.processors.cache.persistence.tree.BPlusTree.Bool.TRUE;
import static org.apache.ignite.internal.processors.cache.persistence.tree.BPlusTree.Result.FOUND;
import static org.apache.ignite.internal.processors.cache.persistence.tree.BPlusTree.Result.GO_DOWN;
import static org.apache.ignite.internal.processors.cache.persistence.tree.BPlusTree.Result.GO_DOWN_X;
import static org.apache.ignite.internal.processors.cache.persistence.tree.BPlusTree.Result.NOT_FOUND;
import static org.apache.ignite.internal.processors.cache.persistence.tree.BPlusTree.Result.RETRY;
import static org.apache.ignite.internal.processors.cache.persistence.tree.BPlusTree.Result.RETRY_ROOT;

/**
 * Abstract B+Tree.
 */
@SuppressWarnings({"RedundantThrowsDeclaration", "ConstantValueVariableUse"})
public abstract class BPlusTree<L, T extends L> extends DataStructure implements IgniteTree<L, T> {
    /** */
    private static final Object[] EMPTY = {};

    /** Wrapper for tree pages operations. Noop by default. Override for test purposes. */
    public static volatile PageHandlerWrapper<Result> pageHndWrapper = (tree, hnd) -> hnd;

    /** */
    private static volatile boolean interrupted;

    /** */
    private static final int IGNITE_BPLUS_TREE_LOCK_RETRIES_DEFAULT = 1000;

    /** */
    private static final int LOCK_RETRIES = IgniteSystemProperties.getInteger(
        IGNITE_BPLUS_TREE_LOCK_RETRIES, IGNITE_BPLUS_TREE_LOCK_RETRIES_DEFAULT);

    /** */
    private final AtomicBoolean destroyed = new AtomicBoolean(false);

    /** */
    private final String name;

    /** */
    private final float minFill;

    /** */
    private final float maxFill;

    /** */
    protected final long metaPageId;

    /** */
    private boolean canGetRowFromInner;

    /** */
    private IOVersions<? extends BPlusInnerIO<L>> innerIos;

    /** */
    private IOVersions<? extends BPlusLeafIO<L>> leafIos;

    /** */
    private final AtomicLong globalRmvId;

    /** */
    private volatile TreeMetaData treeMeta;

    /** Failure processor. */
    private final FailureProcessor failureProcessor;

    /** */
    private final GridTreePrinter<Long> treePrinter = new GridTreePrinter<Long>() {
        /** */
        private boolean keys = true;

        /** {@inheritDoc} */
        @Override protected List<Long> getChildren(final Long pageId) {
            if (pageId == null || pageId == 0L)
                return null;

            try {
                long page = acquirePage(pageId);

                try {
                    long pageAddr = readLock(pageId, page); // No correctness guaranties.

                    if (pageAddr == 0)
                        return null;

                    try {
                        BPlusIO io = io(pageAddr);

                        if (io.isLeaf())
                            return Collections.emptyList();

                        int cnt = io.getCount(pageAddr);

                        assert cnt >= 0 : cnt;

                        List<Long> res;

                        if (cnt > 0) {
                            res = new ArrayList<>(cnt + 1);

                            for (int i = 0; i < cnt; i++)
                                res.add(inner(io).getLeft(pageAddr, i));

                            res.add(inner(io).getRight(pageAddr, cnt - 1));
                        }
                        else {
                            long left = inner(io).getLeft(pageAddr, 0);

                            res = left == 0 ? Collections.<Long>emptyList() : Collections.singletonList(left);
                        }

                        return res;
                    }
                    finally {
                        readUnlock(pageId, page, pageAddr);
                    }
                }
                finally {
                    releasePage(pageId, page);
                }
            }
            catch (IgniteCheckedException ignored) {
                throw new AssertionError("Can not acquire page.");
            }
        }

        /** {@inheritDoc} */
        @Override protected String formatTreeNode(final Long pageId) {
            if (pageId == null)
                return ">NPE<";

            if (pageId == 0L)
                return "<Zero>";

            try {
                long page = acquirePage(pageId);
                try {
                    long pageAddr = readLock(pageId, page); // No correctness guaranties.
                    if (pageAddr == 0)
                        return "<Obsolete>";

                    try {
                        BPlusIO<L> io = io(pageAddr);

                        return printPage(io, pageAddr, keys);
                    }
                    finally {
                        readUnlock(pageId, page, pageAddr);
                    }
                }
                finally {
                    releasePage(pageId, page);
                }
            }
            catch (IgniteCheckedException e) {
                throw new IllegalStateException(e);
            }
        }
    };

    /** */
    private final PageHandler<Get, Result> askNeighbor;

    /**
     *
     */
    private class AskNeighbor extends GetPageHandler<Get> {
        /** {@inheritDoc} */
        @Override public Result run0(long pageId, long page, long pageAddr, BPlusIO<L> io, Get g, int isBack) {
            assert !io.isLeaf(); // Inner page.

            boolean back = isBack == TRUE.ordinal();

            long res = doAskNeighbor(io, pageAddr, back);

            if (back) {
                if (io.getForward(pageAddr) != g.backId) // See how g.backId is setup in removeDown for this check.
                    return RETRY;

                g.backId(res);
            }
            else {
                assert isBack == FALSE.ordinal() : isBack;

                g.fwdId(res);
            }

            return FOUND;
        }
    }

    /** */
    private final PageHandler<Get, Result> search;

    /**
     *
     */
    public class Search extends GetPageHandler<Get> {
        /** {@inheritDoc} */
        @Override public Result run0(long pageId, long page, long pageAddr, BPlusIO<L> io, Get g, int lvl)
            throws IgniteCheckedException {
            // Check the triangle invariant.
            if (io.getForward(pageAddr) != g.fwdId)
                return RETRY;

            boolean needBackIfRouting = g.backId != 0;

            g.backId(0L); // Usually we'll go left down and don't need it.

            int cnt = io.getCount(pageAddr);

            int idx;

            if (g.findLast)
                idx = io.isLeaf() ? cnt - 1 : -cnt - 1; // (-cnt - 1) mimics not_found result of findInsertionPoint
                // in case of cnt = 0 we end up in 'not found' branch below with idx being 0 after fix() adjustment
            else
                idx = findInsertionPoint(lvl, io, pageAddr, 0, cnt, g.row, g.shift);

            boolean found = idx >= 0;

            if (found) { // Found exact match.
                assert g.getClass() != GetCursor.class;

                if (g.found(io, pageAddr, idx, lvl))
                    return FOUND;

                // Else we need to reach leaf page, go left down.
            }
            else {
                idx = fix(idx);

                if (g.notFound(io, pageAddr, idx, lvl)) // No way down, stop here.
                    return NOT_FOUND;
            }

            assert !io.isLeaf() : io;

            // If idx == cnt then we go right down, else left down: getLeft(cnt) == getRight(cnt - 1).
            g.pageId(inner(io).getLeft(pageAddr, idx));

            // If we see the tree in consistent state, then our right down page must be forward for our left down page,
            // we need to setup fwdId and/or backId to be able to check this invariant on lower level.
            if (idx < cnt) {
                // Go left down here.
                g.fwdId(inner(io).getRight(pageAddr, idx));
            }
            else {
                // Go right down here or it is an empty branch.
                assert idx == cnt;

                // Here child's forward is unknown to us (we either go right or it is an empty "routing" page),
                // need to ask our forward about the child's forward (it must be leftmost child of our forward page).
                // This is ok from the locking standpoint because we take all locks in the forward direction.
                long fwdId = io.getForward(pageAddr);

                // Setup fwdId.
                if (fwdId == 0)
                    g.fwdId(0L);
                else {
                    // We can do askNeighbor on forward page here because we always take locks in forward direction.
                    Result res = askNeighbor(fwdId, g, false);

                    if (res != FOUND)
                        return res; // Retry.
                }

                // Setup backId.
                if (cnt != 0) // It is not a routing page and we are going to the right, can get backId here.
                    g.backId(inner(io).getLeft(pageAddr, cnt - 1));
                else if (needBackIfRouting) {
                    // Can't get backId here because of possible deadlock and it is only needed for remove operation.
                    return GO_DOWN_X;
                }
            }

            return GO_DOWN;
        }
    }

    /** */
    private final PageHandler<Put, Result> replace;

    /**
     *
     */
    public class Replace extends GetPageHandler<Put> {
        /** {@inheritDoc} */
        @SuppressWarnings("unchecked")
        @Override public Result run0(long pageId, long page, long pageAddr, BPlusIO<L> io, Put p, int lvl)
            throws IgniteCheckedException  {
            // Check the triangle invariant.
            if (io.getForward(pageAddr) != p.fwdId)
                return RETRY;

            assert p.btmLvl == 0 : "split is impossible with replace";

            final int cnt = io.getCount(pageAddr);
            final int idx = findInsertionPoint(lvl, io, pageAddr, 0, cnt, p.row, 0);

            if (idx < 0) // Not found, split or merge happened.
                return RETRY;

            // Replace link at idx with new one.
            // Need to read link here because `p.finish()` will clear row.
            L newRow = p.row;

            // Detach the old row if we are on a leaf page.
            if (lvl == 0) {
                assert p.oldRow == null; // The old row must be set only once.

                // Inner replace state must be consistent by the end of the operation.
                assert p.needReplaceInner == FALSE || p.needReplaceInner == DONE : p.needReplaceInner;

                // Need to replace inner key if now we are replacing the rightmost row and have a forward page.
                if (canGetRowFromInner && idx + 1 == cnt && p.fwdId != 0L && p.needReplaceInner == FALSE) {
                    // Can happen only for invoke, otherwise inner key must be replaced on the way down.
                    assert p.invoke != null;

                    // We need to restart the operation from root to perform inner replace.
                    // On the second pass we will not get here (will avoid infinite loop) because
                    // needReplaceInner will be DONE or our key will not be the rightmost anymore.
                    return RETRY_ROOT;
                }

                // Get old row in leaf page to reduce contention at upper level.
                p.oldRow = p.needOld ? getRow(io, pageAddr, idx) : (T)Boolean.TRUE;

                p.finish();
            }

            boolean needWal = needWalDeltaRecord(pageId, page, null);

            byte[] newRowBytes = io.store(pageAddr, idx, newRow, null, needWal);

            if (needWal)
                wal.log(new ReplaceRecord<>(grpId, pageId, io, newRowBytes, idx));

            return FOUND;
        }
    }

    /** */
    private final PageHandler<Put, Result> insert;

    /**
     *
     */
    public class Insert extends GetPageHandler<Put> {
        /** {@inheritDoc} */
        @Override public Result run0(long pageId, long page, long pageAddr, BPlusIO<L> io, Put p, int lvl)
            throws IgniteCheckedException {
            assert p.btmLvl == lvl : "we must always insert at the bottom level: " + p.btmLvl + " " + lvl;

            // Check triangle invariant.
            if (io.getForward(pageAddr) != p.fwdId)
                return RETRY;

            int cnt = io.getCount(pageAddr);
            int idx = findInsertionPoint(lvl, io, pageAddr, 0, cnt, p.row, 0);

            if (idx >= 0) // We do not support concurrent put of the same key.
                throw new IllegalStateException("Duplicate row in index.");

            idx = fix(idx);

            // Do insert.
            L moveUpRow = p.insert(pageId, page, pageAddr, io, idx, lvl);

            // Check if split happened.
            if (moveUpRow != null) {
                p.btmLvl++; // Get high.
                p.row = moveUpRow;

                if (p.invoke != null)
                    p.invoke.row = moveUpRow;

                // Here forward page can't be concurrently removed because we keep write lock on tail which is the only
                // page who knows about the forward page, because it was just produced by split.
                p.rightId = io.getForward(pageAddr);
                p.tail(pageId, page, pageAddr);

                assert p.rightId != 0;
            }
            else
                p.finish();

            return FOUND;
        }
    }

    /** */
    private final PageHandler<Remove, Result> rmvFromLeaf;

    /**
     *
     */
    private class RemoveFromLeaf extends GetPageHandler<Remove> {
        /** {@inheritDoc} */
        @Override public Result run0(long leafId, long leafPage, long leafAddr, BPlusIO<L> io, Remove r, int lvl)
            throws IgniteCheckedException {
            assert lvl == 0 : lvl; // Leaf.

            // Check the triangle invariant.
            if (io.getForward(leafAddr) != r.fwdId)
                return RETRY;

            final int cnt = io.getCount(leafAddr);

            assert cnt <= Short.MAX_VALUE: cnt;

            int idx = findInsertionPoint(lvl, io, leafAddr, 0, cnt, r.row, 0);

            if (idx < 0)
                return RETRY; // We've found exact match on search but now it's gone.

            assert idx >= 0 && idx < cnt: idx;

            // Need to do inner replace when we remove the rightmost element and the leaf have no forward page,
            // i.e. it is not the rightmost leaf of the tree.
            boolean needReplaceInner = canGetRowFromInner && idx == cnt - 1 && io.getForward(leafAddr) != 0;

            // !!! Before modifying state we have to make sure that we will not go for retry.

            // We may need to replace inner key or want to merge this leaf with sibling after the remove -> keep lock.
            if (needReplaceInner ||
                // We need to make sure that we have back or forward to be able to merge.
                ((r.fwdId != 0 || r.backId != 0) && mayMerge(cnt - 1, io.getMaxCount(leafAddr, pageSize())))) {
                // If we have backId then we've already locked back page, nothing to do here.
                if (r.fwdId != 0 && r.backId == 0) {
                    Result res = r.lockForward(0);

                    if (res != FOUND) {
                        assert r.tail == null;

                        return res; // Retry.
                    }

                    assert r.tail != null; // We've just locked forward page.
                }

                // Retry must reset these fields when we release the whole branch without remove.
                assert r.needReplaceInner == FALSE: "needReplaceInner";
                assert r.needMergeEmptyBranch == FALSE: "needMergeEmptyBranch";

                if (cnt == 1) // It was the last element on the leaf.
                    r.needMergeEmptyBranch = TRUE;

                if (needReplaceInner)
                    r.needReplaceInner = TRUE;

                Tail<L> t = r.addTail(leafId, leafPage, leafAddr, io, 0, Tail.EXACT);

                t.idx = (short)idx;

                // We will do the actual remove only when we made sure that
                // we've locked the whole needed branch correctly.
                return FOUND;
            }

            r.removeDataRowFromLeaf(leafId, leafPage, leafAddr, null, io, cnt, idx);

            return FOUND;
        }
    }

    /** */
    private final PageHandler<Remove, Result> lockBackAndRmvFromLeaf;

    /**
     *
     */
    private class LockBackAndRmvFromLeaf extends GetPageHandler<Remove> {
        /** {@inheritDoc} */
        @Override protected Result run0(long backId, long backPage, long backAddr, BPlusIO<L> io, Remove r, int lvl)
            throws IgniteCheckedException {
            // Check that we have consistent view of the world.
            if (io.getForward(backAddr) != r.pageId)
                return RETRY;

            // Correct locking order: from back to forward.
            Result res = r.doRemoveFromLeaf();

            // Keep locks on back and leaf pages for subsequent merges.
            if (res == FOUND && r.tail != null)
                r.addTail(backId, backPage, backAddr, io, lvl, Tail.BACK);

            return res;
        }
    }

    /** */
    private final PageHandler<Remove, Result> lockBackAndTail;

    /**
     *
     */
    private class LockBackAndTail extends GetPageHandler<Remove> {
        /** {@inheritDoc} */
        @Override public Result run0(long backId, long backPage, long backAddr, BPlusIO<L> io, Remove r, int lvl)
            throws IgniteCheckedException {
            // Check that we have consistent view of the world.
            if (io.getForward(backAddr) != r.pageId)
                return RETRY;

            // Correct locking order: from back to forward.
            Result res = r.doLockTail(lvl);

            if (res == FOUND)
                r.addTail(backId, backPage, backAddr, io, lvl, Tail.BACK);

            return res;
        }
    }

    /** */
    private final PageHandler<Remove, Result> lockTailForward;

    /**
     *
     */
    private class LockTailForward extends GetPageHandler<Remove> {
        /** {@inheritDoc} */
        @Override protected Result run0(long pageId, long page, long pageAddr, BPlusIO<L> io, Remove r, int lvl)
            throws IgniteCheckedException {
            r.addTail(pageId, page, pageAddr, io, lvl, Tail.FORWARD);

            return FOUND;
        }
    }

    /** */
    private final PageHandler<Remove, Result> lockTail;

    /**
     *
     */
    private class LockTail extends GetPageHandler<Remove> {
        /** {@inheritDoc} */
        @Override public Result run0(long pageId, long page, long pageAddr, BPlusIO<L> io, Remove r, int lvl)
            throws IgniteCheckedException {
            assert lvl > 0 : lvl; // We are not at the bottom.

            // Check that we have a correct view of the world.
            if (io.getForward(pageAddr) != r.fwdId)
                return RETRY;

            // We don't have a back page, need to lock our forward and become a back for it.
            if (r.fwdId != 0 && r.backId == 0) {
                Result res = r.lockForward(lvl);

                if (res != FOUND)
                    return res; // Retry.
            }

            r.addTail(pageId, page, pageAddr, io, lvl, Tail.EXACT);

            return FOUND;
        }
    }

    /** */
    private final PageHandler<Void, Bool> cutRoot = new CutRoot();

    /**
     *
     */
    private class CutRoot extends PageHandler<Void, Bool> {
        /** {@inheritDoc} */
        @Override public Bool run(int cacheId, long metaId, long metaPage, long metaAddr, PageIO iox, Boolean walPlc, Void ignore, int lvl)
            throws IgniteCheckedException {
            // Safe cast because we should never recycle meta page until the tree is destroyed.
            BPlusMetaIO io = (BPlusMetaIO)iox;

            assert lvl == io.getRootLevel(metaAddr); // Can drop only root.

            io.cutRoot(metaAddr, pageSize());

            if (needWalDeltaRecord(metaId, metaPage, walPlc))
                wal.log(new MetaPageCutRootRecord(cacheId, metaId));

            int newLvl = lvl - 1;

            assert io.getRootLevel(metaAddr) == newLvl;

            treeMeta = new TreeMetaData(newLvl, io.getFirstPageId(metaAddr, newLvl));

            return TRUE;
        }
    }

    /** */
    private final PageHandler<Long, Bool> addRoot = new AddRoot();

    /**
     *
     */
    private class AddRoot extends PageHandler<Long, Bool> {
        /** {@inheritDoc} */
        @Override public Bool run(int cacheId, long metaId, long metaPage, long pageAddr, PageIO iox, Boolean walPlc, Long rootPageId, int lvl)
            throws IgniteCheckedException {
            assert rootPageId != null;

            // Safe cast because we should never recycle meta page until the tree is destroyed.
            BPlusMetaIO io = (BPlusMetaIO)iox;

            assert lvl == io.getLevelsCount(pageAddr);

            io.addRoot(pageAddr, rootPageId, pageSize());

            if (needWalDeltaRecord(metaId, metaPage, walPlc))
                wal.log(new MetaPageAddRootRecord(cacheId, metaId, rootPageId));

            assert io.getRootLevel(pageAddr) == lvl;
            assert io.getFirstPageId(pageAddr, lvl) == rootPageId;

            treeMeta = new TreeMetaData(lvl, rootPageId);

            return TRUE;
        }
    }

    /** */
    private final PageHandler<Long, Bool> initRoot = new InitRoot();

    /**
     *
     */
    private class InitRoot extends PageHandler<Long, Bool> {
        /** {@inheritDoc} */
        @Override public Bool run(int cacheId, long metaId, long metaPage, long pageAddr, PageIO iox, Boolean walPlc, Long rootId, int inlineSize)
            throws IgniteCheckedException {
            assert rootId != null;

            // Safe cast because we should never recycle meta page until the tree is destroyed.
            BPlusMetaIO io = (BPlusMetaIO)iox;

            io.initRoot(pageAddr, rootId, pageSize());
            io.setInlineSize(pageAddr, inlineSize);

            if (needWalDeltaRecord(metaId, metaPage, walPlc))
                wal.log(new MetaPageInitRootInlineRecord(cacheId, metaId, rootId, inlineSize));

            assert io.getRootLevel(pageAddr) == 0;
            assert io.getFirstPageId(pageAddr, 0) == rootId;

            treeMeta = new TreeMetaData(0, rootId);

            return TRUE;
        }
    }

    /**
     * @param name Tree name.
     * @param cacheId Cache ID.
     * @param pageMem Page memory.
     * @param wal Write ahead log manager.
     * @param globalRmvId Remove ID.
     * @param metaPageId Meta page ID.
     * @param reuseList Reuse list.
     * @param innerIos Inner IO versions.
     * @param leafIos Leaf IO versions.
     * @param failureProcessor if the tree is corrupted.
     * @throws IgniteCheckedException If failed.
     */
    protected BPlusTree(
        String name,
        int cacheId,
        PageMemory pageMem,
        IgniteWriteAheadLogManager wal,
        AtomicLong globalRmvId,
        long metaPageId,
        ReuseList reuseList,
        IOVersions<? extends BPlusInnerIO<L>> innerIos,
        IOVersions<? extends BPlusLeafIO<L>> leafIos,
        @Nullable FailureProcessor failureProcessor
    ) throws IgniteCheckedException {
        this(name, cacheId, pageMem, wal, globalRmvId, metaPageId, reuseList, failureProcessor);
        setIos(innerIos, leafIos);
    }

    /**
     * @param name Tree name.
     * @param cacheId Cache ID.
     * @param pageMem Page memory.
     * @param wal Write ahead log manager.
     * @param globalRmvId Remove ID.
     * @param metaPageId Meta page ID.
     * @param reuseList Reuse list.
     * @param failureProcessor if the tree is corrupted.
     * @throws IgniteCheckedException If failed.
     */
    protected BPlusTree(
        String name,
        int cacheId,
        PageMemory pageMem,
        IgniteWriteAheadLogManager wal,
        AtomicLong globalRmvId,
        long metaPageId,
        ReuseList reuseList,
        @Nullable FailureProcessor failureProcessor
    ) throws IgniteCheckedException {
        super(cacheId, pageMem, wal);

        assert !F.isEmpty(name);

        // TODO make configurable: 0 <= minFill <= maxFill <= 1
        minFill = 0f; // Testing worst case when merge happens only on empty page.
        maxFill = 0f; // Avoiding random effects on testing.

        assert metaPageId != 0L;

        this.metaPageId = metaPageId;
        this.name = name;
        this.reuseList = reuseList;
        this.globalRmvId = globalRmvId;
        this.failureProcessor = failureProcessor;

        // Initialize page handlers.
        askNeighbor = (PageHandler<Get, Result>) pageHndWrapper.wrap(this, new AskNeighbor());
        search = (PageHandler<Get, Result>) pageHndWrapper.wrap(this, new Search());
        lockTail = (PageHandler<Remove, Result>) pageHndWrapper.wrap(this, new LockTail());
        lockTailForward = (PageHandler<Remove, Result>) pageHndWrapper.wrap(this, new LockTailForward());
        lockBackAndTail = (PageHandler<Remove, Result>) pageHndWrapper.wrap(this, new LockBackAndTail());
        lockBackAndRmvFromLeaf = (PageHandler<Remove, Result>) pageHndWrapper.wrap(this, new LockBackAndRmvFromLeaf());
        rmvFromLeaf = (PageHandler<Remove, Result>) pageHndWrapper.wrap(this, new RemoveFromLeaf());
        insert = (PageHandler<Put, Result>) pageHndWrapper.wrap(this, new Insert());
        replace = (PageHandler<Put, Result>) pageHndWrapper.wrap(this, new Replace());
    }

    /**
     * @param innerIos Inner IO versions.
     * @param leafIos Leaf IO versions.
     */
    protected void setIos(IOVersions<? extends BPlusInnerIO<L>> innerIos,
        IOVersions<? extends BPlusLeafIO<L>> leafIos) {
        assert innerIos != null;
        assert leafIos != null;

        this.canGetRowFromInner = innerIos.latest().canGetRow(); // TODO refactor
        this.innerIos = innerIos;
        this.leafIos = leafIos;
    }

    /**
     * @return Tree name.
     */
    public final String getName() {
        return name;
    }

    /**
     * Initialize new tree.
     *
     * @param initNew {@code True} if new tree should be created.
     * @throws IgniteCheckedException If failed.
     */
    protected final void initTree(boolean initNew) throws IgniteCheckedException {
        initTree(initNew, 0);
    }

    /**
     * Initialize new tree.
     *
     * @param initNew {@code True} if new tree should be created.
     * @param inlineSize Inline size.
     * @throws IgniteCheckedException If failed.
     */
    protected final void initTree(boolean initNew, int inlineSize) throws IgniteCheckedException {
        if (initNew) {
            // Allocate the first leaf page, it will be our root.
            long rootId = allocatePage(null);

            init(rootId, latestLeafIO());

            // Initialize meta page with new root page.
            Bool res = write(metaPageId, initRoot, BPlusMetaIO.VERSIONS.latest(), rootId, inlineSize, FALSE);

            assert res == TRUE: res;

            assert treeMeta != null;
        }
    }

    /**
     * @return Tree meta data.
     * @throws IgniteCheckedException If failed.
     */
    private TreeMetaData treeMeta() throws IgniteCheckedException {
        TreeMetaData meta0 = treeMeta;

        if (meta0 != null)
            return meta0;

        final long metaPage = acquirePage(metaPageId);
        try {
            long pageAddr = readLock(metaPageId, metaPage); // Meta can't be removed.

            assert pageAddr != 0 : "Failed to read lock meta page [metaPageId=" +
                U.hexLong(metaPageId) + ']';

            try {
                BPlusMetaIO io = BPlusMetaIO.VERSIONS.forPage(pageAddr);

                int rootLvl = io.getRootLevel(pageAddr);
                long rootId = io.getFirstPageId(pageAddr, rootLvl);

                treeMeta = meta0 = new TreeMetaData(rootLvl, rootId);
            }
            finally {
                readUnlock(metaPageId, metaPage, pageAddr);
            }
        }
        finally {
            releasePage(metaPageId, metaPage);
        }

        return meta0;
    }

    /**
     * @return Root level.
     * @throws IgniteCheckedException If failed.
     */
    private int getRootLevel() throws IgniteCheckedException {
        TreeMetaData meta0 = treeMeta();

        assert meta0 != null;

        return meta0.rootLvl;
    }

    /**
     * @param metaId Meta page ID.
     * @param metaPage Meta page pointer.
     * @param lvl Level, if {@code 0} then it is a bottom level, if negative then root.
     * @return Page ID.
     */
    private long getFirstPageId(long metaId, long metaPage, int lvl) {
        long pageAddr = readLock(metaId, metaPage); // Meta can't be removed.

        try {
            BPlusMetaIO io = BPlusMetaIO.VERSIONS.forPage(pageAddr);

            if (lvl < 0)
                lvl = io.getRootLevel(pageAddr);

            if (lvl >= io.getLevelsCount(pageAddr))
                return 0;

            return io.getFirstPageId(pageAddr, lvl);
        }
        finally {
            readUnlock(metaId, metaPage, pageAddr);
        }
    }

    /**
     * @param upper Upper bound.
     * @param c Filter closure.
     * @param x Implementation specific argument, {@code null} always means that we need to return full detached data row.
     * @return Cursor.
     * @throws IgniteCheckedException If failed.
     */
    private GridCursor<T> findLowerUnbounded(L upper, TreeRowClosure<L, T> c, Object x) throws IgniteCheckedException {
        ForwardCursor cursor = new ForwardCursor(null, upper, c, x);

        long firstPageId;

        long metaPage = acquirePage(metaPageId);
        try  {
            firstPageId = getFirstPageId(metaPageId, metaPage, 0); // Level 0 is always at the bottom.
        }
        finally {
            releasePage(metaPageId, metaPage);
        }

        long firstPage = acquirePage(firstPageId);

        try {
            long pageAddr = readLock(firstPageId, firstPage); // We always merge pages backwards, the first page is never removed.

            try {
                cursor.init(pageAddr, io(pageAddr), -1);
            }
            finally {
                readUnlock(firstPageId, firstPage, pageAddr);
            }
        }
        finally {
            releasePage(firstPageId, firstPage);
        }

        return cursor;
    }

    /**
     * Check if the tree is getting destroyed.
     */
    private void checkDestroyed() {
        if (destroyed.get())
            throw new IllegalStateException("Tree is being concurrently destroyed: " + getName());
    }

    /** {@inheritDoc} */
    @Override public GridCursor<T> find(L lower, L upper) throws IgniteCheckedException {
        return find(lower, upper, null);
    }

    /** {@inheritDoc} */
    public final GridCursor<T> find(L lower, L upper, Object x) throws IgniteCheckedException {
        return find(lower, upper, null, x);
    }

    /**
     * @param lower Lower bound inclusive or {@code null} if unbounded.
     * @param upper Upper bound inclusive or {@code null} if unbounded.
     * @param c Filter closure.
     * @param x Implementation specific argument, {@code null} always means that we need to return full detached data row.
     * @return Cursor.
     * @throws IgniteCheckedException If failed.
     */
    public final GridCursor<T> find(L lower, L upper, TreeRowClosure<L, T> c, Object x) throws IgniteCheckedException {
        checkDestroyed();

        try {
            if (lower == null)
                return findLowerUnbounded(upper, c, x);

            ForwardCursor cursor = new ForwardCursor(lower, upper, c, x);

            cursor.find();

            return cursor;
        }
        catch (IgniteCheckedException e) {
            throw new IgniteCheckedException("Runtime failure on bounds: [lower=" + lower + ", upper=" + upper + "]", e);
        }
        catch (RuntimeException | AssertionError e) {
            throw new CorruptedTreeException("Runtime failure on bounds: [lower=" + lower + ", upper=" + upper + "]", e);
        }
        finally {
            checkDestroyed();
        }
    }

    /**
     * @param lower Lower bound inclusive.
     * @param upper Upper bound inclusive.
     * @param c Closure applied for all found items, iteration is stopped if closure returns {@code false}.
     * @throws IgniteCheckedException If failed.
     */
    public void iterate(L lower, L upper, TreeRowClosure<L, T> c) throws IgniteCheckedException {
        checkDestroyed();

        try {
            ClosureCursor cursor = new ClosureCursor(lower, upper, c);

            cursor.iterate();
        }
        catch (IgniteCheckedException e) {
            throw new IgniteCheckedException("Runtime failure on bounds: [lower=" + lower + ", upper=" + upper + "]", e);
        }
        catch (RuntimeException e) {
            throw new IgniteException("Runtime failure on bounds: [lower=" + lower + ", upper=" + upper + "]", e);
        }
        catch (AssertionError e) {
            throw new AssertionError("Assertion error on bounds: [lower=" + lower + ", upper=" + upper + "]", e);
        }
        finally {
            checkDestroyed();
        }
    }

    /**
     * @param lower Lower bound inclusive.
     * @param upper Upper bound inclusive.
     * @param c Closure applied for all found items.
     * @throws IgniteCheckedException If failed.
     */
    public void visit(L lower, L upper, TreeVisitorClosure<L, T> c) throws IgniteCheckedException {
        checkDestroyed();

        try {
           new TreeVisitor(lower, upper, c).visit();
        }
        catch (IgniteCheckedException e) {
            throw new IgniteCheckedException("Runtime failure on bounds: [lower=" + lower + ", upper=" + upper + "]", e);
        }
        catch (RuntimeException e) {
            throw new IgniteException("Runtime failure on bounds: [lower=" + lower + ", upper=" + upper + "]", e);
        }
        catch (AssertionError e) {
            throw new AssertionError("Assertion error on bounds: [lower=" + lower + ", upper=" + upper + "]", e);
        }
        finally {
            checkDestroyed();
        }
    }

    /** {@inheritDoc} */
    @Override public T findFirst() throws IgniteCheckedException {
        return findFirst(null);
    }

    /**
     * Returns a value mapped to the lowest key, or {@code null} if tree is empty or no entry matches the passed filter.
     * @param filter Filter closure.
     * @return Value.
     * @throws IgniteCheckedException If failed.
     */
    public T findFirst(TreeRowClosure<L, T> filter) throws IgniteCheckedException {
        checkDestroyed();

        try {
            for (;;) {
                long curPageId;

                long metaPage = acquirePage(metaPageId);

                try {
                    curPageId = getFirstPageId(metaPageId, metaPage, 0); // Level 0 is always at the bottom.
                }
                finally {
                    releasePage(metaPageId, metaPage);
                }

                long curPage = acquirePage(curPageId);
                try {
                    long curPageAddr = readLock(curPageId, curPage);

                    if (curPageAddr == 0)
                        continue; // The first page has gone: restart scan.

                    try {
                        BPlusIO<L> io = io(curPageAddr);

                        assert io.isLeaf();

                        for (;;) {
                            int cnt = io.getCount(curPageAddr);

                            for (int i = 0; i < cnt; ++i) {
                                if (filter == null || filter.apply(this, io, curPageAddr, i))
                                    return getRow(io, curPageAddr, i);
                            }

                            long nextPageId = io.getForward(curPageAddr);

                            if (nextPageId == 0)
                                return null;

                            long nextPage = acquirePage(nextPageId);

                            try {
                                long nextPageAddr = readLock(nextPageId, nextPage);

                                // In the current implementation the next page can't change when the current page is locked.
                                assert nextPageAddr != 0 : nextPageAddr;

                                try {
                                    long pa = curPageAddr;
                                    curPageAddr = 0; // Set to zero to avoid double unlocking in finalizer.

                                    readUnlock(curPageId, curPage, pa);

                                    long p = curPage;
                                    curPage = 0; // Set to zero to avoid double release in finalizer.

                                    releasePage(curPageId, p);

                                    curPageId = nextPageId;
                                    curPage = nextPage;
                                    curPageAddr = nextPageAddr;

                                    nextPage = 0;
                                    nextPageAddr = 0;
                                }
                                finally {
                                    if (nextPageAddr != 0)
                                        readUnlock(nextPageId, nextPage, nextPageAddr);
                                }
                            }
                            finally {
                                if (nextPage != 0)
                                    releasePage(nextPageId, nextPage);
                            }
                        }
                    }
                    finally {
                        if (curPageAddr != 0)
                            readUnlock(curPageId, curPage, curPageAddr);
                    }
                }
                finally {
                    if (curPage != 0)
                        releasePage(curPageId, curPage);
                }
            }
        }
        catch (IgniteCheckedException e) {
            throw new IgniteCheckedException("Runtime failure on first row lookup", e);
        }
        catch (RuntimeException | AssertionError e) {
            throw new CorruptedTreeException("Runtime failure on first row lookup", e);
        }
        finally {
            checkDestroyed();
        }
    }

    /** {@inheritDoc} */
    @SuppressWarnings("unchecked")
    @Override public T findLast() throws IgniteCheckedException {
        return findLast(null);
    }

    /**
     * Returns a value mapped to the greatest key, or {@code null} if tree is empty or no entry matches the passed filter.
     * @param c Filter closure.
     * @return Value.
     * @throws IgniteCheckedException If failed.
     */
    public T findLast(final TreeRowClosure<L, T> c) throws IgniteCheckedException {
        checkDestroyed();

        try {
            if (c == null) {
                GetOne g = new GetOne(null, null, null, true);
                doFind(g);

                return (T)g.row;
            } else
                return new GetLast(c).find();
        }
        catch (IgniteCheckedException e) {
            throw new IgniteCheckedException("Runtime failure on last row lookup", e);
        }
        catch (RuntimeException | AssertionError e) {
            throw new IgniteException("Runtime failure on last row lookup", e);
        }
        finally {
            checkDestroyed();
        }
    }

    /**
     * @param row Lookup row for exact match.
     * @param x Implementation specific argument, {@code null} always means that we need to return full detached data row.
     * @return Found result or {@code null}
     * @throws IgniteCheckedException If failed.
     */
    public final <R> R findOne(L row, Object x) throws IgniteCheckedException {
        return findOne(row, null, x);
    }

    /**
     * @param row Lookup row for exact match.
     * @param x Implementation specific argument, {@code null} always means that we need to return full detached data row.
     * @return Found result or {@code null}.
     * @throws IgniteCheckedException If failed.
     */
    @SuppressWarnings("unchecked")
    public final <R> R findOne(L row, TreeRowClosure<L, T> c, Object x) throws IgniteCheckedException {
        checkDestroyed();

        try {
            GetOne g = new GetOne(row, c, x, false);

            doFind(g);

            return (R)g.row;
        }
        catch (IgniteCheckedException e) {
            throw new IgniteCheckedException("Runtime failure on lookup row: " + row, e);
        }
        catch (RuntimeException | AssertionError e) {
            throw new CorruptedTreeException("Runtime failure on lookup row: " + row, e);
        }
        finally {
            checkDestroyed();
        }
    }

    /**
     * @param row Lookup row for exact match.
     * @return Found row.
     * @throws IgniteCheckedException If failed.
     */
    @SuppressWarnings("unchecked")
    @Override public final T findOne(L row) throws IgniteCheckedException {
        return findOne(row, null, null);
    }

    /**
     * @param g Get.
     * @throws IgniteCheckedException If failed.
     */
    private void doFind(Get g) throws IgniteCheckedException {
        for (;;) { // Go down with retries.
            g.init();

            switch (findDown(g, g.rootId, 0L, g.rootLvl)) {
                case RETRY:
                case RETRY_ROOT:
                    checkInterrupted();

                    continue;

                default:
                    return;
            }
        }
    }

    /**
     * @param g Get.
     * @param pageId Page ID.
     * @param fwdId Expected forward page ID.
     * @param lvl Level.
     * @return Result code.
     * @throws IgniteCheckedException If failed.
     */
    private Result findDown(final Get g, final long pageId, final long fwdId, final int lvl)
        throws IgniteCheckedException {
        long page = acquirePage(pageId);

        try {
            for (;;) {
                g.checkLockRetry();

                // Init args.
                g.pageId = pageId;
                g.fwdId = fwdId;

                Result res = read(pageId, page, search, g, lvl, RETRY);

                switch (res) {
                    case GO_DOWN:
                    case GO_DOWN_X:
                        assert g.pageId != pageId;
                        assert g.fwdId != fwdId || fwdId == 0;

                        // Go down recursively.
                        res = findDown(g, g.pageId, g.fwdId, lvl - 1);

                        switch (res) {
                            case RETRY:
                                checkInterrupted();

                                continue; // The child page got split, need to reread our page.

                            default:
                                return res;
                        }

                    case NOT_FOUND:
                        assert lvl == 0 : lvl;

                        g.row = null; // Mark not found result.

                        return res;

                    default:
                        return res;
                }
            }
        }
        finally {
            if (g.canRelease(pageId, lvl))
                releasePage(pageId, page);
        }
    }

    /**
     * @param instance Instance name.
     * @param type Tree type.
     * @return Tree name.
     */
    public static String treeName(String instance, String type) {
        return instance + "##" + type;
    }

    /**
     * For debug.
     *
     * @return Tree as {@link String}.
     * @throws IgniteCheckedException If failed.
     */
    @SuppressWarnings("unused")
    public final String printTree() throws IgniteCheckedException {
        long rootPageId;

        long metaPage = acquirePage(metaPageId);
        try {
            rootPageId = getFirstPageId(metaPageId, metaPage, -1);
        }
        finally {
            releasePage(metaPageId, metaPage);
        }

        return treePrinter.print(rootPageId);
    }

    /**
     * @throws IgniteCheckedException If failed.
     */
    public final void validateTree() throws IgniteCheckedException {
        long rootPageId;
        int rootLvl;

        long metaPage = acquirePage(metaPageId);
        try  {
            rootLvl = getRootLevel();

            if (rootLvl < 0)
                fail("Root level: " + rootLvl);

            validateFirstPages(metaPageId, metaPage, rootLvl);

            rootPageId = getFirstPageId(metaPageId, metaPage, rootLvl);

            validateDownPages(rootPageId, 0L, rootLvl);

            validateDownKeys(rootPageId, null, rootLvl);
        }
        finally {
            releasePage(metaPageId, metaPage);
        }
    }

    /**
     * @param pageId Page ID.
     * @param minRow Minimum row.
     * @throws IgniteCheckedException If failed.
     */
    private void validateDownKeys(long pageId, L minRow, int lvl) throws IgniteCheckedException {
        long page = acquirePage(pageId);
        try {
            long pageAddr = readLock(pageId, page); // No correctness guaranties.

            try {
                BPlusIO<L> io = io(pageAddr);

                int cnt = io.getCount(pageAddr);

                if (cnt < 0)
                    fail("Negative count: " + cnt);

                if (io.isLeaf()) {
                    for (int i = 0; i < cnt; i++) {
                        if (minRow != null && compare(lvl, io, pageAddr, i, minRow) <= 0)
                            fail("Wrong sort order: " + U.hexLong(pageId) + " , at " + i + " , minRow: " + minRow);

                        minRow = io.getLookupRow(this, pageAddr, i);
                    }

                    return;
                }

                // To find our inner key we have to go left and then always go to the right.
                for (int i = 0; i < cnt; i++) {
                    L row = io.getLookupRow(this, pageAddr, i);

                    if (minRow != null && compare(lvl, io, pageAddr, i, minRow) <= 0)
                        fail("Min row violated: " + row + " , minRow: " + minRow);

                    long leftId = inner(io).getLeft(pageAddr, i);

                    L leafRow = getGreatestRowInSubTree(leftId);

                    int cmp = compare(lvl, io, pageAddr, i, leafRow);

                    if (cmp < 0 || (cmp != 0 && canGetRowFromInner))
                        fail("Wrong inner row: " + U.hexLong(pageId) + " , at: " + i + " , leaf:  " + leafRow +
                            " , inner: " + row);

                    validateDownKeys(leftId, minRow, lvl - 1);

                    minRow = row;
                }

                // Need to handle the rightmost child subtree separately or handle empty routing page.
                long rightId = inner(io).getLeft(pageAddr, cnt); // The same as getRight(cnt - 1)

                validateDownKeys(rightId, minRow, lvl - 1);
            }
            finally {
                readUnlock(pageId, page, pageAddr);
            }
        }
        finally {
            releasePage(pageId, page);
        }
    }

    /**
     * @param pageId Page ID.
     * @return Search row.
     * @throws IgniteCheckedException If failed.
     */
    private L getGreatestRowInSubTree(long pageId) throws IgniteCheckedException {
        long page = acquirePage(pageId);
        try {
            long pageAddr = readLock(pageId, page); // No correctness guaranties.

            try {
                BPlusIO<L> io = io(pageAddr);

                int cnt = io.getCount(pageAddr);

                if (io.isLeaf()) {
                    if (cnt <= 0) // This code is called only if the tree is not empty, so we can't see empty leaf.
                        fail("Invalid leaf count: " + cnt + " " + U.hexLong(pageId));

                    return io.getLookupRow(this, pageAddr, cnt - 1);
                }

                long rightId = inner(io).getLeft(pageAddr, cnt);// The same as getRight(cnt - 1), but good for routing pages.

                return getGreatestRowInSubTree(rightId);
            }
            finally {
                readUnlock(pageId, page, pageAddr);
            }
        }
        finally {
            releasePage(pageId, page);
        }
    }

    /**
     * @param metaId Meta page ID.
     * @param metaPage Meta page pointer.
     * @param rootLvl Root level.
     * @throws IgniteCheckedException If failed.
     */
    private void validateFirstPages(long metaId, long metaPage, int rootLvl) throws IgniteCheckedException {
        for (int lvl = rootLvl; lvl > 0; lvl--)
            validateFirstPage(metaId, metaPage, lvl);
    }

    /**
     * @param msg Message.
     */
    private static void fail(Object msg) {
        throw new AssertionError(msg);
    }

    /**
     * @param metaId Meta page ID.
     * @param metaPage Meta page pointer.
     * @param lvl Level.
     * @throws IgniteCheckedException If failed.
     */
    private void validateFirstPage(long metaId, long metaPage, int lvl) throws IgniteCheckedException {
        if (lvl == 0)
            fail("Leaf level: " + lvl);

        long pageId = getFirstPageId(metaId, metaPage, lvl);

        long leftmostChildId;

        long page = acquirePage(pageId);
        try {
            long pageAddr = readLock(pageId, page); // No correctness guaranties.

            try {
                BPlusIO<L> io = io(pageAddr);

                if (io.isLeaf())
                    fail("Leaf.");

                leftmostChildId = inner(io).getLeft(pageAddr, 0);
            }
            finally {
                readUnlock(pageId, page, pageAddr);
            }
        }
        finally {
            releasePage(pageId, page);
        }

        long firstDownPageId = getFirstPageId(metaId, metaPage, lvl - 1);

        if (firstDownPageId != leftmostChildId)
            fail(new SB("First: meta ").appendHex(firstDownPageId).a(", child ").appendHex(leftmostChildId));
    }

    /**
     * @param pageId Page ID.
     * @param fwdId Forward ID.
     * @param lvl Level.
     * @throws IgniteCheckedException If failed.
     */
    private void validateDownPages(long pageId, long fwdId, int lvl) throws IgniteCheckedException {
        long page = acquirePage(pageId);
        try {
            long pageAddr = readLock(pageId, page); // No correctness guaranties.

            try {
                long realPageId = BPlusIO.getPageId(pageAddr);

                if (realPageId != pageId)
                    fail(new SB("ABA on page ID: ref ").appendHex(pageId).a(", buf ").appendHex(realPageId));

                BPlusIO<L> io = io(pageAddr);

                if (io.isLeaf() != (lvl == 0)) // Leaf pages only at the level 0.
                    fail("Leaf level mismatch: " + lvl);

                long actualFwdId = io.getForward(pageAddr);

                if (actualFwdId != fwdId)
                    fail(new SB("Triangle: expected fwd ").appendHex(fwdId).a(", actual fwd ").appendHex(actualFwdId));

                int cnt = io.getCount(pageAddr);

                if (cnt < 0)
                    fail("Negative count: " + cnt);

                if (io.isLeaf()) {
                    if (cnt == 0 && getRootLevel() != 0)
                        fail("Empty leaf page.");
                }
                else {
                    // Recursively go down if we are on inner level.
                    for (int i = 0; i < cnt; i++)
                        validateDownPages(inner(io).getLeft(pageAddr, i), inner(io).getRight(pageAddr, i), lvl - 1);

                    if (fwdId != 0) {
                        // For the rightmost child ask neighbor.
                        long fwdId0 = fwdId;
                        long fwdPage = acquirePage(fwdId0);
                        try {
                            long fwdPageAddr = readLock(fwdId0, fwdPage); // No correctness guaranties.

                            try {
                                if (io(fwdPageAddr) != io)
                                    fail("IO on the same level must be the same");

                                fwdId = inner(io).getLeft(fwdPageAddr, 0);
                            }
                            finally {
                                readUnlock(fwdId0, fwdPage, fwdPageAddr);
                            }
                        }
                        finally {
                            releasePage(fwdId0, fwdPage);
                        }
                    }

                    long leftId = inner(io).getLeft(pageAddr, cnt); // The same as io.getRight(cnt - 1) but works for routing pages.

                    validateDownPages(leftId, fwdId, lvl - 1);
                }
            }
            finally {
                readUnlock(pageId, page, pageAddr);
            }
        }
        finally {
            releasePage(pageId, page);
        }
    }

    /**
     * @param io IO.
     * @param pageAddr Page address.
     * @param keys Keys.
     * @return String.
     * @throws IgniteCheckedException If failed.
     */
    private String printPage(BPlusIO<L> io, long pageAddr, boolean keys) throws IgniteCheckedException {
        StringBuilder b = new StringBuilder();

        b.append(formatPageId(PageIO.getPageId(pageAddr)));

        b.append(" [ ");
        b.append(io.isLeaf() ? "L " : "I ");

        int cnt = io.getCount(pageAddr);
        long fwdId = io.getForward(pageAddr);

        b.append("cnt=").append(cnt).append(' ');
        b.append("fwd=").append(formatPageId(fwdId)).append(' ');

        if (!io.isLeaf()) {
            b.append("lm=").append(formatPageId(inner(io).getLeft(pageAddr, 0))).append(' ');

            if (cnt > 0)
                b.append("rm=").append(formatPageId(inner(io).getRight(pageAddr, cnt - 1))).append(' ');
        }

        if (keys)
            b.append("keys=").append(printPageKeys(io, pageAddr)).append(' ');

        b.append(']');

        return b.toString();
    }

    /**
     * @param io IO.
     * @param pageAddr Page address.
     * @return Keys as String.
     * @throws IgniteCheckedException If failed.
     */
    private String printPageKeys(BPlusIO<L> io, long pageAddr) throws IgniteCheckedException {
        int cnt = io.getCount(pageAddr);

        StringBuilder b = new StringBuilder();

        b.append('[');

        for (int i = 0; i < cnt; i++) {
            if (i != 0)
                b.append(',');

            b.append(io.isLeaf() || canGetRowFromInner ? getRow(io, pageAddr, i) : io.getLookupRow(this, pageAddr, i));
        }

        b.append(']');

        return b.toString();
    }

    /**
     * @param x Long.
     * @return String.
     */
    private static String formatPageId(long x) {
        return U.hexLong(x);
    }

    /**
     * @param idx Index after binary search, which can be negative.
     * @return Always positive index.
     */
    private static int fix(int idx) {
        assert checkIndex(idx): idx;

        if (idx < 0)
            idx = -idx - 1;

        return idx;
    }

    /**
     * @param idx Index.
     * @return {@code true} If correct.
     */
    private static boolean checkIndex(int idx) {
        return idx > -Short.MAX_VALUE && idx < Short.MAX_VALUE;
    }

    /**
     * Check if interrupted.
     * @throws IgniteInterruptedCheckedException If interrupted.
     */
    private static void checkInterrupted() throws IgniteInterruptedCheckedException {
        // We should not interrupt operations in the middle, because otherwise we'll end up in inconsistent state.
        // Because of that we do not check for Thread.interrupted()
        if (interrupted)
            throw new IgniteInterruptedCheckedException("Interrupted.");
    }

    /**
     * Interrupt all operations on all threads and all indexes.
     */
    @SuppressWarnings("unused")
    public static void interruptAll() {
        interrupted = true;
    }

    /**
     * @param row Lookup row.
     * @return Removed row.
     * @throws IgniteCheckedException If failed.
     */
    @Override public final T remove(L row) throws IgniteCheckedException {
        return doRemove(row, true);
    }

    /**
     * @param row Lookup row.
     * @throws IgniteCheckedException If failed.
     * @return {@code True} if removed row.
     */
    public final boolean removex(L row) throws IgniteCheckedException {
        Boolean res = (Boolean)doRemove(row, false);

        return res != null ? res : false;
    }

    /** {@inheritDoc} */
    @Override public void invoke(L row, Object z, InvokeClosure<T> c) throws IgniteCheckedException {
        checkDestroyed();

        Invoke x = new Invoke(row, z, c);

        try {
            for (;;) {
                x.init();

                Result res = invokeDown(x, x.rootId, 0L, 0L, x.rootLvl);

                switch (res) {
                    case RETRY:
                    case RETRY_ROOT:
                        checkInterrupted();

                        continue;

                    default:
                        if (!x.isFinished()) {
                            res = x.tryFinish();

                            if (res == RETRY || res == RETRY_ROOT) {
                                checkInterrupted();

                                continue;
                            }

                            assert x.isFinished(): res;
                        }

                        return;
                }
            }
        }
        catch (UnregisteredClassException | UnregisteredBinaryTypeException e) {
            throw e;
        }
        catch (IgniteCheckedException e) {
            throw new IgniteCheckedException("Runtime failure on search row: " + row, e);
        }
        catch (RuntimeException | AssertionError e) {
            throw new CorruptedTreeException("Runtime failure on search row: " + row, e);
        }
        finally {
            x.releaseAll();
            checkDestroyed();
        }
    }

    /**
     * @param x Invoke operation.
     * @param pageId Page ID.
     * @param backId Expected backward page ID if we are going to the right.
     * @param fwdId Expected forward page ID.
     * @param lvl Level.
     * @return Result code.
     * @throws IgniteCheckedException If failed.
     */
    private Result invokeDown(final Invoke x, final long pageId, final long backId, final long fwdId, final int lvl)
        throws IgniteCheckedException {
        assert lvl >= 0 : lvl;

        if (x.isTail(pageId, lvl))
            return FOUND; // We've already locked this page, so return that we are ok.

        long page = acquirePage(pageId);

        try {
            Result res = RETRY;

            for (;;) {
                if (res == RETRY)
                    x.checkLockRetry();

                // Init args.
                x.pageId(pageId);
                x.fwdId(fwdId);
                x.backId(backId);

                res = read(pageId, page, search, x, lvl, RETRY);

                switch (res) {
                    case GO_DOWN_X:
                        assert backId != 0;
                        assert x.backId == 0; // We did not setup it yet.

                        x.backId(pageId); // Dirty hack to setup a check inside of askNeighbor.

                        // We need to get backId here for our child page, it must be the last child of our back.
                        res = askNeighbor(backId, x, true);

                        if (res != FOUND)
                            return res; // Retry.

                        assert x.backId != pageId; // It must be updated in askNeighbor.

                        // Intentional fallthrough.
                    case GO_DOWN:
                        res = x.tryReplaceInner(pageId, page, fwdId, lvl);

                        if (res != RETRY)
                            res = invokeDown(x, x.pageId, x.backId, x.fwdId, lvl - 1);

                        if (res == RETRY_ROOT || x.isFinished())
                            return res;

                        if (res == RETRY) {
                            checkInterrupted();

                            continue;
                        }

                        // Unfinished Put does insertion on the same level.
                        if (x.isPut())
                            continue;

                        assert x.isRemove(); // Guarded by isFinished.

                        res = x.finishOrLockTail(pageId, page, backId, fwdId, lvl);

                        return res;

                    case NOT_FOUND:
                        if (lvl == 0)
                            x.invokeClosure();

                        return x.onNotFound(pageId, page, fwdId, lvl);

                    case FOUND:
                        if (lvl == 0)
                            x.invokeClosure();

                        return x.onFound(pageId, page, backId, fwdId, lvl);

                    default:
                        return res;
                }
            }
        }
        finally {
            x.levelExit();

            if (x.canRelease(pageId, lvl))
                releasePage(pageId, page);
        }
    }


    /**
     * @param row Lookup row.
     * @param needOld {@code True} if need return removed row.
     * @return Removed row.
     * @throws IgniteCheckedException If failed.
     */
    private T doRemove(L row, boolean needOld) throws IgniteCheckedException {
        checkDestroyed();

        Remove r = new Remove(row, needOld);

        try {
            for (;;) {
                r.init();

                Result res = removeDown(r, r.rootId, 0L, 0L, r.rootLvl);

                switch (res) {
                    case RETRY:
                    case RETRY_ROOT:
                        checkInterrupted();

                        continue;

                    default:
                        if (!r.isFinished()) {
                            res = r.finishTail();

                            // If not found, then the tree grew beyond our call stack -> retry from the actual root.
                            if (res == RETRY || res == NOT_FOUND) {
                                assert r.checkTailLevel(getRootLevel()) : "tail=" + r.tail + ", res=" + res;

                                checkInterrupted();

                                continue;
                            }

                            assert res == FOUND: res;
                        }

                        assert r.isFinished();

                        return r.rmvd;
                }
            }
        }
        catch (IgniteCheckedException e) {
            throw new IgniteCheckedException("Runtime failure on search row: " + row, e);
        }
        catch (RuntimeException | AssertionError e) {
            throw new CorruptedTreeException("Runtime failure on search row: " + row, e);
        }
        finally {
            r.releaseAll();
            checkDestroyed();
        }
    }

    /**
     * @param r Remove operation.
     * @param pageId Page ID.
     * @param backId Expected backward page ID if we are going to the right.
     * @param fwdId Expected forward page ID.
     * @param lvl Level.
     * @return Result code.
     * @throws IgniteCheckedException If failed.
     */
    private Result removeDown(final Remove r, final long pageId, final long backId, final long fwdId, final int lvl)
        throws IgniteCheckedException {
        assert lvl >= 0 : lvl;

        if (r.isTail(pageId, lvl))
            return FOUND; // We've already locked this page, so return that we are ok.

        long page = acquirePage(pageId);

        try {
            for (;;) {
                r.checkLockRetry();

                // Init args.
                r.pageId = pageId;
                r.fwdId = fwdId;
                r.backId = backId;

                Result res = read(pageId, page, search, r, lvl, RETRY);

                switch (res) {
                    case GO_DOWN_X:
                        assert backId != 0;
                        assert r.backId == 0; // We did not setup it yet.

                        r.backId = pageId; // Dirty hack to setup a check inside of askNeighbor.

                        // We need to get backId here for our child page, it must be the last child of our back.
                        res = askNeighbor(backId, r, true);

                        if (res != FOUND)
                            return res; // Retry.

                        assert r.backId != pageId; // It must be updated in askNeighbor.

                        // Intentional fallthrough.
                    case GO_DOWN:
                        res = removeDown(r, r.pageId, r.backId, r.fwdId, lvl - 1);

                        if (res == RETRY) {
                            checkInterrupted();

                            continue;
                        }

                        if (res == RETRY_ROOT || r.isFinished())
                            return res;

                        res = r.finishOrLockTail(pageId, page, backId, fwdId, lvl);

                        return res;

                    case NOT_FOUND:
                        // We are at the bottom.
                        assert lvl == 0 : lvl;

                        r.finish();

                        return res;

                    case FOUND:
                        return r.tryRemoveFromLeaf(pageId, page, backId, fwdId, lvl);

                    default:
                        return res;
                }
            }
        }
        finally {
            r.page = 0L;

            if (r.canRelease(pageId, lvl))
                releasePage(pageId, page);
        }
    }

    /**
     * @param cnt Count.
     * @param cap Capacity.
     * @return {@code true} If may merge.
     */
    private boolean mayMerge(int cnt, int cap) {
        int minCnt = (int)(minFill * cap);

        if (cnt <= minCnt) {
            assert cnt == 0; // TODO remove

            return true;
        }

        assert cnt > 0;

        int maxCnt = (int)(maxFill * cap);

        if (cnt > maxCnt)
            return false;

        assert false; // TODO remove

        // Randomization is for smoothing worst case scenarios. Probability of merge attempt
        // is proportional to free space in our page (discounted on fill factor).
        return randomInt(maxCnt - minCnt) >= cnt - minCnt;
    }

    /**
     * @return Root level.
     * @throws IgniteCheckedException If failed.
     */
    public final int rootLevel() throws IgniteCheckedException {
        checkDestroyed();

        return getRootLevel();
    }

    /**
     * Returns number of elements in the tree by scanning pages of the bottom (leaf) level.
     * Since a concurrent access is permitted, there is no guarantee about
     * momentary consistency: the method may miss updates made in already scanned pages.
     *
     * @return Number of elements in the tree.
     * @throws IgniteCheckedException If failed.
     */
    @Override public final long size() throws IgniteCheckedException {
        return size(null);
    }

    /**
     * Returns number of elements in the tree that match the filter by scanning through the pages of the leaf level.
     * Since a concurrent access to the tree is permitted, there is no guarantee about
     * momentary consistency: the method may not see updates made in already scanned pages.
     *
     * @param filter The filter to use or null to count all elements.
     * @return Number of either all elements in the tree or the elements that match the filter.
     * @throws IgniteCheckedException If failed.
     */
    public long size(@Nullable TreeRowClosure<L, T> filter) throws IgniteCheckedException {
        checkDestroyed();

        for (;;) {
            long curPageId;

            long metaPage = acquirePage(metaPageId);

            try {
                curPageId = getFirstPageId(metaPageId, metaPage, 0); // Level 0 is always at the bottom.
            }
            finally {
                releasePage(metaPageId, metaPage);
            }

            long cnt = 0;

            long curPage = acquirePage(curPageId);
            try {
                long curPageAddr = readLock(curPageId, curPage);

                if (curPageAddr == 0)
                    continue; // The first page has gone: restart scan.

                try {
                    BPlusIO<L> io = io(curPageAddr);

                    assert io.isLeaf();

                    for (;;) {
                        int curPageSize = io.getCount(curPageAddr);

                        if (filter == null)
                            cnt += curPageSize;
                        else {
                            for (int i = 0; i < curPageSize; ++i) {
                                if (filter.apply(this, io, curPageAddr, i))
                                    cnt++;
                            }
                        }

                        long nextPageId = io.getForward(curPageAddr);

                        if (nextPageId == 0) {
                            checkDestroyed();

                            return cnt;
                        }

                        long nextPage = acquirePage(nextPageId);

                        try {
                            long nextPageAddr = readLock(nextPageId, nextPage);

                            // In the current implementation the next page can't change when the current page is locked.
                            assert nextPageAddr != 0 : nextPageAddr;

                            try {
                                long pa = curPageAddr;
                                curPageAddr = 0; // Set to zero to avoid double unlocking in finalizer.

                                readUnlock(curPageId, curPage, pa);

                                long p = curPage;
                                curPage = 0; // Set to zero to avoid double release in finalizer.

                                releasePage(curPageId, p);

                                curPageId = nextPageId;
                                curPage = nextPage;
                                curPageAddr = nextPageAddr;

                                nextPage = 0;
                                nextPageAddr = 0;
                            }
                            finally {
                                if (nextPageAddr != 0)
                                    readUnlock(nextPageId, nextPage, nextPageAddr);
                            }
                        }
                        finally {
                            if (nextPage != 0)
                                releasePage(nextPageId, nextPage);
                        }
                    }
                }
                finally {
                    if (curPageAddr != 0)
                        readUnlock(curPageId, curPage, curPageAddr);
                }
            }
            finally {
                if (curPage != 0)
                    releasePage(curPageId, curPage);
            }
        }
    }

    /**
     * {@inheritDoc}
     */
    @Override public final T put(T row) throws IgniteCheckedException {
        return doPut(row, true);
    }

    /**
     * @param row New value.
     * @throws IgniteCheckedException If failed.
     * @return {@code True} if replaced existing row.
     */
    public boolean putx(T row) throws IgniteCheckedException {
        Boolean res = (Boolean)doPut(row, false);

        return res != null ? res : false;
    }

    /**
     * @param row New value.
     * @param needOld {@code True} If need return old value.
     * @return Old row.
     * @throws IgniteCheckedException If failed.
     */
    private T doPut(T row, boolean needOld) throws IgniteCheckedException {
        checkDestroyed();

        Put p = new Put(row, needOld);

        try {
            for (;;) { // Go down with retries.
                p.init();

                Result res = putDown(p, p.rootId, 0L, p.rootLvl);

                switch (res) {
                    case RETRY:
                    case RETRY_ROOT:
                        checkInterrupted();

                        continue;

                    case FOUND:
                        // We may need to insert split key into upper level here.
                        if (!p.isFinished()) {
                            // It must be impossible to have an insert higher than the current root,
                            // because we are making decision about creating new root while keeping
                            // write lock on current root, so it can't concurrently change.
                            assert p.btmLvl <= getRootLevel();

                            checkInterrupted();

                            continue;
                        }

                        return p.oldRow;

                    default:
                        throw new IllegalStateException("Result: " + res);
                }
            }
        }
        catch (IgniteCheckedException e) {
            throw new IgniteCheckedException("Runtime failure on row: " + row, e);
        }
        catch (RuntimeException | AssertionError e) {
            throw new CorruptedTreeException("Runtime failure on row: " + row, e);
        }
        finally {
            checkDestroyed();
        }
    }

    /**
     * Destroys tree. This method is allowed to be invoked only when the tree is out of use (no concurrent operations
     * are trying to read or update the tree after destroy beginning).
     *
     * @return Number of pages recycled from this tree. If the tree was destroyed by someone else concurrently returns
     *     {@code 0}, otherwise it should return at least {@code 2} (for meta page and root page), unless this tree is
     *     used as metadata storage, or {@code -1} if we don't have a reuse list and did not do recycling at all.
     * @throws IgniteCheckedException If failed.
     */
    public final long destroy() throws IgniteCheckedException {
        return destroy(null);
    }

    /**
     * Destroys tree. This method is allowed to be invoked only when the tree is out of use (no concurrent operations
     * are trying to read or update the tree after destroy beginning).
     *
     * @param c Visitor closure. Visits only leaf pages.
     * @return Number of pages recycled from this tree. If the tree was destroyed by someone else concurrently returns
     *     {@code 0}, otherwise it should return at least {@code 2} (for meta page and root page), unless this tree is
     *     used as metadata storage, or {@code -1} if we don't have a reuse list and did not do recycling at all.
     * @throws IgniteCheckedException If failed.
     */
    public final long destroy(IgniteInClosure<L> c) throws IgniteCheckedException {
        if (!markDestroyed())
            return 0;

        if (reuseList == null)
            return -1;

        LongListReuseBag bag = new LongListReuseBag();

        long pagesCnt = 0;

        long metaPage = acquirePage(metaPageId);
        try {
            long metaPageAddr = writeLock(metaPageId, metaPage); // No checks, we must be out of use.

            assert metaPageAddr != 0L;

            try {
                for (long pageId : getFirstPageIds(metaPageAddr)) {
                    assert pageId != 0;

                    do {
                        final long pId = pageId;

                        long page = acquirePage(pId);

                        try {
                            long pageAddr = writeLock(pId, page); // No checks, we must be out of use.

                            try {
                                BPlusIO<L> io = io(pageAddr);

                                if (c != null && io.isLeaf())
                                    io.visit(pageAddr, c);

                                long fwdPageId = io.getForward(pageAddr);

                                bag.addFreePage(recyclePage(pageId, page, pageAddr, null));
                                pagesCnt++;

                                pageId = fwdPageId;
                            }
                            finally {
                                writeUnlock(pId, page, pageAddr, true);
                            }
                        }
                        finally {
                            releasePage(pId, page);
                        }

                        if (bag.size() == 128) {
                            reuseList.addForRecycle(bag);

                            assert bag.isEmpty() : bag.size();
                        }
                    }
                    while (pageId != 0);
                }

                bag.addFreePage(recyclePage(metaPageId, metaPage, metaPageAddr, null));
                pagesCnt++;
            }
            finally {
                writeUnlock(metaPageId, metaPage, metaPageAddr, true);
            }
        }
        finally {
            releasePage(metaPageId, metaPage);
        }

        reuseList.addForRecycle(bag);

        assert bag.size() == 0 : bag.size();

        return pagesCnt;
    }

    /**
     * @return {@code True} if state was changed.
     */
    private boolean markDestroyed() {
        return destroyed.compareAndSet(false, true);
    }

    /**
     * @param pageAddr Meta page address.
     * @return First page IDs.
     */
    protected Iterable<Long> getFirstPageIds(long pageAddr) {
        List<Long> res = new ArrayList<>();

        BPlusMetaIO mio = BPlusMetaIO.VERSIONS.forPage(pageAddr);

        for (int lvl = mio.getRootLevel(pageAddr); lvl >= 0; lvl--)
            res.add(mio.getFirstPageId(pageAddr, lvl));

        return res;
    }

    /**
     * @param pageId Page ID.
     * @param page Page pointer.
     * @param pageAddr Page address
     * @param io IO.
     * @param fwdId Forward page ID.
     * @param fwdBuf Forward buffer.
     * @param idx Insertion index.
     * @return {@code true} The middle index was shifted to the right.
     * @throws IgniteCheckedException If failed.
     */
    private boolean splitPage(
        long pageId, long page, long pageAddr, BPlusIO io, long fwdId, long fwdBuf, int idx
    ) throws IgniteCheckedException {
        int cnt = io.getCount(pageAddr);
        int mid = cnt >>> 1;

        boolean res = false;

        if (idx > mid) { // If insertion is going to be to the forward page, keep more in the back page.
            mid++;

            res = true;
        }

        // Update forward page.
        io.splitForwardPage(pageAddr, fwdId, fwdBuf, mid, cnt, pageSize());

        // Update existing page.
        io.splitExistingPage(pageAddr, mid, fwdId);

        if (needWalDeltaRecord(pageId, page, null))
            wal.log(new SplitExistingPageRecord(grpId, pageId, mid, fwdId));

        return res;
    }

    /**
     * @param pageId Page ID.
     * @param page Page pointer.
     * @param pageAddr Page address
     * @param walPlc Full page WAL record policy.
     */
    private void writeUnlockAndClose(long pageId, long page, long pageAddr, Boolean walPlc) {
        try {
            writeUnlock(pageId, page, pageAddr, walPlc, true);
        }
        finally {
            releasePage(pageId, page);
        }
    }

    /**
     * @param pageId Inner page ID.
     * @param g Get.
     * @param back Get back (if {@code true}) or forward page (if {@code false}).
     * @return Operation result.
     * @throws IgniteCheckedException If failed.
     */
    private Result askNeighbor(long pageId, Get g, boolean back) throws IgniteCheckedException {
        return read(pageId, askNeighbor, g, back ? TRUE.ordinal() : FALSE.ordinal(), RETRY);
    }

    /**
     * @param p Put.
     * @param pageId Page ID.
     * @param fwdId Expected forward page ID.
     * @param lvl Level.
     * @return Result code.
     * @throws IgniteCheckedException If failed.
     */
    private Result putDown(final Put p, final long pageId, final long fwdId, final int lvl)
        throws IgniteCheckedException {
        assert lvl >= 0 : lvl;

        final long page = acquirePage(pageId);

        try {
            for (;;) {
                p.checkLockRetry();

                // Init args.
                p.pageId = pageId;
                p.fwdId = fwdId;

                Result res = read(pageId, page, search, p, lvl, RETRY);

                switch (res) {
                    case GO_DOWN:
                    case GO_DOWN_X:
                        assert lvl > 0 : lvl;
                        assert p.pageId != pageId;
                        assert p.fwdId != fwdId || fwdId == 0;

                        res = p.tryReplaceInner(pageId, page, fwdId, lvl);

                        if (res != RETRY) // Go down recursively.
                            res = putDown(p, p.pageId, p.fwdId, lvl - 1);

                        if (res == RETRY_ROOT || p.isFinished())
                            return res;

                        if (res == RETRY)
                            checkInterrupted();

                        continue; // We have to insert split row to this level or it is a retry.

                    case FOUND: // Do replace.
                        assert lvl == 0 : "This replace can happen only at the bottom level.";

                        return p.tryReplace(pageId, page, fwdId, lvl);

                    case NOT_FOUND: // Do insert.
                        assert lvl == p.btmLvl : "must insert at the bottom level";
                        assert p.needReplaceInner == FALSE : p.needReplaceInner + " " + lvl;

                        return p.tryInsert(pageId, page, fwdId, lvl);

                    default:
                        return res;
                }
            }
        }
        finally {
            if (p.canRelease(pageId, lvl))
                releasePage(pageId, page);
        }
    }


    /**
     * @param c Get.
     * @throws IgniteCheckedException If failed.
     */
    private void doVisit(TreeVisitor c) throws IgniteCheckedException {
        for (;;) { // Go down with retries.
            c.init();

            switch (visitDown(c, c.rootId, 0L, c.rootLvl)) {
                case RETRY:
                case RETRY_ROOT:
                    checkInterrupted();

                    continue;

                default:
                    return;
            }
        }
    }

    /**
     * @param v Tree visitor.
     * @param pageId Page ID.
     * @param fwdId Expected forward page ID.
     * @param lvl Level.
     * @return Result code.
     * @throws IgniteCheckedException If failed.
     */
    private Result visitDown(final TreeVisitor v, final long pageId, final long fwdId, final int lvl)
            throws IgniteCheckedException {
        long page = acquirePage(pageId);

        try {
            for (;;) {
                v.checkLockRetry();

                // Init args.
                v.pageId = pageId;
                v.fwdId = fwdId;

                Result res = read(pageId, page, search, v, lvl, RETRY);

                switch (res) {
                    case GO_DOWN:
                    case GO_DOWN_X:
                        assert v.pageId != pageId;
                        assert v.fwdId != fwdId || fwdId == 0;

                        // Go down recursively.
                        res = visitDown(v, v.pageId, v.fwdId, lvl - 1);

                        switch (res) {
                            case RETRY:
                                checkInterrupted();

                                continue; // The child page got split, need to reread our page.

                            default:
                                return res;
                        }

                    case NOT_FOUND:
                        assert lvl == 0 : lvl;

                        return v.init(pageId, page, fwdId);

                    case FOUND:
                        throw new IllegalStateException(); // Must never be called because we always have a shift.

                    default:
                        return res;
                }
            }
        }
        finally {
            if (v.canRelease(pageId, lvl))
                releasePage(pageId, page);
        }
    }

    /**
     * @param io IO.
     * @param pageAddr Page address.
     * @param back Backward page.
     * @return Page ID.
     */
    private long doAskNeighbor(BPlusIO<L> io, long pageAddr, boolean back) {
        long res;

        if (back) {
            // Count can be 0 here if it is a routing page, in this case we have a single child.
            int cnt = io.getCount(pageAddr);

            // We need to do get the rightmost child: io.getRight(cnt - 1),
            // here io.getLeft(cnt) is the same, but handles negative index if count is 0.
            res = inner(io).getLeft(pageAddr, cnt);
        }
        else // Leftmost child.
            res = inner(io).getLeft(pageAddr, 0);

        assert res != 0 : "inner page with no route down: " + U.hexLong(PageIO.getPageId(pageAddr));

        return res;
    }

    /** {@inheritDoc} */
    @Override public String toString() {
        return S.toString(BPlusTree.class, this);
    }

    /**
     * Get operation.
     */
    public abstract class Get {
        /** */
        long rmvId;

        /** Starting point root level. May be outdated. Must be modified only in {@link Get#init()}. */
        int rootLvl;

        /** Starting point root ID. May be outdated. Must be modified only in {@link Get#init()}. */
        long rootId;

        /** */
        L row;

        /** In/Out parameter: Page ID. */
        long pageId;

        /** In/Out parameter: expected forward page ID. */
        long fwdId;

        /** In/Out parameter: in case of right turn this field will contain backward page ID for the child. */
        long backId;

        /** */
        int shift;

        /** If this operation is a part of invoke. */
        Invoke invoke;

        /** Ignore row passed, find last row */
        boolean findLast;

        /** Number of repetitions to capture a lock in the B+Tree (countdown). */
        int lockRetriesCnt = getLockRetries();

        /**
         * @param row Row.
         * @param findLast find last row.
         */
        Get(L row, boolean findLast) {
            assert findLast ^ row != null;

            this.row = row;
            this.findLast = findLast;
        }

        /**
         * @param g Other operation to copy from.
         */
        final void copyFrom(Get g) {
            rmvId = g.rmvId;
            rootLvl = g.rootLvl;
            pageId = g.pageId;
            fwdId = g.fwdId;
            backId = g.backId;
            shift = g.shift;
            findLast = g.findLast;
        }

        /**
         * Initialize operation.
         *
         * @throws IgniteCheckedException If failed.
         */
        final void init() throws IgniteCheckedException {
            TreeMetaData meta0 = treeMeta();

            assert meta0 != null;

            restartFromRoot(meta0.rootId, meta0.rootLvl, globalRmvId.get());
        }

        /**
         * @param rootId Root page ID.
         * @param rootLvl Root level.
         * @param rmvId Remove ID to be afraid of.
         */
        void restartFromRoot(long rootId, int rootLvl, long rmvId) {
            this.rootId = rootId;
            this.rootLvl = rootLvl;
            this.rmvId = rmvId;
        }

        /**
         * @param io IO.
         * @param pageAddr Page address.
         * @param idx Index of found entry.
         * @param lvl Level.
         * @return {@code true} If we need to stop.
         * @throws IgniteCheckedException If failed.
         */
        boolean found(BPlusIO<L> io, long pageAddr, int idx, int lvl) throws IgniteCheckedException {
            assert lvl >= 0;

            return lvl == 0; // Stop if we are at the bottom.
        }

        /**
         * @param io IO.
         * @param pageAddr Page address.
         * @param idx Insertion point.
         * @param lvl Level.
         * @return {@code true} If we need to stop.
         * @throws IgniteCheckedException If failed.
         */
        boolean notFound(BPlusIO<L> io, long pageAddr, int idx, int lvl) throws IgniteCheckedException {
            assert lvl >= 0;

            return lvl == 0; // Stop if we are at the bottom.
        }

        /**
         * @param pageId Page.
         * @param lvl Level.
         * @return {@code true} If we can release the given page.
         */
        public boolean canRelease(long pageId, int lvl) {
            return pageId != 0L;
        }

        /**
         * @param backId Back page ID.
         */
        void backId(long backId) {
            this.backId = backId;
        }

        /**
         * @param pageId Page ID.
         */
        void pageId(long pageId) {
            this.pageId = pageId;
        }

        /**
         * @param fwdId Forward page ID.
         */
        void fwdId(long fwdId) {
            this.fwdId = fwdId;
        }

        /**
         * @return {@code true} If the operation is finished.
         */
        boolean isFinished() {
            throw new IllegalStateException();
        }

        /**
         * @throws IgniteCheckedException If the operation can not be retried.
         */
        void checkLockRetry() throws IgniteCheckedException {
            if (lockRetriesCnt == 0) {
                IgniteCheckedException e = new IgniteCheckedException("Maximum number of retries " +
                    getLockRetries() + " reached for " + getClass().getSimpleName() + " operation " +
                    "(the tree may be corrupted). Increase " + IGNITE_BPLUS_TREE_LOCK_RETRIES + " system property " +
                    "if you regularly see this message (current value is " + getLockRetries() + ").");

                if (failureProcessor != null)
                    failureProcessor.process(new FailureContext(FailureType.CRITICAL_ERROR, e));

                throw e;
            }

            lockRetriesCnt--;
        }

        /**
         * @return Operation row.
         */
        public L row() {
            return row;
        }
    }

    /**
     * Get a single entry.
     */
    private final class GetOne extends Get {
        /** */
        Object x;

        /** */
        TreeRowClosure<L, T> c;

        /**
         * @param row Row.
         * @param c Closure filter.
         * @param x Implementation specific argument.
         * @param findLast Ignore row passed, find last row
         */
        private GetOne(L row, TreeRowClosure<L,T> c, Object x, boolean findLast) {
            super(row, findLast);

            this.x = x;
            this.c = c;
        }

        /** {@inheritDoc} */
        @SuppressWarnings("unchecked")
        @Override boolean found(BPlusIO<L> io, long pageAddr, int idx, int lvl) throws IgniteCheckedException {
            // Check if we are on an inner page and can't get row from it.
            if (lvl != 0 && !canGetRowFromInner)
                return false;

            row = c == null || c.apply(BPlusTree.this, io,pageAddr, idx) ? getRow(io, pageAddr, idx, x) : null;

            return true;
        }
    }

    /**
     * Get a cursor for range.
     */
    private final class GetCursor extends Get {
        /** */
        AbstractForwardCursor cursor;

        /**
         * @param lower Lower bound.
         * @param shift Shift.
         * @param cursor Cursor.
         */
        GetCursor(L lower, int shift, AbstractForwardCursor cursor) {
            super(lower, false);

            assert shift != 0; // Either handle range of equal rows or find a greater row after concurrent merge.

            this.shift = shift;
            this.cursor = cursor;
        }

        /** {@inheritDoc} */
        @Override boolean found(BPlusIO<L> io, long pageAddr, int idx, int lvl) throws IgniteCheckedException {
            throw new IllegalStateException(); // Must never be called because we always have a shift.
        }

        /** {@inheritDoc} */
        @Override boolean notFound(BPlusIO<L> io, long pageAddr, int idx, int lvl) throws IgniteCheckedException {
            if (lvl != 0)
                return false;

            cursor.init(pageAddr, io, idx);

            return true;
        }
    }

    /**
     * Get a cursor for range.
     */
<<<<<<< HEAD
    private final class TreeVisitor extends Get {
=======
    public final class Put extends Get {
        /** Mark of NULL value of page id. It means valid value can't be equal this value. */
        private static final long NULL_PAGE_ID = 0L;

        /** Mark of NULL value of page. */
        private static final long NULL_PAGE = 0L;

        /** Mark of NULL value of page address. */
        private static final long NULL_PAGE_ADDRESS = 0L;

        /** Right child page ID for split row. */
        long rightId;

        /** Replaced row if any. */
        T oldRow;

        /**
         * This page is kept locked after split until insert to the upper level will not be finished. It is needed
         * because split row will be "in flight" and if we'll release tail, remove on split row may fail.
         */
        long tailId;

>>>>>>> a98dcb93
        /** */
        long nextPageId;

        /** */
        L upper;

        /** */
        TreeVisitorClosure<L, T> p;

        /** */
        private boolean dirty;

        /** */
        private boolean writing;

        /**
         * @param lower Lower bound.
         */
        TreeVisitor(L lower, L upper, TreeVisitorClosure<L, T> p) {
            super(lower, false);

            this.shift = -1;
            this.upper = upper;
            this.p = p;
        }

        /** {@inheritDoc} */
        @Override boolean found(BPlusIO<L> io, long pageAddr, int idx, int lvl) throws IgniteCheckedException {
            throw new IllegalStateException(); // Must never be called because we always have a shift.
        }

        /** {@inheritDoc} */
        @Override boolean notFound(BPlusIO<L> io, long pageAddr, int idx, int lvl) throws IgniteCheckedException {
            if (lvl != 0)
                return false;

            if (!(writing = (p.state() & TreeVisitorClosure.CAN_WRITE) != 0))
                init(pageAddr, io, idx);

            return true;
        }

        Result init(long pageId, long page, long fwdId) throws IgniteCheckedException {
            // Init args.
            this.pageId = pageId;
            this.fwdId = fwdId;

            if (writing) {
                long pageAddr = writeLock(pageId, page);

<<<<<<< HEAD
                if (pageAddr == 0)
                    return RETRY;

                try {
                    BPlusIO<L> io = io(pageAddr);
=======
        /**
         * @param tailId Tail page ID.
         * @param tailPage Tail page pointer.
         * @param tailPageAddr Tail page address
         */
        private void tail(long tailId, long tailPage, long tailPageAddr) {
            assert (tailId == NULL_PAGE_ID) == (tailPage == NULL_PAGE);
            assert (tailPage == NULL_PAGE) == (tailPageAddr == NULL_PAGE_ADDRESS);

            if (this.tailPage != NULL_PAGE)
                writeUnlockAndClose(this.tailId, this.tailPage, this.tailAddr, null);
>>>>>>> a98dcb93

                    // Check triangle invariant.
                    if (io.getForward(pageAddr) != fwdId)
                        return RETRY;

                    init(pageAddr, io, -1);
                } finally {
                    unlock(pageId, page, pageAddr);
                }
            }

            return NOT_FOUND;
        }

        /**
         * @param pageAddr Page address.
         * @param io IO.
         * @param startIdx Start index.
         * @throws IgniteCheckedException If failed.
         */
        private void init(long pageAddr, BPlusIO<L> io, int startIdx) throws IgniteCheckedException {
            nextPageId = 0;

            int cnt = io.getCount(pageAddr);

            if (cnt != 0)
                visit(pageAddr, io, startIdx, cnt);
        }

        /**
         * @param pageAddr Page address.
         * @param io IO.
         * @param startIdx Start index.
         * @param cnt Number of rows in the buffer.
         * @throws IgniteCheckedException If failed.
         */
        @SuppressWarnings("unchecked")
        private void visit(long pageAddr, BPlusIO<L> io, int startIdx, int cnt)
                throws IgniteCheckedException {
            assert io.isLeaf() : io;
            assert cnt != 0 : cnt; // We can not see empty pages (empty tree handled in init).
            assert startIdx >= -1 : startIdx;
            assert cnt >= startIdx;

            checkDestroyed();

            nextPageId = io.getForward(pageAddr);

            if (startIdx == -1)
                startIdx = findLowerBound(pageAddr, io, cnt);

            if (cnt == startIdx)
                return; // Go to the next page;

            cnt = findUpperBound(pageAddr, io, startIdx, cnt);

            for (int i = startIdx; i < cnt; i++) {
                int state = p.visit(BPlusTree.this, io, pageAddr, i, wal);

                boolean stop = (state & TreeVisitorClosure.STOP) != 0;

                if (writing)
                    dirty = dirty || (state & TreeVisitorClosure.DIRTY) != 0;

                if (stop) {
                    nextPageId = 0; // The End.

                    return;
                }
            }

            if (nextPageId != 0) {
                row = io.getLookupRow(BPlusTree.this, pageAddr, cnt - 1); // Need save last row.

                shift = 1;
            }
        }

        /**
         * @param pageAddr Page address.
         * @param io IO.
         * @param cnt Count.
         * @return Adjusted to lower bound start index.
         * @throws IgniteCheckedException If failed.
         */
        private int findLowerBound(long pageAddr, BPlusIO<L> io, int cnt) throws IgniteCheckedException {
            assert io.isLeaf();

            // Compare with the first row on the page.
            int cmp = compare(0, io, pageAddr, 0, row);

            if (cmp < 0 || (cmp == 0 && shift == 1)) {
                int idx = findInsertionPoint(0, io, pageAddr, 0, cnt, row, shift);

                assert idx < 0;

                return fix(idx);
            }

            return 0;
        }

        /**
         * @param pageAddr Page address.
         * @param io IO.
         * @param low Start index.
         * @param cnt Number of rows in the buffer.
         * @return Corrected number of rows with respect to upper bound.
         * @throws IgniteCheckedException If failed.
         */
        private int findUpperBound(long pageAddr, BPlusIO<L> io, int low, int cnt) throws IgniteCheckedException {
            assert io.isLeaf();

            // Compare with the last row on the page.
            int cmp = compare(0, io, pageAddr, cnt - 1, upper);

            if (cmp > 0) {
                int idx = findInsertionPoint(0, io, pageAddr, low, cnt, upper, 1);

                assert idx < 0;

                cnt = fix(idx);

                nextPageId = 0; // The End.
            }

            return cnt;
        }

        /**
         * @throws IgniteCheckedException If failed.
         */
        private void nextPage() throws IgniteCheckedException {
            for (;;) {
                if (nextPageId == 0)
                    return;

                long pageId = nextPageId;
                long page = acquirePage(pageId);
                try {
                    long pageAddr = lock(pageId, page); // Doing explicit null check.

                    // If concurrent merge occurred we have to reinitialize cursor from the last returned row.
                    if (pageAddr == 0L)
                        break;

                    try {
                        BPlusIO<L> io = io(pageAddr);

                        visit(pageAddr, io, -1, io.getCount(pageAddr));
                    }
                    finally {
                        unlock(pageId, page, pageAddr);
                    }
                }
                finally {
                    releasePage(pageId, page);
                }
            }

            doVisit(this); // restart from last read row
        }

        private void unlock(long pageId, long page, long pageAddr) {
            if (writing) {
                writeUnlock(pageId, page, pageAddr, dirty);

                dirty = false; // reset dirty flag
            }
            else
                readUnlock(pageId, page, pageAddr);
        }

        private long lock(long pageId, long page) {
            if (writing = ((p.state() & TreeVisitorClosure.CAN_WRITE) != 0))
                return writeLock(pageId, page);
            else
                return readLock(pageId, page);
        }

        /**
         * @throws IgniteCheckedException If failed.
         */
        private void visit() throws IgniteCheckedException {
            doVisit(this);

            while (nextPageId != 0)
                nextPage();
        }
    }

    /**
     * Get the last item in the tree which matches the passed filter.
     */
    private final class GetLast extends Get {
        private final TreeRowClosure<L, T> c;
        private boolean retry = true;
        private long lastPageId;
        private T row0;

        /**
         * @param c Filter closure.
         */
        public GetLast(TreeRowClosure<L, T> c) {
            super(null, true);

            assert c != null;

            this.c = c;
        }

        /** {@inheritDoc} */
        @Override boolean found(BPlusIO<L> io, long pageAddr, int idx, int lvl) throws IgniteCheckedException {
            if (lvl != 0)
                return false;

            for (int i = idx; i >= 0; i--) {
                if (c.apply(BPlusTree.this, io, pageAddr, i)) {
                    retry = false;
                    row0 = getRow(io, pageAddr, i);

                    return true;
                }
            }

            if(pageId == rootId)
                retry = false; // We are at the root page, there are no other leafs.

            if (retry) {
                findLast = false;

                // Restart from an item before the first item in the leaf (last item on the previous leaf).
                row0 = getRow(io, pageAddr, 0);
                shift = -1;

                lastPageId = pageId; // Track leafs to detect a loop over the first leaf in the tree.
            }

            return true;
        }

        /** {@inheritDoc} */
        @Override boolean notFound(BPlusIO<L> io, long pageAddr, int idx, int lvl) throws IgniteCheckedException {
            if (lvl != 0)
                return false;

            if(io.getCount(pageAddr) == 0) {
                // it's an empty tree
                retry = false;

                return true;
            }

            if (idx == 0 && lastPageId == pageId) {
                // not found
                retry = false;
                row0 = null;

                return true;
            }
            else {
                for (int i = idx; i >= 0; i--) {
                    if (c.apply(BPlusTree.this, io, pageAddr, i)) {
                        retry = false;
                        row0 = getRow(io, pageAddr, i);

                        break;
                    }
                }
            }

            if (retry) {
                // Restart from an item before the first item in the leaf (last item on the previous leaf).
                row0 = getRow(io, pageAddr, 0);

                lastPageId = pageId; // Track leafs to detect a loop over the first leaf in the tree.
            }

            return true;
        }

        /**
         * @return Last item in the tree.
         * @throws IgniteCheckedException If failure.
         */
        public T find() throws IgniteCheckedException {
            while (retry) {
                row = row0;

                doFind(this);
            }

            return row0;
        }
    }

    /**
     * Put operation.
     */
    private final class Put extends Get {
        /** Right child page ID for split row. */
        long rightId;

        /** Replaced row if any. */
        T oldRow;

        /**
         * This page is kept locked after split until insert to the upper level will not be finished.
         * It is needed because split row will be "in flight" and if we'll release tail, remove on
         * split row may fail.
         */
        long tailId;

        /** */
        long tailPage;

        /** */
        long tailAddr;

        /**
         * Bottom level for insertion (insert can't go deeper). Will be incremented on split on each level.
         */
        short btmLvl;

        /** */
        Bool needReplaceInner = FALSE;

        /** */
        final boolean needOld;

        /**
         * @param row Row.
         * @param needOld {@code True} If need return old value.
         */
        private Put(T row, boolean needOld) {
            super(row, false);

            this.needOld = needOld;
        }

        /** {@inheritDoc} */
        @Override boolean found(BPlusIO<L> io, long pageAddr, int idx, int lvl) {
            if (lvl == 0) // Leaf: need to stop.
                return true;

            assert btmLvl == 0; // It can not be insert.

            // If we can get full row from the inner page, we have to replace it with the new one. On the way down
            // we can not miss inner key even in presence of concurrent operations because of `triangle` invariant +
            // concurrent inner replace handling by retrying from root.
            if (canGetRowFromInner && needReplaceInner == FALSE)
                needReplaceInner = TRUE;

            return false;
        }

        /** {@inheritDoc} */
        @Override boolean notFound(BPlusIO<L> io, long pageAddr, int idx, int lvl) {
            assert btmLvl >= 0 : btmLvl;
            assert lvl >= btmLvl : lvl;

            return lvl == btmLvl;
        }

        /**
         * @param tailId Tail page ID.
         * @param tailPage Tail page pointer.
         * @param tailPageAddr Tail page address
         */
        private void tail(long tailId, long tailPage, long tailPageAddr) {
            assert (tailId == 0L) == (tailPage == 0L);
            assert (tailPage == 0L) == (tailPageAddr == 0L);

            if (this.tailPage != 0L)
                writeUnlockAndClose(this.tailId, this.tailPage, this.tailAddr, null);

            this.tailId = tailId;
            this.tailPage = tailPage;
            this.tailAddr = tailPageAddr;
        }

        /** {@inheritDoc} */
        @Override public boolean canRelease(long pageId, int lvl) {
            return pageId != NULL_PAGE_ID && tailId != pageId;
        }

        /**
         * Finish put.
         */
        private void finish() {
            row = null;
            rightId = 0;

            tail(NULL_PAGE_ID, NULL_PAGE, NULL_PAGE_ADDRESS);
        }

        /** {@inheritDoc} */
        @Override boolean isFinished() {
            return row == null;
        }

        /**
         * @param pageId Page ID.
         * @param page Page pointer.
         * @param pageAddr Page address.
         * @param io IO.
         * @param idx Index.
         * @param lvl Level.
         * @return Move up row.
         * @throws IgniteCheckedException If failed.
         */
        private L insert(long pageId, long page, long pageAddr, BPlusIO<L> io, int idx, int lvl)
            throws IgniteCheckedException {
            int maxCnt = io.getMaxCount(pageAddr, pageSize());
            int cnt = io.getCount(pageAddr);

            if (cnt == maxCnt) // Need to split page.
                return insertWithSplit(pageId, page, pageAddr, io, idx, lvl);

            insertSimple(pageId, page, pageAddr, io, idx, null);

            return null;
        }

        /**
         * @param pageId Page ID.
         * @param page Page pointer.
         * @param pageAddr Page address.
         * @param io IO.
         * @param idx Index.
         * @param walPlc Full page WAL record policy.
         * @throws IgniteCheckedException If failed.
         */
        private void insertSimple(long pageId, long page, long pageAddr, BPlusIO<L> io, int idx, Boolean walPlc)
            throws IgniteCheckedException {
            boolean needWal = needWalDeltaRecord(pageId, page, walPlc);

            byte[] rowBytes = io.insert(pageAddr, idx, row, null, rightId, needWal);

            if (needWal)
                wal.log(new InsertRecord<>(grpId, pageId, io, idx, rowBytes, rightId));
        }

        /**
         * @param pageId Page ID.
         * @param page Page pointer.
         * @param pageAddr Page address.
         * @param io IO.
         * @param idx Index.
         * @param lvl Level.
         * @return Move up row.
         * @throws IgniteCheckedException If failed.
         */
        private L insertWithSplit(long pageId, long page, long pageAddr, BPlusIO<L> io, int idx, int lvl)
            throws IgniteCheckedException {
            long fwdId = allocatePage(null);
            long fwdPage = acquirePage(fwdId);

            try {
                // Need to check this before the actual split, because after the split we will have new forward page here.
                boolean hadFwd = io.getForward(pageAddr) != 0;

                long fwdPageAddr = writeLock(fwdId, fwdPage); // Initial write, no need to check for concurrent modification.

                assert fwdPageAddr != NULL_PAGE_ADDRESS;

                // TODO GG-11640 log a correct forward page record.
                final Boolean fwdPageWalPlc = Boolean.TRUE;

                try {
                    boolean midShift = splitPage(pageId, page, pageAddr, io, fwdId, fwdPageAddr, idx);

                    // Do insert.
                    int cnt = io.getCount(pageAddr);

                    if (idx < cnt || (idx == cnt && !midShift)) { // Insert into back page.
                        insertSimple(pageId, page, pageAddr, io, idx, null);

                        // Fix leftmost child of forward page, because newly inserted row will go up.
                        if (idx == cnt && !io.isLeaf()) {
                            inner(io).setLeft(fwdPageAddr, 0, rightId);

                            if (needWalDeltaRecord(fwdId, fwdPage, fwdPageWalPlc)) // Rare case, we can afford separate WAL record to avoid complexity.
                                wal.log(new FixLeftmostChildRecord(grpId, fwdId, rightId));
                        }
                    }
                    else // Insert into newly allocated forward page.
                        insertSimple(fwdId, fwdPage, fwdPageAddr, io, idx - cnt, fwdPageWalPlc);

                    // Do move up.
                    cnt = io.getCount(pageAddr);

                    // Last item from backward row goes up.
                    L moveUpRow = io.getLookupRow(BPlusTree.this, pageAddr, cnt - 1);

                    if (!io.isLeaf()) { // Leaf pages must contain all the links, inner pages remove moveUpLink.
                        io.setCount(pageAddr, cnt - 1);

                        if (needWalDeltaRecord(pageId, page, null)) // Rare case, we can afford separate WAL record to avoid complexity.
                            wal.log(new FixCountRecord(grpId, pageId, cnt - 1));
                    }

                    if (!hadFwd && lvl == getRootLevel()) { // We are splitting root.
                        long newRootId = allocatePage(null);
                        long newRootPage = acquirePage(newRootId);

                        try {
                            if (io.isLeaf())
                                io = latestInnerIO();

                            long newRootAddr = writeLock(newRootId, newRootPage); // Initial write.

                            assert newRootAddr != NULL_PAGE_ADDRESS;

                            // Never write full new root page, because it is known to be new.
                            final Boolean newRootPageWalPlc = Boolean.FALSE;

                            try {
                                boolean needWal = needWalDeltaRecord(newRootId, newRootPage, newRootPageWalPlc);

                                byte[] moveUpRowBytes = inner(io).initNewRoot(newRootAddr,
                                    newRootId,
                                    pageId,
                                    moveUpRow,
                                    null,
                                    fwdId,
                                    pageSize(),
                                    needWal);

                                if (needWal)
                                    wal.log(new NewRootInitRecord<>(grpId, newRootId, newRootId,
                                        inner(io), pageId, moveUpRowBytes, fwdId));
                            }
                            finally {
                                writeUnlock(newRootId, newRootPage, newRootAddr, newRootPageWalPlc, true);
                            }
                        }
                        finally {
                            releasePage(newRootId, newRootPage);
                        }

                        Bool res = write(metaPageId, addRoot, newRootId, lvl + 1, FALSE);

                        assert res == TRUE : res;

                        return null; // We've just moved link up to root, nothing to return here.
                    }

                    // Regular split.
                    return moveUpRow;
                }
                finally {
                    writeUnlock(fwdId, fwdPage, fwdPageAddr, fwdPageWalPlc, true);
                }
            }
            finally {
                releasePage(fwdId, fwdPage);
            }
        }

        /**
         * @param pageId Page ID.
         * @param page Page pointer.
         * @param fwdId Forward ID.
         * @param lvl Level.
         * @return Result.
         * @throws IgniteCheckedException If failed.
         */
        private Result tryReplaceInner(long pageId, long page, long fwdId, int lvl)
            throws IgniteCheckedException {
            // Need to replace key in inner page. There is no race because we keep tail lock after split.
            if (needReplaceInner == TRUE) {
                needReplaceInner = FALSE; // Protect from retries.

                long oldFwdId = this.fwdId;
                long oldPageId = this.pageId;

                // Set old args.
                this.fwdId = fwdId;
                this.pageId = pageId;

                Result res = write(pageId, page, replace, this, lvl, RETRY);

                // Restore args.
                this.pageId = oldPageId;
                this.fwdId = oldFwdId;

                if (res == RETRY)
                    return RETRY;

                needReplaceInner = DONE; // We can have only a single matching inner key.

                return FOUND;
            }

            return NOT_FOUND;
        }

        /**
         * @param pageId Page ID.
         * @param page Page pointer.
         * @param fwdId Forward ID.
         * @param lvl Level.
         * @return Result.
         * @throws IgniteCheckedException If failed.
         */
        private Result tryInsert(long pageId, long page, long fwdId, int lvl) throws IgniteCheckedException {
            // Init args.
            this.pageId = pageId;
            this.fwdId = fwdId;

            return write(pageId, page, insert, this, lvl, RETRY);
        }

        /**
         * @param pageId Page ID.
         * @param page Page pointer.
         * @param fwdId Forward ID.
         * @param lvl Level.
         * @return Result.
         * @throws IgniteCheckedException If failed.
         */
        public Result tryReplace(long pageId, long page, long fwdId, int lvl) throws IgniteCheckedException {
            // Init args.
            this.pageId = pageId;
            this.fwdId = fwdId;

            return write(pageId, page, replace, this, lvl, RETRY);
        }

        /** {@inheritDoc} */
        @Override void checkLockRetry() throws IgniteCheckedException {
            //non null tailId means that lock on tail page still hold and we can't fail with exception.
            if (tailId == NULL_PAGE_ID)
                super.checkLockRetry();
        }
    }

    /**
     * Invoke operation.
     */
    public final class Invoke extends Get {
        /** */
        Object x;

        /** */
        InvokeClosure<T> clo;

        /** */
        Bool closureInvoked = FALSE;

        /** */
        T foundRow;

        /** */
        Get op;

        /**
         * @param row Row.
         * @param x Implementation specific argument.
         * @param clo Closure.
         */
        private Invoke(L row, Object x, final InvokeClosure<T> clo) {
            super(row, false);

            assert clo != null;

            this.clo = clo;
            this.x = x;
        }

        /** {@inheritDoc} */
        @Override void pageId(long pageId) {
            this.pageId = pageId;

            if (op != null)
                op.pageId = pageId;
        }

        /** {@inheritDoc} */
        @Override void fwdId(long fwdId) {
            this.fwdId = fwdId;

            if (op != null)
                op.fwdId = fwdId;
        }

        /** {@inheritDoc} */
        @Override void backId(long backId) {
            this.backId = backId;

            if (op != null)
                op.backId = backId;
        }

        /** {@inheritDoc} */
        @Override void restartFromRoot(long rootId, int rootLvl, long rmvId) {
            super.restartFromRoot(rootId, rootLvl, rmvId);

            if (op != null)
                op.restartFromRoot(rootId, rootLvl, rmvId);
        }

        /** {@inheritDoc} */
        @Override boolean found(BPlusIO<L> io, long pageAddr, int idx, int lvl) throws IgniteCheckedException {
            // If the operation is initialized, then the closure has been called already.
            if (op != null)
                return op.found(io, pageAddr, idx, lvl);

            if (lvl == 0) {
                if (closureInvoked == FALSE) {
                    closureInvoked = READY;

                    foundRow = getRow(io, pageAddr, idx, x);
                }

                return true;
            }

            return false;
        }

        /** {@inheritDoc} */
        @Override boolean notFound(BPlusIO<L> io, long pageAddr, int idx, int lvl) throws IgniteCheckedException {
            // If the operation is initialized, then the closure has been called already.
            if (op != null)
                return op.notFound(io, pageAddr, idx, lvl);

            if (lvl == 0) {
                if (closureInvoked == FALSE)
                    closureInvoked = READY;

                return true;
            }

            return false;
        }

        /**
         * @throws IgniteCheckedException If failed.
         */
        private void invokeClosure() throws IgniteCheckedException {
            if (closureInvoked != READY)
                return;

            closureInvoked = DONE;

            clo.call(foundRow);

            switch (clo.operationType()) {
                case PUT:
                    T newRow = clo.newRow();

                    assert newRow != null;

                    op = new Put(newRow, false);

                    break;

                case REMOVE:
                    assert foundRow != null;

                    op = new Remove(row, false);

                    break;

                case NOOP:
                    return;

                default:
                    throw new IllegalStateException();
            }

            op.copyFrom(this);

            op.invoke = this;
        }

        /** {@inheritDoc} */
        @Override public boolean canRelease(long pageId, int lvl) {
            if (pageId == 0L)
                return false;

            if (op == null)
                return true;

            return op.canRelease(pageId, lvl);
        }

        /**
         * @return {@code true} If it is a {@link Put} operation internally.
         */
        private boolean isPut() {
            return op != null && op.getClass() == Put.class;
        }

        /**
         * @return {@code true} If it is a {@link Remove} operation internally.
         */
        private boolean isRemove() {
            return op != null && op.getClass() == Remove.class;
        }

        /**
         * @param pageId Page ID.
         * @param lvl Level.
         * @return {@code true} If it is a {@link Remove} and the page is in tail.
         */
        private boolean isTail(long pageId, int lvl) {
            return isRemove() && ((Remove)op).isTail(pageId, lvl);
        }

        /**
         */
        private void levelExit() {
            if (isRemove())
                ((Remove)op).page = 0L;
        }

        /**
         * Release all the resources by the end of operation.
         * @throws IgniteCheckedException if failed.
         */
        private void releaseAll() throws IgniteCheckedException {
            if (isRemove())
                ((Remove)op).releaseAll();
        }

        /**
         * @param pageId Page ID.
         * @param page Page pointer.
         * @param fwdId Forward ID.
         * @param lvl Level.
         * @return Result.
         * @throws IgniteCheckedException If failed.
         */
        private Result onNotFound(long pageId, long page, long fwdId, int lvl)
            throws IgniteCheckedException {
            if (op == null)
                return NOT_FOUND;

            if (isRemove()) {
                assert lvl == 0;

                ((Remove)op).finish();

                return NOT_FOUND;
            }

            return ((Put)op).tryInsert(pageId, page, fwdId, lvl);
        }

        /**
         * @param pageId Page ID.
         * @param page Page pointer.
         * @param backId Back page ID.
         * @param fwdId Forward ID.
         * @param lvl Level.
         * @return Result.
         * @throws IgniteCheckedException If failed.
         */
        private Result onFound(long pageId, long page, long backId, long fwdId, int lvl)
            throws IgniteCheckedException {
            if (op == null)
                return FOUND;

            if (isRemove())
                return ((Remove)op).tryRemoveFromLeaf(pageId, page, backId, fwdId, lvl);

            return  ((Put)op).tryReplace(pageId, page, fwdId, lvl);
        }

        /**
         * @return Result.
         * @throws IgniteCheckedException If failed.
         */
        private Result tryFinish() throws IgniteCheckedException {
            assert op != null; // Must be guarded by isFinished.

            if (isPut())
                return RETRY;

            Result res = ((Remove)op).finishTail();

            if (res == NOT_FOUND)
                res = RETRY;

            assert res == FOUND || res == RETRY: res;

            return res;
        }

        /** {@inheritDoc} */
        @Override boolean isFinished() {
            if (closureInvoked != DONE)
                return false;

            if (op == null)
                return true;

            return op.isFinished();
        }

        /**
         * @param pageId Page ID.
         * @param page Page pointer.
         * @param fwdId Forward ID.
         * @param lvl Level.
         * @return Result.
         * @throws IgniteCheckedException If failed.
         */
        Result tryReplaceInner(long pageId, long page, long fwdId, int lvl) throws IgniteCheckedException {
            if (!isPut())
                return NOT_FOUND;

            return ((Put)op).tryReplaceInner(pageId, page, fwdId, lvl);
        }

        /**
         * @param pageId Page ID.
         * @param page Page pointer.
         * @param backId Back page ID.
         * @param fwdId Forward ID.
         * @param lvl Level.
         * @return Result.
         * @throws IgniteCheckedException If failed.
         */
        public Result finishOrLockTail(long pageId, long page, long backId, long fwdId, int lvl)
            throws IgniteCheckedException {
            return ((Remove)op).finishOrLockTail(pageId, page, backId, fwdId, lvl);
        }
    }

    /**
     * Remove operation.
     */
    private final class Remove extends Get implements ReuseBag {
        /** We may need to lock part of the tree branch from the bottom to up for multiple levels. */
        Tail<L> tail;

        /** */
        Bool needReplaceInner = FALSE;

        /** */
        Bool needMergeEmptyBranch = FALSE;

        /** Removed row. */
        T rmvd;

        /** Current page absolute pointer. */
        long page;

        /** */
        Object freePages;

        /** */
        final boolean needOld;

        /**
         * @param row Row.
         * @param needOld {@code True} If need return old value.
         */
        private Remove(L row, boolean needOld) {
            super(row, false);

            this.needOld = needOld;
        }

        /** {@inheritDoc} */
        @SuppressWarnings("unchecked")
        @Override public long pollFreePage() {
            if (freePages == null)
                return 0L;

            if (freePages.getClass() == GridLongList.class) {
                GridLongList list = ((GridLongList)freePages);

                return list.isEmpty() ? 0L : list.remove();
            }

            long res = (long)freePages;

            freePages = null;

            return res;
        }

        /** {@inheritDoc} */
        @SuppressWarnings("unchecked")
        @Override public void addFreePage(long pageId) {
            assert pageId != 0L;

            if (freePages == null)
                freePages = pageId;
            else {
                GridLongList list;

                if (freePages.getClass() == GridLongList.class)
                    list = (GridLongList)freePages;
                else {
                    list = new GridLongList(4);

                    list.add((Long)freePages);
                    freePages = list;
                }

                list.add(pageId);
            }
        }

        /** {@inheritDoc} */
        @Override public boolean isEmpty() {
            if (freePages == null)
                return true;

            if (freePages.getClass() == GridLongList.class) {
                GridLongList list = ((GridLongList)freePages);

                return list.isEmpty();
            }

            return false;
        }

        /** {@inheritDoc} */
        @Override boolean notFound(BPlusIO<L> io, long pageAddr, int idx, int lvl) {
            if (lvl == 0) {
                assert tail == null;

                return true;
            }

            return false;
        }

        /**
         * Finish the operation.
         */
        private void finish() {
            assert tail == null;

            row = null;
        }

        /**
         * @throws IgniteCheckedException If failed.
         * @return Tail to release if an empty branch was not merged.
         */
        private Tail<L> mergeEmptyBranch() throws IgniteCheckedException {
            assert needMergeEmptyBranch == TRUE: needMergeEmptyBranch;

            Tail<L> t = tail;

            // Find empty branch beginning.
            for (Tail<L> t0 = t.down; t0.lvl != 0; t0 = t0.down) {
                assert t0.type == Tail.EXACT : t0.type;

                if (t0.getCount() != 0)
                    t = t0; // Here we correctly handle empty windows in the middle of branch.
            }

            int cnt = t.getCount();
            int idx = fix(insertionPoint(t));

            assert cnt > 0: cnt;

            if (idx == cnt)
                idx--;

            // If at the join point we will not be able to merge, we need to retry.
            if (!checkChildren(t, t.getLeftChild(), t.getRightChild(), idx))
                return t;

            // Make the branch really empty before the merge.
            removeDataRowFromLeafTail(t);

            while (t.lvl != 0) { // If we've found empty branch, merge it top-down.
                boolean res = merge(t);

                // All the merges must succeed because we have only empty pages from one side.
                assert res : needMergeEmptyBranch + "\n" + printTail(true);

                if (needMergeEmptyBranch == TRUE)
                    needMergeEmptyBranch = READY; // Need to mark that we've already done the first (top) merge.

                t = t.down;
            }

            return null; // Succeeded.
        }

        /**
         * @param t Tail.
         * @throws IgniteCheckedException If failed.
         */
        private void mergeBottomUp(Tail<L> t) throws IgniteCheckedException {
            assert needMergeEmptyBranch == FALSE || needMergeEmptyBranch == DONE : needMergeEmptyBranch;

            if (t.down == null || t.down.sibling == null) {
                // Do remove if we did not yet.
                if (t.lvl == 0 && !isRemoved())
                    removeDataRowFromLeafTail(t);

                return; // Nothing to merge.
            }

            mergeBottomUp(t.down);
            merge(t);
        }

        /**
         * @return {@code true} If found.
         * @throws IgniteCheckedException If failed.
         */
        private boolean isInnerKeyInTail() throws IgniteCheckedException {
            assert tail.lvl > 0: tail.lvl;

            return insertionPoint(tail) >= 0;
        }

        /**
         * @return {@code true} If already removed from leaf.
         */
        private boolean isRemoved() {
            return rmvd != null;
        }

        /**
         * @param t Tail to release.
         * @return {@code true} If we need to retry or {@code false} to exit.
         */
        private boolean releaseForRetry(Tail<L> t) {
            // Try to simply release all first.
            if (t.lvl <= 1) {
                // We've just locked leaf and did not do the remove, can safely release all and retry.
                assert !isRemoved(): "removed";

                // These fields will be setup again on remove from leaf.
                needReplaceInner = FALSE;
                needMergeEmptyBranch = FALSE;

                releaseTail();

                return true;
            }

            // Release all up to the given tail with its direct children.
            if (t.down != null) {
                Tail<L> newTail = t.down.down;

                if (newTail != null) {
                    t.down.down = null;

                    releaseTail();

                    tail = newTail;

                    return true;
                }
            }

            // Here we wanted to do a regular merge after all the important operations,
            // so we can leave this invalid tail as is. We have no other choice here
            // because our tail is not long enough for retry. Exiting.
            assert isRemoved();
            assert needReplaceInner != TRUE && needMergeEmptyBranch != TRUE;

            return false;
        }

        /**
         * Process tail and finish.
         *
         * @return Result.
         * @throws IgniteCheckedException If failed.
         */
        private Result finishTail() throws IgniteCheckedException {
            assert !isFinished();
            assert tail.type == Tail.EXACT && tail.lvl >= 0: tail;

            if (tail.lvl == 0) {
                // At the bottom level we can't have a tail without a sibling, it means we have higher levels.
                assert tail.sibling != null : tail;

                return NOT_FOUND; // Lock upper level, we are at the bottom now.
            }
            else {
                // We may lock wrong triangle because of concurrent operations.
                if (!validateTail()) {
                    if (releaseForRetry(tail))
                        return RETRY;

                    // It was a regular merge, leave as is and exit.
                }
                else {
                    // Try to find inner key on inner level.
                    if (needReplaceInner == TRUE) {
                        // Since we setup needReplaceInner in leaf page write lock and do not release it,
                        // we should not be able to miss the inner key. Even if concurrent merge
                        // happened the inner key must still exist.
                        if (!isInnerKeyInTail())
                            return NOT_FOUND; // Lock the whole branch up to the inner key.

                        needReplaceInner = READY;
                    }

                    // Try to merge an empty branch.
                    if (needMergeEmptyBranch == TRUE) {
                        // We can't merge empty branch if tail is a routing page.
                        if (tail.getCount() == 0)
                            return NOT_FOUND; // Lock the whole branch up to the first non-empty.

                        // Top-down merge for empty branch. The actual row remove will happen here if everything is ok.
                        Tail<L> t = mergeEmptyBranch();

                        if (t != null) {
                            // We were not able to merge empty branch, need to release and retry.
                            boolean ok = releaseForRetry(t);

                            assert ok; // Here we must always retry because it is not a regular merge.

                            return RETRY;
                        }

                        needMergeEmptyBranch = DONE;
                    }

                    // The actual row remove may happen here as well.
                    mergeBottomUp(tail);

                    if (needReplaceInner == READY) {
                        replaceInner(); // Replace inner key with new max key for the left subtree.

                        needReplaceInner = DONE;
                    }

                    assert needReplaceInner != TRUE;

                    if (tail.getCount() == 0 && tail.lvl != 0 && getRootLevel() == tail.lvl) {
                        // Free root if it became empty after merge.
                        cutRoot(tail.lvl);
                        freePage(tail.pageId, tail.page, tail.buf, tail.walPlc, false);

                        // Exit: we are done.
                    }
                    else if (tail.sibling != null &&
                        tail.getCount() + tail.sibling.getCount() < tail.io.getMaxCount(tail.buf, pageSize())) {
                        // Release everything lower than tail, we've already merged this path.
                        doReleaseTail(tail.down);
                        tail.down = null;

                        return NOT_FOUND; // Lock and merge one level more.
                    }

                    // We don't want to merge anything more, exiting.
                }
            }

            // If we've found nothing in the tree, we should not do any modifications or take tail locks.
            assert isRemoved();

            releaseTail();
            finish();

            return FOUND;
        }

        /**
         * @param t Tail.
         * @throws IgniteCheckedException If failed.
         */
        private void removeDataRowFromLeafTail(Tail<L> t) throws IgniteCheckedException {
            assert !isRemoved();

            Tail<L> leaf = getTail(t, 0);

            removeDataRowFromLeaf(leaf.pageId, leaf.page, leaf.buf, leaf.walPlc, leaf.io, leaf.getCount(), insertionPoint(leaf));
        }

        /**
         * @param leafId Leaf page ID.
         * @param leafPage Leaf page pointer.
         * @param backId Back page ID.
         * @param fwdId Forward ID.
         * @return Result code.
         * @throws IgniteCheckedException If failed.
         */
        private Result removeFromLeaf(long leafId, long leafPage, long backId, long fwdId) throws IgniteCheckedException {
            // Init parameters.
            pageId = leafId;
            page = leafPage;
            this.backId = backId;
            this.fwdId = fwdId;

            // Usually this will be true, so in most cases we should not lock any extra pages.
            if (backId == 0)
                return doRemoveFromLeaf();

            // Lock back page before the remove, we'll need it for merges.
            long backPage = acquirePage(backId);

            try {
                return write(backId, backPage, lockBackAndRmvFromLeaf, this, 0, RETRY);
            }
            finally {
                if (canRelease(backId, 0))
                    releasePage(backId, backPage);
            }
        }

        /**
         * @return Result code.
         * @throws IgniteCheckedException If failed.
         */
        private Result doRemoveFromLeaf() throws IgniteCheckedException {
            assert page != 0L;

            return write(pageId, page, rmvFromLeaf, this, 0, RETRY);
        }

        /**
         * @param lvl Level.
         * @return Result code.
         * @throws IgniteCheckedException If failed.
         */
        private Result doLockTail(int lvl) throws IgniteCheckedException {
            assert page != 0L;

            return write(pageId, page, lockTail, this, lvl, RETRY);
        }

        /**
         * @param pageId Page ID.
         * @param page Page pointer.
         * @param backId Back page ID.
         * @param fwdId Expected forward page ID.
         * @param lvl Level.
         * @return Result code.
         * @throws IgniteCheckedException If failed.
         */
        private Result lockTail(long pageId, long page, long backId, long fwdId, int lvl)
            throws IgniteCheckedException {
            assert tail != null;

            // Init parameters for the handlers.
            this.pageId = pageId;
            this.page = page;
            this.fwdId = fwdId;
            this.backId = backId;

            if (backId == 0) // Back page ID is provided only when the last move was to the right.
                return doLockTail(lvl);

            long backPage = acquirePage(backId);

            try {
                return write(backId, backPage, lockBackAndTail, this, lvl, RETRY);
            }
            finally {
                if (canRelease(backId, lvl))
                    releasePage(backId, backPage);
            }
        }

        /**
         * @param lvl Level.
         * @return Result code.
         * @throws IgniteCheckedException If failed.
         */
        private Result lockForward(int lvl) throws IgniteCheckedException {
            assert fwdId != 0: fwdId;
            assert backId == 0: backId;

            long fwdId = this.fwdId;
            long fwdPage = acquirePage(fwdId);

            try {
                return write(fwdId, fwdPage, lockTailForward, this, lvl, RETRY);
            }
            finally {
                // If we were not able to lock forward page as tail, release the page.
                if (canRelease(fwdId, lvl))
                    releasePage(fwdId, fwdPage);
            }
        }

        /**
         * @param pageId Page ID.
         * @param page Page pointer.
         * @param pageAddr Page address.
         * @param walPlc Full page WAL record policy.
         * @param io IO.
         * @param cnt Count.
         * @param idx Index to remove.
         * @throws IgniteCheckedException If failed.
         */
        @SuppressWarnings("unchecked")
        private void removeDataRowFromLeaf(long pageId, long page, long pageAddr, Boolean walPlc, BPlusIO<L> io, int cnt,
            int idx)
            throws IgniteCheckedException {
            assert idx >= 0 && idx < cnt: idx;
            assert io.isLeaf(): "inner";
            assert !isRemoved(): "already removed";

            // Detach the row.
            rmvd = needOld ? getRow(io, pageAddr, idx) : (T)Boolean.TRUE;

            doRemove(pageId, page, pageAddr, walPlc, io, cnt, idx);

            assert isRemoved();
        }

        /**
         *
         * @param pageId Page ID.
         * @param page Page pointer.
         * @param pageAddr Page address.
         * @param walPlc Full page WAL record policy.
         * @param io IO.
         *
         * @param cnt Count.
         * @param idx Index to remove.
         * @throws IgniteCheckedException If failed.
         */
        private void doRemove(long pageId, long page, long pageAddr, Boolean walPlc, BPlusIO<L> io, int cnt,
            int idx)
            throws IgniteCheckedException {
            assert cnt > 0 : cnt;
            assert idx >= 0 && idx < cnt : idx + " " + cnt;

            io.remove(pageAddr, idx, cnt);

            if (needWalDeltaRecord(pageId, page, walPlc))
                wal.log(new RemoveRecord(grpId, pageId, idx, cnt));
        }

        /**
         * @param tail Tail.
         * @return Insertion point. May be negative.
         * @throws IgniteCheckedException If failed.
         */
        private int insertionPoint(Tail<L> tail) throws IgniteCheckedException {
            assert tail.type == Tail.EXACT: tail.type;

            if (tail.idx == Short.MIN_VALUE) {
                int idx = findInsertionPoint(tail.lvl, tail.io, tail.buf, 0, tail.getCount(), row, 0);

                assert checkIndex(idx): idx;

                tail.idx = (short)idx;
            }

            return tail.idx;
        }

        /**
         * @return {@code true} If the currently locked tail is valid.
         * @throws IgniteCheckedException If failed.
         */
        private boolean validateTail() throws IgniteCheckedException {
            Tail<L> t = tail;

            if (t.down == null) {
                // It is just a regular merge in progress.
                assert needMergeEmptyBranch != TRUE;
                assert needReplaceInner != TRUE;

                return true;
            }

            Tail<L> left = t.getLeftChild();
            Tail<L> right = t.getRightChild();

            assert left.pageId != right.pageId;

            int cnt = t.getCount();

            if (cnt != 0) {
                int idx = fix(insertionPoint(t));

                if (idx == cnt)
                    idx--;

                // The locked left and right pages allowed to be children of the tail.
                if (isChild(t, left, idx, cnt, false) && isChild(t, right, idx, cnt, true))
                    return true;
            }

            // Otherwise they must correctly reside with respect to tail sibling.
            Tail<L> s = t.sibling;

            if (s == null)
                return false;

            // It must be the rightmost element.
            int idx = cnt == 0 ? 0 : cnt - 1;

            if (s.type == Tail.FORWARD)
                return isChild(t, left, idx, cnt, true) &&
                    isChild(s, right, 0, 0, false);

            assert s.type == Tail.BACK;

            if (!isChild(t, right, 0, 0, false))
                return false;

            cnt = s.getCount();
            idx = cnt == 0 ? 0 : cnt - 1;

            return isChild(s, left, idx, cnt, true);
        }

        /**
         * @param prnt Parent.
         * @param child Child.
         * @param idx Index.
         * @param cnt Count.
         * @param right Right or left.
         * @return {@code true} If they are really parent and child.
         */
        private boolean isChild(Tail<L> prnt, Tail<L> child, int idx, int cnt, boolean right) {
            if (right && cnt != 0)
                idx++;

            return inner(prnt.io).getLeft(prnt.buf, idx) == child.pageId;
        }

        /**
         * @param prnt Parent.
         * @param left Left.
         * @param right Right.
         * @param idx Index.
         * @return {@code true} If children are correct.
         */
        private boolean checkChildren(Tail<L> prnt, Tail<L> left, Tail<L> right, int idx) {
            assert idx >= 0 && idx < prnt.getCount(): idx;

            return inner(prnt.io).getLeft(prnt.buf, idx) == left.pageId &&
                inner(prnt.io).getRight(prnt.buf, idx) == right.pageId;
        }

        /**
         * @param prnt Parent tail.
         * @param left Left child tail.
         * @param right Right child tail.
         * @return {@code true} If merged successfully.
         * @throws IgniteCheckedException If failed.
         */
        private boolean doMerge(Tail<L> prnt, Tail<L> left, Tail<L> right)
            throws IgniteCheckedException {
            assert right.io == left.io; // Otherwise incompatible.
            assert left.io.getForward(left.buf) == right.pageId;

            int prntCnt = prnt.getCount();
            int prntIdx = fix(insertionPoint(prnt));

            // Fix index for the right move: remove the last item.
            if (prntIdx == prntCnt)
                prntIdx--;

            // The only case when the siblings can have different parents is when we are merging
            // top-down an empty branch and we already merged the join point with non-empty branch.
            // This happens because when merging empty page we do not update parent link to a lower
            // empty page in the branch since it will be dropped anyways.
            if (needMergeEmptyBranch == READY)
                assert left.getCount() == 0 || right.getCount() == 0; // Empty branch check.
            else if (!checkChildren(prnt, left, right, prntIdx))
                return false;

            boolean emptyBranch = needMergeEmptyBranch == TRUE || needMergeEmptyBranch == READY;

            if (!left.io.merge(prnt.io, prnt.buf, prntIdx, left.buf, right.buf, emptyBranch, pageSize()))
                return false;

            // Invalidate indexes after successful merge.
            prnt.idx = Short.MIN_VALUE;
            left.idx = Short.MIN_VALUE;

            // TODO GG-11640 log a correct merge record.
            left.walPlc = Boolean.TRUE;

            // Remove split key from parent. If we are merging empty branch then remove only on the top iteration.
            if (needMergeEmptyBranch != READY)
                doRemove(prnt.pageId, prnt.page, prnt.buf, prnt.walPlc, prnt.io, prntCnt, prntIdx);

            // Forward page is now empty and has no links, can free and release it right away.
            freePage(right.pageId, right.page, right.buf, right.walPlc, true);

            return true;
        }

        /**
         * @param pageId Page ID.
         * @param page Page pointer.
         * @param pageAddr Page address.
         * @param walPlc Full page WAL record policy.
         * @param release Release write lock and release page.
         * @throws IgniteCheckedException If failed.
         */
        private void freePage(long pageId, long page, long pageAddr, Boolean walPlc, boolean release)
            throws IgniteCheckedException {

            long effectivePageId = PageIdUtils.effectivePageId(pageId);

            long recycled = recyclePage(pageId, page, pageAddr, walPlc);

            if (effectivePageId != PageIdUtils.effectivePageId(pageId))
                throw new IllegalStateException("Effective page ID must stay the same.");

            if (release)
                writeUnlockAndClose(pageId, page, pageAddr, walPlc);

            addFreePage(recycled);
        }

        /**
         * @param lvl Expected root level.
         * @throws IgniteCheckedException If failed.
         */
        private void cutRoot(int lvl) throws IgniteCheckedException {
            Bool res = write(metaPageId, cutRoot, lvl, FALSE);

            assert res == TRUE : res;
        }

        /**
         * @throws IgniteCheckedException If failed.
         */
        @SuppressWarnings("unchecked")
        private void reuseFreePages() throws IgniteCheckedException {
            // If we have a bag, then it will be processed at the upper level.
            if (reuseList != null && freePages != null)
                reuseList.addForRecycle(this);
        }

        /**
         * @throws IgniteCheckedException If failed.
         */
        private void replaceInner() throws IgniteCheckedException {
            assert needReplaceInner == READY : needReplaceInner;

            int innerIdx;

            Tail<L> inner = tail;

            for (;;) { // Find inner key to replace.
                assert inner.type == Tail.EXACT : inner.type;
                assert inner.lvl > 0 : "leaf " + tail.lvl;

                innerIdx = insertionPoint(inner);

                if (innerIdx >= 0)
                    break; // Successfully found the inner key.

                // We did not find the inner key to replace.
                if (inner.lvl == 1)
                    return; // After leaf merge inner page lost inner key, nothing to do here.

                // Go level down.
                inner = inner.down;
            }

            Tail<L> leaf = getTail(inner, 0);

            int leafCnt = leaf.getCount();

            assert leafCnt > 0 : leafCnt; // Leaf must be merged at this point already if it was empty.

            int leafIdx = leafCnt - 1; // Last leaf item.

            // We increment remove ID in write lock on inner page, thus it is guaranteed that
            // any successor, who already passed the inner page, will get greater value at leaf
            // than he had read at the beginning of the operation and will retry operation from root.
            long rmvId = globalRmvId.incrementAndGet();

            // Update inner key with the new biggest key of left subtree.
            inner.io.store(inner.buf, innerIdx, leaf.io, leaf.buf, leafIdx);
            inner.io.setRemoveId(inner.buf, rmvId);

            // TODO GG-11640 log a correct inner replace record.
            inner.walPlc = Boolean.TRUE;

            // Update remove ID for the leaf page.
            leaf.io.setRemoveId(leaf.buf, rmvId);

            if (needWalDeltaRecord(leaf.pageId, leaf.page, leaf.walPlc))
                wal.log(new FixRemoveId(grpId, leaf.pageId, rmvId));
        }

        /**
         * @param prnt Parent for merge.
         * @return {@code true} If merged, {@code false} if not (because of insufficient space or empty parent).
         * @throws IgniteCheckedException If failed.
         */
        private boolean merge(Tail<L> prnt) throws IgniteCheckedException {
            // If we are merging empty branch this is acceptable because even if we merge
            // two routing pages, one of them is effectively dropped in this merge, so just
            // keep a single routing page.
            if (prnt.getCount() == 0 && needMergeEmptyBranch != READY)
                return false; // Parent is an empty routing page, child forward page will have another parent.

            Tail<L> left = prnt.getLeftChild();
            Tail<L> right = prnt.getRightChild();

            if (!doMerge(prnt, left, right))
                return false;

            // left from BACK becomes EXACT.
            if (left.type == Tail.BACK) {
                assert left.sibling == null;

                left.down = right.down;
                left.type = Tail.EXACT;
                prnt.down = left;
            }
            else { // left is already EXACT.
                assert left.type == Tail.EXACT : left.type;
                assert left.sibling != null;

                left.sibling = null;
            }

            return true;
        }

        /** {@inheritDoc} */
        @Override boolean isFinished() {
            return row == null;
        }

        /**
         * Release pages for all locked levels at the tail.
         */
        private void releaseTail() {
            doReleaseTail(tail);

            tail = null;
        }

        /**
         * @param t Tail.
         */
        private void doReleaseTail(Tail<L> t) {
            while (t != null) {
                writeUnlockAndClose(t.pageId, t.page, t.buf, t.walPlc);

                Tail<L> s = t.sibling;

                if (s != null)
                    writeUnlockAndClose(s.pageId, s.page, s.buf, s.walPlc);

                t = t.down;
            }
        }

        /** {@inheritDoc} */
        @Override public boolean canRelease(long pageId, int lvl) {
            return pageId != 0L && !isTail(pageId, lvl);
        }

        /**
         * @param pageId Page ID.
         * @param lvl Level.
         * @return {@code true} If the given page is in tail.
         */
        private boolean isTail(long pageId, int lvl) {
            Tail t = tail;

            while (t != null) {
                if (t.lvl < lvl)
                    return false;

                if (t.lvl == lvl) {
                    if (t.pageId == pageId)
                        return true;

                    t = t.sibling;

                    return t != null && t.pageId == pageId;
                }

                t = t.down;
            }

            return false;
        }

        /**
         * @param pageId Page ID.
         * @param page Page pointer.
         * @param pageAddr Page address.
         * @param io IO.
         * @param lvl Level.
         * @param type Type.
         * @return Added tail.
         */
        private Tail<L> addTail(long pageId, long page, long pageAddr, BPlusIO<L> io, int lvl, byte type) {
            final Tail<L> t = new Tail<>(pageId, page, pageAddr, io, type, lvl);

            if (tail == null)
                tail = t;
            else if (tail.lvl == lvl) { // Add on the same level.
                assert tail.sibling == null; // Only two siblings on a single level.

                if (type == Tail.EXACT) {
                    assert tail.type != Tail.EXACT;

                    if (tail.down != null) { // Take down from sibling, EXACT must own down link.
                        t.down = tail.down;
                        tail.down = null;
                    }

                    t.sibling = tail;
                    tail = t;
                }
                else {
                    assert tail.type == Tail.EXACT : tail.type;

                    tail.sibling = t;
                }
            }
            else if (tail.lvl == lvl - 1) { // Add on top of existing level.
                t.down = tail;
                tail = t;
            }
            else
                throw new IllegalStateException();

            return t;
        }

        /**
         * @param tail Tail to start with.
         * @param lvl Level.
         * @return Tail of {@link Tail#EXACT} type at the given level.
         */
        private Tail<L> getTail(Tail<L> tail, int lvl) {
            assert tail != null;
            assert lvl >= 0 && lvl <= tail.lvl : lvl;

            Tail<L> t = tail;

            while (t.lvl != lvl)
                t = t.down;

            assert t.type == Tail.EXACT : t.type; // All the down links must be of EXACT type.

            return t;
        }

        /**
         * @param keys If we have to show keys.
         * @return Tail as a String.
         * @throws IgniteCheckedException If failed.
         */
        private String printTail(boolean keys) throws IgniteCheckedException {
            SB sb = new SB("");

            Tail<L> t = tail;

            while (t != null) {
                sb.a(t.lvl).a(": ").a(printPage(t.io, t.buf, keys));

                Tail<L> d = t.down;

                t = t.sibling;

                if (t != null)
                    sb.a(" -> ").a(t.type == Tail.FORWARD ? "F" : "B").a(' ').a(printPage(t.io, t.buf, keys));

                sb.a('\n');

                t = d;
            }

            return sb.toString();
        }

        /**
         * @param rootLvl Actual root level.
         * @return {@code true} If tail level is correct.
         */
        private boolean checkTailLevel(int rootLvl) {
            return tail == null || tail.lvl < rootLvl;
        }

        /**
         * @throws IgniteCheckedException If failed.
         */
        private void releaseAll() throws IgniteCheckedException {
            releaseTail();
            reuseFreePages();
        }

        /**
         * @param pageId Page ID.
         * @param page Page pointer.
         * @param backId Back page ID.
         * @param fwdId Forward ID.
         * @param lvl Level.
         * @return Result.
         * @throws IgniteCheckedException If failed.
         */
        private Result finishOrLockTail(long pageId, long page, long backId, long fwdId, int lvl)
            throws IgniteCheckedException {
            Result res = finishTail();

            if (res == NOT_FOUND)
                res = lockTail(pageId, page, backId, fwdId, lvl);

            return res;
        }

        /**
         * @param pageId Page ID.
         * @param page Page pointer.
         * @param backId Back page ID.
         * @param fwdId Forward ID.
         * @param lvl Level.
         * @return Result.
         * @throws IgniteCheckedException If failed.
         */
        private Result tryRemoveFromLeaf(long pageId, long page, long backId, long fwdId, int lvl)
            throws IgniteCheckedException {
            // We must be at the bottom here, just need to remove row from the current page.
            assert lvl == 0 : lvl;

            Result res = removeFromLeaf(pageId, page, backId, fwdId);

            if (res == FOUND && tail == null) // Finish if we don't need to do any merges.
                finish();

            return res;
        }
    }

    /**
     * Tail for remove.
     */
    private static final class Tail<L> {
        /** */
        static final byte BACK = 0;

        /** */
        static final byte EXACT = 1;

        /** */
        static final byte FORWARD = 2;

        /** */
        private final long pageId;

        /** */
        private final long page;

        /** */
        private final long buf;

        /** */
        private Boolean walPlc;

        /** */
        private final BPlusIO<L> io;

        /** */
        private byte type;

        /** */
        private final int lvl;

        /** */
        private short idx = Short.MIN_VALUE;

        /** Only {@link #EXACT} tail can have either {@link #BACK} or {@link #FORWARD} sibling.*/
        private Tail<L> sibling;

        /** Only {@link #EXACT} tail can point to {@link #EXACT} tail of lower level. */
        private Tail<L> down;

        /**
         * @param pageId Page ID.
         * @param page Page absolute pointer.
         * @param buf Buffer.
         * @param io IO.
         * @param type Type.
         * @param lvl Level.
         */
        private Tail(long pageId, long page, long buf, BPlusIO<L> io, byte type, int lvl) {
            assert type == BACK || type == EXACT || type == FORWARD : type;
            assert lvl >= 0 && lvl <= Byte.MAX_VALUE : lvl;
            assert pageId != 0L;
            assert page != 0L;
            assert buf != 0L;

            this.pageId = pageId;
            this.page = page;
            this.buf = buf;
            this.io = io;
            this.type = type;
            this.lvl = (byte)lvl;
        }

        /**
         * @return Count.
         */
        private int getCount() {
            return io.getCount(buf);
        }

        /** {@inheritDoc} */
        @Override public String toString() {
            return new SB("Tail[").a("pageId=").appendHex(pageId).a(", cnt= ").a(getCount())
                .a(", lvl=" + lvl).a(", sibling=").a(sibling).a("]").toString();
        }

        /**
         * @return Left child.
         */
        private Tail<L> getLeftChild() {
            Tail<L> s = down.sibling;

            return s.type == Tail.BACK ? s : down;
        }

        /**
         * @return Right child.
         */
        private Tail<L> getRightChild() {
            Tail<L> s = down.sibling;

            return s.type == Tail.FORWARD ? s : down;
        }
    }

    /**
     * @param io IO.
     * @param buf Buffer.
     * @param low Start index.
     * @param cnt Row count.
     * @param row Lookup row.
     * @param shift Shift if equal.
     * @return Insertion point as in {@link Arrays#binarySearch(Object[], Object, Comparator)}.
     * @throws IgniteCheckedException If failed.
     */
    private int findInsertionPoint(int lvl, BPlusIO<L> io, long buf, int low, int cnt, L row, int shift)
        throws IgniteCheckedException {
        assert row != null;

        int high = cnt - 1;

        while (low <= high) {
            int mid = (low + high) >>> 1;

            int cmp = compare(lvl, io, buf, mid, row);

            if (cmp == 0)
                cmp = -shift; // We need to fix the case when search row matches multiple data rows.

            //noinspection Duplicates
            if (cmp < 0)
                low = mid + 1;
            else if (cmp > 0)
                high = mid - 1;
            else
                return mid; // Found.
        }

        return -(low + 1);  // Not found.
    }

    /**
     * @param pageAddr Page address.
     * @return IO.
     */
    private BPlusIO<L> io(long pageAddr) {
        assert pageAddr != 0;

        int type = PageIO.getType(pageAddr);
        int ver = PageIO.getVersion(pageAddr);

        if (innerIos.getType() == type)
            return innerIos.forVersion(ver);

        if (leafIos.getType() == type)
            return leafIos.forVersion(ver);

        throw new IllegalStateException("Unknown page type: " + type + " pageId: " + U.hexLong(PageIO.getPageId(pageAddr)));
    }

    /**
     * @param io IO.
     * @return Inner page IO.
     */
    private static <L> BPlusInnerIO<L> inner(BPlusIO<L> io) {
        assert !io.isLeaf();

        return (BPlusInnerIO<L>)io;
    }

    /**
     * @return Latest version of inner page IO.
     */
    protected final BPlusInnerIO<L> latestInnerIO() {
        return innerIos.latest();
    }

    /**
     * @return Latest version of leaf page IO.
     */
    protected final BPlusLeafIO<L> latestLeafIO() {
        return leafIos.latest();
    }

    /**
     * @param io IO.
     * @param pageAddr Page address.
     * @param idx Index of row in the given buffer.
     * @param row Lookup row.
     * @return Comparison result as in {@link Comparator#compare(Object, Object)}.
     * @throws IgniteCheckedException If failed.
     */
    protected abstract int compare(BPlusIO<L> io, long pageAddr, int idx, L row) throws IgniteCheckedException;

    /**
     * @param lvl Level.
     * @param io IO.
     * @param pageAddr Page address.
     * @param idx Index of row in the given buffer.
     * @param row Lookup row.
     * @return Comparison result as in {@link Comparator#compare(Object, Object)}.
     * @throws IgniteCheckedException If failed.
     */
    protected int compare(int lvl, BPlusIO<L> io, long pageAddr, int idx, L row) throws IgniteCheckedException {
        return compare(io, pageAddr, idx, row);
    }

    /**
     * Get a full detached data row.
     *
     * @param io IO.
     * @param pageAddr Page address.
     * @param idx Index.
     * @return Full detached data row.
     * @throws IgniteCheckedException If failed.
     */
    public final T getRow(BPlusIO<L> io, long pageAddr, int idx) throws IgniteCheckedException {
        return getRow(io, pageAddr, idx, null);
    }

    /**
     * Get data row. Can be called on inner page only if {@link #canGetRowFromInner} is {@code true}.
     *
     * @param io IO.
     * @param pageAddr Page address.
     * @param idx Index.
     * @param x Implementation specific argument, {@code null} always means that we need to return full detached data row.
     * @return Data row.
     * @throws IgniteCheckedException If failed.
     */
    public abstract T getRow(BPlusIO<L> io, long pageAddr, int idx, Object x) throws IgniteCheckedException;

    /**
     *
     */
    @SuppressWarnings("unchecked")
    private abstract class AbstractForwardCursor {
        /** */
        long nextPageId;

        /** */
        L lowerBound;

        /** */
        private int lowerShift = -1; // Initially it is -1 to handle multiple equal rows.

        /** */
        final L upperBound;

        /**
         * @param lowerBound Lower bound.
         * @param upperBound Upper bound.
         */
        AbstractForwardCursor(L lowerBound, L upperBound) {
            this.lowerBound = lowerBound;
            this.upperBound = upperBound;
        }

        /**
         *
         */
        abstract void init0();

        /**
         * @param pageAddr Page address.
         * @param io IO.
         * @param startIdx Start index.
         * @param cnt Number of rows in the buffer.
         * @return {@code true} If we were able to fetch rows from this page.
         * @throws IgniteCheckedException If failed.
         */
        abstract boolean fillFromBuffer0(long pageAddr, BPlusIO<L> io, int startIdx, int cnt)
            throws IgniteCheckedException;

        /**
         * @return {@code True} If we have rows to return after reading the next page.
         * @throws IgniteCheckedException If failed.
         */
        abstract boolean reinitialize0() throws IgniteCheckedException;

        /**
         * @param readDone {@code True} if traversed all rows.
         */
        abstract void onNotFound(boolean readDone);

        /**
         * @param pageAddr Page address.
         * @param io IO.
         * @param startIdx Start index.
         * @throws IgniteCheckedException If failed.
         */
        final void init(long pageAddr, BPlusIO<L> io, int startIdx) throws IgniteCheckedException {
            nextPageId = 0;

            init0();

            int cnt = io.getCount(pageAddr);

            // If we see an empty page here, it means that it is an empty tree.
            if (cnt == 0) {
                assert io.getForward(pageAddr) == 0L;

                onNotFound(true);
            }
            else if (!fillFromBuffer(pageAddr, io, startIdx, cnt))
                onNotFound(false);
        }

        /**
         * @param pageAddr Page address.
         * @param io IO.
         * @param cnt Count.
         * @return Adjusted to lower bound start index.
         * @throws IgniteCheckedException If failed.
         */
        final int findLowerBound(long pageAddr, BPlusIO<L> io, int cnt) throws IgniteCheckedException {
            assert io.isLeaf();

            // Compare with the first row on the page.
            int cmp = compare(0, io, pageAddr, 0, lowerBound);

            if (cmp < 0 || (cmp == 0 && lowerShift == 1)) {
                int idx = findInsertionPoint(0, io, pageAddr, 0, cnt, lowerBound, lowerShift);

                assert idx < 0;

                return fix(idx);
            }

            return 0;
        }

        /**
         * @param pageAddr Page address.
         * @param io IO.
         * @param low Start index.
         * @param cnt Number of rows in the buffer.
         * @return Corrected number of rows with respect to upper bound.
         * @throws IgniteCheckedException If failed.
         */
        final int findUpperBound(long pageAddr, BPlusIO<L> io, int low, int cnt) throws IgniteCheckedException {
            assert io.isLeaf();

            // Compare with the last row on the page.
            int cmp = compare(0, io, pageAddr, cnt - 1, upperBound);

            if (cmp > 0) {
                int idx = findInsertionPoint(0, io, pageAddr, low, cnt, upperBound, 1);

                assert idx < 0;

                cnt = fix(idx);

                nextPageId = 0; // The End.
            }

            return cnt;
        }

        /**
         * @param pageAddr Page address.
         * @param io IO.
         * @param startIdx Start index.
         * @param cnt Number of rows in the buffer.
         * @return {@code true} If we were able to fetch rows from this page.
         * @throws IgniteCheckedException If failed.
         */
        @SuppressWarnings("unchecked")
        private boolean fillFromBuffer(long pageAddr, BPlusIO<L> io, int startIdx, int cnt)
            throws IgniteCheckedException {
            assert io.isLeaf() : io;
            assert cnt != 0 : cnt; // We can not see empty pages (empty tree handled in init).
            assert startIdx >= 0 || startIdx == -1: startIdx;
            assert cnt >= startIdx;

            checkDestroyed();

            nextPageId = io.getForward(pageAddr);

            return fillFromBuffer0(pageAddr, io, startIdx, cnt);
        }

        /**
         * @throws IgniteCheckedException If failed.
         */
        final void find() throws IgniteCheckedException {
            assert lowerBound != null;

            doFind(new GetCursor(lowerBound, lowerShift, this));
        }

        /**
         * @throws IgniteCheckedException If failed.
         * @return {@code True} If we have rows to return after reading the next page.
         */
        private boolean reinitialize() throws IgniteCheckedException {
            // If initially we had no lower bound, then we have to have non-null lastRow argument here
            // (if the tree is empty we never call this method), otherwise we always fallback
            // to the previous lower bound.
            find();

            return reinitialize0();
        }

        /**
         * @param lastRow Last read row (to be used as new lower bound).
         * @return {@code true} If we have rows to return after reading the next page.
         * @throws IgniteCheckedException If failed.
         */
        final boolean nextPage(L lastRow) throws IgniteCheckedException {
            updateLowerBound(lastRow);

            for (;;) {
                if (nextPageId == 0) {
                    onNotFound(true);

                    return false; // Done.
                }

                long pageId = nextPageId;
                long page = acquirePage(pageId);
                try {
                    long pageAddr = readLock(pageId, page); // Doing explicit null check.

                    // If concurrent merge occurred we have to reinitialize cursor from the last returned row.
                    if (pageAddr == 0L)
                        break;

                    try {
                        BPlusIO<L> io = io(pageAddr);

                        if (fillFromBuffer(pageAddr, io, -1, io.getCount(pageAddr)))
                            return true;

                        // Continue fetching forward.
                    }
                    finally {
                        readUnlock(pageId, page, pageAddr);
                    }
                }
                finally {
                    releasePage(pageId, page);
                }
            }

            // Reinitialize when `next` is released.
            return reinitialize();
        }

        /**
         * @param lower New exact lower bound.
         */
        private void updateLowerBound(L lower) {
            if (lower != null) {
                lowerShift = 1; // Now we have the full row an need to avoid duplicates.
                lowerBound = lower; // Move the lower bound forward for further concurrent merge retries.
            }
        }
    }

    /**
     * Closure cursor.
     */
    @SuppressWarnings("unchecked")
    private final class ClosureCursor extends AbstractForwardCursor {
        /** */
        private final TreeRowClosure<L, T> p;

        /** */
        private L lastRow;

        /**
         * @param lowerBound Lower bound.
         * @param upperBound Upper bound.
         * @param p Row predicate.
         */
        ClosureCursor(L lowerBound, L upperBound, TreeRowClosure<L, T> p) {
            super(lowerBound, upperBound);

            assert lowerBound != null;
            assert upperBound != null;
            assert p != null;

            this.p = p;
        }

        /** {@inheritDoc} */
        @Override void init0() {
            // No-op.
        }

        /** {@inheritDoc} */
        @Override boolean fillFromBuffer0(long pageAddr, BPlusIO<L> io, int startIdx, int cnt)
            throws IgniteCheckedException {
            if (startIdx == -1)
                startIdx = findLowerBound(pageAddr, io, cnt);

            if (cnt == startIdx)
                return false;

            for (int i = startIdx; i < cnt; i++) {
                int cmp = compare(0, io, pageAddr, i, upperBound);

                if (cmp > 0) {
                    nextPageId = 0; // The End.

                    return false;
                }

                boolean stop = !p.apply(BPlusTree.this, io, pageAddr, i);

                if (stop) {
                    nextPageId = 0; // The End.

                    return true;
                }
            }

            if (nextPageId != 0)
                lastRow = io.getLookupRow(BPlusTree.this, pageAddr, cnt - 1); // Need save last row.

            return true;
        }

        /** {@inheritDoc} */
        @Override boolean reinitialize0() throws IgniteCheckedException {
            return true;
        }

        /** {@inheritDoc} */
        @Override void onNotFound(boolean readDone) {
            nextPageId = 0;
        }

        /**
         * @throws IgniteCheckedException If failed.
         */
        private void iterate() throws IgniteCheckedException {
            find();

            if (nextPageId == 0) {
                return;
            }

            for (;;) {
                L lastRow0 = lastRow;

                lastRow = null;

                nextPage(lastRow0);

                if (nextPageId == 0)
                    return;
            }
        }
    }

    /**
     * Forward cursor.
     */
    @SuppressWarnings("unchecked")
    private final class ForwardCursor extends AbstractForwardCursor implements GridCursor<T> {
        /** */
        final Object x;

        /** */
        private T[] rows = (T[])EMPTY;

        /** */
        private int row = -1;

        /** */
        private final TreeRowClosure<L, T> c;

        /**
         * @param lowerBound Lower bound.
         * @param upperBound Upper bound.
         * @param c Filter closure.
         * @param x Implementation specific argument, {@code null} always means that we need to return full detached data row.
         */
        ForwardCursor(L lowerBound, L upperBound, TreeRowClosure<L, T> c, Object x) {
            super(lowerBound, upperBound);

            this.c = c;
            this.x = x;
        }

        /** {@inheritDoc} */
        @Override boolean fillFromBuffer0(long pageAddr, BPlusIO<L> io, int startIdx, int cnt) throws IgniteCheckedException {
            if (startIdx == -1) {
                if (lowerBound != null)
                    startIdx = findLowerBound(pageAddr, io, cnt);
                else
                    startIdx = 0;
            }

            if (upperBound != null && cnt != startIdx)
                cnt = findUpperBound(pageAddr, io, startIdx, cnt);

            int cnt0 = cnt - startIdx;

            if (cnt0 == 0)
                return false;

            if (rows == EMPTY)
                rows = (T[])new Object[cnt0];

            int resCnt = 0;

            for (int idx = startIdx; idx < cnt; idx++) {
                if (c == null || c.apply(BPlusTree.this, io, pageAddr, idx))
                    rows = GridArrays.set(rows, resCnt++, getRow(io, pageAddr, idx, x));
            }

            if (resCnt == 0) {
                rows = (T[])EMPTY;

                return false;
            }

            GridArrays.clearTail(rows, resCnt);

            return true;
        }

        /** {@inheritDoc} */
        @Override boolean reinitialize0() throws IgniteCheckedException {
            return next();
        }

        /** {@inheritDoc} */
        @Override void onNotFound(boolean readDone) {
            if (readDone)
                rows = null;
            else {
                if (rows != EMPTY) {
                    assert rows.length > 0; // Otherwise it makes no sense to create an array.

                    // Fake clear.
                    rows[0] = null;
                }
            }
        }

        /** {@inheritDoc} */
        @Override void init0() {
            row = -1;
        }

        /** {@inheritDoc} */
        @SuppressWarnings("SimplifiableIfStatement")
        @Override public boolean next() throws IgniteCheckedException {
            if (rows == null)
                return false;

            if (++row < rows.length && rows[row] != null) {
                clearLastRow(); // Allow to GC the last returned row.

                return true;
            }

            T lastRow = clearLastRow();

            row = 0;

            return nextPage(lastRow);
        }

        /**
         * @return Cleared last row.
         */
        private T clearLastRow() {
            if (row == 0)
                return null;

            int last = row - 1;

            T r = rows[last];

            assert r != null;

            rows[last] = null;

            return r;
        }

        /** {@inheritDoc} */
        @Override public T get() {
            T r = rows[row];

            assert r != null;

            return r;
        }
    }

    /**
     * Page handler for basic {@link Get} operation.
     */
    private abstract class GetPageHandler<G extends Get> extends PageHandler<G, Result> {
        /** {@inheritDoc} */
        @SuppressWarnings("unchecked")
        @Override public Result run(int cacheId, long pageId, long page, long pageAddr, PageIO iox, Boolean walPlc,
            G g, int lvl) throws IgniteCheckedException {
            assert PageIO.getPageId(pageAddr) == pageId;

            // If we've passed the check for correct page ID, we can safely cast.
            BPlusIO<L> io = (BPlusIO<L>)iox;

            // In case of intersection with inner replace in remove operation
            // we need to restart our operation from the tree root.
            if (lvl == 0 && g.rmvId < io.getRemoveId(pageAddr))
                return RETRY_ROOT;

            return run0(pageId, page, pageAddr, io, g, lvl);
        }

        /**
         * @param pageId Page ID.
         * @param page Page pointer.
         * @param pageAddr Page address.
         * @param io IO.
         * @param g Operation.
         * @param lvl Level.
         * @return Result code.
         * @throws IgniteCheckedException If failed.
         */
        protected abstract Result run0(long pageId, long page, long pageAddr, BPlusIO<L> io, G g, int lvl)
            throws IgniteCheckedException;

        /** {@inheritDoc} */
        @Override public boolean releaseAfterWrite(int cacheId, long pageId, long page, long pageAddr, G g, int lvl) {
            return g.canRelease(pageId, lvl);
        }
    }

    /**
     *
     */
    private static class TreeMetaData {
        /** */
        final int rootLvl;

        /** */
        final long rootId;

        /**
         * @param rootLvl Root level.
         * @param rootId Root page ID.
         */
        TreeMetaData(int rootLvl, long rootId) {
            this.rootLvl = rootLvl;
            this.rootId = rootId;
        }

        /** {@inheritDoc} */
        @Override public String toString() {
            return S.toString(TreeMetaData.class, this);
        }
    }

    /**
     * Operation result.
     */
    public enum Result {
        /** */
        GO_DOWN,

        /** */
        GO_DOWN_X,

        /** */
        FOUND,

        /** */
        NOT_FOUND,

        /** */
        RETRY,

        /** */
        RETRY_ROOT
    }

    /**
     * Four state boolean.
     */
    enum Bool {
        /** */
        FALSE,

        /** */
        TRUE,

        /** */
        READY,

        /** */
        DONE
    }

    /**
     * A generic visitor-style interface for performing filtering/modifications/miscellaneous operations on the tree.
     */
    public interface TreeRowClosure<L, T extends L> {
        /**
         * Performs inspection or operation on a specified row and returns true if this row is
         * required or matches or /operation successful (depending on the context).
         *
         * @param tree The tree.
         * @param io Th tree IO object.
         * @param pageAddr The page address.
         * @param idx The item index.
         * @return {@code True} if the item passes the predicate.
         * @throws IgniteCheckedException If failed.
         */
        public boolean apply(BPlusTree<L, T> tree, BPlusIO<L> io, long pageAddr, int idx)
            throws IgniteCheckedException;
    }

    /**
     * A generic visitor-style interface for performing inspection/modification operations on the tree.
     */
    public interface TreeVisitorClosure<L, T extends L> {
        /** */
        int STOP = 0x01;
        /** */
        int CAN_WRITE = STOP << 1;
        /** */
        int DIRTY = CAN_WRITE << 1;

        /**
         * Performs inspection or operation on a specified row.
         *
         * @param tree The tree.
         * @param io Th tree IO object.
         * @param pageAddr The page address.
         * @param idx The item index.
         * @return state bitset.
         * @throws IgniteCheckedException If failed.
         */
        public int visit(BPlusTree<L, T> tree, BPlusIO<L> io, long pageAddr, int idx, IgniteWriteAheadLogManager wal)
            throws IgniteCheckedException;

        /**
         * @return state bitset.
         */
        public int state();
    }

    /**
     * @return Return number of retries.
     */
    protected int getLockRetries() {
        return LOCK_RETRIES;
    }
}<|MERGE_RESOLUTION|>--- conflicted
+++ resolved
@@ -2905,32 +2905,7 @@
     /**
      * Get a cursor for range.
      */
-<<<<<<< HEAD
     private final class TreeVisitor extends Get {
-=======
-    public final class Put extends Get {
-        /** Mark of NULL value of page id. It means valid value can't be equal this value. */
-        private static final long NULL_PAGE_ID = 0L;
-
-        /** Mark of NULL value of page. */
-        private static final long NULL_PAGE = 0L;
-
-        /** Mark of NULL value of page address. */
-        private static final long NULL_PAGE_ADDRESS = 0L;
-
-        /** Right child page ID for split row. */
-        long rightId;
-
-        /** Replaced row if any. */
-        T oldRow;
-
-        /**
-         * This page is kept locked after split until insert to the upper level will not be finished. It is needed
-         * because split row will be "in flight" and if we'll release tail, remove on split row may fail.
-         */
-        long tailId;
-
->>>>>>> a98dcb93
         /** */
         long nextPageId;
 
@@ -2981,25 +2956,11 @@
             if (writing) {
                 long pageAddr = writeLock(pageId, page);
 
-<<<<<<< HEAD
                 if (pageAddr == 0)
                     return RETRY;
 
                 try {
                     BPlusIO<L> io = io(pageAddr);
-=======
-        /**
-         * @param tailId Tail page ID.
-         * @param tailPage Tail page pointer.
-         * @param tailPageAddr Tail page address
-         */
-        private void tail(long tailId, long tailPage, long tailPageAddr) {
-            assert (tailId == NULL_PAGE_ID) == (tailPage == NULL_PAGE);
-            assert (tailPage == NULL_PAGE) == (tailPageAddr == NULL_PAGE_ADDRESS);
-
-            if (this.tailPage != NULL_PAGE)
-                writeUnlockAndClose(this.tailId, this.tailPage, this.tailAddr, null);
->>>>>>> a98dcb93
 
                     // Check triangle invariant.
                     if (io.getForward(pageAddr) != fwdId)
@@ -3299,7 +3260,16 @@
     /**
      * Put operation.
      */
-    private final class Put extends Get {
+    public final class Put extends Get {
+        /** Mark of NULL value of page id. It means valid value can't be equal this value. */
+        private static final long NULL_PAGE_ID = 0L;
+
+        /** Mark of NULL value of page. */
+        private static final long NULL_PAGE = 0L;
+
+        /** Mark of NULL value of page address. */
+        private static final long NULL_PAGE_ADDRESS = 0L;
+
         /** Right child page ID for split row. */
         long rightId;
 
@@ -3307,9 +3277,8 @@
         T oldRow;
 
         /**
-         * This page is kept locked after split until insert to the upper level will not be finished.
-         * It is needed because split row will be "in flight" and if we'll release tail, remove on
-         * split row may fail.
+         * This page is kept locked after split until insert to the upper level will not be finished. It is needed
+         * because split row will be "in flight" and if we'll release tail, remove on split row may fail.
          */
         long tailId;
 
@@ -3370,10 +3339,10 @@
          * @param tailPageAddr Tail page address
          */
         private void tail(long tailId, long tailPage, long tailPageAddr) {
-            assert (tailId == 0L) == (tailPage == 0L);
-            assert (tailPage == 0L) == (tailPageAddr == 0L);
-
-            if (this.tailPage != 0L)
+            assert (tailId == NULL_PAGE_ID) == (tailPage == NULL_PAGE);
+            assert (tailPage == NULL_PAGE) == (tailPageAddr == NULL_PAGE_ADDRESS);
+
+            if (this.tailPage != NULL_PAGE)
                 writeUnlockAndClose(this.tailId, this.tailPage, this.tailAddr, null);
 
             this.tailId = tailId;
