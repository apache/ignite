--- conflicted
+++ resolved
@@ -928,17 +928,10 @@
         final long metaPage = acquirePage(metaPageId);
         try {
             long pageAddr;
-<<<<<<< HEAD
 
             if (metaPageAddr == 0L) {
                 pageAddr = readLock(metaPageId, metaPage);
 
-=======
-
-            if (metaPageAddr == 0L) {
-                pageAddr = readLock(metaPageId, metaPage);
-
->>>>>>> 1e84d448
                 assert pageAddr != 0 : "Failed to read lock meta page [metaPageId=" +
                     U.hexLong(metaPageId) + ']';
             }
@@ -2528,11 +2521,7 @@
 
         long metaPage = acquirePage(metaPageId);
 
-<<<<<<< HEAD
-        try  {
-=======
         try {
->>>>>>> 1e84d448
             long metaPageAddr = writeLock(metaPageId, metaPage); // No checks, we must be out of use.
 
             lockedPages.push(new GridTuple3<>(metaPageId, metaPage, metaPageAddr));
@@ -2548,7 +2537,6 @@
                 long rootPageId = getFirstPageId(metaPageId, metaPage, rootLvl, metaPageAddr);
 
                 pagesCnt += destroyDownPages(bag, rootPageId, rootLvl, c, lockHoldStartTime, lockMaxTime, lockedPages);
-<<<<<<< HEAD
 
                 bag.addFreePage(recyclePage(metaPageId, metaPage, metaPageAddr, null));
 
@@ -2602,61 +2590,6 @@
 
         long page = acquirePage(pageId);
 
-=======
-
-                bag.addFreePage(recyclePage(metaPageId, metaPage, metaPageAddr, null));
-
-                pagesCnt++;
-            }
-            finally {
-                writeUnlock(metaPageId, metaPage, metaPageAddr, true);
-
-                lockedPages.pop();
-            }
-        }
-        finally {
-            releasePage(metaPageId, metaPage);
-        }
-
-        reuseList.addForRecycle(bag);
-
-        assert bag.isEmpty() : bag.size();
-
-        return pagesCnt;
-    }
-
-    /**
-     * Recursively destroys tree pages. Should be initially called with id of root page as {@code pageId}
-     * and root level as {@code lvl}.
-     *
-     * @param bag Reuse bag.
-     * @param pageId Page id.
-     * @param lvl Current level of tree.
-     * @param c Visitor closure. Visits only leaf pages.
-     * @param lockHoldStartTime When lock has been aquired last time.
-     * @param lockMaxTime Maximum time to hold the lock.
-     * @param lockedPages Deque of locked pages. Is used to release write-locked pages when temporary releasing
-     * checkpoint read lock.
-     * @return Count of destroyed pages.
-     * @throws IgniteCheckedException If failed.
-     */
-    protected long destroyDownPages(
-        LongListReuseBag bag,
-        long pageId,
-        int lvl,
-        IgniteInClosure<L> c,
-        AtomicLong lockHoldStartTime,
-        long lockMaxTime,
-        Deque<GridTuple3<Long, Long, Long>> lockedPages
-    ) throws IgniteCheckedException {
-        if (pageId == 0)
-            return 0;
-
-        long pagesCnt = 0;
-
-        long page = acquirePage(pageId);
-
->>>>>>> 1e84d448
         try {
             long pageAddr = writeLock(pageId, page);
 
