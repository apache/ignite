/*
 * Licensed to the Apache Software Foundation (ASF) under one or more
 * contributor license agreements.  See the NOTICE file distributed with
 * this work for additional information regarding copyright ownership.
 * The ASF licenses this file to You under the Apache License, Version 2.0
 * (the "License"); you may not use this file except in compliance with
 * the License.  You may obtain a copy of the License at
 *
 *      http://www.apache.org/licenses/LICENSE-2.0
 *
 * Unless required by applicable law or agreed to in writing, software
 * distributed under the License is distributed on an "AS IS" BASIS,
 * WITHOUT WARRANTIES OR CONDITIONS OF ANY KIND, either express or implied.
 * See the License for the specific language governing permissions and
 * limitations under the License.
 */

package org.apache.ignite.internal.processors.cache.persistence.tree;

import java.io.Externalizable;
import java.util.ArrayList;
import java.util.Arrays;
import java.util.Collections;
import java.util.Comparator;
import java.util.List;
import java.util.concurrent.atomic.AtomicBoolean;
import java.util.concurrent.atomic.AtomicLong;
import org.apache.ignite.IgniteCheckedException;
import org.apache.ignite.IgniteException;
import org.apache.ignite.internal.IgniteInterruptedCheckedException;
import org.apache.ignite.internal.pagemem.PageIdUtils;
import org.apache.ignite.internal.pagemem.PageMemory;
import org.apache.ignite.internal.pagemem.wal.IgniteWriteAheadLogManager;
import org.apache.ignite.internal.pagemem.wal.record.delta.FixCountRecord;
import org.apache.ignite.internal.pagemem.wal.record.delta.FixLeftmostChildRecord;
import org.apache.ignite.internal.pagemem.wal.record.delta.FixRemoveId;
import org.apache.ignite.internal.pagemem.wal.record.delta.InsertRecord;
import org.apache.ignite.internal.pagemem.wal.record.delta.MetaPageAddRootRecord;
import org.apache.ignite.internal.pagemem.wal.record.delta.MetaPageCutRootRecord;
import org.apache.ignite.internal.pagemem.wal.record.delta.MetaPageInitRootInlineRecord;
import org.apache.ignite.internal.pagemem.wal.record.delta.NewRootInitRecord;
import org.apache.ignite.internal.pagemem.wal.record.delta.RemoveRecord;
import org.apache.ignite.internal.pagemem.wal.record.delta.ReplaceRecord;
import org.apache.ignite.internal.pagemem.wal.record.delta.SplitExistingPageRecord;
import org.apache.ignite.internal.processors.cache.persistence.DataStructure;
import org.apache.ignite.internal.processors.cache.persistence.tree.io.BPlusIO;
import org.apache.ignite.internal.processors.cache.persistence.tree.io.BPlusInnerIO;
import org.apache.ignite.internal.processors.cache.persistence.tree.io.BPlusLeafIO;
import org.apache.ignite.internal.processors.cache.persistence.tree.io.BPlusMetaIO;
import org.apache.ignite.internal.processors.cache.persistence.tree.io.IOVersions;
import org.apache.ignite.internal.processors.cache.persistence.tree.io.PageIO;
import org.apache.ignite.internal.processors.cache.persistence.tree.reuse.ReuseBag;
import org.apache.ignite.internal.processors.cache.persistence.tree.reuse.ReuseList;
import org.apache.ignite.internal.processors.cache.persistence.tree.util.PageHandler;
import org.apache.ignite.internal.util.GridArrays;
import org.apache.ignite.internal.util.GridLongList;
import org.apache.ignite.internal.util.IgniteTree;
import org.apache.ignite.internal.util.lang.GridCursor;
import org.apache.ignite.internal.util.lang.GridTreePrinter;
import org.apache.ignite.internal.util.typedef.F;
import org.apache.ignite.internal.util.typedef.internal.S;
import org.apache.ignite.internal.util.typedef.internal.SB;
import org.apache.ignite.internal.util.typedef.internal.U;
import org.apache.ignite.lang.IgniteInClosure;
import org.jetbrains.annotations.Nullable;

import static org.apache.ignite.internal.processors.cache.persistence.tree.BPlusTree.Bool.DONE;
import static org.apache.ignite.internal.processors.cache.persistence.tree.BPlusTree.Bool.FALSE;
import static org.apache.ignite.internal.processors.cache.persistence.tree.BPlusTree.Bool.READY;
import static org.apache.ignite.internal.processors.cache.persistence.tree.BPlusTree.Bool.TRUE;
import static org.apache.ignite.internal.processors.cache.persistence.tree.BPlusTree.Result.FOUND;
import static org.apache.ignite.internal.processors.cache.persistence.tree.BPlusTree.Result.GO_DOWN;
import static org.apache.ignite.internal.processors.cache.persistence.tree.BPlusTree.Result.GO_DOWN_X;
import static org.apache.ignite.internal.processors.cache.persistence.tree.BPlusTree.Result.NOT_FOUND;
import static org.apache.ignite.internal.processors.cache.persistence.tree.BPlusTree.Result.RETRY;
import static org.apache.ignite.internal.processors.cache.persistence.tree.BPlusTree.Result.RETRY_ROOT;

/**
 * Abstract B+Tree.
 */
@SuppressWarnings({"RedundantThrowsDeclaration", "ConstantValueVariableUse"})
public abstract class BPlusTree<L, T extends L> extends DataStructure implements IgniteTree<L, T> {
    /** */
    private static final Object[] EMPTY = {};

    /** */
    private static volatile boolean interrupted;

    /** */
    private final AtomicBoolean destroyed = new AtomicBoolean(false);

    /** */
    private final String name;

    /** */
    private final float minFill;

    /** */
    private final float maxFill;

    /** */
    protected final long metaPageId;

    /** */
    private boolean canGetRowFromInner;

    /** */
    private IOVersions<? extends BPlusInnerIO<L>> innerIos;

    /** */
    private IOVersions<? extends BPlusLeafIO<L>> leafIos;

    /** */
    private final AtomicLong globalRmvId;

    /** */
    private volatile TreeMetaData treeMeta;

    /** */
    private final GridTreePrinter<Long> treePrinter = new GridTreePrinter<Long>() {
        /** */
        private boolean keys = true;

        @Override protected List<Long> getChildren(final Long pageId) {
            if (pageId == null || pageId == 0L)
                return null;

            try {
                long page = acquirePage(pageId);

                try {
                    long pageAddr = readLock(pageId, page); // No correctness guaranties.

                    try {
                        BPlusIO io = io(pageAddr);

                        if (io.isLeaf())
                            return null;

                        int cnt = io.getCount(pageAddr);

                        assert cnt >= 0 : cnt;

                        List<Long> res;

                        if (cnt > 0) {
                            res = new ArrayList<>(cnt + 1);

                            for (int i = 0; i < cnt; i++)
                                res.add(inner(io).getLeft(pageAddr, i));

                            res.add(inner(io).getRight(pageAddr, cnt - 1));
                        }
                        else {
                            long left = inner(io).getLeft(pageAddr, 0);

                            res = left == 0 ? Collections.<Long>emptyList() : Collections.singletonList(left);
                        }

                        return res;
                    }
                    finally {
                        readUnlock(pageId, page, pageAddr);
                    }
                }
                finally {
                    releasePage(pageId, page);
                }
            }
            catch (IgniteCheckedException ignored) {
                throw new AssertionError("Can not acquire page.");
            }
        }

        @Override protected String formatTreeNode(final Long pageId) {
            if (pageId == null)
                return ">NPE<";

            if (pageId == 0L)
                return "<Zero>";

            try {
                long page = acquirePage(pageId);
                try {
                    long pageAddr = readLock(pageId, page); // No correctness guaranties.
                    try {
                        BPlusIO<L> io = io(pageAddr);

                        return printPage(io, pageAddr, keys);
                    }
                    finally {
                        readUnlock(pageId, page, pageAddr);
                    }
                }
                finally {
                    releasePage(pageId, page);
                }
            }
            catch (IgniteCheckedException e) {
                throw new IllegalStateException(e);
            }
        }
    };

    /** */
    private final GetPageHandler<Get> askNeighbor = new AskNeighbor();

    /**
     *
     */
    private class AskNeighbor extends GetPageHandler<Get> {
        /** {@inheritDoc} */
        @Override public Result run0(long pageId, long page, long pageAddr, BPlusIO<L> io, Get g, int isBack) {
            assert !io.isLeaf(); // Inner page.

            boolean back = isBack == TRUE.ordinal();

            long res = doAskNeighbor(io, pageAddr, back);

            if (back) {
                if (io.getForward(pageAddr) != g.backId) // See how g.backId is setup in removeDown for this check.
                    return RETRY;

                g.backId(res);
            }
            else {
                assert isBack == FALSE.ordinal() : isBack;

                g.fwdId(res);
            }

            return FOUND;
        }
    }

    /** */
    private final GetPageHandler<Get> search = new Search();

    /**
     *
     */
    private class Search extends GetPageHandler<Get> {
        /** {@inheritDoc} */
        @Override public Result run0(long pageId, long page, long pageAddr, BPlusIO<L> io, Get g, int lvl)
            throws IgniteCheckedException {
            // Check the triangle invariant.
            if (io.getForward(pageAddr) != g.fwdId)
                return RETRY;

            boolean needBackIfRouting = g.backId != 0;

            g.backId(0L); // Usually we'll go left down and don't need it.

            int cnt = io.getCount(pageAddr);

            int idx;

            if (g.findLast)
                idx = io.isLeaf() ? cnt - 1 : -cnt - 1; // (-cnt - 1) mimics not_found result of findInsertionPoint
                // in case of cnt = 0 we end up in 'not found' branch below with idx being 0 after fix() adjustment
            else
                idx = findInsertionPoint(lvl, io, pageAddr, 0, cnt, g.row, g.shift);

            boolean found = idx >= 0;

            if (found) { // Found exact match.
                assert g.getClass() != GetCursor.class;

                if (g.found(io, pageAddr, idx, lvl))
                    return FOUND;

                // Else we need to reach leaf page, go left down.
            }
            else {
                idx = fix(idx);

                if (g.notFound(io, pageAddr, idx, lvl)) // No way down, stop here.
                    return NOT_FOUND;
            }

            assert !io.isLeaf() : io;

            // If idx == cnt then we go right down, else left down: getLeft(cnt) == getRight(cnt - 1).
            g.pageId(inner(io).getLeft(pageAddr, idx));

            // If we see the tree in consistent state, then our right down page must be forward for our left down page,
            // we need to setup fwdId and/or backId to be able to check this invariant on lower level.
            if (idx < cnt) {
                // Go left down here.
                g.fwdId(inner(io).getRight(pageAddr, idx));
            }
            else {
                // Go right down here or it is an empty branch.
                assert idx == cnt;

                // Here child's forward is unknown to us (we either go right or it is an empty "routing" page),
                // need to ask our forward about the child's forward (it must be leftmost child of our forward page).
                // This is ok from the locking standpoint because we take all locks in the forward direction.
                long fwdId = io.getForward(pageAddr);

                // Setup fwdId.
                if (fwdId == 0)
                    g.fwdId(0L);
                else {
                    // We can do askNeighbor on forward page here because we always take locks in forward direction.
                    Result res = askNeighbor(fwdId, g, false);

                    if (res != FOUND)
                        return res; // Retry.
                }

                // Setup backId.
                if (cnt != 0) // It is not a routing page and we are going to the right, can get backId here.
                    g.backId(inner(io).getLeft(pageAddr, cnt - 1));
                else if (needBackIfRouting) {
                    // Can't get backId here because of possible deadlock and it is only needed for remove operation.
                    return GO_DOWN_X;
                }
            }

            return GO_DOWN;
        }
    }

    /** */
    private final GetPageHandler<Put> replace = new Replace();

    /**
     *
     */
    private class Replace extends GetPageHandler<Put> {
        /** {@inheritDoc} */
        @SuppressWarnings("unchecked")
        @Override public Result run0(long pageId, long page, long pageAddr, BPlusIO<L> io, Put p, int lvl)
            throws IgniteCheckedException  {
            // Check the triangle invariant.
            if (io.getForward(pageAddr) != p.fwdId)
                return RETRY;

            assert p.btmLvl == 0 : "split is impossible with replace";

            final int cnt = io.getCount(pageAddr);
            final int idx = findInsertionPoint(lvl, io, pageAddr, 0, cnt, p.row, 0);

            if (idx < 0) // Not found, split or merge happened.
                return RETRY;

            // Replace link at idx with new one.
            // Need to read link here because `p.finish()` will clear row.
            L newRow = p.row;

            // Detach the old row if we are on a leaf page.
            if (lvl == 0) {
                assert p.oldRow == null; // The old row must be set only once.

                // Inner replace state must be consistent by the end of the operation.
                assert p.needReplaceInner == FALSE || p.needReplaceInner == DONE : p.needReplaceInner;

                // Need to replace inner key if now we are replacing the rightmost row and have a forward page.
                if (canGetRowFromInner && idx + 1 == cnt && p.fwdId != 0L && p.needReplaceInner == FALSE) {
                    // Can happen only for invoke, otherwise inner key must be replaced on the way down.
                    assert p.invoke != null;

                    // We need to restart the operation from root to perform inner replace.
                    // On the second pass we will not get here (will avoid infinite loop) because
                    // needReplaceInner will be DONE or our key will not be the rightmost anymore.
                    return RETRY_ROOT;
                }

                // Get old row in leaf page to reduce contention at upper level.
                p.oldRow = p.needOld ? getRow(io, pageAddr, idx) : (T)Boolean.TRUE;

                p.finish();
            }

            boolean needWal = needWalDeltaRecord(pageId, page, null);

            byte[] newRowBytes = io.store(pageAddr, idx, newRow, null, needWal);

            if (needWal)
                wal.log(new ReplaceRecord<>(grpId, pageId, io, newRowBytes, idx));

            return FOUND;
        }
    }

    /** */
    private final GetPageHandler<Put> insert = new Insert();

    /**
     *
     */
    private class Insert extends GetPageHandler<Put> {
        /** {@inheritDoc} */
        @Override public Result run0(long pageId, long page, long pageAddr, BPlusIO<L> io, Put p, int lvl)
            throws IgniteCheckedException {
            assert p.btmLvl == lvl : "we must always insert at the bottom level: " + p.btmLvl + " " + lvl;

            // Check triangle invariant.
            if (io.getForward(pageAddr) != p.fwdId)
                return RETRY;

            int cnt = io.getCount(pageAddr);
            int idx = findInsertionPoint(lvl, io, pageAddr, 0, cnt, p.row, 0);

            if (idx >= 0) // We do not support concurrent put of the same key.
                throw new IllegalStateException("Duplicate row in index.");

            idx = fix(idx);

            // Do insert.
            L moveUpRow = p.insert(pageId, page, pageAddr, io, idx, lvl);

            // Check if split happened.
            if (moveUpRow != null) {
                p.btmLvl++; // Get high.
                p.row = moveUpRow;

                if (p.invoke != null)
                    p.invoke.row = moveUpRow;

                // Here forward page can't be concurrently removed because we keep write lock on tail which is the only
                // page who knows about the forward page, because it was just produced by split.
                p.rightId = io.getForward(pageAddr);
                p.tail(pageId, page, pageAddr);

                assert p.rightId != 0;
            }
            else
                p.finish();

            return FOUND;
        }
    }

    /** */
    private final GetPageHandler<Remove> rmvFromLeaf = new RemoveFromLeaf();

    /**
     *
     */
    private class RemoveFromLeaf extends GetPageHandler<Remove> {
        /** {@inheritDoc} */
        @Override public Result run0(long leafId, long leafPage, long leafAddr, BPlusIO<L> io, Remove r, int lvl)
            throws IgniteCheckedException {
            assert lvl == 0 : lvl; // Leaf.

            // Check the triangle invariant.
            if (io.getForward(leafAddr) != r.fwdId)
                return RETRY;

            final int cnt = io.getCount(leafAddr);

            assert cnt <= Short.MAX_VALUE: cnt;

            int idx = findInsertionPoint(lvl, io, leafAddr, 0, cnt, r.row, 0);

            if (idx < 0)
                return RETRY; // We've found exact match on search but now it's gone.

            assert idx >= 0 && idx < cnt: idx;

            // Need to do inner replace when we remove the rightmost element and the leaf have no forward page,
            // i.e. it is not the rightmost leaf of the tree.
            boolean needReplaceInner = canGetRowFromInner && idx == cnt - 1 && io.getForward(leafAddr) != 0;

            // !!! Before modifying state we have to make sure that we will not go for retry.

            // We may need to replace inner key or want to merge this leaf with sibling after the remove -> keep lock.
            if (needReplaceInner ||
                // We need to make sure that we have back or forward to be able to merge.
                ((r.fwdId != 0 || r.backId != 0) && mayMerge(cnt - 1, io.getMaxCount(leafAddr, pageSize())))) {
                // If we have backId then we've already locked back page, nothing to do here.
                if (r.fwdId != 0 && r.backId == 0) {
                    Result res = r.lockForward(0);

                    if (res != FOUND) {
                        assert r.tail == null;

                        return res; // Retry.
                    }

                    assert r.tail != null; // We've just locked forward page.
                }

                // Retry must reset these fields when we release the whole branch without remove.
                assert r.needReplaceInner == FALSE: "needReplaceInner";
                assert r.needMergeEmptyBranch == FALSE: "needMergeEmptyBranch";

                if (cnt == 1) // It was the last element on the leaf.
                    r.needMergeEmptyBranch = TRUE;

                if (needReplaceInner)
                    r.needReplaceInner = TRUE;

                Tail<L> t = r.addTail(leafId, leafPage, leafAddr, io, 0, Tail.EXACT);

                t.idx = (short)idx;

                // We will do the actual remove only when we made sure that
                // we've locked the whole needed branch correctly.
                return FOUND;
            }

            r.removeDataRowFromLeaf(leafId, leafPage, leafAddr, null, io, cnt, idx);

            return FOUND;
        }
    }

    /** */
    private final GetPageHandler<Remove> lockBackAndRmvFromLeaf = new LockBackAndRmvFromLeaf();

    /**
     *
     */
    private class LockBackAndRmvFromLeaf extends GetPageHandler<Remove> {
        /** {@inheritDoc} */
        @Override protected Result run0(long backId, long backPage, long backAddr, BPlusIO<L> io, Remove r, int lvl)
            throws IgniteCheckedException {
            // Check that we have consistent view of the world.
            if (io.getForward(backAddr) != r.pageId)
                return RETRY;

            // Correct locking order: from back to forward.
            Result res = r.doRemoveFromLeaf();

            // Keep locks on back and leaf pages for subsequent merges.
            if (res == FOUND && r.tail != null)
                r.addTail(backId, backPage, backAddr, io, lvl, Tail.BACK);

            return res;
        }
    }

    /** */
    private final GetPageHandler<Remove> lockBackAndTail = new LockBackAndTail();

    /**
     *
     */
    private class LockBackAndTail extends GetPageHandler<Remove> {
        /** {@inheritDoc} */
        @Override public Result run0(long backId, long backPage, long backAddr, BPlusIO<L> io, Remove r, int lvl)
            throws IgniteCheckedException {
            // Check that we have consistent view of the world.
            if (io.getForward(backAddr) != r.pageId)
                return RETRY;

            // Correct locking order: from back to forward.
            Result res = r.doLockTail(lvl);

            if (res == FOUND)
                r.addTail(backId, backPage, backAddr, io, lvl, Tail.BACK);

            return res;
        }
    }

    /** */
    private final GetPageHandler<Remove> lockTailForward = new LockTailForward();

    /**
     *
     */
    private class LockTailForward extends GetPageHandler<Remove> {
        /** {@inheritDoc} */
        @Override protected Result run0(long pageId, long page, long pageAddr, BPlusIO<L> io, Remove r, int lvl)
            throws IgniteCheckedException {
            r.addTail(pageId, page, pageAddr, io, lvl, Tail.FORWARD);

            return FOUND;
        }
    }

    /** */
    private final GetPageHandler<Remove> lockTail = new LockTail();

    /**
     *
     */
    private class LockTail extends GetPageHandler<Remove> {
        /** {@inheritDoc} */
        @Override public Result run0(long pageId, long page, long pageAddr, BPlusIO<L> io, Remove r, int lvl)
            throws IgniteCheckedException {
            assert lvl > 0 : lvl; // We are not at the bottom.

            // Check that we have a correct view of the world.
            if (io.getForward(pageAddr) != r.fwdId)
                return RETRY;

            // We don't have a back page, need to lock our forward and become a back for it.
            if (r.fwdId != 0 && r.backId == 0) {
                Result res = r.lockForward(lvl);

                if (res != FOUND)
                    return res; // Retry.
            }

            r.addTail(pageId, page, pageAddr, io, lvl, Tail.EXACT);

            return FOUND;
        }
    }

    /** */
    private final PageHandler<Void, Bool> cutRoot = new CutRoot();

    /**
     *
     */
    private class CutRoot extends PageHandler<Void, Bool> {
        /** {@inheritDoc} */
        @Override public Bool run(int cacheId, long metaId, long metaPage, long metaAddr, PageIO iox, Boolean walPlc, Void ignore, int lvl)
            throws IgniteCheckedException {
            // Safe cast because we should never recycle meta page until the tree is destroyed.
            BPlusMetaIO io = (BPlusMetaIO)iox;

            assert lvl == io.getRootLevel(metaAddr); // Can drop only root.

            io.cutRoot(metaAddr, pageSize());

            if (needWalDeltaRecord(metaId, metaPage, walPlc))
                wal.log(new MetaPageCutRootRecord(cacheId, metaId));

            int newLvl = lvl - 1;

            assert io.getRootLevel(metaAddr) == newLvl;

            treeMeta = new TreeMetaData(newLvl, io.getFirstPageId(metaAddr, newLvl));

            return TRUE;
        }
    }

    /** */
    private final PageHandler<Long, Bool> addRoot = new AddRoot();

    /**
     *
     */
    private class AddRoot extends PageHandler<Long, Bool> {
        /** {@inheritDoc} */
        @Override public Bool run(int cacheId, long metaId, long metaPage, long pageAddr, PageIO iox, Boolean walPlc, Long rootPageId, int lvl)
            throws IgniteCheckedException {
            assert rootPageId != null;

            // Safe cast because we should never recycle meta page until the tree is destroyed.
            BPlusMetaIO io = (BPlusMetaIO)iox;

            assert lvl == io.getLevelsCount(pageAddr);

            io.addRoot(pageAddr, rootPageId, pageSize());

            if (needWalDeltaRecord(metaId, metaPage, walPlc))
                wal.log(new MetaPageAddRootRecord(cacheId, metaId, rootPageId));

            assert io.getRootLevel(pageAddr) == lvl;
            assert io.getFirstPageId(pageAddr, lvl) == rootPageId;

            treeMeta = new TreeMetaData(lvl, rootPageId);

            return TRUE;
        }
    }

    /** */
    private final PageHandler<Long, Bool> initRoot = new InitRoot();

    /**
     *
     */
    private class InitRoot extends PageHandler<Long, Bool> {
        /** {@inheritDoc} */
        @Override public Bool run(int cacheId, long metaId, long metaPage, long pageAddr, PageIO iox, Boolean walPlc, Long rootId, int inlineSize)
            throws IgniteCheckedException {
            assert rootId != null;

            // Safe cast because we should never recycle meta page until the tree is destroyed.
            BPlusMetaIO io = (BPlusMetaIO)iox;

            io.initRoot(pageAddr, rootId, pageSize());
            io.setInlineSize(pageAddr, inlineSize);

            if (needWalDeltaRecord(metaId, metaPage, walPlc))
                wal.log(new MetaPageInitRootInlineRecord(cacheId, metaId, rootId, inlineSize));

            assert io.getRootLevel(pageAddr) == 0;
            assert io.getFirstPageId(pageAddr, 0) == rootId;

            treeMeta = new TreeMetaData(0, rootId);

            return TRUE;
        }
    }

    /**
     * @param name Tree name.
     * @param cacheId Cache ID.
     * @param pageMem Page memory.
     * @param wal Write ahead log manager.
     * @param globalRmvId Remove ID.
     * @param metaPageId Meta page ID.
     * @param reuseList Reuse list.
     * @param innerIos Inner IO versions.
     * @param leafIos Leaf IO versions.
     * @throws IgniteCheckedException If failed.
     */
    protected BPlusTree(
        String name,
        int cacheId,
        PageMemory pageMem,
        IgniteWriteAheadLogManager wal,
        AtomicLong globalRmvId,
        long metaPageId,
        ReuseList reuseList,
        IOVersions<? extends BPlusInnerIO<L>> innerIos,
        IOVersions<? extends BPlusLeafIO<L>> leafIos
    ) throws IgniteCheckedException {
        this(name, cacheId, pageMem, wal, globalRmvId, metaPageId, reuseList);
        setIos(innerIos, leafIos);
    }

    /**
     * @param name Tree name.
     * @param cacheId Cache ID.
     * @param pageMem Page memory.
     * @param wal Write ahead log manager.
     * @param globalRmvId Remove ID.
     * @param metaPageId Meta page ID.
     * @param reuseList Reuse list.
     * @throws IgniteCheckedException If failed.
     */
    protected BPlusTree(
        String name,
        int cacheId,
        PageMemory pageMem,
        IgniteWriteAheadLogManager wal,
        AtomicLong globalRmvId,
        long metaPageId,
        ReuseList reuseList
    ) throws IgniteCheckedException {
        super(cacheId, pageMem, wal);

        assert !F.isEmpty(name);

        // TODO make configurable: 0 <= minFill <= maxFill <= 1
        minFill = 0f; // Testing worst case when merge happens only on empty page.
        maxFill = 0f; // Avoiding random effects on testing.

        assert metaPageId != 0L;

        this.metaPageId = metaPageId;
        this.name = name;
        this.reuseList = reuseList;
        this.globalRmvId = globalRmvId;
    }

    /**
     * @param innerIos Inner IO versions.
     * @param leafIos Leaf IO versions.
     */
    protected void setIos(IOVersions<? extends BPlusInnerIO<L>> innerIos,
        IOVersions<? extends BPlusLeafIO<L>> leafIos) {
        assert innerIos != null;
        assert leafIos != null;

        this.canGetRowFromInner = innerIos.latest().canGetRow(); // TODO refactor
        this.innerIos = innerIos;
        this.leafIos = leafIos;
    }

    /**
     * @return Tree name.
     */
    public final String getName() {
        return name;
    }

    /**
     * Initialize new tree.
     *
     * @param initNew {@code True} if new tree should be created.
     * @throws IgniteCheckedException If failed.
     */
    protected final void initTree(boolean initNew) throws IgniteCheckedException {
        initTree(initNew, 0);
    }

    /**
     * Initialize new tree.
     *
     * @param initNew {@code True} if new tree should be created.
     * @param inlineSize Inline size.
     * @throws IgniteCheckedException If failed.
     */
    protected final void initTree(boolean initNew, int inlineSize) throws IgniteCheckedException {
        if (initNew) {
            // Allocate the first leaf page, it will be our root.
            long rootId = allocatePage(null);

            init(rootId, latestLeafIO());

            // Initialize meta page with new root page.
            Bool res = write(metaPageId, initRoot, BPlusMetaIO.VERSIONS.latest(), rootId, inlineSize, FALSE);

            assert res == TRUE: res;

            assert treeMeta != null;
        }
    }

    /**
     * @return Tree meta data.
     * @throws IgniteCheckedException If failed.
     */
    private TreeMetaData treeMeta() throws IgniteCheckedException {
        TreeMetaData meta0 = treeMeta;

        if (meta0 != null)
            return meta0;

        final long metaPage = acquirePage(metaPageId);
        try {
            long pageAddr = readLock(metaPageId, metaPage); // Meta can't be removed.

            assert pageAddr != 0 : "Failed to read lock meta page [metaPageId=" +
                U.hexLong(metaPageId) + ']';

            try {
                BPlusMetaIO io = BPlusMetaIO.VERSIONS.forPage(pageAddr);

                int rootLvl = io.getRootLevel(pageAddr);
                long rootId = io.getFirstPageId(pageAddr, rootLvl);

                treeMeta = meta0 = new TreeMetaData(rootLvl, rootId);
            }
            finally {
                readUnlock(metaPageId, metaPage, pageAddr);
            }
        }
        finally {
            releasePage(metaPageId, metaPage);
        }

        return meta0;
    }

    /**
     * @return Root level.
     * @throws IgniteCheckedException If failed.
     */
    private int getRootLevel() throws IgniteCheckedException {
        TreeMetaData meta0 = treeMeta();

        assert meta0 != null;

        return meta0.rootLvl;
    }

    /**
     * @param metaId Meta page ID.
     * @param metaPage Meta page pointer.
     * @param lvl Level, if {@code 0} then it is a bottom level, if negative then root.
     * @return Page ID.
     */
    private long getFirstPageId(long metaId, long metaPage, int lvl) {
        long pageAddr = readLock(metaId, metaPage); // Meta can't be removed.

        try {
            BPlusMetaIO io = BPlusMetaIO.VERSIONS.forPage(pageAddr);

            if (lvl < 0)
                lvl = io.getRootLevel(pageAddr);

            if (lvl >= io.getLevelsCount(pageAddr))
                return 0;

            return io.getFirstPageId(pageAddr, lvl);
        }
        finally {
            readUnlock(metaId, metaPage, pageAddr);
        }
    }

    /**
     * @param upper Upper bound.
     * @param c Filter closure.
     * @param x Implementation specific argument, {@code null} always means that we need to return full detached data row.
     * @return Cursor.
     * @throws IgniteCheckedException If failed.
     */
    private GridCursor<T> findLowerUnbounded(L upper, TreeRowClosure<L, T> c, Object x) throws IgniteCheckedException {
        ForwardCursor cursor = new ForwardCursor(null, upper, c, x);

        long firstPageId;

        long metaPage = acquirePage(metaPageId);
        try  {
            firstPageId = getFirstPageId(metaPageId, metaPage, 0); // Level 0 is always at the bottom.
        }
        finally {
            releasePage(metaPageId, metaPage);
        }

        long firstPage = acquirePage(firstPageId);

        try {
            long pageAddr = readLock(firstPageId, firstPage); // We always merge pages backwards, the first page is never removed.

            try {
                cursor.init(pageAddr, io(pageAddr), -1);
            }
            finally {
                readUnlock(firstPageId, firstPage, pageAddr);
            }
        }
        finally {
            releasePage(firstPageId, firstPage);
        }

        return cursor;
    }

    /**
     * Check if the tree is getting destroyed.
     */
    private void checkDestroyed() {
        if (destroyed.get())
            throw new IllegalStateException("Tree is being concurrently destroyed: " + getName());
    }

    /** {@inheritDoc} */
    @Override public GridCursor<T> find(L lower, L upper) throws IgniteCheckedException {
        return find(lower, upper, null);
    }

    /** {@inheritDoc} */
    public final GridCursor<T> find(L lower, L upper, Object x) throws IgniteCheckedException {
        return find(lower, upper, null, x);
    }

    /**
     * @param lower Lower bound inclusive or {@code null} if unbounded.
     * @param upper Upper bound inclusive or {@code null} if unbounded.
     * @param c Filter closure.
     * @param x Implementation specific argument, {@code null} always means that we need to return full detached data row.
     * @return Cursor.
     * @throws IgniteCheckedException If failed.
     */
    public final GridCursor<T> find(L lower, L upper, TreeRowClosure<L, T> c, Object x) throws IgniteCheckedException {
        checkDestroyed();

        try {
            if (lower == null)
                return findLowerUnbounded(upper, c, x);

            ForwardCursor cursor = new ForwardCursor(lower, upper, c, x);

            cursor.find();

            return cursor;
        }
        catch (IgniteCheckedException e) {
            throw new IgniteCheckedException("Runtime failure on bounds: [lower=" + lower + ", upper=" + upper + "]", e);
        }
        catch (RuntimeException e) {
            throw new IgniteException("Runtime failure on bounds: [lower=" + lower + ", upper=" + upper + "]", e);
        }
        catch (AssertionError e) {
            throw new AssertionError("Assertion error on bounds: [lower=" + lower + ", upper=" + upper + "]", e);
        }
        finally {
            checkDestroyed();
        }
    }

    /**
     * @param lower Lower bound inclusive.
     * @param upper Upper bound inclusive.
     * @param c Closure applied for all found items, iteration is stopped if closure returns {@code false}.
     * @throws IgniteCheckedException If failed.
     */
    public void iterate(L lower, L upper, TreeRowClosure<L, T> c) throws IgniteCheckedException {
        checkDestroyed();

        try {
            ClosureCursor cursor = new ClosureCursor(lower, upper, c);

            cursor.iterate();
        }
        catch (IgniteCheckedException e) {
            throw new IgniteCheckedException("Runtime failure on bounds: [lower=" + lower + ", upper=" + upper + "]", e);
        }
        catch (RuntimeException e) {
            throw new IgniteException("Runtime failure on bounds: [lower=" + lower + ", upper=" + upper + "]", e);
        }
        catch (AssertionError e) {
            throw new AssertionError("Assertion error on bounds: [lower=" + lower + ", upper=" + upper + "]", e);
        }
        finally {
            checkDestroyed();
        }
    }

    /** {@inheritDoc} */
    @Override public T findFirst() throws IgniteCheckedException {
        return findFirst(null);
    }

    /**
     * Returns a value mapped to the lowest key, or {@code null} if tree is empty or no entry matches the passed filter.
     * @param c Filter closure.
     * @return Value.
     * @throws IgniteCheckedException If failed.
     */
    public T findFirst(TreeRowClosure<L, T> c) throws IgniteCheckedException {
        checkDestroyed();

        try {
            long firstPageId;

            long metaPage = acquirePage(metaPageId);
            try {
                firstPageId = getFirstPageId(metaPageId, metaPage, 0);
            }
            finally {
                releasePage(metaPageId, metaPage);
            }

            long nextId = firstPageId;

            for (;;) {
                final long pageId = nextId;

                long page = acquirePage(pageId);

                try {
                    long pageAddr = readLock(pageId, page);

                    try {
                        BPlusIO<L> io = io(pageAddr);

                        int cnt = io.getCount(pageAddr);

                        if (cnt == 0)
                            return null;

                        if(c != null) {
                            for (int i = 0; i < cnt; i++) {
                                if (c.apply(this, io, pageAddr, i))
                                    return getRow(io, pageAddr, i);
                            }

                            nextId = io.getForward(pageAddr);

                            if (nextId == 0)
                                return null;
                        }
                        else
                            return getRow(io, pageAddr, 0);

                    }
                    finally {
                        readUnlock(pageId, page, pageAddr);
                    }
                }
                finally {
                    releasePage(pageId, page);
                }
            }
        }
        catch (IgniteCheckedException e) {
            throw new IgniteCheckedException("Runtime failure on first row lookup", e);
        }
        catch (RuntimeException e) {
            throw new IgniteException("Runtime failure on first row lookup", e);
        }
        catch (AssertionError e) {
            throw new AssertionError("Assertion error on first row lookup", e);
        }
        finally {
            checkDestroyed();
        }
    }

    /** {@inheritDoc} */
    @SuppressWarnings("unchecked")
    @Override public T findLast() throws IgniteCheckedException {
        return findLast(null);
    }

    /**
     * Returns a value mapped to the greatest key, or {@code null} if tree is empty or no entry matches the passed filter.
     * @param c Filter closure.
     * @return Value.
     * @throws IgniteCheckedException If failed.
     */
    public T findLast(final TreeRowClosure<L, T> c) throws IgniteCheckedException {
        checkDestroyed();

        try {
            if (c == null) {
                GetOne g = new GetOne(null, null, true);
                doFind(g);

                return (T)g.row;
            } else
                return new GetLast(c).find();
        }
        catch (IgniteCheckedException e) {
            throw new IgniteCheckedException("Runtime failure on last row lookup", e);
        }
        catch (RuntimeException e) {
            throw new IgniteException("Runtime failure on last row lookup", e);
        }
        catch (AssertionError e) {
            throw new AssertionError("Assertion error on last row lookup", e);
        }
        finally {
            checkDestroyed();
        }
    }

    /**
     * @param row Lookup row for exact match.
     * @param x Implementation specific argument, {@code null} always means that we need to return full detached data row.
     * @return Found result or {@code null}.
     * @throws IgniteCheckedException If failed.
     */
    @SuppressWarnings("unchecked")
    public final <R> R findOne(L row, Object x) throws IgniteCheckedException {
        checkDestroyed();

        try {
            GetOne g = new GetOne(row, x, false);

            doFind(g);

            return (R)g.row;
        }
        catch (IgniteCheckedException e) {
            throw new IgniteCheckedException("Runtime failure on lookup row: " + row, e);
        }
        catch (RuntimeException e) {
            throw new IgniteException("Runtime failure on lookup row: " + row, e);
        }
        catch (AssertionError e) {
            throw new AssertionError("Assertion error on lookup row: " + row, e);
        }
        finally {
            checkDestroyed();
        }
    }

    /**
     * @param row Lookup row for exact match.
     * @return Found row.
     * @throws IgniteCheckedException If failed.
     */
    @SuppressWarnings("unchecked")
    @Override public final T findOne(L row) throws IgniteCheckedException {
        return findOne(row, null);
    }

    /**
     * @param g Get.
     * @throws IgniteCheckedException If failed.
     */
    private void doFind(Get g) throws IgniteCheckedException {
        for (;;) { // Go down with retries.
            g.init();

            switch (findDown(g, g.rootId, 0L, g.rootLvl)) {
                case RETRY:
                case RETRY_ROOT:
                    checkInterrupted();

                    continue;

                default:
                    return;
            }
        }
    }

    /**
     * @param g Get.
     * @param pageId Page ID.
     * @param fwdId Expected forward page ID.
     * @param lvl Level.
     * @return Result code.
     * @throws IgniteCheckedException If failed.
     */
    private Result findDown(final Get g, final long pageId, final long fwdId, final int lvl)
        throws IgniteCheckedException {
        long page = acquirePage(pageId);

        try {
            for (;;) {
                // Init args.
                g.pageId = pageId;
                g.fwdId = fwdId;

                Result res = read(pageId, page, search, g, lvl, RETRY);

                switch (res) {
                    case GO_DOWN:
                    case GO_DOWN_X:
                        assert g.pageId != pageId;
                        assert g.fwdId != fwdId || fwdId == 0;

                        // Go down recursively.
                        res = findDown(g, g.pageId, g.fwdId, lvl - 1);

                        switch (res) {
                            case RETRY:
                                checkInterrupted();

                                continue; // The child page got split, need to reread our page.

                            default:
                                return res;
                        }

                    case NOT_FOUND:
                        assert lvl == 0 : lvl;

                        g.row = null; // Mark not found result.

                        return res;

                    default:
                        return res;
                }
            }
        }
        finally {
            if (g.canRelease(pageId, lvl))
                releasePage(pageId, page);
        }
    }

    /**
     * @param instance Instance name.
     * @param type Tree type.
     * @return Tree name.
     */
    public static String treeName(String instance, String type) {
        return instance + "##" + type;
    }

    /**
     * For debug.
     *
     * @return Tree as {@link String}.
     * @throws IgniteCheckedException If failed.
     */
    @SuppressWarnings("unused")
    public final String printTree() throws IgniteCheckedException {
        long rootPageId;

        long metaPage = acquirePage(metaPageId);
        try {
            rootPageId = getFirstPageId(metaPageId, metaPage, -1);
        }
        finally {
            releasePage(metaPageId, metaPage);
        }

        return treePrinter.print(rootPageId);
    }

    /**
     * @throws IgniteCheckedException If failed.
     */
    public final void validateTree() throws IgniteCheckedException {
        long rootPageId;
        int rootLvl;

        long metaPage = acquirePage(metaPageId);
        try  {
            rootLvl = getRootLevel();

            if (rootLvl < 0)
                fail("Root level: " + rootLvl);

            validateFirstPages(metaPageId, metaPage, rootLvl);

            rootPageId = getFirstPageId(metaPageId, metaPage, rootLvl);

            validateDownPages(rootPageId, 0L, rootLvl);

            validateDownKeys(rootPageId, null, rootLvl);
        }
        finally {
            releasePage(metaPageId, metaPage);
        }
    }

    /**
     * @param pageId Page ID.
     * @param minRow Minimum row.
     * @throws IgniteCheckedException If failed.
     */
    private void validateDownKeys(long pageId, L minRow, int lvl) throws IgniteCheckedException {
        long page = acquirePage(pageId);
        try {
            long pageAddr = readLock(pageId, page); // No correctness guaranties.

            try {
                BPlusIO<L> io = io(pageAddr);

                int cnt = io.getCount(pageAddr);

                if (cnt < 0)
                    fail("Negative count: " + cnt);

                if (io.isLeaf()) {
                    for (int i = 0; i < cnt; i++) {
                        if (minRow != null && compare(lvl, io, pageAddr, i, minRow) <= 0)
                            fail("Wrong sort order: " + U.hexLong(pageId) + " , at " + i + " , minRow: " + minRow);

                        minRow = io.getLookupRow(this, pageAddr, i);
                    }

                    return;
                }

                // To find our inner key we have to go left and then always go to the right.
                for (int i = 0; i < cnt; i++) {
                    L row = io.getLookupRow(this, pageAddr, i);

                    if (minRow != null && compare(lvl, io, pageAddr, i, minRow) <= 0)
                        fail("Min row violated: " + row + " , minRow: " + minRow);

                    long leftId = inner(io).getLeft(pageAddr, i);

                    L leafRow = getGreatestRowInSubTree(leftId);

                    int cmp = compare(lvl, io, pageAddr, i, leafRow);

                    if (cmp < 0 || (cmp != 0 && canGetRowFromInner))
                        fail("Wrong inner row: " + U.hexLong(pageId) + " , at: " + i + " , leaf:  " + leafRow +
                            " , inner: " + row);

                    validateDownKeys(leftId, minRow, lvl - 1);

                    minRow = row;
                }

                // Need to handle the rightmost child subtree separately or handle empty routing page.
                long rightId = inner(io).getLeft(pageAddr, cnt); // The same as getRight(cnt - 1)

                validateDownKeys(rightId, minRow, lvl - 1);
            }
            finally {
                readUnlock(pageId, page, pageAddr);
            }
        }
        finally {
            releasePage(pageId, page);
        }
    }

    /**
     * @param pageId Page ID.
     * @return Search row.
     * @throws IgniteCheckedException If failed.
     */
    private L getGreatestRowInSubTree(long pageId) throws IgniteCheckedException {
        long page = acquirePage(pageId);
        try {
            long pageAddr = readLock(pageId, page); // No correctness guaranties.

            try {
                BPlusIO<L> io = io(pageAddr);

                int cnt = io.getCount(pageAddr);

                if (io.isLeaf()) {
                    if (cnt <= 0) // This code is called only if the tree is not empty, so we can't see empty leaf.
                        fail("Invalid leaf count: " + cnt + " " + U.hexLong(pageId));

                    return io.getLookupRow(this, pageAddr, cnt - 1);
                }

                long rightId = inner(io).getLeft(pageAddr, cnt);// The same as getRight(cnt - 1), but good for routing pages.

                return getGreatestRowInSubTree(rightId);
            }
            finally {
                readUnlock(pageId, page, pageAddr);
            }
        }
        finally {
            releasePage(pageId, page);
        }
    }

    /**
     * @param metaId Meta page ID.
     * @param metaPage Meta page pointer.
     * @param rootLvl Root level.
     * @throws IgniteCheckedException If failed.
     */
    private void validateFirstPages(long metaId, long metaPage, int rootLvl) throws IgniteCheckedException {
        for (int lvl = rootLvl; lvl > 0; lvl--)
            validateFirstPage(metaId, metaPage, lvl);
    }

    /**
     * @param msg Message.
     */
    private static void fail(Object msg) {
        throw new AssertionError(msg);
    }

    /**
     * @param metaId Meta page ID.
     * @param metaPage Meta page pointer.
     * @param lvl Level.
     * @throws IgniteCheckedException If failed.
     */
    private void validateFirstPage(long metaId, long metaPage, int lvl) throws IgniteCheckedException {
        if (lvl == 0)
            fail("Leaf level: " + lvl);

        long pageId = getFirstPageId(metaId, metaPage, lvl);

        long leftmostChildId;

        long page = acquirePage(pageId);
        try {
            long pageAddr = readLock(pageId, page); // No correctness guaranties.

            try {
                BPlusIO<L> io = io(pageAddr);

                if (io.isLeaf())
                    fail("Leaf.");

                leftmostChildId = inner(io).getLeft(pageAddr, 0);
            }
            finally {
                readUnlock(pageId, page, pageAddr);
            }
        }
        finally {
            releasePage(pageId, page);
        }

        long firstDownPageId = getFirstPageId(metaId, metaPage, lvl - 1);

        if (firstDownPageId != leftmostChildId)
            fail(new SB("First: meta ").appendHex(firstDownPageId).a(", child ").appendHex(leftmostChildId));
    }

    /**
     * @param pageId Page ID.
     * @param fwdId Forward ID.
     * @param lvl Level.
     * @throws IgniteCheckedException If failed.
     */
    private void validateDownPages(long pageId, long fwdId, int lvl) throws IgniteCheckedException {
        long page = acquirePage(pageId);
        try {
            long pageAddr = readLock(pageId, page); // No correctness guaranties.

            try {
                long realPageId = BPlusIO.getPageId(pageAddr);

                if (realPageId != pageId)
                    fail(new SB("ABA on page ID: ref ").appendHex(pageId).a(", buf ").appendHex(realPageId));

                BPlusIO<L> io = io(pageAddr);

                if (io.isLeaf() != (lvl == 0)) // Leaf pages only at the level 0.
                    fail("Leaf level mismatch: " + lvl);

                long actualFwdId = io.getForward(pageAddr);

                if (actualFwdId != fwdId)
                    fail(new SB("Triangle: expected fwd ").appendHex(fwdId).a(", actual fwd ").appendHex(actualFwdId));

                int cnt = io.getCount(pageAddr);

                if (cnt < 0)
                    fail("Negative count: " + cnt);

                if (io.isLeaf()) {
                    if (cnt == 0 && getRootLevel() != 0)
                        fail("Empty leaf page.");
                }
                else {
                    // Recursively go down if we are on inner level.
                    for (int i = 0; i < cnt; i++)
                        validateDownPages(inner(io).getLeft(pageAddr, i), inner(io).getRight(pageAddr, i), lvl - 1);

                    if (fwdId != 0) {
                        // For the rightmost child ask neighbor.
                        long fwdId0 = fwdId;
                        long fwdPage = acquirePage(fwdId0);
                        try {
                            long fwdPageAddr = readLock(fwdId0, fwdPage); // No correctness guaranties.

                            try {
                                if (io(fwdPageAddr) != io)
                                    fail("IO on the same level must be the same");

                                fwdId = inner(io).getLeft(fwdPageAddr, 0);
                            }
                            finally {
                                readUnlock(fwdId0, fwdPage, fwdPageAddr);
                            }
                        }
                        finally {
                            releasePage(fwdId0, fwdPage);
                        }
                    }

                    long leftId = inner(io).getLeft(pageAddr, cnt); // The same as io.getRight(cnt - 1) but works for routing pages.

                    validateDownPages(leftId, fwdId, lvl - 1);
                }
            }
            finally {
                readUnlock(pageId, page, pageAddr);
            }
        }
        finally {
            releasePage(pageId, page);
        }
    }

    /**
     * @param io IO.
     * @param pageAddr Page address.
     * @param keys Keys.
     * @return String.
     * @throws IgniteCheckedException If failed.
     */
    private String printPage(BPlusIO<L> io, long pageAddr, boolean keys) throws IgniteCheckedException {
        StringBuilder b = new StringBuilder();

        b.append(formatPageId(PageIO.getPageId(pageAddr)));

        b.append(" [ ");
        b.append(io.isLeaf() ? "L " : "I ");

        int cnt = io.getCount(pageAddr);
        long fwdId = io.getForward(pageAddr);

        b.append("cnt=").append(cnt).append(' ');
        b.append("fwd=").append(formatPageId(fwdId)).append(' ');

        if (!io.isLeaf()) {
            b.append("lm=").append(formatPageId(inner(io).getLeft(pageAddr, 0))).append(' ');

            if (cnt > 0)
                b.append("rm=").append(formatPageId(inner(io).getRight(pageAddr, cnt - 1))).append(' ');
        }

        if (keys)
            b.append("keys=").append(printPageKeys(io, pageAddr)).append(' ');

        b.append(']');

        return b.toString();
    }

    /**
     * @param io IO.
     * @param pageAddr Page address.
     * @return Keys as String.
     * @throws IgniteCheckedException If failed.
     */
    private String printPageKeys(BPlusIO<L> io, long pageAddr) throws IgniteCheckedException {
        int cnt = io.getCount(pageAddr);

        StringBuilder b = new StringBuilder();

        b.append('[');

        for (int i = 0; i < cnt; i++) {
            if (i != 0)
                b.append(',');

            b.append(io.isLeaf() || canGetRowFromInner ? getRow(io, pageAddr, i) : io.getLookupRow(this, pageAddr, i));
        }

        b.append(']');

        return b.toString();
    }

    /**
     * @param x Long.
     * @return String.
     */
    private static String formatPageId(long x) {
        return U.hexLong(x);
    }

    /**
     * @param idx Index after binary search, which can be negative.
     * @return Always positive index.
     */
    private static int fix(int idx) {
        assert checkIndex(idx): idx;

        if (idx < 0)
            idx = -idx - 1;

        return idx;
    }

    /**
     * @param idx Index.
     * @return {@code true} If correct.
     */
    private static boolean checkIndex(int idx) {
        return idx > -Short.MAX_VALUE && idx < Short.MAX_VALUE;
    }

    /**
     * Check if interrupted.
     * @throws IgniteInterruptedCheckedException If interrupted.
     */
    private static void checkInterrupted() throws IgniteInterruptedCheckedException {
        // We should not interrupt operations in the middle, because otherwise we'll end up in inconsistent state.
        // Because of that we do not check for Thread.interrupted()
        if (interrupted)
            throw new IgniteInterruptedCheckedException("Interrupted.");
    }

    /**
     * Interrupt all operations on all threads and all indexes.
     */
    @SuppressWarnings("unused")
    public static void interruptAll() {
        interrupted = true;
    }

    /**
     * @param row Lookup row.
     * @return Removed row.
     * @throws IgniteCheckedException If failed.
     */
    @Override public final T remove(L row) throws IgniteCheckedException {
        return doRemove(row, true);
    }

    /**
     * @param row Lookup row.
     * @throws IgniteCheckedException If failed.
     * @return {@code True} if removed row.
     */
    public final boolean removex(L row) throws IgniteCheckedException {
        Boolean res = (Boolean)doRemove(row, false);

        return res != null ? res : false;
    }

    /** {@inheritDoc} */
    @Override public void invoke(L row, Object z, InvokeClosure<T> c) throws IgniteCheckedException {
        checkDestroyed();

        Invoke x = new Invoke(row, z, c);

        try {
            for (;;) {
                x.init();

                Result res = invokeDown(x, x.rootId, 0L, 0L, x.rootLvl);

                switch (res) {
                    case RETRY:
                    case RETRY_ROOT:
                        checkInterrupted();

                        continue;

                    default:
                        if (!x.isFinished()) {
                            res = x.tryFinish();

                            if (res == RETRY || res == RETRY_ROOT) {
                                checkInterrupted();

                                continue;
                            }

                            assert x.isFinished(): res;
                        }

                        return;
                }
            }
        }
        catch (IgniteCheckedException e) {
            throw new IgniteCheckedException("Runtime failure on search row: " + row, e);
        }
        catch (RuntimeException e) {
            throw new IgniteException("Runtime failure on search row: " + row, e);
        }
        catch (AssertionError e) {
            throw new AssertionError("Assertion error on search row: " + row, e);
        }
        finally {
            x.releaseAll();
            checkDestroyed();
        }
    }

    /**
     * @param x Invoke operation.
     * @param pageId Page ID.
     * @param backId Expected backward page ID if we are going to the right.
     * @param fwdId Expected forward page ID.
     * @param lvl Level.
     * @return Result code.
     * @throws IgniteCheckedException If failed.
     */
    private Result invokeDown(final Invoke x, final long pageId, final long backId, final long fwdId, final int lvl)
        throws IgniteCheckedException {
        assert lvl >= 0 : lvl;

        if (x.isTail(pageId, lvl))
            return FOUND; // We've already locked this page, so return that we are ok.

        long page = acquirePage(pageId);

        try {
            for (;;) {
                // Init args.
                x.pageId(pageId);
                x.fwdId(fwdId);
                x.backId(backId);

                Result res = read(pageId, page, search, x, lvl, RETRY);

                switch (res) {
                    case GO_DOWN_X:
                        assert backId != 0;
                        assert x.backId == 0; // We did not setup it yet.

                        x.backId(pageId); // Dirty hack to setup a check inside of askNeighbor.

                        // We need to get backId here for our child page, it must be the last child of our back.
                        res = askNeighbor(backId, x, true);

                        if (res != FOUND)
                            return res; // Retry.

                        assert x.backId != pageId; // It must be updated in askNeighbor.

                        // Intentional fallthrough.
                    case GO_DOWN:
                        res = x.tryReplaceInner(pageId, page, fwdId, lvl);

                        if (res != RETRY)
                            res = invokeDown(x, x.pageId, x.backId, x.fwdId, lvl - 1);

                        if (res == RETRY_ROOT || x.isFinished())
                            return res;

                        if (res == RETRY) {
                            checkInterrupted();

                            continue;
                        }

                        // Unfinished Put does insertion on the same level.
                        if (x.isPut())
                            continue;

                        assert x.isRemove(); // Guarded by isFinished.

                        res = x.finishOrLockTail(pageId, page, backId, fwdId, lvl);

                        return res;

                    case NOT_FOUND:
                        if (lvl == 0)
                            x.invokeClosure();

                        return x.onNotFound(pageId, page, fwdId, lvl);

                    case FOUND:
                        if (lvl == 0)
                            x.invokeClosure();

                        return x.onFound(pageId, page, backId, fwdId, lvl);

                    default:
                        return res;
                }
            }
        }
        finally {
            x.levelExit();

            if (x.canRelease(pageId, lvl))
                releasePage(pageId, page);
        }
    }


    /**
     * @param row Lookup row.
     * @param needOld {@code True} if need return removed row.
     * @return Removed row.
     * @throws IgniteCheckedException If failed.
     */
    private T doRemove(L row, boolean needOld) throws IgniteCheckedException {
        checkDestroyed();

        Remove r = new Remove(row, needOld);

        try {
            for (;;) {
                r.init();

                Result res = removeDown(r, r.rootId, 0L, 0L, r.rootLvl);

                switch (res) {
                    case RETRY:
                    case RETRY_ROOT:
                        checkInterrupted();

                        continue;

                    default:
                        if (!r.isFinished()) {
                            res = r.finishTail();

                            // If not found, then the tree grew beyond our call stack -> retry from the actual root.
                            if (res == RETRY || res == NOT_FOUND) {
                                assert r.checkTailLevel(getRootLevel()) : "tail=" + r.tail + ", res=" + res;

                                checkInterrupted();

                                continue;
                            }

                            assert res == FOUND: res;
                        }

                        assert r.isFinished();

                        return r.rmvd;
                }
            }
        }
        catch (IgniteCheckedException e) {
            throw new IgniteCheckedException("Runtime failure on search row: " + row, e);
        }
        catch (RuntimeException e) {
            throw new IgniteException("Runtime failure on search row: " + row, e);
        }
        catch (AssertionError e) {
            throw new AssertionError("Assertion error on search row: " + row, e);
        }
        finally {
            r.releaseAll();
            checkDestroyed();
        }
    }

    /**
     * @param r Remove operation.
     * @param pageId Page ID.
     * @param backId Expected backward page ID if we are going to the right.
     * @param fwdId Expected forward page ID.
     * @param lvl Level.
     * @return Result code.
     * @throws IgniteCheckedException If failed.
     */
    private Result removeDown(final Remove r, final long pageId, final long backId, final long fwdId, final int lvl)
        throws IgniteCheckedException {
        assert lvl >= 0 : lvl;

        if (r.isTail(pageId, lvl))
            return FOUND; // We've already locked this page, so return that we are ok.

        long page = acquirePage(pageId);

        try {
            for (;;) {
                // Init args.
                r.pageId = pageId;
                r.fwdId = fwdId;
                r.backId = backId;

                Result res = read(pageId, page, search, r, lvl, RETRY);

                switch (res) {
                    case GO_DOWN_X:
                        assert backId != 0;
                        assert r.backId == 0; // We did not setup it yet.

                        r.backId = pageId; // Dirty hack to setup a check inside of askNeighbor.

                        // We need to get backId here for our child page, it must be the last child of our back.
                        res = askNeighbor(backId, r, true);

                        if (res != FOUND)
                            return res; // Retry.

                        assert r.backId != pageId; // It must be updated in askNeighbor.

                        // Intentional fallthrough.
                    case GO_DOWN:
                        res = removeDown(r, r.pageId, r.backId, r.fwdId, lvl - 1);

                        if (res == RETRY) {
                            checkInterrupted();

                            continue;
                        }

                        if (res == RETRY_ROOT || r.isFinished())
                            return res;

                        res = r.finishOrLockTail(pageId, page, backId, fwdId, lvl);

                        return res;

                    case NOT_FOUND:
                        // We are at the bottom.
                        assert lvl == 0 : lvl;

                        r.finish();

                        return res;

                    case FOUND:
                        return r.tryRemoveFromLeaf(pageId, page, backId, fwdId, lvl);

                    default:
                        return res;
                }
            }
        }
        finally {
            r.page = 0L;

            if (r.canRelease(pageId, lvl))
                releasePage(pageId, page);
        }
    }

    /**
     * @param cnt Count.
     * @param cap Capacity.
     * @return {@code true} If may merge.
     */
    private boolean mayMerge(int cnt, int cap) {
        int minCnt = (int)(minFill * cap);

        if (cnt <= minCnt) {
            assert cnt == 0; // TODO remove

            return true;
        }

        assert cnt > 0;

        int maxCnt = (int)(maxFill * cap);

        if (cnt > maxCnt)
            return false;

        assert false; // TODO remove

        // Randomization is for smoothing worst case scenarios. Probability of merge attempt
        // is proportional to free space in our page (discounted on fill factor).
        return randomInt(maxCnt - minCnt) >= cnt - minCnt;
    }

    /**
     * @return Root level.
     * @throws IgniteCheckedException If failed.
     */
    public final int rootLevel() throws IgniteCheckedException {
        checkDestroyed();

        return getRootLevel();
    }

    /**
     * Returns number of elements in the tree by scanning pages of the bottom (leaf) level.
     * Since a concurrent access is permitted, there is no guarantee about
     * momentary consistency: the method may miss updates made in already scanned pages.
     *
     * @return Number of elements in the tree.
     * @throws IgniteCheckedException If failed.
     */
    @Override public final long size() throws IgniteCheckedException {
        return size(null);
    }

    /**
     * Returns number of elements in the tree that match the filter by scanning through the pages of the leaf level.
     * Since a concurrent access to the tree is permitted, there is no guarantee about
     * momentary consistency: the method may not see updates made in already scanned pages.
     *
     * @param filter The filter to use or null to count all elements.
     * @return Number of either all elements in the tree or the elements that match the filter.
     * @throws IgniteCheckedException If failed.
     */
    public long size(@Nullable TreeRowClosure<L, T> filter) throws IgniteCheckedException {
        checkDestroyed();

        for (;;) {
            long curPageId;

            long metaPage = acquirePage(metaPageId);

            try {
                curPageId = getFirstPageId(metaPageId, metaPage, 0); // Level 0 is always at the bottom.
            }
            finally {
                releasePage(metaPageId, metaPage);
            }

            long cnt = 0;

            long curPage = acquirePage(curPageId);
            try {
                long curPageAddr = readLock(curPageId, curPage);

                if (curPageAddr == 0)
                    continue; // The first page has gone: restart scan.

                try {
                    BPlusIO<L> io = io(curPageAddr);

                    assert io.isLeaf();

                    for (;;) {
                        int curPageSize = io.getCount(curPageAddr);

                        if (filter == null)
                            cnt += curPageSize;
                        else {
                            for (int i = 0; i < curPageSize; ++i) {
                                if (filter.apply(this, io, curPageAddr, i))
                                    cnt++;
                            }
                        }

                        long nextPageId = io.getForward(curPageAddr);

                        if (nextPageId == 0) {
                            checkDestroyed();

                            return cnt;
                        }

                        long nextPage = acquirePage(nextPageId);

                        try {
                            long nextPageAddr = readLock(nextPageId, nextPage);

                            // In the current implementation the next page can't change when the current page is locked.
                            assert nextPageAddr != 0 : nextPageAddr;

                            try {
                                long pa = curPageAddr;
                                curPageAddr = 0; // Set to zero to avoid double unlocking in finalizer.

                                readUnlock(curPageId, curPage, pa);

                                long p = curPage;
                                curPage = 0; // Set to zero to avoid double release in finalizer.

                                releasePage(curPageId, p);

                                curPageId = nextPageId;
                                curPage = nextPage;
                                curPageAddr = nextPageAddr;

                                nextPage = 0;
                                nextPageAddr = 0;
                            }
                            finally {
                                if (nextPageAddr != 0)
                                    readUnlock(nextPageId, nextPage, nextPageAddr);
                            }
                        }
                        finally {
                            if (nextPage != 0)
                                releasePage(nextPageId, nextPage);
                        }
                    }
                }
                finally {
                    if (curPageAddr != 0)
                        readUnlock(curPageId, curPage, curPageAddr);
                }
            }
            finally {
                if (curPage != 0)
                    releasePage(curPageId, curPage);
            }
        }
    }

    /**
     * {@inheritDoc}
     */
    @Override public final T put(T row) throws IgniteCheckedException {
        return doPut(row, true);
    }

    /**
     * @param row New value.
     * @throws IgniteCheckedException If failed.
     * @return {@code True} if replaced existing row.
     */
    public boolean putx(T row) throws IgniteCheckedException {
        Boolean res = (Boolean)doPut(row, false);

        return res != null ? res : false;
    }

    /**
     * @param row New value.
     * @param needOld {@code True} If need return old value.
     * @return Old row.
     * @throws IgniteCheckedException If failed.
     */
    private T doPut(T row, boolean needOld) throws IgniteCheckedException {
        checkDestroyed();

        Put p = new Put(row, needOld);

        try {
            for (;;) { // Go down with retries.
                p.init();

                Result res = putDown(p, p.rootId, 0L, p.rootLvl);

                switch (res) {
                    case RETRY:
                    case RETRY_ROOT:
                        checkInterrupted();

                        continue;

                    case FOUND:
                        // We may need to insert split key into upper level here.
                        if (!p.isFinished()) {
                            // It must be impossible to have an insert higher than the current root,
                            // because we are making decision about creating new root while keeping
                            // write lock on current root, so it can't concurrently change.
                            assert p.btmLvl <= getRootLevel();

                            checkInterrupted();

                            continue;
                        }

                        return p.oldRow;

                    default:
                        throw new IllegalStateException("Result: " + res);
                }
            }
        }
        catch (IgniteCheckedException e) {
            throw new IgniteCheckedException("Runtime failure on row: " + row, e);
        }
        catch (RuntimeException e) {
            throw new IgniteException("Runtime failure on row: " + row, e);
        }
        catch (AssertionError e) {
            throw new AssertionError("Assertion error on row: " + row, e);
        }
        finally {
            checkDestroyed();
        }
    }

    /**
     * Destroys tree. This method is allowed to be invoked only when the tree is out of use (no concurrent operations
     * are trying to read or update the tree after destroy beginning).
     *
     * @return Number of pages recycled from this tree. If the tree was destroyed by someone else concurrently returns
     *     {@code 0}, otherwise it should return at least {@code 2} (for meta page and root page), unless this tree is
     *     used as metadata storage, or {@code -1} if we don't have a reuse list and did not do recycling at all.
     * @throws IgniteCheckedException If failed.
     */
    public final long destroy() throws IgniteCheckedException {
        return destroy(null);
    }

    /**
     * Destroys tree. This method is allowed to be invoked only when the tree is out of use (no concurrent operations
     * are trying to read or update the tree after destroy beginning).
     *
     * @param c Visitor closure. Visits only leaf pages.
     * @return Number of pages recycled from this tree. If the tree was destroyed by someone else concurrently returns
     *     {@code 0}, otherwise it should return at least {@code 2} (for meta page and root page), unless this tree is
     *     used as metadata storage, or {@code -1} if we don't have a reuse list and did not do recycling at all.
     * @throws IgniteCheckedException If failed.
     */
    public final long destroy(IgniteInClosure<L> c) throws IgniteCheckedException {
        if (!markDestroyed())
            return 0;

        if (reuseList == null)
            return -1;

        DestroyBag bag = new DestroyBag();

        long pagesCnt = 0;

        long metaPage = acquirePage(metaPageId);
        try {
            long metaPageAddr = writeLock(metaPageId, metaPage); // No checks, we must be out of use.

            assert metaPageAddr != 0L;

            try {
                for (long pageId : getFirstPageIds(metaPageAddr)) {
                    assert pageId != 0;

                    do {
                        final long pId = pageId;

                        long page = acquirePage(pId);

                        try {
                            long pageAddr = writeLock(pId, page); // No checks, we must be out of use.

                            try {
                                BPlusIO<L> io = io(pageAddr);

                                if (c != null && io.isLeaf())
                                    io.visit(pageAddr, c);

                                long fwdPageId = io.getForward(pageAddr);

                                bag.addFreePage(recyclePage(pageId, page, pageAddr, null));
                                pagesCnt++;

                                pageId = fwdPageId;
                            }
                            finally {
                                writeUnlock(pId, page, pageAddr, true);
                            }
                        }
                        finally {
                            releasePage(pId, page);
                        }

                        if (bag.size() == 128) {
                            reuseList.addForRecycle(bag);

                            assert bag.isEmpty() : bag.size();
                        }
                    }
                    while (pageId != 0);
                }

                bag.addFreePage(recyclePage(metaPageId, metaPage, metaPageAddr, null));
                pagesCnt++;
            }
            finally {
                writeUnlock(metaPageId, metaPage, metaPageAddr, true);
            }
        }
        finally {
            releasePage(metaPageId, metaPage);
        }

        reuseList.addForRecycle(bag);

        assert bag.size() == 0 : bag.size();

        return pagesCnt;
    }

    /**
     * @return {@code True} if state was changed.
     */
    private boolean markDestroyed() {
        return destroyed.compareAndSet(false, true);
    }

    /**
     * @param pageAddr Meta page address.
     * @return First page IDs.
     */
    protected Iterable<Long> getFirstPageIds(long pageAddr) {
        List<Long> res = new ArrayList<>();

        BPlusMetaIO mio = BPlusMetaIO.VERSIONS.forPage(pageAddr);

        for (int lvl = mio.getRootLevel(pageAddr); lvl >= 0; lvl--)
            res.add(mio.getFirstPageId(pageAddr, lvl));

        return res;
    }

    /**
     * @param pageId Page ID.
     * @param page Page pointer.
     * @param pageAddr Page address
     * @param io IO.
     * @param fwdId Forward page ID.
     * @param fwdBuf Forward buffer.
     * @param idx Insertion index.
     * @return {@code true} The middle index was shifted to the right.
     * @throws IgniteCheckedException If failed.
     */
    private boolean splitPage(
        long pageId, long page, long pageAddr, BPlusIO io, long fwdId, long fwdBuf, int idx
    ) throws IgniteCheckedException {
        int cnt = io.getCount(pageAddr);
        int mid = cnt >>> 1;

        boolean res = false;

        if (idx > mid) { // If insertion is going to be to the forward page, keep more in the back page.
            mid++;

            res = true;
        }

        // Update forward page.
        io.splitForwardPage(pageAddr, fwdId, fwdBuf, mid, cnt, pageSize());

        // Update existing page.
        io.splitExistingPage(pageAddr, mid, fwdId);

        if (needWalDeltaRecord(pageId, page, null))
            wal.log(new SplitExistingPageRecord(grpId, pageId, mid, fwdId));

        return res;
    }

    /**
     * @param pageId Page ID.
     * @param page Page pointer.
     * @param pageAddr Page address
     * @param walPlc Full page WAL record policy.
     */
    private void writeUnlockAndClose(long pageId, long page, long pageAddr, Boolean walPlc) {
        try {
            writeUnlock(pageId, page, pageAddr, walPlc, true);
        }
        finally {
            releasePage(pageId, page);
        }
    }

    /**
     * @param pageId Inner page ID.
     * @param g Get.
     * @param back Get back (if {@code true}) or forward page (if {@code false}).
     * @return Operation result.
     * @throws IgniteCheckedException If failed.
     */
    private Result askNeighbor(long pageId, Get g, boolean back) throws IgniteCheckedException {
        return read(pageId, askNeighbor, g, back ? TRUE.ordinal() : FALSE.ordinal(), RETRY);
    }

    /**
     * @param p Put.
     * @param pageId Page ID.
     * @param fwdId Expected forward page ID.
     * @param lvl Level.
     * @return Result code.
     * @throws IgniteCheckedException If failed.
     */
    private Result putDown(final Put p, final long pageId, final long fwdId, final int lvl)
        throws IgniteCheckedException {
        assert lvl >= 0 : lvl;

        final long page = acquirePage(pageId);

        try {
            for (;;) {
                // Init args.
                p.pageId = pageId;
                p.fwdId = fwdId;

                Result res = read(pageId, page, search, p, lvl, RETRY);

                switch (res) {
                    case GO_DOWN:
                    case GO_DOWN_X:
                        assert lvl > 0 : lvl;
                        assert p.pageId != pageId;
                        assert p.fwdId != fwdId || fwdId == 0;

                        res = p.tryReplaceInner(pageId, page, fwdId, lvl);

                        if (res != RETRY) // Go down recursively.
                            res = putDown(p, p.pageId, p.fwdId, lvl - 1);

                        if (res == RETRY_ROOT || p.isFinished())
                            return res;

                        if (res == RETRY)
                            checkInterrupted();

                        continue; // We have to insert split row to this level or it is a retry.

                    case FOUND: // Do replace.
                        assert lvl == 0 : "This replace can happen only at the bottom level.";

                        return p.tryReplace(pageId, page, fwdId, lvl);

                    case NOT_FOUND: // Do insert.
                        assert lvl == p.btmLvl : "must insert at the bottom level";
                        assert p.needReplaceInner == FALSE : p.needReplaceInner + " " + lvl;

                        return p.tryInsert(pageId, page, fwdId, lvl);

                    default:
                        return res;
                }
            }
        }
        finally {
            if (p.canRelease(pageId, lvl))
                releasePage(pageId, page);
        }
    }

    /**
     * @param io IO.
     * @param pageAddr Page address.
     * @param back Backward page.
     * @return Page ID.
     */
    private long doAskNeighbor(BPlusIO<L> io, long pageAddr, boolean back) {
        long res;

        if (back) {
            // Count can be 0 here if it is a routing page, in this case we have a single child.
            int cnt = io.getCount(pageAddr);

            // We need to do get the rightmost child: io.getRight(cnt - 1),
            // here io.getLeft(cnt) is the same, but handles negative index if count is 0.
            res = inner(io).getLeft(pageAddr, cnt);
        }
        else // Leftmost child.
            res = inner(io).getLeft(pageAddr, 0);

        assert res != 0 : "inner page with no route down: " + U.hexLong(PageIO.getPageId(pageAddr));

        return res;
    }

    /** {@inheritDoc} */
    @Override public String toString() {
        return S.toString(BPlusTree.class, this);
    }

    /**
     * Get operation.
     */
    private abstract class Get {
        /** */
        long rmvId;

        /** Starting point root level. May be outdated. Must be modified only in {@link Get#init()}. */
        int rootLvl;

        /** Starting point root ID. May be outdated. Must be modified only in {@link Get#init()}. */
        long rootId;

        /** */
        L row;

        /** In/Out parameter: Page ID. */
        long pageId;

        /** In/Out parameter: expected forward page ID. */
        long fwdId;

        /** In/Out parameter: in case of right turn this field will contain backward page ID for the child. */
        long backId;

        /** */
        int shift;

        /** If this operation is a part of invoke. */
        Invoke invoke;

        /** Ignore row passed, find last row */
        boolean findLast;

        /**
         * @param row Row.
         * @param findLast find last row.
         */
        Get(L row, boolean findLast) {
            assert findLast ^ row != null;

            this.row = row;
            this.findLast = findLast;
        }

        /**
         * @param g Other operation to copy from.
         */
        final void copyFrom(Get g) {
            rmvId = g.rmvId;
            rootLvl = g.rootLvl;
            pageId = g.pageId;
            fwdId = g.fwdId;
            backId = g.backId;
            shift = g.shift;
            findLast = g.findLast;
        }

        /**
         * Initialize operation.
         *
         * @throws IgniteCheckedException If failed.
         */
        final void init() throws IgniteCheckedException {
            TreeMetaData meta0 = treeMeta();

            assert meta0 != null;

            restartFromRoot(meta0.rootId, meta0.rootLvl, globalRmvId.get());
        }

        /**
         * @param rootId Root page ID.
         * @param rootLvl Root level.
         * @param rmvId Remove ID to be afraid of.
         */
        void restartFromRoot(long rootId, int rootLvl, long rmvId) {
            this.rootId = rootId;
            this.rootLvl = rootLvl;
            this.rmvId = rmvId;
        }

        /**
         * @param io IO.
         * @param pageAddr Page address.
         * @param idx Index of found entry.
         * @param lvl Level.
         * @return {@code true} If we need to stop.
         * @throws IgniteCheckedException If failed.
         */
        boolean found(BPlusIO<L> io, long pageAddr, int idx, int lvl) throws IgniteCheckedException {
            assert lvl >= 0;

            return lvl == 0; // Stop if we are at the bottom.
        }

        /**
         * @param io IO.
         * @param pageAddr Page address.
         * @param idx Insertion point.
         * @param lvl Level.
         * @return {@code true} If we need to stop.
         * @throws IgniteCheckedException If failed.
         */
        boolean notFound(BPlusIO<L> io, long pageAddr, int idx, int lvl) throws IgniteCheckedException {
            assert lvl >= 0;

            return lvl == 0; // Stop if we are at the bottom.
        }

        /**
         * @param pageId Page.
         * @param lvl Level.
         * @return {@code true} If we can release the given page.
         */
        boolean canRelease(long pageId, int lvl) {
            return pageId != 0L;
        }

        /**
         * @param backId Back page ID.
         */
        void backId(long backId) {
            this.backId = backId;
        }

        /**
         * @param pageId Page ID.
         */
        void pageId(long pageId) {
            this.pageId = pageId;
        }

        /**
         * @param fwdId Forward page ID.
         */
        void fwdId(long fwdId) {
            this.fwdId = fwdId;
        }

        /**
         * @return {@code true} If the operation is finished.
         */
        boolean isFinished() {
            throw new IllegalStateException();
        }
    }

    /**
     * Get a single entry.
     */
    private final class GetOne extends Get {
        /** */
        Object x;

        /**
         * @param row Row.
         * @param x Implementation specific argument.
         * @param findLast Ignore row passed, find last row
         */
        private GetOne(L row, Object x, boolean findLast) {
            super(row, findLast);

            this.x = x;
        }

        /** {@inheritDoc} */
        @SuppressWarnings("unchecked")
        @Override boolean found(BPlusIO<L> io, long pageAddr, int idx, int lvl) throws IgniteCheckedException {
            // Check if we are on an inner page and can't get row from it.
            if (lvl != 0 && !canGetRowFromInner)
                return false;

            row = getRow(io, pageAddr, idx, x);

            return true;
        }
    }

    /**
     * Get a cursor for range.
     */
    private final class GetCursor extends Get {
        /** */
        AbstractForwardCursor cursor;

        /**
         * @param lower Lower bound.
         * @param shift Shift.
         * @param cursor Cursor.
         */
        GetCursor(L lower, int shift, AbstractForwardCursor cursor) {
            super(lower, false);

            assert shift != 0; // Either handle range of equal rows or find a greater row after concurrent merge.

            this.shift = shift;
            this.cursor = cursor;
        }

        /** {@inheritDoc} */
        @Override boolean found(BPlusIO<L> io, long pageAddr, int idx, int lvl) throws IgniteCheckedException {
            throw new IllegalStateException(); // Must never be called because we always have a shift.
        }

        /** {@inheritDoc} */
        @Override boolean notFound(BPlusIO<L> io, long pageAddr, int idx, int lvl) throws IgniteCheckedException {
            if (lvl != 0)
                return false;

            cursor.init(pageAddr, io, idx);

            return true;
        }
    }

    /**
     * Get the last item in the tree which matches the passed filter.
     */
    private final class GetLast extends Get {
        private final TreeRowClosure<L, T> c;
        private boolean retry = true;
        private long lastPageId;
        private T row0;

        /**
         * @param c Filter closure.
         */
        public GetLast(TreeRowClosure<L, T> c) {
            super(null, true);

            assert c != null;

            this.c = c;
        }

        /** {@inheritDoc} */
        @Override boolean found(BPlusIO<L> io, long pageAddr, int idx, int lvl) throws IgniteCheckedException {
            if (lvl != 0)
                return false;

            for (int i = idx; i >= 0; i--) {
                if (c.apply(BPlusTree.this, io, pageAddr, i)) {
                    retry = false;
                    row0 = getRow(io, pageAddr, i);

                    return true;
                }
            }

            if(pageId == rootId)
                retry = false; // We are at the root page, there are no other leafs.

            if (retry) {
                findLast = false;

                // Restart from an item before the first item in the leaf (last item on the previous leaf).
                row0 = getRow(io, pageAddr, 0);
                shift = -1;

                lastPageId = pageId; // Track leafs to detect a loop over the first leaf in the tree.
            }

            return true;
        }

        /** {@inheritDoc} */
        @Override boolean notFound(BPlusIO<L> io, long pageAddr, int idx, int lvl) throws IgniteCheckedException {
            if (lvl != 0)
                return false;

            if(io.getCount(pageAddr) == 0) {
                // it's an empty tree
                retry = false;

                return true;
            }

            if (idx == 0 && lastPageId == pageId) {
                // not found
                retry = false;
                row0 = null;

                return true;
            }
            else {
                for (int i = idx; i >= 0; i--) {
                    if (c.apply(BPlusTree.this, io, pageAddr, i)) {
                        retry = false;
                        row0 = getRow(io, pageAddr, i);

                        break;
                    }
                }
            }

            if (retry) {
                // Restart from an item before the first item in the leaf (last item on the previous leaf).
                row0 = getRow(io, pageAddr, 0);

                lastPageId = pageId; // Track leafs to detect a loop over the first leaf in the tree.
            }

            return true;
        }

        /**
         * @return Last item in the tree.
         * @throws IgniteCheckedException If failure.
         */
        public T find() throws IgniteCheckedException {
            while (retry) {
                row = row0;

                doFind(this);
            }

            return row0;
        }
    }

    /**
     * Put operation.
     */
    private final class Put extends Get {
        /** Right child page ID for split row. */
        long rightId;

        /** Replaced row if any. */
        T oldRow;

        /**
         * This page is kept locked after split until insert to the upper level will not be finished.
         * It is needed because split row will be "in flight" and if we'll release tail, remove on
         * split row may fail.
         */
        long tailId;

        /** */
        long tailPage;

        /** */
        long tailAddr;

        /**
         * Bottom level for insertion (insert can't go deeper). Will be incremented on split on each level.
         */
        short btmLvl;

        /** */
        Bool needReplaceInner = FALSE;

        /** */
        final boolean needOld;

        /**
         * @param row Row.
         * @param needOld {@code True} If need return old value.
         */
        private Put(T row, boolean needOld) {
            super(row, false);

            this.needOld = needOld;
        }

        /** {@inheritDoc} */
        @Override boolean found(BPlusIO<L> io, long pageAddr, int idx, int lvl) {
            if (lvl == 0) // Leaf: need to stop.
                return true;

            assert btmLvl == 0; // It can not be insert.

            // If we can get full row from the inner page, we have to replace it with the new one. On the way down
            // we can not miss inner key even in presence of concurrent operations because of `triangle` invariant +
            // concurrent inner replace handling by retrying from root.
            if (canGetRowFromInner && needReplaceInner == FALSE)
                needReplaceInner = TRUE;

            return false;
        }

        /** {@inheritDoc} */
        @Override boolean notFound(BPlusIO<L> io, long pageAddr, int idx, int lvl) {
            assert btmLvl >= 0 : btmLvl;
            assert lvl >= btmLvl : lvl;

            return lvl == btmLvl;
        }

        /**
         * @param tailId Tail page ID.
         * @param tailPage Tail page pointer.
         * @param tailPageAddr Tail page address
         */
        private void tail(long tailId, long tailPage, long tailPageAddr) {
            assert (tailId == 0L) == (tailPage == 0L);
            assert (tailPage == 0L) == (tailPageAddr == 0L);

            if (this.tailPage != 0L)
                writeUnlockAndClose(this.tailId, this.tailPage, this.tailAddr, null);

            this.tailId = tailId;
            this.tailPage = tailPage;
            this.tailAddr = tailPageAddr;
        }

        /** {@inheritDoc} */
        @Override boolean canRelease(long pageId, int lvl) {
            return pageId != 0L && tailId != pageId;
        }

        /**
         * Finish put.
         */
        private void finish() {
            row = null;
            rightId = 0;

            tail(0L, 0L, 0L);
        }

        /** {@inheritDoc} */
        @Override boolean isFinished() {
            return row == null;
        }

        /**
         * @param pageId Page ID.
         * @param page Page pointer.
         * @param pageAddr Page address.
         * @param io IO.
         * @param idx Index.
         * @param lvl Level.
         * @return Move up row.
         * @throws IgniteCheckedException If failed.
         */
        private L insert(long pageId, long page, long pageAddr, BPlusIO<L> io, int idx, int lvl)
            throws IgniteCheckedException {
            int maxCnt = io.getMaxCount(pageAddr, pageSize());
            int cnt = io.getCount(pageAddr);

            if (cnt == maxCnt) // Need to split page.
                return insertWithSplit(pageId, page, pageAddr, io, idx, lvl);

            insertSimple(pageId, page, pageAddr, io, idx, null);

            return null;
        }

        /**
         * @param pageId Page ID.
         * @param page Page pointer.
         * @param pageAddr Page address.
         * @param io IO.
         * @param idx Index.
         * @param walPlc Full page WAL record policy.
         * @throws IgniteCheckedException If failed.
         */
        private void insertSimple(long pageId, long page, long pageAddr, BPlusIO<L> io, int idx, Boolean walPlc)
            throws IgniteCheckedException {
            boolean needWal = needWalDeltaRecord(pageId, page, walPlc);

            byte[] rowBytes = io.insert(pageAddr, idx, row, null, rightId, needWal);

            if (needWal)
                wal.log(new InsertRecord<>(grpId, pageId, io, idx, rowBytes, rightId));
        }

        /**
         * @param pageId Page ID.
         * @param page Page pointer.
         * @param pageAddr Page address.
         * @param io IO.
         * @param idx Index.
         * @param lvl Level.
         * @return Move up row.
         * @throws IgniteCheckedException If failed.
         */
        private L insertWithSplit(long pageId, long page, long pageAddr, BPlusIO<L> io, int idx, int lvl)
            throws IgniteCheckedException {
            long fwdId = allocatePage(null);
            long fwdPage = acquirePage(fwdId);

            try {
                // Need to check this before the actual split, because after the split we will have new forward page here.
                boolean hadFwd = io.getForward(pageAddr) != 0;

                long fwdPageAddr = writeLock(fwdId, fwdPage); // Initial write, no need to check for concurrent modification.

                assert fwdPageAddr != 0L;

                // TODO GG-11640 log a correct forward page record.
                final Boolean fwdPageWalPlc = Boolean.TRUE;

                try {
                    boolean midShift = splitPage(pageId, page, pageAddr, io, fwdId, fwdPageAddr, idx);

                    // Do insert.
                    int cnt = io.getCount(pageAddr);

                    if (idx < cnt || (idx == cnt && !midShift)) { // Insert into back page.
                        insertSimple(pageId, page, pageAddr, io, idx, null);

                        // Fix leftmost child of forward page, because newly inserted row will go up.
                        if (idx == cnt && !io.isLeaf()) {
                            inner(io).setLeft(fwdPageAddr, 0, rightId);

                            if (needWalDeltaRecord(fwdId, fwdPage, fwdPageWalPlc)) // Rare case, we can afford separate WAL record to avoid complexity.
                                wal.log(new FixLeftmostChildRecord(grpId, fwdId, rightId));
                        }
                    }
                    else // Insert into newly allocated forward page.
                        insertSimple(fwdId, fwdPage, fwdPageAddr, io, idx - cnt, fwdPageWalPlc);

                    // Do move up.
                    cnt = io.getCount(pageAddr);

                    // Last item from backward row goes up.
                    L moveUpRow = io.getLookupRow(BPlusTree.this, pageAddr, cnt - 1);

                    if (!io.isLeaf()) { // Leaf pages must contain all the links, inner pages remove moveUpLink.
                        io.setCount(pageAddr, cnt - 1);

                        if (needWalDeltaRecord(pageId, page, null)) // Rare case, we can afford separate WAL record to avoid complexity.
                            wal.log(new FixCountRecord(grpId, pageId, cnt - 1));
                    }

                    if (!hadFwd && lvl == getRootLevel()) { // We are splitting root.
                        long newRootId = allocatePage(null);
                        long newRootPage = acquirePage(newRootId);

                        try {
                            if (io.isLeaf())
                                io = latestInnerIO();

                            long newRootAddr = writeLock(newRootId, newRootPage); // Initial write.

                            assert newRootAddr != 0L;

                            // Never write full new root page, because it is known to be new.
                            final Boolean newRootPageWalPlc = Boolean.FALSE;

                            try {
                                boolean needWal = needWalDeltaRecord(newRootId, newRootPage, newRootPageWalPlc);

                                byte[] moveUpRowBytes = inner(io).initNewRoot(newRootAddr,
                                    newRootId,
                                    pageId,
                                    moveUpRow,
                                    null,
                                    fwdId,
                                    pageSize(),
                                    needWal);

                                if (needWal)
                                    wal.log(new NewRootInitRecord<>(grpId, newRootId, newRootId,
                                        inner(io), pageId, moveUpRowBytes, fwdId));
                            }
                            finally {
                                writeUnlock(newRootId, newRootPage, newRootAddr, newRootPageWalPlc, true);
                            }
                        }
                        finally {
                            releasePage(newRootId, newRootPage);
                        }

                        Bool res = write(metaPageId, addRoot, newRootId, lvl + 1, FALSE);

                        assert res == TRUE : res;

                        return null; // We've just moved link up to root, nothing to return here.
                    }

                    // Regular split.
                    return moveUpRow;
                }
                finally {
                    writeUnlock(fwdId, fwdPage, fwdPageAddr, fwdPageWalPlc, true);
                }
            }
            finally {
                releasePage(fwdId, fwdPage);
            }
        }

        /**
         * @param pageId Page ID.
         * @param page Page pointer.
         * @param fwdId Forward ID.
         * @param lvl Level.
         * @return Result.
         * @throws IgniteCheckedException If failed.
         */
        private Result tryReplaceInner(long pageId, long page, long fwdId, int lvl)
            throws IgniteCheckedException {
            // Need to replace key in inner page. There is no race because we keep tail lock after split.
            if (needReplaceInner == TRUE) {
                needReplaceInner = FALSE; // Protect from retries.

                long oldFwdId = this.fwdId;
                long oldPageId = this.pageId;

                // Set old args.
                this.fwdId = fwdId;
                this.pageId = pageId;

                Result res = write(pageId, page, replace, this, lvl, RETRY);

                // Restore args.
                this.pageId = oldPageId;
                this.fwdId = oldFwdId;

                if (res == RETRY)
                    return RETRY;

                needReplaceInner = DONE; // We can have only a single matching inner key.

                return FOUND;
            }

            return NOT_FOUND;
        }

        /**
         * @param pageId Page ID.
         * @param page Page pointer.
         * @param fwdId Forward ID.
         * @param lvl Level.
         * @return Result.
         * @throws IgniteCheckedException If failed.
         */
        private Result tryInsert(long pageId, long page, long fwdId, int lvl) throws IgniteCheckedException {
            // Init args.
            this.pageId = pageId;
            this.fwdId = fwdId;

            return write(pageId, page, insert, this, lvl, RETRY);
        }

        /**
         * @param pageId Page ID.
         * @param page Page pointer.
         * @param fwdId Forward ID.
         * @param lvl Level.
         * @return Result.
         * @throws IgniteCheckedException If failed.
         */
        public Result tryReplace(long pageId, long page, long fwdId, int lvl) throws IgniteCheckedException {
            // Init args.
            this.pageId = pageId;
            this.fwdId = fwdId;

            return write(pageId, page, replace, this, lvl, RETRY);
        }
    }

    /**
     * Invoke operation.
     */
    private final class Invoke extends Get {
        /** */
        Object x;

        /** */
        InvokeClosure<T> clo;

        /** */
        Bool closureInvoked = FALSE;

        /** */
        T foundRow;

        /** */
        Get op;

        /**
         * @param row Row.
         * @param x Implementation specific argument.
         * @param clo Closure.
         */
        private Invoke(L row, Object x, final InvokeClosure<T> clo) {
            super(row, false);

            assert clo != null;

            this.clo = clo;
            this.x = x;
        }

        /** {@inheritDoc} */
        @Override void pageId(long pageId) {
            this.pageId = pageId;

            if (op != null)
                op.pageId = pageId;
        }

        /** {@inheritDoc} */
        @Override void fwdId(long fwdId) {
            this.fwdId = fwdId;

            if (op != null)
                op.fwdId = fwdId;
        }

        /** {@inheritDoc} */
        @Override void backId(long backId) {
            this.backId = backId;

            if (op != null)
                op.backId = backId;
        }

        /** {@inheritDoc} */
        @Override void restartFromRoot(long rootId, int rootLvl, long rmvId) {
            super.restartFromRoot(rootId, rootLvl, rmvId);

            if (op != null)
                op.restartFromRoot(rootId, rootLvl, rmvId);
        }

        /** {@inheritDoc} */
        @Override boolean found(BPlusIO<L> io, long pageAddr, int idx, int lvl) throws IgniteCheckedException {
            // If the operation is initialized, then the closure has been called already.
            if (op != null)
                return op.found(io, pageAddr, idx, lvl);

            if (lvl == 0) {
                if (closureInvoked == FALSE) {
                    closureInvoked = READY;

                    foundRow = getRow(io, pageAddr, idx, x);
                }

                return true;
            }

            return false;
        }

        /** {@inheritDoc} */
        @Override boolean notFound(BPlusIO<L> io, long pageAddr, int idx, int lvl) throws IgniteCheckedException {
            // If the operation is initialized, then the closure has been called already.
            if (op != null)
                return op.notFound(io, pageAddr, idx, lvl);

            if (lvl == 0) {
                if (closureInvoked == FALSE)
                    closureInvoked = READY;

                return true;
            }

            return false;
        }

        /**
         * @throws IgniteCheckedException If failed.
         */
        private void invokeClosure() throws IgniteCheckedException {
            if (closureInvoked != READY)
                return;

            closureInvoked = DONE;

            clo.call(foundRow);

            switch (clo.operationType()) {
                case PUT:
                    T newRow = clo.newRow();

                    assert newRow != null;

                    op = new Put(newRow, false);

                    break;

                case REMOVE:
                    assert foundRow != null;

                    op = new Remove(row, false);

                    break;

                case NOOP:
                    return;

                default:
                    throw new IllegalStateException();
            }

            op.copyFrom(this);

            op.invoke = this;
        }

        /** {@inheritDoc} */
        @Override boolean canRelease(long pageId, int lvl) {
            if (pageId == 0L)
                return false;

            if (op == null)
                return true;

            return op.canRelease(pageId, lvl);
        }

        /**
         * @return {@code true} If it is a {@link Put} operation internally.
         */
        private boolean isPut() {
            return op != null && op.getClass() == Put.class;
        }

        /**
         * @return {@code true} If it is a {@link Remove} operation internally.
         */
        private boolean isRemove() {
            return op != null && op.getClass() == Remove.class;
        }

        /**
         * @param pageId Page ID.
         * @param lvl Level.
         * @return {@code true} If it is a {@link Remove} and the page is in tail.
         */
        private boolean isTail(long pageId, int lvl) {
            return isRemove() && ((Remove)op).isTail(pageId, lvl);
        }

        /**
         */
        private void levelExit() {
            if (isRemove())
                ((Remove)op).page = 0L;
        }

        /**
         * Release all the resources by the end of operation.
         * @throws IgniteCheckedException if failed.
         */
        private void releaseAll() throws IgniteCheckedException {
            if (isRemove())
                ((Remove)op).releaseAll();
        }

        /**
         * @param pageId Page ID.
         * @param page Page pointer.
         * @param fwdId Forward ID.
         * @param lvl Level.
         * @return Result.
         * @throws IgniteCheckedException If failed.
         */
        private Result onNotFound(long pageId, long page, long fwdId, int lvl)
            throws IgniteCheckedException {
            if (op == null)
                return NOT_FOUND;

            if (isRemove()) {
                assert lvl == 0;

                ((Remove)op).finish();

                return NOT_FOUND;
            }

            return ((Put)op).tryInsert(pageId, page, fwdId, lvl);
        }

        /**
         * @param pageId Page ID.
         * @param page Page pointer.
         * @param backId Back page ID.
         * @param fwdId Forward ID.
         * @param lvl Level.
         * @return Result.
         * @throws IgniteCheckedException If failed.
         */
        private Result onFound(long pageId, long page, long backId, long fwdId, int lvl)
            throws IgniteCheckedException {
            if (op == null)
                return FOUND;

            if (isRemove())
                return ((Remove)op).tryRemoveFromLeaf(pageId, page, backId, fwdId, lvl);

            return  ((Put)op).tryReplace(pageId, page, fwdId, lvl);
        }

        /**
         * @return Result.
         * @throws IgniteCheckedException If failed.
         */
        private Result tryFinish() throws IgniteCheckedException {
            assert op != null; // Must be guarded by isFinished.

            if (isPut())
                return RETRY;

            Result res = ((Remove)op).finishTail();

            if (res == NOT_FOUND)
                res = RETRY;

            assert res == FOUND || res == RETRY: res;

            return res;
        }

        /** {@inheritDoc} */
        @Override boolean isFinished() {
            if (closureInvoked != DONE)
                return false;

            if (op == null)
                return true;

            return op.isFinished();
        }

        /**
         * @param pageId Page ID.
         * @param page Page pointer.
         * @param fwdId Forward ID.
         * @param lvl Level.
         * @return Result.
         * @throws IgniteCheckedException If failed.
         */
        Result tryReplaceInner(long pageId, long page, long fwdId, int lvl) throws IgniteCheckedException {
            if (!isPut())
                return NOT_FOUND;

            return ((Put)op).tryReplaceInner(pageId, page, fwdId, lvl);
        }

        /**
         * @param pageId Page ID.
         * @param page Page pointer.
         * @param backId Back page ID.
         * @param fwdId Forward ID.
         * @param lvl Level.
         * @return Result.
         * @throws IgniteCheckedException If failed.
         */
        public Result finishOrLockTail(long pageId, long page, long backId, long fwdId, int lvl)
            throws IgniteCheckedException {
            return ((Remove)op).finishOrLockTail(pageId, page, backId, fwdId, lvl);
        }
    }

    /**
     * Remove operation.
     */
    private final class Remove extends Get implements ReuseBag {
        /** We may need to lock part of the tree branch from the bottom to up for multiple levels. */
        Tail<L> tail;

        /** */
        Bool needReplaceInner = FALSE;

        /** */
        Bool needMergeEmptyBranch = FALSE;

        /** Removed row. */
        T rmvd;

        /** Current page absolute pointer. */
        long page;

        /** */
        Object freePages;

        /** */
        final boolean needOld;

        /**
         * @param row Row.
         * @param needOld {@code True} If need return old value.
         */
        private Remove(L row, boolean needOld) {
            super(row, false);

            this.needOld = needOld;
        }

        /** {@inheritDoc} */
        @SuppressWarnings("unchecked")
        @Override public long pollFreePage() {
            if (freePages == null)
                return 0L;

            if (freePages.getClass() == GridLongList.class) {
                GridLongList list = ((GridLongList)freePages);

                return list.isEmpty() ? 0L : list.remove();
            }

            long res = (long)freePages;

            freePages = null;

            return res;
        }

        /** {@inheritDoc} */
        @SuppressWarnings("unchecked")
        @Override public void addFreePage(long pageId) {
            assert pageId != 0L;

            if (freePages == null)
                freePages = pageId;
            else {
                GridLongList list;

                if (freePages.getClass() == GridLongList.class)
                    list = (GridLongList)freePages;
                else {
                    list = new GridLongList(4);

                    list.add((Long)freePages);
                    freePages = list;
                }

                list.add(pageId);
            }
        }

        /** {@inheritDoc} */
        @Override boolean notFound(BPlusIO<L> io, long pageAddr, int idx, int lvl) {
            if (lvl == 0) {
                assert tail == null;

                return true;
            }

            return false;
        }

        /**
         * Finish the operation.
         */
        private void finish() {
            assert tail == null;

            row = null;
        }

        /**
         * @throws IgniteCheckedException If failed.
         * @return Tail to release if an empty branch was not merged.
         */
        private Tail<L> mergeEmptyBranch() throws IgniteCheckedException {
            assert needMergeEmptyBranch == TRUE: needMergeEmptyBranch;

            Tail<L> t = tail;

            // Find empty branch beginning.
            for (Tail<L> t0 = t.down; t0.lvl != 0; t0 = t0.down) {
                assert t0.type == Tail.EXACT : t0.type;

                if (t0.getCount() != 0)
                    t = t0; // Here we correctly handle empty windows in the middle of branch.
            }

            int cnt = t.getCount();
            int idx = fix(insertionPoint(t));

            assert cnt > 0: cnt;

            if (idx == cnt)
                idx--;

            // If at the join point we will not be able to merge, we need to retry.
            if (!checkChildren(t, t.getLeftChild(), t.getRightChild(), idx))
                return t;

            // Make the branch really empty before the merge.
            removeDataRowFromLeafTail(t);

            while (t.lvl != 0) { // If we've found empty branch, merge it top-down.
                boolean res = merge(t);

                // All the merges must succeed because we have only empty pages from one side.
                assert res : needMergeEmptyBranch + "\n" + printTail(true);

                if (needMergeEmptyBranch == TRUE)
                    needMergeEmptyBranch = READY; // Need to mark that we've already done the first (top) merge.

                t = t.down;
            }

            return null; // Succeeded.
        }

        /**
         * @param t Tail.
         * @throws IgniteCheckedException If failed.
         */
        private void mergeBottomUp(Tail<L> t) throws IgniteCheckedException {
            assert needMergeEmptyBranch == FALSE || needMergeEmptyBranch == DONE : needMergeEmptyBranch;

            if (t.down == null || t.down.sibling == null) {
                // Do remove if we did not yet.
                if (t.lvl == 0 && !isRemoved())
                    removeDataRowFromLeafTail(t);

                return; // Nothing to merge.
            }

            mergeBottomUp(t.down);
            merge(t);
        }

        /**
         * @return {@code true} If found.
         * @throws IgniteCheckedException If failed.
         */
        private boolean isInnerKeyInTail() throws IgniteCheckedException {
            assert tail.lvl > 0: tail.lvl;

            return insertionPoint(tail) >= 0;
        }

        /**
         * @return {@code true} If already removed from leaf.
         */
        private boolean isRemoved() {
            return rmvd != null;
        }

        /**
         * @param t Tail to release.
         * @return {@code true} If we need to retry or {@code false} to exit.
         */
        private boolean releaseForRetry(Tail<L> t) {
            // Try to simply release all first.
            if (t.lvl <= 1) {
                // We've just locked leaf and did not do the remove, can safely release all and retry.
                assert !isRemoved(): "removed";

                // These fields will be setup again on remove from leaf.
                needReplaceInner = FALSE;
                needMergeEmptyBranch = FALSE;

                releaseTail();

                return true;
            }

            // Release all up to the given tail with its direct children.
            if (t.down != null) {
                Tail<L> newTail = t.down.down;

                if (newTail != null) {
                    t.down.down = null;

                    releaseTail();

                    tail = newTail;

                    return true;
                }
            }

            // Here we wanted to do a regular merge after all the important operations,
            // so we can leave this invalid tail as is. We have no other choice here
            // because our tail is not long enough for retry. Exiting.
            assert isRemoved();
            assert needReplaceInner != TRUE && needMergeEmptyBranch != TRUE;

            return false;
        }

        /**
         * Process tail and finish.
         *
         * @return Result.
         * @throws IgniteCheckedException If failed.
         */
        private Result finishTail() throws IgniteCheckedException {
            assert !isFinished();
            assert tail.type == Tail.EXACT && tail.lvl >= 0: tail;

            if (tail.lvl == 0) {
                // At the bottom level we can't have a tail without a sibling, it means we have higher levels.
                assert tail.sibling != null : tail;

                return NOT_FOUND; // Lock upper level, we are at the bottom now.
            }
            else {
                // We may lock wrong triangle because of concurrent operations.
                if (!validateTail()) {
                    if (releaseForRetry(tail))
                        return RETRY;

                    // It was a regular merge, leave as is and exit.
                }
                else {
                    // Try to find inner key on inner level.
                    if (needReplaceInner == TRUE) {
                        // Since we setup needReplaceInner in leaf page write lock and do not release it,
                        // we should not be able to miss the inner key. Even if concurrent merge
                        // happened the inner key must still exist.
                        if (!isInnerKeyInTail())
                            return NOT_FOUND; // Lock the whole branch up to the inner key.

                        needReplaceInner = READY;
                    }

                    // Try to merge an empty branch.
                    if (needMergeEmptyBranch == TRUE) {
                        // We can't merge empty branch if tail is a routing page.
                        if (tail.getCount() == 0)
                            return NOT_FOUND; // Lock the whole branch up to the first non-empty.

                        // Top-down merge for empty branch. The actual row remove will happen here if everything is ok.
                        Tail<L> t = mergeEmptyBranch();

                        if (t != null) {
                            // We were not able to merge empty branch, need to release and retry.
                            boolean ok = releaseForRetry(t);

                            assert ok; // Here we must always retry because it is not a regular merge.

                            return RETRY;
                        }

                        needMergeEmptyBranch = DONE;
                    }

                    // The actual row remove may happen here as well.
                    mergeBottomUp(tail);

                    if (needReplaceInner == READY) {
                        replaceInner(); // Replace inner key with new max key for the left subtree.

                        needReplaceInner = DONE;
                    }

                    assert needReplaceInner != TRUE;

                    if (tail.getCount() == 0 && tail.lvl != 0 && getRootLevel() == tail.lvl) {
                        // Free root if it became empty after merge.
                        cutRoot(tail.lvl);
                        freePage(tail.pageId, tail.page, tail.buf, tail.walPlc, false);

                        // Exit: we are done.
                    }
                    else if (tail.sibling != null &&
                        tail.getCount() + tail.sibling.getCount() < tail.io.getMaxCount(tail.buf, pageSize())) {
                        // Release everything lower than tail, we've already merged this path.
                        doReleaseTail(tail.down);
                        tail.down = null;

                        return NOT_FOUND; // Lock and merge one level more.
                    }

                    // We don't want to merge anything more, exiting.
                }
            }

            // If we've found nothing in the tree, we should not do any modifications or take tail locks.
            assert isRemoved();

            releaseTail();
            finish();

            return FOUND;
        }

        /**
         * @param t Tail.
         * @throws IgniteCheckedException If failed.
         */
        private void removeDataRowFromLeafTail(Tail<L> t) throws IgniteCheckedException {
            assert !isRemoved();

            Tail<L> leaf = getTail(t, 0);

            removeDataRowFromLeaf(leaf.pageId, leaf.page, leaf.buf, leaf.walPlc, leaf.io, leaf.getCount(), insertionPoint(leaf));
        }

        /**
         * @param leafId Leaf page ID.
         * @param leafPage Leaf page pointer.
         * @param backId Back page ID.
         * @param fwdId Forward ID.
         * @return Result code.
         * @throws IgniteCheckedException If failed.
         */
        private Result removeFromLeaf(long leafId, long leafPage, long backId, long fwdId) throws IgniteCheckedException {
            // Init parameters.
            pageId = leafId;
            page = leafPage;
            this.backId = backId;
            this.fwdId = fwdId;

            // Usually this will be true, so in most cases we should not lock any extra pages.
            if (backId == 0)
                return doRemoveFromLeaf();

            // Lock back page before the remove, we'll need it for merges.
            long backPage = acquirePage(backId);

            try {
                return write(backId, backPage, lockBackAndRmvFromLeaf, this, 0, RETRY);
            }
            finally {
                if (canRelease(backId, 0))
                    releasePage(backId, backPage);
            }
        }

        /**
         * @return Result code.
         * @throws IgniteCheckedException If failed.
         */
        private Result doRemoveFromLeaf() throws IgniteCheckedException {
            assert page != 0L;

            return write(pageId, page, rmvFromLeaf, this, 0, RETRY);
        }

        /**
         * @param lvl Level.
         * @return Result code.
         * @throws IgniteCheckedException If failed.
         */
        private Result doLockTail(int lvl) throws IgniteCheckedException {
            assert page != 0L;

            return write(pageId, page, lockTail, this, lvl, RETRY);
        }

        /**
         * @param pageId Page ID.
         * @param page Page pointer.
         * @param backId Back page ID.
         * @param fwdId Expected forward page ID.
         * @param lvl Level.
         * @return Result code.
         * @throws IgniteCheckedException If failed.
         */
        private Result lockTail(long pageId, long page, long backId, long fwdId, int lvl)
            throws IgniteCheckedException {
            assert tail != null;

            // Init parameters for the handlers.
            this.pageId = pageId;
            this.page = page;
            this.fwdId = fwdId;
            this.backId = backId;

            if (backId == 0) // Back page ID is provided only when the last move was to the right.
                return doLockTail(lvl);

            long backPage = acquirePage(backId);

            try {
                return write(backId, backPage, lockBackAndTail, this, lvl, RETRY);
            }
            finally {
                if (canRelease(backId, lvl))
                    releasePage(backId, backPage);
            }
        }

        /**
         * @param lvl Level.
         * @return Result code.
         * @throws IgniteCheckedException If failed.
         */
        private Result lockForward(int lvl) throws IgniteCheckedException {
            assert fwdId != 0: fwdId;
            assert backId == 0: backId;

            long fwdId = this.fwdId;
            long fwdPage = acquirePage(fwdId);

            try {
                return write(fwdId, fwdPage, lockTailForward, this, lvl, RETRY);
            }
            finally {
                // If we were not able to lock forward page as tail, release the page.
                if (canRelease(fwdId, lvl))
                    releasePage(fwdId, fwdPage);
            }
        }

        /**
         * @param pageId Page ID.
         * @param page Page pointer.
         * @param pageAddr Page address.
         * @param walPlc Full page WAL record policy.
         * @param io IO.
         * @param cnt Count.
         * @param idx Index to remove.
         * @throws IgniteCheckedException If failed.
         */
        @SuppressWarnings("unchecked")
        private void removeDataRowFromLeaf(long pageId, long page, long pageAddr, Boolean walPlc, BPlusIO<L> io, int cnt,
            int idx)
            throws IgniteCheckedException {
            assert idx >= 0 && idx < cnt: idx;
            assert io.isLeaf(): "inner";
            assert !isRemoved(): "already removed";

            // Detach the row.
            rmvd = needOld ? getRow(io, pageAddr, idx) : (T)Boolean.TRUE;

            doRemove(pageId, page, pageAddr, walPlc, io, cnt, idx);

            assert isRemoved();
        }

        /**
         *
         * @param pageId Page ID.
         * @param page Page pointer.
         * @param pageAddr Page address.
         * @param walPlc Full page WAL record policy.
         * @param io IO.
         * @param cnt Count.
         * @param idx Index to remove.
         * @throws IgniteCheckedException If failed.
         */
        private void doRemove(long pageId, long page, long pageAddr, Boolean walPlc, BPlusIO<L> io, int cnt,
            int idx)
            throws IgniteCheckedException {
            assert cnt > 0 : cnt;
            assert idx >= 0 && idx < cnt : idx + " " + cnt;

            io.remove(pageAddr, idx, cnt);

            if (needWalDeltaRecord(pageId, page, walPlc))
                wal.log(new RemoveRecord(grpId, pageId, idx, cnt));
        }

        /**
         * @param tail Tail.
         * @return Insertion point. May be negative.
         * @throws IgniteCheckedException If failed.
         */
        private int insertionPoint(Tail<L> tail) throws IgniteCheckedException {
            assert tail.type == Tail.EXACT: tail.type;

            if (tail.idx == Short.MIN_VALUE) {
                int idx = findInsertionPoint(tail.lvl, tail.io, tail.buf, 0, tail.getCount(), row, 0);

                assert checkIndex(idx): idx;

                tail.idx = (short)idx;
            }

            return tail.idx;
        }

        /**
         * @return {@code true} If the currently locked tail is valid.
         * @throws IgniteCheckedException If failed.
         */
        private boolean validateTail() throws IgniteCheckedException {
            Tail<L> t = tail;

            if (t.down == null) {
                // It is just a regular merge in progress.
                assert needMergeEmptyBranch != TRUE;
                assert needReplaceInner != TRUE;

                return true;
            }

            Tail<L> left = t.getLeftChild();
            Tail<L> right = t.getRightChild();

            assert left.pageId != right.pageId;

            int cnt = t.getCount();

            if (cnt != 0) {
                int idx = fix(insertionPoint(t));

                if (idx == cnt)
                    idx--;

                // The locked left and right pages allowed to be children of the tail.
                if (isChild(t, left, idx, cnt, false) && isChild(t, right, idx, cnt, true))
                    return true;
            }

            // Otherwise they must correctly reside with respect to tail sibling.
            Tail<L> s = t.sibling;

            if (s == null)
                return false;

            // It must be the rightmost element.
            int idx = cnt == 0 ? 0 : cnt - 1;

            if (s.type == Tail.FORWARD)
                return isChild(t, left, idx, cnt, true) &&
                    isChild(s, right, 0, 0, false);

            assert s.type == Tail.BACK;

            if (!isChild(t, right, 0, 0, false))
                return false;

            cnt = s.getCount();
            idx = cnt == 0 ? 0 : cnt - 1;

            return isChild(s, left, idx, cnt, true);
        }

        /**
         * @param prnt Parent.
         * @param child Child.
         * @param idx Index.
         * @param cnt Count.
         * @param right Right or left.
         * @return {@code true} If they are really parent and child.
         */
        private boolean isChild(Tail<L> prnt, Tail<L> child, int idx, int cnt, boolean right) {
            if (right && cnt != 0)
                idx++;

            return inner(prnt.io).getLeft(prnt.buf, idx) == child.pageId;
        }

        /**
         * @param prnt Parent.
         * @param left Left.
         * @param right Right.
         * @param idx Index.
         * @return {@code true} If children are correct.
         */
        private boolean checkChildren(Tail<L> prnt, Tail<L> left, Tail<L> right, int idx) {
            assert idx >= 0 && idx < prnt.getCount(): idx;

            return inner(prnt.io).getLeft(prnt.buf, idx) == left.pageId &&
                inner(prnt.io).getRight(prnt.buf, idx) == right.pageId;
        }

        /**
         * @param prnt Parent tail.
         * @param left Left child tail.
         * @param right Right child tail.
         * @return {@code true} If merged successfully.
         * @throws IgniteCheckedException If failed.
         */
        private boolean doMerge(Tail<L> prnt, Tail<L> left, Tail<L> right)
            throws IgniteCheckedException {
            assert right.io == left.io; // Otherwise incompatible.
            assert left.io.getForward(left.buf) == right.pageId;

            int prntCnt = prnt.getCount();
            int prntIdx = fix(insertionPoint(prnt));

            // Fix index for the right move: remove the last item.
            if (prntIdx == prntCnt)
                prntIdx--;

            // The only case when the siblings can have different parents is when we are merging
            // top-down an empty branch and we already merged the join point with non-empty branch.
            // This happens because when merging empty page we do not update parent link to a lower
            // empty page in the branch since it will be dropped anyways.
            if (needMergeEmptyBranch == READY)
                assert left.getCount() == 0 || right.getCount() == 0; // Empty branch check.
            else if (!checkChildren(prnt, left, right, prntIdx))
                return false;

            boolean emptyBranch = needMergeEmptyBranch == TRUE || needMergeEmptyBranch == READY;

            if (!left.io.merge(prnt.io, prnt.buf, prntIdx, left.buf, right.buf, emptyBranch, pageSize()))
                return false;

            // Invalidate indexes after successful merge.
            prnt.idx = Short.MIN_VALUE;
            left.idx = Short.MIN_VALUE;

            // TODO GG-11640 log a correct merge record.
            left.walPlc = Boolean.TRUE;

            // Remove split key from parent. If we are merging empty branch then remove only on the top iteration.
            if (needMergeEmptyBranch != READY)
                doRemove(prnt.pageId, prnt.page, prnt.buf, prnt.walPlc, prnt.io, prntCnt, prntIdx);

            // Forward page is now empty and has no links, can free and release it right away.
            freePage(right.pageId, right.page, right.buf, right.walPlc, true);

            return true;
        }

        /**
         * @param pageId Page ID.
         * @param page Page pointer.
         * @param pageAddr Page address.
         * @param walPlc Full page WAL record policy.
         * @param release Release write lock and release page.
         * @throws IgniteCheckedException If failed.
         */
        private void freePage(long pageId, long page, long pageAddr, Boolean walPlc, boolean release)
            throws IgniteCheckedException {

            long effectivePageId = PageIdUtils.effectivePageId(pageId);

            long recycled = recyclePage(pageId, page, pageAddr, walPlc);

            if (effectivePageId != PageIdUtils.effectivePageId(pageId))
                throw new IllegalStateException("Effective page ID must stay the same.");

            if (release)
                writeUnlockAndClose(pageId, page, pageAddr, walPlc);

            addFreePage(recycled);
        }

        /**
         * @param lvl Expected root level.
         * @throws IgniteCheckedException If failed.
         */
        private void cutRoot(int lvl) throws IgniteCheckedException {
            Bool res = write(metaPageId, cutRoot, lvl, FALSE);

            assert res == TRUE : res;
        }

        /**
         * @throws IgniteCheckedException If failed.
         */
        @SuppressWarnings("unchecked")
        private void reuseFreePages() throws IgniteCheckedException {
            // If we have a bag, then it will be processed at the upper level.
            if (reuseList != null && freePages != null)
                reuseList.addForRecycle(this);
        }

        /**
         * @throws IgniteCheckedException If failed.
         */
        private void replaceInner() throws IgniteCheckedException {
            assert needReplaceInner == READY : needReplaceInner;

            int innerIdx;

            Tail<L> inner = tail;

            for (;;) { // Find inner key to replace.
                assert inner.type == Tail.EXACT : inner.type;
                assert inner.lvl > 0 : "leaf " + tail.lvl;

                innerIdx = insertionPoint(inner);

                if (innerIdx >= 0)
                    break; // Successfully found the inner key.

                // We did not find the inner key to replace.
                if (inner.lvl == 1)
                    return; // After leaf merge inner page lost inner key, nothing to do here.

                // Go level down.
                inner = inner.down;
            }

            Tail<L> leaf = getTail(inner, 0);

            int leafCnt = leaf.getCount();

            assert leafCnt > 0 : leafCnt; // Leaf must be merged at this point already if it was empty.

            int leafIdx = leafCnt - 1; // Last leaf item.

            // We increment remove ID in write lock on inner page, thus it is guaranteed that
            // any successor, who already passed the inner page, will get greater value at leaf
            // than he had read at the beginning of the operation and will retry operation from root.
            long rmvId = globalRmvId.incrementAndGet();

            // Update inner key with the new biggest key of left subtree.
            inner.io.store(inner.buf, innerIdx, leaf.io, leaf.buf, leafIdx);
            inner.io.setRemoveId(inner.buf, rmvId);

            // TODO GG-11640 log a correct inner replace record.
            inner.walPlc = Boolean.TRUE;

            // Update remove ID for the leaf page.
            leaf.io.setRemoveId(leaf.buf, rmvId);

            if (needWalDeltaRecord(leaf.pageId, leaf.page, leaf.walPlc))
                wal.log(new FixRemoveId(grpId, leaf.pageId, rmvId));
        }

        /**
         * @param prnt Parent for merge.
         * @return {@code true} If merged, {@code false} if not (because of insufficient space or empty parent).
         * @throws IgniteCheckedException If failed.
         */
        private boolean merge(Tail<L> prnt) throws IgniteCheckedException {
            // If we are merging empty branch this is acceptable because even if we merge
            // two routing pages, one of them is effectively dropped in this merge, so just
            // keep a single routing page.
            if (prnt.getCount() == 0 && needMergeEmptyBranch != READY)
                return false; // Parent is an empty routing page, child forward page will have another parent.

            Tail<L> left = prnt.getLeftChild();
            Tail<L> right = prnt.getRightChild();

            if (!doMerge(prnt, left, right))
                return false;

            // left from BACK becomes EXACT.
            if (left.type == Tail.BACK) {
                assert left.sibling == null;

                left.down = right.down;
                left.type = Tail.EXACT;
                prnt.down = left;
            }
            else { // left is already EXACT.
                assert left.type == Tail.EXACT : left.type;
                assert left.sibling != null;

                left.sibling = null;
            }

            return true;
        }

        /** {@inheritDoc} */
        @Override boolean isFinished() {
            return row == null;
        }

        /**
         * Release pages for all locked levels at the tail.
         */
        private void releaseTail() {
            doReleaseTail(tail);

            tail = null;
        }

        /**
         * @param t Tail.
         */
        private void doReleaseTail(Tail<L> t) {
            while (t != null) {
                writeUnlockAndClose(t.pageId, t.page, t.buf, t.walPlc);

                Tail<L> s = t.sibling;

                if (s != null)
                    writeUnlockAndClose(s.pageId, s.page, s.buf, s.walPlc);

                t = t.down;
            }
        }

        /** {@inheritDoc} */
        @Override boolean canRelease(long pageId, int lvl) {
            return pageId != 0L && !isTail(pageId, lvl);
        }

        /**
         * @param pageId Page ID.
         * @param lvl Level.
         * @return {@code true} If the given page is in tail.
         */
        private boolean isTail(long pageId, int lvl) {
            Tail t = tail;

            while (t != null) {
                if (t.lvl < lvl)
                    return false;

                if (t.lvl == lvl) {
                    if (t.pageId == pageId)
                        return true;

                    t = t.sibling;

                    return t != null && t.pageId == pageId;
                }

                t = t.down;
            }

            return false;
        }

        /**
         * @param pageId Page ID.
         * @param page Page pointer.
         * @param pageAddr Page address.
         * @param io IO.
         * @param lvl Level.
         * @param type Type.
         * @return Added tail.
         */
        private Tail<L> addTail(long pageId, long page, long pageAddr, BPlusIO<L> io, int lvl, byte type) {
            final Tail<L> t = new Tail<>(pageId, page, pageAddr, io, type, lvl);

            if (tail == null)
                tail = t;
            else if (tail.lvl == lvl) { // Add on the same level.
                assert tail.sibling == null; // Only two siblings on a single level.

                if (type == Tail.EXACT) {
                    assert tail.type != Tail.EXACT;

                    if (tail.down != null) { // Take down from sibling, EXACT must own down link.
                        t.down = tail.down;
                        tail.down = null;
                    }

                    t.sibling = tail;
                    tail = t;
                }
                else {
                    assert tail.type == Tail.EXACT : tail.type;

                    tail.sibling = t;
                }
            }
            else if (tail.lvl == lvl - 1) { // Add on top of existing level.
                t.down = tail;
                tail = t;
            }
            else
                throw new IllegalStateException();

            return t;
        }

        /**
         * @param tail Tail to start with.
         * @param lvl Level.
         * @return Tail of {@link Tail#EXACT} type at the given level.
         */
        private Tail<L> getTail(Tail<L> tail, int lvl) {
            assert tail != null;
            assert lvl >= 0 && lvl <= tail.lvl : lvl;

            Tail<L> t = tail;

            while (t.lvl != lvl)
                t = t.down;

            assert t.type == Tail.EXACT : t.type; // All the down links must be of EXACT type.

            return t;
        }

        /**
         * @param keys If we have to show keys.
         * @return Tail as a String.
         * @throws IgniteCheckedException If failed.
         */
        private String printTail(boolean keys) throws IgniteCheckedException {
            SB sb = new SB("");

            Tail<L> t = tail;

            while (t != null) {
                sb.a(t.lvl).a(": ").a(printPage(t.io, t.buf, keys));

                Tail<L> d = t.down;

                t = t.sibling;

                if (t != null)
                    sb.a(" -> ").a(t.type == Tail.FORWARD ? "F" : "B").a(' ').a(printPage(t.io, t.buf, keys));

                sb.a('\n');

                t = d;
            }

            return sb.toString();
        }

        /**
         * @param rootLvl Actual root level.
         * @return {@code true} If tail level is correct.
         */
        private boolean checkTailLevel(int rootLvl) {
            return tail == null || tail.lvl < rootLvl;
        }

        /**
         * @throws IgniteCheckedException If failed.
         */
        private void releaseAll() throws IgniteCheckedException {
            releaseTail();
            reuseFreePages();
        }

        /**
         * @param pageId Page ID.
         * @param page Page pointer.
         * @param backId Back page ID.
         * @param fwdId Forward ID.
         * @param lvl Level.
         * @return Result.
         * @throws IgniteCheckedException If failed.
         */
        private Result finishOrLockTail(long pageId, long page, long backId, long fwdId, int lvl)
            throws IgniteCheckedException {
            Result res = finishTail();

            if (res == NOT_FOUND)
                res = lockTail(pageId, page, backId, fwdId, lvl);

            return res;
        }

        /**
         * @param pageId Page ID.
         * @param page Page pointer.
         * @param backId Back page ID.
         * @param fwdId Forward ID.
         * @param lvl Level.
         * @return Result.
         * @throws IgniteCheckedException If failed.
         */
        private Result tryRemoveFromLeaf(long pageId, long page, long backId, long fwdId, int lvl)
            throws IgniteCheckedException {
            // We must be at the bottom here, just need to remove row from the current page.
            assert lvl == 0 : lvl;

            Result res = removeFromLeaf(pageId, page, backId, fwdId);

            if (res == FOUND && tail == null) // Finish if we don't need to do any merges.
                finish();

            return res;
        }
    }

    /**
     * Tail for remove.
     */
    private static final class Tail<L> {
        /** */
        static final byte BACK = 0;

        /** */
        static final byte EXACT = 1;

        /** */
        static final byte FORWARD = 2;

        /** */
        private final long pageId;

        /** */
        private final long page;

        /** */
        private final long buf;

        /** */
        private Boolean walPlc;

        /** */
        private final BPlusIO<L> io;

        /** */
        private byte type;

        /** */
        private final int lvl;

        /** */
        private short idx = Short.MIN_VALUE;

        /** Only {@link #EXACT} tail can have either {@link #BACK} or {@link #FORWARD} sibling.*/
        private Tail<L> sibling;

        /** Only {@link #EXACT} tail can point to {@link #EXACT} tail of lower level. */
        private Tail<L> down;

        /**
         * @param pageId Page ID.
         * @param page Page absolute pointer.
         * @param buf Buffer.
         * @param io IO.
         * @param type Type.
         * @param lvl Level.
         */
        private Tail(long pageId, long page, long buf, BPlusIO<L> io, byte type, int lvl) {
            assert type == BACK || type == EXACT || type == FORWARD : type;
            assert lvl >= 0 && lvl <= Byte.MAX_VALUE : lvl;
            assert pageId != 0L;
            assert page != 0L;
            assert buf != 0L;

            this.pageId = pageId;
            this.page = page;
            this.buf = buf;
            this.io = io;
            this.type = type;
            this.lvl = (byte)lvl;
        }

        /**
         * @return Count.
         */
        private int getCount() {
            return io.getCount(buf);
        }

        /** {@inheritDoc} */
        @Override public String toString() {
            return new SB("Tail[").a("pageId=").appendHex(pageId).a(", cnt= ").a(getCount())
                .a(", lvl=" + lvl).a(", sibling=").a(sibling).a("]").toString();
        }

        /**
         * @return Left child.
         */
        private Tail<L> getLeftChild() {
            Tail<L> s = down.sibling;

            return s.type == Tail.BACK ? s : down;
        }

        /**
         * @return Right child.
         */
        private Tail<L> getRightChild() {
            Tail<L> s = down.sibling;

            return s.type == Tail.FORWARD ? s : down;
        }
    }

    /**
     * @param io IO.
     * @param buf Buffer.
     * @param low Start index.
     * @param cnt Row count.
     * @param row Lookup row.
     * @param shift Shift if equal.
     * @return Insertion point as in {@link Arrays#binarySearch(Object[], Object, Comparator)}.
     * @throws IgniteCheckedException If failed.
     */
    private int findInsertionPoint(int lvl, BPlusIO<L> io, long buf, int low, int cnt, L row, int shift)
        throws IgniteCheckedException {
        assert row != null;

        int high = cnt - 1;

        while (low <= high) {
            int mid = (low + high) >>> 1;

            int cmp = compare(lvl, io, buf, mid, row);

            if (cmp == 0)
                cmp = -shift; // We need to fix the case when search row matches multiple data rows.

            //noinspection Duplicates
            if (cmp < 0)
                low = mid + 1;
            else if (cmp > 0)
                high = mid - 1;
            else
                return mid; // Found.
        }

        return -(low + 1);  // Not found.
    }

    /**
     * @param pageAddr Page address.
     * @return IO.
     */
    private BPlusIO<L> io(long pageAddr) {
        assert pageAddr != 0;

        int type = PageIO.getType(pageAddr);
        int ver = PageIO.getVersion(pageAddr);

        if (innerIos.getType() == type)
            return innerIos.forVersion(ver);

        if (leafIos.getType() == type)
            return leafIos.forVersion(ver);

        throw new IllegalStateException("Unknown page type: " + type + " pageId: " + U.hexLong(PageIO.getPageId(pageAddr)));
    }

    /**
     * @param io IO.
     * @return Inner page IO.
     */
    private static <L> BPlusInnerIO<L> inner(BPlusIO<L> io) {
        assert !io.isLeaf();

        return (BPlusInnerIO<L>)io;
    }

    /**
     * @return Latest version of inner page IO.
     */
    protected final BPlusInnerIO<L> latestInnerIO() {
        return innerIos.latest();
    }

    /**
     * @return Latest version of leaf page IO.
     */
    protected final BPlusLeafIO<L> latestLeafIO() {
        return leafIos.latest();
    }

    /**
     * @param io IO.
     * @param pageAddr Page address.
     * @param idx Index of row in the given buffer.
     * @param row Lookup row.
     * @return Comparison result as in {@link Comparator#compare(Object, Object)}.
     * @throws IgniteCheckedException If failed.
     */
    protected abstract int compare(BPlusIO<L> io, long pageAddr, int idx, L row) throws IgniteCheckedException;

    /**
     * @param lvl Level.
     * @param io IO.
     * @param pageAddr Page address.
     * @param idx Index of row in the given buffer.
     * @param row Lookup row.
     * @return Comparison result as in {@link Comparator#compare(Object, Object)}.
     * @throws IgniteCheckedException If failed.
     */
    protected int compare(int lvl, BPlusIO<L> io, long pageAddr, int idx, L row) throws IgniteCheckedException {
        return compare(io, pageAddr, idx, row);
    }

    /**
     * Get a full detached data row.
     *
     * @param io IO.
     * @param pageAddr Page address.
     * @param idx Index.
     * @return Full detached data row.
     * @throws IgniteCheckedException If failed.
     */
    protected final T getRow(BPlusIO<L> io, long pageAddr, int idx) throws IgniteCheckedException {
        return getRow(io, pageAddr, idx, null);
    }

    /**
     * Get data row. Can be called on inner page only if {@link #canGetRowFromInner} is {@code true}.
     *
     * @param io IO.
     * @param pageAddr Page address.
     * @param idx Index.
     * @param x Implementation specific argument, {@code null} always means that we need to return full detached data row.
     * @return Data row.
     * @throws IgniteCheckedException If failed.
     */
    protected abstract T getRow(BPlusIO<L> io, long pageAddr, int idx, Object x) throws IgniteCheckedException;

    /**
     *
     */
    @SuppressWarnings("unchecked")
    private abstract class AbstractForwardCursor {
        /** */
        long nextPageId;

        /** */
        L lowerBound;

        /** */
        private int lowerShift = -1; // Initially it is -1 to handle multiple equal rows.

        /** */
        final L upperBound;

        /**
         * @param lowerBound Lower bound.
         * @param upperBound Upper bound.
         */
        AbstractForwardCursor(L lowerBound, L upperBound) {
            this.lowerBound = lowerBound;
            this.upperBound = upperBound;
        }

        /**
         *
         */
        abstract void init0();

        /**
         * @param pageAddr Page address.
         * @param io IO.
         * @param startIdx Start index.
         * @param cnt Number of rows in the buffer.
         * @return {@code true} If we were able to fetch rows from this page.
         * @throws IgniteCheckedException If failed.
         */
        abstract boolean fillFromBuffer0(long pageAddr, BPlusIO<L> io, int startIdx, int cnt)
            throws IgniteCheckedException;

        /**
         * @return {@code True} If we have rows to return after reading the next page.
         * @throws IgniteCheckedException If failed.
         */
        abstract boolean reinitialize0() throws IgniteCheckedException;

        /**
         * @param readDone {@code True} if traversed all rows.
         */
        abstract void onNotFound(boolean readDone);

        /**
         * @param pageAddr Page address.
         * @param io IO.
         * @param startIdx Start index.
         * @throws IgniteCheckedException If failed.
         */
        final void init(long pageAddr, BPlusIO<L> io, int startIdx) throws IgniteCheckedException {
            nextPageId = 0;

            init0();

            int cnt = io.getCount(pageAddr);

            // If we see an empty page here, it means that it is an empty tree.
            if (cnt == 0) {
                assert io.getForward(pageAddr) == 0L;

                onNotFound(true);
            }
            else if (!fillFromBuffer(pageAddr, io, startIdx, cnt))
                onNotFound(false);
        }

        /**
         * @param pageAddr Page address.
         * @param io IO.
         * @param cnt Count.
         * @return Adjusted to lower bound start index.
         * @throws IgniteCheckedException If failed.
         */
        final int findLowerBound(long pageAddr, BPlusIO<L> io, int cnt) throws IgniteCheckedException {
            assert io.isLeaf();

            // Compare with the first row on the page.
            int cmp = compare(0, io, pageAddr, 0, lowerBound);

            if (cmp < 0 || (cmp == 0 && lowerShift == 1)) {
                int idx = findInsertionPoint(0, io, pageAddr, 0, cnt, lowerBound, lowerShift);

                assert idx < 0;

                return fix(idx);
            }

            return 0;
        }

        /**
         * @param pageAddr Page address.
         * @param io IO.
         * @param low Start index.
         * @param cnt Number of rows in the buffer.
         * @return Corrected number of rows with respect to upper bound.
         * @throws IgniteCheckedException If failed.
         */
        final int findUpperBound(long pageAddr, BPlusIO<L> io, int low, int cnt) throws IgniteCheckedException {
            assert io.isLeaf();

            // Compare with the last row on the page.
            int cmp = compare(0, io, pageAddr, cnt - 1, upperBound);

            if (cmp > 0) {
                int idx = findInsertionPoint(0, io, pageAddr, low, cnt, upperBound, 1);

                assert idx < 0;

                cnt = fix(idx);

                nextPageId = 0; // The End.
            }

            return cnt;
        }

        /**
         * @param pageAddr Page address.
         * @param io IO.
         * @param startIdx Start index.
         * @param cnt Number of rows in the buffer.
         * @return {@code true} If we were able to fetch rows from this page.
         * @throws IgniteCheckedException If failed.
         */
        @SuppressWarnings("unchecked")
        private boolean fillFromBuffer(long pageAddr, BPlusIO<L> io, int startIdx, int cnt)
            throws IgniteCheckedException {
            assert io.isLeaf() : io;
            assert cnt != 0 : cnt; // We can not see empty pages (empty tree handled in init).
            assert startIdx >= 0 || startIdx == -1: startIdx;
            assert cnt >= startIdx;

            checkDestroyed();

            nextPageId = io.getForward(pageAddr);

            return fillFromBuffer0(pageAddr, io, startIdx, cnt);
        }

        /**
         * @throws IgniteCheckedException If failed.
         */
        final void find() throws IgniteCheckedException {
            assert lowerBound != null;

            doFind(new GetCursor(lowerBound, lowerShift, this));
        }

        /**
         * @throws IgniteCheckedException If failed.
         * @return {@code True} If we have rows to return after reading the next page.
         */
        private boolean reinitialize() throws IgniteCheckedException {
            // If initially we had no lower bound, then we have to have non-null lastRow argument here
            // (if the tree is empty we never call this method), otherwise we always fallback
            // to the previous lower bound.
            find();

            return reinitialize0();
        }

        /**
         * @param lastRow Last read row (to be used as new lower bound).
         * @return {@code true} If we have rows to return after reading the next page.
         * @throws IgniteCheckedException If failed.
         */
        final boolean nextPage(L lastRow) throws IgniteCheckedException {
            updateLowerBound(lastRow);

            for (;;) {
                if (nextPageId == 0) {
                    onNotFound(true);

                    return false; // Done.
                }

                long pageId = nextPageId;
                long page = acquirePage(pageId);
                try {
                    long pageAddr = readLock(pageId, page); // Doing explicit null check.

                    // If concurrent merge occurred we have to reinitialize cursor from the last returned row.
                    if (pageAddr == 0L)
                        break;

                    try {
                        BPlusIO<L> io = io(pageAddr);

                        if (fillFromBuffer(pageAddr, io, -1, io.getCount(pageAddr)))
                            return true;

                        // Continue fetching forward.
                    }
                    finally {
                        readUnlock(pageId, page, pageAddr);
                    }
                }
                finally {
                    releasePage(pageId, page);
                }
            }

            // Reinitialize when `next` is released.
            return reinitialize();
        }

        /**
         * @param lower New exact lower bound.
         */
        private void updateLowerBound(L lower) {
            if (lower != null) {
                lowerShift = 1; // Now we have the full row an need to avoid duplicates.
                lowerBound = lower; // Move the lower bound forward for further concurrent merge retries.
            }
        }
    }

    /**
     * Closure cursor.
     */
    @SuppressWarnings("unchecked")
    private final class ClosureCursor extends AbstractForwardCursor {
        /** */
        private final TreeRowClosure<L, T> p;

        /** */
        private L lastRow;

        /**
         * @param lowerBound Lower bound.
         * @param upperBound Upper bound.
         * @param p Row predicate.
         */
        ClosureCursor(L lowerBound, L upperBound, TreeRowClosure<L, T> p) {
            super(lowerBound, upperBound);

            assert lowerBound != null;
            assert upperBound != null;
            assert p != null;

            this.p = p;
        }

        /** {@inheritDoc} */
        @Override void init0() {
            // No-op.
        }

        /** {@inheritDoc} */
        @Override boolean fillFromBuffer0(long pageAddr, BPlusIO<L> io, int startIdx, int cnt)
            throws IgniteCheckedException {
            if (startIdx == -1) // TODO IGNITE-3478: startIdx == 0? can search twice for first item?
                startIdx = findLowerBound(pageAddr, io, cnt);

            if (cnt == startIdx)
                return false;

            for (int i = startIdx; i < cnt; i++) {
                int cmp = compare(0, io, pageAddr, i, upperBound);

                if (cmp > 0) {
                    nextPageId = 0; // The End.

                    return false;
                }

                boolean stop = !p.apply(BPlusTree.this, io, pageAddr, i);

                if (stop) {
                    nextPageId = 0; // The End.

                    return true;
                }
            }

            if (nextPageId != 0)
                lastRow = io.getLookupRow(BPlusTree.this, pageAddr, cnt - 1); // Need save last row.

            return true;
        }

        /** {@inheritDoc} */
        @Override boolean reinitialize0() throws IgniteCheckedException {
            return true;
        }

        /** {@inheritDoc} */
        @Override void onNotFound(boolean readDone) {
            nextPageId = 0;
        }

        /**
         * @throws IgniteCheckedException If failed.
         */
        private void iterate() throws IgniteCheckedException {
            find();

            if (nextPageId == 0) {
                return;
            }

            for (;;) {
                L lastRow0 = lastRow;

                lastRow = null;

                nextPage(lastRow0);

                if (nextPageId == 0)
                    return;
            }
        }
    }

    /**
     * Forward cursor.
     */
    @SuppressWarnings("unchecked")
    private final class ForwardCursor extends AbstractForwardCursor implements GridCursor<T> {
        /** */
        final Object x;

        /** */
        private T[] rows = (T[])EMPTY;

        /** */
        private int row = -1;

        /** */
        private final TreeRowClosure<L, T> c;

        /**
         * @param lowerBound Lower bound.
         * @param upperBound Upper bound.
         * @param c Filter closure.
         * @param x Implementation specific argument, {@code null} always means that we need to return full detached data row.
         */
        ForwardCursor(L lowerBound, L upperBound, TreeRowClosure<L, T> c, Object x) {
            super(lowerBound, upperBound);

            this.c = c;
            this.x = x;
        }

        /** {@inheritDoc} */
        @Override boolean fillFromBuffer0(long pageAddr, BPlusIO<L> io, int startIdx, int cnt) throws IgniteCheckedException {
            if (startIdx == -1) {
                if (lowerBound != null)
                    startIdx = findLowerBound(pageAddr, io, cnt);
                else
                    startIdx = 0;
            }

            if (upperBound != null && cnt != startIdx)
                cnt = findUpperBound(pageAddr, io, startIdx, cnt);

            int cnt0 = cnt - startIdx;

            if (cnt0 == 0)
                return false;

            if (rows == EMPTY)
                rows = (T[])new Object[cnt0];

            int resCnt = 0;

            for (int idx = startIdx; idx < cnt; idx++) {
                if (c == null || c.apply(BPlusTree.this, io, pageAddr, idx))
                    rows = GridArrays.set(rows, resCnt++, getRow(io, pageAddr, idx, x));
            }

            if (resCnt == 0) {
                rows = (T[])EMPTY;

                return false;
            }

            GridArrays.clearTail(rows, resCnt);

            return true;
        }

        /** {@inheritDoc} */
        @Override boolean reinitialize0() throws IgniteCheckedException {
            return next();
        }

        /** {@inheritDoc} */
        @Override void onNotFound(boolean readDone) {
            if (readDone)
                rows = null;
            else {
                if (rows != EMPTY) {
                    assert rows.length > 0; // Otherwise it makes no sense to create an array.

                    // Fake clear.
                    rows[0] = null;
                }
            }
        }

        /** {@inheritDoc} */
        @Override void init0() {
            row = -1;
        }

        /** {@inheritDoc} */
        @SuppressWarnings("SimplifiableIfStatement")
        @Override public boolean next() throws IgniteCheckedException {
            if (rows == null)
                return false;

            if (++row < rows.length && rows[row] != null) {
                clearLastRow(); // Allow to GC the last returned row.

                return true;
            }

            T lastRow = clearLastRow();

            row = 0;

            return nextPage(lastRow);
        }

        /**
         * @return Cleared last row.
         */
        private T clearLastRow() {
            if (row == 0)
                return null;

            int last = row - 1;

            T r = rows[last];

            assert r != null;

            rows[last] = null;

            return r;
        }

        /** {@inheritDoc} */
        @Override public T get() {
            T r = rows[row];

            assert r != null;

            return r;
        }
    }

    /**
     * Page handler for basic {@link Get} operation.
     */
    private abstract class GetPageHandler<G extends Get> extends PageHandler<G, Result> {
        /** {@inheritDoc} */
        @SuppressWarnings("unchecked")
        @Override public Result run(int cacheId, long pageId, long page, long pageAddr, PageIO iox, Boolean walPlc,
            G g, int lvl) throws IgniteCheckedException {
            assert PageIO.getPageId(pageAddr) == pageId;

            // If we've passed the check for correct page ID, we can safely cast.
            BPlusIO<L> io = (BPlusIO<L>)iox;

            // In case of intersection with inner replace in remove operation
            // we need to restart our operation from the tree root.
            if (lvl == 0 && g.rmvId < io.getRemoveId(pageAddr))
                return RETRY_ROOT;

            return run0(pageId, page, pageAddr, io, g, lvl);
        }

        /**
         * @param pageId Page ID.
         * @param page Page pointer.
         * @param pageAddr Page address.
         * @param io IO.
         * @param g Operation.
         * @param lvl Level.
         * @return Result code.
         * @throws IgniteCheckedException If failed.
         */
        protected abstract Result run0(long pageId, long page, long pageAddr, BPlusIO<L> io, G g, int lvl)
            throws IgniteCheckedException;

        /** {@inheritDoc} */
        @Override public boolean releaseAfterWrite(int cacheId, long pageId, long page, long pageAddr, G g, int lvl) {
            return g.canRelease(pageId, lvl);
        }
    }

    /**
     * Reuse bag for destroy.
     */
    protected static final class DestroyBag extends GridLongList implements ReuseBag {
        /** */
        private static final long serialVersionUID = 0L;

        /**
         * Default constructor for {@link Externalizable}.
         */
        public DestroyBag() {
            // No-op.
        }

        /** {@inheritDoc} */
        @Override public void addFreePage(long pageId) {
            add(pageId);
        }

        /** {@inheritDoc} */
        @Override public long pollFreePage() {
            return isEmpty() ? 0 : remove();
        }
    }

    /**
     *
     */
    private static class TreeMetaData {
        /** */
        final int rootLvl;

        /** */
        final long rootId;

        /**
         * @param rootLvl Root level.
         * @param rootId Root page ID.
         */
        TreeMetaData(int rootLvl, long rootId) {
            this.rootLvl = rootLvl;
            this.rootId = rootId;
        }

        /** {@inheritDoc} */
        @Override public String toString() {
            return S.toString(TreeMetaData.class, this);
        }
    }

    /**
     * Operation result.
     */
    enum Result {
        /** */
        GO_DOWN,

        /** */
        GO_DOWN_X,

        /** */
        FOUND,

        /** */
        NOT_FOUND,

        /** */
        RETRY,

        /** */
        RETRY_ROOT
    }

    /**
     * Four state boolean.
     */
    enum Bool {
        /** */
        FALSE,

        /** */
        TRUE,

        /** */
        READY,

        /** */
        DONE
    }

    /**
<<<<<<< HEAD
     *
     */
    public interface TreeRowClosure<L, T extends L> {
        /**
         * @param tree Tree.
         * @param io Tree IO.
         * @param pageAddr Page address.
         * @param idx Item index.
         * @return {@code True} if item pass predicate. TODO IGNITE-3478
=======
     * A generic visitor-style interface for performing filtering/modifications/miscellaneous operations on the tree.
     */
    public interface TreeRowClosure<L, T extends L> {
        /**
         * Performs inspection or operation on a specified row and returns true if this row is
         * required or matches or /operation successful (depending on the context).
         *
         * @param tree The tree.
         * @param io Th tree IO object.
         * @param pageAddr The page address.
         * @param idx The item index.
         * @return {@code True} if the item passes the predicate.
>>>>>>> 3b314f72
         * @throws IgniteCheckedException If failed.
         */
        public boolean apply(BPlusTree<L, T> tree, BPlusIO<L> io, long pageAddr, int idx)
            throws IgniteCheckedException;
    }
}<|MERGE_RESOLUTION|>--- conflicted
+++ resolved
@@ -5222,17 +5222,6 @@
     }
 
     /**
-<<<<<<< HEAD
-     *
-     */
-    public interface TreeRowClosure<L, T extends L> {
-        /**
-         * @param tree Tree.
-         * @param io Tree IO.
-         * @param pageAddr Page address.
-         * @param idx Item index.
-         * @return {@code True} if item pass predicate. TODO IGNITE-3478
-=======
      * A generic visitor-style interface for performing filtering/modifications/miscellaneous operations on the tree.
      */
     public interface TreeRowClosure<L, T extends L> {
@@ -5245,7 +5234,6 @@
          * @param pageAddr The page address.
          * @param idx The item index.
          * @return {@code True} if the item passes the predicate.
->>>>>>> 3b314f72
          * @throws IgniteCheckedException If failed.
          */
         public boolean apply(BPlusTree<L, T> tree, BPlusIO<L> io, long pageAddr, int idx)
