--- conflicted
+++ resolved
@@ -501,11 +501,7 @@
 
                 reader.incrementState();
 
-<<<<<<< HEAD
             case 11:
-=======
-            case 13:
->>>>>>> 89e94b63
                 plc = reader.readByte("plc");
 
                 if (!reader.isLastRead())
