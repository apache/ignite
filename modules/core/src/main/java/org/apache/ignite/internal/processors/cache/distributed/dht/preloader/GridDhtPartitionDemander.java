/*
 * Licensed to the Apache Software Foundation (ASF) under one or more
 * contributor license agreements.  See the NOTICE file distributed with
 * this work for additional information regarding copyright ownership.
 * The ASF licenses this file to You under the Apache License, Version 2.0
 * (the "License"); you may not use this file except in compliance with
 * the License.  You may obtain a copy of the License at
 *
 *      http://www.apache.org/licenses/LICENSE-2.0
 *
 * Unless required by applicable law or agreed to in writing, software
 * distributed under the License is distributed on an "AS IS" BASIS,
 * WITHOUT WARRANTIES OR CONDITIONS OF ANY KIND, either express or implied.
 * See the License for the specific language governing permissions and
 * limitations under the License.
 */

package org.apache.ignite.internal.processors.cache.distributed.dht.preloader;

import java.util.ArrayList;
import java.util.Collection;
import java.util.HashMap;
import java.util.HashSet;
import java.util.Iterator;
import java.util.List;
import java.util.Map;
<<<<<<< HEAD
=======
import java.util.NavigableSet;
>>>>>>> 1e84d448
import java.util.Set;
import java.util.UUID;
import java.util.concurrent.atomic.AtomicInteger;
import java.util.concurrent.atomic.AtomicLong;
import java.util.concurrent.atomic.AtomicReference;
<<<<<<< HEAD
import java.util.concurrent.atomic.LongAdder;
import java.util.concurrent.locks.ReentrantReadWriteLock;
=======
import java.util.concurrent.atomic.AtomicReferenceFieldUpdater;
import java.util.concurrent.atomic.LongAdder;
import java.util.concurrent.locks.ReentrantReadWriteLock;
import java.util.stream.Collectors;
>>>>>>> 1e84d448
import java.util.stream.Stream;
import org.apache.ignite.IgniteCheckedException;
import org.apache.ignite.IgniteLogger;
import org.apache.ignite.cache.CacheRebalanceMode;
import org.apache.ignite.cluster.ClusterNode;
import org.apache.ignite.configuration.CacheConfiguration;
import org.apache.ignite.configuration.IgniteConfiguration;
import org.apache.ignite.events.DiscoveryEvent;
import org.apache.ignite.internal.IgniteInternalFuture;
import org.apache.ignite.internal.IgniteInterruptedCheckedException;
import org.apache.ignite.internal.cluster.ClusterTopologyCheckedException;
import org.apache.ignite.internal.processors.affinity.AffinityAssignment;
import org.apache.ignite.internal.processors.affinity.AffinityTopologyVersion;
import org.apache.ignite.internal.processors.cache.CacheEntryInfoCollection;
import org.apache.ignite.internal.processors.cache.CacheGroupContext;
import org.apache.ignite.internal.processors.cache.CacheMetricsImpl;
import org.apache.ignite.internal.processors.cache.GridCacheContext;
import org.apache.ignite.internal.processors.cache.GridCacheEntryEx;
import org.apache.ignite.internal.processors.cache.GridCacheEntryInfo;
import org.apache.ignite.internal.processors.cache.GridCacheEntryRemovedException;
import org.apache.ignite.internal.processors.cache.GridCacheMvccEntryInfo;
import org.apache.ignite.internal.processors.cache.GridCachePartitionExchangeManager;
import org.apache.ignite.internal.processors.cache.GridCacheSharedContext;
import org.apache.ignite.internal.processors.cache.distributed.dht.topology.GridDhtInvalidPartitionException;
import org.apache.ignite.internal.processors.cache.distributed.dht.topology.GridDhtLocalPartition;
import org.apache.ignite.internal.processors.cache.distributed.dht.topology.GridDhtPartitionTopology;
import org.apache.ignite.internal.processors.cache.mvcc.txlog.TxState;
import org.apache.ignite.internal.processors.cache.persistence.CacheDataRow;
import org.apache.ignite.internal.processors.metric.MetricRegistry;
import org.apache.ignite.internal.processors.timeout.GridTimeoutObject;
import org.apache.ignite.internal.processors.timeout.GridTimeoutObjectAdapter;
import org.apache.ignite.internal.util.future.GridCompoundFuture;
import org.apache.ignite.internal.util.future.GridFinishedFuture;
import org.apache.ignite.internal.util.future.GridFutureAdapter;
import org.apache.ignite.internal.util.lang.IgniteInClosureX;
import org.apache.ignite.internal.util.lang.IgnitePredicateX;
import org.apache.ignite.internal.util.tostring.GridToStringExclude;
import org.apache.ignite.internal.util.tostring.GridToStringInclude;
import org.apache.ignite.internal.util.typedef.CI1;
import org.apache.ignite.internal.util.typedef.internal.CU;
import org.apache.ignite.internal.util.typedef.internal.LT;
import org.apache.ignite.internal.util.typedef.internal.S;
import org.apache.ignite.internal.util.typedef.internal.U;
import org.apache.ignite.lang.IgniteInClosure;
import org.apache.ignite.spi.IgniteSpiException;
import org.jetbrains.annotations.Nullable;

import static org.apache.ignite.events.EventType.EVT_CACHE_REBALANCE_OBJECT_LOADED;
import static org.apache.ignite.events.EventType.EVT_CACHE_REBALANCE_PART_LOADED;
import static org.apache.ignite.events.EventType.EVT_CACHE_REBALANCE_STARTED;
import static org.apache.ignite.events.EventType.EVT_CACHE_REBALANCE_STOPPED;
import static org.apache.ignite.internal.processors.cache.CacheGroupMetricsImpl.CACHE_GROUP_METRICS_PREFIX;
import static org.apache.ignite.internal.processors.cache.GridCacheUtils.TTL_ETERNAL;
import static org.apache.ignite.internal.processors.cache.IgniteCacheOffheapManagerImpl.PRELOAD_SIZE_UNDER_CHECKPOINT_LOCK;
import static org.apache.ignite.internal.processors.cache.distributed.dht.topology.GridDhtPartitionState.MOVING;
import static org.apache.ignite.internal.processors.dr.GridDrType.DR_NONE;
import static org.apache.ignite.internal.processors.dr.GridDrType.DR_PRELOAD;
import static org.apache.ignite.internal.processors.metric.impl.MetricUtils.metricName;

/**
 * Thread pool for requesting partitions from other nodes and populating local cache.
 */
public class GridDhtPartitionDemander {
    /** */
    private final GridCacheSharedContext<?, ?> ctx;

    /** */
    private final CacheGroupContext grp;

    /** */
    private final IgniteLogger log;

    /** Future for preload mode {@link CacheRebalanceMode#SYNC}. */
    @GridToStringInclude
    private final GridFutureAdapter syncFut = new GridFutureAdapter();

    /** Rebalance future. */
    @GridToStringInclude
    private volatile RebalanceFuture rebalanceFut;

    /** Last timeout object. */
    private AtomicReference<GridTimeoutObject> lastTimeoutObj = new AtomicReference<>();

    /** Last exchange future. */
    private volatile GridDhtPartitionsExchangeFuture lastExchangeFut;

<<<<<<< HEAD
    /** Cache rebalance topic. */
    private final Object rebalanceTopic;

=======
>>>>>>> 1e84d448
    /** Rebalancing last cancelled time. */
    private final AtomicLong lastCancelledTime = new AtomicLong(-1);

    /**
     * @param grp Ccahe group.
     */
    public GridDhtPartitionDemander(CacheGroupContext grp) {
        assert grp != null;

        this.grp = grp;

        ctx = grp.shared();

        log = ctx.logger(getClass());

        boolean enabled = grp.rebalanceEnabled() && !ctx.kernalContext().clientNode();

        rebalanceFut = new RebalanceFuture(); //Dummy.

        if (!enabled) {
            // Calling onDone() immediately since preloading is disabled.
            rebalanceFut.onDone(true);
            syncFut.onDone();
        }

        Map<Integer, Object> tops = new HashMap<>();

<<<<<<< HEAD
        rebalanceTopic = GridCachePartitionExchangeManager.rebalanceTopic(0);

=======
>>>>>>> 1e84d448
        String metricGroupName = metricName(CACHE_GROUP_METRICS_PREFIX, grp.cacheOrGroupName());

        MetricRegistry mreg = grp.shared().kernalContext().metric().registry(metricGroupName);

        mreg.register("RebalancingPartitionsLeft", () -> rebalanceFut.partitionsLeft.get(),
            "The number of cache group partitions left to be rebalanced.");

        mreg.register("RebalancingReceivedKeys", () -> rebalanceFut.receivedKeys.get(),
            "The number of currently rebalanced keys for the whole cache group.");

        mreg.register("RebalancingReceivedBytes", () -> rebalanceFut.receivedBytes.get(),
            "The number of currently rebalanced bytes of this cache group.");
<<<<<<< HEAD

        mreg.register("RebalancingStartTime", () -> rebalanceFut.startTime, "The time the first partition " +
            "demand message was sent. If there are no messages to send, the rebalancing time will be undefined.");

=======

        mreg.register("RebalancingStartTime", () -> rebalanceFut.startTime, "The time the first partition " +
            "demand message was sent. If there are no messages to send, the rebalancing time will be undefined.");

>>>>>>> 1e84d448
        mreg.register("RebalancingEndTime", () -> rebalanceFut.endTime, "The time the rebalancing was " +
            "completed. If the rebalancing completed with an error, was cancelled, or the start time was undefined, " +
            "the rebalancing end time will be undefined.");

        mreg.register("RebalancingLastCancelledTime", () -> lastCancelledTime.get(), "The time the " +
            "rebalancing was completed with an error or was cancelled. If there were several such cases, the metric " +
            "stores the last time. The metric displays the value even if there is no rebalancing process.");
    }

    /**
     * Start.
     */
    void start() {
        // No-op.
    }

    /**
     * Stop.
     */
    void stop() {
        try {
            rebalanceFut.cancel();
        }
        catch (Exception ignored) {
            rebalanceFut.onDone(false);
        }

        lastExchangeFut = null;

        lastTimeoutObj.set(null);

        syncFut.onDone();
    }

    /**
     * @return Future for {@link CacheRebalanceMode#SYNC} mode.
     */
    IgniteInternalFuture<?> syncFuture() {
        return syncFut;
    }

    /**
     * @return Rebalance future.
     */
    IgniteInternalFuture<Boolean> rebalanceFuture() {
        return rebalanceFut;
    }

    /**
     * @return Rebalance future.
     */
    IgniteInternalFuture<Boolean> forceRebalance() {
        GridTimeoutObject obj = lastTimeoutObj.getAndSet(null);

        if (obj != null)
            ctx.time().removeTimeoutObject(obj);

        final GridDhtPartitionsExchangeFuture exchFut = lastExchangeFut;

        if (exchFut != null) {
            if (log.isDebugEnabled())
                log.debug("Forcing rebalance event for future: " + exchFut);

            final GridFutureAdapter<Boolean> fut = new GridFutureAdapter<>();

            exchFut.listen(new CI1<IgniteInternalFuture<AffinityTopologyVersion>>() {
                @Override public void apply(IgniteInternalFuture<AffinityTopologyVersion> t) {
                    IgniteInternalFuture<Boolean> fut0 = ctx.exchange().forceRebalance(exchFut.exchangeId());

                    fut0.listen(new IgniteInClosure<IgniteInternalFuture<Boolean>>() {
                        @Override public void apply(IgniteInternalFuture<Boolean> future) {
                            try {
                                fut.onDone(future.get());
                            }
                            catch (Exception e) {
                                fut.onDone(e);
                            }
                        }
                    });
                }
            });

            return fut;
        }
        else if (log.isDebugEnabled())
            log.debug("Ignoring force rebalance request (no topology event happened yet).");

        return new GridFinishedFuture<>(true);
    }

    /**
     * Sets last exchange future.
     *
     * @param lastFut Last future to set.
     */
    void onTopologyChanged(GridDhtPartitionsExchangeFuture lastFut) {
        lastExchangeFut = lastFut;
    }

    /**
     * @return Collection of supplier nodes. Value {@code empty} means rebalance already finished.
     */
    Collection<UUID> remainingNodes() {
        return rebalanceFut.remainingNodes();
    }

    /**
     * This method initiates new rebalance process from given {@code assignments} by creating new rebalance
     * future based on them. Cancels previous rebalance future and sends rebalance started event.
     * In case of delayed rebalance method schedules the new one with configured delay based on {@code lastExchangeFut}.
     *
     * @param assignments Assignments to process.
     * @param force {@code True} if preload request by {@link ForceRebalanceExchangeTask}.
     * @param rebalanceId Rebalance id generated from exchange thread.
     * @param next A next rebalance routine in chain.
     * @param forcedRebFut External future for forced rebalance.
     * @param compatibleRebFut Future for waiting for compatible rebalances.
     *
     * @return Rebalancing future or {@code null} to exclude an assignment from a chain.
     */
    @Nullable RebalanceFuture addAssignments(
        final GridDhtPreloaderAssignments assignments,
        boolean force,
        long rebalanceId,
        final RebalanceFuture next,
        @Nullable final GridCompoundFuture<Boolean, Boolean> forcedRebFut,
        GridCompoundFuture<Boolean, Boolean> compatibleRebFut
    ) {
        if (log.isDebugEnabled())
            log.debug("Adding partition assignments: " + assignments);

        assert force == (forcedRebFut != null);

        long delay = grp.config().getRebalanceDelay();

        if ((delay == 0 || force) && assignments != null) {
            final RebalanceFuture oldFut = rebalanceFut;

<<<<<<< HEAD
            final RebalanceFuture fut = new RebalanceFuture(grp, assignments, log, rebalanceId, lastCancelledTime);
=======
            if (assignments.cancelled()) { // Pending exchange.
                if (log.isDebugEnabled())
                    log.debug("Rebalancing skipped due to cancelled assignments.");

                return null;
            }

            if (assignments.isEmpty()) { // Nothing to rebalance.
                if (log.isDebugEnabled())
                    log.debug("Rebalancing skipped due to empty assignments.");

                if (oldFut.isInitial())
                    oldFut.onDone(true);

                ((GridFutureAdapter)grp.preloader().syncFuture()).onDone();

                return null;
            }

            if (!force && (!oldFut.isDone() || oldFut.result()) && oldFut.compatibleWith(assignments)) {
                if (!oldFut.isDone())
                    compatibleRebFut.add(oldFut);

                return null;
            }

            final RebalanceFuture fut = new RebalanceFuture(grp, assignments, log, rebalanceId, next, lastCancelledTime);
>>>>>>> 1e84d448

            if (!grp.localWalEnabled()) {
                fut.listen(new IgniteInClosureX<IgniteInternalFuture<Boolean>>() {
                    @Override public void applyx(IgniteInternalFuture<Boolean> future) throws IgniteCheckedException {
                        if (future.get())
                            ctx.walState().onGroupRebalanceFinished(grp.groupId());
                    }
                });
            }

            if (!oldFut.isInitial())
                oldFut.tryCancel();
            else
                fut.listen(f -> oldFut.onDone(f.result()));

            // Make sure partitions scheduled for full rebalancing are first cleared.
            if (grp.persistenceEnabled()) {
                for (Map.Entry<ClusterNode, GridDhtPartitionDemandMessage> e : assignments.entrySet()) {
                    for (Integer partId : e.getValue().partitions().fullSet()) {
                        GridDhtLocalPartition part = grp.topology().localPartition(partId);

                        if (part != null && part.state() == MOVING)
                            part.clearAsync();
                    }
                }
            }

            if (forcedRebFut != null)
                forcedRebFut.add(fut);

            rebalanceFut = fut;

            for (final GridCacheContext cctx : grp.caches()) {
                if (cctx.statisticsEnabled()) {
                    final CacheMetricsImpl metrics = cctx.cache().metrics0();

                    metrics.clearRebalanceCounters();

                    for (GridDhtPartitionDemandMessage msg : assignments.values()) {
                        for (Integer partId : msg.partitions().fullSet())
                            metrics.onRebalancingKeysCountEstimateReceived(grp.topology().globalPartSizes().get(partId));

                        CachePartitionPartialCountersMap histMap = msg.partitions().historicalMap();

                        for (int i = 0; i < histMap.size(); i++) {
                            long from = histMap.initialUpdateCounterAt(i);
                            long to = histMap.updateCounterAt(i);

                            metrics.onRebalancingKeysCountEstimateReceived(to - from);
                        }
                    }

                    metrics.startRebalance(0);
                }
            }

            fut.sendRebalanceStartedEvent();

            return fut;
        }
        else if (delay > 0) {
            for (GridCacheContext cctx : grp.caches()) {
                if (cctx.statisticsEnabled()) {
                    final CacheMetricsImpl metrics = cctx.cache().metrics0();

                    metrics.startRebalance(delay);
                }
            }

            GridTimeoutObject obj = lastTimeoutObj.get();

            if (obj != null)
                ctx.time().removeTimeoutObject(obj);

            final GridDhtPartitionsExchangeFuture exchFut = lastExchangeFut;

            assert exchFut != null : "Delaying rebalance process without topology event.";

            obj = new GridTimeoutObjectAdapter(delay) {
                @Override public void onTimeout() {
                    exchFut.listen(new CI1<IgniteInternalFuture<AffinityTopologyVersion>>() {
                        @Override public void apply(IgniteInternalFuture<AffinityTopologyVersion> f) {
                            ctx.exchange().forceRebalance(exchFut.exchangeId());
                        }
                    });
                }
            };

            lastTimeoutObj.set(obj);

            ctx.time().addTimeoutObject(obj);
        }

        return null;
    }

    /**
     * Enqueues supply message.
     */
<<<<<<< HEAD
    private void requestPartitions(final RebalanceFuture fut, GridDhtPreloaderAssignments assignments) {
        assert fut != null;

        if (topologyChanged(fut)) {
            fut.cancel();

            return;
        }

        if (!ctx.kernalContext().grid().isRebalanceEnabled()) {
            if (log.isTraceEnabled())
                log.trace("Cancel partition demand because rebalance disabled on current node.");

            fut.cancel();

            return;
        }

        final CacheConfiguration cfg = grp.config();

        for (Map.Entry<ClusterNode, GridDhtPartitionDemandMessage> e : assignments.entrySet()) {
            final ClusterNode node = e.getKey();

            GridDhtPartitionDemandMessage d = e.getValue();

            final IgniteDhtDemandedPartitionsMap parts;

            synchronized (fut) { // Synchronized to prevent consistency issues in case of parallel cancellation.
                if (fut.isDone())
                    break;

                if (rebalanceFut.startTime == -1)
                    rebalanceFut.startTime = System.currentTimeMillis();

                parts = fut.remaining.get(node.id());

                U.log(log, "Prepared rebalancing [grp=" + grp.cacheOrGroupName()
                    + ", mode=" + cfg.getRebalanceMode() + ", supplier=" + node.id() + ", partitionsCount=" + parts.size()
                    + ", topVer=" + fut.topologyVersion() + "]");
            }

            if (!parts.isEmpty()) {
                d.topic(rebalanceTopic);
                d.rebalanceId(fut.rebalanceId);
                d.timeout(grp.preloader().timeout());

                IgniteInternalFuture<?> clearAllFuture = clearFullPartitions(fut, d.partitions().fullSet());

                // Start rebalancing after clearing full partitions is finished.
                clearAllFuture.listen(f -> ctx.kernalContext().closure().runLocalSafe(() -> {
                    if (fut.isDone())
                        return;

                    try {
                        if (log.isInfoEnabled())
                            log.info("Starting rebalance routine [" + grp.cacheOrGroupName() +
                                ", topVer=" + fut.topologyVersion() +
                                ", supplier=" + node.id() +
                                ", fullPartitions=" + S.compact(parts.fullSet()) +
                                ", histPartitions=" + S.compact(parts.historicalSet()) + "]");

                        ctx.io().sendOrderedMessage(node, rebalanceTopic,
                            d.convertIfNeeded(node.version()), grp.ioPolicy(), d.timeout());

                        // Cleanup required in case partitions demanded in parallel with cancellation.
                        synchronized (fut) {
                            if (fut.isDone())
                                fut.cleanupRemoteContexts(node.id());
                        }
                    }
                    catch (IgniteCheckedException e1) {
                        ClusterTopologyCheckedException cause = e1.getCause(ClusterTopologyCheckedException.class);

                        if (cause != null)
                            log.warning("Failed to send initial demand request to node. " + e1.getMessage());
                        else
                            log.error("Failed to send initial demand request to node.", e1);

                        fut.cancel();
                    }
                    catch (Throwable th) {
                        log.error("Runtime error caught during initial demand request sending.", th);

                        fut.cancel();
                    }
                }, true));
            }
        }
    }

    /**
     * Creates future which will be completed when all {@code fullPartitions} are cleared.
     *
     * @param fut Rebalance future.
     * @param fullPartitions Set of full partitions need to be cleared.
     * @return Future which will be completed when given partitions are cleared.
     */
    private IgniteInternalFuture<?> clearFullPartitions(RebalanceFuture fut, Set<Integer> fullPartitions) {
        final GridFutureAdapter clearAllFuture = new GridFutureAdapter();

        if (fullPartitions.isEmpty()) {
            clearAllFuture.onDone();

            return clearAllFuture;
        }

        for (GridCacheContext cctx : grp.caches()) {
            if (cctx.statisticsEnabled()) {
                final CacheMetricsImpl metrics = cctx.cache().metrics0();

                metrics.rebalanceClearingPartitions(fullPartitions.size());
            }
        }

        final AtomicInteger clearingPartitions = new AtomicInteger(fullPartitions.size());

        for (int partId : fullPartitions) {
            if (fut.isDone()) {
                clearAllFuture.onDone();

                return clearAllFuture;
            }

            GridDhtLocalPartition part = grp.topology().localPartition(partId);

            if (part != null && part.state() == MOVING) {
                part.onClearFinished(f -> {
                    if (!fut.isDone()) {
                        // Cancel rebalance if partition clearing was failed.
                        if (f.error() != null) {
                            for (GridCacheContext cctx : grp.caches()) {
                                if (cctx.statisticsEnabled()) {
                                    final CacheMetricsImpl metrics = cctx.cache().metrics0();

                                    metrics.rebalanceClearingPartitions(0);
                                }
                            }

                            log.error("Unable to await partition clearing " + part, f.error());

                            fut.cancel();

                            clearAllFuture.onDone(f.error());
                        }
                        else {
                            int remaining = clearingPartitions.decrementAndGet();

                            for (GridCacheContext cctx : grp.caches()) {
                                if (cctx.statisticsEnabled()) {
                                    final CacheMetricsImpl metrics = cctx.cache().metrics0();
=======
    public void registerSupplyMessage(final UUID nodeId, final GridDhtPartitionSupplyMessage supplyMsg, final Runnable r) {
        final RebalanceFuture fut = rebalanceFut;
>>>>>>> 1e84d448

        if (fut.isActual(supplyMsg.rebalanceId())) {
            boolean historical = false;

            for (Integer p : supplyMsg.infos().keySet()) {
                fut.queued.get(p).increment();

                if (fut.historical.contains(p))
                    historical = true;
            }

            if (historical) // Can not be reordered.
                ctx.kernalContext().getStripedRebalanceExecutorService().execute(r, Math.abs(nodeId.hashCode()));
            else // Can be reordered.
                ctx.kernalContext().getRebalanceExecutorService().execute(r);
        }
    }

    /**
     * Enqueues supply message.
     */
    public void registerSupplyMessage(final UUID nodeId, final GridDhtPartitionSupplyMessage supplyMsg, final Runnable r) {
        final RebalanceFuture fut = rebalanceFut;

        if (!topologyChanged(fut) && fut.isActual(supplyMsg.rebalanceId())) {
            boolean historical = false;

            for (Integer p : supplyMsg.infos().keySet()) {
                fut.queued.get(p).increment();

                if (fut.historical.contains(p))
                    historical = true;
            }

            if (historical) // Can not be reordered.
                ctx.kernalContext().getStripedRebalanceExecutorService().execute(r, Math.abs(nodeId.hashCode()));
            else // Can be reordered.
                ctx.kernalContext().getRebalanceExecutorService().execute(r);
        }
    }

    /**
     * Handles supply message from {@code nodeId} with specified {@code topicId}.
     *
     * Supply message contains entries to populate rebalancing partitions.
     *
     * There is a cyclic process:
     * Populate rebalancing partitions with entries from Supply message.
     * If not all partitions specified in {@link #rebalanceFut} were rebalanced or marked as missed
     * send new Demand message to request next batch of entries.
     *
     * @param nodeId Node id.
     * @param supplyMsg Supply message.
     */
    public void handleSupplyMessage(
        final UUID nodeId,
        final GridDhtPartitionSupplyMessage supplyMsg
    ) {
        AffinityTopologyVersion topVer = supplyMsg.topologyVersion();

        final RebalanceFuture fut = rebalanceFut;

        fut.cancelLock.readLock().lock();

        try {
<<<<<<< HEAD
            ClusterNode node = ctx.node(nodeId);

            if (node == null) {
                if (log.isDebugEnabled())
                    log.debug("Supply message ignored (supplier has left cluster) [" + demandRoutineInfo(nodeId, supplyMsg) + "]");

                return;
            }

            // Topology already changed (for the future that supply message based on).
            if (topologyChanged(fut) || !fut.isActual(supplyMsg.rebalanceId())) {
                if (log.isDebugEnabled())
                    log.debug("Supply message ignored (topology changed) [" + demandRoutineInfo(nodeId, supplyMsg) + "]");
=======
            if (fut.isDone()) {
                if (log.isDebugEnabled())
                    log.debug("Supply message ignored (rebalance completed) [" + demandRoutineInfo(nodeId, supplyMsg) + "]");

                return;
            }

            ClusterNode node = ctx.node(nodeId);

            if (node == null) {
                if (log.isDebugEnabled())
                    log.debug("Supply message ignored (supplier has left cluster) [" + demandRoutineInfo(nodeId, supplyMsg) + "]");
>>>>>>> 1e84d448

                return;
            }

<<<<<<< HEAD
            if (log.isDebugEnabled())
                log.debug("Received supply message [" + demandRoutineInfo(nodeId, supplyMsg) + "]");

            // Check whether there were error during supply message unmarshalling process.
            if (supplyMsg.classError() != null) {
                U.warn(log, "Rebalancing from node cancelled [" + demandRoutineInfo(nodeId, supplyMsg) + "]" +
                    ". Supply message couldn't be unmarshalled: " + supplyMsg.classError());

                fut.cancel(nodeId);

                return;
            }

            // Check whether there were error during supplying process.
            if (supplyMsg.error() != null) {
                U.warn(log, "Rebalancing from node cancelled [" + demandRoutineInfo(nodeId, supplyMsg) + "]" +
                    "]. Supplier has failed with error: " + supplyMsg.error());

                fut.cancel(nodeId);

                return;
            }

            final GridDhtPartitionTopology top = grp.topology();

            rebalanceFut.receivedBytes.addAndGet(supplyMsg.messageSize());

=======
            // Topology already changed (for the future that supply message based on).
            if (!fut.isActual(supplyMsg.rebalanceId())) {
                if (log.isDebugEnabled())
                    log.debug("Supply message ignored (topology changed) [" + demandRoutineInfo(nodeId, supplyMsg) + "]");

                return;
            }

            if (log.isDebugEnabled())
                log.debug("Received supply message [" + demandRoutineInfo(nodeId, supplyMsg) + "]");

            // Check whether there were error during supply message unmarshalling process.
            if (supplyMsg.classError() != null) {
                U.warn(log, "Rebalancing from node cancelled [" + demandRoutineInfo(nodeId, supplyMsg) + "]" +
                    ". Supply message couldn't be unmarshalled: " + supplyMsg.classError());

                fut.cancel(nodeId);

                return;
            }

            // Check whether there were error during supplying process.
            if (supplyMsg.error() != null) {
                U.warn(log, "Rebalancing from node cancelled [" + demandRoutineInfo(nodeId, supplyMsg) + "]" +
                    "]. Supplier has failed with error: " + supplyMsg.error());

                fut.cancel(nodeId);

                return;
            }

            final GridDhtPartitionTopology top = grp.topology();

            rebalanceFut.receivedBytes.addAndGet(supplyMsg.messageSize());

>>>>>>> 1e84d448
            if (grp.sharedGroup()) {
                for (GridCacheContext cctx : grp.caches()) {
                    if (cctx.statisticsEnabled()) {
                        long keysCnt = supplyMsg.keysForCache(cctx.cacheId());

                        if (keysCnt != -1)
                            cctx.cache().metrics0().onRebalancingKeysCountEstimateReceived(keysCnt);

                        // Can not be calculated per cache.
                        cctx.cache().metrics0().onRebalanceBatchReceived(supplyMsg.messageSize());
                    }
                }
            }
            else {
                GridCacheContext cctx = grp.singleCacheContext();

                if (cctx.statisticsEnabled()) {
                    if (supplyMsg.estimatedKeysCount() != -1)
                        cctx.cache().metrics0().onRebalancingKeysCountEstimateReceived(supplyMsg.estimatedKeysCount());

                    cctx.cache().metrics0().onRebalanceBatchReceived(supplyMsg.messageSize());
                }
            }

            try {
                AffinityAssignment aff = grp.affinity().cachedAffinity(topVer);

                // Preload.
                for (Map.Entry<Integer, CacheEntryInfoCollection> e : supplyMsg.infos().entrySet()) {
                    int p = e.getKey();

                    if (aff.get(p).contains(ctx.localNode())) {
                        GridDhtLocalPartition part;

                        try {
                            part = top.localPartition(p, topVer, true);
                        }
                        catch (GridDhtInvalidPartitionException err) {
                            assert !topVer.equals(top.lastTopologyChangeVersion());

                            if (log.isDebugEnabled()) {
                                log.debug("Failed to get partition for rebalancing [" +
                                    "grp=" + grp.cacheOrGroupName() +
                                    ", err=" + err +
                                    ", p=" + p +
                                    ", topVer=" + topVer +
                                    ", lastTopVer=" + top.lastTopologyChangeVersion() + ']');
                            }

                            continue;
                        }

                        assert part != null;

                        boolean last = supplyMsg.last().containsKey(p);

                        if (part.state() == MOVING) {
                            boolean reserved = part.reserve();

                            assert reserved : "Failed to reserve partition [igniteInstanceName=" +
                                ctx.igniteInstanceName() + ", grp=" + grp.cacheOrGroupName() + ", part=" + part + ']';

                            part.beforeApplyBatch(last);

                            try {
                                Iterator<GridCacheEntryInfo> infos = e.getValue().infos().iterator();

                                try {
                                    if (grp.mvccEnabled())
                                        mvccPreloadEntries(topVer, node, p, infos);
                                    else
                                        preloadEntries(topVer, p, infos);
                                }
                                catch (GridDhtInvalidPartitionException ignored) {
                                    if (log.isDebugEnabled())
                                        log.debug("Partition became invalid during rebalancing (will ignore): " + p);
                                }

                                fut.processed.get(p).increment();

                                // If message was last for this partition, then we take ownership.
                                if (last)
                                    ownPartition(fut, p, nodeId, supplyMsg);
                            }
                            finally {
                                part.release();
                            }
                        }
                        else {
                            if (last)
                                fut.partitionDone(nodeId, p, false);

                            if (log.isDebugEnabled())
                                log.debug("Skipping rebalancing partition (state is not MOVING): " +
                                    "[" + demandRoutineInfo(nodeId, supplyMsg) + ", p=" + p + "]");
                        }
                    }
                    else {
                        fut.partitionDone(nodeId, p, false);

                        if (log.isDebugEnabled())
                            log.debug("Skipping rebalancing partition (affinity changed): " +
                                "[" + demandRoutineInfo(nodeId, supplyMsg) + ", p=" + p + "]");
                    }
                }

                // Only request partitions based on latest topology version.
                for (Integer miss : supplyMsg.missed()) {
                    if (aff.get(miss).contains(ctx.localNode()))
                        fut.partitionMissed(nodeId, miss);
                }

                for (Integer miss : supplyMsg.missed())
                    fut.partitionDone(nodeId, miss, false);

                GridDhtPartitionDemandMessage d = new GridDhtPartitionDemandMessage(
                    supplyMsg.rebalanceId(),
                    supplyMsg.topologyVersion(),
                    grp.groupId());

                d.timeout(grp.preloader().timeout());

<<<<<<< HEAD
                d.topic(rebalanceTopic);

                if (!topologyChanged(fut) && !fut.isDone()) {
                    // Send demand message.
                    try {
                        ctx.io().sendOrderedMessage(node, rebalanceTopic,
=======
                if (!fut.isDone()) {
                    // Send demand message.
                    try {
                        ctx.io().sendOrderedMessage(node, d.topic(),
>>>>>>> 1e84d448
                            d.convertIfNeeded(node.version()), grp.ioPolicy(), grp.preloader().timeout());

                        if (log.isDebugEnabled())
                            log.debug("Send next demand message [" + demandRoutineInfo(nodeId, supplyMsg) + "]");
                    }
                    catch (ClusterTopologyCheckedException e) {
                        if (log.isDebugEnabled())
                            log.debug("Supplier has left [" + demandRoutineInfo(nodeId, supplyMsg) +
                                ", errMsg=" + e.getMessage() + ']');
                    }
                }
                else {
                    if (log.isDebugEnabled())
                        log.debug("Will not request next demand message [" + demandRoutineInfo(nodeId, supplyMsg) +
<<<<<<< HEAD
                            ", topChanged=" + topologyChanged(fut) + ", rebalanceFuture=" + fut + "]");
=======
                            ", rebalanceFuture=" + fut + "]");
>>>>>>> 1e84d448
                }
            }
            catch (IgniteSpiException | IgniteCheckedException e) {
                fut.cancel(nodeId);

                LT.error(log, e, "Error during rebalancing [" + demandRoutineInfo(nodeId, supplyMsg) +
                    ", err=" + e + ']');
            }
        }
        finally {
            fut.cancelLock.readLock().unlock();
        }
    }

    /**
     * Owns the partition recursively.
     */
    protected void ownPartition(
        final RebalanceFuture fut,
        int p,
        final UUID nodeId,
        final GridDhtPartitionSupplyMessage supplyMsg) {
<<<<<<< HEAD
        if (topologyChanged(fut) || !fut.isActual(supplyMsg.rebalanceId()))
=======
        if (fut.isDone() || !fut.isActual(supplyMsg.rebalanceId()))
>>>>>>> 1e84d448
            return;

        long queued = fut.queued.get(p).sum();
        long processed = fut.processed.get(p).sum();

        if (processed == queued) {
            fut.partitionDone(nodeId, p, true);

            if (log.isDebugEnabled())
                log.debug("Finished rebalancing partition: " +
                    "[" + demandRoutineInfo(nodeId, supplyMsg) + ", p=" + p + "]");
        }
        else {
            if (log.isDebugEnabled())
                log.debug("Retrying partition owning: " +
                    "[" + demandRoutineInfo(nodeId, supplyMsg) + ", p=" + p +
                    ", processed=" + processed + ", queued=" + queued + "]");

            ctx.kernalContext().getRebalanceExecutorService().execute(() -> ownPartition(fut, p, nodeId, supplyMsg));
        }
    }

    /**
     * Adds mvcc entries with theirs history to partition p.
     *
     * @param node Node which sent entry.
     * @param p Partition id.
     * @param infos Entries info for preload.
     * @param topVer Topology version.
     * @throws IgniteInterruptedCheckedException If interrupted.
     */
    private void mvccPreloadEntries(AffinityTopologyVersion topVer, ClusterNode node, int p,
        Iterator<GridCacheEntryInfo> infos) throws IgniteCheckedException {
        if (!infos.hasNext())
            return;

        List<GridCacheMvccEntryInfo> entryHist = new ArrayList<>();

        GridCacheContext cctx = grp.sharedGroup() ? null : grp.singleCacheContext();

        // Loop through all received entries and try to preload them.
        while (infos.hasNext() || !entryHist.isEmpty()) {
            ctx.database().checkpointReadLock();

            try {
                for (int i = 0; i < PRELOAD_SIZE_UNDER_CHECKPOINT_LOCK; i++) {
                    boolean hasMore = infos.hasNext();

                    assert hasMore || !entryHist.isEmpty();

                    GridCacheMvccEntryInfo entry = null;

                    boolean flushHistory;

                    if (hasMore) {
                        entry = (GridCacheMvccEntryInfo)infos.next();

                        GridCacheMvccEntryInfo prev = entryHist.isEmpty() ? null : entryHist.get(0);

                        flushHistory = prev != null && ((grp.sharedGroup() && prev.cacheId() != entry.cacheId())
                            || !prev.key().equals(entry.key()));
                    }
                    else
                        flushHistory = true;

                    if (flushHistory) {
                        assert !entryHist.isEmpty();

                        int cacheId = entryHist.get(0).cacheId();

                        if (grp.sharedGroup() && (cctx == null || cacheId != cctx.cacheId())) {
                            assert cacheId != CU.UNDEFINED_CACHE_ID;

                            cctx = grp.shared().cacheContext(cacheId);
                        }

                        if (cctx != null) {
                            mvccPreloadEntry(cctx, node, entryHist, topVer, p);

                            rebalanceFut.receivedKeys.incrementAndGet();

                            updateGroupMetrics();
                        }

                        if (!hasMore)
                            return;

                        entryHist.clear();
                    }

                    entryHist.add(entry);
                }
            }
            finally {
                ctx.database().checkpointReadUnlock();
            }
        }
    }

    /**
     * Adds entries to partition p.
     *
     * @param topVer Topology version.
     * @param p Partition id.
     * @param infos Entries info for preload.
     * @throws IgniteCheckedException If failed.
     */
    private void preloadEntries(AffinityTopologyVersion topVer, int p,
        Iterator<GridCacheEntryInfo> infos) throws IgniteCheckedException {

        grp.offheap().storeEntries(p, infos, new IgnitePredicateX<CacheDataRow>() {
            @Override public boolean applyx(CacheDataRow row) throws IgniteCheckedException {
                return preloadEntry(row, topVer);
            }
        });
    }

    /**
     * Adds {@code entry} to partition {@code p}.
     *
     * @param row Data row.
     * @param topVer Topology version.
     * @return {@code True} if the initial value was set for the specified cache entry.
     * @throws IgniteInterruptedCheckedException If interrupted.
     */
    private boolean preloadEntry(CacheDataRow row, AffinityTopologyVersion topVer) throws IgniteCheckedException {
        assert !grp.mvccEnabled();
        assert ctx.database().checkpointLockIsHeldByThread();

        rebalanceFut.receivedKeys.incrementAndGet();

        updateGroupMetrics();

        GridCacheContext cctx = grp.sharedGroup() ? ctx.cacheContext(row.cacheId()) : grp.singleCacheContext();

        if (cctx == null)
            return false;

        cctx = cctx.isNear() ? cctx.dhtCache().context() : cctx;

        GridCacheEntryEx cached = cctx.cache().entryEx(row.key(), topVer);

        try {
            if (log.isTraceEnabled()) {
                log.trace("Rebalancing key [key=" + cached.key() + ", part=" + cached.partition() +
                    ", grpId=" + grp.groupId() + ']');
            }

            assert row.expireTime() >= 0 : row.expireTime();

            if (cached.initialValue(
                row.value(),
                row.version(),
                null,
                null,
                TxState.NA,
                TxState.NA,
                TTL_ETERNAL,
                row.expireTime(),
                true,
                topVer,
                cctx.isDrEnabled() ? DR_PRELOAD : DR_NONE,
                false,
                row
            )) {
                cached.touch(); // Start tracking.

                if (cctx.events().isRecordable(EVT_CACHE_REBALANCE_OBJECT_LOADED) && !cached.isInternal())
                    cctx.events().addEvent(cached.partition(), cached.key(), cctx.localNodeId(), null,
                        null, null, EVT_CACHE_REBALANCE_OBJECT_LOADED, row.value(), true, null,
                        false, null, null, null, true);

                return true;
            }
            else {
                cached.touch(); // Start tracking.

                if (log.isTraceEnabled())
                    log.trace("Rebalancing entry is already in cache (will ignore) [key=" + cached.key() +
                        ", part=" + cached.partition() + ']');
            }
        }
        catch (GridCacheEntryRemovedException ignored) {
            if (log.isTraceEnabled())
                log.trace("Entry has been concurrently removed while rebalancing (will ignore) [key=" +
                    cached.key() + ", part=" + cached.partition() + ']');
        }
        catch (IgniteInterruptedCheckedException e) {
            throw e;
        }
        catch (IgniteCheckedException e) {
            throw new IgniteCheckedException("Failed to cache rebalanced entry (will stop rebalancing) [" +
                "key=" + row.key() + ", part=" + row.partition() + ']', e);
        }

        return false;
    }

    /**
     * Adds mvcc {@code entry} with it's history to partition {@code p}.
     *
     * @param cctx Cache context.
     * @param from Node which sent entry.
     * @param history Mvcc entry history.
     * @param topVer Topology version.
     * @param p Partition id.
     * @return {@code True} if the initial value was set for the specified cache entry.
     * @throws IgniteInterruptedCheckedException If interrupted.
     */
    private boolean mvccPreloadEntry(
        GridCacheContext cctx,
        ClusterNode from,
        List<GridCacheMvccEntryInfo> history,
        AffinityTopologyVersion topVer,
        int p
    ) throws IgniteCheckedException {
        assert ctx.database().checkpointLockIsHeldByThread();
        assert !history.isEmpty();

        GridCacheMvccEntryInfo info = history.get(0);

        assert info.key() != null;

        try {
            GridCacheEntryEx cached = null;

            try {
                cached = cctx.cache().entryEx(info.key(), topVer);

                if (log.isTraceEnabled())
                    log.trace("Rebalancing key [key=" + info.key() + ", part=" + p + ", node=" + from.id() + ']');

                if (cached.mvccPreloadEntry(history)) {
                    cached.touch(); // Start tracking.

                    if (cctx.events().isRecordable(EVT_CACHE_REBALANCE_OBJECT_LOADED) && !cached.isInternal())
                        cctx.events().addEvent(cached.partition(), cached.key(), cctx.localNodeId(), null,
                            null, null, EVT_CACHE_REBALANCE_OBJECT_LOADED, null, true, null,
                            false, null, null, null, true);

                    return true;
                }
                else {
                    cached.touch(); // Start tracking.

                    if (log.isTraceEnabled())
                        log.trace("Rebalancing entry is already in cache (will ignore) [key=" + cached.key() +
                            ", part=" + p + ']');
                }
            }
            catch (GridCacheEntryRemovedException ignored) {
                if (log.isTraceEnabled())
                    log.trace("Entry has been concurrently removed while rebalancing (will ignore) [key=" +
                        cached.key() + ", part=" + p + ']');
            }
        }
        catch (IgniteInterruptedCheckedException | ClusterTopologyCheckedException e) {
            throw e;
        }
        catch (IgniteCheckedException e) {
            throw new IgniteCheckedException("Failed to cache rebalanced entry (will stop rebalancing) [local=" +
                ctx.localNode() + ", node=" + from.id() + ", key=" + info.key() + ", part=" + p + ']', e);
        }

        return false;
    }

    /**
     * String representation of demand routine.
     *
     * @param supplier Supplier.
     * @param supplyMsg Supply message.
     */
    private String demandRoutineInfo(UUID supplier, GridDhtPartitionSupplyMessage supplyMsg) {
        return "grp=" + grp.cacheOrGroupName() + ", topVer=" + supplyMsg.topologyVersion() + ", supplier=" + supplier;
    }

    /**
     * Update rebalancing metrics.
     */
    private void updateGroupMetrics() {
        // TODO: IGNITE-11330: Update metrics for touched cache only.
        // Due to historical rebalancing "EstimatedRebalancingKeys" metric is currently calculated for the whole cache
        // group (by partition counters), so "RebalancedKeys" and "RebalancingKeysRate" is calculated in the same way.
        for (GridCacheContext cctx0 : grp.caches()) {
            if (cctx0.statisticsEnabled())
                cctx0.cache().metrics0().onRebalanceKeyReceived();
        }
    }

    /** {@inheritDoc} */
    @Override public String toString() {
        return S.toString(GridDhtPartitionDemander.class, this);
    }

    /**
     * Internal states of rebalance future.
     */
    private enum RebalanceFutureState {
        /** Init. */
        INIT,

        /** Started. */
        STARTED,

        /** Marked as cancelled. */
        MARK_CANCELLED,
    }

    /**
     *
     */
    public static class RebalanceFuture extends GridFutureAdapter<Boolean> {
        /** State updater. */
        private static final AtomicReferenceFieldUpdater<RebalanceFuture, RebalanceFutureState> STATE_UPD =
            AtomicReferenceFieldUpdater.newUpdater(RebalanceFuture.class, RebalanceFutureState.class, "state");

        /** */
        private final GridCacheSharedContext<?, ?> ctx;

        /** Internal state. */
        private volatile RebalanceFutureState state = RebalanceFutureState.INIT;

        /** */
        private final CacheGroupContext grp;

        /** */
        private final IgniteLogger log;

        /** Remaining. */
        private final Map<UUID, IgniteDhtDemandedPartitionsMap> remaining = new HashMap<>();

        /** Missed. */
        private final Map<UUID, Collection<Integer>> missed = new HashMap<>();

        /** Exchange ID. */
        @GridToStringExclude
        private final GridDhtPartitionExchangeId exchId;

        /** Topology version. */
        private final AffinityTopologyVersion topVer;

        /** Unique (per demander) rebalance id. */
        private final long rebalanceId;

        /** The number of rebalance routines. */
        private final long routines;

        /** Used to order rebalance cancellation and supply message processing, they should not overlap.
         * Otherwise partition clearing could start on still rebalancing partition resulting in eviction of
         * partition in OWNING state. */
        private final ReentrantReadWriteLock cancelLock;

        /** Entries batches queued. */
        private final Map<Integer, LongAdder> queued = new HashMap<>();

        /** Entries batches processed. */
        private final Map<Integer, LongAdder> processed = new HashMap<>();

        /** Historical rebalance set. */
        private final Set<Integer> historical = new HashSet<>();

        /** Rebalanced bytes count. */
        private final AtomicLong receivedBytes = new AtomicLong(0);

        /** Rebalanced keys count. */
        private final AtomicLong receivedKeys = new AtomicLong(0);

        /** The number of cache group partitions left to be rebalanced. */
        private final AtomicLong partitionsLeft = new AtomicLong(0);

        /** Rebalancing start time. */
        private volatile long startTime = -1;

        /** Rebalancing end time. */
        private volatile long endTime = -1;

        /** Rebalancing last cancelled time. */
        private final AtomicLong lastCancelledTime;

<<<<<<< HEAD
=======
        /** Next future in chain. */
        private final RebalanceFuture next;

        /** Assigment. */
        private final GridDhtPreloaderAssignments assignments;

        /** Partitions which have been scheduled for rebalance from specific supplier. */
        private final Map<ClusterNode, Set<Integer>> rebalancingParts;

>>>>>>> 1e84d448
        /**
         * @param grp Cache group.
         * @param assignments Assignments.
         * @param log Logger.
<<<<<<< HEAD
         *
            @param rebalanceId Rebalance id.
=======
         * @param rebalanceId Rebalance id.
         * @param next Next rebalance future.
         * @param lastCancelledTime Cancelled time.
>>>>>>> 1e84d448
         */
        RebalanceFuture(
            CacheGroupContext grp,
            GridDhtPreloaderAssignments assignments,
            IgniteLogger log,
            long rebalanceId,
<<<<<<< HEAD
=======
            RebalanceFuture next,
>>>>>>> 1e84d448
            AtomicLong lastCancelledTime) {
            assert assignments != null;

            this.rebalancingParts = U.newHashMap(assignments.size());
            this.assignments = assignments;
            exchId = assignments.exchangeId();
            topVer = assignments.topologyVersion();
            this.next = next;

            this.lastCancelledTime = lastCancelledTime;

            this.lastCancelledTime = lastCancelledTime;

            assignments.forEach((k, v) -> {
                assert v.partitions() != null :
                    "Partitions are null [grp=" + grp.cacheOrGroupName() + ", fromNode=" + k.id() + "]";

                remaining.put(k.id(), v.partitions());

                partitionsLeft.addAndGet(v.partitions().size());

<<<<<<< HEAD
=======
                rebalancingParts.put(k, new HashSet<Integer>(v.partitions().size()) {{
                    addAll(v.partitions().historicalSet());
                    addAll(v.partitions().fullSet());
                }});

>>>>>>> 1e84d448
                historical.addAll(v.partitions().historicalSet());

                Stream.concat(v.partitions().historicalSet().stream(), v.partitions().fullSet().stream())
                    .forEach(
                        p -> {
                            queued.put(p, new LongAdder());
                            processed.put(p, new LongAdder());
                        });
            });

            this.routines = remaining.size();

            this.grp = grp;
            this.log = log;
            this.rebalanceId = rebalanceId;

            ctx = grp.shared();

            cancelLock = new ReentrantReadWriteLock();
        }

        /**
         * Dummy future. Will be done by real one.
         */
        RebalanceFuture() {
            this.rebalancingParts = null;
            this.assignments = null;
            this.exchId = null;
            this.topVer = null;
            this.ctx = null;
            this.grp = null;
            this.log = null;
            this.rebalanceId = -1;
            this.routines = 0;
            this.cancelLock = new ReentrantReadWriteLock();
<<<<<<< HEAD
            this.lastCancelledTime = new AtomicLong();
=======
            this.next = null;
            this.lastCancelledTime = new AtomicLong();
        }

        /**
         * Asynchronously sends initial demand messages formed from {@code assignments} and initiates supply-demand processes.
         *
         * For each node participating in rebalance process method distributes set of partitions for that node to several stripes (topics).
         * It means that each stripe containing a subset of partitions can be processed in parallel.
         * The number of stripes are controlled by {@link IgniteConfiguration#getRebalanceThreadPoolSize()} property.
         *
         * Partitions that can be rebalanced using only WAL are called historical, others are called full.
         *
         * Before sending messages, method awaits partitions clearing for full partitions.
         */
        public void requestPartitions() {
            if (!STATE_UPD.compareAndSet(this, RebalanceFutureState.INIT, RebalanceFutureState.STARTED)) {
                cancel();

                return;
            }

            if (!ctx.kernalContext().grid().isRebalanceEnabled()) {
                if (log.isTraceEnabled())
                    log.trace("Cancel partition demand because rebalance disabled on current node.");

                cancel();

                return;
            }

            if (isDone()) {
                assert !result() : "Rebalance future was done, but partitions never requested [grp="
                    + grp.cacheOrGroupName() + ", topVer=" + topologyVersion() + "]";

                return;
            }

            final CacheConfiguration cfg = grp.config();

            for (Map.Entry<ClusterNode, GridDhtPartitionDemandMessage> e : assignments.entrySet()) {
                final ClusterNode node = e.getKey();

                GridDhtPartitionDemandMessage d = e.getValue();

                final IgniteDhtDemandedPartitionsMap parts;

                synchronized (this) { // Synchronized to prevent consistency issues in case of parallel cancellation.
                    if (isDone())
                        return;

                    if (startTime == -1)
                        startTime = System.currentTimeMillis();

                    parts = remaining.get(node.id());

                    U.log(log, "Prepared rebalancing [grp=" + grp.cacheOrGroupName()
                        + ", mode=" + cfg.getRebalanceMode() + ", supplier=" + node.id() + ", partitionsCount=" + parts.size()
                        + ", topVer=" + topologyVersion() + "]");
                }

                if (!parts.isEmpty()) {
                    d.rebalanceId(rebalanceId);
                    d.timeout(grp.preloader().timeout());

                    IgniteInternalFuture<?> clearAllFuture = clearFullPartitions(this, d.partitions().fullSet());

                    // Start rebalancing after clearing full partitions is finished.
                    clearAllFuture.listen(f -> ctx.kernalContext().closure().runLocalSafe(() -> {
                        if (isDone())
                            return;

                        try {
                            if (log.isInfoEnabled())
                                log.info("Starting rebalance routine [" + grp.cacheOrGroupName() +
                                    ", topVer=" + topologyVersion() +
                                    ", supplier=" + node.id() +
                                    ", fullPartitions=" + S.compact(parts.fullSet()) +
                                    ", histPartitions=" + S.compact(parts.historicalSet()) + "]");

                            ctx.io().sendOrderedMessage(node, d.topic(),
                                d.convertIfNeeded(node.version()), grp.ioPolicy(), d.timeout());

                            // Cleanup required in case partitions demanded in parallel with cancellation.
                            synchronized (this) {
                                if (isDone())
                                    cleanupRemoteContexts(node.id());
                            }
                        }
                        catch (IgniteCheckedException e1) {
                            ClusterTopologyCheckedException cause = e1.getCause(ClusterTopologyCheckedException.class);

                            if (cause != null)
                                log.warning("Failed to send initial demand request to node. " + e1.getMessage());
                            else
                                log.error("Failed to send initial demand request to node.", e1);

                            cancel();
                        }
                        catch (Throwable th) {
                            log.error("Runtime error caught during initial demand request sending.", th);

                            cancel();
                        }
                    }, true));
                }
            }
        }

        /**
         * Creates future which will be completed when all {@code fullPartitions} are cleared.
         *
         * @param fut Rebalance future.
         * @param fullPartitions Set of full partitions need to be cleared.
         * @return Future which will be completed when given partitions are cleared.
         */
        private IgniteInternalFuture<?> clearFullPartitions(RebalanceFuture fut, Set<Integer> fullPartitions) {
            final GridFutureAdapter clearAllFuture = new GridFutureAdapter();

            if (fullPartitions.isEmpty()) {
                clearAllFuture.onDone();

                return clearAllFuture;
            }

            for (GridCacheContext cctx : grp.caches()) {
                if (cctx.statisticsEnabled()) {
                    final CacheMetricsImpl metrics = cctx.cache().metrics0();

                    metrics.rebalanceClearingPartitions(fullPartitions.size());
                }
            }

            final AtomicInteger clearingPartitions = new AtomicInteger(fullPartitions.size());

            for (int partId : fullPartitions) {
                if (fut.isDone()) {
                    clearAllFuture.onDone();

                    return clearAllFuture;
                }

                GridDhtLocalPartition part = grp.topology().localPartition(partId);

                if (part != null && part.state() == MOVING) {
                    part.onClearFinished(f -> {
                        if (!fut.isDone()) {
                            // Cancel rebalance if partition clearing was failed.
                            if (f.error() != null) {
                                for (GridCacheContext cctx : grp.caches()) {
                                    if (cctx.statisticsEnabled()) {
                                        final CacheMetricsImpl metrics = cctx.cache().metrics0();

                                        metrics.rebalanceClearingPartitions(0);
                                    }
                                }

                                log.error("Unable to await partition clearing " + part, f.error());

                                fut.cancel();

                                clearAllFuture.onDone(f.error());
                            }
                            else {
                                int remaining = clearingPartitions.decrementAndGet();

                                for (GridCacheContext cctx : grp.caches()) {
                                    if (cctx.statisticsEnabled()) {
                                        final CacheMetricsImpl metrics = cctx.cache().metrics0();

                                        metrics.rebalanceClearingPartitions(remaining);
                                    }
                                }

                                if (log.isDebugEnabled())
                                    log.debug("Partition is ready for rebalance [grp=" + grp.cacheOrGroupName()
                                        + ", p=" + part.id() + ", remaining=" + remaining + "]");

                                if (remaining == 0)
                                    clearAllFuture.onDone();
                            }
                        }
                        else
                            clearAllFuture.onDone();
                    });
                }
                else {
                    int remaining = clearingPartitions.decrementAndGet();

                    for (GridCacheContext cctx : grp.caches()) {
                        if (cctx.statisticsEnabled()) {
                            final CacheMetricsImpl metrics = cctx.cache().metrics0();

                            metrics.rebalanceClearingPartitions(remaining);
                        }
                    }

                    if (remaining == 0)
                        clearAllFuture.onDone();
                }
            }

            return clearAllFuture;
        }

        /** {@inheritDoc} */
        @Override public boolean onDone(@Nullable Boolean res, @Nullable Throwable err) {
            if (super.onDone(res, err)) {
                if (next != null)
                    next.requestPartitions(); // Go to next item in chain everything if it exists.

                return true;
            }

            return false;
>>>>>>> 1e84d448
        }

        /**
         * @return Topology version.
         */
        public AffinityTopologyVersion topologyVersion() {
            return topVer;
        }

        /**
         * @param rebalanceId Rebalance id.
         * @return true in case future created for specified {@code rebalanceId}, false in other case.
         */
        private boolean isActual(long rebalanceId) {
            return this.rebalanceId == rebalanceId;
        }

        /**
         * @return Is initial (created at demander creation).
         */
        public boolean isInitial() {
            return topVer == null;
        }

        /**
         * Cancel future or mark for cancel {@code RebalanceFutureState#MARK_CANCELLED}.
         */
        private void tryCancel() {
            if (STATE_UPD.compareAndSet(this, RebalanceFutureState.INIT, RebalanceFutureState.MARK_CANCELLED))
                return;

            cancel();
        }

        /**
         * Cancels this future.
         *
         * @return {@code True}.
         */
        @Override public boolean cancel() {
            // Cancel lock is needed only for case when some message might be on the fly while rebalancing is
            // cancelled.
            cancelLock.writeLock().lock();

            try {
                synchronized (this) {
                    if (isDone())
                        return true;

                    U.log(log, "Cancelled rebalancing from all nodes [grp=" + grp.cacheOrGroupName() +
                        ", topVer=" + topologyVersion() + "]");

                    if (!ctx.kernalContext().isStopping()) {
                        for (UUID nodeId : remaining.keySet())
                            cleanupRemoteContexts(nodeId);
                    }

                    remaining.clear();

                    checkIsDone(true /* cancelled */);
                }

                return true;
            }
            finally {
                cancelLock.writeLock().unlock();
            }
        }

        /** {@inheritDoc} */
        @Override public boolean onDone(@Nullable Boolean res, @Nullable Throwable err, boolean cancel) {
            assert !cancel : "RebalanceFuture cancel is not supported. Use res = false.";

            boolean byThisCall = super.onDone(res, err, cancel);
            boolean isCancelled = res == Boolean.FALSE || isFailed();

            if (byThisCall) {
                if (isCancelled)
                    lastCancelledTime.accumulateAndGet(System.currentTimeMillis(), Math::max);
                else if (startTime != -1)
                    endTime = System.currentTimeMillis();
            }

            return byThisCall;
        }

        /**
         * @param nodeId Node id.
         */
        private synchronized void cancel(UUID nodeId) {
            if (isDone())
                return;

            U.log(log, ("Cancelled rebalancing [grp=" + grp.cacheOrGroupName() +
                ", supplier=" + nodeId + ", topVer=" + topologyVersion() + ']'));

            cleanupRemoteContexts(nodeId);

            remaining.remove(nodeId);

            onDone(false); // Finishing rebalance future as non completed.

            checkIsDone(); // But will finish syncFuture only when other nodes are preloaded or rebalancing cancelled.
        }

        /**
         * @param nodeId Node id.
         * @param p Partition id.
         */
        private synchronized void partitionMissed(UUID nodeId, int p) {
            if (isDone())
                return;

            missed.computeIfAbsent(nodeId, k -> new HashSet<>());

            missed.get(nodeId).add(p);
        }

        /**
         * @param nodeId Node id.
         */
        private void cleanupRemoteContexts(UUID nodeId) {
            ClusterNode node = ctx.discovery().node(nodeId);

            if (node == null)
                return;

            GridDhtPartitionDemandMessage d = new GridDhtPartitionDemandMessage(
                // Negative number of id signals that supply context
                // with the same positive id must be cleaned up at the supply node.
                -rebalanceId,
                this.topologyVersion(),
                grp.groupId());

            d.timeout(grp.preloader().timeout());

            try {
                Object rebalanceTopic = GridCachePartitionExchangeManager.rebalanceTopic(0);

<<<<<<< HEAD
                d.topic(rebalanceTopic);

=======
>>>>>>> 1e84d448
                ctx.io().sendOrderedMessage(node, rebalanceTopic,
                    d.convertIfNeeded(node.version()), grp.ioPolicy(), grp.preloader().timeout());
            }
            catch (IgniteCheckedException ignored) {
                if (log.isDebugEnabled())
                    log.debug("Failed to send failover context cleanup request to node " + nodeId);
            }
        }

        /**
         * @param nodeId Node id.
         * @param p Partition number.
         */
        private synchronized void partitionDone(UUID nodeId, int p, boolean updateState) {
            if (updateState && grp.localWalEnabled())
                grp.topology().own(grp.topology().localPartition(p));

            if (isDone())
                return;

            if (grp.eventRecordable(EVT_CACHE_REBALANCE_PART_LOADED))
                rebalanceEvent(p, EVT_CACHE_REBALANCE_PART_LOADED, exchId.discoveryEvent());

            IgniteDhtDemandedPartitionsMap parts = remaining.get(nodeId);

            assert parts != null : "Remaining not found [grp=" + grp.cacheOrGroupName() + ", fromNode=" + nodeId +
                ", part=" + p + "]";

            boolean rmvd = parts.remove(p);

            assert rmvd : "Partition already done [grp=" + grp.cacheOrGroupName() + ", fromNode=" + nodeId +
                ", part=" + p + ", left=" + parts + "]";

                if (rmvd)
                    partitionsLeft.decrementAndGet();
<<<<<<< HEAD

                if (parts.isEmpty()) {
                    int remainingRoutines = remaining.size() - 1;

                    U.log(log, "Completed " + ((remainingRoutines == 0 ? "(final) " : "") +
                        "rebalancing [grp=" + grp.cacheOrGroupName() +
                        ", supplier=" + nodeId +
                        ", topVer=" + topologyVersion() +
                        ", progress=" + (routines - remainingRoutines) + "/" + routines + "]"));
=======

            if (parts.isEmpty()) {
                int remainingRoutines = remaining.size() - 1;
>>>>>>> 1e84d448

                U.log(log, "Completed " + ((remainingRoutines == 0 ? "(final) " : "") +
                    "rebalancing [grp=" + grp.cacheOrGroupName() +
                    ", supplier=" + nodeId +
                    ", topVer=" + topologyVersion() +
                    ", progress=" + (routines - remainingRoutines) + "/" + routines + "]"));

                remaining.remove(nodeId);
            }

            checkIsDone();
        }

        /**
         * @param part Partition.
         * @param type Type.
         * @param discoEvt Discovery event.
         */
        private void rebalanceEvent(int part, int type, DiscoveryEvent discoEvt) {
            assert discoEvt != null;

            grp.addRebalanceEvent(part, type, discoEvt.eventNode(), discoEvt.type(), discoEvt.timestamp());
        }

        /**
         * @param type Type.
         * @param discoEvt Discovery event.
         */
        private void rebalanceEvent(int type, DiscoveryEvent discoEvt) {
            rebalanceEvent(-1, type, discoEvt);
        }

        /**
         *
         */
        private void checkIsDone() {
            checkIsDone(false);
        }

        /**
         * @param cancelled Is cancelled.
         */
        private void checkIsDone(boolean cancelled) {
            if (remaining.isEmpty()) {
                sendRebalanceFinishedEvent();

                if (log.isInfoEnabled())
                    log.info("Completed rebalance future: " + this);

                if (log.isDebugEnabled())
                    log.debug("Partitions have been scheduled to resend [reason=" +
                        "Rebalance is done, grp=" + grp.cacheOrGroupName() + "]");

                if (!cancelled)
                    ctx.exchange().scheduleResendPartitions();

                Collection<Integer> m = new HashSet<>();

                for (Map.Entry<UUID, Collection<Integer>> e : missed.entrySet()) {
                    if (e.getValue() != null && !e.getValue().isEmpty())
                        m.addAll(e.getValue());
                }

                if (!m.isEmpty()) {
                    U.log(log, "Reassigning partitions that were missed [parts=" + m +
                        ", grpId=" + grp.groupId() +
                        ", grpName=" + grp.cacheOrGroupName() +
                        ", topVer=" + topVer + ']');

                    onDone(false); // Finished but has missed partitions, will force dummy exchange

                    ctx.exchange().forceReassign(exchId);

                    return;
                }

                if (!cancelled && !grp.preloader().syncFuture().isDone())
                    ((GridFutureAdapter)grp.preloader().syncFuture()).onDone();

                onDone(!cancelled);
            }
        }

        /**
         * @return Collection of supplier nodes. Value {@code empty} means rebalance already finished.
         */
        private synchronized Collection<UUID> remainingNodes() {
            return remaining.keySet();
        }

        /**
         *
         */
        private void sendRebalanceStartedEvent() {
            if (grp.eventRecordable(EVT_CACHE_REBALANCE_STARTED))
                rebalanceEvent(EVT_CACHE_REBALANCE_STARTED, exchId.discoveryEvent());
        }

        /**
         *
         */
        private void sendRebalanceFinishedEvent() {
            if (grp.eventRecordable(EVT_CACHE_REBALANCE_STOPPED))
                rebalanceEvent(EVT_CACHE_REBALANCE_STOPPED, exchId.discoveryEvent());
        }

        /**
         * @param otherAssignments Newest assigmnets.
         *
         * @return {@code True} when future compared with other, {@code False} otherwise.
         */
        public boolean compatibleWith(GridDhtPreloaderAssignments otherAssignments) {
            if (isInitial() || ((GridDhtPreloader)grp.preloader()).disableRebalancingCancellationOptimization())
                return false;

            if (ctx.exchange().lastAffinityChangedTopologyVersion(topVer).equals(
                ctx.exchange().lastAffinityChangedTopologyVersion(otherAssignments.topologyVersion()))) {
                if (log.isDebugEnabled())
                    log.debug("Rebalancing is forced on the same topology [grp="
                        + grp.cacheOrGroupName() + ", " + "top=" + topVer + ']');

                return false;
            }

            if (otherAssignments.affinityReassign()) {
                if (log.isDebugEnabled())
                    log.debug("Some of owned partitions were reassigned through coordinator [grp="
                        + grp.cacheOrGroupName() + ", " + "init=" + topVer + " ,other=" + otherAssignments.topologyVersion() + ']');

                return false;
            }

            Set<Integer> p0 = new HashSet<>();
            Set<Integer> p1 = new HashSet<>();

            // Not compatible if a supplier has left.
            for (ClusterNode node : rebalancingParts.keySet()) {
                if (!grp.cacheObjectContext().kernalContext().discovery().alive(node))
                    return false;
            }

            for (Set<Integer> partitions : rebalancingParts.values())
                p0.addAll(partitions);

            for (GridDhtPartitionDemandMessage message : otherAssignments.values()) {
                p1.addAll(message.partitions().fullSet());
                p1.addAll(message.partitions().historicalSet());
            }

            // Not compatible if not a subset.
            if (!p0.containsAll(p1))
                return false;

            p1 = Stream.concat(grp.affinity().cachedAffinity(otherAssignments.topologyVersion())
                .primaryPartitions(ctx.localNodeId()).stream(), grp.affinity()
                .cachedAffinity(otherAssignments.topologyVersion()).backupPartitions(ctx.localNodeId()).stream())
                .collect(Collectors.toSet());

            NavigableSet<AffinityTopologyVersion> toCheck = grp.affinity().cachedVersions()
                .headSet(otherAssignments.topologyVersion(), false);

            if (!toCheck.contains(topVer)) {
                log.warning("History is not enough for checking compatible last rebalance, new rebalance started " +
                    "[grp=" + grp.cacheOrGroupName() + ", lastTop=" + topVer + ']');

                return false;
            }

            for (AffinityTopologyVersion previousTopVer : toCheck.descendingSet()) {
                if (previousTopVer.before(topVer))
                    break;

                if (!ctx.exchange().lastAffinityChangedTopologyVersion(previousTopVer).equals(previousTopVer))
                    continue;

                p0 = Stream.concat(grp.affinity().cachedAffinity(previousTopVer).primaryPartitions(ctx.localNodeId()).stream(),
                    grp.affinity().cachedAffinity(previousTopVer).backupPartitions(ctx.localNodeId()).stream())
                    .collect(Collectors.toSet());

                // Not compatible if owners are different.
                if (!p0.equals(p1))
                    return false;
            }

            return true;
        }

        /** {@inheritDoc} */
        @Override public String toString() {
            return S.toString(RebalanceFuture.class, this);
        }
    }
}<|MERGE_RESOLUTION|>--- conflicted
+++ resolved
@@ -24,24 +24,16 @@
 import java.util.Iterator;
 import java.util.List;
 import java.util.Map;
-<<<<<<< HEAD
-=======
 import java.util.NavigableSet;
->>>>>>> 1e84d448
 import java.util.Set;
 import java.util.UUID;
 import java.util.concurrent.atomic.AtomicInteger;
 import java.util.concurrent.atomic.AtomicLong;
 import java.util.concurrent.atomic.AtomicReference;
-<<<<<<< HEAD
-import java.util.concurrent.atomic.LongAdder;
-import java.util.concurrent.locks.ReentrantReadWriteLock;
-=======
 import java.util.concurrent.atomic.AtomicReferenceFieldUpdater;
 import java.util.concurrent.atomic.LongAdder;
 import java.util.concurrent.locks.ReentrantReadWriteLock;
 import java.util.stream.Collectors;
->>>>>>> 1e84d448
 import java.util.stream.Stream;
 import org.apache.ignite.IgniteCheckedException;
 import org.apache.ignite.IgniteLogger;
@@ -128,12 +120,6 @@
     /** Last exchange future. */
     private volatile GridDhtPartitionsExchangeFuture lastExchangeFut;
 
-<<<<<<< HEAD
-    /** Cache rebalance topic. */
-    private final Object rebalanceTopic;
-
-=======
->>>>>>> 1e84d448
     /** Rebalancing last cancelled time. */
     private final AtomicLong lastCancelledTime = new AtomicLong(-1);
 
@@ -161,11 +147,6 @@
 
         Map<Integer, Object> tops = new HashMap<>();
 
-<<<<<<< HEAD
-        rebalanceTopic = GridCachePartitionExchangeManager.rebalanceTopic(0);
-
-=======
->>>>>>> 1e84d448
         String metricGroupName = metricName(CACHE_GROUP_METRICS_PREFIX, grp.cacheOrGroupName());
 
         MetricRegistry mreg = grp.shared().kernalContext().metric().registry(metricGroupName);
@@ -178,17 +159,10 @@
 
         mreg.register("RebalancingReceivedBytes", () -> rebalanceFut.receivedBytes.get(),
             "The number of currently rebalanced bytes of this cache group.");
-<<<<<<< HEAD
 
         mreg.register("RebalancingStartTime", () -> rebalanceFut.startTime, "The time the first partition " +
             "demand message was sent. If there are no messages to send, the rebalancing time will be undefined.");
 
-=======
-
-        mreg.register("RebalancingStartTime", () -> rebalanceFut.startTime, "The time the first partition " +
-            "demand message was sent. If there are no messages to send, the rebalancing time will be undefined.");
-
->>>>>>> 1e84d448
         mreg.register("RebalancingEndTime", () -> rebalanceFut.endTime, "The time the rebalancing was " +
             "completed. If the rebalancing completed with an error, was cancelled, or the start time was undefined, " +
             "the rebalancing end time will be undefined.");
@@ -327,9 +301,6 @@
         if ((delay == 0 || force) && assignments != null) {
             final RebalanceFuture oldFut = rebalanceFut;
 
-<<<<<<< HEAD
-            final RebalanceFuture fut = new RebalanceFuture(grp, assignments, log, rebalanceId, lastCancelledTime);
-=======
             if (assignments.cancelled()) { // Pending exchange.
                 if (log.isDebugEnabled())
                     log.debug("Rebalancing skipped due to cancelled assignments.");
@@ -357,7 +328,6 @@
             }
 
             final RebalanceFuture fut = new RebalanceFuture(grp, assignments, log, rebalanceId, next, lastCancelledTime);
->>>>>>> 1e84d448
 
             if (!grp.localWalEnabled()) {
                 fut.listen(new IgniteInClosureX<IgniteInternalFuture<Boolean>>() {
@@ -457,186 +427,10 @@
     /**
      * Enqueues supply message.
      */
-<<<<<<< HEAD
-    private void requestPartitions(final RebalanceFuture fut, GridDhtPreloaderAssignments assignments) {
-        assert fut != null;
-
-        if (topologyChanged(fut)) {
-            fut.cancel();
-
-            return;
-        }
-
-        if (!ctx.kernalContext().grid().isRebalanceEnabled()) {
-            if (log.isTraceEnabled())
-                log.trace("Cancel partition demand because rebalance disabled on current node.");
-
-            fut.cancel();
-
-            return;
-        }
-
-        final CacheConfiguration cfg = grp.config();
-
-        for (Map.Entry<ClusterNode, GridDhtPartitionDemandMessage> e : assignments.entrySet()) {
-            final ClusterNode node = e.getKey();
-
-            GridDhtPartitionDemandMessage d = e.getValue();
-
-            final IgniteDhtDemandedPartitionsMap parts;
-
-            synchronized (fut) { // Synchronized to prevent consistency issues in case of parallel cancellation.
-                if (fut.isDone())
-                    break;
-
-                if (rebalanceFut.startTime == -1)
-                    rebalanceFut.startTime = System.currentTimeMillis();
-
-                parts = fut.remaining.get(node.id());
-
-                U.log(log, "Prepared rebalancing [grp=" + grp.cacheOrGroupName()
-                    + ", mode=" + cfg.getRebalanceMode() + ", supplier=" + node.id() + ", partitionsCount=" + parts.size()
-                    + ", topVer=" + fut.topologyVersion() + "]");
-            }
-
-            if (!parts.isEmpty()) {
-                d.topic(rebalanceTopic);
-                d.rebalanceId(fut.rebalanceId);
-                d.timeout(grp.preloader().timeout());
-
-                IgniteInternalFuture<?> clearAllFuture = clearFullPartitions(fut, d.partitions().fullSet());
-
-                // Start rebalancing after clearing full partitions is finished.
-                clearAllFuture.listen(f -> ctx.kernalContext().closure().runLocalSafe(() -> {
-                    if (fut.isDone())
-                        return;
-
-                    try {
-                        if (log.isInfoEnabled())
-                            log.info("Starting rebalance routine [" + grp.cacheOrGroupName() +
-                                ", topVer=" + fut.topologyVersion() +
-                                ", supplier=" + node.id() +
-                                ", fullPartitions=" + S.compact(parts.fullSet()) +
-                                ", histPartitions=" + S.compact(parts.historicalSet()) + "]");
-
-                        ctx.io().sendOrderedMessage(node, rebalanceTopic,
-                            d.convertIfNeeded(node.version()), grp.ioPolicy(), d.timeout());
-
-                        // Cleanup required in case partitions demanded in parallel with cancellation.
-                        synchronized (fut) {
-                            if (fut.isDone())
-                                fut.cleanupRemoteContexts(node.id());
-                        }
-                    }
-                    catch (IgniteCheckedException e1) {
-                        ClusterTopologyCheckedException cause = e1.getCause(ClusterTopologyCheckedException.class);
-
-                        if (cause != null)
-                            log.warning("Failed to send initial demand request to node. " + e1.getMessage());
-                        else
-                            log.error("Failed to send initial demand request to node.", e1);
-
-                        fut.cancel();
-                    }
-                    catch (Throwable th) {
-                        log.error("Runtime error caught during initial demand request sending.", th);
-
-                        fut.cancel();
-                    }
-                }, true));
-            }
-        }
-    }
-
-    /**
-     * Creates future which will be completed when all {@code fullPartitions} are cleared.
-     *
-     * @param fut Rebalance future.
-     * @param fullPartitions Set of full partitions need to be cleared.
-     * @return Future which will be completed when given partitions are cleared.
-     */
-    private IgniteInternalFuture<?> clearFullPartitions(RebalanceFuture fut, Set<Integer> fullPartitions) {
-        final GridFutureAdapter clearAllFuture = new GridFutureAdapter();
-
-        if (fullPartitions.isEmpty()) {
-            clearAllFuture.onDone();
-
-            return clearAllFuture;
-        }
-
-        for (GridCacheContext cctx : grp.caches()) {
-            if (cctx.statisticsEnabled()) {
-                final CacheMetricsImpl metrics = cctx.cache().metrics0();
-
-                metrics.rebalanceClearingPartitions(fullPartitions.size());
-            }
-        }
-
-        final AtomicInteger clearingPartitions = new AtomicInteger(fullPartitions.size());
-
-        for (int partId : fullPartitions) {
-            if (fut.isDone()) {
-                clearAllFuture.onDone();
-
-                return clearAllFuture;
-            }
-
-            GridDhtLocalPartition part = grp.topology().localPartition(partId);
-
-            if (part != null && part.state() == MOVING) {
-                part.onClearFinished(f -> {
-                    if (!fut.isDone()) {
-                        // Cancel rebalance if partition clearing was failed.
-                        if (f.error() != null) {
-                            for (GridCacheContext cctx : grp.caches()) {
-                                if (cctx.statisticsEnabled()) {
-                                    final CacheMetricsImpl metrics = cctx.cache().metrics0();
-
-                                    metrics.rebalanceClearingPartitions(0);
-                                }
-                            }
-
-                            log.error("Unable to await partition clearing " + part, f.error());
-
-                            fut.cancel();
-
-                            clearAllFuture.onDone(f.error());
-                        }
-                        else {
-                            int remaining = clearingPartitions.decrementAndGet();
-
-                            for (GridCacheContext cctx : grp.caches()) {
-                                if (cctx.statisticsEnabled()) {
-                                    final CacheMetricsImpl metrics = cctx.cache().metrics0();
-=======
     public void registerSupplyMessage(final UUID nodeId, final GridDhtPartitionSupplyMessage supplyMsg, final Runnable r) {
         final RebalanceFuture fut = rebalanceFut;
->>>>>>> 1e84d448
 
         if (fut.isActual(supplyMsg.rebalanceId())) {
-            boolean historical = false;
-
-            for (Integer p : supplyMsg.infos().keySet()) {
-                fut.queued.get(p).increment();
-
-                if (fut.historical.contains(p))
-                    historical = true;
-            }
-
-            if (historical) // Can not be reordered.
-                ctx.kernalContext().getStripedRebalanceExecutorService().execute(r, Math.abs(nodeId.hashCode()));
-            else // Can be reordered.
-                ctx.kernalContext().getRebalanceExecutorService().execute(r);
-        }
-    }
-
-    /**
-     * Enqueues supply message.
-     */
-    public void registerSupplyMessage(final UUID nodeId, final GridDhtPartitionSupplyMessage supplyMsg, final Runnable r) {
-        final RebalanceFuture fut = rebalanceFut;
-
-        if (!topologyChanged(fut) && fut.isActual(supplyMsg.rebalanceId())) {
             boolean historical = false;
 
             for (Integer p : supplyMsg.infos().keySet()) {
@@ -677,7 +471,13 @@
         fut.cancelLock.readLock().lock();
 
         try {
-<<<<<<< HEAD
+            if (fut.isDone()) {
+                if (log.isDebugEnabled())
+                    log.debug("Supply message ignored (rebalance completed) [" + demandRoutineInfo(nodeId, supplyMsg) + "]");
+
+                return;
+            }
+
             ClusterNode node = ctx.node(nodeId);
 
             if (node == null) {
@@ -688,28 +488,13 @@
             }
 
             // Topology already changed (for the future that supply message based on).
-            if (topologyChanged(fut) || !fut.isActual(supplyMsg.rebalanceId())) {
+            if (!fut.isActual(supplyMsg.rebalanceId())) {
                 if (log.isDebugEnabled())
                     log.debug("Supply message ignored (topology changed) [" + demandRoutineInfo(nodeId, supplyMsg) + "]");
-=======
-            if (fut.isDone()) {
-                if (log.isDebugEnabled())
-                    log.debug("Supply message ignored (rebalance completed) [" + demandRoutineInfo(nodeId, supplyMsg) + "]");
 
                 return;
             }
 
-            ClusterNode node = ctx.node(nodeId);
-
-            if (node == null) {
-                if (log.isDebugEnabled())
-                    log.debug("Supply message ignored (supplier has left cluster) [" + demandRoutineInfo(nodeId, supplyMsg) + "]");
->>>>>>> 1e84d448
-
-                return;
-            }
-
-<<<<<<< HEAD
             if (log.isDebugEnabled())
                 log.debug("Received supply message [" + demandRoutineInfo(nodeId, supplyMsg) + "]");
 
@@ -737,43 +522,6 @@
 
             rebalanceFut.receivedBytes.addAndGet(supplyMsg.messageSize());
 
-=======
-            // Topology already changed (for the future that supply message based on).
-            if (!fut.isActual(supplyMsg.rebalanceId())) {
-                if (log.isDebugEnabled())
-                    log.debug("Supply message ignored (topology changed) [" + demandRoutineInfo(nodeId, supplyMsg) + "]");
-
-                return;
-            }
-
-            if (log.isDebugEnabled())
-                log.debug("Received supply message [" + demandRoutineInfo(nodeId, supplyMsg) + "]");
-
-            // Check whether there were error during supply message unmarshalling process.
-            if (supplyMsg.classError() != null) {
-                U.warn(log, "Rebalancing from node cancelled [" + demandRoutineInfo(nodeId, supplyMsg) + "]" +
-                    ". Supply message couldn't be unmarshalled: " + supplyMsg.classError());
-
-                fut.cancel(nodeId);
-
-                return;
-            }
-
-            // Check whether there were error during supplying process.
-            if (supplyMsg.error() != null) {
-                U.warn(log, "Rebalancing from node cancelled [" + demandRoutineInfo(nodeId, supplyMsg) + "]" +
-                    "]. Supplier has failed with error: " + supplyMsg.error());
-
-                fut.cancel(nodeId);
-
-                return;
-            }
-
-            final GridDhtPartitionTopology top = grp.topology();
-
-            rebalanceFut.receivedBytes.addAndGet(supplyMsg.messageSize());
-
->>>>>>> 1e84d448
             if (grp.sharedGroup()) {
                 for (GridCacheContext cctx : grp.caches()) {
                     if (cctx.statisticsEnabled()) {
@@ -896,19 +644,10 @@
 
                 d.timeout(grp.preloader().timeout());
 
-<<<<<<< HEAD
-                d.topic(rebalanceTopic);
-
-                if (!topologyChanged(fut) && !fut.isDone()) {
-                    // Send demand message.
-                    try {
-                        ctx.io().sendOrderedMessage(node, rebalanceTopic,
-=======
                 if (!fut.isDone()) {
                     // Send demand message.
                     try {
                         ctx.io().sendOrderedMessage(node, d.topic(),
->>>>>>> 1e84d448
                             d.convertIfNeeded(node.version()), grp.ioPolicy(), grp.preloader().timeout());
 
                         if (log.isDebugEnabled())
@@ -923,11 +662,7 @@
                 else {
                     if (log.isDebugEnabled())
                         log.debug("Will not request next demand message [" + demandRoutineInfo(nodeId, supplyMsg) +
-<<<<<<< HEAD
-                            ", topChanged=" + topologyChanged(fut) + ", rebalanceFuture=" + fut + "]");
-=======
                             ", rebalanceFuture=" + fut + "]");
->>>>>>> 1e84d448
                 }
             }
             catch (IgniteSpiException | IgniteCheckedException e) {
@@ -950,11 +685,7 @@
         int p,
         final UUID nodeId,
         final GridDhtPartitionSupplyMessage supplyMsg) {
-<<<<<<< HEAD
-        if (topologyChanged(fut) || !fut.isActual(supplyMsg.rebalanceId()))
-=======
         if (fut.isDone() || !fut.isActual(supplyMsg.rebalanceId()))
->>>>>>> 1e84d448
             return;
 
         long queued = fut.queued.get(p).sum();
@@ -1335,8 +1066,6 @@
         /** Rebalancing last cancelled time. */
         private final AtomicLong lastCancelledTime;
 
-<<<<<<< HEAD
-=======
         /** Next future in chain. */
         private final RebalanceFuture next;
 
@@ -1346,29 +1075,20 @@
         /** Partitions which have been scheduled for rebalance from specific supplier. */
         private final Map<ClusterNode, Set<Integer>> rebalancingParts;
 
->>>>>>> 1e84d448
         /**
          * @param grp Cache group.
          * @param assignments Assignments.
          * @param log Logger.
-<<<<<<< HEAD
-         *
-            @param rebalanceId Rebalance id.
-=======
          * @param rebalanceId Rebalance id.
          * @param next Next rebalance future.
          * @param lastCancelledTime Cancelled time.
->>>>>>> 1e84d448
          */
         RebalanceFuture(
             CacheGroupContext grp,
             GridDhtPreloaderAssignments assignments,
             IgniteLogger log,
             long rebalanceId,
-<<<<<<< HEAD
-=======
             RebalanceFuture next,
->>>>>>> 1e84d448
             AtomicLong lastCancelledTime) {
             assert assignments != null;
 
@@ -1380,8 +1100,6 @@
 
             this.lastCancelledTime = lastCancelledTime;
 
-            this.lastCancelledTime = lastCancelledTime;
-
             assignments.forEach((k, v) -> {
                 assert v.partitions() != null :
                     "Partitions are null [grp=" + grp.cacheOrGroupName() + ", fromNode=" + k.id() + "]";
@@ -1390,14 +1108,11 @@
 
                 partitionsLeft.addAndGet(v.partitions().size());
 
-<<<<<<< HEAD
-=======
                 rebalancingParts.put(k, new HashSet<Integer>(v.partitions().size()) {{
                     addAll(v.partitions().historicalSet());
                     addAll(v.partitions().fullSet());
                 }});
 
->>>>>>> 1e84d448
                 historical.addAll(v.partitions().historicalSet());
 
                 Stream.concat(v.partitions().historicalSet().stream(), v.partitions().fullSet().stream())
@@ -1433,9 +1148,6 @@
             this.rebalanceId = -1;
             this.routines = 0;
             this.cancelLock = new ReentrantReadWriteLock();
-<<<<<<< HEAD
-            this.lastCancelledTime = new AtomicLong();
-=======
             this.next = null;
             this.lastCancelledTime = new AtomicLong();
         }
@@ -1651,7 +1363,6 @@
             }
 
             return false;
->>>>>>> 1e84d448
         }
 
         /**
@@ -1791,11 +1502,6 @@
             try {
                 Object rebalanceTopic = GridCachePartitionExchangeManager.rebalanceTopic(0);
 
-<<<<<<< HEAD
-                d.topic(rebalanceTopic);
-
-=======
->>>>>>> 1e84d448
                 ctx.io().sendOrderedMessage(node, rebalanceTopic,
                     d.convertIfNeeded(node.version()), grp.ioPolicy(), grp.preloader().timeout());
             }
@@ -1831,21 +1537,9 @@
 
                 if (rmvd)
                     partitionsLeft.decrementAndGet();
-<<<<<<< HEAD
-
-                if (parts.isEmpty()) {
-                    int remainingRoutines = remaining.size() - 1;
-
-                    U.log(log, "Completed " + ((remainingRoutines == 0 ? "(final) " : "") +
-                        "rebalancing [grp=" + grp.cacheOrGroupName() +
-                        ", supplier=" + nodeId +
-                        ", topVer=" + topologyVersion() +
-                        ", progress=" + (routines - remainingRoutines) + "/" + routines + "]"));
-=======
 
             if (parts.isEmpty()) {
                 int remainingRoutines = remaining.size() - 1;
->>>>>>> 1e84d448
 
                 U.log(log, "Completed " + ((remainingRoutines == 0 ? "(final) " : "") +
                     "rebalancing [grp=" + grp.cacheOrGroupName() +
