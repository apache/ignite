--- conflicted
+++ resolved
@@ -33,15 +33,12 @@
 import java.util.concurrent.atomic.AtomicInteger;
 import java.util.concurrent.atomic.AtomicLong;
 import java.util.concurrent.atomic.AtomicReference;
-<<<<<<< HEAD
-import java.util.stream.Collectors;
-
-=======
 import java.util.concurrent.atomic.AtomicReferenceFieldUpdater;
 import java.util.concurrent.atomic.LongAdder;
 import java.util.concurrent.locks.ReentrantReadWriteLock;
 import java.util.stream.Stream;
->>>>>>> 3561e87a
+import java.util.stream.Collectors;
+
 import org.apache.ignite.IgniteCheckedException;
 import org.apache.ignite.IgniteLogger;
 import org.apache.ignite.cache.CacheRebalanceMode;
@@ -550,40 +547,14 @@
                 U.warn(log, "Rebalancing routine has failed [" +
                     demandRoutineInfo(nodeId, supplyMsg) + ", err=" + errMsg + ']');
 
-<<<<<<< HEAD
-        final GridDhtPartitionTopology top = grp.topology();
-
-        // Check whether there were error during supply message unmarshalling process.
-        if (supplyMsg.classError() != null) {
-            GridDhtPartitionMap partMap = top.localPartitionMap();
-            Set<Integer> unstableParts = supplyMsg.infos().keySet().stream()
-                .filter(p -> partMap.get(p) == MOVING)
-                .collect(Collectors.toSet());
-
-            U.error(log, "Rebalancing from node cancelled [" + demandRoutineInfo(topicId, nodeId, supplyMsg) + "]" +
-                ". Supply message couldn't be unmarshalled. Partitions could be unavailable for reading " + S.compact(unstableParts) + ".", supplyMsg.classError());
-=======
                 fut.error(nodeId);
->>>>>>> 3561e87a
 
                 return;
             }
 
             final GridDhtPartitionTopology top = grp.topology();
 
-<<<<<<< HEAD
-        // Check whether there were error during supplying process.
-        if (supplyMsg.error() != null) {
-            GridDhtPartitionMap partMap = top.localPartitionMap();
-            Set<Integer> unstableParts = supplyMsg.infos().keySet()
-                .stream().filter(p -> partMap.get(p) == MOVING)
-                .collect(Collectors.toSet());
-
-            U.error(log, "Rebalancing from node cancelled [" + demandRoutineInfo(topicId, nodeId, supplyMsg) + "]" +
-                    ". Supplier has failed with error. Partitions could be unavailable for reading " + S.compact(unstableParts) + ".", supplyMsg.error());
-=======
             fut.receivedBytes.addAndGet(supplyMsg.messageSize());
->>>>>>> 3561e87a
 
             if (grp.sharedGroup()) {
                 for (GridCacheContext cctx : grp.caches()) {
@@ -593,10 +564,6 @@
                         if (keysCnt != -1)
                             cctx.cache().metrics0().onRebalancingKeysCountEstimateReceived(keysCnt);
 
-<<<<<<< HEAD
-        if (grp.sharedGroup()) {
-            for (GridCacheContext cctx : grp.caches()) {
-=======
                         // Can not be calculated per cache.
                         cctx.cache().metrics0().onRebalanceBatchReceived(supplyMsg.messageSize());
                     }
@@ -605,7 +572,6 @@
             else {
                 GridCacheContext cctx = grp.singleCacheContext();
 
->>>>>>> 3561e87a
                 if (cctx.statisticsEnabled()) {
                     if (supplyMsg.estimatedKeysCount() != -1)
                         cctx.cache().metrics0().onRebalancingKeysCountEstimateReceived(supplyMsg.estimatedKeysCount());
@@ -1081,14 +1047,6 @@
      * @param supplier Supplier.
      * @param supplyMsg Supply message.
      */
-<<<<<<< HEAD
-    private String demandRoutineInfo(int topicId, UUID supplier, GridDhtPartitionSupplyMessage supplyMsg) {
-        return "grp=" + grp.cacheOrGroupName() + ", " +
-               "rebalanceId=" + supplyMsg.rebalanceId() + ", " +
-               "topVer=" + supplyMsg.topologyVersion() + ", " +
-               "supplier=" + supplier + ", " +
-               "topic=" + topicId;
-=======
     private String demandRoutineInfo(UUID supplier, GridDhtPartitionSupplyMessage supplyMsg) {
         return "grp=" + grp.cacheOrGroupName() + ", topVer=" + supplyMsg.topologyVersion() + ", supplier=" + supplier;
     }
@@ -1106,7 +1064,6 @@
                     cacheCtx.cache().metrics0().onRebalanceKeyReceived(receivedKeys.get(cacheCtx.cacheId()).get());
             }
         }
->>>>>>> 3561e87a
     }
 
     /** {@inheritDoc} */
