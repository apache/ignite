/*
 * Licensed to the Apache Software Foundation (ASF) under one or more
 * contributor license agreements.  See the NOTICE file distributed with
 * this work for additional information regarding copyright ownership.
 * The ASF licenses this file to You under the Apache License, Version 2.0
 * (the "License"); you may not use this file except in compliance with
 * the License.  You may obtain a copy of the License at
 *
 *      http://www.apache.org/licenses/LICENSE-2.0
 *
 * Unless required by applicable law or agreed to in writing, software
 * distributed under the License is distributed on an "AS IS" BASIS,
 * WITHOUT WARRANTIES OR CONDITIONS OF ANY KIND, either express or implied.
 * See the License for the specific language governing permissions and
 * limitations under the License.
 */

package org.apache.ignite.internal.processors.cache.distributed.dht.preloader;

import java.util.ArrayList;
import java.util.Collection;
import java.util.Collections;
import java.util.HashMap;
import java.util.HashSet;
import java.util.Iterator;
import java.util.List;
import java.util.Map;
import java.util.NavigableSet;
import java.util.Set;
import java.util.UUID;
import java.util.concurrent.atomic.AtomicInteger;
import java.util.concurrent.atomic.AtomicLong;
import java.util.concurrent.atomic.AtomicReference;
import java.util.concurrent.atomic.AtomicReferenceFieldUpdater;
import java.util.concurrent.atomic.LongAdder;
import java.util.concurrent.locks.ReentrantReadWriteLock;
import java.util.stream.Collectors;
import java.util.stream.Stream;
import org.apache.ignite.IgniteCheckedException;
import org.apache.ignite.IgniteLogger;
import org.apache.ignite.cache.CacheRebalanceMode;
import org.apache.ignite.cluster.ClusterNode;
import org.apache.ignite.configuration.CacheConfiguration;
import org.apache.ignite.configuration.IgniteConfiguration;
import org.apache.ignite.events.DiscoveryEvent;
import org.apache.ignite.internal.IgniteInternalFuture;
import org.apache.ignite.internal.IgniteInterruptedCheckedException;
import org.apache.ignite.internal.cluster.ClusterTopologyCheckedException;
import org.apache.ignite.internal.processors.affinity.AffinityAssignment;
import org.apache.ignite.internal.processors.affinity.AffinityTopologyVersion;
import org.apache.ignite.internal.processors.cache.CacheEntryInfoCollection;
import org.apache.ignite.internal.processors.cache.CacheGroupContext;
import org.apache.ignite.internal.processors.cache.CacheMetricsImpl;
import org.apache.ignite.internal.processors.cache.GridCacheContext;
import org.apache.ignite.internal.processors.cache.GridCacheEntryEx;
import org.apache.ignite.internal.processors.cache.GridCacheEntryInfo;
import org.apache.ignite.internal.processors.cache.GridCacheEntryRemovedException;
import org.apache.ignite.internal.processors.cache.GridCacheMvccEntryInfo;
import org.apache.ignite.internal.processors.cache.GridCachePartitionExchangeManager;
import org.apache.ignite.internal.processors.cache.GridCacheSharedContext;
import org.apache.ignite.internal.processors.cache.WalStateManager;
import org.apache.ignite.internal.processors.cache.distributed.dht.topology.GridDhtInvalidPartitionException;
import org.apache.ignite.internal.processors.cache.distributed.dht.topology.GridDhtLocalPartition;
import org.apache.ignite.internal.processors.cache.distributed.dht.topology.GridDhtPartitionTopology;
import org.apache.ignite.internal.processors.cache.mvcc.txlog.TxState;
import org.apache.ignite.internal.processors.cache.persistence.CacheDataRow;
import org.apache.ignite.internal.processors.cache.persistence.checkpoint.CheckpointProgress;
import org.apache.ignite.internal.processors.metric.MetricRegistry;
import org.apache.ignite.internal.processors.timeout.GridTimeoutObject;
import org.apache.ignite.internal.processors.timeout.GridTimeoutObjectAdapter;
import org.apache.ignite.internal.util.future.GridCompoundFuture;
import org.apache.ignite.internal.util.future.GridFinishedFuture;
import org.apache.ignite.internal.util.future.GridFutureAdapter;
import org.apache.ignite.internal.util.lang.IgnitePredicateX;
import org.apache.ignite.internal.util.tostring.GridToStringExclude;
import org.apache.ignite.internal.util.tostring.GridToStringInclude;
import org.apache.ignite.internal.util.typedef.CI1;
import org.apache.ignite.internal.util.typedef.internal.CU;
import org.apache.ignite.internal.util.typedef.internal.LT;
import org.apache.ignite.internal.util.typedef.internal.S;
import org.apache.ignite.internal.util.typedef.internal.U;
import org.apache.ignite.spi.IgniteSpiException;
import org.jetbrains.annotations.Nullable;

import static org.apache.ignite.events.EventType.EVT_CACHE_REBALANCE_OBJECT_LOADED;
import static org.apache.ignite.events.EventType.EVT_CACHE_REBALANCE_PART_LOADED;
import static org.apache.ignite.events.EventType.EVT_CACHE_REBALANCE_STARTED;
import static org.apache.ignite.events.EventType.EVT_CACHE_REBALANCE_STOPPED;
import static org.apache.ignite.internal.processors.cache.CacheGroupMetricsImpl.CACHE_GROUP_METRICS_PREFIX;
import static org.apache.ignite.internal.processors.cache.GridCacheUtils.TTL_ETERNAL;
import static org.apache.ignite.internal.processors.cache.IgniteCacheOffheapManagerImpl.PRELOAD_SIZE_UNDER_CHECKPOINT_LOCK;
import static org.apache.ignite.internal.processors.cache.distributed.dht.topology.GridDhtPartitionState.MOVING;
import static org.apache.ignite.internal.processors.cache.persistence.CheckpointState.FINISHED;
import static org.apache.ignite.internal.processors.cache.persistence.CheckpointState.PAGE_SNAPSHOT_TAKEN;
import static org.apache.ignite.internal.processors.dr.GridDrType.DR_NONE;
import static org.apache.ignite.internal.processors.dr.GridDrType.DR_PRELOAD;
import static org.apache.ignite.internal.processors.metric.impl.MetricUtils.metricName;

/**
 * Thread pool for requesting partitions from other nodes and populating local cache.
 */
public class GridDhtPartitionDemander {
    /** */
    private final GridCacheSharedContext<?, ?> ctx;

    /** */
    private final CacheGroupContext grp;

    /** */
    private final IgniteLogger log;

    /** Future for preload mode {@link CacheRebalanceMode#SYNC}. */
    @GridToStringInclude
    private final GridFutureAdapter syncFut = new GridFutureAdapter();

    /** Rebalance future. */
    @GridToStringInclude
    private volatile RebalanceFuture rebalanceFut;

    /** Last timeout object. */
    private AtomicReference<GridTimeoutObject> lastTimeoutObj = new AtomicReference<>();

    /** Last exchange future. */
    private volatile GridDhtPartitionsExchangeFuture lastExchangeFut;

    /** Rebalancing last cancelled time. */
    private final AtomicLong lastCancelledTime = new AtomicLong(-1);

    /**
     * @param grp Ccahe group.
     */
    public GridDhtPartitionDemander(CacheGroupContext grp) {
        assert grp != null;

        this.grp = grp;

        ctx = grp.shared();

        log = ctx.logger(getClass());

        boolean enabled = grp.rebalanceEnabled() && !ctx.kernalContext().clientNode();

        rebalanceFut = new RebalanceFuture(); //Dummy.

        if (!enabled) {
            // Calling onDone() immediately since preloading is disabled.
            rebalanceFut.onDone(true);
            syncFut.onDone();
        }

        String metricGroupName = metricName(CACHE_GROUP_METRICS_PREFIX, grp.cacheOrGroupName());

        MetricRegistry mreg = grp.shared().kernalContext().metric().registry(metricGroupName);

        mreg.register("RebalancingPartitionsLeft", () -> rebalanceFut.partitionsLeft.get(),
            "The number of cache group partitions left to be rebalanced.");

        mreg.register("RebalancingReceivedKeys", () -> rebalanceFut.receivedKeys.get(),
            "The number of currently rebalanced keys for the whole cache group.");

        mreg.register("RebalancingReceivedBytes", () -> rebalanceFut.receivedBytes.get(),
            "The number of currently rebalanced bytes of this cache group.");

        mreg.register("RebalancingStartTime", () -> rebalanceFut.startTime, "The time the first partition " +
            "demand message was sent. If there are no messages to send, the rebalancing time will be undefined.");

        mreg.register("RebalancingEndTime", () -> rebalanceFut.endTime, "The time the rebalancing was " +
            "completed. If the rebalancing completed with an error, was cancelled, or the start time was undefined, " +
            "the rebalancing end time will be undefined.");

        mreg.register("RebalancingLastCancelledTime", () -> lastCancelledTime.get(), "The time the " +
            "rebalancing was completed with an error or was cancelled. If there were several such cases, the metric " +
            "stores the last time. The metric displays the value even if there is no rebalancing process.");
    }

    /**
     * Start.
     */
    void start() {
        // No-op.
    }

    /**
     * Stop.
     */
    void stop() {
        try {
            rebalanceFut.cancel();
        }
        catch (Exception ignored) {
            rebalanceFut.onDone(false);
        }

        lastExchangeFut = null;

        lastTimeoutObj.set(null);

        syncFut.onDone();
    }

    /**
     * @return Future for {@link CacheRebalanceMode#SYNC} mode.
     */
    IgniteInternalFuture<?> syncFuture() {
        return syncFut;
    }

    /**
     * @return Rebalance future.
     */
    IgniteInternalFuture<Boolean> rebalanceFuture() {
        return rebalanceFut;
    }

    /**
     * @return Rebalance future.
     */
    IgniteInternalFuture<Boolean> forceRebalance() {
        GridTimeoutObject obj = lastTimeoutObj.getAndSet(null);

        if (obj != null)
            ctx.time().removeTimeoutObject(obj);

        final GridDhtPartitionsExchangeFuture exchFut = lastExchangeFut;

        if (exchFut != null) {
            if (log.isDebugEnabled())
                log.debug("Forcing rebalance event for future: " + exchFut);

            final GridFutureAdapter<Boolean> fut = new GridFutureAdapter<>();

            exchFut.listen(new CI1<IgniteInternalFuture<AffinityTopologyVersion>>() {
                @Override public void apply(IgniteInternalFuture<AffinityTopologyVersion> t) {
                    if (t.error() == null) {
                        IgniteInternalFuture<Boolean> fut0 = ctx.exchange().forceRebalance(exchFut.exchangeId());

<<<<<<< HEAD
                    fut0.listen(future -> {
                        try {
                            fut.onDone(future.get());
                        }
                        catch (Exception e) {
                            fut.onDone(e);
                        }
                    });
=======
                        fut0.listen(new IgniteInClosure<IgniteInternalFuture<Boolean>>() {
                            @Override public void apply(IgniteInternalFuture<Boolean> fut1) {
                                try {
                                    fut.onDone(fut1.get());
                                } catch (Exception e) {
                                    fut.onDone(e);
                                }
                            }
                        });
                    }
                    else
                        fut.onDone(t.error());
>>>>>>> 83de845a
                }
            });

            return fut;
        }
        else if (log.isDebugEnabled())
            log.debug("Ignoring force rebalance request (no topology event happened yet).");

        return new GridFinishedFuture<>(true);
    }

    /**
     * Sets last exchange future.
     *
     * @param lastFut Last future to set.
     */
    void onTopologyChanged(GridDhtPartitionsExchangeFuture lastFut) {
        lastExchangeFut = lastFut;
    }

    /**
     * @return Collection of supplier nodes. Value {@code empty} means rebalance already finished.
     */
    Collection<UUID> remainingNodes() {
        return rebalanceFut.remainingNodes();
    }

    /**
     * This method initiates new rebalance process from given {@code assignments} by creating new rebalance
     * future based on them. Cancels previous rebalance future and sends rebalance started event.
     * In case of delayed rebalance method schedules the new one with configured delay based on {@code lastExchangeFut}.
     *
     * @param assignments Assignments to process.
     * @param force {@code True} if preload request by {@link ForceRebalanceExchangeTask}.
     * @param rebalanceId Rebalance id generated from exchange thread.
     * @param next A next rebalance routine in chain.
     * @param forcedRebFut External future for forced rebalance.
     * @param compatibleRebFut Future for waiting for compatible rebalances.
     *
     * @return Rebalancing future or {@code null} to exclude an assignment from a chain.
     */
    @Nullable RebalanceFuture addAssignments(
        final GridDhtPreloaderAssignments assignments,
        boolean force,
        long rebalanceId,
        final RebalanceFuture next,
        @Nullable final GridCompoundFuture<Boolean, Boolean> forcedRebFut,
        GridCompoundFuture<Boolean, Boolean> compatibleRebFut
    ) {
        if (log.isDebugEnabled())
            log.debug("Adding partition assignments: " + assignments);

        assert force == (forcedRebFut != null);

        long delay = grp.config().getRebalanceDelay();

        if ((delay == 0 || force) && assignments != null) {
            final RebalanceFuture oldFut = rebalanceFut;

            if (assignments.cancelled()) { // Pending exchange.
                if (log.isDebugEnabled())
                    log.debug("Rebalancing skipped due to cancelled assignments.");

                return null;
            }

            if (assignments.isEmpty()) { // Nothing to rebalance.
                if (log.isDebugEnabled())
                    log.debug("Rebalancing skipped due to empty assignments.");

                if (oldFut.isInitial())
                    oldFut.onDone(true);
                else if (!oldFut.isDone())
                    oldFut.tryCancel();

                ((GridFutureAdapter)grp.preloader().syncFuture()).onDone();

                return null;
            }

            // Check if ongoing rebalancing is compatible with a new assignment.
            if (!force && (!oldFut.isDone() || oldFut.result()) && oldFut.compatibleWith(assignments)) {
                if (!oldFut.isDone())
                    compatibleRebFut.add(oldFut);

                return null;
            }

            // Cancel ongoing rebalancing.
            if (!oldFut.isDone() && !oldFut.isInitial())
                oldFut.tryCancel();

            // Partition states cannot be changed from now on by previous incompatible rebalancing.
            // Retain only moving partitions. Assignment can become empty as a result.
            // Delayed partition owning happens in the exchange worker as well, so no race with delayed owning here.
            assignments.retainMoving(grp.topology());

            // Skip rebalanced group.
            if (assignments.isEmpty())
                return null;

            final RebalanceFuture fut = new RebalanceFuture(grp, lastExchangeFut, assignments, log, rebalanceId, next, lastCancelledTime);

            if (oldFut.isInitial())
                fut.listen(f -> oldFut.onDone(f.result()));

            // Make sure partitions scheduled for full rebalancing are cleared first.
            if (grp.persistenceEnabled()) {
                for (Map.Entry<ClusterNode, GridDhtPartitionDemandMessage> e : assignments.entrySet()) {
                    for (Integer partId : e.getValue().partitions().fullSet()) {
                        GridDhtLocalPartition part = grp.topology().localPartition(partId);

                        assert part.state() == MOVING : part;

                        part.clearAsync();
                    }
                }
            }

            if (forcedRebFut != null)
                forcedRebFut.add(fut);

            rebalanceFut = fut;

            for (final GridCacheContext cctx : grp.caches()) {
                if (cctx.statisticsEnabled()) {
                    final CacheMetricsImpl metrics = cctx.cache().metrics0();

                    metrics.clearRebalanceCounters();

                    for (GridDhtPartitionDemandMessage msg : assignments.values()) {
                        for (Integer partId : msg.partitions().fullSet())
                            metrics.onRebalancingKeysCountEstimateReceived(grp.topology().globalPartSizes().get(partId));

                        CachePartitionPartialCountersMap histMap = msg.partitions().historicalMap();

                        for (int i = 0; i < histMap.size(); i++) {
                            long from = histMap.initialUpdateCounterAt(i);
                            long to = histMap.updateCounterAt(i);

                            metrics.onRebalancingKeysCountEstimateReceived(to - from);
                        }
                    }

                    metrics.startRebalance(0);
                }
            }

            fut.sendRebalanceStartedEvent();

            return fut;
        }
        else if (delay > 0) {
            for (GridCacheContext cctx : grp.caches()) {
                if (cctx.statisticsEnabled()) {
                    final CacheMetricsImpl metrics = cctx.cache().metrics0();

                    metrics.startRebalance(delay);
                }
            }

            GridTimeoutObject obj = lastTimeoutObj.get();

            if (obj != null)
                ctx.time().removeTimeoutObject(obj);

            final GridDhtPartitionsExchangeFuture exchFut = lastExchangeFut;

            assert exchFut != null : "Delaying rebalance process without topology event.";

            obj = new GridTimeoutObjectAdapter(delay) {
                @Override public void onTimeout() {
                    exchFut.listen(new CI1<IgniteInternalFuture<AffinityTopologyVersion>>() {
                        @Override public void apply(IgniteInternalFuture<AffinityTopologyVersion> f) {
                            ctx.exchange().forceRebalance(exchFut.exchangeId());
                        }
                    });
                }
            };

            lastTimeoutObj.set(obj);

            ctx.time().addTimeoutObject(obj);
        }

        return null;
    }

    /**
     * Enqueues supply message.
     */
    public void registerSupplyMessage(final UUID nodeId, final GridDhtPartitionSupplyMessage supplyMsg, final Runnable r) {
        final RebalanceFuture fut = rebalanceFut;

        if (fut.isActual(supplyMsg.rebalanceId())) {
            boolean historical = false;

            for (Integer p : supplyMsg.infos().keySet()) {
                fut.queued.get(p).increment();

                if (fut.historical.contains(p))
                    historical = true;
            }

            if (historical) // Can not be reordered.
                ctx.kernalContext().getStripedRebalanceExecutorService().execute(r, Math.abs(nodeId.hashCode()));
            else // Can be reordered.
                ctx.kernalContext().getRebalanceExecutorService().execute(r);
        }
    }

    /**
     * Handles supply message from {@code nodeId} with specified {@code topicId}.
     *
     * Supply message contains entries to populate rebalancing partitions.
     *
     * There is a cyclic process:
     * Populate rebalancing partitions with entries from Supply message.
     * If not all partitions specified in {@link #rebalanceFut} were rebalanced or marked as missed
     * send new Demand message to request next batch of entries.
     *
     * @param nodeId Node id.
     * @param supplyMsg Supply message.
     */
    public void handleSupplyMessage(
        final UUID nodeId,
        final GridDhtPartitionSupplyMessage supplyMsg
    ) {
        AffinityTopologyVersion topVer = supplyMsg.topologyVersion();

        RebalanceFuture fut = rebalanceFut;

        ClusterNode node = ctx.node(nodeId);

        fut.cancelLock.readLock().lock();

        try {
            String errMsg = null;

            if (fut.isDone())
                errMsg = "rebalance completed";
            else if (node == null)
                errMsg = "supplier has left cluster";
            else if (!rebalanceFut.isActual(supplyMsg.rebalanceId()))
                errMsg = "topology changed";

            if (errMsg != null) {
                if (log.isDebugEnabled()) {
                    log.debug("Supply message has been ignored (" + errMsg + ") [" +
                        demandRoutineInfo(nodeId, supplyMsg) + ']');
                }

                return;
            }

            if (log.isDebugEnabled())
                log.debug("Received supply message [" + demandRoutineInfo(nodeId, supplyMsg) + ']');

            // Check whether there were error during supplying process.
            if (supplyMsg.classError() != null)
                errMsg = supplyMsg.classError().getMessage();
            else if (supplyMsg.error() != null)
                errMsg = supplyMsg.error().getMessage();

            if (errMsg != null) {
                U.warn(log, "Rebalancing routine has failed [" +
                    demandRoutineInfo(nodeId, supplyMsg) + ", err=" + errMsg + ']');

                fut.error(nodeId);

                return;
            }

            final GridDhtPartitionTopology top = grp.topology();

            fut.receivedBytes.addAndGet(supplyMsg.messageSize());

            if (grp.sharedGroup()) {
                for (GridCacheContext cctx : grp.caches()) {
                    if (cctx.statisticsEnabled()) {
                        long keysCnt = supplyMsg.keysForCache(cctx.cacheId());

                        if (keysCnt != -1)
                            cctx.cache().metrics0().onRebalancingKeysCountEstimateReceived(keysCnt);

                        // Can not be calculated per cache.
                        cctx.cache().metrics0().onRebalanceBatchReceived(supplyMsg.messageSize());
                    }
                }
            }
            else {
                GridCacheContext cctx = grp.singleCacheContext();

                if (cctx.statisticsEnabled()) {
                    if (supplyMsg.estimatedKeysCount() != -1)
                        cctx.cache().metrics0().onRebalancingKeysCountEstimateReceived(supplyMsg.estimatedKeysCount());

                    cctx.cache().metrics0().onRebalanceBatchReceived(supplyMsg.messageSize());
                }
            }

            try {
                AffinityAssignment aff = grp.affinity().cachedAffinity(topVer);

                // Preload.
                for (Map.Entry<Integer, CacheEntryInfoCollection> e : supplyMsg.infos().entrySet()) {
                    int p = e.getKey();

                    if (aff.get(p).contains(ctx.localNode())) {
                        GridDhtLocalPartition part;

                        try {
                            part = top.localPartition(p, topVer, true);
                        }
                        catch (GridDhtInvalidPartitionException err) {
                            assert !topVer.equals(top.lastTopologyChangeVersion());

                            if (log.isDebugEnabled()) {
                                log.debug("Failed to get partition for rebalancing [" +
                                    "grp=" + grp.cacheOrGroupName() +
                                    ", err=" + err +
                                    ", p=" + p +
                                    ", topVer=" + topVer +
                                    ", lastTopVer=" + top.lastTopologyChangeVersion() + ']');
                            }

                            continue;
                        }

                        assert part != null;

                        boolean last = supplyMsg.last().containsKey(p);

                        if (part.state() == MOVING) {
                            boolean reserved = part.reserve();

                            assert reserved : "Failed to reserve partition [igniteInstanceName=" +
                                ctx.igniteInstanceName() + ", grp=" + grp.cacheOrGroupName() + ", part=" + part + ']';

                            part.beforeApplyBatch(last);

                            try {
                                Iterator<GridCacheEntryInfo> infos = e.getValue().infos().iterator();

                                try {
                                    if (grp.mvccEnabled())
                                        mvccPreloadEntries(topVer, node, p, infos);
                                    else
                                        preloadEntries(topVer, p, infos);
                                }
                                catch (GridDhtInvalidPartitionException ignored) {
                                    if (log.isDebugEnabled())
                                        log.debug("Partition became invalid during rebalancing (will ignore): " + p);
                                }

                                fut.processed.get(p).increment();

                                // If message was last for this partition, then we take ownership.
                                if (last)
                                    ownPartition(fut, p, nodeId, supplyMsg);
                            }
                            finally {
                                part.release();
                            }
                        }
                        else {
                            if (last)
                                fut.partitionDone(nodeId, p, false);

                            if (log.isDebugEnabled())
                                log.debug("Skipping rebalancing partition (state is not MOVING): " +
                                    '[' + demandRoutineInfo(nodeId, supplyMsg) + ", p=" + p + ']');
                        }
                    }
                    else {
                        fut.partitionDone(nodeId, p, false);

                        if (log.isDebugEnabled())
                            log.debug("Skipping rebalancing partition (affinity changed): " +
                                '[' + demandRoutineInfo(nodeId, supplyMsg) + ", p=" + p + ']');
                    }
                }

                // Only request partitions based on latest topology version.
                for (Integer miss : supplyMsg.missed()) {
                    if (aff.get(miss).contains(ctx.localNode()))
                        fut.partitionMissed(nodeId, miss);
                }

                for (Integer miss : supplyMsg.missed())
                    fut.partitionDone(nodeId, miss, false);

                GridDhtPartitionDemandMessage d = new GridDhtPartitionDemandMessage(
                    supplyMsg.rebalanceId(),
                    supplyMsg.topologyVersion(),
                    grp.groupId());

                d.timeout(grp.preloader().timeout());

                if (!fut.isDone()) {
                    // Send demand message.
                    try {
                        ctx.io().sendOrderedMessage(node, d.topic(),
                            d.convertIfNeeded(node.version()), grp.ioPolicy(), grp.preloader().timeout());

                        if (log.isDebugEnabled())
                            log.debug("Send next demand message [" + demandRoutineInfo(nodeId, supplyMsg) + "]");
                    }
                    catch (ClusterTopologyCheckedException e) {
                        if (log.isDebugEnabled())
                            log.debug("Supplier has left [" + demandRoutineInfo(nodeId, supplyMsg) +
                                ", errMsg=" + e.getMessage() + ']');
                    }
                }
                else {
                    if (log.isDebugEnabled())
                        log.debug("Will not request next demand message [" + demandRoutineInfo(nodeId, supplyMsg) +
                            ", rebalanceFuture=" + fut + ']');
                }
            }
            catch (IgniteSpiException | IgniteCheckedException e) {
                fut.error(nodeId);

                LT.error(log, e, "Error during rebalancing [" + demandRoutineInfo(nodeId, supplyMsg) +
                    ", err=" + e + ']');
            }
        }
        finally {
            fut.cancelLock.readLock().unlock();
        }
    }

    /**
     * Owns the partition recursively.
     */
    protected void ownPartition(
        final RebalanceFuture fut,
        int p,
        final UUID nodeId,
        final GridDhtPartitionSupplyMessage supplyMsg
    ) {
        fut.cancelLock.readLock().lock();

        try {
            if (!fut.isActual(supplyMsg.rebalanceId()))
                return;

            long queued = fut.queued.get(p).sum();
            long processed = fut.processed.get(p).sum();

            if (processed == queued) {
                fut.partitionDone(nodeId, p, true);

                if (log.isDebugEnabled())
                    log.debug("Finished rebalancing partition: " +
                        "[" + demandRoutineInfo(nodeId, supplyMsg) + ", id=" + p + "]");
            }
            else {
                if (log.isDebugEnabled())
                    log.debug("Retrying partition owning: " +
                        "[" + demandRoutineInfo(nodeId, supplyMsg) + ", id=" + p +
                        ", processed=" + processed + ", queued=" + queued + "]");

                ctx.kernalContext().timeout().addTimeoutObject(new GridTimeoutObjectAdapter(100) {
                    @Override public void onTimeout() {
                        ctx.kernalContext().getRebalanceExecutorService().execute(() ->
                            ownPartition(fut, p, nodeId, supplyMsg));
                    }
                });
            }
        }
        finally {
            fut.cancelLock.readLock().unlock();
        }
    }

    /**
     * Adds mvcc entries with theirs history to partition p.
     *
     * @param node Node which sent entry.
     * @param p Partition id.
     * @param infos Entries info for preload.
     * @param topVer Topology version.
     * @throws IgniteInterruptedCheckedException If interrupted.
     */
    private void mvccPreloadEntries(AffinityTopologyVersion topVer, ClusterNode node, int p,
        Iterator<GridCacheEntryInfo> infos) throws IgniteCheckedException {
        if (!infos.hasNext())
            return;

        List<GridCacheMvccEntryInfo> entryHist = new ArrayList<>();

        GridCacheContext cctx = grp.sharedGroup() ? null : grp.singleCacheContext();

        // Loop through all received entries and try to preload them.
        while (infos.hasNext() || !entryHist.isEmpty()) {
            ctx.database().checkpointReadLock();

            try {
                for (int i = 0; i < PRELOAD_SIZE_UNDER_CHECKPOINT_LOCK; i++) {
                    boolean hasMore = infos.hasNext();

                    assert hasMore || !entryHist.isEmpty();

                    GridCacheMvccEntryInfo entry = null;

                    boolean flushHistory;

                    if (hasMore) {
                        entry = (GridCacheMvccEntryInfo)infos.next();

                        GridCacheMvccEntryInfo prev = entryHist.isEmpty() ? null : entryHist.get(0);

                        flushHistory = prev != null && ((grp.sharedGroup() && prev.cacheId() != entry.cacheId())
                            || !prev.key().equals(entry.key()));
                    }
                    else
                        flushHistory = true;

                    if (flushHistory) {
                        assert !entryHist.isEmpty();

                        int cacheId = entryHist.get(0).cacheId();

                        if (grp.sharedGroup() && (cctx == null || cacheId != cctx.cacheId())) {
                            assert cacheId != CU.UNDEFINED_CACHE_ID;

                            cctx = grp.shared().cacheContext(cacheId);
                        }

                        if (cctx != null) {
                            mvccPreloadEntry(cctx, node, entryHist, topVer, p);

                            rebalanceFut.receivedKeys.incrementAndGet();

                            updateGroupMetrics();
                        }

                        if (!hasMore)
                            return;

                        entryHist.clear();
                    }

                    entryHist.add(entry);
                }
            }
            finally {
                ctx.database().checkpointReadUnlock();
            }
        }
    }

    /**
     * Adds entries to partition p.
     *
     * @param topVer Topology version.
     * @param p Partition id.
     * @param infos Entries info for preload.
     * @throws IgniteCheckedException If failed.
     */
    private void preloadEntries(AffinityTopologyVersion topVer, int p,
        Iterator<GridCacheEntryInfo> infos) throws IgniteCheckedException {

        grp.offheap().storeEntries(p, infos, new IgnitePredicateX<CacheDataRow>() {
            @Override public boolean applyx(CacheDataRow row) throws IgniteCheckedException {
                return preloadEntry(row, topVer);
            }
        });
    }

    /**
     * Adds {@code entry} to partition {@code p}.
     *
     * @param row Data row.
     * @param topVer Topology version.
     * @return {@code True} if the initial value was set for the specified cache entry.
     * @throws IgniteInterruptedCheckedException If interrupted.
     */
    private boolean preloadEntry(CacheDataRow row, AffinityTopologyVersion topVer) throws IgniteCheckedException {
        assert !grp.mvccEnabled();
        assert ctx.database().checkpointLockIsHeldByThread();

        rebalanceFut.receivedKeys.incrementAndGet();

        updateGroupMetrics();

        GridCacheContext cctx = grp.sharedGroup() ? ctx.cacheContext(row.cacheId()) : grp.singleCacheContext();

        if (cctx == null)
            return false;

        cctx = cctx.isNear() ? cctx.dhtCache().context() : cctx;

        GridCacheEntryEx cached = cctx.cache().entryEx(row.key(), topVer);

        try {
            if (log.isTraceEnabled()) {
                log.trace("Rebalancing key [key=" + cached.key() + ", part=" + cached.partition() +
                    ", grpId=" + grp.groupId() + ']');
            }

            assert row.expireTime() >= 0 : row.expireTime();

            if (cached.initialValue(
                row.value(),
                row.version(),
                null,
                null,
                TxState.NA,
                TxState.NA,
                TTL_ETERNAL,
                row.expireTime(),
                true,
                topVer,
                cctx.isDrEnabled() ? DR_PRELOAD : DR_NONE,
                false,
                row
            )) {
                cached.touch(); // Start tracking.

                if (cctx.events().isRecordable(EVT_CACHE_REBALANCE_OBJECT_LOADED) && !cached.isInternal())
                    cctx.events().addEvent(cached.partition(), cached.key(), cctx.localNodeId(), null,
                        null, null, EVT_CACHE_REBALANCE_OBJECT_LOADED, row.value(), true, null,
                        false, null, null, null, true);

                return true;
            }
            else {
                cached.touch(); // Start tracking.

                if (log.isTraceEnabled())
                    log.trace("Rebalancing entry is already in cache (will ignore) [key=" + cached.key() +
                        ", part=" + cached.partition() + ']');
            }
        }
        catch (GridCacheEntryRemovedException ignored) {
            if (log.isTraceEnabled())
                log.trace("Entry has been concurrently removed while rebalancing (will ignore) [key=" +
                    cached.key() + ", part=" + cached.partition() + ']');
        }
        catch (IgniteInterruptedCheckedException e) {
            throw e;
        }
        catch (IgniteCheckedException e) {
            throw new IgniteCheckedException("Failed to cache rebalanced entry (will stop rebalancing) [" +
                "key=" + row.key() + ", part=" + row.partition() + ']', e);
        }

        return false;
    }

    /**
     * Adds mvcc {@code entry} with it's history to partition {@code p}.
     *
     * @param cctx Cache context.
     * @param from Node which sent entry.
     * @param history Mvcc entry history.
     * @param topVer Topology version.
     * @param p Partition id.
     * @return {@code True} if the initial value was set for the specified cache entry.
     * @throws IgniteInterruptedCheckedException If interrupted.
     */
    private boolean mvccPreloadEntry(
        GridCacheContext cctx,
        ClusterNode from,
        List<GridCacheMvccEntryInfo> history,
        AffinityTopologyVersion topVer,
        int p
    ) throws IgniteCheckedException {
        assert ctx.database().checkpointLockIsHeldByThread();
        assert !history.isEmpty();

        GridCacheMvccEntryInfo info = history.get(0);

        assert info.key() != null;

        try {
            GridCacheEntryEx cached = null;

            try {
                cached = cctx.cache().entryEx(info.key(), topVer);

                if (log.isTraceEnabled())
                    log.trace("Rebalancing key [key=" + info.key() + ", part=" + p + ", node=" + from.id() + ']');

                if (cached.mvccPreloadEntry(history)) {
                    cached.touch(); // Start tracking.

                    if (cctx.events().isRecordable(EVT_CACHE_REBALANCE_OBJECT_LOADED) && !cached.isInternal())
                        cctx.events().addEvent(cached.partition(), cached.key(), cctx.localNodeId(), null,
                            null, null, EVT_CACHE_REBALANCE_OBJECT_LOADED, null, true, null,
                            false, null, null, null, true);

                    return true;
                }
                else {
                    cached.touch(); // Start tracking.

                    if (log.isTraceEnabled())
                        log.trace("Rebalancing entry is already in cache (will ignore) [key=" + cached.key() +
                            ", part=" + p + ']');
                }
            }
            catch (GridCacheEntryRemovedException ignored) {
                if (log.isTraceEnabled())
                    log.trace("Entry has been concurrently removed while rebalancing (will ignore) [key=" +
                        cached.key() + ", part=" + p + ']');
            }
        }
        catch (IgniteInterruptedCheckedException | ClusterTopologyCheckedException e) {
            throw e;
        }
        catch (IgniteCheckedException e) {
            throw new IgniteCheckedException("Failed to cache rebalanced entry (will stop rebalancing) [local=" +
                ctx.localNode() + ", node=" + from.id() + ", key=" + info.key() + ", part=" + p + ']', e);
        }

        return false;
    }

    /**
     * String representation of demand routine.
     *
     * @param supplier Supplier.
     * @param supplyMsg Supply message.
     */
    private String demandRoutineInfo(UUID supplier, GridDhtPartitionSupplyMessage supplyMsg) {
        return "grp=" + grp.cacheOrGroupName() + ", topVer=" + supplyMsg.topologyVersion() + ", supplier=" + supplier;
    }

    /**
     * Update rebalancing metrics.
     */
    private void updateGroupMetrics() {
        // TODO: IGNITE-11330: Update metrics for touched cache only.
        // Due to historical rebalancing "EstimatedRebalancingKeys" metric is currently calculated for the whole cache
        // group (by partition counters), so "RebalancedKeys" and "RebalancingKeysRate" is calculated in the same way.
        for (GridCacheContext cctx0 : grp.caches()) {
            if (cctx0.statisticsEnabled())
                cctx0.cache().metrics0().onRebalanceKeyReceived();
        }
    }

    /** {@inheritDoc} */
    @Override public String toString() {
        return S.toString(GridDhtPartitionDemander.class, this);
    }

    /**
     * Internal states of rebalance future.
     */
    private enum RebalanceFutureState {
        /** Initial state. */
        INIT,

        /** Rebalance future started and requested required partitions. */
        STARTED,

        /** Marked as cancelled. This means partitions will not be requested. */
        MARK_CANCELLED
    }

    /**
     * The future is created for each topology version if some partitions should present by affinity and completed when
     * all partitions are transferred.
     * <p>
     * As soon as a partition was successfully preloaded it's state is switched to OWNING, making it consistent with
     * other copies.
     * <p>
     * To speed up things WAL can be locally disabled until preloading is finished (causing temporary durability loss
     * for a group) , in such a case partitions are owned after a checkpoint has completed.
     * Applicable only for persistent mode.
     *
     * Possible outcomes are:
     * <ul>
     *     <li>{@code True} if a group was fully rebalanced (but some suppliers possibly have failed to provide data
     *     due to unrecoverable error). This triggers completion of sync future.</li>
     *     <li>{@code False} if a group rebalancing was cancelled because topology has changed and new assignment is
     *     incompatible with previous, see {@link RebalanceFuture#compatibleWith(GridDhtPreloaderAssignments)}.</li>
     * </ul>
     */
    public static class RebalanceFuture extends GridFutureAdapter<Boolean> {
        /** State updater. */
        private static final AtomicReferenceFieldUpdater<RebalanceFuture, RebalanceFutureState> STATE_UPD =
            AtomicReferenceFieldUpdater.newUpdater(RebalanceFuture.class, RebalanceFutureState.class, "state");

        /** */
        private final GridCacheSharedContext<?, ?> ctx;

        /** Internal state. */
        private volatile RebalanceFutureState state = RebalanceFutureState.INIT;

        /** */
        private final CacheGroupContext grp;

        /** */
        private final IgniteLogger log;

        /** Remaining. */
        private final Map<UUID, IgniteDhtDemandedPartitionsMap> remaining = new HashMap<>();

        /** Collection of missed partitions and partitions that could not be rebalanced from a supplier. */
        private final Map<UUID, Collection<Integer>> missed = new HashMap<>();

        /** Exchange ID. */
        @GridToStringExclude
        private final GridDhtPartitionExchangeId exchId;

        /** Coresponding exchange future. */
        @GridToStringExclude
        private final GridDhtPartitionsExchangeFuture exchFut;

        /** Topology version. */
        private final AffinityTopologyVersion topVer;

        /** Unique (per demander) rebalance id. */
        private final long rebalanceId;

        /** The number of rebalance routines. */
        private final long routines;

        /** Used to order rebalance cancellation and supply message processing, they should not overlap.
         * Otherwise partition clearing could start on still rebalancing partition resulting in eviction of
         * partition in OWNING state. */
        private final ReentrantReadWriteLock cancelLock;

        /** Entries batches queued. */
        private final Map<Integer, LongAdder> queued = new HashMap<>();

        /** Entries batches processed. */
        private final Map<Integer, LongAdder> processed = new HashMap<>();

        /** Historical rebalance set. */
        private final Set<Integer> historical = new HashSet<>();

        /** Rebalanced bytes count. */
        private final AtomicLong receivedBytes = new AtomicLong(0);

        /** Rebalanced keys count. */
        private final AtomicLong receivedKeys = new AtomicLong(0);

        /** The number of cache group partitions left to be rebalanced. */
        private final AtomicLong partitionsLeft = new AtomicLong(0);

        /** Rebalancing start time. */
        private volatile long startTime = -1;

        /** Rebalancing end time. */
        private volatile long endTime = -1;

        /** Rebalancing last cancelled time. */
        private final AtomicLong lastCancelledTime;

        /** Next future in chain. */
        @GridToStringExclude
        private final RebalanceFuture next;

        /** Assigment. */
        private final GridDhtPreloaderAssignments assignments;

        /** Partitions which have been scheduled for rebalance from specific supplier. */
        private final Map<ClusterNode, Set<Integer>> rebalancingParts;

        /**
         * Creates a new rebalance future.
         *
         * @param grp Cache group context.
         * @param exchFut Exchange future.
         * @param assignments Assignments.
         * @param log Logger.
         * @param rebalanceId Rebalance id.
         * @param next Next rebalance future.
         * @param lastCancelledTime Cancelled time.
         */
        RebalanceFuture(
            CacheGroupContext grp,
            GridDhtPartitionsExchangeFuture exchFut,
            GridDhtPreloaderAssignments assignments,
            IgniteLogger log,
            long rebalanceId,
            RebalanceFuture next,
            AtomicLong lastCancelledTime
        ) {
            assert assignments != null;
            assert assignments != null : "Asiignments must not be null.";

            this.rebalancingParts = U.newHashMap(assignments.size());
            this.assignments = assignments;
            exchId = assignments.exchangeId();
            topVer = assignments.topologyVersion();
            this.exchFut = exchFut;
            this.next = next;

            this.lastCancelledTime = lastCancelledTime;

            assignments.forEach((k, v) -> {
                assert v.partitions() != null :
                    "Partitions are null [grp=" + grp.cacheOrGroupName() + ", fromNode=" + k.id() + "]";

                remaining.put(k.id(), v.partitions());

                partitionsLeft.addAndGet(v.partitions().size());

                rebalancingParts.put(k, new HashSet<Integer>(v.partitions().size()) {{
                    addAll(v.partitions().historicalSet());
                    addAll(v.partitions().fullSet());
                }});

                historical.addAll(v.partitions().historicalSet());

                Stream.concat(v.partitions().historicalSet().stream(), v.partitions().fullSet().stream())
                    .forEach(
                        p -> {
                            queued.put(p, new LongAdder());
                            processed.put(p, new LongAdder());
                        });
            });

            this.routines = remaining.size();

            this.grp = grp;
            this.log = log;
            this.rebalanceId = rebalanceId;

            ctx = grp.shared();

            cancelLock = new ReentrantReadWriteLock();
        }

        /**
         * Dummy future. Will be done by real one.
         */
        RebalanceFuture() {
            this.rebalancingParts = null;
            this.assignments = null;
            this.exchId = null;
            this.topVer = null;
            this.exchFut = null;
            this.ctx = null;
            this.grp = null;
            this.log = null;
            this.rebalanceId = -1;
            this.routines = 0;
            this.cancelLock = new ReentrantReadWriteLock();
            this.next = null;
            this.lastCancelledTime = new AtomicLong();
        }

        /**
         * Asynchronously sends initial demand messages formed from {@code assignments} and initiates supply-demand processes.
         *
         * For each node participating in rebalance process method distributes set of partitions for that node to several stripes (topics).
         * It means that each stripe containing a subset of partitions can be processed in parallel.
         * The number of stripes are controlled by {@link IgniteConfiguration#getRebalanceThreadPoolSize()} property.
         *
         * Partitions that can be rebalanced using only WAL are called historical, others are called full.
         *
         * Before sending messages, method awaits partitions clearing for full partitions.
         */
        public void requestPartitions() {
            if (!STATE_UPD.compareAndSet(this, RebalanceFutureState.INIT, RebalanceFutureState.STARTED)) {
                cancel();

                return;
            }

            if (!ctx.kernalContext().grid().isRebalanceEnabled()) {
                if (log.isTraceEnabled())
                    log.trace("Cancel partition demand because rebalance disabled on current node.");

                cancel();

                return;
            }

            if (isDone()) {
                assert !result() : "Rebalance future was done, but partitions never requested [grp="
                    + grp.cacheOrGroupName() + ", topVer=" + topologyVersion() + "]";

                return;
            }

            final CacheConfiguration cfg = grp.config();

            for (Map.Entry<ClusterNode, GridDhtPartitionDemandMessage> e : assignments.entrySet()) {
                final ClusterNode node = e.getKey();

                GridDhtPartitionDemandMessage d = e.getValue();

                final IgniteDhtDemandedPartitionsMap parts;

                synchronized (this) { // Synchronized to prevent consistency issues in case of parallel cancellation.
                    if (isDone())
                        return;

                    if (startTime == -1)
                        startTime = System.currentTimeMillis();

                    parts = remaining.get(node.id());

                    U.log(log, "Prepared rebalancing [grp=" + grp.cacheOrGroupName()
                        + ", mode=" + cfg.getRebalanceMode() + ", supplier=" + node.id() + ", partitionsCount=" + parts.size()
                        + ", topVer=" + topologyVersion() + "]");
                }

                if (!parts.isEmpty()) {
                    d.rebalanceId(rebalanceId);
                    d.timeout(grp.preloader().timeout());

                    IgniteInternalFuture<?> clearAllFut = clearFullPartitions(this, d.partitions().fullSet());

                    // Start rebalancing after clearing full partitions is finished.
                    clearAllFut.listen(f -> ctx.kernalContext().closure().runLocalSafe(() -> {
                        if (isDone())
                            return;

                        try {
                            if (log.isInfoEnabled())
                                log.info("Starting rebalance routine [" + grp.cacheOrGroupName() +
                                    ", topVer=" + topologyVersion() +
                                    ", supplier=" + node.id() +
                                    ", fullPartitions=" + S.compact(parts.fullSet()) +
                                    ", histPartitions=" + S.compact(parts.historicalSet()) + "]");

                            ctx.io().sendOrderedMessage(node, d.topic(),
                                d.convertIfNeeded(node.version()), grp.ioPolicy(), d.timeout());

                            // Cleanup required in case partitions demanded in parallel with cancellation.
                            synchronized (this) {
                                if (isDone())
                                    cleanupRemoteContexts(node.id());
                            }
                        }
                        catch (IgniteCheckedException e1) {
                            ClusterTopologyCheckedException cause = e1.getCause(ClusterTopologyCheckedException.class);

                            if (cause != null)
                                log.warning("Failed to send initial demand request to node. " + e1.getMessage());
                            else
                                log.error("Failed to send initial demand request to node.", e1);

                            cancel();
                        }
                        catch (Throwable th) {
                            log.error("Runtime error caught during initial demand request sending.", th);

                            cancel();
                        }
                    }, true));
                }
            }
        }

        /**
         * Creates future which will be completed when all {@code fullPartitions} are cleared.
         *
         * @param fut Rebalance future.
         * @param fullPartitions Set of full partitions need to be cleared.
         * @return Future which will be completed when given partitions are cleared.
         */
        private IgniteInternalFuture<?> clearFullPartitions(RebalanceFuture fut, Set<Integer> fullPartitions) {
            final GridFutureAdapter clearAllFuture = new GridFutureAdapter();

            if (fullPartitions.isEmpty()) {
                clearAllFuture.onDone();

                return clearAllFuture;
            }

            for (GridCacheContext cctx : grp.caches()) {
                if (cctx.statisticsEnabled()) {
                    final CacheMetricsImpl metrics = cctx.cache().metrics0();

                    metrics.rebalanceClearingPartitions(fullPartitions.size());
                }
            }

            final AtomicInteger clearingPartitions = new AtomicInteger(fullPartitions.size());

            for (int partId : fullPartitions) {
                if (fut.isDone()) {
                    clearAllFuture.onDone();

                    return clearAllFuture;
                }

                GridDhtLocalPartition part = grp.topology().localPartition(partId);

                if (part != null && part.state() == MOVING) {
                    part.onClearFinished(f -> {
                        if (!fut.isDone()) {
                            // Cancel rebalance if partition clearing was failed.
                            if (f.error() != null) {
                                for (GridCacheContext cctx : grp.caches()) {
                                    if (cctx.statisticsEnabled()) {
                                        final CacheMetricsImpl metrics = cctx.cache().metrics0();

                                        metrics.rebalanceClearingPartitions(0);
                                    }
                                }

                                log.error("Unable to await partition clearing " + part, f.error());

                                fut.cancel();

                                clearAllFuture.onDone(f.error());
                            }
                            else {
                                int remaining = clearingPartitions.decrementAndGet();

                                for (GridCacheContext cctx : grp.caches()) {
                                    if (cctx.statisticsEnabled()) {
                                        final CacheMetricsImpl metrics = cctx.cache().metrics0();

                                        metrics.rebalanceClearingPartitions(remaining);
                                    }
                                }

                                if (log.isDebugEnabled())
                                    log.debug("Partition is ready for rebalance [grp=" + grp.cacheOrGroupName()
                                        + ", p=" + part.id() + ", remaining=" + remaining + "]");

                                if (remaining == 0)
                                    clearAllFuture.onDone();
                            }
                        }
                        else
                            clearAllFuture.onDone();
                    });
                }
                else {
                    int remaining = clearingPartitions.decrementAndGet();

                    for (GridCacheContext cctx : grp.caches()) {
                        if (cctx.statisticsEnabled()) {
                            final CacheMetricsImpl metrics = cctx.cache().metrics0();

                            metrics.rebalanceClearingPartitions(remaining);
                        }
                    }

                    if (remaining == 0)
                        clearAllFuture.onDone();
                }
            }

            return clearAllFuture;
        }

        /** {@inheritDoc} */
        @Override public boolean onDone(@Nullable Boolean res, @Nullable Throwable err) {
            if (super.onDone(res, err)) {
                if (!isInitial()) {
                    sendRebalanceFinishedEvent();

                    if (log.isInfoEnabled())
                        log.info("Completed rebalance future: " + this);

                    // Complete sync future only if rebalancing was not cancelled.
                    if (res && !grp.preloader().syncFuture().isDone())
                        ((GridFutureAdapter)grp.preloader().syncFuture()).onDone();
                }

                if (next != null)
                    next.requestPartitions(); // Process next group.

                return true;
            }

            return false;
        }

        /**
         * @param topVer Rebalancing topology version.
         */
        public void ownPartitionsAndFinishFuture(AffinityTopologyVersion topVer) {
            // Ignore all client exchanges.
            // Note rebalancing may be started on client topology version if forced reassign was queued after client
            // topology exchange.
            AffinityTopologyVersion rebTopVer = ctx.exchange().lastAffinityChangedTopologyVersion(topVer);
            AffinityTopologyVersion curRebTopVer = ctx.exchange().lastAffinityChangedTopologyVersion(topologyVersion());

            if (!rebTopVer.equals(curRebTopVer)) {
                if (log.isDebugEnabled()) {
                    log.debug("Do not own partitions because the topology is outdated [grp=" +
                        grp.cacheOrGroupName() + ", topVer=" + topVer + ", curTopVer=" + topologyVersion()
                        + ", rebTopVer=" + rebTopVer + ", curRebTopVer=" + curRebTopVer + ']');
                }

                return;
            }

            if (onDone(true, null)) {
                assert state == RebalanceFutureState.STARTED : this;

                grp.localWalEnabled(true, true);

                // Safe to own from exchange worker thread because moving partitions from new assignments
                // cannot appear.
                grp.topology().ownMoving();

                if (log.isDebugEnabled())
                    log.debug("Partitions have been scheduled to resend [reason=" +
                        "Group durability restored, name=" + grp.cacheOrGroupName() + "]");

                ctx.exchange().refreshPartitions(Collections.singleton(grp));
            }
            else {
                if (log.isDebugEnabled())
                    log.debug("Do not own partitions because the future has been finished [grp=" +
                        grp.cacheOrGroupName() + ", ver=" + this.topVer + ", result=" + result() + ']');
            }
        }

        /**
         * @return Topology version.
         */
        public AffinityTopologyVersion topologyVersion() {
            return topVer;
        }

        /**
         * @param rebalanceId Rebalance id.
         * @return true in case future created for specified {@code rebalanceId}, false in other case.
         */
        private boolean isActual(long rebalanceId) {
            return this.rebalanceId == rebalanceId && !isDone();
        }

        /**
         * @return Is initial (created at demander creation).
         */
        public boolean isInitial() {
            return topVer == null;
        }

        /**
         * Cancel running future or mark for cancel {@code RebalanceFutureState#MARK_CANCELLED}.
         */
        private void tryCancel() {
            if (STATE_UPD.compareAndSet(this, RebalanceFutureState.INIT, RebalanceFutureState.MARK_CANCELLED))
                return;

            cancel();
        }

        /**
         * Cancels this future and proceeds to a next in the chain.
         *
         * @return {@code True}.
         */
        @Override public boolean cancel() {
            // Cancel lock is needed only for case when some message might be on the fly while rebalancing is
            // cancelled.
            cancelLock.writeLock().lock();

            try {
                synchronized (this) {
                    if (isDone())
                        return true;

                    U.log(log, "Cancelled rebalancing from all nodes [grp=" + grp.cacheOrGroupName() +
                        ", topVer=" + topologyVersion() + "]");

                    if (!ctx.kernalContext().isStopping()) {
                        for (UUID nodeId : remaining.keySet())
                            cleanupRemoteContexts(nodeId);
                    }

                    remaining.clear();

                    checkIsDone(true /* cancelled */);
                }

                return true;
            }
            finally {
                cancelLock.writeLock().unlock();
            }
        }

        /** {@inheritDoc} */
        @Override public boolean onDone(@Nullable Boolean res, @Nullable Throwable err, boolean cancel) {
            assert !cancel : "RebalanceFuture cancel is not supported. Use res = false.";

            boolean byThisCall = super.onDone(res, err, cancel);
            boolean isCancelled = res == Boolean.FALSE || isFailed();

            if (byThisCall) {
                if (isCancelled)
                    lastCancelledTime.accumulateAndGet(System.currentTimeMillis(), Math::max);
                else if (startTime != -1)
                    endTime = System.currentTimeMillis();
            }

            return byThisCall;
        }

        /**
         * @param nodeId Node id.
         */
        private synchronized void error(UUID nodeId) {
            if (isDone())
                return;

            cleanupRemoteContexts(nodeId);

            remaining.remove(nodeId);

            checkIsDone(false);
        }

        /**
         * @param nodeId Node id.
         * @param p Partition id.
         */
        private synchronized void partitionMissed(UUID nodeId, int p) {
            if (isDone())
                return;

            IgniteDhtDemandedPartitionsMap parts = remaining.get(nodeId);

            assert parts != null : "Remaining not found [grp=" + grp.cacheOrGroupName() + ", fromNode=" + nodeId +
                ", part=" + p + "]";

            if (parts.historicalMap().contains(p)) {
                // The partition p cannot be wal rebalanced,
                // let's exclude the given nodeId and give a try to full rebalance.
                exchFut.markNodeAsInapplicableForHistoricalRebalance(nodeId);
            }
            else
                exchFut.markNodeAsInapplicableForFullRebalance(nodeId, grp.groupId(), p);

            missed.computeIfAbsent(nodeId, k -> new HashSet<>());

            missed.get(nodeId).add(p);
        }

        /**
         * @param nodeId Node id.
         */
        private void cleanupRemoteContexts(UUID nodeId) {
            ClusterNode node = ctx.discovery().node(nodeId);

            if (node == null)
                return;

            GridDhtPartitionDemandMessage d = new GridDhtPartitionDemandMessage(
                // Negative number of id signals that supply context
                // with the same positive id must be cleaned up at the supply node.
                -rebalanceId,
                this.topologyVersion(),
                grp.groupId());

            d.timeout(grp.preloader().timeout());

            try {
                Object rebalanceTopic = GridCachePartitionExchangeManager.rebalanceTopic(0);

                ctx.io().sendOrderedMessage(node, rebalanceTopic,
                    d.convertIfNeeded(node.version()), grp.ioPolicy(), grp.preloader().timeout());
            }
            catch (IgniteCheckedException ignored) {
                if (log.isDebugEnabled())
                    log.debug("Failed to send failover context cleanup request to node " + nodeId);
            }
        }

        /**
         * @param nodeId Node id.
         * @param p Partition number.
         * @param own {@code True} to own partition if possible.
         */
        private synchronized void partitionDone(UUID nodeId, int p, boolean own) {
            if (own && grp.localWalEnabled())
                grp.topology().own(grp.topology().localPartition(p));

            if (isDone())
                return;

            if (grp.eventRecordable(EVT_CACHE_REBALANCE_PART_LOADED))
                rebalanceEvent(p, EVT_CACHE_REBALANCE_PART_LOADED, exchId.discoveryEvent());

            IgniteDhtDemandedPartitionsMap parts = remaining.get(nodeId);

            assert parts != null : "Remaining not found [grp=" + grp.cacheOrGroupName() + ", fromNode=" + nodeId +
                ", part=" + p + "]";

            boolean rmvd = parts.remove(p);

            assert rmvd : "Partition already done [grp=" + grp.cacheOrGroupName() + ", fromNode=" + nodeId +
                ", part=" + p + ", left=" + parts + "]";

                if (rmvd)
                    partitionsLeft.decrementAndGet();

            if (parts.isEmpty()) {
                int remainingRoutines = remaining.size() - 1;

                U.log(log, "Completed " + ((remainingRoutines == 0 ? "(final) " : "") +
                    "rebalancing [grp=" + grp.cacheOrGroupName() +
                    ", supplier=" + nodeId +
                    ", topVer=" + topologyVersion() +
                    ", progress=" + (routines - remainingRoutines) + "/" + routines + "]"));

                remaining.remove(nodeId);
            }

            checkIsDone(false);
        }

        /**
         * @param part Partition.
         * @param type Type.
         * @param discoEvt Discovery event.
         */
        private void rebalanceEvent(int part, int type, DiscoveryEvent discoEvt) {
            assert discoEvt != null;

            grp.addRebalanceEvent(part, type, discoEvt.eventNode(), discoEvt.type(), discoEvt.timestamp());
        }

        /**
         * @param type Type.
         * @param discoEvt Discovery event.
         */
        private void rebalanceEvent(int type, DiscoveryEvent discoEvt) {
            rebalanceEvent(-1, type, discoEvt);
        }

        /**
         * @param cancelled Is cancelled.
         */
        private void checkIsDone(boolean cancelled) {
            if (remaining.isEmpty()) {
                Collection<Integer> m = new HashSet<>();

                for (Map.Entry<UUID, Collection<Integer>> e : missed.entrySet()) {
                    if (e.getValue() != null && !e.getValue().isEmpty())
                        m.addAll(e.getValue());
                }

                if (!m.isEmpty()) {
                    U.log(log, "Reassigning partitions that were missed [parts=" + m +
                        ", grpId=" + grp.groupId() +
                        ", grpName=" + grp.cacheOrGroupName() +
                        ", topVer=" + topVer + ']');

                    onDone(false); // Finished but has missed partitions, will force dummy exchange

                    ctx.exchange().forceReassign(exchId, exchFut);

                    return;
                }

                // Delay owning until checkpoint is finished.
                if (grp.persistenceEnabled() && !grp.localWalEnabled() && !cancelled) {
                    if (log.isDebugEnabled()) {
                        log.debug("Delaying partition owning for a group [name=" +
                            grp.cacheOrGroupName() + ", ver=" + topVer + ']');
                    }

                    // Force new checkpoint to make sure owning state is captured.
                    CheckpointProgress cp = ctx.database().forceCheckpoint(WalStateManager.reason(grp.groupId(), topVer));

                    cp.onStateChanged(PAGE_SNAPSHOT_TAKEN, () -> grp.localWalEnabled(true, false));

                    cp.onStateChanged(FINISHED, () -> {
                        ctx.exchange().finishPreloading(topVer, grp.groupId());
                    });
                }
                else {
                    onDone(!cancelled);

                    if (log.isDebugEnabled())
                        log.debug("Partitions have been scheduled to resend [reason=" +
                            "Rebalance is done, grp=" + grp.cacheOrGroupName() + "]");

                    // A group can be partially rebalanced even if rebalancing was cancelled.
                    ctx.exchange().refreshPartitions(Collections.singleton(grp));
                }
            }
        }

        /**
         * @return Collection of supplier nodes. Value {@code empty} means rebalance already finished.
         */
        private synchronized Collection<UUID> remainingNodes() {
            return remaining.keySet();
        }

        /**
         *
         */
        private void sendRebalanceStartedEvent() {
            if (grp.eventRecordable(EVT_CACHE_REBALANCE_STARTED))
                rebalanceEvent(EVT_CACHE_REBALANCE_STARTED, exchId.discoveryEvent());
        }

        /**
         *
         */
        private void sendRebalanceFinishedEvent() {
            if (grp.eventRecordable(EVT_CACHE_REBALANCE_STOPPED))
                rebalanceEvent(EVT_CACHE_REBALANCE_STOPPED, exchId.discoveryEvent());
        }

        /**
         * @param newAssignments New assignments.
         *
         * @return {@code True} when assignments are compatible and future should not be cancelled.
         */
        public boolean compatibleWith(GridDhtPreloaderAssignments newAssignments) {
            if (isInitial() || ((GridDhtPreloader)grp.preloader()).disableRebalancingCancellationOptimization())
                return false;

            if (ctx.exchange().lastAffinityChangedTopologyVersion(topVer).equals(
                ctx.exchange().lastAffinityChangedTopologyVersion(newAssignments.topologyVersion()))) {
                if (log.isDebugEnabled())
                    log.debug("Rebalancing is forced on the same topology [grp="
                        + grp.cacheOrGroupName() + ", " + "top=" + topVer + ']');

                return false;
            }

            if (newAssignments.affinityReassign()) {
                if (log.isDebugEnabled())
                    log.debug("Some of owned partitions were reassigned by coordinator [grp="
                        + grp.cacheOrGroupName() + ", " + ", init=" + topVer +
                        ", other=" + newAssignments.topologyVersion() + ']');

                return false;
            }

            Set<Integer> p0 = new HashSet<>();
            Set<Integer> p1 = new HashSet<>();

            // Not compatible if a supplier has left.
            for (ClusterNode node : rebalancingParts.keySet()) {
                if (!grp.cacheObjectContext().kernalContext().discovery().alive(node))
                    return false;
            }

            for (Set<Integer> partitions : rebalancingParts.values())
                p0.addAll(partitions);

            for (GridDhtPartitionDemandMessage message : newAssignments.values()) {
                p1.addAll(message.partitions().fullSet());
                p1.addAll(message.partitions().historicalSet());
            }

            // Not compatible if not a subset.
            if (!p0.containsAll(p1))
                return false;

            p1 = Stream.concat(grp.affinity().cachedAffinity(newAssignments.topologyVersion())
                .primaryPartitions(ctx.localNodeId()).stream(), grp.affinity()
                .cachedAffinity(newAssignments.topologyVersion()).backupPartitions(ctx.localNodeId()).stream())
                .collect(Collectors.toSet());

            NavigableSet<AffinityTopologyVersion> toCheck = grp.affinity().cachedVersions()
                .headSet(newAssignments.topologyVersion(), false);

            if (!toCheck.contains(topVer)) {
                log.warning("History is not enough for checking compatible last rebalance, new rebalance started " +
                    "[grp=" + grp.cacheOrGroupName() + ", lastTop=" + topVer + ']');

                return false;
            }

            for (AffinityTopologyVersion previousTopVer : toCheck.descendingSet()) {
                if (previousTopVer.before(topVer))
                    break;

                if (!ctx.exchange().lastAffinityChangedTopologyVersion(previousTopVer).equals(previousTopVer))
                    continue;

                p0 = Stream.concat(grp.affinity().cachedAffinity(previousTopVer).primaryPartitions(ctx.localNodeId()).stream(),
                    grp.affinity().cachedAffinity(previousTopVer).backupPartitions(ctx.localNodeId()).stream())
                    .collect(Collectors.toSet());

                // Not compatible if owners are different.
                if (!p0.equals(p1))
                    return false;
            }

            return true;
        }

        /** {@inheritDoc} */
        @Override public String toString() {
            return S.toString(RebalanceFuture.class, this, "result", result());
        }
    }

    /**
     * @param topVer Topopolog verion.
     */
    void finishPreloading(AffinityTopologyVersion topVer) {
        assert !rebalanceFut.isInitial() : topVer;

        rebalanceFut.ownPartitionsAndFinishFuture(topVer);
    }
}<|MERGE_RESOLUTION|>--- conflicted
+++ resolved
@@ -234,29 +234,16 @@
                     if (t.error() == null) {
                         IgniteInternalFuture<Boolean> fut0 = ctx.exchange().forceRebalance(exchFut.exchangeId());
 
-<<<<<<< HEAD
-                    fut0.listen(future -> {
-                        try {
-                            fut.onDone(future.get());
-                        }
-                        catch (Exception e) {
-                            fut.onDone(e);
-                        }
-                    });
-=======
-                        fut0.listen(new IgniteInClosure<IgniteInternalFuture<Boolean>>() {
-                            @Override public void apply(IgniteInternalFuture<Boolean> fut1) {
-                                try {
-                                    fut.onDone(fut1.get());
-                                } catch (Exception e) {
-                                    fut.onDone(e);
-                                }
+                        fut0.listen(future -> {
+                            try {
+                                fut.onDone(fut1.get());
+                            } catch (Exception e) {
+                                fut.onDone(e);
                             }
                         });
                     }
                     else
                         fut.onDone(t.error());
->>>>>>> 83de845a
                 }
             });
 
