/*
 * Licensed to the Apache Software Foundation (ASF) under one or more
 * contributor license agreements.  See the NOTICE file distributed with
 * this work for additional information regarding copyright ownership.
 * The ASF licenses this file to You under the Apache License, Version 2.0
 * (the "License"); you may not use this file except in compliance with
 * the License.  You may obtain a copy of the License at
 *
 *      http://www.apache.org/licenses/LICENSE-2.0
 *
 * Unless required by applicable law or agreed to in writing, software
 * distributed under the License is distributed on an "AS IS" BASIS,
 * WITHOUT WARRANTIES OR CONDITIONS OF ANY KIND, either express or implied.
 * See the License for the specific language governing permissions and
 * limitations under the License.
 */

package org.apache.ignite.internal.processors.cache.distributed.dht.preloader;

import java.util.ArrayList;
import java.util.Collection;
import java.util.HashMap;
import java.util.HashSet;
import java.util.Iterator;
import java.util.List;
import java.util.Map;
import java.util.Set;
import java.util.UUID;
import java.util.concurrent.atomic.AtomicInteger;
import java.util.concurrent.atomic.AtomicReference;
import org.apache.ignite.IgniteCheckedException;
import org.apache.ignite.IgniteLogger;
import org.apache.ignite.cache.CacheRebalanceMode;
import org.apache.ignite.cluster.ClusterNode;
import org.apache.ignite.configuration.CacheConfiguration;
import org.apache.ignite.configuration.IgniteConfiguration;
import org.apache.ignite.events.DiscoveryEvent;
import org.apache.ignite.internal.IgniteInternalFuture;
import org.apache.ignite.internal.IgniteInterruptedCheckedException;
import org.apache.ignite.internal.cluster.ClusterTopologyCheckedException;
import org.apache.ignite.internal.processors.affinity.AffinityAssignment;
import org.apache.ignite.internal.processors.affinity.AffinityTopologyVersion;
import org.apache.ignite.internal.processors.cache.CacheEntryInfoCollection;
import org.apache.ignite.internal.processors.cache.CacheGroupContext;
import org.apache.ignite.internal.processors.cache.CacheMetricsImpl;
import org.apache.ignite.internal.processors.cache.GridCacheContext;
import org.apache.ignite.internal.processors.cache.GridCacheEntryEx;
import org.apache.ignite.internal.processors.cache.GridCacheEntryInfo;
import org.apache.ignite.internal.processors.cache.GridCacheEntryRemovedException;
import org.apache.ignite.internal.processors.cache.GridCachePartitionExchangeManager;
import org.apache.ignite.internal.processors.cache.GridCacheSharedContext;
import org.apache.ignite.internal.processors.cache.distributed.dht.GridDhtInvalidPartitionException;
import org.apache.ignite.internal.processors.cache.distributed.dht.GridDhtLocalPartition;
import org.apache.ignite.internal.processors.cache.distributed.dht.GridDhtPartitionTopology;
import org.apache.ignite.internal.processors.cache.mvcc.MvccUpdateVersionAware;
import org.apache.ignite.internal.processors.cache.mvcc.MvccVersionAware;
import org.apache.ignite.internal.processors.cache.mvcc.MvccVersionImpl;
import org.apache.ignite.internal.processors.timeout.GridTimeoutObject;
import org.apache.ignite.internal.processors.timeout.GridTimeoutObjectAdapter;
import org.apache.ignite.internal.util.future.GridCompoundFuture;
import org.apache.ignite.internal.util.future.GridFinishedFuture;
import org.apache.ignite.internal.util.future.GridFutureAdapter;
import org.apache.ignite.internal.util.tostring.GridToStringExclude;
import org.apache.ignite.internal.util.tostring.GridToStringInclude;
import org.apache.ignite.internal.util.typedef.CI1;
import org.apache.ignite.internal.util.typedef.T2;
import org.apache.ignite.internal.util.typedef.internal.LT;
import org.apache.ignite.internal.util.typedef.internal.S;
import org.apache.ignite.internal.util.typedef.internal.U;
import org.apache.ignite.lang.IgniteInClosure;
import org.apache.ignite.lang.IgnitePredicate;
import org.apache.ignite.lang.IgniteUuid;
import org.apache.ignite.spi.IgniteSpiException;
import org.jetbrains.annotations.Nullable;

import static org.apache.ignite.events.EventType.EVT_CACHE_REBALANCE_OBJECT_LOADED;
import static org.apache.ignite.events.EventType.EVT_CACHE_REBALANCE_PART_LOADED;
import static org.apache.ignite.events.EventType.EVT_CACHE_REBALANCE_STARTED;
import static org.apache.ignite.events.EventType.EVT_CACHE_REBALANCE_STOPPED;
import static org.apache.ignite.internal.processors.cache.distributed.dht.GridDhtPartitionState.MOVING;
import static org.apache.ignite.internal.processors.dr.GridDrType.DR_NONE;
import static org.apache.ignite.internal.processors.dr.GridDrType.DR_PRELOAD;

/**
 * Thread pool for requesting partitions from other nodes and populating local cache.
 */
@SuppressWarnings("NonConstantFieldWithUpperCaseName")
public class GridDhtPartitionDemander {
    /** */
    private final GridCacheSharedContext<?, ?> ctx;

    /** */
    private final CacheGroupContext grp;

    /** */
    private final IgniteLogger log;

    /** Preload predicate. */
    private IgnitePredicate<GridCacheEntryInfo> preloadPred;

    /** Future for preload mode {@link CacheRebalanceMode#SYNC}. */
    @GridToStringInclude
    private final GridFutureAdapter syncFut = new GridFutureAdapter();

    /** Rebalance future. */
    @GridToStringInclude
    private volatile RebalanceFuture rebalanceFut;

    /** Last timeout object. */
    private AtomicReference<GridTimeoutObject> lastTimeoutObj = new AtomicReference<>();

    /** Last exchange future. */
    private volatile GridDhtPartitionsExchangeFuture lastExchangeFut;

    /** Cached rebalance topics. */
    private final Map<Integer, Object> rebalanceTopics;

    /**
     * @param grp Ccahe group.
     */
    public GridDhtPartitionDemander(CacheGroupContext grp) {
        assert grp != null;

        this.grp = grp;

        ctx = grp.shared();

        log = ctx.logger(getClass());

        boolean enabled = grp.rebalanceEnabled() && !ctx.kernalContext().clientNode();

        rebalanceFut = new RebalanceFuture(); //Dummy.

        if (!enabled) {
            // Calling onDone() immediately since preloading is disabled.
            rebalanceFut.onDone(true);
            syncFut.onDone();
        }

        Map<Integer, Object> tops = new HashMap<>();

        for (int idx = 0; idx < grp.shared().kernalContext().config().getRebalanceThreadPoolSize(); idx++)
            tops.put(idx, GridCachePartitionExchangeManager.rebalanceTopic(idx));

        rebalanceTopics = tops;
    }

    /**
     * Start.
     */
    void start() {
        // No-op.
    }

    /**
     * Stop.
     */
    void stop() {
        try {
            rebalanceFut.cancel();
        }
        catch (Exception ignored) {
            rebalanceFut.onDone(false);
        }

        lastExchangeFut = null;

        lastTimeoutObj.set(null);

        syncFut.onDone();
    }

    /**
     * @return Future for {@link CacheRebalanceMode#SYNC} mode.
     */
    IgniteInternalFuture<?> syncFuture() {
        return syncFut;
    }

    /**
     * @return Rebalance future.
     */
    IgniteInternalFuture<Boolean> rebalanceFuture() {
        return rebalanceFut;
    }

    /**
     * Sets preload predicate for demand pool.
     *
     * @param preloadPred Preload predicate.
     */
    void preloadPredicate(IgnitePredicate<GridCacheEntryInfo> preloadPred) {
        this.preloadPred = preloadPred;
    }

    /**
     * @return Rebalance future.
     */
    IgniteInternalFuture<Boolean> forceRebalance() {
        GridTimeoutObject obj = lastTimeoutObj.getAndSet(null);

        if (obj != null)
            ctx.time().removeTimeoutObject(obj);

        final GridDhtPartitionsExchangeFuture exchFut = lastExchangeFut;

        if (exchFut != null) {
            if (log.isDebugEnabled())
                log.debug("Forcing rebalance event for future: " + exchFut);

            final GridFutureAdapter<Boolean> fut = new GridFutureAdapter<>();

            exchFut.listen(new CI1<IgniteInternalFuture<AffinityTopologyVersion>>() {
                @Override public void apply(IgniteInternalFuture<AffinityTopologyVersion> t) {
                    IgniteInternalFuture<Boolean> fut0 = ctx.exchange().forceRebalance(exchFut.exchangeId());

                    fut0.listen(new IgniteInClosure<IgniteInternalFuture<Boolean>>() {
                        @Override public void apply(IgniteInternalFuture<Boolean> future) {
                            try {
                                fut.onDone(future.get());
                            }
                            catch (Exception e) {
                                fut.onDone(e);
                            }
                        }
                    });
                }
            });

            return fut;
        }
        else if (log.isDebugEnabled())
            log.debug("Ignoring force rebalance request (no topology event happened yet).");

        return new GridFinishedFuture<>(true);
    }

    /**
     * @param fut Future.
     * @return {@code True} if topology changed.
     */
    private boolean topologyChanged(RebalanceFuture fut) {
        return
            !grp.affinity().lastVersion().equals(fut.topologyVersion()) || // Topology already changed.
                fut != rebalanceFut; // Same topology, but dummy exchange forced because of missing partitions.
    }

    /**
     * Sets last exchange future.
     *
     * @param lastFut Last future to set.
     */
    void onTopologyChanged(GridDhtPartitionsExchangeFuture lastFut) {
        lastExchangeFut = lastFut;
    }

    /**
     * Initiates new rebalance process from given {@code assignments}.
     * If previous rebalance is not finished method cancels it.
     * In case of delayed rebalance method schedules new with configured delay.
     *
     * @param assignments Assignments.
     * @param force {@code True} if dummy reassign.
     * @param rebalanceId Rebalance id.
     * @param next Runnable responsible for cache rebalancing start.
     * @param forcedRebFut External future for forced rebalance.
     * @return Rebalancing runnable.
     */
    Runnable addAssignments(
        final GridDhtPreloaderAssignments assignments,
        boolean force,
        long rebalanceId,
        final Runnable next,
        @Nullable final GridCompoundFuture<Boolean, Boolean> forcedRebFut
    ) {
        if (log.isDebugEnabled())
            log.debug("Adding partition assignments: " + assignments);

        assert force == (forcedRebFut != null);

        long delay = grp.config().getRebalanceDelay();

        if ((delay == 0 || force) && assignments != null) {
            final RebalanceFuture oldFut = rebalanceFut;

            final RebalanceFuture fut = new RebalanceFuture(grp, assignments, log, rebalanceId);

            if (!oldFut.isInitial())
                oldFut.cancel();
            else
                fut.listen(f -> oldFut.onDone(f.result()));

            if (forcedRebFut != null)
                forcedRebFut.add(fut);

            rebalanceFut = fut;

            for (final GridCacheContext cctx : grp.caches()) {
                if (cctx.statisticsEnabled()) {
                    final CacheMetricsImpl metrics = cctx.cache().metrics0();

                    metrics.clearRebalanceCounters();

                    metrics.startRebalance(0);

                    rebalanceFut.listen(f -> metrics.clearRebalanceCounters());
                }
            }

            fut.sendRebalanceStartedEvent();

            if (assignments.cancelled()) { // Pending exchange.
                if (log.isDebugEnabled())
                    log.debug("Rebalancing skipped due to cancelled assignments.");

                fut.onDone(false);

                fut.sendRebalanceFinishedEvent();

                return null;
            }

            if (assignments.isEmpty()) { // Nothing to rebalance.
                if (log.isDebugEnabled())
                    log.debug("Rebalancing skipped due to empty assignments.");

                fut.onDone(true);

                ((GridFutureAdapter)grp.preloader().syncFuture()).onDone();

                fut.sendRebalanceFinishedEvent();

                return null;
            }

            return () -> {
                if (next != null)
                    fut.listen(f -> {
                        try {
                            if (f.get()) // Not cancelled.
                                next.run(); // Starts next cache rebalancing (according to the order).
                        }
                        catch (IgniteCheckedException e) {
                            if (log.isDebugEnabled())
                                log.debug(e.getMessage());
                        }
                    });

                requestPartitions(fut, assignments);
            };
        }
        else if (delay > 0) {
            for (GridCacheContext cctx : grp.caches()) {
                if (cctx.statisticsEnabled()) {
                    final CacheMetricsImpl metrics = cctx.cache().metrics0();

                    metrics.startRebalance(delay);
                }
            }

            GridTimeoutObject obj = lastTimeoutObj.get();

            if (obj != null)
                ctx.time().removeTimeoutObject(obj);

            final GridDhtPartitionsExchangeFuture exchFut = lastExchangeFut;

            assert exchFut != null : "Delaying rebalance process without topology event.";

            obj = new GridTimeoutObjectAdapter(delay) {
                @Override public void onTimeout() {
                    exchFut.listen(new CI1<IgniteInternalFuture<AffinityTopologyVersion>>() {
                        @Override public void apply(IgniteInternalFuture<AffinityTopologyVersion> f) {
                            ctx.exchange().forceRebalance(exchFut.exchangeId());
                        }
                    });
                }
            };

            lastTimeoutObj.set(obj);

            ctx.time().addTimeoutObject(obj);
        }

        return null;
    }

    /**
     * Asynchronously sends initial demand messages formed from {@code assignments} and initiates supply-demand processes.
     *
     * For each node participating in rebalance process method distributes set of partitions for that node to several stripes (topics).
     * It means that each stripe containing a subset of partitions can be processed in parallel.
     * The number of stripes are controlled by {@link IgniteConfiguration#getRebalanceThreadPoolSize()} property.
     *
     * Partitions that can be rebalanced using only WAL are called historical, others are called full.
     *
     * Before sending messages, method awaits partitions clearing for full partitions.
     *
     * @param fut Rebalance future.
     * @param assignments Assignments.
     */
    private void requestPartitions(final RebalanceFuture fut, GridDhtPreloaderAssignments assignments) {
        assert fut != null;

        if (topologyChanged(fut)) {
            fut.cancel();

            return;
        }

        if (!ctx.kernalContext().grid().isRebalanceEnabled()) {
            if (log.isDebugEnabled())
                log.debug("Cancel partition demand because rebalance disabled on current node.");

            fut.cancel();

            return;
        }

        synchronized (fut) { // Synchronized to prevent consistency issues in case of parallel cancellation.
            if (fut.isDone())
                return;

            // Must add all remaining node before send first request, for avoid race between add remaining node and
            // processing response, see checkIsDone(boolean).
            for (Map.Entry<ClusterNode, GridDhtPartitionDemandMessage> e : assignments.entrySet()) {
                UUID nodeId = e.getKey().id();

                IgniteDhtDemandedPartitionsMap parts = e.getValue().partitions();

                assert parts != null : "Partitions are null [grp=" + grp.cacheOrGroupName() + ", fromNode=" + nodeId + "]";

                fut.remaining.put(nodeId, new T2<>(U.currentTimeMillis(), parts));
            }
        }

        final CacheConfiguration cfg = grp.config();

        for (Map.Entry<ClusterNode, GridDhtPartitionDemandMessage> e : assignments.entrySet()) {
            final ClusterNode node = e.getKey();

            GridDhtPartitionDemandMessage d = e.getValue();

            final IgniteDhtDemandedPartitionsMap parts;
            synchronized (fut) { // Synchronized to prevent consistency issues in case of parallel cancellation.
                if (fut.isDone())
                    break;

                parts = fut.remaining.get(node.id()).get2();

                U.log(log, "Starting rebalancing [grp=" + grp.cacheOrGroupName()
                        + ", mode=" + cfg.getRebalanceMode() + ", fromNode=" + node.id() + ", partitionsCount=" + parts.size()
                        + ", topology=" + fut.topologyVersion() + ", rebalanceId=" + fut.rebalanceId + "]");
            }

            int stripes = ctx.gridConfig().getRebalanceThreadPoolSize();

            final List<IgniteDhtDemandedPartitionsMap> stripePartitions = new ArrayList<>(stripes);
            for (int i = 0; i < stripes; i++)
                stripePartitions.add(new IgniteDhtDemandedPartitionsMap());

            // Reserve one stripe for historical partitions.
            if (parts.hasHistorical()) {
                stripePartitions.add(stripes - 1, new IgniteDhtDemandedPartitionsMap(parts.historicalMap(), null));

                if (stripes > 1)
                    stripes--;
            }

            // Distribute full partitions across other stripes.
            Iterator<Integer> it = parts.fullSet().iterator();
            for (int i = 0; it.hasNext(); i++)
                stripePartitions.get(i % stripes).addFull(it.next());

            for (int stripe = 0; stripe < stripes; stripe++) {
                if (!stripePartitions.get(stripe).isEmpty()) {
                    // Create copy of demand message with new striped partitions map.
                    final GridDhtPartitionDemandMessage demandMsg = d.withNewPartitionsMap(stripePartitions.get(stripe));

                    demandMsg.topic(rebalanceTopics.get(stripe));
                    demandMsg.rebalanceId(fut.rebalanceId);
                    demandMsg.timeout(cfg.getRebalanceTimeout());

                    final int topicId = stripe;

                    Runnable initDemandRequestTask = () -> {
                        try {
                            if (!fut.isDone()) {
                                ctx.io().sendOrderedMessage(node, rebalanceTopics.get(topicId),
                                        demandMsg.convertIfNeeded(node.version()), grp.ioPolicy(), demandMsg.timeout());

                                // Cleanup required in case partitions demanded in parallel with cancellation.
                                synchronized (fut) {
                                    if (fut.isDone())
                                        fut.cleanupRemoteContexts(node.id());
                                }

                                if (log.isDebugEnabled())
                                    log.debug("Requested rebalancing [from node=" + node.id() + ", listener index=" +
                                            topicId + ", partitions count=" + stripePartitions.get(topicId).size() +
                                            " (" + stripePartitions.get(topicId).partitionsList() + ")]");
                            }
                        }
                        catch (IgniteCheckedException e1) {
                            ClusterTopologyCheckedException cause = e1.getCause(ClusterTopologyCheckedException.class);

                            if (cause != null)
                                log.warning("Failed to send initial demand request to node. " + e1.getMessage());
                            else
                                log.error("Failed to send initial demand request to node.", e1);

                            fut.cancel();
                        }
                        catch (Throwable th) {
                            log.error("Runtime error caught during initial demand request sending.", th);

                            fut.cancel();
                        }
                    };

                    awaitClearingAndStartRebalance(fut, demandMsg, initDemandRequestTask);
                }
            }
        }
    }

    /**
     * Awaits partitions clearing for full partitions and sends initial demand request
     * after all partitions are cleared and safe to consume data.
     *
     * @param fut Rebalance future.
     * @param demandMessage Initial demand message which contains set of full partitions to await.
     * @param initDemandRequestTask Task which sends initial demand request.
     */
    private void awaitClearingAndStartRebalance(RebalanceFuture fut,
                                                GridDhtPartitionDemandMessage demandMessage,
                                                Runnable initDemandRequestTask) {
        Set<Integer> fullPartitions = demandMessage.partitions().fullSet();

        if (fullPartitions.isEmpty()) {
            ctx.kernalContext().closure().runLocalSafe(initDemandRequestTask, true);

            return;
        }

        for (GridCacheContext cctx : grp.caches()) {
            if (cctx.statisticsEnabled()) {
                final CacheMetricsImpl metrics = cctx.cache().metrics0();

                metrics.rebalanceClearingPartitions(fullPartitions.size());
            }
        }

        final AtomicInteger clearingPartitions = new AtomicInteger(fullPartitions.size());

        for (int partId : fullPartitions) {
            if (fut.isDone())
                return;

            GridDhtLocalPartition part = grp.topology().localPartition(partId);

            if (part != null && part.state() == MOVING) {
                part.onClearFinished(f -> {
                    // Cancel rebalance if partition clearing was failed.
                    if (f.error() != null) {
                        if (!fut.isDone()) {
                            for (GridCacheContext cctx : grp.caches()) {
                                if (cctx.statisticsEnabled()) {
                                    final CacheMetricsImpl metrics = cctx.cache().metrics0();

                                    metrics.rebalanceClearingPartitions(0);
                                }
                            }

                            log.error("Unable to await partition clearing " + part, f.error());

                            fut.cancel();
                        }
                    }
                    else {
                        if (!fut.isDone()) {
                            int existed = clearingPartitions.decrementAndGet();

                            for (GridCacheContext cctx : grp.caches()) {
                                if (cctx.statisticsEnabled()) {
                                    final CacheMetricsImpl metrics = cctx.cache().metrics0();

                                    metrics.rebalanceClearingPartitions(existed);
                                }
                            }

                            // If all partitions are cleared send initial demand message.
                            if (existed == 0)
                                ctx.kernalContext().closure().runLocalSafe(initDemandRequestTask, true);
                        }
                    }
                });
            }
            else
                clearingPartitions.decrementAndGet();
        }
    }

    /**
     * Handles supply message from {@code nodeId} with specified {@code topicId}.
     *
     * Supply message contains entries to populate rebalancing partitions.
     *
     * There is a cyclic process:
     * Populate rebalancing partitions with entries from Supply message.
     * If not all partitions specified in {@link #rebalanceFut} were rebalanced or marked as missed
     * send new Demand message to request next batch of entries.
     *
     * @param topicId Topic id.
     * @param nodeId Node id.
     * @param supply Supply message.
     */
    public void handleSupplyMessage(
        int topicId,
        final UUID nodeId,
        final GridDhtPartitionSupplyMessage supply
    ) {
        AffinityTopologyVersion topVer = supply.topologyVersion();

        final RebalanceFuture fut = rebalanceFut;

        ClusterNode node = ctx.node(nodeId);

        if (node == null)
            return;

        if (topologyChanged(fut)) // Topology already changed (for the future that supply message based on).
            return;

        if (!fut.isActual(supply.rebalanceId())) {
            // Current future have another rebalance id.
            // Supple message based on another future.
            return;
        }

        if (log.isDebugEnabled())
            log.debug("Received supply message [grp=" + grp.cacheOrGroupName() + ", msg=" + supply + ']');

        // Check whether there were class loading errors on unmarshal
        if (supply.classError() != null) {
            U.warn(log, "Rebalancing from node cancelled [grp=" + grp.cacheOrGroupName() + ", node=" + nodeId +
                "]. Class got undeployed during preloading: " + supply.classError());

            fut.cancel(nodeId);

            return;
        }

        final GridDhtPartitionTopology top = grp.topology();

        if (grp.sharedGroup()) {
            for (GridCacheContext cctx : grp.caches()) {
                if (cctx.statisticsEnabled()) {
                    long keysCnt = supply.keysForCache(cctx.cacheId());

                    if (keysCnt != -1)
                        cctx.cache().metrics0().onRebalancingKeysCountEstimateReceived(keysCnt);

                    // Can not be calculated per cache.
                    cctx.cache().metrics0().onRebalanceBatchReceived(supply.messageSize());
                }
            }
        }
        else {
            GridCacheContext cctx = grp.singleCacheContext();

            if (cctx.statisticsEnabled()) {
                if (supply.estimatedKeysCount() != -1)
                    cctx.cache().metrics0().onRebalancingKeysCountEstimateReceived(supply.estimatedKeysCount());

                cctx.cache().metrics0().onRebalanceBatchReceived(supply.messageSize());
            }
        }

        try {
            AffinityAssignment aff = grp.affinity().cachedAffinity(topVer);

            GridCacheContext cctx = grp.sharedGroup() ? null : grp.singleCacheContext();

            ctx.database().checkpointReadLock();

            try {
                // Preload.
                for (Map.Entry<Integer, CacheEntryInfoCollection> e : supply.infos().entrySet()) {
                    int p = e.getKey();

                    if (aff.get(p).contains(ctx.localNode())) {
                        GridDhtLocalPartition part = top.localPartition(p, topVer, true);

                        assert part != null;

                        boolean last = supply.last().containsKey(p);

                        if (part.state() == MOVING) {
                            boolean reserved = part.reserve();

                            assert reserved : "Failed to reserve partition [igniteInstanceName=" +
                                ctx.igniteInstanceName() + ", grp=" + grp.cacheOrGroupName() + ", part=" + part + ']';

                            part.lock();

                            try {
                                // Loop through all received entries and try to preload them.
                                for (GridCacheEntryInfo entry : e.getValue().infos()) {
                                    if (!preloadEntry(node, p, entry, topVer)) {
                                        if (log.isDebugEnabled())
                                            log.debug("Got entries for invalid partition during " +
                                                "preloading (will skip) [p=" + p + ", entry=" + entry + ']');

                                        break;
                                    }

                                    if (grp.sharedGroup() && (cctx == null || cctx.cacheId() != entry.cacheId()))
                                        cctx = ctx.cacheContext(entry.cacheId());

                                    if (cctx != null && cctx.statisticsEnabled())
                                        cctx.cache().metrics0().onRebalanceKeyReceived();
                                }

                                // If message was last for this partition,
                                // then we take ownership.
                                if (last) {
                                    top.own(part);

                                    fut.partitionDone(nodeId, p);

                                    if (log.isDebugEnabled())
                                        log.debug("Finished rebalancing partition: " + part);
                                }
                            }
                            finally {
                                part.unlock();
                                part.release();
                            }
                        }
                        else {
                            if (last)
                                fut.partitionDone(nodeId, p);

                            if (log.isDebugEnabled())
                                log.debug("Skipping rebalancing partition (state is not MOVING): " + part);
                        }
                    }
                    else {
                        fut.partitionDone(nodeId, p);

                        if (log.isDebugEnabled())
                            log.debug("Skipping rebalancing partition (it does not belong on current node): " + p);
                    }
                }
            }
            finally {
                ctx.database().checkpointReadUnlock();
            }

            // Only request partitions based on latest topology version.
            for (Integer miss : supply.missed()) {
                if (aff.get(miss).contains(ctx.localNode()))
                    fut.partitionMissed(nodeId, miss);
            }

            for (Integer miss : supply.missed())
                fut.partitionDone(nodeId, miss);

            GridDhtPartitionDemandMessage d = new GridDhtPartitionDemandMessage(
                supply.rebalanceId(),
                supply.topologyVersion(),
                grp.groupId());

            d.timeout(grp.config().getRebalanceTimeout());

            d.topic(rebalanceTopics.get(topicId));

            if (!topologyChanged(fut) && !fut.isDone()) {
                // Send demand message.
                try {
                    ctx.io().sendOrderedMessage(node, rebalanceTopics.get(topicId),
                        d.convertIfNeeded(node.version()), grp.ioPolicy(), grp.config().getRebalanceTimeout());
                }
                catch (ClusterTopologyCheckedException e) {
                    if (log.isDebugEnabled()) {
                        log.debug("Node left during rebalancing [grp=" + grp.cacheOrGroupName() +
                            ", node=" + node.id() + ", msg=" + e.getMessage() + ']');
                    }
                }
            }
        }
        catch (IgniteSpiException | IgniteCheckedException e) {
            LT.error(log, e, "Error during rebalancing [grp=" + grp.cacheOrGroupName() +
                ", srcNode=" + node.id() +
                ", err=" + e + ']');
        }
    }

    /**
     * Adds {@code entry} to partition {@code p}.
     *
     * @param from Node which sent entry.
     * @param p Partition id.
     * @param info Preloaded entry.
     * @param topVer Topology version.
     * @return {@code False} if partition has become invalid during preloading.
     * @throws IgniteInterruptedCheckedException If interrupted.
     */
    private boolean preloadEntry(
        ClusterNode from,
        int p,
        GridCacheEntryInfo info,
        AffinityTopologyVersion topVer
    ) throws IgniteCheckedException {
        assert ctx.database().checkpointLockIsHeldByThread();

        try {
            GridCacheEntryEx cached = null;

            try {
                GridCacheContext cctx = grp.sharedGroup() ? ctx.cacheContext(info.cacheId()) : grp.singleCacheContext();

                cached = cctx.dhtCache().entryEx(info.key());

                if (log.isDebugEnabled())
                    log.debug("Rebalancing key [key=" + info.key() + ", part=" + p + ", node=" + from.id() + ']');

<<<<<<< HEAD
                cctx.shared().database().checkpointReadLock();

                try {
                    if (preloadPred == null || preloadPred.apply(info)) {
                        if (cached.initialValue(
                            info.value(),
                            info.version(),
                            cctx.mvccEnabled() ? ((MvccVersionAware)info).mvccVersion() : null,
                            cctx.mvccEnabled() ? ((MvccUpdateVersionAware)info).newMvccVersion() : null,
                            info.ttl(),
                            info.expireTime(),
                            true,
                            topVer,
                            cctx.isDrEnabled() ? DR_PRELOAD : DR_NONE,
                            false
                        )) {
                            cctx.evicts().touch(cached, topVer); // Start tracking.

                            if (cctx.events().isRecordable(EVT_CACHE_REBALANCE_OBJECT_LOADED) && !cached.isInternal())
                                cctx.events().addEvent(cached.partition(), cached.key(), cctx.localNodeId(),
                                    (IgniteUuid)null, null, EVT_CACHE_REBALANCE_OBJECT_LOADED, info.value(), true, null,
                                    false, null, null, null, true);
                        }
                        else {
                            cctx.evicts().touch(cached, topVer); // Start tracking.
=======
                if (preloadPred == null || preloadPred.apply(entry)) {
                    if (cached.initialValue(
                        entry.value(),
                        entry.version(),
                        entry.ttl(),
                        entry.expireTime(),
                        true,
                        topVer,
                        cctx.isDrEnabled() ? DR_PRELOAD : DR_NONE,
                        false
                    )) {
                        cctx.evicts().touch(cached, topVer); // Start tracking.

                        if (cctx.events().isRecordable(EVT_CACHE_REBALANCE_OBJECT_LOADED) && !cached.isInternal())
                            cctx.events().addEvent(cached.partition(), cached.key(), cctx.localNodeId(),
                                (IgniteUuid)null, null, EVT_CACHE_REBALANCE_OBJECT_LOADED, entry.value(), true, null,
                                false, null, null, null, true);
                    }
                    else {
                        cctx.evicts().touch(cached, topVer); // Start tracking.
>>>>>>> 834869c2

                        if (log.isDebugEnabled())
                            log.debug("Rebalancing entry is already in cache (will ignore) [key=" + cached.key() +
                                ", part=" + p + ']');
                    }
<<<<<<< HEAD
                    else if (log.isDebugEnabled())
                        log.debug("Rebalance predicate evaluated to false for entry (will ignore): " + info);
                }
                finally {
                    cctx.shared().database().checkpointReadUnlock();
=======
>>>>>>> 834869c2
                }
                else if (log.isDebugEnabled())
                    log.debug("Rebalance predicate evaluated to false for entry (will ignore): " + entry);
            }
            catch (GridCacheEntryRemovedException ignored) {
                if (log.isDebugEnabled())
                    log.debug("Entry has been concurrently removed while rebalancing (will ignore) [key=" +
                        cached.key() + ", part=" + p + ']');
            }
            catch (GridDhtInvalidPartitionException ignored) {
                if (log.isDebugEnabled())
                    log.debug("Partition became invalid during rebalancing (will ignore): " + p);

                return false;
            }
        }
        catch (IgniteInterruptedCheckedException e) {
            throw e;
        }
        catch (IgniteCheckedException e) {
            throw new IgniteCheckedException("Failed to cache rebalanced entry (will stop rebalancing) [local=" +
                ctx.localNode() + ", node=" + from.id() + ", key=" + info.key() + ", part=" + p + ']', e);
        }

        return true;
    }

    /** {@inheritDoc} */
    @Override public String toString() {
        return S.toString(GridDhtPartitionDemander.class, this);
    }

    /**
     *
     */
    public static class RebalanceFuture extends GridFutureAdapter<Boolean> {
        /** */
        private final GridCacheSharedContext<?, ?> ctx;

        /** */
        private final CacheGroupContext grp;

        /** */
        private final IgniteLogger log;

        /** Remaining. T2: startTime, partitions */
        private final Map<UUID, T2<Long, IgniteDhtDemandedPartitionsMap>> remaining = new HashMap<>();

        /** Missed. */
        private final Map<UUID, Collection<Integer>> missed = new HashMap<>();

        /** Exchange ID. */
        @GridToStringExclude
        private final GridDhtPartitionExchangeId exchId;

        /** Topology version. */
        private final AffinityTopologyVersion topVer;

        /** Unique (per demander) rebalance id. */
        private final long rebalanceId;

        /**
         * @param grp Cache group.
         * @param assignments Assignments.
         * @param log Logger.
         * @param rebalanceId Rebalance id.
         */
        RebalanceFuture(
            CacheGroupContext grp,
            GridDhtPreloaderAssignments assignments,
            IgniteLogger log,
            long rebalanceId) {
            assert assignments != null;

            exchId = assignments.exchangeId();
            topVer = assignments.topologyVersion();

            this.grp = grp;
            this.log = log;
            this.rebalanceId = rebalanceId;

            ctx = grp.shared();
        }

        /**
         * Dummy future. Will be done by real one.
         */
        RebalanceFuture() {
            this.exchId = null;
            this.topVer = null;
            this.ctx = null;
            this.grp = null;
            this.log = null;
            this.rebalanceId = -1;
        }

        /**
         * @return Topology version.
         */
        public AffinityTopologyVersion topologyVersion() {
            return topVer;
        }

        /**
         * @param rebalanceId Rebalance id.
         * @return true in case future created for specified {@code rebalanceId}, false in other case.
         */
        private boolean isActual(long rebalanceId) {
            return this.rebalanceId == rebalanceId;
        }

        /**
         * @return Is initial (created at demander creation).
         */
        private boolean isInitial() {
            return topVer == null;
        }

        /**
         * Cancels this future.
         *
         * @return {@code True}.
         */
        @Override public boolean cancel() {
            synchronized (this) {
                if (isDone())
                    return true;

                U.log(log, "Cancelled rebalancing from all nodes [topology=" + topologyVersion() + ']');

                if (!ctx.kernalContext().isStopping()) {
                    for (UUID nodeId : remaining.keySet())
                        cleanupRemoteContexts(nodeId);
                }

                remaining.clear();

                checkIsDone(true /* cancelled */);
            }

            return true;
        }

        /**
         * @param nodeId Node id.
         */
        private void cancel(UUID nodeId) {
            synchronized (this) {
                if (isDone())
                    return;

                U.log(log, ("Cancelled rebalancing [cache=" + grp.cacheOrGroupName() +
                    ", fromNode=" + nodeId + ", topology=" + topologyVersion() +
                    ", time=" + (U.currentTimeMillis() - remaining.get(nodeId).get1()) + " ms]"));

                cleanupRemoteContexts(nodeId);

                remaining.remove(nodeId);

                onDone(false); // Finishing rebalance future as non completed.

                checkIsDone(); // But will finish syncFuture only when other nodes are preloaded or rebalancing cancelled.
            }
        }

        /**
         * @param nodeId Node id.
         * @param p Partition id.
         */
        private void partitionMissed(UUID nodeId, int p) {
            synchronized (this) {
                if (isDone())
                    return;

                missed.computeIfAbsent(nodeId, k -> new HashSet<>());

                missed.get(nodeId).add(p);
            }
        }

        /**
         * @param nodeId Node id.
         */
        private void cleanupRemoteContexts(UUID nodeId) {
            ClusterNode node = ctx.discovery().node(nodeId);

            if (node == null)
                return;

            GridDhtPartitionDemandMessage d = new GridDhtPartitionDemandMessage(
                // Negative number of id signals that supply context
                // with the same positive id must be cleaned up at the supply node.
                -rebalanceId,
                this.topologyVersion(),
                grp.groupId());

            d.timeout(grp.config().getRebalanceTimeout());

            try {
                for (int idx = 0; idx < ctx.gridConfig().getRebalanceThreadPoolSize(); idx++) {
                    d.topic(GridCachePartitionExchangeManager.rebalanceTopic(idx));

                    ctx.io().sendOrderedMessage(node, GridCachePartitionExchangeManager.rebalanceTopic(idx),
                        d.convertIfNeeded(node.version()), grp.ioPolicy(), grp.config().getRebalanceTimeout());
                }
            }
            catch (IgniteCheckedException ignored) {
                if (log.isDebugEnabled())
                    log.debug("Failed to send failover context cleanup request to node");
            }
        }

        /**
         * @param nodeId Node id.
         * @param p Partition number.
         */
        private void partitionDone(UUID nodeId, int p) {
            synchronized (this) {
                if (isDone())
                    return;

                if (grp.eventRecordable(EVT_CACHE_REBALANCE_PART_LOADED))
                    rebalanceEvent(p, EVT_CACHE_REBALANCE_PART_LOADED, exchId.discoveryEvent());

                T2<Long, IgniteDhtDemandedPartitionsMap> t = remaining.get(nodeId);

                assert t != null : "Remaining not found [grp=" + grp.cacheOrGroupName() + ", fromNode=" + nodeId +
                    ", part=" + p + "]";

                IgniteDhtDemandedPartitionsMap parts = t.get2();

                boolean rmvd = parts.remove(p);

                assert rmvd : "Partition already done [grp=" + grp.cacheOrGroupName() + ", fromNode=" + nodeId +
                    ", part=" + p + ", left=" + parts + "]";

                if (parts.isEmpty()) {
                    U.log(log, "Completed " + ((remaining.size() == 1 ? "(final) " : "") +
                            "rebalancing [fromNode=" + nodeId +
                            ", cacheOrGroup=" + grp.cacheOrGroupName() +
                            ", topology=" + topologyVersion() +
                        ", time=" + (U.currentTimeMillis() - t.get1()) + " ms]"));

                    remaining.remove(nodeId);
                }

                checkIsDone();
            }
        }

        /**
         * @param part Partition.
         * @param type Type.
         * @param discoEvt Discovery event.
         */
        private void rebalanceEvent(int part, int type, DiscoveryEvent discoEvt) {
            assert discoEvt != null;

            grp.addRebalanceEvent(part, type, discoEvt.eventNode(), discoEvt.type(), discoEvt.timestamp());
        }

        /**
         * @param type Type.
         * @param discoEvt Discovery event.
         */
        private void rebalanceEvent(int type, DiscoveryEvent discoEvt) {
            rebalanceEvent(-1, type, discoEvt);
        }

        /**
         *
         */
        private void checkIsDone() {
            checkIsDone(false);
        }

        /**
         * @param cancelled Is cancelled.
         */
        private void checkIsDone(boolean cancelled) {
            if (remaining.isEmpty()) {
                sendRebalanceFinishedEvent();

                if (log.isInfoEnabled())
                    log.info("Completed rebalance future: " + this);

                ctx.exchange().scheduleResendPartitions();

                Collection<Integer> m = new HashSet<>();

                for (Map.Entry<UUID, Collection<Integer>> e : missed.entrySet()) {
                    if (e.getValue() != null && !e.getValue().isEmpty())
                        m.addAll(e.getValue());
                }

                if (!m.isEmpty()) {
                    U.log(log, ("Reassigning partitions that were missed: " + m));

                    onDone(false); //Finished but has missed partitions, will force dummy exchange

                    ctx.exchange().forceReassign(exchId);

                    return;
                }

                if (!cancelled && !grp.preloader().syncFuture().isDone())
                    ((GridFutureAdapter)grp.preloader().syncFuture()).onDone();

                onDone(!cancelled);
            }
        }

        /**
         *
         */
        private void sendRebalanceStartedEvent() {
            if (grp.eventRecordable(EVT_CACHE_REBALANCE_STARTED))
                rebalanceEvent(EVT_CACHE_REBALANCE_STARTED, exchId.discoveryEvent());
        }

        /**
         *
         */
        private void sendRebalanceFinishedEvent() {
            if (grp.eventRecordable(EVT_CACHE_REBALANCE_STOPPED))
                rebalanceEvent(EVT_CACHE_REBALANCE_STOPPED, exchId.discoveryEvent());
        }

        /** {@inheritDoc} */
        public String toString() {
            return S.toString(RebalanceFuture.class, this);
        }
    }
}<|MERGE_RESOLUTION|>--- conflicted
+++ resolved
@@ -802,7 +802,7 @@
      *
      * @param from Node which sent entry.
      * @param p Partition id.
-     * @param info Preloaded entry.
+     * @param entry Preloaded entry.
      * @param topVer Topology version.
      * @return {@code False} if partition has become invalid during preloading.
      * @throws IgniteInterruptedCheckedException If interrupted.
@@ -810,7 +810,7 @@
     private boolean preloadEntry(
         ClusterNode from,
         int p,
-        GridCacheEntryInfo info,
+        GridCacheEntryInfo entry,
         AffinityTopologyVersion topVer
     ) throws IgniteCheckedException {
         assert ctx.database().checkpointLockIsHeldByThread();
@@ -819,44 +819,19 @@
             GridCacheEntryEx cached = null;
 
             try {
-                GridCacheContext cctx = grp.sharedGroup() ? ctx.cacheContext(info.cacheId()) : grp.singleCacheContext();
-
-                cached = cctx.dhtCache().entryEx(info.key());
+                GridCacheContext cctx = grp.sharedGroup() ? ctx.cacheContext(entry.cacheId()) : grp.singleCacheContext();
+
+                cached = cctx.dhtCache().entryEx(entry.key());
 
                 if (log.isDebugEnabled())
-                    log.debug("Rebalancing key [key=" + info.key() + ", part=" + p + ", node=" + from.id() + ']');
-
-<<<<<<< HEAD
-                cctx.shared().database().checkpointReadLock();
-
-                try {
-                    if (preloadPred == null || preloadPred.apply(info)) {
-                        if (cached.initialValue(
-                            info.value(),
-                            info.version(),
-                            cctx.mvccEnabled() ? ((MvccVersionAware)info).mvccVersion() : null,
-                            cctx.mvccEnabled() ? ((MvccUpdateVersionAware)info).newMvccVersion() : null,
-                            info.ttl(),
-                            info.expireTime(),
-                            true,
-                            topVer,
-                            cctx.isDrEnabled() ? DR_PRELOAD : DR_NONE,
-                            false
-                        )) {
-                            cctx.evicts().touch(cached, topVer); // Start tracking.
-
-                            if (cctx.events().isRecordable(EVT_CACHE_REBALANCE_OBJECT_LOADED) && !cached.isInternal())
-                                cctx.events().addEvent(cached.partition(), cached.key(), cctx.localNodeId(),
-                                    (IgniteUuid)null, null, EVT_CACHE_REBALANCE_OBJECT_LOADED, info.value(), true, null,
-                                    false, null, null, null, true);
-                        }
-                        else {
-                            cctx.evicts().touch(cached, topVer); // Start tracking.
-=======
+                    log.debug("Rebalancing key [key=" + entry.key() + ", part=" + p + ", node=" + from.id() + ']');
+
                 if (preloadPred == null || preloadPred.apply(entry)) {
                     if (cached.initialValue(
                         entry.value(),
                         entry.version(),
+                        cctx.mvccEnabled() ? ((MvccVersionAware)entry).mvccVersion() : null,
+                        cctx.mvccEnabled() ? ((MvccUpdateVersionAware)entry).newMvccVersion() : null,
                         entry.ttl(),
                         entry.expireTime(),
                         true,
@@ -873,20 +848,11 @@
                     }
                     else {
                         cctx.evicts().touch(cached, topVer); // Start tracking.
->>>>>>> 834869c2
 
                         if (log.isDebugEnabled())
                             log.debug("Rebalancing entry is already in cache (will ignore) [key=" + cached.key() +
                                 ", part=" + p + ']');
                     }
-<<<<<<< HEAD
-                    else if (log.isDebugEnabled())
-                        log.debug("Rebalance predicate evaluated to false for entry (will ignore): " + info);
-                }
-                finally {
-                    cctx.shared().database().checkpointReadUnlock();
-=======
->>>>>>> 834869c2
                 }
                 else if (log.isDebugEnabled())
                     log.debug("Rebalance predicate evaluated to false for entry (will ignore): " + entry);
@@ -908,7 +874,7 @@
         }
         catch (IgniteCheckedException e) {
             throw new IgniteCheckedException("Failed to cache rebalanced entry (will stop rebalancing) [local=" +
-                ctx.localNode() + ", node=" + from.id() + ", key=" + info.key() + ", part=" + p + ']', e);
+                ctx.localNode() + ", node=" + from.id() + ", key=" + entry.key() + ", part=" + p + ']', e);
         }
 
         return true;
