--- conflicted
+++ resolved
@@ -416,13 +416,7 @@
                 ", fromNode=" + node.id() + ", partitionsCount=" + parts.size() +
                 ", topology=" + fut.topologyVersion() + ", updateSeq=" + fut.updateSeq + "]");
 
-<<<<<<< HEAD
-            List<Set<Integer>> sParts = new ArrayList<>(lsnrCnt);
-=======
-            int lsnrCnt = cctx.gridConfig().getRebalanceThreadPoolSize();
-
             final List<Set<Integer>> sParts = new ArrayList<>(lsnrCnt);
->>>>>>> 738451c1
 
             for (int cnt = 0; cnt < lsnrCnt; cnt++)
                 sParts.add(new HashSet<Integer>());
@@ -445,20 +439,14 @@
 
                     final int finalCnt = cnt;
 
-<<<<<<< HEAD
-                        // New requests will not be covered by failovers.
+                            cctx.kernalContext().closure().runLocalSafe(new Runnable() {
+@Override public void run() {
+                        try {
+                                if (!fut.isDone()) {
                         ctx.io().sendOrderedMessage(node,
-                            rebalanceTopics.get(cnt), initD, grp.ioPolicy(), initD.timeout());
-                    }
-=======
-                    cctx.kernalContext().closure().runLocalSafe(new Runnable() {
-                        @Override public void run() {
-                            try {
-                                if (!fut.isDone()) {
-                                    cctx.io().sendOrderedMessage(node,
-                                        rebalanceTopics.get(finalCnt), initD, cctx.ioPolicy(), initD.timeout());
-
-                                    // Cleanup required in case partitions demanded in parallel with cancellation.
+                            rebalanceTopics.get(finalCnt), initD, grp.ioPolicy(), initD.timeout());
+
+// Cleanup required in case partitions demanded in parallel with cancellation.
                                     synchronized (fut) {
                                         if (fut.isDone())
                                             fut.cleanupRemoteContexts(node.id());
@@ -472,7 +460,6 @@
                             }
                             catch (IgniteCheckedException e) {
                                 ClusterTopologyCheckedException cause = e.getCause(ClusterTopologyCheckedException.class);
->>>>>>> 738451c1
 
                                 if (cause != null)
                                     log.warning("Failed to send initial demand request to node. " + e.getMessage());
