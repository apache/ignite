--- conflicted
+++ resolved
@@ -40,12 +40,8 @@
 import org.apache.ignite.internal.processors.affinity.AffinityAssignment;
 import org.apache.ignite.internal.processors.affinity.AffinityTopologyVersion;
 import org.apache.ignite.internal.processors.cache.CacheEntryInfoCollection;
-<<<<<<< HEAD
-import org.apache.ignite.internal.processors.cache.CacheGroupInfrastructure;
+import org.apache.ignite.internal.processors.cache.CacheGroupContext;
 import org.apache.ignite.internal.processors.cache.CacheMetricsImpl;
-=======
-import org.apache.ignite.internal.processors.cache.CacheGroupContext;
->>>>>>> f270533b
 import org.apache.ignite.internal.processors.cache.GridCacheContext;
 import org.apache.ignite.internal.processors.cache.GridCacheEntryEx;
 import org.apache.ignite.internal.processors.cache.GridCacheEntryInfo;
@@ -88,11 +84,7 @@
     private final GridCacheSharedContext<?, ?> ctx;
 
     /** */
-<<<<<<< HEAD
-    private final CacheGroupInfrastructure grp;
-=======
     private final CacheGroupContext grp;
->>>>>>> f270533b
 
     /** */
     private final IgniteLogger log;
@@ -120,19 +112,6 @@
     /**
      * @param grp Ccahe group.
      */
-<<<<<<< HEAD
-    public GridDhtPartitionDemander(CacheGroupInfrastructure grp) {
-        assert grp != null;
-
-        this.grp = grp;
-
-        ctx = grp.shared();
-
-        log = ctx.logger(getClass());
-
-        boolean enabled = grp.rebalanceEnabled() && !ctx.kernalContext().clientNode();
-
-=======
     public GridDhtPartitionDemander(CacheGroupContext grp) {
         assert grp != null;
 
@@ -144,7 +123,6 @@
 
         boolean enabled = grp.rebalanceEnabled() && !ctx.kernalContext().clientNode();
 
->>>>>>> f270533b
         rebalanceFut = new RebalanceFuture(); //Dummy.
 
         if (!enabled) {
@@ -430,11 +408,7 @@
 
                 Collection<Integer> parts= e.getValue().partitions();
 
-<<<<<<< HEAD
-                assert parts != null : "Partitions are null [grp=" + grp.name() + ", fromNode=" + nodeId + "]";
-=======
                 assert parts != null : "Partitions are null [grp=" + grp.cacheOrGroupName() + ", fromNode=" + nodeId + "]";
->>>>>>> f270533b
 
                 fut.remaining.put(nodeId, new T2<>(U.currentTimeMillis(), parts));
             }
@@ -482,12 +456,7 @@
                         @Override public void run() {
                             try {
                                 if (!fut.isDone()) {
-<<<<<<< HEAD
                                     ctx.io().sendOrderedMessage(node, rebalanceTopics.get(finalCnt), initD, grp.ioPolicy(), initD.timeout());
-=======
-                                    ctx.io().sendOrderedMessage(node,
-                                        rebalanceTopics.get(finalCnt), initD, grp.ioPolicy(), initD.timeout());
->>>>>>> f270533b
 
                                     // Cleanup required in case partitions demanded in parallel with cancellation.
                                     synchronized (fut) {
@@ -639,7 +608,6 @@
         }
 
         final GridDhtPartitionTopology top = grp.topology();
-<<<<<<< HEAD
 
         if (grp.sharedGroup()) {
             for (GridCacheContext cctx : grp.caches()) {
@@ -664,17 +632,12 @@
                 cctx.cache().metrics0().onRebalanceBatchReceived(supply.messageSize());
             }
         }
-=======
->>>>>>> f270533b
 
         try {
             AffinityAssignment aff = grp.affinity().cachedAffinity(topVer);
 
-<<<<<<< HEAD
             GridCacheContext cctx = grp.sharedGroup() ? null : grp.singleCacheContext();
 
-=======
->>>>>>> f270533b
             // Preload.
             for (Map.Entry<Integer, CacheEntryInfoCollection> e : supply.infos().entrySet()) {
                 int p = e.getKey();
@@ -891,11 +854,7 @@
         private final GridCacheSharedContext<?, ?> ctx;
 
         /** */
-<<<<<<< HEAD
-        private final CacheGroupInfrastructure grp;
-=======
         private final CacheGroupContext grp;
->>>>>>> f270533b
 
         /** */
         private final IgniteLogger log;
@@ -923,11 +882,7 @@
          * @param updateSeq Update sequence.
          */
         RebalanceFuture(
-<<<<<<< HEAD
-            CacheGroupInfrastructure grp,
-=======
             CacheGroupContext grp,
->>>>>>> f270533b
             GridDhtPreloaderAssignments assigns,
             IgniteLogger log,
             long updateSeq) {
