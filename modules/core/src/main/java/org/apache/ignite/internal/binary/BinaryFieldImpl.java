/*
 * Licensed to the Apache Software Foundation (ASF) under one or more
 * contributor license agreements.  See the NOTICE file distributed with
 * this work for additional information regarding copyright ownership.
 * The ASF licenses this file to You under the Apache License, Version 2.0
 * (the "License"); you may not use this file except in compliance with
 * the License.  You may obtain a copy of the License at
 *
 *      http://www.apache.org/licenses/LICENSE-2.0
 *
 * Unless required by applicable law or agreed to in writing, software
 * distributed under the License is distributed on an "AS IS" BASIS,
 * WITHOUT WARRANTIES OR CONDITIONS OF ANY KIND, either express or implied.
 * See the License for the specific language governing permissions and
 * limitations under the License.
 */

package org.apache.ignite.internal.binary;

import org.apache.ignite.binary.BinaryField;
import org.apache.ignite.binary.BinaryObject;
import org.apache.ignite.binary.BinaryObjectException;
import org.apache.ignite.binary.BinaryType;
import org.apache.ignite.internal.util.tostring.GridToStringExclude;
import org.apache.ignite.internal.util.typedef.internal.S;

import static java.util.Objects.nonNull;

/**
 * Implementation of binary field descriptor.
 */
<<<<<<< HEAD
class BinaryFieldImpl implements BinaryFieldEx {
=======
public class BinaryFieldImpl implements BinaryField {
>>>>>>> c8955c9e
    /** Binary context that created this field. */
    private final BinaryContext ctx;

    /** Type ID. */
    private final int typeId;

    /** Well-known object schemas. */
    @GridToStringExclude
    private final BinarySchemaRegistry schemas;

    /** Field name. */
    private final String fieldName;

    /** Pre-calculated field ID. */
    private final int fieldId;

    /**
     * Constructor.
     *
     * @param ctx Binary context.
     * @param typeId Type ID.
     * @param schemas Schemas.
     * @param fieldName Field name.
     * @param fieldId Field ID.
     */
    public BinaryFieldImpl(
        BinaryContext ctx,
        int typeId,
        BinarySchemaRegistry schemas,
        String fieldName,
        int fieldId
    ) {
        assert ctx != null;
        assert typeId != 0;
        assert schemas != null;
        assert fieldId != 0;

        this.ctx = ctx;
        this.typeId = typeId;
        this.schemas = schemas;
        this.fieldName = fieldName;
        this.fieldId = fieldId;
    }

    /** {@inheritDoc} */
    @Override public String name() {
        return fieldName;
    }

    /**
     * @return Field ID.
     */
    public int fieldId() {
        return fieldId;
    }

    /** {@inheritDoc} */
    @Override public boolean exists(BinaryObject obj) {
        BinaryObjectExImpl obj0 = (BinaryObjectExImpl)obj;

        return fieldOrder(obj0) != BinarySchema.ORDER_NOT_FOUND;
    }

    /** {@inheritDoc} */
    @Override public <T> T value(BinaryObject obj) {
        BinaryObjectExImpl obj0 = (BinaryObjectExImpl)obj;

        int order = fieldOrder(obj0);

        return order != BinarySchema.ORDER_NOT_FOUND ? (T)obj0.fieldByOrder(order) : null;
    }

    /**
     * Get relative field offset.
     *
     * @param obj Object.
     * @return Field offset.
     */
    public int fieldOrder(BinaryObjectExImpl obj) {
        if (typeId != obj.typeId()) {
            BinaryType expType = ctx.metadata(typeId);
            BinaryType actualType = obj.type();
            String actualTypeName = null;
            Exception actualTypeNameEx = null;

            try {
                actualTypeName = actualType.typeName();
            }
            catch (BinaryObjectException e) {
                actualTypeNameEx = new BinaryObjectException("Failed to get actual binary type name.", e);
            }

            throw new BinaryObjectException("Failed to get field because type ID of passed object differs" +
                " from type ID this " + BinaryField.class.getSimpleName() + " belongs to [expected=[typeId=" + typeId +
                ", typeName=" + (nonNull(expType) ? expType.typeName() : null) + "], actual=[typeId=" +
                actualType.typeId() + ", typeName=" + actualTypeName + "], fieldId=" + fieldId + ", fieldName=" +
                fieldName + ", fieldType=" + (nonNull(expType) ? expType.fieldTypeName(fieldName) : null) + ']',
                actualTypeNameEx);
        }

        int schemaId = obj.schemaId();

        if (schemaId == 0)
            return BinarySchema.ORDER_NOT_FOUND;

        BinarySchema schema = schemas.schema(schemaId);

        if (schema == null) {
            schema = obj.createSchema();

            schemas.addSchema(schemaId, schema);
        }

        assert schema != null;

        return schema.order(fieldId);
    }

    /** {@inheritDoc} */
    @Override public String toString() {
        return S.toString(BinaryFieldImpl.class, this);
    }
}<|MERGE_RESOLUTION|>--- conflicted
+++ resolved
@@ -29,11 +29,7 @@
 /**
  * Implementation of binary field descriptor.
  */
-<<<<<<< HEAD
-class BinaryFieldImpl implements BinaryFieldEx {
-=======
-public class BinaryFieldImpl implements BinaryField {
->>>>>>> c8955c9e
+class BinaryFieldImpl implements BinaryField {
     /** Binary context that created this field. */
     private final BinaryContext ctx;
 
