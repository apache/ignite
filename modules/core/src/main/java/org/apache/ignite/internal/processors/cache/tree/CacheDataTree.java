--- conflicted
+++ resolved
@@ -117,13 +117,8 @@
     /** {@inheritDoc} */
     @Override protected int compare(BPlusIO<CacheSearchRow> iox, long pageAddr, int idx, CacheSearchRow row)
         throws IgniteCheckedException {
-<<<<<<< HEAD
-        // TODO: Enable.
-        // assert !grp.mvccEnabled() || row.mvccCoordinatorVersion() != 0 : row;
-=======
-        assert !grp.mvccEnabled() || row.mvccCoordinatorVersion() != 0
+         assert !grp.mvccEnabled() || row.mvccCoordinatorVersion() != 0
             || (row.getClass() == SearchRow.class && row.key() == null) : row;
->>>>>>> 7b19fa2c
 
         RowLinkIO io = (RowLinkIO)iox;
 
