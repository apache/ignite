/*
 * Licensed to the Apache Software Foundation (ASF) under one or more
 * contributor license agreements.  See the NOTICE file distributed with
 * this work for additional information regarding copyright ownership.
 * The ASF licenses this file to You under the Apache License, Version 2.0
 * (the "License"); you may not use this file except in compliance with
 * the License.  You may obtain a copy of the License at
 *
 *      http://www.apache.org/licenses/LICENSE-2.0
 *
 * Unless required by applicable law or agreed to in writing, software
 * distributed under the License is distributed on an "AS IS" BASIS,
 * WITHOUT WARRANTIES OR CONDITIONS OF ANY KIND, either express or implied.
 * See the License for the specific language governing permissions and
 * limitations under the License.
 */

package org.apache.ignite.internal.processors.cache.distributed.dht.atomic;

import java.io.Externalizable;
import java.nio.ByteBuffer;
import java.util.Arrays;
import java.util.UUID;
import org.apache.ignite.IgniteCheckedException;
import org.apache.ignite.cache.CacheWriteSynchronizationMode;
import org.apache.ignite.internal.processors.affinity.AffinityTopologyVersion;
import org.apache.ignite.internal.processors.cache.CacheEntryPredicate;
import org.apache.ignite.internal.processors.cache.GridCacheContext;
import org.apache.ignite.internal.processors.cache.GridCacheOperation;
import org.apache.ignite.internal.processors.cache.GridCacheSharedContext;
import org.apache.ignite.internal.processors.cache.version.GridCacheVersion;
import org.apache.ignite.internal.util.typedef.internal.S;
import org.apache.ignite.plugin.extensions.communication.MessageCollectionItemType;
import org.apache.ignite.plugin.extensions.communication.MessageReader;
import org.apache.ignite.plugin.extensions.communication.MessageWriter;
import org.jetbrains.annotations.NotNull;
import org.jetbrains.annotations.Nullable;

/**
 *
 */
public class GridNearAtomicSingleUpdateFilterRequest extends GridNearAtomicSingleUpdateRequest {
    /** */
    private static final long serialVersionUID = 0L;

    /** Filter. */
    private CacheEntryPredicate[] filter;

    /**
     * Empty constructor required by {@link Externalizable}.
     */
    public GridNearAtomicSingleUpdateFilterRequest() {
        // No-op.
    }

    /**
     * Constructor.
     *  @param cacheId Cache ID.
     * @param nodeId Node ID.
<<<<<<< HEAD
     * @param futId Future ID.
=======
     * @param futVer Future version.
     * @param fastMap Fast map scheme flag.
>>>>>>> 530075bc
     * @param topVer Topology version.
     * @param topLocked Topology locked flag.
     * @param syncMode Synchronization mode.
     * @param op Cache update operation.
     * @param retval Return value required flag.
     * @param filter Optional filter for atomic check.
     * @param subjId Subject ID.
     * @param taskNameHash Task name hash code.
     * @param skipStore Skip write-through to a persistent storage.
     * @param keepBinary Keep binary flag.
     * @param addDepInfo Deployment info flag.
     */
    GridNearAtomicSingleUpdateFilterRequest(
        int cacheId,
        UUID nodeId,
<<<<<<< HEAD
        long futId,
=======
        GridCacheVersion futVer,
        boolean fastMap,
>>>>>>> 530075bc
        @NotNull AffinityTopologyVersion topVer,
        boolean topLocked,
        CacheWriteSynchronizationMode syncMode,
        GridCacheOperation op,
        boolean retval,
        @Nullable CacheEntryPredicate[] filter,
        @Nullable UUID subjId,
        int taskNameHash,
        boolean needPrimaryRes,
        boolean skipStore,
        boolean keepBinary,
        boolean addDepInfo
    ) {
        super(
            cacheId,
            nodeId,
<<<<<<< HEAD
            futId,
=======
            futVer,
            fastMap,
>>>>>>> 530075bc
            topVer,
            topLocked,
            syncMode,
            op,
            retval,
            subjId,
            taskNameHash,
            needPrimaryRes,
            skipStore,
            keepBinary,
            addDepInfo
        );

        assert filter != null && filter.length > 0;

        this.filter = filter;
    }

    /** {@inheritDoc} */
    @Override @Nullable public CacheEntryPredicate[] filter() {
        return filter;
    }

    /** {@inheritDoc} */
    @Override public void prepareMarshal(GridCacheSharedContext ctx) throws IgniteCheckedException {
        super.prepareMarshal(ctx);

        GridCacheContext cctx = ctx.cacheContext(cacheId);

        if (filter != null) {
            boolean hasFilter = false;

            for (CacheEntryPredicate p : filter) {
                if (p != null) {
                    hasFilter = true;

                    p.prepareMarshal(cctx);
                }
            }

            if (!hasFilter)
                filter = null;
        }
    }

    /** {@inheritDoc} */
    @Override public void finishUnmarshal(GridCacheSharedContext ctx, ClassLoader ldr) throws IgniteCheckedException {
        super.finishUnmarshal(ctx, ldr);

        if (filter != null) {
            GridCacheContext cctx = ctx.cacheContext(cacheId);

            for (CacheEntryPredicate p : filter) {
                if (p != null)
                    p.finishUnmarshal(cctx, ldr);
            }
        }
    }

    /** {@inheritDoc} */
    @Override public boolean writeTo(ByteBuffer buf, MessageWriter writer) {
        writer.setBuffer(buf);

        if (!super.writeTo(buf, writer))
            return false;

        if (!writer.isHeaderWritten()) {
            if (!writer.writeHeader(directType(), fieldsCount()))
                return false;

            writer.onHeaderWritten();
        }

        switch (writer.state()) {
            case 12:
                if (!writer.writeObjectArray("filter", filter, MessageCollectionItemType.MSG))
                    return false;

                writer.incrementState();

        }

        return true;
    }

    /** {@inheritDoc} */
    @Override public boolean readFrom(ByteBuffer buf, MessageReader reader) {
        reader.setBuffer(buf);

        if (!reader.beforeMessageRead())
            return false;

        if (!super.readFrom(buf, reader))
            return false;

        switch (reader.state()) {
            case 12:
                filter = reader.readObjectArray("filter", MessageCollectionItemType.MSG, CacheEntryPredicate.class);

                if (!reader.isLastRead())
                    return false;

                reader.incrementState();

        }

        return reader.afterMessageRead(GridNearAtomicSingleUpdateFilterRequest.class);
    }

    /** {@inheritDoc} */
    @Override public byte directType() {
        return 127;
    }

    /** {@inheritDoc} */
    @Override public byte fieldsCount() {
        return 13;
    }

    /** {@inheritDoc} */
    @Override public String toString() {
        return S.toString(GridNearAtomicSingleUpdateFilterRequest.class, this, "filter", Arrays.toString(filter),
            "parent", super.toString());
    }
}<|MERGE_RESOLUTION|>--- conflicted
+++ resolved
@@ -57,12 +57,7 @@
      * Constructor.
      *  @param cacheId Cache ID.
      * @param nodeId Node ID.
-<<<<<<< HEAD
      * @param futId Future ID.
-=======
-     * @param futVer Future version.
-     * @param fastMap Fast map scheme flag.
->>>>>>> 530075bc
      * @param topVer Topology version.
      * @param topLocked Topology locked flag.
      * @param syncMode Synchronization mode.
@@ -78,12 +73,7 @@
     GridNearAtomicSingleUpdateFilterRequest(
         int cacheId,
         UUID nodeId,
-<<<<<<< HEAD
         long futId,
-=======
-        GridCacheVersion futVer,
-        boolean fastMap,
->>>>>>> 530075bc
         @NotNull AffinityTopologyVersion topVer,
         boolean topLocked,
         CacheWriteSynchronizationMode syncMode,
@@ -100,12 +90,7 @@
         super(
             cacheId,
             nodeId,
-<<<<<<< HEAD
             futId,
-=======
-            futVer,
-            fastMap,
->>>>>>> 530075bc
             topVer,
             topLocked,
             syncMode,
