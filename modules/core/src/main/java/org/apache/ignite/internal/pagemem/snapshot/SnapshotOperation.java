--- conflicted
+++ resolved
@@ -39,12 +39,9 @@
 
     /** Cache group ids. */
     private final Set<Integer> cacheGrpIds;
-<<<<<<< HEAD
 
     /** Cache names. */
     private final Set<String> cacheNames;
-=======
->>>>>>> 76ab4130
 
     /** Message. */
     private final String msg;
@@ -56,6 +53,7 @@
      * @param type Type.
      * @param snapshotId Snapshot id.
      * @param cacheGrpIds Cache group ids.
+     * @param cacheNames Cache names.
      * @param msg
      * @param extraParam Additional parameter.
      */
@@ -63,20 +61,14 @@
         SnapshotOperationType type,
         long snapshotId,
         Set<Integer> cacheGrpIds,
-<<<<<<< HEAD
         Set<String> cacheNames,
-=======
->>>>>>> 76ab4130
         String msg,
         Object extraParam
     ) {
         this.type = type;
         this.snapshotId = snapshotId;
         this.cacheGrpIds = cacheGrpIds;
-<<<<<<< HEAD
         this.cacheNames = cacheNames;
-=======
->>>>>>> 76ab4130
         this.msg = msg;
         this.extraParam = extraParam;
     }
@@ -104,7 +96,6 @@
      */
     public Set<Integer> cacheGroupIds() {
         return cacheGrpIds;
-<<<<<<< HEAD
     }
 
     /**
@@ -112,8 +103,6 @@
      */
     public Set<String> cacheNames() {
         return cacheNames;
-=======
->>>>>>> 76ab4130
     }
 
     /**
@@ -193,10 +182,7 @@
         return "SnapshotOperation{" +
             "type=" + type +
             ", snapshotId=" + snapshotId +
-<<<<<<< HEAD
             ", cacheNames=" + cacheNames +
-=======
->>>>>>> 76ab4130
             ", cacheGroupIds=" + cacheGrpIds +
             ", msg='" + msg + '\'' +
             ", extraParam=" + extraParam +
