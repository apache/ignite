--- conflicted
+++ resolved
@@ -1364,11 +1364,7 @@
     @Nullable @Override public Object[] readObjectArray() throws BinaryObjectException {
         switch (checkFlag(OBJ_ARR)) {
             case NORMAL:
-<<<<<<< HEAD
-                if (BinaryArray.USE_TYPED_ARRAYS)
-=======
                 if (BinaryArray.useTypedArrays())
->>>>>>> d137c8b4
                     return BinaryUtils.doReadBinaryArray(in, ctx, ldr, this, false, true).deserialize(ldr);
                 else
                     return BinaryUtils.doReadObjectArray(in, ctx, ldr, this, false, true);
@@ -1920,11 +1916,7 @@
                 break;
 
             case OBJ_ARR:
-<<<<<<< HEAD
-                if (BinaryArray.USE_TYPED_ARRAYS)
-=======
                 if (BinaryArray.useTypedArrays())
->>>>>>> d137c8b4
                     obj = BinaryUtils.doReadBinaryArray(in, ctx, ldr, this, false, true).deserialize(ldr);
                 else
                     obj = BinaryUtils.doReadObjectArray(in, ctx, ldr, this, false, true);
