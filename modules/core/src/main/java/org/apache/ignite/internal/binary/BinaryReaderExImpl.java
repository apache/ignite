--- conflicted
+++ resolved
@@ -1428,11 +1428,7 @@
     /**
      * @param fieldId Field ID.
      * @return Binary Enum
-<<<<<<< HEAD
-     * @throws BinaryObjectException
-=======
      * @throws BinaryObjectException If failed.
->>>>>>> e09b5a2d
      */
     @Nullable BinaryEnumObjectImpl readBinaryEnum(int fieldId) throws BinaryObjectException {
         return findFieldById(fieldId) ? BinaryUtils.doReadBinaryEnum(in, ctx) : null;
@@ -1951,10 +1947,7 @@
                     obj = ((BinaryObject)obj).deserialize();
 
                 break;
-<<<<<<< HEAD
-=======
-
->>>>>>> e09b5a2d
+
             case CLASS:
                 obj = BinaryUtils.doReadClass(in, ctx, ldr);
 
