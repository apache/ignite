/*
 * Licensed to the Apache Software Foundation (ASF) under one or more
 * contributor license agreements.  See the NOTICE file distributed with
 * this work for additional information regarding copyright ownership.
 * The ASF licenses this file to You under the Apache License, Version 2.0
 * (the "License"); you may not use this file except in compliance with
 * the License.  You may obtain a copy of the License at
 *
 *      http://www.apache.org/licenses/LICENSE-2.0
 *
 * Unless required by applicable law or agreed to in writing, software
 * distributed under the License is distributed on an "AS IS" BASIS,
 * WITHOUT WARRANTIES OR CONDITIONS OF ANY KIND, either express or implied.
 * See the License for the specific language governing permissions and
 * limitations under the License.
 */

package org.apache.ignite.internal.binary;

import java.io.EOFException;
import java.io.IOException;
import java.io.ObjectInput;
import java.math.BigDecimal;
import java.sql.Time;
import java.sql.Timestamp;
import java.util.ArrayList;
import java.util.Collection;
import java.util.Date;
import java.util.List;
import java.util.Map;
import java.util.UUID;
import org.apache.ignite.binary.BinaryCollectionFactory;
import org.apache.ignite.binary.BinaryInvalidTypeException;
import org.apache.ignite.binary.BinaryMapFactory;
import org.apache.ignite.binary.BinaryObject;
import org.apache.ignite.binary.BinaryObjectException;
import org.apache.ignite.binary.BinaryRawReader;
import org.apache.ignite.binary.BinaryReader;
import org.apache.ignite.internal.binary.streams.BinaryInputStream;
import org.apache.ignite.internal.util.IgniteUtils;
import org.apache.ignite.internal.util.typedef.internal.S;
import org.apache.ignite.internal.util.typedef.internal.SB;
import org.apache.ignite.internal.util.typedef.internal.U;
import org.jetbrains.annotations.NotNull;
import org.jetbrains.annotations.Nullable;

import static org.apache.ignite.internal.binary.GridBinaryMarshaller.BINARY_ENUM;
import static org.apache.ignite.internal.binary.GridBinaryMarshaller.BINARY_OBJ;
import static org.apache.ignite.internal.binary.GridBinaryMarshaller.BOOLEAN;
import static org.apache.ignite.internal.binary.GridBinaryMarshaller.BOOLEAN_ARR;
import static org.apache.ignite.internal.binary.GridBinaryMarshaller.BYTE;
import static org.apache.ignite.internal.binary.GridBinaryMarshaller.BYTE_ARR;
import static org.apache.ignite.internal.binary.GridBinaryMarshaller.CHAR;
import static org.apache.ignite.internal.binary.GridBinaryMarshaller.CHAR_ARR;
import static org.apache.ignite.internal.binary.GridBinaryMarshaller.CLASS;
import static org.apache.ignite.internal.binary.GridBinaryMarshaller.COL;
import static org.apache.ignite.internal.binary.GridBinaryMarshaller.DATE;
import static org.apache.ignite.internal.binary.GridBinaryMarshaller.DATE_ARR;
import static org.apache.ignite.internal.binary.GridBinaryMarshaller.DECIMAL;
import static org.apache.ignite.internal.binary.GridBinaryMarshaller.DECIMAL_ARR;
import static org.apache.ignite.internal.binary.GridBinaryMarshaller.DFLT_HDR_LEN;
import static org.apache.ignite.internal.binary.GridBinaryMarshaller.DOUBLE;
import static org.apache.ignite.internal.binary.GridBinaryMarshaller.DOUBLE_ARR;
import static org.apache.ignite.internal.binary.GridBinaryMarshaller.ENUM;
import static org.apache.ignite.internal.binary.GridBinaryMarshaller.ENUM_ARR;
import static org.apache.ignite.internal.binary.GridBinaryMarshaller.FLOAT;
import static org.apache.ignite.internal.binary.GridBinaryMarshaller.FLOAT_ARR;
import static org.apache.ignite.internal.binary.GridBinaryMarshaller.HANDLE;
import static org.apache.ignite.internal.binary.GridBinaryMarshaller.INT;
import static org.apache.ignite.internal.binary.GridBinaryMarshaller.INT_ARR;
import static org.apache.ignite.internal.binary.GridBinaryMarshaller.LONG;
import static org.apache.ignite.internal.binary.GridBinaryMarshaller.LONG_ARR;
import static org.apache.ignite.internal.binary.GridBinaryMarshaller.MAP;
import static org.apache.ignite.internal.binary.GridBinaryMarshaller.NULL;
import static org.apache.ignite.internal.binary.GridBinaryMarshaller.OBJ;
import static org.apache.ignite.internal.binary.GridBinaryMarshaller.OBJ_ARR;
import static org.apache.ignite.internal.binary.GridBinaryMarshaller.OPTM_MARSH;
import static org.apache.ignite.internal.binary.GridBinaryMarshaller.PROXY;
import static org.apache.ignite.internal.binary.GridBinaryMarshaller.SHORT;
import static org.apache.ignite.internal.binary.GridBinaryMarshaller.SHORT_ARR;
import static org.apache.ignite.internal.binary.GridBinaryMarshaller.STRING;
import static org.apache.ignite.internal.binary.GridBinaryMarshaller.STRING_ARR;
import static org.apache.ignite.internal.binary.GridBinaryMarshaller.TIME;
import static org.apache.ignite.internal.binary.GridBinaryMarshaller.TIMESTAMP;
import static org.apache.ignite.internal.binary.GridBinaryMarshaller.TIMESTAMP_ARR;
import static org.apache.ignite.internal.binary.GridBinaryMarshaller.TIME_ARR;
import static org.apache.ignite.internal.binary.GridBinaryMarshaller.UNREGISTERED_TYPE_ID;
import static org.apache.ignite.internal.binary.GridBinaryMarshaller.UUID;
import static org.apache.ignite.internal.binary.GridBinaryMarshaller.UUID_ARR;

/**
 * Binary reader implementation.
 */
@SuppressWarnings("unchecked")
public class BinaryReaderExImpl implements BinaryReader, BinaryRawReaderEx, BinaryReaderHandlesHolder, ObjectInput {
    /** Binary context. */
    private final BinaryContext ctx;

    /** Input stream. */
    private final BinaryInputStream in;

    /** Class loaded. */
    private final ClassLoader ldr;

    /** Reader context which is constantly passed between objects. */
    private BinaryReaderHandles hnds;

    /** */
    private final int start;

    /** Start of actual data. Positioned right after the header. */
    private final int dataStart;

    /** Type ID. */
    private final int typeId;

    /** Raw offset. */
    private final int rawOff;

    /** Footer start. */
    private final int footerStart;

    /** Footer end. */
    private final int footerLen;

    /** Class descriptor. */
    private BinaryClassDescriptor desc;

    /** Mapper. */
    private final BinaryInternalMapper mapper;

    /** Schema Id. */
    private final int schemaId;

    /** Whether this is user type or not. */
    private final boolean userType;

    /** Whether field IDs exist. */
    private final int fieldIdLen;

    /** Offset size in bytes. */
    private final int fieldOffLen;

    /** Object schema. */
    private final BinarySchema schema;

    /** Whether passed IDs matches schema order. Reset to false as soon as a single mismatch detected. */
    private boolean matching = true;

    /** Order of a field whose match is expected. */
    private int matchingOrder;

    /** Whether stream is in raw mode. */
    private boolean raw;

    /**
     * Constructor.
     *
     * @param ctx Context.
     * @param in Input stream.
     * @param ldr Class loader.
     * @param forUnmarshal {@code True} if reader is needed to unmarshal object.
     */
    public BinaryReaderExImpl(BinaryContext ctx, BinaryInputStream in, ClassLoader ldr, boolean forUnmarshal) {
        this(ctx,
            in,
            ldr,
            null,
            forUnmarshal);
    }

    /**
     * Constructor.
     *
     * @param ctx Context.
     * @param in Input stream.
     * @param ldr Class loader.
     * @param hnds Context.
     * @param forUnmarshal {@code True} if reader is need to unmarshal object.
     */
    public BinaryReaderExImpl(BinaryContext ctx,
        BinaryInputStream in,
        ClassLoader ldr,
        @Nullable BinaryReaderHandles hnds,
        boolean forUnmarshal) {
        this(ctx,
            in,
            ldr,
            hnds,
            false,
            forUnmarshal);
    }

    /**
     * Constructor.
     *
     * @param ctx Context.
     * @param in Input stream.
     * @param ldr Class loader.
     * @param hnds Context.
     * @param skipHdrCheck Whether to skip header check.
     * @param forUnmarshal {@code True} if reader is need to unmarshal object.
     */
    public BinaryReaderExImpl(BinaryContext ctx,
        BinaryInputStream in,
        ClassLoader ldr,
        @Nullable BinaryReaderHandles hnds,
        boolean skipHdrCheck,
        boolean forUnmarshal) {
        // Initialize base members.
        this.ctx = ctx;
        this.in = in;
        this.ldr = ldr;
        this.hnds = hnds;

        start = in.position();

        // Perform full header parsing in case of binary object.
        if (!skipHdrCheck && (in.readByte() == GridBinaryMarshaller.OBJ)) {
            // Ensure protocol is fine.
            BinaryUtils.checkProtocolVersion(in.readByte());

            // Read header content.
            short flags = in.readShort();
            int typeId0 = in.readInt();

            in.readInt(); // Skip hash code.

            int len = in.readInt();
            schemaId = in.readInt();
            int offset = in.readInt();

            // Get trivial flag values.
            userType = BinaryUtils.isUserType(flags);
            fieldIdLen = BinaryUtils.fieldIdLength(flags);
            fieldOffLen = BinaryUtils.fieldOffsetLength(flags);

            // Calculate footer borders and raw offset.
            if (BinaryUtils.hasSchema(flags)) {
                // Schema exists.
                footerStart = start + offset;

                if (BinaryUtils.hasRaw(flags)) {
                    footerLen = len - offset;
                    rawOff = start + in.readIntPositioned(start + len - 4);
                }
                else {
                    footerLen = len - offset;
                    rawOff = start + len;
                }
            }
            else {
                // No schema.
                footerStart = start + len;
                footerLen = 0;

                if (BinaryUtils.hasRaw(flags))
                    rawOff = start + offset;
                else
                    rawOff = start + len;
            }

            // Finally, we have to resolve real type ID.
            if (typeId0 == UNREGISTERED_TYPE_ID) {
                int off = in.position();

                if (forUnmarshal) {
                    // Registers class by type ID, at least locally if the cache is not ready yet.
                    desc = ctx.registerClass(BinaryUtils.doReadClass(in, ctx, ldr, typeId0), true, false);

                    typeId = desc.typeId();
                }
                else
                    typeId = ctx.typeId(BinaryUtils.doReadClassName(in));

                int clsNameLen = in.position() - off;

                dataStart = start + DFLT_HDR_LEN + clsNameLen;
            }
            else {
                typeId = typeId0;

                dataStart = start + DFLT_HDR_LEN;
            }

            mapper = userType ? ctx.userTypeMapper(typeId) : BinaryContext.defaultMapper();
            schema = BinaryUtils.hasSchema(flags) ? getOrCreateSchema() : null;
        }
        else {
            dataStart = 0;
            typeId = 0;
            rawOff = 0;
            footerStart = 0;
            footerLen = 0;
            mapper = null;
            schemaId = 0;
            userType = false;
            fieldIdLen = 0;
            fieldOffLen = 0;
            schema = null;
        }

        streamPosition(start);
    }

    /**
     * @return Input stream.
     */
    public BinaryInputStream in() {
        return in;
    }

    /**
     * @return Descriptor.
     */
    BinaryClassDescriptor descriptor() {
        if (desc == null)
            desc = ctx.descriptorForTypeId(userType, typeId, ldr, false);

        return desc;
    }

    /**
     * @param offset Offset in the array.
     * @return Unmarshalled value.
     * @throws BinaryObjectException In case of error.
     */
    public Object unmarshal(int offset) throws BinaryObjectException {
        streamPosition(offset);

        return in.position() >= 0 ? BinaryUtils.unmarshal(in, ctx, ldr, this) : null;
    }

    /**
     * @param fieldName Field name.
     * @return Unmarshalled value.
     * @throws BinaryObjectException In case of error.
     */
    @Nullable Object unmarshalField(String fieldName) throws BinaryObjectException {
        try {
            return findFieldByName(fieldName) ? BinaryUtils.unmarshal(in, ctx, ldr, this) : null;
        }
        catch (Exception ex) {
            throw wrapFieldException(fieldName, ex);
        }
    }

    /**
     * @param fieldId Field ID.
     * @return Unmarshalled value.
     * @throws BinaryObjectException In case of error.
     */
    @Nullable Object unmarshalField(int fieldId) throws BinaryObjectException {
        return findFieldById(fieldId) ? BinaryUtils.unmarshal(in, ctx, ldr, this) : null;
    }

    /**
     * @param fieldId Field ID.
     * @return Binary object.
     * @throws BinaryObjectException In case of error.
     */
    @Nullable BinaryObject readBinaryObject(int fieldId) throws BinaryObjectException {
        if (findFieldById(fieldId)) {
            if (checkFlag(BINARY_OBJ) == Flag.NULL)
                return null;

            return new BinaryObjectImpl(ctx, BinaryUtils.doReadByteArray(in), in.readInt());
        }
        else
            return null;
    }

    /**
     * @param fieldId Field ID.
     * @return Field class.
     * @throws BinaryObjectException In case of error.
     */
    @Nullable Class<?> readClass(int fieldId) throws BinaryObjectException {
        if (findFieldById(fieldId)) {
            if (checkFlag(CLASS) == Flag.NULL)
                return null;

            return BinaryUtils.doReadClass(in, ctx, ldr);
        }

        return null;
    }

    /**
     * @param obj Object.
     */
    void setHandle(Object obj) {
        setHandle(obj, start);
    }

    /** {@inheritDoc} */
    @Override public void setHandle(Object obj, int pos) {
        handles().put(pos, obj);
    }

    /** {@inheritDoc} */
    @Override public Object getHandle(int pos) {
        return hnds != null ? hnds.get(pos) : null;
    }

    /** {@inheritDoc} */
    @Override public BinaryReaderHandles handles() {
        if (hnds == null)
            hnds = new BinaryReaderHandles();

        return hnds;
    }

    /**
     * Recreating field value from a handle.
     *
     * @param <T> Field type.
     * @return Field.
     */
    private <T> T readHandleField() {
        int handlePos = BinaryUtils.positionForHandle(in) - in.readInt();

        Object obj = getHandle(handlePos);

        if (obj == null) {
            int retPos = in.position();

            streamPosition(handlePos);

            obj = BinaryUtils.doReadObject(in, ctx, ldr, this);

            streamPosition(retPos);
        }

        return (T)obj;
    }

    /**
     * Wraps an exception by adding the fieldName
     *
     * @param fieldName the name of the field, causes failure
     * @param e the cause of the deserialization failure
     * @return wrapping exception
     */
    private BinaryObjectException wrapFieldException(String fieldName, Exception e) {
        if (S.includeSensitive())
            return new BinaryObjectException("Failed to read field: " + fieldName, e);
        else
            return new BinaryObjectException("Failed to read field.", e);
    }

    /** {@inheritDoc} */
    @Override public byte readByte(String fieldName) throws BinaryObjectException {
        try {
            return findFieldByName(fieldName) && checkFlagNoHandles(BYTE) == Flag.NORMAL ? in.readByte() : 0;
        }
        catch (Exception ex) {
            throw wrapFieldException(fieldName, ex);
        }
    }

    /**
     * @param fieldId Field ID.
     * @return Value.
     * @throws BinaryObjectException If failed.
     */
    byte readByte(int fieldId) throws BinaryObjectException {
        return findFieldById(fieldId) && checkFlagNoHandles(BYTE) == Flag.NORMAL ? in.readByte() : 0;
    }

    /**
     * @param fieldId Field ID.
     * @return Value.
     * @throws BinaryObjectException In case of error.
     */
    @Nullable Byte readByteNullable(int fieldId) throws BinaryObjectException {
        return findFieldById(fieldId) && checkFlagNoHandles(BYTE) == Flag.NORMAL ? in.readByte() : null;
    }

    /** {@inheritDoc} */
    @Override public byte readByte() throws BinaryObjectException {
        return in.readByte();
    }

    /** {@inheritDoc} */
    @Nullable @Override public byte[] readByteArray(String fieldName) throws BinaryObjectException {
        try {
            return findFieldByName(fieldName) ? this.readByteArray() : null;
        }
        catch (Exception ex) {
            throw wrapFieldException(fieldName, ex);
        }
    }

    /**
     * @param fieldId Field ID.
     * @return Value.
     * @throws BinaryObjectException In case of error.
     */
    @Nullable byte[] readByteArray(int fieldId) throws BinaryObjectException {
        return findFieldById(fieldId) ? this.readByteArray() : null;
    }

    /** {@inheritDoc} */
    @Nullable @Override public byte[] readByteArray() throws BinaryObjectException {
        switch (checkFlag(BYTE_ARR)) {
            case NORMAL:
                return BinaryUtils.doReadByteArray(in);

            case HANDLE:
                return readHandleField();

            default:
                return null;
        }
    }

    /** {@inheritDoc} */
    @Override public boolean readBoolean(String fieldName) throws BinaryObjectException {
        try {
            return findFieldByName(fieldName) && checkFlagNoHandles(BOOLEAN) == Flag.NORMAL && in.readBoolean();
        }
        catch (Exception ex) {
            throw wrapFieldException(fieldName, ex);
        }
    }

    /**
     * @param fieldId Field ID.
     * @return Value.
     * @throws BinaryObjectException If failed.
     */
    boolean readBoolean(int fieldId) throws BinaryObjectException {
        return findFieldById(fieldId) && checkFlagNoHandles(BOOLEAN) == Flag.NORMAL && in.readBoolean();
    }

    /**
     * @param fieldId Field ID.
     * @return Value.
     * @throws BinaryObjectException In case of error.
     */
    @Nullable Boolean readBooleanNullable(int fieldId) throws BinaryObjectException {
        return findFieldById(fieldId) && checkFlagNoHandles(BOOLEAN) == Flag.NORMAL ? in.readBoolean() : null;
    }

    /** {@inheritDoc} */
    @Override public boolean readBoolean() throws BinaryObjectException {
        return in.readBoolean();
    }

    /** {@inheritDoc} */
    @Nullable @Override public boolean[] readBooleanArray(String fieldName) throws BinaryObjectException {
        try {
            return findFieldByName(fieldName) ? this.readBooleanArray() : null;
        }
        catch (Exception ex) {
            throw wrapFieldException(fieldName, ex);
        }
    }

    /**
     * @param fieldId Field ID.
     * @return Value.
     * @throws BinaryObjectException In case of error.
     */
    @Nullable boolean[] readBooleanArray(int fieldId) throws BinaryObjectException {
        return findFieldById(fieldId) ? this.readBooleanArray() : null;
    }

    /** {@inheritDoc} */
    @Nullable @Override public boolean[] readBooleanArray() throws BinaryObjectException {
        switch (checkFlag(BOOLEAN_ARR)) {
            case NORMAL:
                return BinaryUtils.doReadBooleanArray(in);

            case HANDLE:
                return readHandleField();

            default:
                return null;
        }
    }

    /** {@inheritDoc} */
    @Override public short readShort(String fieldName) throws BinaryObjectException {
        try {
            return findFieldByName(fieldName) && checkFlagNoHandles(SHORT) == Flag.NORMAL ? in.readShort() : 0;
        }
        catch (Exception ex) {
            throw wrapFieldException(fieldName, ex);
        }
    }

    /**
     * @param fieldId Field ID.
     * @return Value.
     * @throws BinaryObjectException If failed.
     */
    short readShort(int fieldId) throws BinaryObjectException {
        return findFieldById(fieldId) && checkFlagNoHandles(SHORT) == Flag.NORMAL ? in.readShort() : 0;
    }

    /**
     * @param fieldId Field ID.
     * @return Value.
     * @throws BinaryObjectException In case of error.
     */
    @Nullable Short readShortNullable(int fieldId) throws BinaryObjectException {
        return findFieldById(fieldId) && checkFlagNoHandles(SHORT) == Flag.NORMAL ? in.readShort() : null;
    }

    /** {@inheritDoc} */
    @Override public short readShort() throws BinaryObjectException {
        return in.readShort();
    }

    /** {@inheritDoc} */
    @Nullable @Override public short[] readShortArray(String fieldName) throws BinaryObjectException {
        try {
            return findFieldByName(fieldName) ? this.readShortArray() : null;
        }
        catch (Exception ex) {
            throw wrapFieldException(fieldName, ex);
        }
    }

    /**
     * @param fieldId Field ID.
     * @return Value.
     * @throws BinaryObjectException In case of error.
     */
    @Nullable short[] readShortArray(int fieldId) throws BinaryObjectException {
        return findFieldById(fieldId) ? this.readShortArray() : null;
    }

    /** {@inheritDoc} */
    @Nullable @Override public short[] readShortArray() throws BinaryObjectException {
        switch (checkFlag(SHORT_ARR)) {
            case NORMAL:
                return BinaryUtils.doReadShortArray(in);

            case HANDLE:
                return readHandleField();

            default:
                return null;
        }
    }

    /** {@inheritDoc} */
    @Override public char readChar(String fieldName) throws BinaryObjectException {
        try {
            return findFieldByName(fieldName) && checkFlagNoHandles(CHAR) == Flag.NORMAL ? in.readChar() : 0;
        }
        catch (Exception ex) {
            throw wrapFieldException(fieldName, ex);
        }
    }

    /**
     * @param fieldId Field ID.
     * @return Value.
     * @throws BinaryObjectException If failed.
     */
    char readChar(int fieldId) throws BinaryObjectException {
        return findFieldById(fieldId) && checkFlagNoHandles(CHAR) == Flag.NORMAL ? in.readChar() : 0;
    }

    /**
     * @param fieldId Field ID.
     * @return Value.
     * @throws BinaryObjectException In case of error.
     */
    @Nullable Character readCharNullable(int fieldId) throws BinaryObjectException {
        return findFieldById(fieldId) && checkFlagNoHandles(CHAR) == Flag.NORMAL ? in.readChar() : null;
    }

    /** {@inheritDoc} */
    @Override public char readChar() throws BinaryObjectException {
        return in.readChar();
    }

    /** {@inheritDoc} */
    @Nullable @Override public char[] readCharArray(String fieldName) throws BinaryObjectException {
        try {
            return findFieldByName(fieldName) ? this.readCharArray() : null;
        }
        catch (Exception ex) {
            throw wrapFieldException(fieldName, ex);
        }
    }

    /**
     * @param fieldId Field ID.
     * @return Value.
     * @throws BinaryObjectException In case of error.
     */
    @Nullable char[] readCharArray(int fieldId) throws BinaryObjectException {
        return findFieldById(fieldId) ? this.readCharArray() : null;
    }

    /** {@inheritDoc} */
    @Nullable @Override public char[] readCharArray() throws BinaryObjectException {
        switch (checkFlag(CHAR_ARR)) {
            case NORMAL:
                return BinaryUtils.doReadCharArray(in);

            case HANDLE:
                return readHandleField();

            default:
                return null;
        }
    }

    /** {@inheritDoc} */
    @Override public int readInt(String fieldName) throws BinaryObjectException {
        try {
            return findFieldByName(fieldName) && checkFlagNoHandles(INT) == Flag.NORMAL ? in.readInt() : 0;
        }
        catch (Exception ex) {
            throw wrapFieldException(fieldName, ex);
        }
    }

    /**
     * @param fieldId Field ID.
     * @return Value.
     * @throws BinaryObjectException If failed.
     */
    int readInt(int fieldId) throws BinaryObjectException {
        return findFieldById(fieldId) && checkFlagNoHandles(INT) == Flag.NORMAL ? in.readInt() : 0;
    }

    /**
     * @param fieldId Field ID.
     * @return Value.
     * @throws BinaryObjectException In case of error.
     */
    @Nullable Integer readIntNullable(int fieldId) throws BinaryObjectException {
        return findFieldById(fieldId) && checkFlagNoHandles(INT) == Flag.NORMAL ? in.readInt() : null;
    }

    /** {@inheritDoc} */
    @Override public int readInt() throws BinaryObjectException {
        return in.readInt();
    }

    /** {@inheritDoc} */
    @Nullable @Override public int[] readIntArray(String fieldName) throws BinaryObjectException {
        try {
            return findFieldByName(fieldName) ? this.readIntArray() : null;
        }
        catch (Exception ex) {
            throw wrapFieldException(fieldName, ex);
        }
    }

    /**
     * @param fieldId Field ID.
     * @return Value.
     * @throws BinaryObjectException In case of error.
     */
    @Nullable int[] readIntArray(int fieldId) throws BinaryObjectException {
        return findFieldById(fieldId) ? this.readIntArray() : null;
    }

    /** {@inheritDoc} */
    @Nullable @Override public int[] readIntArray() throws BinaryObjectException {
        switch (checkFlag(INT_ARR)) {
            case NORMAL:
                return BinaryUtils.doReadIntArray(in);

            case HANDLE:
                return readHandleField();

            default:
                return null;
        }
    }

    /** {@inheritDoc} */
    @Override public long readLong(String fieldName) throws BinaryObjectException {
        try {
            return findFieldByName(fieldName) && checkFlagNoHandles(LONG) == Flag.NORMAL ? in.readLong() : 0;
        }
        catch (Exception ex) {
            throw wrapFieldException(fieldName, ex);
        }
    }

    /**
     * @param fieldId Field ID.
     * @return Value.
     * @throws BinaryObjectException If failed.
     */
    long readLong(int fieldId) throws BinaryObjectException {
        return findFieldById(fieldId) && checkFlagNoHandles(LONG) == Flag.NORMAL ? in.readLong() : 0;
    }

    /**
     * @param fieldId Field ID.
     * @return Value.
     * @throws BinaryObjectException In case of error.
     */
    @Nullable Long readLongNullable(int fieldId) throws BinaryObjectException {
        return findFieldById(fieldId) && checkFlagNoHandles(LONG) == Flag.NORMAL ? in.readLong() : null;
    }

    /** {@inheritDoc} */
    @Override public long readLong() throws BinaryObjectException {
        return in.readLong();
    }

    /** {@inheritDoc} */
    @Nullable @Override public long[] readLongArray(String fieldName) throws BinaryObjectException {
        try {
            return findFieldByName(fieldName) ? this.readLongArray() : null;
        }
        catch (Exception ex) {
            throw wrapFieldException(fieldName, ex);
        }
    }

    /**
     * @param fieldId Field ID.
     * @return Value.
     * @throws BinaryObjectException In case of error.
     */
    @Nullable long[] readLongArray(int fieldId) throws BinaryObjectException {
        return findFieldById(fieldId) ? this.readLongArray() : null;
    }

    /** {@inheritDoc} */
    @Nullable @Override public long[] readLongArray() throws BinaryObjectException {
        switch (checkFlag(LONG_ARR)) {
            case NORMAL:
                return BinaryUtils.doReadLongArray(in);

            case HANDLE:
                return readHandleField();

            default:
                return null;
        }
    }

    /** {@inheritDoc} */
    @Override public float readFloat(String fieldName) throws BinaryObjectException {
        try {
            return findFieldByName(fieldName) && checkFlagNoHandles(FLOAT) == Flag.NORMAL ? in.readFloat() : 0;
        }
        catch (Exception ex) {
            throw wrapFieldException(fieldName, ex);
        }
    }

    /**
     * @param fieldId Field ID.
     * @return Value.
     * @throws BinaryObjectException If failed.
     */
    float readFloat(int fieldId) throws BinaryObjectException {
        return findFieldById(fieldId) && checkFlagNoHandles(FLOAT) == Flag.NORMAL ? in.readFloat() : 0;
    }

    /**
     * @param fieldId Field ID.
     * @return Value.
     * @throws BinaryObjectException In case of error.
     */
    @Nullable Float readFloatNullable(int fieldId) throws BinaryObjectException {
        return findFieldById(fieldId) && checkFlagNoHandles(FLOAT) == Flag.NORMAL ? in.readFloat() : null;
    }

    /** {@inheritDoc} */
    @Override public float readFloat() throws BinaryObjectException {
        return in.readFloat();
    }

    /** {@inheritDoc} */
    @Nullable @Override public float[] readFloatArray(String fieldName) throws BinaryObjectException {
        try {
            return findFieldByName(fieldName) ? this.readFloatArray() : null;
        }
        catch (Exception ex) {
            throw wrapFieldException(fieldName, ex);
        }
    }

    /**
     * @param fieldId Field ID.
     * @return Value.
     * @throws BinaryObjectException In case of error.
     */
    @Nullable float[] readFloatArray(int fieldId) throws BinaryObjectException {
        return findFieldById(fieldId) ? this.readFloatArray() : null;
    }

    /** {@inheritDoc} */
    @Nullable @Override public float[] readFloatArray() throws BinaryObjectException {
        switch (checkFlag(FLOAT_ARR)) {
            case NORMAL:
                return BinaryUtils.doReadFloatArray(in);

            case HANDLE:
                return readHandleField();

            default:
                return null;
        }
    }

    /** {@inheritDoc} */
    @Override public double readDouble(String fieldName) throws BinaryObjectException {
        try {
            return findFieldByName(fieldName) && checkFlagNoHandles(DOUBLE) == Flag.NORMAL ? in.readDouble() : 0;
        }
        catch (Exception ex) {
            throw wrapFieldException(fieldName, ex);
        }
    }

    /**
     * @param fieldId Field ID.
     * @return Value.
     * @throws BinaryObjectException If failed.
     */
    double readDouble(int fieldId) throws BinaryObjectException {
        return findFieldById(fieldId) && checkFlagNoHandles(DOUBLE) == Flag.NORMAL ? in.readDouble() : 0;
    }

    /**
     * @param fieldId Field ID.
     * @return Value.
     * @throws BinaryObjectException In case of error.
     */
    @Nullable Double readDoubleNullable(int fieldId) throws BinaryObjectException {
        return findFieldById(fieldId) && checkFlagNoHandles(DOUBLE) == Flag.NORMAL ? in.readDouble() : null;
    }

    /** {@inheritDoc} */
    @Override public double readDouble() throws BinaryObjectException {
        return in.readDouble();
    }

    /** {@inheritDoc} */
    @Nullable @Override public double[] readDoubleArray(String fieldName) throws BinaryObjectException {
        try {
            return findFieldByName(fieldName) ? this.readDoubleArray() : null;
        }
        catch (Exception ex) {
            throw wrapFieldException(fieldName, ex);
        }
    }

    /**
     * @param fieldId Field ID.
     * @return Value.
     * @throws BinaryObjectException In case of error.
     */
    @Nullable double[] readDoubleArray(int fieldId) throws BinaryObjectException {
        return findFieldById(fieldId) ? this.readDoubleArray() : null;
    }

    /** {@inheritDoc} */
    @Nullable @Override public double[] readDoubleArray() throws BinaryObjectException {
        switch (checkFlag(DOUBLE_ARR)) {
            case NORMAL:
                return BinaryUtils.doReadDoubleArray(in);

            case HANDLE:
                return readHandleField();

            default:
                return null;
        }
    }

    /** {@inheritDoc} */
    @Override @Nullable public BigDecimal readDecimal(String fieldName) throws BinaryObjectException {
        try {
            return findFieldByName(fieldName) ? this.readDecimal() : null;
        }
        catch (Exception ex) {
            throw wrapFieldException(fieldName, ex);
        }
    }

    /**
     * @param fieldId Field ID.
     * @return Value.
     * @throws BinaryObjectException In case of error.
     */
    @Nullable BigDecimal readDecimal(int fieldId) throws BinaryObjectException {
        return findFieldById(fieldId) ? this.readDecimal() : null;
    }

    /** {@inheritDoc} */
    @Override @Nullable public BigDecimal readDecimal() throws BinaryObjectException {
        return checkFlagNoHandles(DECIMAL) == Flag.NORMAL ? BinaryUtils.doReadDecimal(in) : null;
    }

    /** {@inheritDoc} */
    @Override @Nullable public BigDecimal[] readDecimalArray(String fieldName) throws BinaryObjectException {
        try {
            return findFieldByName(fieldName) ? this.readDecimalArray() : null;
        }
        catch (Exception ex) {
            throw wrapFieldException(fieldName, ex);
        }
    }

    /**
     * @param fieldId Field ID.
     * @return Value.
     * @throws BinaryObjectException In case of error.
     */
    @Nullable BigDecimal[] readDecimalArray(int fieldId) throws BinaryObjectException {
        return findFieldById(fieldId) ? this.readDecimalArray() : null;
    }

    /** {@inheritDoc} */
    @Override @Nullable public BigDecimal[] readDecimalArray() throws BinaryObjectException {
        switch (checkFlag(DECIMAL_ARR)) {
            case NORMAL:
                return BinaryUtils.doReadDecimalArray(in);

            case HANDLE:
                return readHandleField();

            default:
                return null;
        }
    }

    /** {@inheritDoc} */
    @Override @Nullable public String readString(String fieldName) throws BinaryObjectException {
        try {
            return findFieldByName(fieldName) ? this.readString() : null;
        }
        catch (Exception ex) {
            throw wrapFieldException(fieldName, ex);
        }
    }

    /**
     * @param fieldId Field ID.
     * @return Value.
     * @throws BinaryObjectException In case of error.
     */
    @Nullable String readString(int fieldId) throws BinaryObjectException {
        return findFieldById(fieldId) ? this.readString() : null;
    }

    /** {@inheritDoc} */
    @Override @Nullable public String readString() throws BinaryObjectException {
        return checkFlagNoHandles(STRING) == Flag.NORMAL ? BinaryUtils.doReadString(in) : null;
    }

    /** {@inheritDoc} */
    @Override @Nullable public String[] readStringArray(String fieldName) throws BinaryObjectException {
        try {
            return findFieldByName(fieldName) ? this.readStringArray() : null;
        }
        catch (Exception ex) {
            throw wrapFieldException(fieldName, ex);
        }
    }

    /**
     * @param fieldId Field ID.
     * @return Value.
     * @throws BinaryObjectException In case of error.
     */
    @Nullable String[] readStringArray(int fieldId) throws BinaryObjectException {
        return findFieldById(fieldId) ? this.readStringArray() : null;
    }

    /** {@inheritDoc} */
    @Override @Nullable public String[] readStringArray() throws BinaryObjectException {
        switch (checkFlag(STRING_ARR)) {
            case NORMAL:
                return BinaryUtils.doReadStringArray(in);

            case HANDLE:
                return readHandleField();

            default:
                return null;
        }
    }

    /** {@inheritDoc} */
    @Override @Nullable public UUID readUuid(String fieldName) throws BinaryObjectException {
        try {
            return findFieldByName(fieldName) ? this.readUuid() : null;
        }
        catch (Exception ex) {
            throw wrapFieldException(fieldName, ex);
        }
    }

    /**
     * @param fieldId Field ID.
     * @return Value.
     * @throws BinaryObjectException In case of error.
     */
    @Nullable UUID readUuid(int fieldId) throws BinaryObjectException {
        return findFieldById(fieldId) ? this.readUuid() : null;
    }

    /** {@inheritDoc} */
    @Override @Nullable public UUID readUuid() throws BinaryObjectException {
        return checkFlagNoHandles(UUID) == Flag.NORMAL ? BinaryUtils.doReadUuid(in) : null;
    }

    /** {@inheritDoc} */
    @Override @Nullable public UUID[] readUuidArray(String fieldName) throws BinaryObjectException {
        try {
            return findFieldByName(fieldName) ? this.readUuidArray() : null;
        }
        catch (Exception ex) {
            throw wrapFieldException(fieldName, ex);
        }
    }

    /**
     * @param fieldId Field ID.
     * @return Value.
     * @throws BinaryObjectException In case of error.
     */
    @Nullable UUID[] readUuidArray(int fieldId) throws BinaryObjectException {
        return findFieldById(fieldId) ? this.readUuidArray() : null;
    }

    /** {@inheritDoc} */
    @Override @Nullable public UUID[] readUuidArray() throws BinaryObjectException {
        switch (checkFlag(UUID_ARR)) {
            case NORMAL:
                return BinaryUtils.doReadUuidArray(in);

            case HANDLE:
                return readHandleField();

            default:
                return null;
        }
    }

    /** {@inheritDoc} */
    @Override @Nullable public Date readDate(String fieldName) throws BinaryObjectException {
        try {
            return findFieldByName(fieldName) ? this.readDate() : null;
        }
        catch (Exception ex) {
            throw wrapFieldException(fieldName, ex);
        }
    }

    /**
     * @param fieldId Field ID.
     * @return Value.
     * @throws BinaryObjectException In case of error.
     */
    @Nullable Date readDate(int fieldId) throws BinaryObjectException {
        return findFieldById(fieldId) ? this.readDate() : null;
    }

    /** {@inheritDoc} */
    @Override @Nullable public Date readDate() throws BinaryObjectException {
        return checkFlagNoHandles(DATE) == Flag.NORMAL ? BinaryUtils.doReadDate(in) : null;
    }

    /** {@inheritDoc} */
    @Override @Nullable public Date[] readDateArray(String fieldName) throws BinaryObjectException {
        try {
            return findFieldByName(fieldName) ? this.readDateArray() : null;
        }
        catch (Exception ex) {
            throw wrapFieldException(fieldName, ex);
        }
    }

    /**
     * @param fieldId Field ID.
     * @return Value.
     * @throws BinaryObjectException In case of error.
     */
    @Nullable Date[] readDateArray(int fieldId) throws BinaryObjectException {
        return findFieldById(fieldId) ? this.readDateArray() : null;
    }

    /** {@inheritDoc} */
    @Override @Nullable public Date[] readDateArray() throws BinaryObjectException {
        switch (checkFlag(DATE_ARR)) {
            case NORMAL:
                return BinaryUtils.doReadDateArray(in);

            case HANDLE:
                return readHandleField();

            default:
                return null;
        }
    }

    /** {@inheritDoc} */
    @Override @Nullable public Timestamp readTimestamp(String fieldName) throws BinaryObjectException {
        try {
            return findFieldByName(fieldName) ? this.readTimestamp() : null;
        }
        catch (Exception ex) {
            throw wrapFieldException(fieldName, ex);
        }
    }

    /**
     * @param fieldId Field ID.
     * @return Value.
     * @throws BinaryObjectException In case of error.
     */
    @Nullable Timestamp readTimestamp(int fieldId) throws BinaryObjectException {
        return findFieldById(fieldId) ? this.readTimestamp() : null;
    }

    /** {@inheritDoc} */
    @Override @Nullable public Timestamp readTimestamp() throws BinaryObjectException {
        return checkFlagNoHandles(TIMESTAMP) == Flag.NORMAL ? BinaryUtils.doReadTimestamp(in) : null;
    }

    /** {@inheritDoc} */
    @Override @Nullable public Timestamp[] readTimestampArray(String fieldName) throws BinaryObjectException {
        try {
            return findFieldByName(fieldName) ? this.readTimestampArray() : null;
        }
        catch (Exception ex) {
            throw wrapFieldException(fieldName, ex);
        }
    }

    /**
     * @param fieldId Field ID.
     * @return Value.
     * @throws BinaryObjectException In case of error.
     */
    @Nullable Timestamp[] readTimestampArray(int fieldId) throws BinaryObjectException {
        return findFieldById(fieldId) ? this.readTimestampArray() : null;
    }

    /** {@inheritDoc} */
    @Override @Nullable public Timestamp[] readTimestampArray() throws BinaryObjectException {
        switch (checkFlag(TIMESTAMP_ARR)) {
            case NORMAL:
                return BinaryUtils.doReadTimestampArray(in);

            case HANDLE:
                return readHandleField();

            default:
                return null;
        }
    }

    /** {@inheritDoc} */
    @Override @Nullable public Time readTime(String fieldName) throws BinaryObjectException {
        return findFieldByName(fieldName) ? this.readTime() : null;
    }

    /** {@inheritDoc} */
    @Override @Nullable public Time readTime() throws BinaryObjectException {
        return checkFlagNoHandles(TIME) == Flag.NORMAL ? BinaryUtils.doReadTime(in) : null;
    }

    /** {@inheritDoc} */
    @Override @Nullable public Time[] readTimeArray(String fieldName) throws BinaryObjectException {
        return findFieldByName(fieldName) ? this.readTimeArray() : null;
    }

    /**
     * @param fieldId Field ID.
     * @return Value.
     * @throws BinaryObjectException In case of error.
     */
    @Nullable Time readTime(int fieldId) throws BinaryObjectException {
        return findFieldById(fieldId) ? this.readTime() : null;
    }

    /**
     * @param fieldId Field ID.
     * @return Value.
     * @throws BinaryObjectException In case of error.
     */
    @Nullable Time[] readTimeArray(int fieldId) throws BinaryObjectException {
        return findFieldById(fieldId) ? this.readTimeArray() : null;
    }

    /** {@inheritDoc} */
    @Override @Nullable public Time[] readTimeArray() throws BinaryObjectException {
        switch (checkFlag(TIME_ARR)) {
            case NORMAL:
                return BinaryUtils.doReadTimeArray(in);
            case HANDLE:
                return readHandleField();
            default:
                return null;
        }
    }

    /** {@inheritDoc} */
    @Nullable @Override public <T> T readObject(String fieldName) throws BinaryObjectException {
        try {
            return findFieldByName(fieldName) ? (T)BinaryUtils.doReadObject(in, ctx, ldr, this) : null;
        }
        catch (Exception ex) {
            throw wrapFieldException(fieldName, ex);
        }
    }

    /**
     * @param fieldId Field ID.
     * @return Value.
     * @throws BinaryObjectException In case of error.
     */
    @Nullable Object readObject(int fieldId) throws BinaryObjectException {
        return findFieldById(fieldId) ? BinaryUtils.doReadObject(in, ctx, ldr, this) : null;
    }

    /** {@inheritDoc} */
    @Override public Object readObject() throws BinaryObjectException {
        return BinaryUtils.doReadObject(in, ctx, ldr, this);
    }

    /** {@inheritDoc} */
    @Nullable @Override public Object readObjectDetached() throws BinaryObjectException {
        return BinaryUtils.unmarshal(in, ctx, ldr, this, true);
    }


    /** {@inheritDoc} */
    @Nullable @Override public Object readObjectDetached(boolean deserialize) throws BinaryObjectException {
        return BinaryUtils.unmarshal(in, ctx, ldr, this, true, deserialize);
    }

    /** {@inheritDoc} */
    @Nullable @Override public Object[] readObjectArray(String fieldName) throws BinaryObjectException {
        try {
            return findFieldByName(fieldName) ? this.readObjectArray() : null;
        }
        catch (Exception ex) {
            throw wrapFieldException(fieldName, ex);
        }
    }

    /**
     * @param fieldId Field ID.
     * @return Value.
     * @throws BinaryObjectException In case of error.
     */
    @Nullable Object[] readObjectArray(int fieldId) throws BinaryObjectException {
        return findFieldById(fieldId) ? this.readObjectArray() : null;
    }

    /** {@inheritDoc} */
    @Nullable @Override public Object[] readObjectArray() throws BinaryObjectException {
        switch (checkFlag(OBJ_ARR)) {
            case NORMAL:
                return (Object[])BinaryUtils.doReadObjectArray(in, ctx, ldr, this, false, true);

            case HANDLE:
                return readHandleField();

            default:
                return null;
        }
    }

    /** {@inheritDoc} */
    @Nullable @Override public <T extends Enum<?>> T readEnum(String fieldName) throws BinaryObjectException {
        try {
            return findFieldByName(fieldName) ? (T)readEnum0(null) : null;
        }
        catch (Exception ex) {
            throw wrapFieldException(fieldName, ex);
        }
    }

    /**
     * @param fieldId Field ID.
     * @param cls Class.
     * @return Value.
     * @throws BinaryObjectException In case of error.
     */
    @Nullable Enum<?> readEnum(int fieldId, @Nullable Class<?> cls) throws BinaryObjectException {
        return findFieldById(fieldId) ? readEnum0(cls) : null;
    }

    /** {@inheritDoc} */
    @Nullable @Override public <T extends Enum<?>> T readEnum() throws BinaryObjectException {
        return (T)readEnum0(null);
    }

    /**
     * Internal routine to read enum for named field.
     *
     * @param cls Class.
     * @return Value.
     * @throws BinaryObjectException In case of error.
     */
    private Enum<?> readEnum0(@Nullable Class<?> cls) throws BinaryObjectException {
        if (checkFlagNoHandles(ENUM) == Flag.NORMAL) {
            // Read class even if we know it in advance to set correct stream position.
            Class<?> cls0 = BinaryUtils.doReadClass(in, ctx, ldr);

            if (cls == null)
                cls = cls0;

            return BinaryUtils.doReadEnum(in, cls);
        }
        else
            return null;
    }

    /** {@inheritDoc} */
    @Nullable @Override public <T extends Enum<?>> T[] readEnumArray(String fieldName)
        throws BinaryObjectException {

        try {
            return findFieldByName(fieldName) ? (T[])readEnumArray0(null) : null;
        }
        catch (Exception ex) {
            throw wrapFieldException(fieldName, ex);
        }
    }

    /**
     * @param fieldId Field ID.
     * @return Binary Enum
     * @throws BinaryObjectException If failed.
     */
    @Nullable BinaryEnumObjectImpl readBinaryEnum(int fieldId) throws BinaryObjectException {
        return findFieldById(fieldId) ? BinaryUtils.doReadBinaryEnum(in, ctx) : null;
    }

    /**
     * @param fieldId Field ID.
     * @param cls Class.
     * @return Value.
     * @throws BinaryObjectException In case of error.
     */
    @Nullable Object[] readEnumArray(int fieldId, @Nullable Class<?> cls) throws BinaryObjectException {
        return findFieldById(fieldId) ? readEnumArray0(cls) : null;
    }

    /** {@inheritDoc} */
    @Nullable @Override public <T extends Enum<?>> T[] readEnumArray() throws BinaryObjectException {
        return (T[])readEnumArray0(null);
    }

    /**
     * Internal routine to read enum for named field.
     *
     * @param cls Class.
     * @return Value.
     * @throws BinaryObjectException In case of error.
     */
    private Object[] readEnumArray0(@Nullable Class<?> cls) throws BinaryObjectException {
        switch (checkFlag(ENUM_ARR)) {
            case NORMAL:
                // Read class even if we know it in advance to set correct stream position.
                Class<?> cls0 = BinaryUtils.doReadClass(in, ctx, ldr);

                if (cls == null)
                    cls = cls0;

                return BinaryUtils.doReadEnumArray(in, ctx, ldr, cls);

            case HANDLE:
                return readHandleField();

            default:
                return null;
        }
    }

    /** {@inheritDoc} */
    @Nullable @Override public <T> Collection<T> readCollection(String fieldName) throws BinaryObjectException {
        try {
            return findFieldByName(fieldName) ? (Collection<T>)readCollection0(null) : null;
        }
        catch (Exception ex) {
            throw wrapFieldException(fieldName, ex);
        }
    }

    /** {@inheritDoc} */
    @Nullable @Override public <T> Collection<T> readCollection(String fieldName, BinaryCollectionFactory<T> factory)
        throws BinaryObjectException {

        try {
            return findFieldByName(fieldName) ? readCollection0(factory) : null;
        }
        catch (Exception ex) {
            throw wrapFieldException(fieldName, ex);
        }
    }

    /**
     * @param fieldId Field ID.
     * @param factory Collection factory.
     * @return Value.
     * @throws BinaryObjectException In case of error.
     */
    @Nullable <T> Collection<T> readCollection(int fieldId, @Nullable BinaryCollectionFactory<T> factory)
        throws BinaryObjectException {
        return findFieldById(fieldId) ? (Collection<T>)readCollection0(factory) : null;
    }

    /** {@inheritDoc} */
    @Nullable @Override public <T> Collection<T> readCollection() throws BinaryObjectException {
        return readCollection0(null);
    }

    /** {@inheritDoc} */
    @Nullable @Override public <T> Collection<T> readCollection(BinaryCollectionFactory<T> factory)
        throws BinaryObjectException {
        return readCollection0(factory);
    }

    /**
     * Internal read collection routine.
     *
     * @param factory Collection factory.
     * @return Value.
     * @throws BinaryObjectException If failed.
     */
    private Collection readCollection0(@Nullable BinaryCollectionFactory factory)
        throws BinaryObjectException {
        switch (checkFlag(COL)) {
            case NORMAL:
                return (Collection)BinaryUtils.doReadCollection(in, ctx, ldr, this, false, true, factory);

            case HANDLE: {
                int handlePos = BinaryUtils.positionForHandle(in) - in.readInt();

                Object obj = getHandle(handlePos);

                if (obj == null) {
                    int retPos = in.position();

                    streamPosition(handlePos);

                    obj = readCollection0(factory);

                    streamPosition(retPos);
                }

                return (Collection)obj;
            }

            default:
                return null;
        }
    }

    /** {@inheritDoc} */
    @Nullable @Override public <K, V> Map<K, V> readMap(String fieldName) throws BinaryObjectException {
        try {
            return findFieldByName(fieldName) ? (Map<K, V>)readMap0(null) : null;
        }
        catch (Exception ex) {
            throw wrapFieldException(fieldName, ex);
        }
    }

    /** {@inheritDoc} */
    @Nullable @Override public <K, V> Map<K, V> readMap(String fieldName, BinaryMapFactory<K, V> factory)
        throws BinaryObjectException {

        try {
            return findFieldByName(fieldName) ? readMap0(factory) : null;
        }
        catch (Exception ex) {
            throw wrapFieldException(fieldName, ex);
        }
    }

    /**
     * @param fieldId Field ID.
     * @param factory Factory.
     * @return Value.
     * @throws BinaryObjectException In case of error.
     */
    @Nullable Map<?, ?> readMap(int fieldId, @Nullable BinaryMapFactory factory) throws BinaryObjectException {
        return findFieldById(fieldId) ? readMap0(factory) : null;
    }

    /** {@inheritDoc} */
    @Nullable @Override public <K, V> Map<K, V> readMap() throws BinaryObjectException {
        return readMap0(null);
    }

    /** {@inheritDoc} */
    @Nullable @Override public <K, V> Map<K, V> readMap(BinaryMapFactory<K, V> factory)
        throws BinaryObjectException {
        return readMap0(factory);
    }

    /**
     * Internal read map routine.
     *
     * @param factory Factory.
     * @return Value.
     * @throws BinaryObjectException If failed.
     */
    private Map readMap0(@Nullable BinaryMapFactory factory) throws BinaryObjectException {
        switch (checkFlag(MAP)) {
            case NORMAL:
                return (Map)BinaryUtils.doReadMap(in, ctx, ldr, this, false, true, factory);

            case HANDLE: {
                int handlePos = BinaryUtils.positionForHandle(in) - in.readInt();

                Object obj = getHandle(handlePos);

                if (obj == null) {
                    int retPos = in.position();

                    streamPosition(handlePos);

                    obj = readMap0(factory);

                    streamPosition(retPos);
                }

                return (Map)obj;
            }

            default:
                return null;
        }
    }

    /**
     * Ensure that type flag is either null, handle or contains expected value.
     *
     * @param expFlag Expected value.
     * @return Flag mode.
     * @throws BinaryObjectException If flag is neither null, nor handle or expected.
     */
    private Flag checkFlag(byte expFlag) {
        byte flag = in.readByte();

        if (flag == expFlag)
            return Flag.NORMAL;
        else if (flag == NULL)
            return Flag.NULL;
        else if (flag == HANDLE)
            return Flag.HANDLE;

        int pos = BinaryUtils.positionForHandle(in);

        throw new BinaryObjectException("Unexpected field type [pos=" + pos + ", expected=" + fieldFlagName(expFlag) +
            ", actual=" + fieldFlagName(flag) + ']');
    }

    /**
     * Ensure that type flag is either null or contains expected value.
     *
     * @param expFlag Expected value.
     * @return Flag mode.
     * @throws BinaryObjectException If flag is neither null, nor expected.
     */
    private Flag checkFlagNoHandles(byte expFlag) {
        byte flag = in.readByte();

        if (flag == expFlag)
            return Flag.NORMAL;
        else if (flag == NULL)
            return Flag.NULL;

        int pos = BinaryUtils.positionForHandle(in);

        throw new BinaryObjectException("Unexpected field type [pos=" + pos + ", expected=" + fieldFlagName(expFlag) +
            ", actual=" + fieldFlagName(flag) + ']');
    }

    /**
     * Gets a flag name
     *
     * @param flag a flag value
     * @return string representation of the flag (type name, handle, else number)
     */
    private String fieldFlagName(byte flag) {
        String typeName = BinaryUtils.fieldTypeName(flag);

        return typeName == null ? String.valueOf(flag) : typeName;
    }

    /** {@inheritDoc} */
    @Override public BinaryRawReader rawReader() {
        if (!raw) {
            streamPositionRandom(rawOff);

            raw = true;

            return this;
        }
        else
            throw new BinaryObjectException("Method \"rawReader\" can be called only once.");
    }

    /**
     * @return Deserialized object.
     * @throws BinaryObjectException If failed.
     */
    @Nullable Object deserialize() throws BinaryObjectException {
        String newName = ctx.configuration().getIgniteInstanceName();
        String oldName = IgniteUtils.setCurrentIgniteName(newName);

        try {
            return deserialize0();
        }
        finally {
            IgniteUtils.restoreOldIgniteName(oldName, newName);
        }
    }

    /**
     * @return Deserialized object.
     * @throws BinaryObjectException If failed.
     */
    @Nullable private Object deserialize0() throws BinaryObjectException {
        Object obj;

        byte flag = in.readByte();

        switch (flag) {
            case NULL:
                obj = null;

                break;

            case HANDLE:
                int handlePos = start - in.readInt();

                obj = getHandle(handlePos);

                if (obj == null) {
                    int retPos = in.position();

                    streamPosition(handlePos);

                    obj = BinaryUtils.doReadObject(in, ctx, ldr, this);

                    streamPosition(retPos);
                }

                break;

            case OBJ:
                if (desc == null)
                    desc = ctx.descriptorForTypeId(userType, typeId, ldr, false);

                streamPosition(dataStart);

                if (desc == null)
                    throw new BinaryInvalidTypeException("Unknown type ID: " + typeId);

                obj = desc.read(this);

                streamPosition(footerStart + footerLen);

                break;

            case BYTE:
                obj = in.readByte();

                break;

            case SHORT:
                obj = in.readShort();

                break;

            case INT:
                obj = in.readInt();

                break;

            case LONG:
                obj = in.readLong();

                break;

            case FLOAT:
                obj = in.readFloat();

                break;

            case DOUBLE:
                obj = in.readDouble();

                break;

            case CHAR:
                obj = in.readChar();

                break;

            case BOOLEAN:
                obj = in.readBoolean();

                break;

            case DECIMAL:
                obj = BinaryUtils.doReadDecimal(in);

                break;

            case STRING:
                obj = BinaryUtils.doReadString(in);

                break;

            case UUID:
                obj = BinaryUtils.doReadUuid(in);

                break;

            case DATE:
                obj = BinaryUtils.doReadDate(in);

                break;

            case TIMESTAMP:
                obj = BinaryUtils.doReadTimestamp(in);

                break;

            case TIME:
                obj = BinaryUtils.doReadTime(in);

                break;

            case BYTE_ARR:
                obj = BinaryUtils.doReadByteArray(in);

                break;

            case SHORT_ARR:
                obj = BinaryUtils.doReadShortArray(in);

                break;

            case INT_ARR:
                obj = BinaryUtils.doReadIntArray(in);

                break;

            case LONG_ARR:
                obj = BinaryUtils.doReadLongArray(in);

                break;

            case FLOAT_ARR:
                obj = BinaryUtils.doReadFloatArray(in);

                break;

            case DOUBLE_ARR:
                obj = BinaryUtils.doReadDoubleArray(in);

                break;

            case CHAR_ARR:
                obj = BinaryUtils.doReadCharArray(in);

                break;

            case BOOLEAN_ARR:
                obj = BinaryUtils.doReadBooleanArray(in);

                break;

            case DECIMAL_ARR:
                obj = BinaryUtils.doReadDecimalArray(in);

                break;

            case STRING_ARR:
                obj = BinaryUtils.doReadStringArray(in);

                break;

            case UUID_ARR:
                obj = BinaryUtils.doReadUuidArray(in);

                break;

            case DATE_ARR:
                obj = BinaryUtils.doReadDateArray(in);

                break;

            case TIMESTAMP_ARR:
                obj = BinaryUtils.doReadTimestampArray(in);

                break;

            case TIME_ARR:
                obj = BinaryUtils.doReadTimeArray(in);

                break;

            case OBJ_ARR:
                obj = BinaryUtils.doReadObjectArray(in, ctx, ldr, this, false, true);

                break;

            case COL:
                obj = BinaryUtils.doReadCollection(in, ctx, ldr, this, false, true, null);

                break;

            case MAP:
                obj = BinaryUtils.doReadMap(in, ctx, ldr, this, false, true, null);

                break;

            case BINARY_OBJ:
                obj = BinaryUtils.doReadBinaryObject(in, ctx, false);

                ((BinaryObjectImpl)obj).context(ctx);

<<<<<<< HEAD
                if (!GridBinaryMarshaller.KEEP_BINARY_OBJECTS.get())
                    obj = ((BinaryObject)obj).deserialize();

=======
>>>>>>> a025c1a6
                break;

            case ENUM:
                obj = BinaryUtils.doReadEnum(in, BinaryUtils.doReadClass(in, ctx, ldr));

                break;

            case ENUM_ARR:
                obj = BinaryUtils.doReadEnumArray(in, ctx, ldr, BinaryUtils.doReadClass(in, ctx, ldr));

                break;

            case BINARY_ENUM:
                obj = BinaryUtils.doReadBinaryEnum(in, ctx);

<<<<<<< HEAD
                if (!GridBinaryMarshaller.KEEP_BINARY_OBJECTS.get())
                    obj = ((BinaryObject)obj).deserialize();

=======
>>>>>>> a025c1a6
                break;

            case CLASS:
                obj = BinaryUtils.doReadClass(in, ctx, ldr);

                break;

            case PROXY:
                obj = BinaryUtils.doReadProxy(in, ctx, ldr, this);

                break;

            case OPTM_MARSH:
                obj = BinaryUtils.doReadOptimized(in, ctx, ldr);

                break;

            default:
                throw new BinaryObjectException("Invalid flag value: " + flag);
        }

        return obj;
    }

    /**
     * @param fieldId Field ID.
     * @return Deserialized object.
     * @throws BinaryObjectException If failed.
     */
    @Nullable Object readField(int fieldId) throws BinaryObjectException {
        if (!findFieldById(fieldId))
            return null;

        return new BinaryReaderExImpl(ctx, in, ldr, hnds, true).deserialize();
    }

    /**
     * @param name Field name.
     * @return Field offset.
     */
    private int fieldId(String name) {
        assert name != null;

        return mapper.fieldId(typeId, name);
    }

    /**
     * Get or create object schema.
     *
     * @return Schema.
     */
    public BinarySchema getOrCreateSchema() {
        BinarySchema schema = ctx.schemaRegistry(typeId).schema(schemaId);

        if (schema == null) {
            if (fieldIdLen != BinaryUtils.FIELD_ID_LEN) {
                BinaryTypeImpl type = (BinaryTypeImpl) ctx.metadata(typeId, schemaId);

                BinaryMetadata meta = type != null ? type.metadata() : null;

                if (type == null || meta == null)
                    throw new BinaryObjectException("Cannot find metadata for object with compact footer " +
                        "(Ignite work directory might have been cleared after restart. Make sure that IGNITE_HOME " +
                        "does not point to a temp folder or any other folder that is destroyed/cleared on restarts) [" +
                        "typeId=" + typeId + ", IGNITE_HOME='" + U.getIgniteHome() + "']");

                Collection<BinarySchema> existingSchemas = meta.schemas();

                for (BinarySchema existingSchema : existingSchemas) {
                    if (schemaId == existingSchema.schemaId()) {
                        schema = existingSchema;

                        break;
                    }
                }

                if (schema == null) {
                    List<Integer> existingSchemaIds = new ArrayList<>(existingSchemas.size());

                    for (BinarySchema existingSchema : existingSchemas)
                        existingSchemaIds.add(existingSchema.schemaId());

                    throw new BinaryObjectException("Cannot find schema for object with compact footer" +
                        " [typeName=" + type.typeName() +
                        ", typeId=" + typeId +
                        ", missingSchemaId=" + schemaId +
                        ", existingSchemaIds=" + existingSchemaIds + ']'
                    );
                }
            }
            else
                schema = createSchema();

            assert schema != null;

            ctx.schemaRegistry(typeId).addSchema(schemaId, schema);
        }

        return schema;
    }

    /**
     * Create schema.
     *
     * @return Schema.
     */
    private BinarySchema createSchema() {
        assert fieldIdLen == BinaryUtils.FIELD_ID_LEN;

        BinarySchema.Builder builder = BinarySchema.Builder.newBuilder();

        int searchPos = footerStart;
        int searchEnd = searchPos + footerLen;

        while (searchPos < searchEnd) {
            int fieldId = in.readIntPositioned(searchPos);

            builder.addField(fieldId);

            searchPos += BinaryUtils.FIELD_ID_LEN + fieldOffLen;
        }

        return builder.build();
    }

    /**
     * Try finding the field by name.
     *
     * @param name Field name.
     * @return Offset.
     */
    public boolean findFieldByName(String name) {
        if (raw)
            throw new BinaryObjectException("Failed to read named field because reader is in raw mode.");

        assert dataStart != start;

        if (footerLen == 0)
            return false;

        if (userType) {
            int order;

            if (matching) {
                int expOrder = matchingOrder++;

                BinarySchema.Confirmation confirm = schema.confirmOrder(expOrder, name);

                switch (confirm) {
                    case CONFIRMED:
                        // The best case: got order without ID calculation and (ID -> order) lookup.
                        if (expOrder == 0)
                            // When we read the very first field, position is set to start, hence this re-positioning.
                            streamPosition(dataStart);

                        return true;

                    case REJECTED:
                        // Rejected, no more speculations are possible. Fallback to the slowest scenario.
                        matching = false;

                        order = schema.order(fieldId(name));

                        break;

                    default:
                        // Field name is not know for this order. Need to calculate ID and repeat speculation.
                        assert confirm == BinarySchema.Confirmation.CLARIFY;

                        int id = fieldId(name);
                        int realId = schema.fieldId(expOrder);

                        if (id == realId) {
                            // IDs matched, cache field name inside schema.
                            schema.clarifyFieldName(expOrder, name);

                            if (expOrder == 0)
                                streamPosition(dataStart);

                            return true;
                        }
                        else {
                            // No match, stop further speculations.
                            matching = false;

                            order = schema.order(id);
                        }

                        break;
                }
            }
            else
                order = schema.order(fieldId(name));

            return trySetUserFieldPosition(order);
        }
        else
            return trySetSystemFieldPosition(fieldId(name));
    }

    /**
     * Try finding the field by ID. Used for types with stable schema (Serializable) to avoid
     * (string -> ID) calculations.
     *
     * @param id Field ID.
     * @return {@code True} if field was found and stream was positioned accordingly.
     */
    private boolean findFieldById(int id) {
        assert !raw; // Assert, not exception, because this is called only from internals for Serializable types.
        assert dataStart != start;

        if (footerLen == 0)
            return false;

        if (userType) {
            int order;

            if (matching) {
                // Trying to get field order speculatively.
                int expOrder = matchingOrder++;

                int realId = schema.fieldId(expOrder);

                if (realId == id) {
                    if (expOrder == 0)
                        streamPosition(dataStart);

                    return true;
                }
                else {
                    // Mismatch detected, no need for further speculations.
                    matching = false;

                    order = schema.order(id);
                }
            }
            else
                order = schema.order(id);

            return trySetUserFieldPosition(order);
        }
        else
            return trySetSystemFieldPosition(id);
    }

    /**
     * Set position for the given user field order.
     *
     * @param order Order.
     * @return {@code True} if field was found and stream was positioned accordingly.
     */
    private boolean trySetUserFieldPosition(int order) {
        if (order != BinarySchema.ORDER_NOT_FOUND) {
            int offsetPos = footerStart + order * (fieldIdLen + fieldOffLen) + fieldIdLen;

            int pos = start + BinaryUtils.fieldOffsetRelative(in, offsetPos, fieldOffLen);

            streamPosition(pos);

            return true;
        }
        else
            return false;
    }

    /**
     * Set position for the given system field ID.
     *
     * @param id Field ID.
     * @return {@code True} if field was found and stream was positioned accordingly.
     */
    private boolean trySetSystemFieldPosition(int id) {
        // System types are never written with compact footers because they do not have metadata.
        assert fieldIdLen == BinaryUtils.FIELD_ID_LEN;

        int searchPos = footerStart;
        int searchTail = searchPos + footerLen;

        while (true) {
            if (searchPos >= searchTail)
                return false;

            int id0 = in.readIntPositioned(searchPos);

            if (id0 == id) {
                int pos = start + BinaryUtils.fieldOffsetRelative(in, searchPos + BinaryUtils.FIELD_ID_LEN,
                    fieldOffLen);

                streamPosition(pos);

                return true;
            }

            searchPos += BinaryUtils.FIELD_ID_LEN + fieldOffLen;
        }
    }

    /**
     * Set stream position.
     *
     * @param pos Position.
     */
    private void streamPosition(int pos) {
        in.position(pos);
    }

    /**
     * Set stream position as a part of some random read. Further speculations will be disabled after this call.
     *
     * @param pos Position.
     */
    private void streamPositionRandom(int pos) {
        streamPosition(pos);

        matching = false;
    }

    /** {@inheritDoc} */
    @Override public int readUnsignedByte() throws IOException {
        return readByte() & 0xff;
    }

    /** {@inheritDoc} */
    @Override public int readUnsignedShort() throws IOException {
        return readShort() & 0xffff;
    }

    /** {@inheritDoc} */
    @Override public String readLine() throws IOException {
        SB sb = new SB();

        int b;

        while ((b = read()) >= 0) {
            char c = (char)b;

            switch (c) {
                case '\n':
                    return sb.toString();

                case '\r':
                    b = read();

                    if (b < 0 || b == '\n')
                        return sb.toString();
                    else
                        sb.a((char)b);

                    break;

                default:
                    sb.a(c);
            }
        }

        return sb.toString();
    }

    /** {@inheritDoc} */
    @SuppressWarnings("ConstantConditions")
    @NotNull @Override public String readUTF() throws IOException {
        return readString();
    }

    /** {@inheritDoc} */
    @Override public void readFully(byte[] b) throws IOException {
        readFully(b, 0, b.length);
    }

    /** {@inheritDoc} */
    @Override public void readFully(byte[] b, int off, int len) throws IOException {
        int cnt = in.read(b, off, len);

        if (cnt < len)
            throw new EOFException();
    }

    /** {@inheritDoc} */
    @Override public int skipBytes(int n) throws IOException {
        int toSkip = Math.min(in.remaining(), n);

        streamPositionRandom(in.position() + toSkip);

        return toSkip;
    }

    /** {@inheritDoc} */
    @Override public int read() throws IOException {
        return readByte();
    }

    /** {@inheritDoc} */
    @Override public int read(byte[] b) throws IOException {
        return read(b, 0, b.length);
    }

    /** {@inheritDoc} */
    @Override public int read(byte[] b, int off, int len) throws IOException {
        return in.read(b, off, len);
    }

    /** {@inheritDoc} */
    @Override public long skip(long n) throws IOException {
        return skipBytes((int) n);
    }

    /** {@inheritDoc} */
    @Override public int available() throws IOException {
        return in.remaining();
    }

    /** {@inheritDoc} */
    @Override public void close() throws IOException {
        // No-op.
    }

    /**
     * @return Binary context.
     */
    public BinaryContext context() {
        return ctx;
    }

    /**
     * Flag.
     */
    private enum Flag {
        /** Regular. */
        NORMAL,

        /** Handle. */
        HANDLE,

        /** Null. */
        NULL
    }
}<|MERGE_RESOLUTION|>--- conflicted
+++ resolved
@@ -1933,12 +1933,6 @@
 
                 ((BinaryObjectImpl)obj).context(ctx);
 
-<<<<<<< HEAD
-                if (!GridBinaryMarshaller.KEEP_BINARY_OBJECTS.get())
-                    obj = ((BinaryObject)obj).deserialize();
-
-=======
->>>>>>> a025c1a6
                 break;
 
             case ENUM:
@@ -1954,12 +1948,6 @@
             case BINARY_ENUM:
                 obj = BinaryUtils.doReadBinaryEnum(in, ctx);
 
-<<<<<<< HEAD
-                if (!GridBinaryMarshaller.KEEP_BINARY_OBJECTS.get())
-                    obj = ((BinaryObject)obj).deserialize();
-
-=======
->>>>>>> a025c1a6
                 break;
 
             case CLASS:
