--- conflicted
+++ resolved
@@ -48,21 +48,12 @@
     void writeHandshake(BinaryWriterExImpl writer);
 
     /**
-<<<<<<< HEAD
-     * Detect whether synchronous handling is expected for a request with given command Id.
-     *
-     * @param cmdId Command Id
-     * @return true if synchronous handling expected, false otherwise;
-     */
-    boolean isSynchronousHandlingExpected(int cmdId);
-=======
      * Detect whether given command is a cancellation command.
      *
      * @param cmdId Command Id
      * @return true if given command is cancellation one, false otherwise;
      */
     boolean isCancellationCommand(int cmdId);
->>>>>>> 8a9ba68c
 
     /**
      * Handle request synchronously
@@ -71,8 +62,6 @@
      * @return Response
      */
     ClientListenerResponse handleSynchronously(ClientListenerRequest req);
-<<<<<<< HEAD
-=======
 
     /**
      * Registers request for futher cancellation if any.
@@ -85,5 +74,4 @@
      * @param reqId Request Id.
      */
     void unregisterRequest(long reqId);
->>>>>>> 8a9ba68c
 }