--- conflicted
+++ resolved
@@ -299,29 +299,10 @@
         while (it.hasNextX()) {
             CacheDataRow row = it.nextX();
 
-<<<<<<< HEAD
-            ctx.update(row.key(), row.value(), row.version());
-=======
             if (row.expireTime() > 0)
                 continue;
 
-            partHash += row.key().hashCode();
-            partVerHash += row.version().hashCode(); // Detects ABA problem.
-
-            // Object context is not required since the valueBytes have been read directly from page.
-            partHash += Arrays.hashCode(row.value().valueBytes(null));
-
-            if (row.key().cacheObjectType() == TYPE_BINARY) {
-                binary++;
-
-                if (((BinaryObjectEx)row.key()).isFlagSet(FLAG_COMPACT_FOOTER))
-                    cf++;
-                else
-                    noCf++;
-            }
-            else
-                regular++;
->>>>>>> 1185941f
+            ctx.update(row.key(), row.value(), row.version());
         }
 
         return new PartitionHashRecordV2(
