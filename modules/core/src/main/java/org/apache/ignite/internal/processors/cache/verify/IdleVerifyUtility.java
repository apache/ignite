/*
 *  Licensed to the Apache Software Foundation (ASF) under one or more
 *  contributor license agreements. See the NOTICE file distributed with
 *  this work for additional information regarding copyright ownership.
 *  The ASF licenses this file to You under the Apache License, Version 2.0
 *  (the "License"); you may not use this file except in compliance with
 *  the License. You may obtain a copy of the License at
 *
 *  http://www.apache.org/licenses/LICENSE-2.0
 *
 *  Unless required by applicable law or agreed to in writing, software
 *  distributed under the License is distributed on an "AS IS" BASIS,
 *  WITHOUT WARRANTIES OR CONDITIONS OF ANY KIND, either express or implied.
 *  See the License for the specific language governing permissions and
 *  limitations under the License.
 */

package org.apache.ignite.internal.processors.cache.verify;

import java.nio.ByteBuffer;
import java.nio.ByteOrder;
import java.util.ArrayList;
import java.util.Collections;
import java.util.HashMap;
import java.util.List;
import java.util.Map;
import java.util.Set;

import org.apache.ignite.IgniteCheckedException;
import org.apache.ignite.internal.IgniteEx;
import org.apache.ignite.internal.pagemem.PageIdAllocator;
import org.apache.ignite.internal.pagemem.PageIdUtils;
import org.apache.ignite.internal.processors.cache.CacheGroupContext;
<<<<<<< HEAD
import org.apache.ignite.internal.processors.cache.persistence.CheckpointProgress;
import org.apache.ignite.internal.processors.cache.persistence.GridCacheDatabaseSharedManager;
import org.apache.ignite.internal.processors.cache.persistence.IgniteCacheDatabaseSharedManager;
=======
import org.apache.ignite.internal.processors.cache.DynamicCacheDescriptor;
import org.apache.ignite.internal.processors.cache.PartitionUpdateCounter;
import org.apache.ignite.internal.processors.cache.distributed.dht.topology.GridDhtLocalPartition;
import org.apache.ignite.internal.processors.cache.distributed.dht.topology.GridDhtPartitionState;
import org.apache.ignite.internal.processors.cache.distributed.dht.topology.GridDhtPartitionTopology;
>>>>>>> 1e84d448
import org.apache.ignite.internal.processors.cache.persistence.file.FilePageStore;
import org.apache.ignite.internal.processors.cache.persistence.file.FilePageStoreManager;
import org.apache.ignite.internal.util.typedef.F;
import org.apache.ignite.internal.util.typedef.internal.SB;
import org.apache.ignite.lang.IgniteInClosure;
import org.jetbrains.annotations.Nullable;

/**
 * Utility class for idle verify command.
 */
public class IdleVerifyUtility {
    /** Cluster not idle message. */
    public static final String GRID_NOT_IDLE_MSG =
        "Cluster not idle. Modifications found in caches or groups: ";

    /**
     * See {@link IdleVerifyUtility#checkPartitionsPageCrcSum(FilePageStore, CacheGroupContext, int, byte)}.
     */
    public static void checkPartitionsPageCrcSum(
        @Nullable FilePageStoreManager pageStoreMgr,
        CacheGroupContext grpCtx,
        int partId,
        byte pageType
    ) throws IgniteCheckedException, GridNotIdleException {
        if (!grpCtx.persistenceEnabled() || pageStoreMgr == null)
            return;

        FilePageStore pageStore = (FilePageStore)pageStoreMgr.getStore(grpCtx.groupId(), partId);

        checkPartitionsPageCrcSum(pageStore, grpCtx, partId, pageType);
    }

    /**
     * Checks CRC sum of pages with {@code pageType} page type stored in partiion with {@code partId} id and assosiated
     * with cache group. <br/> Method could be invoked only on idle cluster!
     *
     * @param pageStore Page store.
     * @param grpCtx Passed cache group context.
     * @param partId Partition id.
     * @param pageType Page type. Possible types {@link PageIdAllocator#FLAG_DATA}, {@link PageIdAllocator#FLAG_IDX}.
     * @throws IgniteCheckedException If reading page failed.
     * @throws GridNotIdleException If cluster not idle.
     */
    public static void checkPartitionsPageCrcSum(
        FilePageStore pageStore,
        CacheGroupContext grpCtx,
        int partId,
        byte pageType
    ) throws IgniteCheckedException, GridNotIdleException {
        assert pageType == PageIdAllocator.FLAG_DATA || pageType == PageIdAllocator.FLAG_IDX : pageType;

        long pageId = PageIdUtils.pageId(partId, pageType, 0);

        ByteBuffer buf = ByteBuffer.allocateDirect(grpCtx.dataRegion().pageMemory().pageSize());

        buf.order(ByteOrder.nativeOrder());

        for (int pageNo = 0; pageNo < pageStore.pages(); pageId++, pageNo++) {
            buf.clear();

            pageStore.read(pageId, buf, true);
        }
    }

    /**
     * Gather updateCounters info.
     * Holds {@link org.apache.ignite.internal.processors.cache.PartitionUpdateCounter#copy} of update counters.
     *
     * @param ign Ignite instance.
     * @param grpIds Group Id`s.
     * @return Current groups distribution with update counters per partitions.
     */
    public static Map<Integer, Map<Integer, PartitionUpdateCounter>> getUpdateCountersSnapshot(
        IgniteEx ign,
        Set<Integer> grpIds
    ) {
        Map<Integer, Map<Integer, PartitionUpdateCounter>> partsWithCountersPerGrp = new HashMap<>();

        for (Integer grpId : grpIds) {
            CacheGroupContext grpCtx = ign.context().cache().cacheGroup(grpId);

            if (grpCtx == null)
                throw new GridNotIdleException("Group not found: " + grpId + "."
                        + " Possible reasons: rebalance in progress or concurrent cache destroy.");

            GridDhtPartitionTopology top = grpCtx.topology();

            Map<Integer, PartitionUpdateCounter> partsWithCounters =
                partsWithCountersPerGrp.computeIfAbsent(grpId, k -> new HashMap<>());

            for (GridDhtLocalPartition part : top.currentLocalPartitions()) {
                if (part.state() != GridDhtPartitionState.OWNING)
                    continue;

                @Nullable PartitionUpdateCounter updCntr = part.dataStore().partUpdateCounter();

                partsWithCounters.put(part.id(), updCntr == null ? null : updCntr.copy());
            }
        }

        return partsWithCountersPerGrp;
    }

    /**
     * Prints diff between incoming update counters snapshots.
     *
     * @param ig Ignite instance.
     * @param diff Compared groups diff.
     * @return Formatted diff representation.
     */
    public static String formatUpdateCountersDiff(IgniteEx ig, List<Integer> diff) {
        SB sb = null;

        if (!diff.isEmpty()) {
            sb = new SB();

            for (int grpId0 : diff) {
                if (sb.length() != 0)
                    sb.a(", ");
                else
                    sb.a("\"");

<<<<<<< HEAD
        CheckpointProgress progress =
            ((GridCacheDatabaseSharedManager)db).getCheckpointer().currentProgress();

        return progress != null && progress.inProgress();
=======
                DynamicCacheDescriptor desc = ig.context().cache().cacheDescriptor(grpId0);

                CacheGroupContext grpCtx = ig.context().cache().cacheGroup(desc == null ? grpId0 : desc.groupId());

                sb.a(grpCtx.cacheOrGroupName());
            }

            sb.a("\"");
        }

        return sb != null ? sb.toString() : "";
    }

    /**
     * Compares two sets with partitions and upd counters per group distribution.
     *
     * @param ign Ignite instance.
     * @param cntrsIn Group id`s with counters per partitions per groups distribution.
     * @param grpId Group id to compare.
     * @return Diff with grpId info between two sets.
     */
    public static List<Integer> compareUpdateCounters(
        IgniteEx ign,
        Map<Integer, Map<Integer, PartitionUpdateCounter>> cntrsIn,
        Integer grpId
    ) {
        Map<Integer, Map<Integer, PartitionUpdateCounter>> curCntrs =
            getUpdateCountersSnapshot(ign, Collections.singleton(grpId));

        if (curCntrs.isEmpty())
            throw new GridNotIdleException("No OWNING partitions for group: " + grpId);

        return compareUpdateCounters(ign, cntrsIn, curCntrs);
    }

    /**
     * Compares two sets with partitions and upd counters per group distribution.
     *
     * @param ign Ignite instance.
     * @param cntrsEth Ethalon group id`s with counters per partitions per groups distribution.
     * @param curCntrs Group id`s with counters per partitions per groups distribution compare with.
     * @return Diff with grpId info between two sets.
     */
    public static List<Integer> compareUpdateCounters(
        IgniteEx ign,
        Map<Integer, Map<Integer, PartitionUpdateCounter>> cntrsEth,
        Map<Integer, Map<Integer, PartitionUpdateCounter>> curCntrs
    ) {
        List<Integer> diff = new ArrayList<>();

        Integer grpId;
        for (Map.Entry<Integer, Map<Integer, PartitionUpdateCounter>> curEntry : curCntrs.entrySet()) {
            Map<Integer, PartitionUpdateCounter> partsWithCntrsCur = curEntry.getValue();

            grpId = curEntry.getKey();

            if (partsWithCntrsCur == null)
                throw new GridNotIdleException("Group not found: " + grpId + "."
                    + " Possible reasons: rebalance in progress or concurrent cache destroy.");

            Map<Integer, PartitionUpdateCounter> partsWithCntrsIn = cntrsEth.get(grpId);

            if (!partsWithCntrsIn.equals(partsWithCntrsCur))
                diff.add(grpId);
        }

        return diff;
    }

    /**
     * Idle checker.
     */
    public static class IdleChecker implements IgniteInClosure<Integer> {
        /** */
        private static final long serialVersionUID = 0L;

        /** */
        private final IgniteEx ig;

        /** Group id`s snapshot with partitions and counters distrubution. */
        private final Map<Integer, Map<Integer, PartitionUpdateCounter>> partsWithCntrsPerGrp;

        /** */
        public IdleChecker(IgniteEx ig, Map<Integer, Map<Integer, PartitionUpdateCounter>> partsWithCntrsPerGrp) {
            this.ig = ig;
            this.partsWithCntrsPerGrp = partsWithCntrsPerGrp;
        }

        /** */
        @Override public void apply(Integer grpId) {
            List<Integer> diff;

            diff = compareUpdateCounters(ig, partsWithCntrsPerGrp, grpId);

            if (!F.isEmpty(diff)) {
                String res = formatUpdateCountersDiff(ig, diff);

                if (!res.isEmpty())
                    throw new GridNotIdleException(GRID_NOT_IDLE_MSG + "[" + res + "]");
            }
        }
>>>>>>> 1e84d448
    }

    /** */
    private IdleVerifyUtility() {
        /* No-op. */
    }
}<|MERGE_RESOLUTION|>--- conflicted
+++ resolved
@@ -31,17 +31,11 @@
 import org.apache.ignite.internal.pagemem.PageIdAllocator;
 import org.apache.ignite.internal.pagemem.PageIdUtils;
 import org.apache.ignite.internal.processors.cache.CacheGroupContext;
-<<<<<<< HEAD
-import org.apache.ignite.internal.processors.cache.persistence.CheckpointProgress;
-import org.apache.ignite.internal.processors.cache.persistence.GridCacheDatabaseSharedManager;
-import org.apache.ignite.internal.processors.cache.persistence.IgniteCacheDatabaseSharedManager;
-=======
 import org.apache.ignite.internal.processors.cache.DynamicCacheDescriptor;
 import org.apache.ignite.internal.processors.cache.PartitionUpdateCounter;
 import org.apache.ignite.internal.processors.cache.distributed.dht.topology.GridDhtLocalPartition;
 import org.apache.ignite.internal.processors.cache.distributed.dht.topology.GridDhtPartitionState;
 import org.apache.ignite.internal.processors.cache.distributed.dht.topology.GridDhtPartitionTopology;
->>>>>>> 1e84d448
 import org.apache.ignite.internal.processors.cache.persistence.file.FilePageStore;
 import org.apache.ignite.internal.processors.cache.persistence.file.FilePageStoreManager;
 import org.apache.ignite.internal.util.typedef.F;
@@ -164,12 +158,6 @@
                 else
                     sb.a("\"");
 
-<<<<<<< HEAD
-        CheckpointProgress progress =
-            ((GridCacheDatabaseSharedManager)db).getCheckpointer().currentProgress();
-
-        return progress != null && progress.inProgress();
-=======
                 DynamicCacheDescriptor desc = ig.context().cache().cacheDescriptor(grpId0);
 
                 CacheGroupContext grpCtx = ig.context().cache().cacheGroup(desc == null ? grpId0 : desc.groupId());
@@ -271,7 +259,6 @@
                     throw new GridNotIdleException(GRID_NOT_IDLE_MSG + "[" + res + "]");
             }
         }
->>>>>>> 1e84d448
     }
 
     /** */
