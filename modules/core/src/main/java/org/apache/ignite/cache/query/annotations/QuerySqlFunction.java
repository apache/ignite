--- conflicted
+++ resolved
@@ -42,11 +42,7 @@
  *     cacheCfg.setSqlFunctionClasses(MyFunctions.class);
  *
  *     // And use in queries.
-<<<<<<< HEAD
- *     ign.query(new SqlFieldsQuery("select sqr(2) where sqr(1) = 1"));
-=======
  *     cache.query(new SqlFieldsQuery("select sqr(2) where sqr(1) = 1"));
->>>>>>> 1bcd39bc
  * </pre>
  * <p>
  * SQL functions can use attributes set on client side:
