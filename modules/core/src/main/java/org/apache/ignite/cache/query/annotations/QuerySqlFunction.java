<<<<<<< HEAD
/*
 * Licensed to the Apache Software Foundation (ASF) under one or more
 * contributor license agreements.  See the NOTICE file distributed with
 * this work for additional information regarding copyright ownership.
 * The ASF licenses this file to You under the Apache License, Version 2.0
 * (the "License"); you may not use this file except in compliance with
 * the License.  You may obtain a copy of the License at
 *
 *      http://www.apache.org/licenses/LICENSE-2.0
 *
 * Unless required by applicable law or agreed to in writing, software
 * distributed under the License is distributed on an "AS IS" BASIS,
 * WITHOUT WARRANTIES OR CONDITIONS OF ANY KIND, either express or implied.
 * See the License for the specific language governing permissions and
 * limitations under the License.
 */

package org.apache.ignite.cache.query.annotations;

import java.lang.annotation.Documented;
import java.lang.annotation.ElementType;
import java.lang.annotation.Retention;
import java.lang.annotation.RetentionPolicy;
import java.lang.annotation.Target;

/**
 * Annotates public static methods in classes to be used in SQL queries as custom functions.
 * Annotated class must be registered in H2 indexing SPI using following method
 * {@link org.apache.ignite.configuration.CacheConfiguration#setSqlFunctionClasses(Class[])}.
 * <p>
 * Example usage:
 * <pre name="code" class="java">
 *     public class MyFunctions {
 *         &#64;QuerySqlFunction
 *         public static int sqr(int x) {
 *             return x * x;
 *         }
 *     }
 *
 *     // Register.
 *     indexing.setSqlFunctionClasses(MyFunctions.class);
 *
 *     // And use in queries.
 *     cache.queries().createSqlFieldsQuery("select sqr(2) where sqr(1) = 1");
 * </pre>
 * <p>
 * For more information about H2 custom functions please refer to
 * <a href="http://www.h2database.com/html/features.html#user_defined_functions">H2 documentation</a>.
 */
@Documented
@Retention(RetentionPolicy.RUNTIME)
@Target(ElementType.METHOD)
public @interface QuerySqlFunction {
    /**
     * Specifies alias for the function to be used form SQL queries.
     * If no alias provided method name will be used.
     *
     * @return Alias for function.
     */
    String alias() default "";

    /**
     * Specifies if the function is deterministic (result depends only on input parameters).
     * <p>
     * Deterministic function is a function which always returns the same result
     * assuming that input parameters are the same.
     *
     * @return {@code true} If function is deterministic, {@code false} otherwise.
     */
    boolean deterministic() default false;
}
=======
/*
 * Licensed to the Apache Software Foundation (ASF) under one or more
 * contributor license agreements.  See the NOTICE file distributed with
 * this work for additional information regarding copyright ownership.
 * The ASF licenses this file to You under the Apache License, Version 2.0
 * (the "License"); you may not use this file except in compliance with
 * the License.  You may obtain a copy of the License at
 *
 *      http://www.apache.org/licenses/LICENSE-2.0
 *
 * Unless required by applicable law or agreed to in writing, software
 * distributed under the License is distributed on an "AS IS" BASIS,
 * WITHOUT WARRANTIES OR CONDITIONS OF ANY KIND, either express or implied.
 * See the License for the specific language governing permissions and
 * limitations under the License.
 */

package org.apache.ignite.cache.query.annotations;

import java.lang.annotation.Documented;
import java.lang.annotation.ElementType;
import java.lang.annotation.Retention;
import java.lang.annotation.RetentionPolicy;
import java.lang.annotation.Target;
import org.apache.ignite.resources.SessionContextProviderResource;

/**
 * Annotates public methods in classes to be used in SQL queries as custom functions.
 * Annotated class must be registered using following method
 * {@link org.apache.ignite.configuration.CacheConfiguration#setSqlFunctionClasses(Class[])}.
 * <p>
 * Example usage:
 * <pre name="code" class="java">
 *     public class MyFunctions {
 *         &#64;QuerySqlFunction
 *         public static int sqr(int x) {
 *             return x * x;
 *         }
 *     }
 *
 *     // Register in CacheConfiguration.
 *     cacheCfg.setSqlFunctionClasses(MyFunctions.class);
 *
 *     // And use in queries.
 *     cache.query(new SqlFieldsQuery("select sqr(2) where sqr(1) = 1"));
 * </pre>
 * <p>
 * SQL functions can use attributes set on client side:
 * <pre name="code" class="java">
 *     public class MyFunctions {
 *         &#64;SessionContextProviderResource
 *         public SessionContextProvider sesCtxProv;
 *
 *         &#64;QuerySqlFunction
 *         public String sessionId() {
 *             return sesCtxProv.getSessionContext().getAttribute("SESSION_ID");
 *         }
 *     }
 * </pre>
 * Note, accessing to the attributes is available in the Calcite query engine only. In a such case a class must have public
 * zero-args constructor.
 *
 * @see QuerySqlTableFunction
 * @see SessionContextProviderResource
 */
@Documented
@Retention(RetentionPolicy.RUNTIME)
@Target(ElementType.METHOD)
public @interface QuerySqlFunction {
    /**
     * Specifies alias for the function to be used form SQL queries.
     * If no alias provided method name will be used.
     *
     * @return Alias for function.
     */
    String alias() default "";

    /**
     * Specifies if the function is deterministic (result depends only on input parameters).
     * <p>
     * Deterministic function is a function which always returns the same result
     * assuming that input parameters are the same.
     *
     * @return {@code true} If function is deterministic, {@code false} otherwise.
     */
    boolean deterministic() default false;
}
>>>>>>> b903e6a8
<|MERGE_RESOLUTION|>--- conflicted
+++ resolved
@@ -1,161 +1,87 @@
-<<<<<<< HEAD
-/*
- * Licensed to the Apache Software Foundation (ASF) under one or more
- * contributor license agreements.  See the NOTICE file distributed with
- * this work for additional information regarding copyright ownership.
- * The ASF licenses this file to You under the Apache License, Version 2.0
- * (the "License"); you may not use this file except in compliance with
- * the License.  You may obtain a copy of the License at
- *
- *      http://www.apache.org/licenses/LICENSE-2.0
- *
- * Unless required by applicable law or agreed to in writing, software
- * distributed under the License is distributed on an "AS IS" BASIS,
- * WITHOUT WARRANTIES OR CONDITIONS OF ANY KIND, either express or implied.
- * See the License for the specific language governing permissions and
- * limitations under the License.
- */
-
-package org.apache.ignite.cache.query.annotations;
-
-import java.lang.annotation.Documented;
-import java.lang.annotation.ElementType;
-import java.lang.annotation.Retention;
-import java.lang.annotation.RetentionPolicy;
-import java.lang.annotation.Target;
-
-/**
- * Annotates public static methods in classes to be used in SQL queries as custom functions.
- * Annotated class must be registered in H2 indexing SPI using following method
- * {@link org.apache.ignite.configuration.CacheConfiguration#setSqlFunctionClasses(Class[])}.
- * <p>
- * Example usage:
- * <pre name="code" class="java">
- *     public class MyFunctions {
- *         &#64;QuerySqlFunction
- *         public static int sqr(int x) {
- *             return x * x;
- *         }
- *     }
- *
- *     // Register.
- *     indexing.setSqlFunctionClasses(MyFunctions.class);
- *
- *     // And use in queries.
- *     cache.queries().createSqlFieldsQuery("select sqr(2) where sqr(1) = 1");
- * </pre>
- * <p>
- * For more information about H2 custom functions please refer to
- * <a href="http://www.h2database.com/html/features.html#user_defined_functions">H2 documentation</a>.
- */
-@Documented
-@Retention(RetentionPolicy.RUNTIME)
-@Target(ElementType.METHOD)
-public @interface QuerySqlFunction {
-    /**
-     * Specifies alias for the function to be used form SQL queries.
-     * If no alias provided method name will be used.
-     *
-     * @return Alias for function.
-     */
-    String alias() default "";
-
-    /**
-     * Specifies if the function is deterministic (result depends only on input parameters).
-     * <p>
-     * Deterministic function is a function which always returns the same result
-     * assuming that input parameters are the same.
-     *
-     * @return {@code true} If function is deterministic, {@code false} otherwise.
-     */
-    boolean deterministic() default false;
-}
-=======
-/*
- * Licensed to the Apache Software Foundation (ASF) under one or more
- * contributor license agreements.  See the NOTICE file distributed with
- * this work for additional information regarding copyright ownership.
- * The ASF licenses this file to You under the Apache License, Version 2.0
- * (the "License"); you may not use this file except in compliance with
- * the License.  You may obtain a copy of the License at
- *
- *      http://www.apache.org/licenses/LICENSE-2.0
- *
- * Unless required by applicable law or agreed to in writing, software
- * distributed under the License is distributed on an "AS IS" BASIS,
- * WITHOUT WARRANTIES OR CONDITIONS OF ANY KIND, either express or implied.
- * See the License for the specific language governing permissions and
- * limitations under the License.
- */
-
-package org.apache.ignite.cache.query.annotations;
-
-import java.lang.annotation.Documented;
-import java.lang.annotation.ElementType;
-import java.lang.annotation.Retention;
-import java.lang.annotation.RetentionPolicy;
-import java.lang.annotation.Target;
-import org.apache.ignite.resources.SessionContextProviderResource;
-
-/**
- * Annotates public methods in classes to be used in SQL queries as custom functions.
- * Annotated class must be registered using following method
- * {@link org.apache.ignite.configuration.CacheConfiguration#setSqlFunctionClasses(Class[])}.
- * <p>
- * Example usage:
- * <pre name="code" class="java">
- *     public class MyFunctions {
- *         &#64;QuerySqlFunction
- *         public static int sqr(int x) {
- *             return x * x;
- *         }
- *     }
- *
- *     // Register in CacheConfiguration.
- *     cacheCfg.setSqlFunctionClasses(MyFunctions.class);
- *
- *     // And use in queries.
- *     cache.query(new SqlFieldsQuery("select sqr(2) where sqr(1) = 1"));
- * </pre>
- * <p>
- * SQL functions can use attributes set on client side:
- * <pre name="code" class="java">
- *     public class MyFunctions {
- *         &#64;SessionContextProviderResource
- *         public SessionContextProvider sesCtxProv;
- *
- *         &#64;QuerySqlFunction
- *         public String sessionId() {
- *             return sesCtxProv.getSessionContext().getAttribute("SESSION_ID");
- *         }
- *     }
- * </pre>
- * Note, accessing to the attributes is available in the Calcite query engine only. In a such case a class must have public
- * zero-args constructor.
- *
- * @see QuerySqlTableFunction
- * @see SessionContextProviderResource
- */
-@Documented
-@Retention(RetentionPolicy.RUNTIME)
-@Target(ElementType.METHOD)
-public @interface QuerySqlFunction {
-    /**
-     * Specifies alias for the function to be used form SQL queries.
-     * If no alias provided method name will be used.
-     *
-     * @return Alias for function.
-     */
-    String alias() default "";
-
-    /**
-     * Specifies if the function is deterministic (result depends only on input parameters).
-     * <p>
-     * Deterministic function is a function which always returns the same result
-     * assuming that input parameters are the same.
-     *
-     * @return {@code true} If function is deterministic, {@code false} otherwise.
-     */
-    boolean deterministic() default false;
-}
->>>>>>> b903e6a8
+/*
+ * Licensed to the Apache Software Foundation (ASF) under one or more
+ * contributor license agreements.  See the NOTICE file distributed with
+ * this work for additional information regarding copyright ownership.
+ * The ASF licenses this file to You under the Apache License, Version 2.0
+ * (the "License"); you may not use this file except in compliance with
+ * the License.  You may obtain a copy of the License at
+ *
+ *      http://www.apache.org/licenses/LICENSE-2.0
+ *
+ * Unless required by applicable law or agreed to in writing, software
+ * distributed under the License is distributed on an "AS IS" BASIS,
+ * WITHOUT WARRANTIES OR CONDITIONS OF ANY KIND, either express or implied.
+ * See the License for the specific language governing permissions and
+ * limitations under the License.
+ */
+
+package org.apache.ignite.cache.query.annotations;
+
+import java.lang.annotation.Documented;
+import java.lang.annotation.ElementType;
+import java.lang.annotation.Retention;
+import java.lang.annotation.RetentionPolicy;
+import java.lang.annotation.Target;
+import org.apache.ignite.resources.SessionContextProviderResource;
+
+/**
+ * Annotates public methods in classes to be used in SQL queries as custom functions.
+ * Annotated class must be registered using following method
+ * {@link org.apache.ignite.configuration.CacheConfiguration#setSqlFunctionClasses(Class[])}.
+ * <p>
+ * Example usage:
+ * <pre name="code" class="java">
+ *     public class MyFunctions {
+ *         &#64;QuerySqlFunction
+ *         public static int sqr(int x) {
+ *             return x * x;
+ *         }
+ *     }
+ *
+ *     // Register in CacheConfiguration.
+ *     cacheCfg.setSqlFunctionClasses(MyFunctions.class);
+ *
+ *     // And use in queries.
+ *     cache.query(new SqlFieldsQuery("select sqr(2) where sqr(1) = 1"));
+ * </pre>
+ * <p>
+ * SQL functions can use attributes set on client side:
+ * <pre name="code" class="java">
+ *     public class MyFunctions {
+ *         &#64;SessionContextProviderResource
+ *         public SessionContextProvider sesCtxProv;
+ *
+ *         &#64;QuerySqlFunction
+ *         public String sessionId() {
+ *             return sesCtxProv.getSessionContext().getAttribute("SESSION_ID");
+ *         }
+ *     }
+ * </pre>
+ * Note, accessing to the attributes is available in the Calcite query engine only. In a such case a class must have public
+ * zero-args constructor.
+ *
+ * @see QuerySqlTableFunction
+ * @see SessionContextProviderResource
+ */
+@Documented
+@Retention(RetentionPolicy.RUNTIME)
+@Target(ElementType.METHOD)
+public @interface QuerySqlFunction {
+    /**
+     * Specifies alias for the function to be used form SQL queries.
+     * If no alias provided method name will be used.
+     *
+     * @return Alias for function.
+     */
+    String alias() default "";
+
+    /**
+     * Specifies if the function is deterministic (result depends only on input parameters).
+     * <p>
+     * Deterministic function is a function which always returns the same result
+     * assuming that input parameters are the same.
+     *
+     * @return {@code true} If function is deterministic, {@code false} otherwise.
+     */
+    boolean deterministic() default false;
+}