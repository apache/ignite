/*
 * Licensed to the Apache Software Foundation (ASF) under one or more
 * contributor license agreements.  See the NOTICE file distributed with
 * this work for additional information regarding copyright ownership.
 * The ASF licenses this file to You under the Apache License, Version 2.0
 * (the "License"); you may not use this file except in compliance with
 * the License.  You may obtain a copy of the License at
 *
 *      http://www.apache.org/licenses/LICENSE-2.0
 *
 * Unless required by applicable law or agreed to in writing, software
 * distributed under the License is distributed on an "AS IS" BASIS,
 * WITHOUT WARRANTIES OR CONDITIONS OF ANY KIND, either express or implied.
 * See the License for the specific language governing permissions and
 * limitations under the License.
 */

package org.apache.ignite.internal.processors.cache;

import java.util.HashSet;
import java.util.Set;
import org.apache.ignite.IgniteLogger;
import org.apache.ignite.cluster.ClusterNode;
import org.apache.ignite.internal.processors.cache.distributed.dht.preloader.GridDhtPartitionsExchangeFuture;
import org.apache.ignite.internal.processors.cache.distributed.dht.preloader.GridDhtPartitionsFullMessage;
import org.apache.ignite.internal.util.typedef.internal.S;
import org.jetbrains.annotations.Nullable;

import static org.apache.ignite.IgniteSystemProperties.getBoolean;
import static org.apache.ignite.internal.IgniteFeatures.PME_FREE_SWITCH;
import static org.apache.ignite.internal.IgniteFeatures.allNodesSupports;
import static org.apache.ignite.internal.events.DiscoveryCustomEvent.EVT_DISCOVERY_CUSTOM_EVT;
import static org.apache.ignite.internal.processors.cache.GridCachePartitionExchangeManager.exchangeProtocolVersion;
import static org.apache.ignite.internal.processors.cache.persistence.snapshot.IgniteSnapshotManager.isSnapshotOperation;

/**
 *
 */
public class ExchangeContext {
    /** */
    public static final String IGNITE_EXCHANGE_COMPATIBILITY_VER_1 = "IGNITE_EXCHANGE_COMPATIBILITY_VER_1";

    /** Logger. */
    private final IgniteLogger log;

    /** Cache groups to request affinity for during local join exchange. */
    private Set<Integer> requestGrpsAffOnJoin;

    /** Per-group affinity fetch on join (old protocol). */
    private boolean fetchAffOnJoin;

    /** PME is not required. */
    private boolean exchangeFreeSwitch;

    /** Merges allowed flag. */
    private final boolean merge;

    /** */
    private final ExchangeDiscoveryEvents evts;

    /** */
    private final boolean compatibilityNode = getBoolean(IGNITE_EXCHANGE_COMPATIBILITY_VER_1, false);

    /**
     * @param cctx Context.
     * @param crd Coordinator flag.
     * @param fut Exchange future.
     */
    public ExchangeContext(GridCacheSharedContext<?, ?> cctx, boolean crd, GridDhtPartitionsExchangeFuture fut) {
        log = cctx.logger(getClass());

        int protocolVer = exchangeProtocolVersion(fut.firstEventCache().minimumNodeVersion());

        boolean allNodesSupportsPmeFreeSwitch = allNodesSupports(fut.firstEventCache().allNodes(), PME_FREE_SWITCH);
<<<<<<< HEAD

        if (!allNodesSupportsPmeFreeSwitch)
            log.warning("Current topology does not support the PME-free switch. Please check all nodes support" +
                " this feature and it was not explicitly disabled by IGNITE_PME_FREE_SWITCH_DISABLED JVM option.");

        if (!compatibilityNode &&
            fut.wasRebalanced() &&
            fut.isBaselineNodeFailed() &&
=======

        if (!allNodesSupportsPmeFreeSwitch)
            log.warning("Current topology does not support the PME-free switch. Please check all nodes support" +
                " this feature and it was not explicitly disabled by IGNITE_PME_FREE_SWITCH_DISABLED JVM option.");

        boolean pmeFreeAvailable = (fut.wasRebalanced() && fut.isBaselineNodeFailed()) || isSnapshotOperation(fut.firstEvent());

        if (!compatibilityNode &&
            pmeFreeAvailable &&
>>>>>>> 1e84d448
            allNodesSupportsPmeFreeSwitch) {
            exchangeFreeSwitch = true;
            merge = false;
        }
        else if (compatibilityNode || (crd && fut.localJoinExchange())) {
            fetchAffOnJoin = true;
            merge = false;
        }
        else {
            boolean startCaches = fut.exchangeId().isJoined() &&
                fut.sharedContext().cache().hasCachesReceivedFromJoin(fut.exchangeId().eventNode());

            fetchAffOnJoin = protocolVer == 1;

            merge = !startCaches &&
                protocolVer > 1 &&
                fut.firstEvent().type() != EVT_DISCOVERY_CUSTOM_EVT;
        }

        evts = new ExchangeDiscoveryEvents(fut);
    }

    /**
     * @param node Node.
     * @return {@code True} if node supports exchange merge protocol.
     */
    boolean supportsMergeExchanges(ClusterNode node) {
        return !compatibilityNode && exchangeProtocolVersion(node.version()) > 1;
    }

    /**
     * @return Discovery events.
     */
    public ExchangeDiscoveryEvents events() {
        return evts;
    }

    /**
     * @return {@code True} if on local join need fetch affinity per-group (old protocol),
     *      otherwise affinity is sent in {@link GridDhtPartitionsFullMessage}.
     */
    public boolean fetchAffinityOnJoin() {
        return fetchAffOnJoin;
    }

    /**
     * @return {@code True} if it's safe to perform PME-free switch.
     */
    public boolean exchangeFreeSwitch() {
        return exchangeFreeSwitch;
    }

    /**
     * @param grpId Cache group ID.
     */
    synchronized void addGroupAffinityRequestOnJoin(Integer grpId) {
        if (requestGrpsAffOnJoin == null)
            requestGrpsAffOnJoin = new HashSet<>();

        requestGrpsAffOnJoin.add(grpId);
    }

    /**
     * @return Groups to request affinity for.
     */
    @Nullable public synchronized Set<Integer> groupsAffinityRequestOnJoin() {
        return requestGrpsAffOnJoin;
    }

    /**
     * @return {@code True} if exchanges merge is allowed during current exchange.
     */
    public boolean mergeExchanges() {
        return merge;
    }

    /** {@inheritDoc} */
    @Override public String toString() {
        return S.toString(ExchangeContext.class, this);
    }
}<|MERGE_RESOLUTION|>--- conflicted
+++ resolved
@@ -72,16 +72,6 @@
         int protocolVer = exchangeProtocolVersion(fut.firstEventCache().minimumNodeVersion());
 
         boolean allNodesSupportsPmeFreeSwitch = allNodesSupports(fut.firstEventCache().allNodes(), PME_FREE_SWITCH);
-<<<<<<< HEAD
-
-        if (!allNodesSupportsPmeFreeSwitch)
-            log.warning("Current topology does not support the PME-free switch. Please check all nodes support" +
-                " this feature and it was not explicitly disabled by IGNITE_PME_FREE_SWITCH_DISABLED JVM option.");
-
-        if (!compatibilityNode &&
-            fut.wasRebalanced() &&
-            fut.isBaselineNodeFailed() &&
-=======
 
         if (!allNodesSupportsPmeFreeSwitch)
             log.warning("Current topology does not support the PME-free switch. Please check all nodes support" +
@@ -91,7 +81,6 @@
 
         if (!compatibilityNode &&
             pmeFreeAvailable &&
->>>>>>> 1e84d448
             allNodesSupportsPmeFreeSwitch) {
             exchangeFreeSwitch = true;
             merge = false;
