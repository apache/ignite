/*
 * Licensed to the Apache Software Foundation (ASF) under one or more
 * contributor license agreements.  See the NOTICE file distributed with
 * this work for additional information regarding copyright ownership.
 * The ASF licenses this file to You under the Apache License, Version 2.0
 * (the "License"); you may not use this file except in compliance with
 * the License.  You may obtain a copy of the License at
 *
 *      http://www.apache.org/licenses/LICENSE-2.0
 *
 * Unless required by applicable law or agreed to in writing, software
 * distributed under the License is distributed on an "AS IS" BASIS,
 * WITHOUT WARRANTIES OR CONDITIONS OF ANY KIND, either express or implied.
 * See the License for the specific language governing permissions and
 * limitations under the License.
 */

package org.apache.ignite.internal.processors.cache.distributed.near;

import java.io.Externalizable;
import java.util.ArrayList;
import java.util.Collection;
import java.util.Collections;
import java.util.List;
import java.util.Map;
import java.util.Set;
import java.util.UUID;
import javax.cache.processor.EntryProcessor;
import javax.cache.processor.EntryProcessorException;
import javax.cache.processor.EntryProcessorResult;
import org.apache.ignite.IgniteCheckedException;
import org.apache.ignite.internal.IgniteInternalFuture;
import org.apache.ignite.internal.processors.affinity.AffinityTopologyVersion;
import org.apache.ignite.internal.processors.cache.CacheEntryPredicate;
import org.apache.ignite.internal.processors.cache.CacheObject;
import org.apache.ignite.internal.processors.cache.CacheOperationContext;
import org.apache.ignite.internal.processors.cache.GridCacheContext;
import org.apache.ignite.internal.processors.cache.GridCacheEntryEx;
import org.apache.ignite.internal.processors.cache.GridCacheEntryRemovedException;
import org.apache.ignite.internal.processors.cache.GridCacheOperation;
import org.apache.ignite.internal.processors.cache.GridCacheUpdateAtomicResult;
import org.apache.ignite.internal.processors.cache.KeyCacheObject;
import org.apache.ignite.internal.processors.cache.distributed.dht.GridDhtCacheAdapter;
import org.apache.ignite.internal.processors.cache.distributed.dht.GridDhtInvalidPartitionException;
import org.apache.ignite.internal.processors.cache.distributed.dht.atomic.GridDhtAtomicAbstractUpdateRequest;
import org.apache.ignite.internal.processors.cache.distributed.dht.atomic.GridDhtAtomicCache;
import org.apache.ignite.internal.processors.cache.distributed.dht.atomic.GridDhtAtomicNearResponse;
import org.apache.ignite.internal.processors.cache.distributed.dht.atomic.GridNearAtomicAbstractUpdateRequest;
import org.apache.ignite.internal.processors.cache.distributed.dht.atomic.GridNearAtomicUpdateResponse;
import org.apache.ignite.internal.processors.cache.dr.GridCacheDrInfo;
import org.apache.ignite.internal.processors.cache.transactions.IgniteTxLocalEx;
import org.apache.ignite.internal.processors.cache.version.GridCacheVersion;
import org.apache.ignite.internal.util.GridCircularBuffer;
import org.apache.ignite.internal.util.future.GridFinishedFuture;
import org.apache.ignite.internal.util.typedef.CI2;
import org.apache.ignite.internal.util.typedef.F;
import org.apache.ignite.internal.util.typedef.T2;
import org.apache.ignite.internal.util.typedef.internal.CU;
import org.apache.ignite.internal.util.typedef.internal.U;
import org.apache.ignite.plugin.security.SecurityPermission;
import org.apache.ignite.transactions.TransactionIsolation;
import org.jetbrains.annotations.Nullable;

import static org.apache.ignite.IgniteSystemProperties.IGNITE_ATOMIC_CACHE_DELETE_HISTORY_SIZE;
import static org.apache.ignite.internal.processors.cache.GridCacheOperation.DELETE;
import static org.apache.ignite.internal.processors.cache.GridCacheOperation.TRANSFORM;
import static org.apache.ignite.internal.processors.cache.GridCacheOperation.UPDATE;
import static org.apache.ignite.internal.processors.dr.GridDrType.DR_NONE;

/**
 * Near cache for atomic cache.
 */
public class GridNearAtomicCache<K, V> extends GridNearCacheAdapter<K, V> {
    /** */
    private static final long serialVersionUID = 0L;

    /** */
    private GridDhtCacheAdapter<K, V> dht;

    /** Remove queue. */
    private GridCircularBuffer<T2<KeyCacheObject, GridCacheVersion>> rmvQueue;

    /**
     * Empty constructor required for {@link Externalizable}.
     */
    public GridNearAtomicCache() {
        // No-op.
    }

    /**
     * @param ctx Context.
     */
    public GridNearAtomicCache(GridCacheContext<K, V> ctx) {
        super(ctx);

        int size = CU.isSystemCache(ctx.name()) ? 100 :
            Integer.getInteger(IGNITE_ATOMIC_CACHE_DELETE_HISTORY_SIZE, 1_000_000);

        rmvQueue = new GridCircularBuffer<>(U.ceilPow2(size / 10));
    }

    /** {@inheritDoc} */
    @Override public void start() throws IgniteCheckedException {
        super.start();

<<<<<<< HEAD
        ctx.io().addHandler(false, ctx.cacheId(), GridNearGetResponse.class, new CI2<UUID, GridNearGetResponse>() {
=======
        ctx.io().addCacheHandler(ctx.cacheId(), GridNearGetResponse.class, new CI2<UUID, GridNearGetResponse>() {
>>>>>>> f270533b
            @Override public void apply(UUID nodeId, GridNearGetResponse res) {
                processGetResponse(nodeId, res);
            }
        });
    }

    /**
     * @param dht DHT cache.
     */
    public void dht(GridDhtAtomicCache<K, V> dht) {
        this.dht = dht;
    }

    /** {@inheritDoc} */
    @Override public GridDhtCacheAdapter<K, V> dht() {
        return dht;
    }

    /**
     * @param req Update request.
     * @param res Update response.
     */
    public void processNearAtomicUpdateResponse(
        GridNearAtomicAbstractUpdateRequest req,
        GridNearAtomicUpdateResponse res
    ) {
        if (F.size(res.failedKeys()) == req.size())
            return;

        /*
         * Choose value to be stored in near cache: first check key is not in failed and not in skipped list,
         * then check if value was generated on primary node, if not then use value sent in request.
         */

        Collection<KeyCacheObject> failed = res.failedKeys();
        List<Integer> nearValsIdxs = res.nearValuesIndexes();
        List<Integer> skipped = res.skippedIndexes();

        GridCacheVersion ver = res.nearVersion();

        assert ver != null : "Failed to find version [req=" + req + ", res=" + res + ']';

        int nearValIdx = 0;

        String taskName = ctx.kernalContext().task().resolveTaskName(req.taskNameHash());

        for (int i = 0; i < req.size(); i++) {
            if (F.contains(skipped, i))
                continue;

            KeyCacheObject key = req.key(i);

            if (F.contains(failed, key))
                continue;

            if (ctx.affinity().partitionBelongs(ctx.localNode(), ctx.affinity().partition(key), req.topologyVersion())) { // Reader became backup.
                GridCacheEntryEx entry = peekEx(key);

                if (entry != null && entry.markObsolete(ver))
                    removeEntry(entry);

                continue;
            }

            CacheObject val = null;

            if (F.contains(nearValsIdxs, i)) {
                val = res.nearValue(nearValIdx);

                nearValIdx++;
            }
            else {
                assert req.operation() != TRANSFORM;

                if (req.operation() != DELETE)
                    val = req.value(i);
            }

            long ttl = res.nearTtl(i);
            long expireTime = res.nearExpireTime(i);

            if (ttl != CU.TTL_NOT_CHANGED && expireTime == CU.EXPIRE_TIME_CALCULATE)
                expireTime = CU.toExpireTime(ttl);

            try {
                processNearAtomicUpdateResponse(ver,
                    key,
                    val,
                    ttl,
                    expireTime,
                    req.keepBinary(),
                    req.nodeId(),
                    req.subjectId(),
                    taskName);
            }
            catch (IgniteCheckedException e) {
                res.addFailedKey(key, new IgniteCheckedException("Failed to update key in near cache: " + key, e));
            }
        }
    }

    /**
     * @param ver Version.
     * @param key Key.
     * @param val Value.
     * @param ttl TTL.
     * @param expireTime Expire time.
     * @param nodeId Node ID.
     * @param subjId Subject ID.
     * @param taskName Task name.
     * @throws IgniteCheckedException If failed.
     */
    private void processNearAtomicUpdateResponse(
        GridCacheVersion ver,
        KeyCacheObject key,
        @Nullable CacheObject val,
        long ttl,
        long expireTime,
        boolean keepBinary,
        UUID nodeId,
        UUID subjId,
        String taskName
    ) throws IgniteCheckedException {
        try {
            while (true) {
                GridCacheEntryEx entry = null;

                AffinityTopologyVersion topVer = ctx.affinity().affinityTopologyVersion();

                try {
                    entry = entryEx(key, topVer);

                    GridCacheOperation op = val != null ? UPDATE : DELETE;

                    GridCacheUpdateAtomicResult updRes = entry.innerUpdate(
                        ver,
                        nodeId,
                        nodeId,
                        op,
                        val,
                        null,
                        /*write-through*/false,
                        /*read-through*/false,
                        /*retval*/false,
                        keepBinary,
                        /*expiry policy*/null,
                        /*event*/true,
                        /*metrics*/true,
                        /*primary*/false,
                        /*check version*/true,
                        topVer,
                        CU.empty0(),
                        DR_NONE,
                        ttl,
                        expireTime,
                        null,
                        false,
                        false,
                        subjId,
                        taskName,
                        null,
                        null,
                        null);

                    if (updRes.removeVersion() != null)
                        ctx.onDeferredDelete(entry, updRes.removeVersion());

                    break; // While.
                }
                catch (GridCacheEntryRemovedException ignored) {
                    if (log.isDebugEnabled())
                        log.debug("Got removed entry while updating near cache value (will retry): " + key);

                    entry = null;
                }
                finally {
                    if (entry != null)
                        ctx.evicts().touch(entry, topVer);
                }
            }
        }
        catch (GridDhtInvalidPartitionException ignored) {
            // Ignore.
        }
    }

    /**
     * @param nodeId Sender node ID.
     * @param req Dht atomic update request.
     * @param res Dht atomic update response.
     * @return Evicted near keys (if any).
     */
    @Nullable public List<KeyCacheObject> processDhtAtomicUpdateRequest(
        UUID nodeId,
        GridDhtAtomicAbstractUpdateRequest req,
        GridDhtAtomicNearResponse res
    ) {
        GridCacheVersion ver = req.writeVersion();

        assert ver != null;

        boolean intercept = req.forceTransformBackups() && ctx.config().getInterceptor() != null;

        String taskName = ctx.kernalContext().task().resolveTaskName(req.taskNameHash());

        List<KeyCacheObject> nearEvicted = null;

        for (int i = 0; i < req.nearSize(); i++) {
            KeyCacheObject key = req.nearKey(i);

            try {
                while (true) {
                    try {
                        GridCacheEntryEx entry = peekEx(key);

                        if (entry == null) {
                            if (nearEvicted == null)
                                nearEvicted = new ArrayList<>();

                            nearEvicted.add(key);

                            break;
                        }

                        CacheObject val = req.nearValue(i);
                        EntryProcessor<Object, Object, Object> entryProcessor = req.nearEntryProcessor(i);

                        GridCacheOperation op = entryProcessor != null ? TRANSFORM :
                            (val != null) ? UPDATE : DELETE;

                        long ttl = req.nearTtl(i);
                        long expireTime = req.nearExpireTime(i);

                        GridCacheUpdateAtomicResult updRes = entry.innerUpdate(
                            ver,
                            nodeId,
                            nodeId,
                            op,
                            op == TRANSFORM ? entryProcessor : val,
                            op == TRANSFORM ? req.invokeArguments() : null,
                            /*write-through*/false,
                            /*read-through*/false,
                            /*retval*/false,
                            req.keepBinary(),
                            null,
                            /*event*/true,
                            /*metrics*/true,
                            /*primary*/false,
                            /*check version*/!req.forceTransformBackups(),
                            req.topologyVersion(),
                            CU.empty0(),
                            DR_NONE,
                            ttl,
                            expireTime,
                            null,
                            false,
                            intercept,
                            req.subjectId(),
                            taskName,
                            null,
                            null,
                            null);

                        if (updRes.removeVersion() != null)
                            ctx.onDeferredDelete(entry, updRes.removeVersion());

                        break;
                    }
                    catch (GridCacheEntryRemovedException ignored) {
                        if (log.isDebugEnabled())
                            log.debug("Got removed entry while updating near value (will retry): " + key);
                    }
                }
            }
            catch (IgniteCheckedException e) {
                res.addFailedKey(key, new IgniteCheckedException("Failed to update near cache key: " + key, e));
            }
        }

        for (int i = 0; i < req.obsoleteNearKeysSize(); i++) {
            KeyCacheObject key = req.obsoleteNearKey(i);

            GridCacheEntryEx entry = peekEx(key);

            if (entry != null && entry.markObsolete(ver))
                removeEntry(entry);
        }

        return nearEvicted;
    }

    /** {@inheritDoc} */
    @Override protected IgniteInternalFuture<Map<K, V>> getAllAsync(
        @Nullable Collection<? extends K> keys,
        boolean forcePrimary,
        boolean skipTx,
        @Nullable UUID subjId,
        String taskName,
        boolean deserializeBinary,
        boolean recovery,
        boolean skipVals,
        boolean canRemap,
        boolean needVer
    ) {
        ctx.checkSecurity(SecurityPermission.CACHE_READ);

        if (F.isEmpty(keys))
            return new GridFinishedFuture<>(Collections.<K, V>emptyMap());

        if (keyCheck)
            validateCacheKeys(keys);

        CacheOperationContext opCtx = ctx.operationContextPerCall();

        subjId = ctx.subjectIdPerCall(subjId, opCtx);

        return loadAsync(null,
            ctx.cacheKeysView(keys),
            forcePrimary,
            subjId,
            taskName,
            deserializeBinary,
            recovery,
            skipVals ? null : opCtx != null ? opCtx.expiry() : null,
            skipVals,
            opCtx != null && opCtx.skipStore(),
            canRemap,
            needVer);
    }

    /** {@inheritDoc} */
    @Override public V getAndPut(K key, V val, @Nullable CacheEntryPredicate filter) throws IgniteCheckedException {
        return dht.getAndPut(key, val, filter);
    }

    /** {@inheritDoc} */
    @Override public boolean put(K key, V val, CacheEntryPredicate filter) throws IgniteCheckedException {
        return dht.put(key, val, filter);
    }

    /** {@inheritDoc} */
    @SuppressWarnings("unchecked")
    @Override public IgniteInternalFuture<V> getAndPutAsync0(K key, V val, @Nullable CacheEntryPredicate filter) {
        return dht.getAndPutAsync0(key, val, filter);
    }

    /** {@inheritDoc} */
    @SuppressWarnings("unchecked")
    @Override public IgniteInternalFuture<Boolean> putAsync0(K key, V val, @Nullable CacheEntryPredicate filter) {
        return dht.putAsync0(key, val, filter);
    }

    /** {@inheritDoc} */
    @Override public void putAll(Map<? extends K, ? extends V> m)
        throws IgniteCheckedException {
        dht.putAll(m);
    }

    /** {@inheritDoc} */
    @Override public IgniteInternalFuture<?> putAllAsync(Map<? extends K, ? extends V> m) {
        return dht.putAllAsync(m);
    }

    /** {@inheritDoc} */
    @Override public void putAllConflict(Map<KeyCacheObject, GridCacheDrInfo> drMap) throws IgniteCheckedException {
        dht.putAllConflict(drMap);
    }

    /** {@inheritDoc} */
    @Override public IgniteInternalFuture<?> putAllConflictAsync(Map<KeyCacheObject, GridCacheDrInfo> drMap)
        throws IgniteCheckedException {
        return dht.putAllConflictAsync(drMap);
    }

    /** {@inheritDoc} */
    @Override public <T> EntryProcessorResult<T> invoke(K key,
        EntryProcessor<K, V, T> entryProcessor,
        Object... args) throws IgniteCheckedException {
        return dht.invoke(key, entryProcessor, args);
    }

    /** {@inheritDoc} */
    @Override public <T> Map<K, EntryProcessorResult<T>> invokeAll(Set<? extends K> keys,
        EntryProcessor<K, V, T> entryProcessor,
        Object... args) throws IgniteCheckedException {
        return dht.invokeAll(keys, entryProcessor, args);
    }

    /** {@inheritDoc} */
    @Override public <T> IgniteInternalFuture<Map<K, EntryProcessorResult<T>>> invokeAllAsync(
        Map<? extends K, ? extends EntryProcessor<K, V, T>> map,
        Object... args) {
        return dht.invokeAllAsync(map, args);
    }

    /** {@inheritDoc} */
    @Override public <T> IgniteInternalFuture<EntryProcessorResult<T>> invokeAsync(K key,
        EntryProcessor<K, V, T> entryProcessor,
        Object... args) throws EntryProcessorException {
        return dht.invokeAsync(key, entryProcessor, args);
    }

    /** {@inheritDoc} */
    @Override public <T> Map<K, EntryProcessorResult<T>> invokeAll(
        Map<? extends K, ? extends EntryProcessor<K, V, T>> map,
        Object... args) throws IgniteCheckedException {
        return dht.invokeAllAsync(map, args).get();
    }

    /** {@inheritDoc} */
    @Override public <T> IgniteInternalFuture<Map<K, EntryProcessorResult<T>>> invokeAllAsync(Set<? extends K> keys,
        EntryProcessor<K, V, T> entryProcessor,
        Object... args) {
        return dht.invokeAllAsync(keys, entryProcessor, args);
    }

    /** {@inheritDoc} */
    @Override public boolean remove(K key, @Nullable CacheEntryPredicate filter) throws IgniteCheckedException {
        return dht.remove(key, filter);
    }

    /** {@inheritDoc} */
    @Override public V getAndRemove(K key) throws IgniteCheckedException {
        return dht.getAndRemove(key);
    }

    /** {@inheritDoc} */
    @SuppressWarnings("unchecked")
    @Override public IgniteInternalFuture<V> getAndRemoveAsync(K key) {
        return dht.getAndRemoveAsync(key);
    }

    /** {@inheritDoc} */
    @Override public void removeAll(Collection<? extends K> keys)
        throws IgniteCheckedException {
        dht.removeAll(keys);
    }

    /** {@inheritDoc} */
    @Override public IgniteInternalFuture<?> removeAllAsync(Collection<? extends K> keys) {
        return dht.removeAllAsync(keys);
    }

    /** {@inheritDoc} */
    @Override public boolean remove(K key) throws IgniteCheckedException {
        return dht.remove(key);
    }

    /** {@inheritDoc} */
    @SuppressWarnings("unchecked")
    @Override public IgniteInternalFuture<Boolean> removeAsync(K key, @Nullable CacheEntryPredicate filter) {
        return dht.removeAsync(key, filter);
    }

    /** {@inheritDoc} */
    @Override public void removeAll() throws IgniteCheckedException {
        dht.removeAll();
    }

    /** {@inheritDoc} */
    @Override public IgniteInternalFuture<?> removeAllAsync() {
        return dht.removeAllAsync();
    }

    /** {@inheritDoc} */
    @Override public void removeAllConflict(Map<KeyCacheObject, GridCacheVersion> drMap)
        throws IgniteCheckedException {
        dht.removeAllConflict(drMap);
    }

    /** {@inheritDoc} */
    @Override public IgniteInternalFuture<?> removeAllConflictAsync(Map<KeyCacheObject, GridCacheVersion> drMap)
        throws IgniteCheckedException {
        return dht.removeAllConflictAsync(drMap);
    }

    /** {@inheritDoc} */
    @Override protected IgniteInternalFuture<Boolean> lockAllAsync(Collection<KeyCacheObject> keys,
        long timeout,
        @Nullable IgniteTxLocalEx tx,
        boolean isInvalidate,
        boolean isRead,
        boolean retval,
        @Nullable TransactionIsolation isolation,
        long createTtl,
        long accessTtl) {
        return dht.lockAllAsync(null, timeout);
    }

    /** {@inheritDoc} */
    @Override public void unlockAll(@Nullable Collection<? extends K> keys) throws IgniteCheckedException {
        dht.unlockAll(keys);
    }

    /** {@inheritDoc} */
    @Override public void onDeferredDelete(GridCacheEntryEx entry, GridCacheVersion ver) {
        assert entry.isNear();

        try {
            T2<KeyCacheObject, GridCacheVersion> evicted = rmvQueue.add(new T2<>(entry.key(), ver));

            if (evicted != null)
                removeVersionedEntry(evicted.get1(), evicted.get2());
        }
        catch (InterruptedException ignore) {
            if (log.isDebugEnabled())
                log.debug("Failed to enqueue deleted entry [key=" + entry.key() + ", ver=" + ver + ']');

            Thread.currentThread().interrupt();
        }
    }
}<|MERGE_RESOLUTION|>--- conflicted
+++ resolved
@@ -103,11 +103,7 @@
     @Override public void start() throws IgniteCheckedException {
         super.start();
 
-<<<<<<< HEAD
-        ctx.io().addHandler(false, ctx.cacheId(), GridNearGetResponse.class, new CI2<UUID, GridNearGetResponse>() {
-=======
         ctx.io().addCacheHandler(ctx.cacheId(), GridNearGetResponse.class, new CI2<UUID, GridNearGetResponse>() {
->>>>>>> f270533b
             @Override public void apply(UUID nodeId, GridNearGetResponse res) {
                 processGetResponse(nodeId, res);
             }
