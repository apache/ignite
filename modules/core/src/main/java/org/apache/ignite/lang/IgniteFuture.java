/*
 * Licensed to the Apache Software Foundation (ASF) under one or more
 * contributor license agreements.  See the NOTICE file distributed with
 * this work for additional information regarding copyright ownership.
 * The ASF licenses this file to You under the Apache License, Version 2.0
 * (the "License"); you may not use this file except in compliance with
 * the License.  You may obtain a copy of the License at
 *
 *      http://www.apache.org/licenses/LICENSE-2.0
 *
 * Unless required by applicable law or agreed to in writing, software
 * distributed under the License is distributed on an "AS IS" BASIS,
 * WITHOUT WARRANTIES OR CONDITIONS OF ANY KIND, either express or implied.
 * See the License for the specific language governing permissions and
 * limitations under the License.
 */

package org.apache.ignite.lang;

import java.util.concurrent.Executor;
import java.util.concurrent.TimeUnit;
import org.apache.ignite.IgniteException;
import org.apache.ignite.IgniteInterruptedException;

/**
 * Future with simplified exception handling, functional programming support
 * and ability to listen for future completion via functional callback.
 *
 * @param <V> Type of the result for the future.
 */
public interface IgniteFuture<V> {
    /**
     * Synchronously waits for completion of the computation and
     * returns computation result.
     *
     * @return Computation result.
     * @throws IgniteInterruptedException Subclass of {@link IgniteException} thrown if the wait was interrupted.
     * @throws IgniteFutureCancelledException Subclass of {@link IgniteException} thrown if computation was cancelled.
     * @throws IgniteException If computation failed.
     */
    public V get() throws IgniteException;

    /**
     * Synchronously waits for completion of the computation for
     * up to the timeout specified and returns computation result.
     * This method is equivalent to calling {@link #get(long, TimeUnit) get(long, TimeUnit.MILLISECONDS)}.
     *
     * @param timeout The maximum time to wait in milliseconds.
     * @return Computation result.
     * @throws IgniteInterruptedException Subclass of {@link IgniteException} thrown if the wait was interrupted.
     * @throws IgniteFutureCancelledException Subclass of {@link IgniteException} thrown if computation was cancelled.
     * @throws IgniteFutureTimeoutException Subclass of {@link IgniteException} thrown if the wait was timed out.
     * @throws IgniteException If computation failed.
     */
    public V get(long timeout) throws IgniteException;

    /**
     * Synchronously waits for completion of the computation for
     * up to the timeout specified and returns computation result.
     *
     * @param timeout The maximum time to wait.
     * @param unit The time unit of the {@code timeout} argument.
     * @return Computation result.
     * @throws IgniteInterruptedException Subclass of {@link IgniteException} thrown if the wait was interrupted.
     * @throws IgniteFutureCancelledException Subclass of {@link IgniteException} thrown if computation was cancelled.
     * @throws IgniteFutureTimeoutException Subclass of {@link IgniteException} thrown if the wait was timed out.
     * @throws IgniteException If computation failed.
     */
    public V get(long timeout, TimeUnit unit) throws IgniteException;

    /**
     * Cancels this future.
     *
     * @return {@code True} if future was canceled (i.e. was not finished prior to this call).
     * @throws IgniteException If cancellation failed.
     */
    public boolean cancel() throws IgniteException;

    /**
     * Returns {@code true} if this task was cancelled before it completed
     * normally.
     *
     * @return {@code true} if this task was cancelled before it completed
     */
    public boolean isCancelled();

    /**
     * Returns {@code true} if this task completed.
     * <p>
     * Completion may be due to normal termination, an exception, or
     * cancellation - in all of these cases, this method will return
     * {@code true}.
     *
     * @return {@code true} if this task completed.
     */
    public boolean isDone();

    /**
     * Registers listener closure to be asynchronously notified whenever future completes.
     * Closure will be processed in thread that completes this future or (if future already
     * completed) immediately in current thread.
     *
     * @param lsnr Listener closure to register. Cannot be {@code null}.
     */
    public void listen(IgniteInClosure<? super IgniteFuture<V>> lsnr);

    /**
     * Registers listener closure to be asynchronously notified whenever future completes.
     * Closure will be processed in specified executor.
     *
     * @param lsnr Listener closure to register. Cannot be {@code null}.
     * @param exec Executor to run listener.
     */
    public void listenAsync(IgniteInClosure<? super IgniteFuture<V>> lsnr, Executor exec);

    /**
     * Make a chained future to convert result of this future (when complete) into a new format.
     * It is guaranteed that done callback will be called only ONCE.
     *
     * @param doneCb Done callback that is applied to this future when it finishes to produce chained future result.
     * @return Chained future that finishes after this future completes and done callback is called.
     */
    public <T> IgniteFuture<T> chain(IgniteClosure<? super IgniteFuture<V>, T> doneCb);

    /**
     * Make a chained future to convert result of this future (when complete) into a new format.
     * It is guaranteed that done callback will be called only ONCE.
     *
     * @param doneCb Done callback that is applied to this future when it finishes to produce chained future result.
<<<<<<< HEAD
     * @param exec Executor to run done callback. If {@code null}, callback will be processed in
     * public thread pool.
=======
     * @param exec Executor to run done callback. Cannot be {@code null}.
>>>>>>> 6cc18b27
     * @return Chained future that finishes after this future completes and done callback is called.
     */
    public <T> IgniteFuture<T> chainAsync(IgniteClosure<? super IgniteFuture<V>, T> doneCb, Executor exec);
}<|MERGE_RESOLUTION|>--- conflicted
+++ resolved
@@ -127,12 +127,7 @@
      * It is guaranteed that done callback will be called only ONCE.
      *
      * @param doneCb Done callback that is applied to this future when it finishes to produce chained future result.
-<<<<<<< HEAD
-     * @param exec Executor to run done callback. If {@code null}, callback will be processed in
-     * public thread pool.
-=======
      * @param exec Executor to run done callback. Cannot be {@code null}.
->>>>>>> 6cc18b27
      * @return Chained future that finishes after this future completes and done callback is called.
      */
     public <T> IgniteFuture<T> chainAsync(IgniteClosure<? super IgniteFuture<V>, T> doneCb, Executor exec);
