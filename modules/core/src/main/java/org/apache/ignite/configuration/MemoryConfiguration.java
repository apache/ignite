/*
 * Licensed to the Apache Software Foundation (ASF) under one or more
 * contributor license agreements.  See the NOTICE file distributed with
 * this work for additional information regarding copyright ownership.
 * The ASF licenses this file to You under the Apache License, Version 2.0
 * (the "License"); you may not use this file except in compliance with
 * the License.  You may obtain a copy of the License at
 *
 *      http://www.apache.org/licenses/LICENSE-2.0
 *
 * Unless required by applicable law or agreed to in writing, software
 * distributed under the License is distributed on an "AS IS" BASIS,
 * WITHOUT WARRANTIES OR CONDITIONS OF ANY KIND, either express or implied.
 * See the License for the specific language governing permissions and
 * limitations under the License.
 */

package org.apache.ignite.configuration;

import java.io.Serializable;
import org.apache.ignite.internal.util.typedef.internal.A;
import org.apache.ignite.internal.util.typedef.internal.U;

/**
<<<<<<< HEAD
 * Page memory configuration of an Apache Ignite node.
 *
 * <p>It can be configured using {@link IgniteConfiguration} as follows:</p>
=======
 * A page memory configuration for an Apache Ignite node. The page memory is a manageable off-heap based memory
 * architecture that divides all continuously allocated memory regions into pages of fixed size
 * (see {@link MemoryConfiguration#getPageSize()}. An individual page can store one or many cache key-value entries
 * that allows reusing the memory in the most efficient way and avoid memory fragmentation issues.
 * <p>
 * By default, the page memory allocates a single continuous memory region using settings of
 * {@link MemoryConfiguration#createDefaultPolicyConfig()}. All the caches that will be configured in an application
 * will be mapped to this memory region by default, thus, all the cache data will reside in that memory region.
 * <p>
 * If initial size of the default memory region doesn't satisfy requirements or it's required to have multiple memory
 * regions with different properties then {@link MemoryPolicyConfiguration} can be used for both scenarios.
 * For instance, Using memory policies you can define memory regions of different maximum size, eviction policies,
 * swapping options, etc. Once you define a new memory region you can bind particular Ignite caches to it.
 * <p>
 * To learn more about memory policies refer to {@link MemoryPolicyConfiguration} documentation.
 * <p>Sample configuration below shows how to make 5 GB memory regions the default one for Apache Ignite:</p>
>>>>>>> 3c6baf4a
 * <pre>
 *     {@code
 *     <property name="memoryConfiguration">
 *         <bean class="org.apache.ignite.configuration.MemoryConfiguration">
 *             <property name="systemCacheMemorySize" value="#{100 * 1024 * 1024}"/>
 *             <property name="defaultMemoryPolicyName" value="default_mem_plc"/>
 *
 *             <property name="memoryPolicies">
 *                 <list>
 *                     <bean class="org.apache.ignite.configuration.MemoryPolicyConfiguration">
 *                         <property name="name" value="default_mem_plc"/>
 *                         <property name="size" value="#{5 * 1024 * 1024 * 1024}"/>
 *                     </bean>
 *                 </list>
 *             </property>
 *         </bean>
 *     </property>
 *     }
 * </pre>
 */
public class MemoryConfiguration implements Serializable {
    /** */
    private static final long serialVersionUID = 0L;

    /** Default memory policy's size (1 GB). */
    public static final long DFLT_MEMORY_POLICY_SIZE = 1024 * 1024 * 1024;

    /** Default size of a memory chunk for the system cache (100 MB). */
    public static final long DFLT_SYS_CACHE_MEM_SIZE = 100 * 1024 * 1024;

    /** Default memory page size. */
    public static final int DFLT_PAGE_SIZE = 2 * 1024;

    /** Size of a memory chunk reserved for system cache needs. */
    private long sysCacheMemSize = DFLT_SYS_CACHE_MEM_SIZE;

    /** Memory page size. */
    private int pageSize = DFLT_PAGE_SIZE;

    /** Concurrency level. */
    private int concLvl;

    /** A name of the memory policy that defines the default memory region. */
    private String dfltMemPlcName;

    /** Memory policies. */
    private MemoryPolicyConfiguration[] memPlcs;

    /**
     * Gets size of a memory chunk reserved for system cache needs.
     *
     * @return Size in bytes.
     */
    public long getSystemCacheMemorySize() {
        return sysCacheMemSize;
    }

    /**
     * Sets the size of a memory chunk reserved for system cache needs.
     *
     * @param sysCacheMemSize Size in bytes.
     */
    public MemoryConfiguration setSystemCacheMemorySize(long sysCacheMemSize) {
        this.sysCacheMemSize = sysCacheMemSize;

        return this;
    }

    /**
     * The pages memory consists of one or more continuous memory regions defined by {@link MemoryPolicyConfiguration}.
     * Every memory region is split on pages of fixed size that store actual cache entries.
     *
     * @return Page size in bytes.
     */
    public int getPageSize() {
        return pageSize;
    }

    /**
     * Changes the page size.
     *
     * @param pageSize Page size in bytes.
     */
    public MemoryConfiguration setPageSize(int pageSize) {
        A.ensure(pageSize >= 1024 && pageSize <= 16 * 1024, "Page size must be between 1kB and 16kB.");
        A.ensure(U.isPow2(pageSize), "Page size must be a power of 2.");

        this.pageSize = pageSize;

        return this;
    }

    /**
     * Gets an array of all memory policies configured. Apache Ignite will instantiate a dedicated memory region per
     * policy. An Apache Ignite cache can be mapped to a specific policy with
     * {@link CacheConfiguration#setMemoryPolicyName(String)} method.
     *
     * @return Array of configured memory policies.
     */
    public MemoryPolicyConfiguration[] getMemoryPolicies() {
        return memPlcs;
    }

    /**
     * Sets memory policies configurations.
     *
     * @param memPlcs Memory policies configurations.
     */
    public MemoryConfiguration setMemoryPolicies(MemoryPolicyConfiguration... memPlcs) {
        this.memPlcs = memPlcs;

        return this;
    }

    /**
     * Creates a configuration for the default memory policy that will instantiate the default continuous memory region.
     * To override settings of the default memory policy in order to create the default memory region with different
     * parameters, create own memory policy first, pass it to
     * {@link MemoryConfiguration#setMemoryPolicies(MemoryPolicyConfiguration...)} method and change the name of the
     * default memory policy with {@link MemoryConfiguration#setDefaultMemoryPolicyName(String)}.
     *
     * @return default Memory policy configuration.
     */
    public MemoryPolicyConfiguration createDefaultPolicyConfig() {
        MemoryPolicyConfiguration memPlc = new MemoryPolicyConfiguration();

        memPlc.setName(null);
        memPlc.setSize(DFLT_MEMORY_POLICY_SIZE);

        return memPlc;
    }

    /**
     * TODO: document
     * @return Concurrency level.
     */
    public int getConcurrencyLevel() {
        return concLvl;
    }

    /**
     * TODO: document
     * @param concLvl Concurrency level.
     */
    public MemoryConfiguration setConcurrencyLevel(int concLvl) {
        this.concLvl = concLvl;

        return this;
    }

    /**
     * Gets a name of default memory policy.
     *
     * @return A name of a custom memory policy configured with {@link MemoryConfiguration} or {@code null} of the
     *         default policy is used.
     */
    public String getDefaultMemoryPolicyName() {
        return dfltMemPlcName;
    }

    /**
     * Sets the name for the default memory policy that will initialize the default memory region.
     * To set own default memory policy, create the policy first, pass it to
     * {@link MemoryConfiguration#setMemoryPolicies(MemoryPolicyConfiguration...)} method and change the name of the
     * default memory policy with {@link MemoryConfiguration#setDefaultMemoryPolicyName(String)}.
     *
     * @param dfltMemPlcName Name of a memory policy to be used as default one.
     */
    public MemoryConfiguration setDefaultMemoryPolicyName(String dfltMemPlcName) {
        this.dfltMemPlcName = dfltMemPlcName;

        return this;
    }
}<|MERGE_RESOLUTION|>--- conflicted
+++ resolved
@@ -22,11 +22,6 @@
 import org.apache.ignite.internal.util.typedef.internal.U;
 
 /**
-<<<<<<< HEAD
- * Page memory configuration of an Apache Ignite node.
- *
- * <p>It can be configured using {@link IgniteConfiguration} as follows:</p>
-=======
  * A page memory configuration for an Apache Ignite node. The page memory is a manageable off-heap based memory
  * architecture that divides all continuously allocated memory regions into pages of fixed size
  * (see {@link MemoryConfiguration#getPageSize()}. An individual page can store one or many cache key-value entries
@@ -43,7 +38,6 @@
  * <p>
  * To learn more about memory policies refer to {@link MemoryPolicyConfiguration} documentation.
  * <p>Sample configuration below shows how to make 5 GB memory regions the default one for Apache Ignite:</p>
->>>>>>> 3c6baf4a
  * <pre>
  *     {@code
  *     <property name="memoryConfiguration">
