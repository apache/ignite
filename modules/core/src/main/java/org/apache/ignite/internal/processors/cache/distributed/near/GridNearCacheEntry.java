/*
 * Licensed to the Apache Software Foundation (ASF) under one or more
 * contributor license agreements.  See the NOTICE file distributed with
 * this work for additional information regarding copyright ownership.
 * The ASF licenses this file to You under the Apache License, Version 2.0
 * (the "License"); you may not use this file except in compliance with
 * the License.  You may obtain a copy of the License at
 *
 *      http://www.apache.org/licenses/LICENSE-2.0
 *
 * Unless required by applicable law or agreed to in writing, software
 * distributed under the License is distributed on an "AS IS" BASIS,
 * WITHOUT WARRANTIES OR CONDITIONS OF ANY KIND, either express or implied.
 * See the License for the specific language governing permissions and
 * limitations under the License.
 */

package org.apache.ignite.internal.processors.cache.distributed.near;

import java.util.UUID;
import org.apache.ignite.IgniteCheckedException;
import org.apache.ignite.cluster.ClusterNode;
import org.apache.ignite.internal.processors.affinity.AffinityTopologyVersion;
import org.apache.ignite.internal.processors.cache.CacheLockCandidates;
import org.apache.ignite.internal.processors.cache.CacheObject;
import org.apache.ignite.internal.processors.cache.GridCacheContext;
import org.apache.ignite.internal.processors.cache.GridCacheEntryInfo;
import org.apache.ignite.internal.processors.cache.GridCacheEntryRemovedException;
import org.apache.ignite.internal.processors.cache.GridCacheMvcc;
import org.apache.ignite.internal.processors.cache.GridCacheMvccCandidate;
import org.apache.ignite.internal.processors.cache.GridCacheOperation;
import org.apache.ignite.internal.processors.cache.KeyCacheObject;
import org.apache.ignite.internal.processors.cache.distributed.GridDistributedCacheEntry;
import org.apache.ignite.internal.processors.cache.distributed.dht.GridDhtCacheEntry;
import org.apache.ignite.internal.processors.cache.persistence.CacheDataRow;
import org.apache.ignite.internal.processors.cache.persistence.wal.WALPointer;
import org.apache.ignite.internal.processors.cache.transactions.IgniteInternalTx;
import org.apache.ignite.internal.processors.cache.version.GridCacheVersion;
import org.apache.ignite.internal.util.typedef.F;
import org.apache.ignite.internal.util.typedef.internal.S;
import org.apache.ignite.lang.IgniteBiTuple;
import org.jetbrains.annotations.Nullable;

import static org.apache.ignite.events.EventType.EVT_CACHE_OBJECT_READ;

/**
 * Near cache entry.
 */
@SuppressWarnings({"TooBroadScope"})
public class GridNearCacheEntry extends GridDistributedCacheEntry {
    /** */
    private static final int NEAR_SIZE_OVERHEAD = 36 + 16;

    /** Topology version at the moment when value was initialized from primary node. */
    private volatile AffinityTopologyVersion topVer = AffinityTopologyVersion.NONE;

    /** DHT version which caused the last update. */
    private GridCacheVersion dhtVer;

    /** Partition. */
    private int part;

    /** */
    private short evictReservations;

    /**
     * @param ctx Cache context.
     * @param key Cache key.
     */
    public GridNearCacheEntry(
        GridCacheContext ctx,
        KeyCacheObject key
    ) {
        super(ctx, key);

        part = ctx.affinity().partition(key);
    }

    /** {@inheritDoc} */
    @Override public int memorySize() throws IgniteCheckedException {
        return super.memorySize() + NEAR_SIZE_OVERHEAD;
    }

    /** {@inheritDoc} */
    @Override public int partition() {
        return part;
    }

    /** {@inheritDoc} */
    @Override public boolean isNear() {
        return true;
    }

    /** {@inheritDoc} */
    @Override public boolean valid(AffinityTopologyVersion topVer) {
        assert topVer.topologyVersion() > 0 : "Topology version is invalid: " + topVer;

        AffinityTopologyVersion topVer0 = this.topVer;

        if (topVer0.equals(topVer))
            return true;

        if (topVer0.equals(AffinityTopologyVersion.NONE) || topVer.compareTo(topVer0) < 0)
            return false;

        try {
            if (cctx.affinity().primaryChanged(partition(), topVer0, topVer)) {
                this.topVer = AffinityTopologyVersion.NONE;

                return false;
            }

            // As a result of topology change, this node is now a backup for the key - no more need for a Near entry.
            if (cctx.affinity().backupByPartition(cctx.localNode(), part, topVer)) {
                this.topVer = AffinityTopologyVersion.NONE;

                return false;
            }

            this.topVer = topVer;

            return true;
        }
        catch (IllegalStateException ignore) {
            // Do not have affinity history.
            this.topVer = AffinityTopologyVersion.NONE;

            return false;
        }
    }

    /**
     * @param topVer Topology version.
     * @throws GridCacheEntryRemovedException If this entry is obsolete.
     */
    public void initializeFromDht(AffinityTopologyVersion topVer) throws GridCacheEntryRemovedException {
        GridDhtCacheEntry entry = cctx.near().dht().peekExx(key);

        if (entry != null) {
            GridCacheEntryInfo e = entry.info();

            if (e != null) {
                GridCacheVersion enqueueVer = null;

                try {
                    ClusterNode primaryNode = cctx.affinity().primaryByKey(key, topVer);

                    lockEntry();

                    try {
                        checkObsolete();

                        if (isNew() || !valid(topVer)) {
                            // Version does not change for load ops.
                            update(e.value(), e.expireTime(), e.ttl(), e.isNew() ? ver : e.version(), true);

                            if (cctx.deferredDelete() && !isNew() && !isInternal()) {
                                boolean deleted = val == null;

                                if (deleted != deletedUnlocked()) {
                                    deletedUnlocked(deleted);

                                    if (deleted)
                                        enqueueVer = e.version();
                                }
                            }

                            if (primaryNode == null)
                                this.topVer = AffinityTopologyVersion.NONE;
                            else
                                recordNodeId(primaryNode.id(), topVer);

                            dhtVer = e.isNew() || e.isDeleted() ? null : e.version();
                        }
                    }
                    finally {
                        unlockEntry();
                    }
                }
                finally {
                    if (enqueueVer != null)
                        cctx.onDeferredDelete(this, enqueueVer);
                }
            }
        }
    }

    /**
     * This method should be called only when lock is owned on this entry.
     *
     * @param val Value.
     * @param ver Version.
     * @param dhtVer DHT version.
     * @param primaryNodeId Primary node ID.
     * @param topVer Topology version.
     * @return {@code True} if reset was done.
     * @throws GridCacheEntryRemovedException If obsolete.
     */
    public boolean resetFromPrimary(CacheObject val,
        GridCacheVersion ver,
        GridCacheVersion dhtVer,
        UUID primaryNodeId,
        AffinityTopologyVersion topVer)
        throws GridCacheEntryRemovedException
    {
        assert dhtVer != null;

        cctx.versions().onReceived(primaryNodeId, dhtVer);

        lockEntry();

        try {
            checkObsolete();

            primaryNode(primaryNodeId, topVer);

            if (!F.eq(this.dhtVer, dhtVer)) {
                value(val);

                this.ver = ver;
                this.dhtVer = dhtVer;

                return true;
            }
        }
        finally {
            unlockEntry();
        }

        return false;
    }

    /**
     * This method should be called only when lock is owned on this entry.
     *
     * @param dhtVer DHT version.
     * @param val Value associated with version.
     * @param expireTime Expire time.
     * @param ttl Time to live.
     * @param primaryNodeId Primary node ID.
     * @param topVer Topology version.
     */
    public void updateOrEvict(GridCacheVersion dhtVer,
        @Nullable CacheObject val,
        long expireTime,
        long ttl,
        UUID primaryNodeId,
        AffinityTopologyVersion topVer)
    {
        assert dhtVer != null;

        cctx.versions().onReceived(primaryNodeId, dhtVer);

        lockEntry();

        try {
            if (!obsolete()) {
                // Don't set DHT version to null until we get a match from DHT remote transaction.
                if (F.eq(this.dhtVer, dhtVer))
                    this.dhtVer = null;

                // If we are here, then we already tried to evict this entry.
                // If cannot evict, then update.
                if (this.dhtVer == null) {
                    if (!markObsolete(cctx.cache().nextVersion())) {
                        value(val);

                        ttlAndExpireTimeExtras((int) ttl, expireTime);

                        primaryNode(primaryNodeId, topVer);
                    }
                }
            }
        }
        finally {
            unlockEntry();
        }
    }

    /**
     * @return DHT version for this entry.
     * @throws GridCacheEntryRemovedException If obsolete.
     */
    @Nullable public GridCacheVersion dhtVersion() throws GridCacheEntryRemovedException {
        lockEntry();

        try {
            checkObsolete();

            return dhtVer;
        }
        finally {
            unlockEntry();
        }
    }

    /**
     * @return Tuple with version and value of this entry.
     * @throws GridCacheEntryRemovedException If entry has been removed.
     */
    @Nullable public IgniteBiTuple<GridCacheVersion, CacheObject> versionedValue()
        throws GridCacheEntryRemovedException {
        lockEntry();

        try {
            checkObsolete();

            if (dhtVer == null)
                return null;
            else {
                CacheObject val0 = val;

                return F.t(dhtVer, val0);
            }
        }
        finally {
            unlockEntry();
        }
    }

    /** {@inheritDoc} */
    @Override protected void recordNodeId(UUID primaryNodeId, AffinityTopologyVersion topVer) {
        assert lockedByCurrentThread();

        assert topVer.compareTo(cctx.affinity().affinityTopologyVersion()) <= 0 : "Affinity not ready [" +
            "topVer=" + topVer +
            ", readyVer=" + cctx.affinity().affinityTopologyVersion() +
            ", cache=" + cctx.name() + ']';

        primaryNode(primaryNodeId, topVer);
    }

    /**
     * @param dhtVer DHT version to record.
     * @return {@code False} if given version is lower then existing version.
     */
    public final boolean recordDhtVersion(GridCacheVersion dhtVer) {
        assert dhtVer != null;
        assert lockedByCurrentThread();

        if (this.dhtVer == null || this.dhtVer.compareTo(dhtVer) <= 0) {
            this.dhtVer = dhtVer;

            return true;
        }

        return false;
    }

    /** {@inheritDoc} */
    @Override protected Object readThrough(IgniteInternalTx tx, KeyCacheObject key, boolean reload,
        String taskName) throws IgniteCheckedException {
        return cctx.near().loadAsync(tx,
            F.asList(key),
            /*force primary*/false,
            taskName,
            true,
            /*recovery should have already been checked*/
            false,
            null,
            false,
            /*skip store*/false,
            false
        ).get().get(keyValue(false));
    }

    /**
     * @param tx Transaction.
     * @param primaryNodeId Primary node ID.
     * @param val New value.
     * @param ver Version to use.
     * @param dhtVer DHT version received from remote node.
     * @param ttl Time to live.
     * @param expireTime Expiration time.
     * @param evt Event flag.
     * @param topVer Topology version.
     * @return {@code True} if initial value was set.
     * @throws IgniteCheckedException In case of error.
     * @throws GridCacheEntryRemovedException If entry was removed.
     */
    public boolean loadedValue(@Nullable IgniteInternalTx tx,
        UUID primaryNodeId,
        CacheObject val,
        GridCacheVersion ver,
        GridCacheVersion dhtVer,
        long ttl,
        long expireTime,
        boolean evt,
        boolean keepBinary,
        AffinityTopologyVersion topVer)
        throws IgniteCheckedException, GridCacheEntryRemovedException {
        assert dhtVer != null;

        GridCacheVersion enqueueVer = null;

        lockEntry();

        try {
            checkObsolete();

                if (cctx.statisticsEnabled())
                    cctx.cache().metrics0().onRead(false);

            boolean ret = false;

            CacheObject old = this.val;
            boolean hasVal = hasValueUnlocked();

            if (this.dhtVer == null || this.dhtVer.compareTo(dhtVer) < 0 || !valid(topVer)) {
                primaryNode(primaryNodeId, topVer);

                update(val, expireTime, ttl, ver, true);

                // Special case for platform cache: start tracking near entry.
                updatePlatformCache(val, topVer);

                if (cctx.deferredDelete() && !isInternal()) {
                    boolean deleted = val == null;

                    if (deleted != deletedUnlocked()) {
                        deletedUnlocked(deleted);

                        if (deleted)
                            enqueueVer = ver;
                    }
                }

                this.dhtVer = dhtVer;

                ret = true;
            }

            if (evt && cctx.events().isRecordable(EVT_CACHE_OBJECT_READ))
                cctx.events().addEvent(
                    partition(),
                    key,
                    tx,
                    null,
                    EVT_CACHE_OBJECT_READ,
                    val,
                    val != null,
                    old,
                    hasVal,
                    null,
                    null,
                    keepBinary);

            return ret;
        }
        finally {
            unlockEntry();

            if (enqueueVer != null)
                cctx.onDeferredDelete(this, enqueueVer);
        }
    }

    /** {@inheritDoc} */
    @Override protected boolean storeValue(CacheObject val, long expireTime, GridCacheVersion ver) {
        return false;
        // No-op: queries are disabled for near cache.
    }

    /** {@inheritDoc} */
    @Override protected void removeValue() {
        // No-op.
    }

    /** {@inheritDoc} */
    @Override protected void logUpdate(GridCacheOperation op, CacheObject val, GridCacheVersion ver, long expireTime,
<<<<<<< HEAD
        long updCntr, AffinityTopologyVersion topVer) {
=======
        long updCntr, boolean primary) {
>>>>>>> 5f485a16
        // No-op: queries are disabled for near cache.
    }

    /** {@inheritDoc} */
<<<<<<< HEAD
    @Override protected WALPointer logTxUpdate(IgniteInternalTx tx, CacheObject val, long expireTime, long updCntr,
        AffinityTopologyVersion topVer) {
=======
    @Override protected WALPointer logTxUpdate(IgniteInternalTx tx, CacheObject val, long expireTime, long updCntr) {
>>>>>>> 5f485a16
        return null;
    }

    /** {@inheritDoc} */
    @Nullable @Override public CacheDataRow unswap(CacheDataRow row, boolean checkExpire) {
        return null;
    }

    /** {@inheritDoc} */
    @Override public GridCacheMvccCandidate addLocal(
        long threadId,
        GridCacheVersion ver,
        AffinityTopologyVersion topVer,
        long timeout,
        boolean reenter,
        boolean tx,
        boolean implicitSingle,
        boolean read) throws GridCacheEntryRemovedException {
        return addNearLocal(
            null,
            threadId,
            ver,
            topVer,
            timeout,
            reenter,
            tx,
            implicitSingle,
            read
        );
    }

    /**
     * Add near local candidate.
     *
     * @param dhtNodeId DHT node ID.
     * @param threadId Owning thread ID.
     * @param ver Lock version.
     * @param topVer Topology version.
     * @param timeout Timeout to acquire lock.
     * @param reenter Reentry flag.
     * @param tx Transaction flag.
     * @param implicitSingle Implicit flag.
     * @param read Read lock flag.
     * @return New candidate.
     * @throws GridCacheEntryRemovedException If entry has been removed.
     */
    @Nullable GridCacheMvccCandidate addNearLocal(
        @Nullable UUID dhtNodeId,
        long threadId,
        GridCacheVersion ver,
        AffinityTopologyVersion topVer,
        long timeout,
        boolean reenter,
        boolean tx,
        boolean implicitSingle,
        boolean read)
        throws GridCacheEntryRemovedException {
        CacheLockCandidates prev;
        CacheLockCandidates owner = null;
        GridCacheMvccCandidate cand;

        CacheObject val;

        UUID locId = cctx.nodeId();

        lockEntry();

        try {
            checkObsolete();

            GridCacheMvcc mvcc = mvccExtras();

            if (mvcc == null) {
                mvcc = new GridCacheMvcc(cctx);

                mvccExtras(mvcc);
            }

            GridCacheMvccCandidate c = mvcc.localCandidateByThreadOrVer(locId, threadId, ver);

            if (c != null)
                return reenter ? c.reenter() : null;

            prev = mvcc.allOwners();

            boolean emptyBefore = mvcc.isEmpty();

            // Lock could not be acquired.
            if (timeout < 0 && !emptyBefore)
                return null;

            // Local lock for near cache is a local lock.
            cand = mvcc.addNearLocal(
                this,
                locId,
                dhtNodeId,
                threadId,
                ver,
                tx,
                implicitSingle,
                read);

            cand.topologyVersion(topVer);

            boolean emptyAfter = mvcc.isEmpty();

            checkCallbacks(emptyBefore, emptyAfter);

            val = this.val;

            if (emptyAfter)
                mvccExtras(null);
            else
                owner = mvcc.allOwners();
        }
        finally {
            unlockEntry();
        }

        // This call must be outside of synchronization.
        checkOwnerChanged(prev, owner, val);

        return cand;
    }

    /**
     * @param ver Version to set DHT node ID for.
     * @param dhtNodeId DHT node ID.
     * @return {@code true} if candidate was found.
     * @throws GridCacheEntryRemovedException If entry is removed.
     */
    @Nullable public GridCacheMvccCandidate dhtNodeId(GridCacheVersion ver, UUID dhtNodeId)
        throws GridCacheEntryRemovedException {
        lockEntry();

        try {
            checkObsolete();

            GridCacheMvcc mvcc = mvccExtras();

            GridCacheMvccCandidate cand = mvcc == null ? null : mvcc.candidate(ver);

            if (cand == null)
                return null;

            cand.otherNodeId(dhtNodeId);

            return cand;
        }
        finally {
            unlockEntry();
        }
    }

    /**
     * Unlocks local lock.
     *
     * @return Removed candidate, or <tt>null</tt> if thread still holds the lock.
     */
    @Nullable @Override public GridCacheMvccCandidate removeLock() {
        CacheLockCandidates prev = null;
        CacheLockCandidates owner = null;

        CacheObject val;

        UUID locId = cctx.nodeId();

        GridCacheMvccCandidate cand = null;

        lockEntry();

        try {
            GridCacheMvcc mvcc = mvccExtras();

            if (mvcc != null) {
                prev = mvcc.allOwners();

                boolean emptyBefore = mvcc.isEmpty();

                cand = mvcc.localCandidate(locId, Thread.currentThread().getId());

                assert cand == null || cand.nearLocal();

                if (cand != null && cand.owner()) {
                    // If a reentry, then release reentry. Otherwise, remove lock.
                    GridCacheMvccCandidate reentry = cand.unenter();

                    if (reentry != null) {
                        assert reentry.reentry();

                        return reentry;
                    }

                    mvcc.remove(cand.version());

                    owner = mvcc.allOwners();
                }
                else
                    return null;

                boolean emptyAfter = mvcc.isEmpty();

                checkCallbacks(emptyBefore, emptyAfter);

                if (emptyAfter)
                    mvccExtras(null);
            }

            val = this.val;
        }
        finally {
            unlockEntry();
        }

        assert cand != null;
        assert owner != prev;

        if (log.isDebugEnabled())
            log.debug("Released local candidate from entry [owner=" + owner + ", prev=" + prev +
                ", entry=" + this + ']');

        cctx.mvcc().removeExplicitLock(cand);

        checkThreadChain(cand);

        // This call must be outside of synchronization.
        checkOwnerChanged(prev, owner, val);

        return cand;
    }

    /** {@inheritDoc} */
    @Override protected void onInvalidate() {
        topVer = AffinityTopologyVersion.NONE;
        dhtVer = null;
    }

    /**
     * @throws GridCacheEntryRemovedException If entry was removed.
     */
    void reserveEviction() throws GridCacheEntryRemovedException {
        lockEntry();

        try {
            checkObsolete();

            evictReservations++;
        }
        finally {
            unlockEntry();
        }
    }

    /**
     *
     */
    void releaseEviction() {
        lockEntry();

        try {
            assert evictReservations > 0 : this;
            assert !obsolete() : this;

            evictReservations--;
        }
        finally {
            unlockEntry();
        }
    }

    /** {@inheritDoc} */
    @Override protected boolean evictionDisabled() {
        assert lockedByCurrentThread();

        return evictReservations > 0;
    }

    /** {@inheritDoc} */
    @Override public void onMarkedObsolete() {
        // GridCacheMapEntry.onMarkedObsolete is called immediately after performing operation for any non-primary key.
        updatePlatformCache(null, null);
    }

    /**
     * @param nodeId Primary node ID.
     * @param topVer Topology version.
     */
    private void primaryNode(UUID nodeId, AffinityTopologyVersion topVer) {
        assert lockedByCurrentThread();
        assert nodeId != null;

        ClusterNode primary = null;

        try {
            primary = cctx.affinity().primaryByPartition(part, topVer);
        }
        catch (IllegalStateException ignore) {
            // Do not have affinity history.
        }

        if (primary == null || !nodeId.equals(primary.id())) {
            this.topVer = AffinityTopologyVersion.NONE;

            return;
        }

        if (topVer.compareTo(this.topVer) > 0)
            this.topVer = topVer;
    }

    /** {@inheritDoc} */
    @Override public String toString() {
        return toStringWithTryLock(() -> S.toString(GridNearCacheEntry.class, this, "super", super.toString()));
    }
}<|MERGE_RESOLUTION|>--- conflicted
+++ resolved
@@ -468,21 +468,12 @@
 
     /** {@inheritDoc} */
     @Override protected void logUpdate(GridCacheOperation op, CacheObject val, GridCacheVersion ver, long expireTime,
-<<<<<<< HEAD
-        long updCntr, AffinityTopologyVersion topVer) {
-=======
         long updCntr, boolean primary) {
->>>>>>> 5f485a16
         // No-op: queries are disabled for near cache.
     }
 
     /** {@inheritDoc} */
-<<<<<<< HEAD
-    @Override protected WALPointer logTxUpdate(IgniteInternalTx tx, CacheObject val, long expireTime, long updCntr,
-        AffinityTopologyVersion topVer) {
-=======
     @Override protected WALPointer logTxUpdate(IgniteInternalTx tx, CacheObject val, long expireTime, long updCntr) {
->>>>>>> 5f485a16
         return null;
     }
 
