/*
 * Licensed to the Apache Software Foundation (ASF) under one or more
 * contributor license agreements.  See the NOTICE file distributed with
 * this work for additional information regarding copyright ownership.
 * The ASF licenses this file to You under the Apache License, Version 2.0
 * (the "License"); you may not use this file except in compliance with
 * the License.  You may obtain a copy of the License at
 *
 *      http://www.apache.org/licenses/LICENSE-2.0
 *
 * Unless required by applicable law or agreed to in writing, software
 * distributed under the License is distributed on an "AS IS" BASIS,
 * WITHOUT WARRANTIES OR CONDITIONS OF ANY KIND, either express or implied.
 * See the License for the specific language governing permissions and
 * limitations under the License.
 */

package org.apache.ignite.internal.processors.cache.distributed.near;

import java.util.UUID;
import org.apache.ignite.IgniteCheckedException;
import org.apache.ignite.cluster.ClusterNode;
import org.apache.ignite.internal.processors.affinity.AffinityTopologyVersion;
import org.apache.ignite.internal.processors.cache.CacheLockCandidates;
import org.apache.ignite.internal.processors.cache.CacheObject;
import org.apache.ignite.internal.processors.cache.GridCacheContext;
import org.apache.ignite.internal.processors.cache.GridCacheEntryInfo;
import org.apache.ignite.internal.processors.cache.GridCacheEntryRemovedException;
import org.apache.ignite.internal.processors.cache.GridCacheMvcc;
import org.apache.ignite.internal.processors.cache.GridCacheMvccCandidate;
import org.apache.ignite.internal.processors.cache.GridCacheOperation;
import org.apache.ignite.internal.processors.cache.KeyCacheObject;
import org.apache.ignite.internal.processors.cache.distributed.GridDistributedCacheEntry;
import org.apache.ignite.internal.processors.cache.distributed.dht.GridDhtCacheEntry;
import org.apache.ignite.internal.processors.cache.persistence.CacheDataRow;
import org.apache.ignite.internal.processors.cache.persistence.wal.WALPointer;
import org.apache.ignite.internal.processors.cache.transactions.IgniteInternalTx;
import org.apache.ignite.internal.processors.cache.version.GridCacheVersion;
import org.apache.ignite.internal.util.typedef.F;
import org.apache.ignite.internal.util.typedef.internal.S;
import org.apache.ignite.lang.IgniteBiTuple;
import org.jetbrains.annotations.Nullable;

import static org.apache.ignite.events.EventType.EVT_CACHE_OBJECT_READ;

/**
 * Near cache entry.
 */
@SuppressWarnings({"TooBroadScope"})
public class GridNearCacheEntry extends GridDistributedCacheEntry {
    /** */
    private static final int NEAR_SIZE_OVERHEAD = 36 + 16;

    /** Topology version at the moment when value was initialized from primary node. */
    private volatile AffinityTopologyVersion topVer = AffinityTopologyVersion.NONE;

    /** DHT version which caused the last update. */
    private GridCacheVersion dhtVer;

    /** Partition. */
    private int part;

    /** */
    private short evictReservations;

    /**
     * @param ctx Cache context.
     * @param key Cache key.
     */
    public GridNearCacheEntry(
        GridCacheContext ctx,
        KeyCacheObject key
    ) {
        super(ctx, key);

        part = ctx.affinity().partition(key);
    }

    /** {@inheritDoc} */
    @Override public int memorySize() throws IgniteCheckedException {
        return super.memorySize() + NEAR_SIZE_OVERHEAD;
    }

    /** {@inheritDoc} */
    @Override public int partition() {
        return part;
    }

    /** {@inheritDoc} */
    @Override public boolean isNear() {
        return true;
    }

    /** {@inheritDoc} */
    @Override public boolean valid(AffinityTopologyVersion topVer) {
        assert topVer.topologyVersion() > 0 : "Topology version is invalid: " + topVer;

        AffinityTopologyVersion topVer0 = this.topVer;

        if (topVer0.equals(topVer))
            return true;

        if (topVer0.equals(AffinityTopologyVersion.NONE) || topVer.compareTo(topVer0) < 0)
            return false;

        try {
            if (cctx.affinity().primaryChanged(partition(), topVer0, topVer)) {
                this.topVer = AffinityTopologyVersion.NONE;

                return false;
            }

            // As a result of topology change, this node is now a backup for the key - no more need for a Near entry.
            if (cctx.affinity().backupByPartition(cctx.localNode(), part, topVer)) {
                this.topVer = AffinityTopologyVersion.NONE;

                return false;
            }

            this.topVer = topVer;

            return true;
        }
        catch (IllegalStateException ignore) {
            // Do not have affinity history.
            this.topVer = AffinityTopologyVersion.NONE;

            return false;
        }
    }

    /**
     * @param topVer Topology version.
     * @throws GridCacheEntryRemovedException If this entry is obsolete.
     */
    public void initializeFromDht(AffinityTopologyVersion topVer) throws GridCacheEntryRemovedException {
        GridDhtCacheEntry entry = cctx.near().dht().peekExx(key);

        if (entry != null) {
            GridCacheEntryInfo e = entry.info();

            if (e != null) {
                GridCacheVersion enqueueVer = null;

                try {
                    ClusterNode primaryNode = cctx.affinity().primaryByKey(key, topVer);

                    lockEntry();

                    try {
                        checkObsolete();

                        if (isNew() || !valid(topVer)) {
                            // Version does not change for load ops.
                            update(e.value(), e.expireTime(), e.ttl(), e.isNew() ? ver : e.version(), true);

                            if (cctx.deferredDelete() && !isNew() && !isInternal()) {
                                boolean deleted = val == null;

                                if (deleted != deletedUnlocked()) {
                                    deletedUnlocked(deleted);

                                    if (deleted)
                                        enqueueVer = e.version();
                                }
                            }

                            if (primaryNode == null)
                                this.topVer = AffinityTopologyVersion.NONE;
                            else
                                recordNodeId(primaryNode.id(), topVer);

                            dhtVer = e.isNew() || e.isDeleted() ? null : e.version();
                        }
                    }
                    finally {
                        unlockEntry();
                    }
                }
                finally {
                    if (enqueueVer != null)
                        cctx.onDeferredDelete(this, enqueueVer);
                }
            }
        }
    }

    /**
     * This method should be called only when lock is owned on this entry.
     *
     * @param val Value.
     * @param ver Version.
     * @param dhtVer DHT version.
     * @param primaryNodeId Primary node ID.
     * @param topVer Topology version.
     * @return {@code True} if reset was done.
     * @throws GridCacheEntryRemovedException If obsolete.
     */
    public boolean resetFromPrimary(CacheObject val,
        GridCacheVersion ver,
        GridCacheVersion dhtVer,
        UUID primaryNodeId,
        AffinityTopologyVersion topVer)
        throws GridCacheEntryRemovedException
    {
        assert dhtVer != null;

        cctx.versions().onReceived(primaryNodeId, dhtVer);

        lockEntry();

        try {
            checkObsolete();

            primaryNode(primaryNodeId, topVer);

            if (!F.eq(this.dhtVer, dhtVer)) {
                value(val);

                this.ver = ver;
                this.dhtVer = dhtVer;

                return true;
            }
        }
        finally {
            unlockEntry();
        }

        return false;
    }

    /**
     * This method should be called only when lock is owned on this entry.
     *
     * @param dhtVer DHT version.
     * @param val Value associated with version.
     * @param expireTime Expire time.
     * @param ttl Time to live.
     * @param primaryNodeId Primary node ID.
     * @param topVer Topology version.
     */
    public void updateOrEvict(GridCacheVersion dhtVer,
        @Nullable CacheObject val,
        long expireTime,
        long ttl,
        UUID primaryNodeId,
        AffinityTopologyVersion topVer)
    {
        assert dhtVer != null;

        cctx.versions().onReceived(primaryNodeId, dhtVer);

        lockEntry();

        try {
            if (!obsolete()) {
                // Don't set DHT version to null until we get a match from DHT remote transaction.
                if (F.eq(this.dhtVer, dhtVer))
                    this.dhtVer = null;

                // If we are here, then we already tried to evict this entry.
                // If cannot evict, then update.
                if (this.dhtVer == null) {
                    if (!markObsolete(cctx.cache().nextVersion())) {
                        value(val);

                        ttlAndExpireTimeExtras((int)ttl, expireTime);

                        primaryNode(primaryNodeId, topVer);
                    }
                }
            }
        }
        finally {
            unlockEntry();
        }
    }

    /**
     * @return DHT version for this entry.
     * @throws GridCacheEntryRemovedException If obsolete.
     */
    @Nullable public GridCacheVersion dhtVersion() throws GridCacheEntryRemovedException {
        lockEntry();

        try {
            checkObsolete();

            return dhtVer;
        }
        finally {
            unlockEntry();
        }
    }

    /**
     * @return Tuple with version and value of this entry.
     * @throws GridCacheEntryRemovedException If entry has been removed.
     */
    @Nullable public IgniteBiTuple<GridCacheVersion, CacheObject> versionedValue()
        throws GridCacheEntryRemovedException {
        lockEntry();

        try {
            checkObsolete();

            if (dhtVer == null)
                return null;
            else {
                CacheObject val0 = val;

                return F.t(dhtVer, val0);
            }
        }
        finally {
            unlockEntry();
        }
    }

    /** {@inheritDoc} */
    @Override protected void recordNodeId(UUID primaryNodeId, AffinityTopologyVersion topVer) {
        assert lockedByCurrentThread();

        assert topVer.compareTo(cctx.affinity().affinityTopologyVersion()) <= 0 : "Affinity not ready [" +
            "topVer=" + topVer +
            ", readyVer=" + cctx.affinity().affinityTopologyVersion() +
            ", cache=" + cctx.name() + ']';

        primaryNode(primaryNodeId, topVer);
    }

    /**
     * @param dhtVer DHT version to record.
     * @return {@code False} if given version is lower then existing version.
     */
    public final boolean recordDhtVersion(GridCacheVersion dhtVer) {
        assert dhtVer != null;
        assert lockedByCurrentThread();

        if (this.dhtVer == null || this.dhtVer.compareTo(dhtVer) <= 0) {
            this.dhtVer = dhtVer;

            return true;
        }

        return false;
    }

    /** {@inheritDoc} */
    @Override protected Object readThrough(IgniteInternalTx tx, KeyCacheObject key, boolean reload,
        String taskName) throws IgniteCheckedException {
        return cctx.near().loadAsync(tx,
            F.asList(key),
            /*force primary*/false,
            taskName,
            true,
            /*recovery should have already been checked*/
            false,
            null,
            false,
            /*skip store*/false,
            false
        ).get().get(keyValue(false));
    }

    /**
     * @param tx Transaction.
     * @param primaryNodeId Primary node ID.
     * @param val New value.
     * @param ver Version to use.
     * @param dhtVer DHT version received from remote node.
     * @param ttl Time to live.
     * @param expireTime Expiration time.
     * @param evt Event flag.
     * @param topVer Topology version.
     * @return {@code True} if initial value was set.
     * @throws IgniteCheckedException In case of error.
     * @throws GridCacheEntryRemovedException If entry was removed.
     */
    public boolean loadedValue(@Nullable IgniteInternalTx tx,
        UUID primaryNodeId,
        CacheObject val,
        GridCacheVersion ver,
        GridCacheVersion dhtVer,
        long ttl,
        long expireTime,
        boolean evt,
        boolean keepBinary,
        AffinityTopologyVersion topVer)
        throws IgniteCheckedException, GridCacheEntryRemovedException {
        assert dhtVer != null;

        GridCacheVersion enqueueVer = null;

        lockEntry();

        try {
            checkObsolete();

            if (cctx.statisticsEnabled())
                cctx.cache().metrics0().onRead(false);

            boolean ret = false;

            CacheObject old = this.val;
            boolean hasVal = hasValueUnlocked();

            if (this.dhtVer == null || this.dhtVer.compareTo(dhtVer) < 0 || !valid(topVer)) {
                primaryNode(primaryNodeId, topVer);

                update(val, expireTime, ttl, ver, true);

                // Special case for platform cache: start tracking near entry.
                updatePlatformCache(val, topVer);

                if (cctx.deferredDelete() && !isInternal()) {
                    boolean deleted = val == null;

                    if (deleted != deletedUnlocked()) {
                        deletedUnlocked(deleted);

                        if (deleted)
                            enqueueVer = ver;
                    }
                }

                this.dhtVer = dhtVer;

                ret = true;
            }

            if (evt && cctx.events().isRecordable(EVT_CACHE_OBJECT_READ))
                cctx.events().addEvent(
                    partition(),
                    key,
                    tx,
                    null,
                    EVT_CACHE_OBJECT_READ,
                    val,
                    val != null,
                    old,
                    hasVal,
                    null,
                    null,
                    keepBinary);

            return ret;
        }
        finally {
            unlockEntry();

            if (enqueueVer != null)
                cctx.onDeferredDelete(this, enqueueVer);
        }
    }

    /** {@inheritDoc} */
    @Override protected boolean storeValue(CacheObject val, long expireTime, GridCacheVersion ver) {
        return false;
        // No-op: queries are disabled for near cache.
    }

    /** {@inheritDoc} */
    @Override protected void removeValue() {
        // No-op.
    }

    /** {@inheritDoc} */
    @Override protected void logUpdate(GridCacheOperation op, CacheObject val, GridCacheVersion ver, long expireTime,
        long updCntr, boolean primary) {
        // No-op: queries are disabled for near cache.
    }

    /** {@inheritDoc} */
<<<<<<< HEAD
    @Override protected WALPointer logTxUpdate(IgniteInternalTx tx, CacheObject val, long expireTime, long updCntr) {
=======
    @Override protected WALPointer logTxUpdate(
        IgniteInternalTx tx,
        CacheObject val,
        GridCacheVersion writeVer,
        long expireTime,
        long updCntr
    ) {
>>>>>>> 9cf06362
        return null;
    }

    /** {@inheritDoc} */
    @Nullable @Override public CacheDataRow unswap(CacheDataRow row, boolean checkExpire) {
        return null;
    }

    /** {@inheritDoc} */
    @Override public GridCacheMvccCandidate addLocal(
        long threadId,
        GridCacheVersion ver,
        AffinityTopologyVersion topVer,
        long timeout,
        boolean reenter,
        boolean tx,
        boolean implicitSingle,
        boolean read) throws GridCacheEntryRemovedException {
        return addNearLocal(
            null,
            threadId,
            ver,
            topVer,
            timeout,
            reenter,
            tx,
            implicitSingle,
            read
        );
    }

    /**
     * Add near local candidate.
     *
     * @param dhtNodeId DHT node ID.
     * @param threadId Owning thread ID.
     * @param ver Lock version.
     * @param topVer Topology version.
     * @param timeout Timeout to acquire lock.
     * @param reenter Reentry flag.
     * @param tx Transaction flag.
     * @param implicitSingle Implicit flag.
     * @param read Read lock flag.
     * @return New candidate.
     * @throws GridCacheEntryRemovedException If entry has been removed.
     */
    @Nullable GridCacheMvccCandidate addNearLocal(
        @Nullable UUID dhtNodeId,
        long threadId,
        GridCacheVersion ver,
        AffinityTopologyVersion topVer,
        long timeout,
        boolean reenter,
        boolean tx,
        boolean implicitSingle,
        boolean read)
        throws GridCacheEntryRemovedException {
        CacheLockCandidates prev;
        CacheLockCandidates owner = null;
        GridCacheMvccCandidate cand;

        CacheObject val;

        UUID locId = cctx.nodeId();

        lockEntry();

        try {
            checkObsolete();

            GridCacheMvcc mvcc = mvccExtras();

            if (mvcc == null) {
                mvcc = new GridCacheMvcc(cctx);

                mvccExtras(mvcc);
            }

            GridCacheMvccCandidate c = mvcc.localCandidateByThreadOrVer(locId, threadId, ver);

            if (c != null)
                return reenter ? c.reenter() : null;

            prev = mvcc.allOwners();

            boolean emptyBefore = mvcc.isEmpty();

            // Lock could not be acquired.
            if (timeout < 0 && !emptyBefore)
                return null;

            // Local lock for near cache is a local lock.
            cand = mvcc.addNearLocal(
                this,
                locId,
                dhtNodeId,
                threadId,
                ver,
                tx,
                implicitSingle,
                read);

            cand.topologyVersion(topVer);

            boolean emptyAfter = mvcc.isEmpty();

            checkCallbacks(emptyBefore, emptyAfter);

            val = this.val;

            if (emptyAfter)
                mvccExtras(null);
            else
                owner = mvcc.allOwners();
        }
        finally {
            unlockEntry();
        }

        // This call must be outside of synchronization.
        checkOwnerChanged(prev, owner, val);

        return cand;
    }

    /**
     * @param ver Version to set DHT node ID for.
     * @param dhtNodeId DHT node ID.
     * @return {@code true} if candidate was found.
     * @throws GridCacheEntryRemovedException If entry is removed.
     */
    @Nullable public GridCacheMvccCandidate dhtNodeId(GridCacheVersion ver, UUID dhtNodeId)
        throws GridCacheEntryRemovedException {
        lockEntry();

        try {
            checkObsolete();

            GridCacheMvcc mvcc = mvccExtras();

            GridCacheMvccCandidate cand = mvcc == null ? null : mvcc.candidate(ver);

            if (cand == null)
                return null;

            cand.otherNodeId(dhtNodeId);

            return cand;
        }
        finally {
            unlockEntry();
        }
    }

    /**
     * Unlocks local lock.
     *
     * @return Removed candidate, or <tt>null</tt> if thread still holds the lock.
     */
    @Nullable @Override public GridCacheMvccCandidate removeLock() {
        CacheLockCandidates prev = null;
        CacheLockCandidates owner = null;

        CacheObject val;

        UUID locId = cctx.nodeId();

        GridCacheMvccCandidate cand = null;

        lockEntry();

        try {
            GridCacheMvcc mvcc = mvccExtras();

            if (mvcc != null) {
                prev = mvcc.allOwners();

                boolean emptyBefore = mvcc.isEmpty();

                cand = mvcc.localCandidate(locId, Thread.currentThread().getId());

                assert cand == null || cand.nearLocal();

                if (cand != null && cand.owner()) {
                    // If a reentry, then release reentry. Otherwise, remove lock.
                    GridCacheMvccCandidate reentry = cand.unenter();

                    if (reentry != null) {
                        assert reentry.reentry();

                        return reentry;
                    }

                    mvcc.remove(cand.version());

                    owner = mvcc.allOwners();
                }
                else
                    return null;

                boolean emptyAfter = mvcc.isEmpty();

                checkCallbacks(emptyBefore, emptyAfter);

                if (emptyAfter)
                    mvccExtras(null);
            }

            val = this.val;
        }
        finally {
            unlockEntry();
        }

        assert cand != null;
        assert owner != prev;

        if (log.isDebugEnabled())
            log.debug("Released local candidate from entry [owner=" + owner + ", prev=" + prev +
                ", entry=" + this + ']');

        cctx.mvcc().removeExplicitLock(cand);

        checkThreadChain(cand);

        // This call must be outside of synchronization.
        checkOwnerChanged(prev, owner, val);

        return cand;
    }

    /** {@inheritDoc} */
    @Override protected void onInvalidate() {
        topVer = AffinityTopologyVersion.NONE;
        dhtVer = null;
    }

    /**
     * @throws GridCacheEntryRemovedException If entry was removed.
     */
    void reserveEviction() throws GridCacheEntryRemovedException {
        lockEntry();

        try {
            checkObsolete();

            evictReservations++;
        }
        finally {
            unlockEntry();
        }
    }

    /**
     *
     */
    void releaseEviction() {
        lockEntry();

        try {
            assert evictReservations > 0 : this;
            assert !obsolete() : this;

            evictReservations--;
        }
        finally {
            unlockEntry();
        }
    }

    /** {@inheritDoc} */
    @Override protected boolean evictionDisabled() {
        assert lockedByCurrentThread();

        return evictReservations > 0;
    }

    /** {@inheritDoc} */
    @Override public void onMarkedObsolete() {
        // GridCacheMapEntry.onMarkedObsolete is called immediately after performing operation for any non-primary key.
        updatePlatformCache(null, null);
    }

    /**
     * @param nodeId Primary node ID.
     * @param topVer Topology version.
     */
    private void primaryNode(UUID nodeId, AffinityTopologyVersion topVer) {
        assert lockedByCurrentThread();
        assert nodeId != null;

        ClusterNode primary = null;

        try {
            primary = cctx.affinity().primaryByPartition(part, topVer);
        }
        catch (IllegalStateException ignore) {
            // Do not have affinity history.
        }

        if (primary == null || !nodeId.equals(primary.id())) {
            this.topVer = AffinityTopologyVersion.NONE;

            return;
        }

        if (topVer.compareTo(this.topVer) > 0)
            this.topVer = topVer;
    }

    /** {@inheritDoc} */
    @Override public String toString() {
        return toStringWithTryLock(() -> S.toString(GridNearCacheEntry.class, this, "super", super.toString()));
    }
}<|MERGE_RESOLUTION|>--- conflicted
+++ resolved
@@ -473,9 +473,6 @@
     }
 
     /** {@inheritDoc} */
-<<<<<<< HEAD
-    @Override protected WALPointer logTxUpdate(IgniteInternalTx tx, CacheObject val, long expireTime, long updCntr) {
-=======
     @Override protected WALPointer logTxUpdate(
         IgniteInternalTx tx,
         CacheObject val,
@@ -483,7 +480,6 @@
         long expireTime,
         long updCntr
     ) {
->>>>>>> 9cf06362
         return null;
     }
 
