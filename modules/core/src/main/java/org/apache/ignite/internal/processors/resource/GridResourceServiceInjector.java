--- conflicted
+++ resolved
@@ -23,10 +23,7 @@
 import org.apache.ignite.internal.IgniteServicesEx;
 import org.apache.ignite.internal.managers.deployment.GridDeployment;
 import org.apache.ignite.internal.processors.service.ServiceCallContextHolder;
-<<<<<<< HEAD
-=======
 import org.apache.ignite.internal.processors.service.ServiceCallContextImpl;
->>>>>>> 9cf06362
 import org.apache.ignite.resources.ServiceResource;
 import org.apache.ignite.services.Service;
 import org.jetbrains.annotations.Nullable;
@@ -78,15 +75,11 @@
             ann.serviceName(),
             (Class<? super T>)ann.proxyInterface(),
             ann.proxySticky(),
-<<<<<<< HEAD
-            ann.forwardCallerContext() ? ServiceCallContextHolder::current : null,
-=======
             ann.forwardCallerContext() ? () -> {
                 ServiceCallContextImpl callCtx = ServiceCallContextHolder.current();
 
                 return callCtx == null ? null : callCtx.values();
             } : null,
->>>>>>> 9cf06362
             0
         );
     }
