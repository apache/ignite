--- conflicted
+++ resolved
@@ -191,19 +191,12 @@
         heapCommitted = mreg.findMetric(metricName("memory", "heap", "committed"));
         heapMax = mreg.findMetric(metricName("memory", "heap", "max"));
 
-<<<<<<< HEAD
-        nonHeapInit = (LongMetric)mreg.findMetric(metricName("memory", "nonheap", "init"));
-        nonHeapUsed = (LongMetric)mreg.findMetric(metricName("memory", "nonheap", "used"));
-        nonHeapCommitted = (LongMetric)mreg.findMetric(metricName("memory", "nonheap", "committed"));
-        nonHeapMax = (LongMetric)mreg.findMetric(metricName("memory", "nonheap", "max"));
-
-        cacheOperationsBlockedDuration = (LongMetric)mreg.findMetric(CACHE_OPERATIONS_BLOCKED_DURATION);
-=======
         nonHeapInit = mreg.findMetric(metricName("memory", "nonheap", "init"));
         nonHeapUsed = mreg.findMetric(metricName("memory", "nonheap", "used"));
         nonHeapCommitted = mreg.findMetric(metricName("memory", "nonheap", "committed"));
         nonHeapMax = mreg.findMetric(metricName("memory", "nonheap", "max"));
->>>>>>> 555771c9
+
+        cacheOperationsBlockedDuration = mreg.findMetric(CACHE_OPERATIONS_BLOCKED_DURATION);
     }
 
     /** {@inheritDoc} */
