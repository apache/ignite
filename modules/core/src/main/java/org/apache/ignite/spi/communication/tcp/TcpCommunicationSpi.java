--- conflicted
+++ resolved
@@ -2547,14 +2547,20 @@
 
                 assert err0 != null;
 
-                if (X.hasCause(err0, ConnectException.class))
-                    LT.warn(log, "Failed to connect to a remote node " +
-                        "(make sure that destination node is alive and " +
-                        "operating system firewall is disabled on local and remote hosts) " +
-                        "[addrs=" + addrs + ']');
-
-                if (getSpiContext().node(node.id()) != null && CU.clientNode(node))
-                    getSpiContext().failNode(node.id(), "Failed to establish connection to client node: " + node);
+                if (getSpiContext().node(node.id()) != null && (CU.clientNode(node) || !CU.clientNode(getLocalNode())) &&
+                        X.hasCause(err, ConnectException.class, SocketTimeoutException.class, HandshakeTimeoutException.class,
+                                IgniteSpiOperationTimeoutException.class)) {
+                    LT.warn(log, "TcpCommunicationSpi failed to establish connection to node, node will be dropped from " +
+                            "cluster [" +
+                            "rmtNode=" + node +
+                            ", err=" + err +
+                            ", connectErrs=" + Arrays.toString(err.getSuppressed()) + ']');
+
+                    getSpiContext().failNode(node.id(), "TcpCommunicationSpi failed to establish connection to node [" +
+                            "rmtNode=" + node +
+                            ", errs=" + err +
+                            ", connectErrs=" + Arrays.toString(err.getSuppressed()) + ']');
+                }
 
                 onDone(err0);
 
@@ -2841,30 +2847,10 @@
             boolean isRmtAddrsExist = (!F.isEmpty(rmtAddrs0) && boundPort != null);
             boolean isExtAddrsExist = !F.isEmpty(extAddrs);
 
-<<<<<<< HEAD
             if (!isRmtAddrsExist && !isExtAddrsExist)
                 throw new IgniteCheckedException("Failed to send message to the destination node. Node doesn't have any " +
                     "TCP communication addresses or mapped external addresses. Check configuration and make sure " +
                     "that you use the same communication SPI on all nodes. Remote node id: " + node.id());
-=======
-            if (getSpiContext().node(node.id()) != null && (CU.clientNode(node) || !CU.clientNode(getLocalNode())) &&
-                X.hasCause(errs, ConnectException.class, SocketTimeoutException.class, HandshakeTimeoutException.class,
-                    IgniteSpiOperationTimeoutException.class)) {
-                LT.warn(log, "TcpCommunicationSpi failed to establish connection to node, node will be dropped from " +
-                    "cluster [" +
-                    "rmtNode=" + node +
-                    ", err=" + errs +
-                    ", connectErrs=" + Arrays.toString(errs.getSuppressed()) + ']');
-
-                getSpiContext().failNode(node.id(), "TcpCommunicationSpi failed to establish connection to node [" +
-                    "rmtNode=" + node +
-                    ", errs=" + errs +
-                    ", connectErrs=" + Arrays.toString(errs.getSuppressed()) + ']');
-            }
-
-            throw errs;
-        }
->>>>>>> f9aaf035
 
             LinkedHashSet<InetSocketAddress> addrs;
 
