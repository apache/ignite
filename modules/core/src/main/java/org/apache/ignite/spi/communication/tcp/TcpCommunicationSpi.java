--- conflicted
+++ resolved
@@ -51,11 +51,6 @@
 import org.apache.ignite.internal.util.future.GridFinishedFuture;
 import org.apache.ignite.internal.util.future.IgniteFutureImpl;
 import org.apache.ignite.internal.util.nio.GridCommunicationClient;
-<<<<<<< HEAD
-import org.apache.ignite.internal.util.nio.GridNioMessageReaderFactory;
-import org.apache.ignite.internal.util.nio.GridNioMessageWriterFactory;
-=======
->>>>>>> 9cf06362
 import org.apache.ignite.internal.util.nio.GridNioRecoveryDescriptor;
 import org.apache.ignite.internal.util.nio.GridNioServer;
 import org.apache.ignite.internal.util.nio.GridNioSession;
@@ -68,13 +63,6 @@
 import org.apache.ignite.lang.IgnitePredicate;
 import org.apache.ignite.lang.IgniteRunnable;
 import org.apache.ignite.plugin.extensions.communication.Message;
-<<<<<<< HEAD
-import org.apache.ignite.plugin.extensions.communication.MessageFactory;
-import org.apache.ignite.plugin.extensions.communication.MessageFormatter;
-import org.apache.ignite.plugin.extensions.communication.MessageReader;
-import org.apache.ignite.plugin.extensions.communication.MessageWriter;
-=======
->>>>>>> 9cf06362
 import org.apache.ignite.resources.LoggerResource;
 import org.apache.ignite.spi.IgnitePortProtocol;
 import org.apache.ignite.spi.IgniteSpiConsistencyChecked;
@@ -102,12 +90,6 @@
 import org.apache.ignite.spi.communication.tcp.internal.TcpCommunicationSpiMBeanImpl;
 import org.apache.ignite.spi.communication.tcp.internal.TcpConnectionIndexAwareMessage;
 import org.apache.ignite.spi.communication.tcp.internal.TcpHandshakeExecutor;
-<<<<<<< HEAD
-import org.apache.ignite.spi.communication.tcp.internal.shmem.ShmemAcceptWorker;
-import org.apache.ignite.thread.IgniteThread;
-import org.jetbrains.annotations.Nullable;
-=======
->>>>>>> 9cf06362
 import org.jetbrains.annotations.TestOnly;
 
 import static org.apache.ignite.events.EventType.EVT_NODE_FAILED;
@@ -214,12 +196,8 @@
 @IgniteSpiMultipleInstancesSupport(true)
 @IgniteSpiConsistencyChecked(optional = false)
 public class TcpCommunicationSpi extends TcpCommunicationConfigInitializer {
-<<<<<<< HEAD
-    /** IPC error message. */
-=======
     /** @deprecated This constant is not used and will be removed in future releases. */
     @Deprecated
->>>>>>> 9cf06362
     public static final String OUT_OF_RESOURCES_TCP_MSG = "Failed to allocate shared memory segment " +
         "(switching to TCP, may be slower).";
 
@@ -362,67 +340,6 @@
 
     /** Context initialization latch. */
     private final CountDownLatch ctxInitLatch = new CountDownLatch(1);
-<<<<<<< HEAD
-
-    /** Shared memory accept worker. */
-    private volatile ShmemAcceptWorker shmemAcceptWorker;
-
-    /** Stopping flag (set to {@code true} when SPI gets stopping signal). */
-    private volatile boolean stopping;
-
-    /** Incoming message listener. */
-    private volatile CommunicationListener<Message> lsnr;
-
-    /** Client pool. */
-    private volatile ConnectionClientPool clientPool;
-
-    /** Recovery and idle clients handler. */
-    private volatile CommunicationWorker commWorker;
-
-    /** Server listener. */
-    private volatile InboundConnectionHandler srvLsnr;
-
-    /** Disco listener. */
-    private volatile GridLocalEventListener discoLsnr;
-
-    /** Nio server wrapper. */
-    private volatile GridNioServerWrapper nioSrvWrapper;
-
-    /** State provider. */
-    private volatile ClusterStateProvider stateProvider;
-
-    /**
-     *
-     */
-    public static final String ATTR_FORCE_CLIENT_SERVER_CONNECTIONS = "comm.force.client.srv.connections";
-
-    /** Logger. */
-    @LoggerResource
-    private IgniteLogger log;
-
-    /** Logger. */
-    @LoggerResource(categoryName = "org.apache.ignite.internal.diagnostic")
-    private IgniteLogger diagnosticLog;
-
-    /**
-     * {@inheritDoc} This call should be change after refactoring. It produces dependency hell. Because {@link
-     * GridIoManager} set it after self construct.
-     */
-    @Deprecated
-    @Override public void setListener(CommunicationListener<Message> lsnr) {
-        this.lsnr = lsnr;
-    }
-
-    /**
-     * @return Listener.
-     */
-    public CommunicationListener getListener() {
-        return lsnr;
-    }
-
-    /** {@inheritDoc} */
-    @Override public int getSentMessagesCount() {
-=======
 
     /** Stopping flag (set to {@code true} when SPI gets stopping signal). */
     private volatile boolean stopping;
@@ -497,34 +414,6 @@
 
     /** {@inheritDoc} */
     @Override public int getReceivedMessagesCount() {
->>>>>>> 9cf06362
-        // Listener could be not initialized yet, but discovery thread could try to aggregate metrics.
-        if (metricsLsnr == null)
-            return 0;
-
-<<<<<<< HEAD
-        return metricsLsnr.sentMessagesCount();
-    }
-
-    /** {@inheritDoc} */
-    @Override public long getSentBytesCount() {
-=======
-        return metricsLsnr.receivedMessagesCount();
-    }
-
-    /** {@inheritDoc} */
-    @Override public long getReceivedBytesCount() {
->>>>>>> 9cf06362
-        // Listener could be not initialized yet, but discovery thread could try to aggregate metrics.
-        if (metricsLsnr == null)
-            return 0;
-
-<<<<<<< HEAD
-        return metricsLsnr.sentBytesCount();
-    }
-
-    /** {@inheritDoc} */
-    @Override public int getReceivedMessagesCount() {
         // Listener could be not initialized yet, but discovery thread could try to aggregate metrics.
         if (metricsLsnr == null)
             return 0;
@@ -538,932 +427,6 @@
         if (metricsLsnr == null)
             return 0;
 
-        return metricsLsnr.receivedBytesCount();
-    }
-
-    /**
-     * Gets received messages counts (grouped by type).
-     *
-     * @return Map containing message types and respective counts.
-     */
-    public Map<String, Long> getReceivedMessagesByType() {
-        return metricsLsnr.receivedMessagesByType();
-    }
-
-    /**
-     * Gets received messages counts (grouped by node).
-     *
-     * @return Map containing sender nodes and respective counts.
-     */
-    public Map<UUID, Long> getReceivedMessagesByNode() {
-        return metricsLsnr.receivedMessagesByNode();
-    }
-
-    /**
-     * Gets sent messages counts (grouped by type).
-     *
-     * @return Map containing message types and respective counts.
-     */
-    public Map<String, Long> getSentMessagesByType() {
-        return metricsLsnr.sentMessagesByType();
-    }
-
-    /**
-     * Gets sent messages counts (grouped by node).
-     *
-     * @return Map containing receiver nodes and respective counts.
-     */
-    public Map<UUID, Long> getSentMessagesByNode() {
-        return metricsLsnr.sentMessagesByNode();
-    }
-
-    /** {@inheritDoc} */
-    @Override public int getOutboundMessagesQueueSize() {
-        GridNioServer<Message> srv = nioSrvWrapper.nio();
-
-        return srv != null ? srv.outboundMessagesQueueSize() : 0;
-    }
-
-    /** {@inheritDoc} */
-    @Override public void resetMetrics() {
-        metricsLsnr.resetMetrics();
-    }
-
-    /**
-     * @param consistentId Consistent id of the node.
-     * @param nodeId Left node ID.
-     */
-    void onNodeLeft(Object consistentId, UUID nodeId) {
-        assert nodeId != null;
-
-        metricsLsnr.onNodeLeft(consistentId);
-        clientPool.onNodeLeft(nodeId);
-    }
-
-    /**
-     * @param nodeId Target node ID.
-     * @return Future.
-     */
-    public IgniteInternalFuture<String> dumpNodeStatistics(final UUID nodeId) {
-        StringBuilder sb = new StringBuilder("Communication SPI statistics [rmtNode=").append(nodeId).append(']').append(U.nl());
-
-        dumpInfo(sb, nodeId);
-
-        GridNioServer<Message> nioSrvr = nioSrvWrapper.nio();
-
-        if (nioSrvr != null) {
-            sb.append("NIO sessions statistics:");
-
-            IgnitePredicate<GridNioSession> p = (IgnitePredicate<GridNioSession>)ses -> {
-                ConnectionKey connId = ses.meta(CONN_IDX_META);
-
-                return connId != null && nodeId.equals(connId.nodeId());
-            };
-
-            return nioSrvr.dumpStats(sb.toString(), p);
-        }
-        else {
-            sb.append(U.nl()).append("GridNioServer is null.");
-
-            return new GridFinishedFuture<>(sb.toString());
-        }
-    }
-
-    /**
-     * Dumps SPI per-connection stats to logs.
-     */
-    public void dumpStats() {
-        final IgniteLogger log = this.diagnosticLog;
-
-        if (log != null) {
-            StringBuilder sb = new StringBuilder();
-
-            dumpInfo(sb, null);
-
-            U.warn(log, sb.toString());
-
-            GridNioServer<Message> nioSrvr = nioSrvWrapper.nio();
-
-            if (nioSrvr != null) {
-                nioSrvr.dumpStats().listen(fut -> {
-                    try {
-                        U.warn(log, fut.get());
-                    }
-                    catch (Exception e) {
-                        U.error(log, "Failed to dump NIO server statistics: " + e, e);
-                    }
-                });
-            }
-        }
-    }
-
-    /**
-     * @param sb Message builder.
-     * @param dstNodeId Target node ID.
-     */
-    private void dumpInfo(StringBuilder sb, UUID dstNodeId) {
-        sb.append("Communication SPI recovery descriptors: ").append(U.nl());
-
-        for (Map.Entry<ConnectionKey, GridNioRecoveryDescriptor> entry : nioSrvWrapper.recoveryDescs().entrySet()) {
-            GridNioRecoveryDescriptor desc = entry.getValue();
-
-            if (dstNodeId != null && !dstNodeId.equals(entry.getKey().nodeId()))
-                continue;
-
-            sb.append("    [key=").append(entry.getKey())
-                .append(", msgsSent=").append(desc.sent())
-                .append(", msgsAckedByRmt=").append(desc.acked())
-                .append(", msgsRcvd=").append(desc.received())
-                .append(", lastAcked=").append(desc.lastAcknowledged())
-                .append(", reserveCnt=").append(desc.reserveCount())
-                .append(", descIdHash=").append(System.identityHashCode(desc))
-                .append(']').append(U.nl());
-        }
-
-        for (Map.Entry<ConnectionKey, GridNioRecoveryDescriptor> entry : nioSrvWrapper.outRecDescs().entrySet()) {
-            GridNioRecoveryDescriptor desc = entry.getValue();
-
-            if (dstNodeId != null && !dstNodeId.equals(entry.getKey().nodeId()))
-                continue;
-
-            sb.append("    [key=").append(entry.getKey())
-                .append(", msgsSent=").append(desc.sent())
-                .append(", msgsAckedByRmt=").append(desc.acked())
-                .append(", reserveCnt=").append(desc.reserveCount())
-                .append(", connected=").append(desc.connected())
-                .append(", reserved=").append(desc.reserved())
-                .append(", descIdHash=").append(System.identityHashCode(desc))
-                .append(']').append(U.nl());
-        }
-
-        for (Map.Entry<ConnectionKey, GridNioRecoveryDescriptor> entry : nioSrvWrapper.inRecDescs().entrySet()) {
-            GridNioRecoveryDescriptor desc = entry.getValue();
-
-            if (dstNodeId != null && !dstNodeId.equals(entry.getKey().nodeId()))
-                continue;
-
-            sb.append("    [key=").append(entry.getKey())
-                .append(", msgsRcvd=").append(desc.received())
-                .append(", lastAcked=").append(desc.lastAcknowledged())
-                .append(", reserveCnt=").append(desc.reserveCount())
-                .append(", connected=").append(desc.connected())
-                .append(", reserved=").append(desc.reserved())
-                .append(", handshakeIdx=").append(desc.handshakeIndex())
-                .append(", descIdHash=").append(System.identityHashCode(desc))
-                .append(']').append(U.nl());
-        }
-
-        sb.append("Communication SPI clients: ").append(U.nl());
-
-        for (Map.Entry<UUID, GridCommunicationClient[]> entry : clientPool.entrySet()) {
-            UUID clientNodeId = entry.getKey();
-
-            if (dstNodeId != null && !dstNodeId.equals(clientNodeId))
-                continue;
-
-            GridCommunicationClient[] clients0 = entry.getValue();
-
-            for (GridCommunicationClient client : clients0) {
-                if (client != null) {
-                    sb.append("    [node=").append(clientNodeId)
-                        .append(", client=").append(client)
-                        .append(']').append(U.nl());
-                }
-            }
-        }
-    }
-
-    /** {@inheritDoc} */
-    @Override public void spiStart(String igniteInstanceName) throws IgniteSpiException {
-        final Function<UUID, ClusterNode> nodeGetter = (nodeId) -> getSpiContext().node(nodeId);
-        final Supplier<ClusterNode> locNodeSupplier = () -> getSpiContext().localNode();
-        final Supplier<Ignite> igniteExSupplier = this::ignite;
-        final Function<UUID, Boolean> pingNode = (nodeId) -> getSpiContext().pingNode(nodeId);
-        final Supplier<FailureProcessor> failureProcessorSupplier =
-            () -> ignite instanceof IgniteEx ? ((IgniteEx)ignite).context().failure() : null;
-        final Supplier<Boolean> isStopped = () -> getSpiContext().isStopping();
-
-        this.igniteInstanceName = igniteInstanceName;
-
-        cfg.failureDetectionTimeout(ignite.configuration().getFailureDetectionTimeout());
-
-        attributeNames = new AttributeNames(
-            createSpiAttributeName(ATTR_PAIRED_CONN),
-            createSpiAttributeName(ATTR_SHMEM_PORT),
-            createSpiAttributeName(ATTR_ADDRS),
-            createSpiAttributeName(ATTR_HOST_NAMES),
-            createSpiAttributeName(ATTR_EXT_ADDRS),
-            createSpiAttributeName(ATTR_PORT),
-            createSpiAttributeName(ATTR_FORCE_CLIENT_SERVER_CONNECTIONS));
-
-        boolean client = Boolean.TRUE.equals(ignite().configuration().isClientMode());
-
-        this.stateProvider = new ClusterStateProvider(
-            ignite,
-            locNodeSupplier,
-            this,
-            isStopped,
-            () -> super.getSpiContext(),
-            log,
-            igniteExSupplier
-        );
-
-        try {
-            cfg.localHost(U.resolveLocalHost(cfg.localAddress()));
-        }
-        catch (IOException e) {
-            throw new IgniteSpiException("Failed to initialize local address: " + cfg.localAddress(), e);
-        }
-
-        if (cfg.connectionsPerNode() > 1)
-            connPlc = new RoundRobinConnectionPolicy(cfg);
-        else
-            connPlc = new FirstConnectionPolicy();
-
-        this.srvLsnr = resolve(ignite, new InboundConnectionHandler(
-            log,
-            cfg,
-            nodeGetter,
-            locNodeSupplier,
-            stateProvider,
-            clientPool,
-            commWorker,
-            connectGate,
-            failureProcessorSupplier,
-            attributeNames,
-            metricsLsnr,
-            nioSrvWrapper,
-            ctxInitLatch,
-            client,
-            igniteExSupplier,
-            new CommunicationListener<Message>() {
-                @Override public void onMessage(UUID nodeId, Message msg, IgniteRunnable msgC) {
-                    notifyListener(nodeId, msg, msgC);
-                }
-
-                @Override public void onDisconnected(UUID nodeId) {
-                    if (lsnr != null)
-                        lsnr.onDisconnected(nodeId);
-                }
-            }
-        ));
-
-        TcpHandshakeExecutor tcpHandshakeExecutor = resolve(ignite, new TcpHandshakeExecutor(
-            log,
-            stateProvider,
-            cfg.directBuffer()
-        ));
-
-        this.nioSrvWrapper = resolve(ignite, new GridNioServerWrapper(
-            log,
-            cfg,
-            attributeNames,
-            tracing,
-            nodeGetter,
-            locNodeSupplier,
-            connectGate,
-            stateProvider,
-            this::getExceptionRegistry,
-            commWorker,
-            ignite.configuration(),
-            this.srvLsnr,
-            this.getName(),
-            getWorkersRegistry(ignite),
-            ignite instanceof IgniteEx ? ((IgniteEx)ignite).context().metric() : null,
-            this::createTcpClient,
-            new CommunicationListenerEx<Message>() {
-                @Override public void onMessage(UUID nodeId, Message msg, IgniteRunnable msgC) {
-                    notifyListener(nodeId, msg, msgC);
-                }
-
-                @Override public void onDisconnected(UUID nodeId) {
-                    if (lsnr != null)
-                        lsnr.onDisconnected(nodeId);
-                }
-
-                @Override public void onChannelOpened(UUID rmtNodeId, Message initMsg, Channel channel) {
-                    if (lsnr instanceof CommunicationListenerEx)
-                        ((CommunicationListenerEx<Message>)lsnr).onChannelOpened(rmtNodeId, initMsg, channel);
-                }
-            },
-            tcpHandshakeExecutor
-        ));
-
-        this.srvLsnr.setNioSrvWrapper(nioSrvWrapper);
-
-        this.clientPool = resolve(ignite, new ConnectionClientPool(
-            cfg,
-            attributeNames,
-            log,
-            metricsLsnr,
-            locNodeSupplier,
-            nodeGetter,
-            null,
-            getWorkersRegistry(ignite),
-            this,
-            stateProvider,
-            nioSrvWrapper,
-            this.getName()
-        ));
-
-        this.srvLsnr.setClientPool(clientPool);
-
-        nioSrvWrapper.clientPool(clientPool);
-
-        discoLsnr = new CommunicationDiscoveryEventListener(clientPool, metricsLsnr);
-
-        try {
-            shmemSrv = resetShmemServer();
-        }
-        catch (IgniteCheckedException e) {
-            U.warn(log, "Failed to start shared memory communication server.", e);
-        }
-
-        try {
-            // This method potentially resets local port to the value
-            // local node was bound to.
-            nioSrvWrapper.nio(nioSrvWrapper.resetNioServer());
-        }
-        catch (IgniteCheckedException e) {
-            throw new IgniteSpiException("Failed to initialize TCP server: " + cfg.localHost(), e);
-        }
-
-        boolean forceClientToSrvConnections = forceClientToServerConnections() || cfg.localPort() == -1;
-
-        if (cfg.usePairedConnections() && forceClientToSrvConnections) {
-            throw new IgniteSpiException("Node using paired connections " +
-                "is not allowed to start in forced client to server connections mode.");
-        }
-
-        assert cfg.localHost() != null;
-
-        // Start SPI start stopwatch.
-        startStopwatch();
-
-        if (log.isDebugEnabled()) {
-            log.debug(configInfo("locAddr", cfg.localAddress()));
-            log.debug(configInfo("locPort", cfg.localPort()));
-            log.debug(configInfo("locPortRange", cfg.localPortRange()));
-            log.debug(configInfo("idleConnTimeout", cfg.idleConnectionTimeout()));
-            log.debug(configInfo("directBuf", cfg.directBuffer()));
-            log.debug(configInfo("directSendBuf", cfg.directSendBuffer()));
-            log.debug(configInfo("selectorsCnt", cfg.selectorsCount()));
-            log.debug(configInfo("tcpNoDelay", cfg.tcpNoDelay()));
-            log.debug(configInfo("sockSndBuf", cfg.socketSendBuffer()));
-            log.debug(configInfo("sockRcvBuf", cfg.socketReceiveBuffer()));
-            log.debug(configInfo("shmemPort", cfg.shmemPort()));
-            log.debug(configInfo("msgQueueLimit", cfg.messageQueueLimit()));
-            log.debug(configInfo("connectionsPerNode", cfg.connectionsPerNode()));
-
-            if (failureDetectionTimeoutEnabled()) {
-                log.debug(configInfo("connTimeout", cfg.connectionTimeout()));
-                log.debug(configInfo("maxConnTimeout", cfg.maxConnectionTimeout()));
-                log.debug(configInfo("reconCnt", cfg.reconCount()));
-            }
-            else
-                log.debug(configInfo("failureDetectionTimeout", failureDetectionTimeout()));
-
-            log.debug(configInfo("sockWriteTimeout", cfg.socketWriteTimeout()));
-            log.debug(configInfo("ackSndThreshold", cfg.ackSendThreshold()));
-            log.debug(configInfo("unackedMsgsBufSize", cfg.unackedMsgsBufferSize()));
-        }
-
-        if (!cfg.tcpNoDelay())
-            U.quietAndWarn(log, "'TCP_NO_DELAY' for communication is off, which should be used with caution " +
-                "since may produce significant delays with some scenarios.");
-
-        if (cfg.slowClientQueueLimit() > 0 && cfg.messageQueueLimit() > 0 && cfg.slowClientQueueLimit() >= cfg.messageQueueLimit()) {
-            U.quietAndWarn(log, "Slow client queue limit is set to a value greater than or equal to message " +
-                "queue limit (slow client queue limit will have no effect) [msgQueueLimit=" + cfg.messageQueueLimit() +
-                ", slowClientQueueLimit=" + cfg.slowClientQueueLimit() + ']');
-        }
-
-        if (cfg.messageQueueLimit() == 0)
-            U.quietAndWarn(log, "Message queue limit is set to 0 which may lead to " +
-                "potential OOMEs when running cache operations in FULL_ASYNC or PRIMARY_SYNC modes " +
-                "due to message queues growth on sender and receiver sides.");
-
-        if (shmemSrv != null) {
-
-            MessageFactory msgFactory = new MessageFactory() {
-                private MessageFactory impl;
-
-                @Nullable @Override public Message create(short type) {
-                    if (impl == null)
-                        impl = getSpiContext().messageFactory();
-
-                    assert impl != null;
-
-                    return impl.create(type);
-                }
-            };
-
-            GridNioMessageWriterFactory writerFactory = new GridNioMessageWriterFactory() {
-                private MessageFormatter formatter;
-
-                @Override public MessageWriter writer(GridNioSession ses) throws IgniteCheckedException {
-                    if (formatter == null)
-                        formatter = getSpiContext().messageFormatter();
-
-                    assert formatter != null;
-
-                    ConnectionKey connKey = ses.meta(CONN_IDX_META);
-
-                    return connKey != null ? formatter.writer(connKey.nodeId()) : null;
-                }
-            };
-
-            GridNioMessageReaderFactory readerFactory = new GridNioMessageReaderFactory() {
-                private MessageFormatter formatter;
-
-                @Override public MessageReader reader(GridNioSession ses, MessageFactory msgFactory)
-                    throws IgniteCheckedException {
-                    if (formatter == null)
-                        formatter = getSpiContext().messageFormatter();
-
-                    assert formatter != null;
-
-                    ConnectionKey connKey = ses.meta(CONN_IDX_META);
-
-                    return connKey != null ? formatter.reader(connKey.nodeId(), msgFactory) : null;
-                }
-            };
-
-            shmemAcceptWorker = new ShmemAcceptWorker(
-                igniteInstanceName,
-                srvLsnr,
-                shmemSrv,
-                metricsLsnr,
-                log,
-                msgFactory,
-                writerFactory,
-                readerFactory,
-                tracing
-            );
-
-            new IgniteThread(shmemAcceptWorker).start();
-        }
-
-        nioSrvWrapper.start();
-
-        this.commWorker = new CommunicationWorker(
-            igniteInstanceName,
-            log,
-            cfg,
-            attributeNames,
-            clientPool,
-            failureProcessorSupplier,
-            nodeGetter,
-            pingNode,
-            this::getExceptionRegistry,
-            nioSrvWrapper,
-            getWorkersRegistry(ignite),
-            getName()
-        );
-
-        this.srvLsnr.communicationWorker(commWorker);
-        this.nioSrvWrapper.communicationWorker(commWorker);
-
-        new IgniteSpiThread(igniteInstanceName, commWorker.name(), log) {
-            @Override protected void body() {
-                commWorker.run();
-            }
-        }.start();
-
-        // Ack start.
-        if (log.isDebugEnabled())
-            log.debug(startInfo());
-    }
-
-    /** {@inheritDoc} } */
-    @Override public void onContextInitialized0(IgniteSpiContext spiCtx) throws IgniteSpiException {
-        if (cfg.boundTcpPort() > 0)
-            spiCtx.registerPort(cfg.boundTcpPort(), IgnitePortProtocol.TCP);
-
-        // SPI can start without shmem port.
-        if (cfg.boundTcpShmemPort() > 0)
-            spiCtx.registerPort(cfg.boundTcpShmemPort(), IgnitePortProtocol.TCP);
-
-        spiCtx.addLocalEventListener(discoLsnr, EVT_NODE_LEFT, EVT_NODE_FAILED);
-
-        metricsLsnr = new TcpCommunicationMetricsListener(ignite, spiCtx);
-
-        registerMBean(
-            igniteInstanceName,
-            new TcpCommunicationSpiMBeanImpl(this, metricsLsnr, cfg, stateProvider),
-            TcpCommunicationSpiMBean.class
-        );
-
-        srvLsnr.metricsListener(metricsLsnr);
-        clientPool.metricsListener(metricsLsnr);
-        ((CommunicationDiscoveryEventListener)discoLsnr).metricsListener(metricsLsnr);
-
-        if (shmemAcceptWorker != null)
-            shmemAcceptWorker.metricsListener(metricsLsnr);
-
-        ctxInitLatch.countDown();
-    }
-
-    /** {@inheritDoc} */
-    @Override public IgniteSpiContext getSpiContext() {
-        if (ctxInitLatch.getCount() > 0) {
-            if (log.isDebugEnabled())
-                log.debug("Waiting for context initialization.");
-
-            try {
-                U.await(ctxInitLatch);
-
-                if (log.isDebugEnabled())
-                    log.debug("Context has been initialized.");
-            }
-            catch (IgniteInterruptedCheckedException e) {
-                U.warn(log, "Thread has been interrupted while waiting for SPI context initialization.", e);
-            }
-        }
-
-        return super.getSpiContext();
-    }
-
-    /** {@inheritDoc} */
-    @Override public void spiStop() throws IgniteSpiException {
-        assert stopping;
-
-        unregisterMBean();
-
-        // Stop TCP server.
-        if (nioSrvWrapper != null)
-            nioSrvWrapper.stop();
-
-        if (commWorker != null) {
-            commWorker.stop();
-            U.cancel(commWorker);
-            U.join(commWorker, log);
-        }
-
-        U.cancel(shmemAcceptWorker);
-        U.join(shmemAcceptWorker, log);
-
-        if (srvLsnr != null)
-            srvLsnr.stop();
-
-        // Force closing on stop (safety).
-        if (clientPool != null) {
-            clientPool.stop();
-            clientPool.forceClose();
-        }
-
-        // Clear resources.
-        if (nioSrvWrapper != null)
-            nioSrvWrapper.clear();
-
-        cfg.boundTcpPort(-1);
-
-        // Ack stop.
-        if (log.isDebugEnabled())
-            log.debug(stopInfo());
-    }
-
-    /** {@inheritDoc} */
-    @Override protected void onContextDestroyed0() {
-        stopping = true;
-
-        if (ctxInitLatch.getCount() > 0)
-            // Safety.
-            ctxInitLatch.countDown();
-
-        connectGate.stopped();
-
-        getSpiContext().deregisterPorts();
-
-        getSpiContext().removeLocalEventListener(discoLsnr);
-    }
-
-    /** {@inheritDoc} */
-    @Override public void onClientDisconnected(IgniteFuture<?> reconnectFut) {
-        connectGate.disconnected(reconnectFut);
-
-        clientPool.forceClose();
-
-        IgniteClientDisconnectedCheckedException err = new IgniteClientDisconnectedCheckedException(reconnectFut,
-            "Failed to connect client node disconnected.");
-
-        clientPool.completeFutures(err);
-
-        nioSrvWrapper.recoveryDescs().clear();
-        nioSrvWrapper.inRecDescs().clear();
-        nioSrvWrapper.outRecDescs().clear();
-    }
-
-    /** {@inheritDoc} */
-    @Override public void onClientReconnected(boolean clusterRestarted) {
-        connectGate.reconnected();
-    }
-
-    /** {@inheritDoc} */
-    @Override protected void checkConfigurationConsistency0(IgniteSpiContext spiCtx, ClusterNode node, boolean starting)
-        throws IgniteSpiException {
-        // These attributes are set on node startup in any case, so we MUST receive them.
-        checkAttributePresence(node, createSpiAttributeName(ATTR_ADDRS));
-        checkAttributePresence(node, createSpiAttributeName(ATTR_HOST_NAMES));
-        checkAttributePresence(node, createSpiAttributeName(ATTR_PORT));
-    }
-
-    /**
-     * @param remote Destination cluster node to communicate with.
-     * @param initMsg Configuration channel attributes wrapped into the message.
-     * @return The future, which will be finished on channel ready.
-     * @throws IgniteSpiException If fails.
-     */
-    public IgniteInternalFuture<Channel> openChannel(
-        ClusterNode remote,
-        Message initMsg
-    ) throws IgniteSpiException {
-        return nioSrvWrapper.openChannel(remote, initMsg);
-    }
-
-    /**
-     * Checks {@link Ignite} implementation type and calls {@link GridResourceProcessor#resolve(Object)} or returns original.
-     */
-    private <T> T resolve(Ignite ignite, T instance) {
-        return ignite instanceof IgniteKernal ? ((IgniteKernal)ignite).context().resource().resolve(instance) : instance;
-    }
-
-    /**
-     * Checks that node has specified attribute and prints warning if it does not.
-     *
-     * @param node Node to check.
-     * @param attrName Name of the attribute.
-     */
-    private void checkAttributePresence(ClusterNode node, String attrName) {
-        if (node.attribute(attrName) == null)
-            U.warn(log, "Remote node has inconsistent configuration (required attribute was not found) " +
-                "[attrName=" + attrName + ", nodeId=" + node.id() +
-                "spiCls=" + U.getSimpleName(TcpCommunicationSpi.class) + ']');
-    }
-
-    /** {@inheritDoc} */
-    @Override public void sendMessage(ClusterNode node, Message msg) throws IgniteSpiException {
-        sendMessage0(node, msg, null);
-    }
-
-    /**
-     * @param nodes Nodes to check connection with.
-     * @return Result future (each bit in result BitSet contains connection status to corresponding node).
-     */
-    public IgniteFuture<BitSet> checkConnection(List<ClusterNode> nodes) {
-        TcpCommunicationConnectionCheckFuture fut = new TcpCommunicationConnectionCheckFuture(
-            this,
-            log.getLogger(TcpCommunicationConnectionCheckFuture.class),
-            nioSrvWrapper.nio(),
-            nodes);
-
-        long timeout = failureDetectionTimeoutEnabled() ? failureDetectionTimeout() : cfg.connectionTimeout();
-
-        if (log.isInfoEnabled())
-            log.info("Start check connection process [nodeCnt=" + nodes.size() + ", timeout=" + timeout + ']');
-
-        fut.init(timeout);
-
-        return new IgniteFutureImpl<>(fut);
-    }
-
-    /**
-     * Sends given message to destination node. Note that characteristics of the exchange such as durability, guaranteed
-     * delivery or error notification is dependant on SPI implementation.
-     *
-     * @param node Destination node.
-     * @param msg Message to send.
-     * @param ackC Ack closure.
-     * @throws org.apache.ignite.spi.IgniteSpiException Thrown in case of any error during sending the message. Note
-     * that this is not guaranteed that failed communication will result in thrown exception as this is dependant on SPI
-     * implementation.
-     */
-    public void sendMessage(ClusterNode node, Message msg, IgniteInClosure<IgniteException> ackC)
-        throws IgniteSpiException {
-        sendMessage0(node, msg, ackC);
-    }
-
-    /**
-     * @param node Destination node.
-     * @param msg Message to send.
-     * @param ackC Ack closure.
-     * @throws org.apache.ignite.spi.IgniteSpiException Thrown in case of any error during sending the message. Note
-     * that this is not guaranteed that failed communication will result in thrown exception as this is dependant on SPI
-     * implementation.
-     */
-    private void sendMessage0(ClusterNode node, Message msg, IgniteInClosure<IgniteException> ackC)
-        throws IgniteSpiException {
-        assert node != null;
-        assert msg != null;
-
-        IgniteLogger log = this.log;
-
-        if (log != null && log.isTraceEnabled())
-            log.trace("Sending message with ack to node [node=" + node + ", msg=" + msg + ']');
-
-        if (stateProvider.isLocalNodeDisconnected()) {
-            throw new IgniteSpiException("Failed to send a message to remote node because local node has " +
-                "been disconnected [rmtNodeId=" + node.id() + ']');
-        }
-
-        ClusterNode locNode = getLocalNode();
-
-        if (locNode == null)
-            throw new IgniteSpiException("Local node has not been started or fully initialized " +
-                "[isStopping=" + getSpiContext().isStopping() + ']');
-
-        if (node.id().equals(locNode.id()))
-            notifyListener(node.id(), msg, NOOP);
-        else {
-            GridCommunicationClient client = null;
-
-            int connIdx;
-
-            Message connIdxMsg = msg instanceof GridIoMessage ? ((GridIoMessage)msg).message() : msg;
-
-            if (connIdxMsg instanceof TcpConnectionIndexAwareMessage) {
-                int msgConnIdx = ((TcpConnectionIndexAwareMessage)connIdxMsg).connectionIndex();
-
-                connIdx = msgConnIdx == UNDEFINED_CONNECTION_INDEX ? connPlc.connectionIndex() : msgConnIdx;
-            }
-            else
-                connIdx = connPlc.connectionIndex();
-
-            try {
-                boolean retry;
-
-                do {
-                    client = clientPool.reserveClient(node, connIdx);
-
-                    UUID nodeId = null;
-
-                    if (!client.async())
-                        nodeId = node.id();
-
-                    retry = client.sendMessage(nodeId, msg, ackC);
-
-                    client.release();
-
-                    if (retry) {
-                        clientPool.removeNodeClient(node.id(), client);
-
-                        ClusterNode node0 = getSpiContext().node(node.id());
-
-                        if (node0 == null)
-                            throw new IgniteCheckedException("Failed to send message to remote node " +
-                                "(node has left the grid): " + node.id());
-                    }
-
-                    client = null;
-                }
-                while (retry);
-            }
-            catch (Throwable t) {
-                if (stopping)
-                    throw new IgniteSpiException("Node is stopping.", t);
-
-                // NodeUnreachableException should not be explicitly logged. Error message will appear if inverse
-                // connection attempt fails as well.
-                if (!(t instanceof NodeUnreachableException))
-                    log.error("Failed to send message to remote node [node=" + node + ", msg=" + msg + ']', t);
-
-                if (t instanceof Error)
-                    throw (Error)t;
-
-                if (t instanceof RuntimeException)
-                    throw (RuntimeException)t;
-
-                throw new IgniteSpiException("Failed to send message to remote node: " + node, t);
-            }
-            finally {
-                if (client != null && clientPool.removeNodeClient(node.id(), client))
-                    client.forceClose();
-            }
-        }
-    }
-
-    /**
-     * @param node Node.
-     * @param filterReachableAddrs Filter addresses flag.
-     * @return Node addresses.
-     * @throws IgniteCheckedException If node does not have addresses.
-     */
-    public Collection<InetSocketAddress> nodeAddresses(ClusterNode node, boolean filterReachableAddrs)
-        throws IgniteCheckedException {
-        return CommunicationTcpUtils.nodeAddresses(node, filterReachableAddrs, attributeNames, () -> getSpiContext().localNode());
-    }
-
-    /**
-     * Establish TCP connection to remote node and returns client.
-     *
-     * @param node Remote node.
-     * @param connIdx Connection index.
-     * @return Client.
-     * @throws IgniteCheckedException If failed.
-     */
-    protected GridCommunicationClient createTcpClient(ClusterNode node, int connIdx) throws IgniteCheckedException {
-        return nioSrvWrapper.createTcpClient(node, connIdx, false);
-    }
-
-    /**
-     * Process errors if TCP/IP {@link GridNioSession} creation to remote node hasn't been performed.
-     *
-     * @param node Remote node.
-     * @param addrs Remote node addresses.
-     * @param errs TCP client creation errors.
-     * @throws IgniteCheckedException If failed.
-     */
-    protected void processSessionCreationError(
-        ClusterNode node,
-        Collection<InetSocketAddress> addrs,
-        IgniteCheckedException errs
-    ) throws IgniteCheckedException {
-        nioSrvWrapper.processSessionCreationError(node, addrs, errs);
-    }
-
-    /**
-     * @param node Node.
-     * @return {@code True} if remote current node cannot receive TCP connections. Applicable for client nodes only.
-     */
-    private boolean forceClientToServerConnections(ClusterNode node) {
-        Boolean forceClientToSrvConnections = node.attribute(createSpiAttributeName(ATTR_FORCE_CLIENT_SERVER_CONNECTIONS));
-
-        return Boolean.TRUE.equals(forceClientToSrvConnections);
-    }
-
-    /**
-     * @param sndId Sender ID.
-     * @param msg Communication message.
-     * @param msgC Closure to call when message processing finished.
-     */
-    protected void notifyListener(UUID sndId, Message msg, IgniteRunnable msgC) {
-        MTC.span().addLog(() -> "Communication listeners notified");
-
-        if (this.lsnr != null)
-            // Notify listener of a new message.
-            this.lsnr.onMessage(sndId, msg, msgC);
-        else if (log.isDebugEnabled())
-            log.debug("Received communication message without any registered listeners (will ignore, " +
-                "is node stopping?) [senderNodeId=" + sndId + ", msg=" + msg + ']');
-    }
-
-    /**
-     * Stops service threads to simulate node failure.
-     *
-     * FOR TEST PURPOSES ONLY!!!
-     *
-     * @deprecated you should you DI and get instances of [nioSrvWrapper, commWorker, clientPool] via it.
-     */
-    @TestOnly
-    @Deprecated
-    public void simulateNodeFailure() {
-        if (nioSrvWrapper.nio() != null)
-            nioSrvWrapper.nio().stop();
-
-        if (commWorker != null)
-            U.interrupt(commWorker.runner());
-
-        U.join(commWorker, log);
-
-        clientPool.forceClose();
-    }
-
-    /**
-     * @param msg Error message.
-     * @param e Exception.
-     */
-    private void onException(String msg, Exception e) {
-        getExceptionRegistry().onException(msg, e);
-    }
-
-    /** {@inheritDoc} */
-    @Override public String toString() {
-        return S.toString(TcpCommunicationSpi.class, this);
-    }
-
-    /**
-     * Write message type to byte buffer.
-     *
-     * @param buf Byte buffer.
-     * @param type Message type.
-     */
-    public static void writeMessageType(ByteBuffer buf, short type) {
-        buf.put((byte)(type & 0xFF));
-        buf.put((byte)((type >> 8) & 0xFF));
-    }
-
-    /**
-     * Concatenates the two parameter bytes to form a message type value.
-     *
-     * @param b0 The first byte.
-     * @param b1 The second byte.
-     * @return Message type.
-     */
-    public static short makeMessageType(byte b0, byte b1) {
-        return (short)((b1 & 0xFF) << 8 | b0 & 0xFF);
-    }
-
-=======
         return metricsLsnr.receivedBytesCount();
     }
 
@@ -2309,7 +1272,6 @@
         return (short)((b1 & 0xFF) << 8 | b0 & 0xFF);
     }
 
->>>>>>> 9cf06362
     /**
      * @param ignite Ignite.
      */
