/*
 * Licensed to the Apache Software Foundation (ASF) under one or more
 * contributor license agreements.  See the NOTICE file distributed with
 * this work for additional information regarding copyright ownership.
 * The ASF licenses this file to You under the Apache License, Version 2.0
 * (the "License"); you may not use this file except in compliance with
 * the License.  You may obtain a copy of the License at
 *
 *      http://www.apache.org/licenses/LICENSE-2.0
 *
 * Unless required by applicable law or agreed to in writing, software
 * distributed under the License is distributed on an "AS IS" BASIS,
 * WITHOUT WARRANTIES OR CONDITIONS OF ANY KIND, either express or implied.
 * See the License for the specific language governing permissions and
 * limitations under the License.
 */

package org.apache.ignite.spi.communication.tcp;

import java.io.IOException;
import java.io.InputStream;
import java.io.OutputStream;
import java.net.ConnectException;
import java.net.InetAddress;
import java.net.InetSocketAddress;
import java.net.SocketAddress;
import java.net.SocketException;
import java.net.SocketTimeoutException;
import java.nio.ByteBuffer;
import java.nio.ByteOrder;
import java.nio.channels.Channel;
import java.nio.channels.SelectableChannel;
import java.nio.channels.SocketChannel;
import java.util.ArrayList;
import java.util.Arrays;
import java.util.BitSet;
import java.util.Collection;
import java.util.HashMap;
import java.util.HashSet;
import java.util.LinkedHashSet;
import java.util.List;
import java.util.Map;
import java.util.Set;
import java.util.StringJoiner;
import java.util.UUID;
import java.util.concurrent.BlockingQueue;
import java.util.concurrent.ConcurrentLinkedDeque;
import java.util.concurrent.ConcurrentMap;
import java.util.concurrent.CountDownLatch;
import java.util.concurrent.LinkedBlockingQueue;
import java.util.concurrent.TimeUnit;
import java.util.concurrent.atomic.AtomicBoolean;
import java.util.concurrent.atomic.AtomicInteger;
import javax.net.ssl.SSLEngine;
import javax.net.ssl.SSLException;
import org.apache.ignite.Ignite;
import org.apache.ignite.IgniteCheckedException;
import org.apache.ignite.IgniteClientDisconnectedException;
import org.apache.ignite.IgniteException;
import org.apache.ignite.IgniteLogger;
import org.apache.ignite.IgniteSystemProperties;
import org.apache.ignite.cluster.ClusterNode;
import org.apache.ignite.configuration.AddressResolver;
import org.apache.ignite.configuration.IgniteConfiguration;
import org.apache.ignite.events.DiscoveryEvent;
import org.apache.ignite.events.Event;
import org.apache.ignite.failure.FailureContext;
import org.apache.ignite.failure.FailureType;
import org.apache.ignite.internal.IgniteClientDisconnectedCheckedException;
import org.apache.ignite.internal.IgniteEx;
import org.apache.ignite.internal.IgniteFeatures;
import org.apache.ignite.internal.IgniteInternalFuture;
import org.apache.ignite.internal.IgniteInterruptedCheckedException;
import org.apache.ignite.internal.IgniteKernal;
import org.apache.ignite.internal.IgniteTooManyOpenFilesException;
import org.apache.ignite.internal.cluster.ClusterTopologyCheckedException;
import org.apache.ignite.internal.managers.discovery.IgniteDiscoverySpi;
import org.apache.ignite.internal.managers.eventstorage.GridLocalEventListener;
import org.apache.ignite.internal.managers.eventstorage.HighPriorityListener;
import org.apache.ignite.internal.processors.metric.impl.MetricUtils;
import org.apache.ignite.internal.processors.tracing.MTC;
import org.apache.ignite.internal.processors.tracing.NoopTracing;
import org.apache.ignite.internal.processors.tracing.SpanTags;
import org.apache.ignite.internal.processors.tracing.Tracing;
import org.apache.ignite.internal.util.GridConcurrentFactory;
import org.apache.ignite.internal.util.GridSpinReadWriteLock;
import org.apache.ignite.internal.util.future.GridFinishedFuture;
import org.apache.ignite.internal.util.future.GridFutureAdapter;
import org.apache.ignite.internal.util.future.IgniteFutureImpl;
import org.apache.ignite.internal.util.ipc.IpcEndpoint;
import org.apache.ignite.internal.util.ipc.IpcToNioAdapter;
import org.apache.ignite.internal.util.ipc.shmem.IpcOutOfSystemResourcesException;
import org.apache.ignite.internal.util.ipc.shmem.IpcSharedMemoryServerEndpoint;
import org.apache.ignite.internal.util.lang.IgniteInClosure2X;
import org.apache.ignite.internal.util.nio.GridCommunicationClient;
import org.apache.ignite.internal.util.nio.GridConnectionBytesVerifyFilter;
import org.apache.ignite.internal.util.nio.GridDirectParser;
import org.apache.ignite.internal.util.nio.GridNioCodecFilter;
import org.apache.ignite.internal.util.nio.GridNioFilter;
import org.apache.ignite.internal.util.nio.GridNioMessageReaderFactory;
import org.apache.ignite.internal.util.nio.GridNioMessageTracker;
import org.apache.ignite.internal.util.nio.GridNioMessageWriterFactory;
import org.apache.ignite.internal.util.nio.GridNioRecoveryDescriptor;
import org.apache.ignite.internal.util.nio.GridNioServer;
import org.apache.ignite.internal.util.nio.GridNioServerListener;
import org.apache.ignite.internal.util.nio.GridNioServerListenerAdapter;
import org.apache.ignite.internal.util.nio.GridNioSession;
import org.apache.ignite.internal.util.nio.GridNioSessionMetaKey;
import org.apache.ignite.internal.util.nio.GridNioTracerFilter;
import org.apache.ignite.internal.util.nio.GridSelectorNioSessionImpl;
import org.apache.ignite.internal.util.nio.GridShmemCommunicationClient;
import org.apache.ignite.internal.util.nio.GridTcpNioCommunicationClient;
import org.apache.ignite.internal.util.nio.ssl.BlockingSslHandler;
import org.apache.ignite.internal.util.nio.ssl.GridNioSslFilter;
import org.apache.ignite.internal.util.nio.ssl.GridSslMeta;
import org.apache.ignite.internal.util.typedef.CI1;
import org.apache.ignite.internal.util.typedef.F;
import org.apache.ignite.internal.util.typedef.X;
import org.apache.ignite.internal.util.typedef.internal.LT;
import org.apache.ignite.internal.util.typedef.internal.S;
import org.apache.ignite.internal.util.typedef.internal.U;
import org.apache.ignite.internal.util.worker.GridWorker;
import org.apache.ignite.internal.worker.WorkersRegistry;
import org.apache.ignite.lang.IgniteBiInClosure;
import org.apache.ignite.lang.IgniteBiTuple;
import org.apache.ignite.lang.IgniteExperimental;
import org.apache.ignite.lang.IgniteFuture;
import org.apache.ignite.lang.IgniteInClosure;
import org.apache.ignite.lang.IgnitePredicate;
import org.apache.ignite.lang.IgniteProductVersion;
import org.apache.ignite.lang.IgniteRunnable;
import org.apache.ignite.lang.IgniteUuid;
import org.apache.ignite.plugin.extensions.communication.Message;
import org.apache.ignite.plugin.extensions.communication.MessageFactory;
import org.apache.ignite.plugin.extensions.communication.MessageFormatter;
import org.apache.ignite.plugin.extensions.communication.MessageReader;
import org.apache.ignite.plugin.extensions.communication.MessageWriter;
import org.apache.ignite.resources.IgniteInstanceResource;
import org.apache.ignite.resources.LoggerResource;
import org.apache.ignite.spi.ExponentialBackoffTimeoutStrategy;
import org.apache.ignite.spi.IgnitePortProtocol;
import org.apache.ignite.spi.IgniteSpiAdapter;
import org.apache.ignite.spi.IgniteSpiConfiguration;
import org.apache.ignite.spi.IgniteSpiConsistencyChecked;
import org.apache.ignite.spi.IgniteSpiContext;
import org.apache.ignite.spi.IgniteSpiException;
import org.apache.ignite.spi.IgniteSpiMBeanAdapter;
import org.apache.ignite.spi.IgniteSpiMultipleInstancesSupport;
import org.apache.ignite.spi.IgniteSpiOperationTimeoutException;
import org.apache.ignite.spi.IgniteSpiOperationTimeoutHelper;
import org.apache.ignite.spi.IgniteSpiThread;
import org.apache.ignite.spi.IgniteSpiTimeoutObject;
import org.apache.ignite.spi.TimeoutStrategy;
import org.apache.ignite.spi.communication.CommunicationListener;
import org.apache.ignite.spi.communication.CommunicationSpi;
import org.apache.ignite.spi.communication.tcp.internal.CommunicationListenerEx;
import org.apache.ignite.spi.communication.tcp.internal.ConnectionKey;
import org.apache.ignite.spi.communication.tcp.internal.ConnectionRequestFuture;
import org.apache.ignite.spi.communication.tcp.internal.ConnectionRequestor;
import org.apache.ignite.spi.communication.tcp.internal.HandshakeException;
import org.apache.ignite.spi.communication.tcp.internal.NodeUnreachableException;
import org.apache.ignite.spi.communication.tcp.internal.TcpCommunicationConnectionCheckFuture;
import org.apache.ignite.spi.communication.tcp.internal.TcpCommunicationNodeConnectionCheckFuture;
import org.apache.ignite.spi.communication.tcp.internal.TcpConnectionIndexAwareMessage;
import org.apache.ignite.spi.communication.tcp.messages.HandshakeMessage;
import org.apache.ignite.spi.communication.tcp.messages.HandshakeMessage2;
import org.apache.ignite.spi.communication.tcp.messages.HandshakeWaitMessage;
import org.apache.ignite.spi.communication.tcp.messages.NodeIdMessage;
import org.apache.ignite.spi.communication.tcp.messages.RecoveryLastReceivedMessage;
import org.apache.ignite.spi.discovery.DiscoverySpi;
import org.apache.ignite.spi.discovery.IgniteDiscoveryThread;
import org.apache.ignite.spi.discovery.tcp.TcpDiscoverySpi;
import org.apache.ignite.thread.IgniteThread;
import org.jetbrains.annotations.Nullable;
import org.jetbrains.annotations.TestOnly;

import static java.util.Collections.emptyList;
import static java.util.Objects.nonNull;
import static org.apache.ignite.IgniteSystemProperties.IGNITE_TCP_COMM_SET_ATTR_HOST_NAMES;
import static org.apache.ignite.IgniteSystemProperties.getBoolean;
import static org.apache.ignite.events.EventType.EVT_NODE_FAILED;
import static org.apache.ignite.events.EventType.EVT_NODE_LEFT;
import static org.apache.ignite.failure.FailureType.CRITICAL_ERROR;
import static org.apache.ignite.failure.FailureType.SYSTEM_WORKER_TERMINATION;
import static org.apache.ignite.internal.IgniteFeatures.CHANNEL_COMMUNICATION;
import static org.apache.ignite.internal.IgniteFeatures.nodeSupports;
import static org.apache.ignite.internal.processors.tracing.messages.TraceableMessagesTable.traceName;
import static org.apache.ignite.internal.util.nio.GridNioSessionMetaKey.SSL_META;
import static org.apache.ignite.plugin.extensions.communication.Message.DIRECT_TYPE_SIZE;
import static org.apache.ignite.spi.communication.tcp.internal.TcpCommunicationConnectionCheckFuture.SES_FUT_META;
import static org.apache.ignite.spi.communication.tcp.internal.TcpConnectionIndexAwareMessage.UNDEFINED_CONNECTION_INDEX;
import static org.apache.ignite.spi.communication.tcp.messages.RecoveryLastReceivedMessage.ALREADY_CONNECTED;
import static org.apache.ignite.spi.communication.tcp.messages.RecoveryLastReceivedMessage.NEED_WAIT;
import static org.apache.ignite.spi.communication.tcp.messages.RecoveryLastReceivedMessage.NODE_STOPPING;
import static org.apache.ignite.spi.communication.tcp.messages.RecoveryLastReceivedMessage.UNKNOWN_NODE;

/**
 * <tt>TcpCommunicationSpi</tt> is default communication SPI which uses
 * TCP/IP protocol and Java NIO to communicate with other nodes.
 * <p>
 * To enable communication with other nodes, this SPI adds {@link #ATTR_ADDRS}
 * and {@link #ATTR_PORT} local node attributes (see {@link ClusterNode#attributes()}.
 * <p>
 * At startup, this SPI tries to start listening to local port specified by
 * {@link #setLocalPort(int)} method. If local port is occupied, then SPI will
 * automatically increment the port number until it can successfully bind for
 * listening. {@link #setLocalPortRange(int)} configuration parameter controls
 * maximum number of ports that SPI will try before it fails. Port range comes
 * very handy when starting multiple grid nodes on the same machine or even
 * in the same VM. In this case all nodes can be brought up without a single
 * change in configuration.
 * <p>
 * This SPI caches connections to remote nodes so it does not have to reconnect every
 * time a message is sent. By default, idle connections are kept active for
 * {@link #DFLT_IDLE_CONN_TIMEOUT} period and then are closed. Use
 * {@link #setIdleConnectionTimeout(long)} configuration parameter to configure
 * you own idle connection timeout.
 * <h1 class="header">Failure Detection</h1>
 * Configuration defaults (see Configuration section below and
 * {@link IgniteConfiguration#getFailureDetectionTimeout()}) for details) are chosen to make possible for
 * communication SPI work reliably on most of hardware and virtual deployments, but this has made failure detection
 * time worse.
 * <p>
 * If it's needed to tune failure detection then it's highly recommended to do this using
 * {@link IgniteConfiguration#setFailureDetectionTimeout(long)}. This failure timeout automatically controls the
 * following parameters: {@link #getConnectTimeout()}, {@link #getMaxConnectTimeout()},
 * {@link #getReconnectCount()}. If any of those parameters is set explicitly, then the failure timeout setting will be
 * ignored.
 * <p>
 * If it's required to perform advanced settings of failure detection and
 * {@link IgniteConfiguration#getFailureDetectionTimeout()} is unsuitable then various {@code TcpCommunicationSpi}
 * configuration parameters may be used.
 * <h1 class="header">Configuration</h1>
 * <h2 class="header">Mandatory</h2>
 * This SPI has no mandatory configuration parameters.
 * <h2 class="header">Optional</h2>
 * The following configuration parameters are optional:
 * <ul>
 * <li>Address resolver (see {@link #setAddressResolver(AddressResolver)}</li>
 * <li>Node local IP address (see {@link #setLocalAddress(String)})</li>
 * <li>Node local port number (see {@link #setLocalPort(int)})</li>
 * <li>Local port range (see {@link #setLocalPortRange(int)}</li>
 * <li>Use paired connections (see {@link #setUsePairedConnections(boolean)}</li>
 * <li>Connections per node (see {@link #setConnectionsPerNode(int)})</li>
 * <li>Shared memory port (see {@link #setSharedMemoryPort(int)}</li>
 * <li>Idle connection timeout (see {@link #setIdleConnectionTimeout(long)})</li>
 * <li>Direct or heap buffer allocation (see {@link #setDirectBuffer(boolean)})</li>
 * <li>Direct or heap buffer allocation for sending (see {@link #setDirectSendBuffer(boolean)})</li>
 * <li>Count of selectors and selector threads for NIO server (see {@link #setSelectorsCount(int)})</li>
 * <li>Selector thread busy-loop iterations (see {@link #setSelectorSpins(long)}</li>
 * <li>{@code TCP_NODELAY} socket option for sockets (see {@link #setTcpNoDelay(boolean)})</li>
 * <li>Filter reachable addresses (see {@link #setFilterReachableAddresses(boolean)} </li>
 * <li>Message queue limit (see {@link #setMessageQueueLimit(int)})</li>
 * <li>Slow client queue limit (see {@link #setSlowClientQueueLimit(int)})</li>
 * <li>Connect timeout (see {@link #setConnectTimeout(long)})</li>
 * <li>Maximum connect timeout (see {@link #setMaxConnectTimeout(long)})</li>
 * <li>Reconnect attempts count (see {@link #setReconnectCount(int)})</li>
 * <li>Socket receive buffer size (see {@link #setSocketReceiveBuffer(int)})</li>
 * <li>Socket send buffer size (see {@link #setSocketSendBuffer(int)})</li>
 * <li>Socket write timeout (see {@link #setSocketWriteTimeout(long)})</li>
 * <li>Number of received messages after which acknowledgment is sent (see {@link #setAckSendThreshold(int)})</li>
 * <li>Maximum number of unacknowledged messages (see {@link #setUnacknowledgedMessagesBufferSize(int)})</li>
 * </ul>
 * <h2 class="header">Java Example</h2>
 * TcpCommunicationSpi is used by default and should be explicitly configured
 * only if some SPI configuration parameters need to be overridden.
 * <pre name="code" class="java">
 * TcpCommunicationSpi commSpi = new TcpCommunicationSpi();
 *
 * // Override local port.
 * commSpi.setLocalPort(4321);
 *
 * IgniteConfiguration cfg = new IgniteConfiguration();
 *
 * // Override default communication SPI.
 * cfg.setCommunicationSpi(commSpi);
 *
 * // Start grid.
 * Ignition.start(cfg);
 * </pre>
 * <h2 class="header">Spring Example</h2>
 * TcpCommunicationSpi can be configured from Spring XML configuration file:
 * <pre name="code" class="xml">
 * &lt;bean id="grid.custom.cfg" class="org.apache.ignite.configuration.IgniteConfiguration" singleton="true"&gt;
 *         ...
 *         &lt;property name="communicationSpi"&gt;
 *             &lt;bean class="org.apache.ignite.spi.communication.tcp.TcpCommunicationSpi"&gt;
 *                 &lt;!-- Override local port. --&gt;
 *                 &lt;property name="localPort" value="4321"/&gt;
 *             &lt;/bean&gt;
 *         &lt;/property&gt;
 *         ...
 * &lt;/bean&gt;
 * </pre>
 * <p>
 * <img src="http://ignite.apache.org/images/spring-small.png">
 * <br>
 * For information about Spring framework visit <a href="http://www.springframework.org/">www.springframework.org</a>
 * @see CommunicationSpi
 */
@IgniteSpiMultipleInstancesSupport(true)
@IgniteSpiConsistencyChecked(optional = false)
public class TcpCommunicationSpi extends IgniteSpiAdapter implements CommunicationSpi<Message> {
    /** Time threshold to log too long connection establish. */
    private static final int CONNECTION_ESTABLISH_THRESHOLD_MS = 100;

    /** IPC error message. */
    public static final String OUT_OF_RESOURCES_TCP_MSG = "Failed to allocate shared memory segment " +
        "(switching to TCP, may be slower).";

    /** Node attribute that is mapped to node IP addresses (value is <tt>comm.tcp.addrs</tt>). */
    public static final String ATTR_ADDRS = "comm.tcp.addrs";

    /** Node attribute that is mapped to node host names (value is <tt>comm.tcp.host.names</tt>). */
    public static final String ATTR_HOST_NAMES = "comm.tcp.host.names";

    /** Node attribute that is mapped to node port number (value is <tt>comm.tcp.port</tt>). */
    public static final String ATTR_PORT = "comm.tcp.port";

    /** Node attribute that is mapped to node port number (value is <tt>comm.shmem.tcp.port</tt>). */
    public static final String ATTR_SHMEM_PORT = "comm.shmem.tcp.port";

    /** Node attribute that is mapped to node's external addresses (value is <tt>comm.tcp.ext-addrs</tt>). */
    public static final String ATTR_EXT_ADDRS = "comm.tcp.ext-addrs";

    /** */
    public static final String ATTR_PAIRED_CONN = "comm.tcp.pairedConnection";

    /** */
    public static final String ATTR_FORCE_CLIENT_SERVER_CONNECTIONS = "comm.force.client.srv.connections";

    /** Default port which node sets listener to (value is <tt>47100</tt>). */
    public static final int DFLT_PORT = 47100;

    /** Default port which node sets listener for shared memory connections (value is <tt>48100</tt>). */
    public static final int DFLT_SHMEM_PORT = -1;

    /** Default idle connection timeout (value is <tt>10</tt>min). */
    public static final long DFLT_IDLE_CONN_TIMEOUT = 10 * 60_000;

    /** Default socket send and receive buffer size. */
    public static final int DFLT_SOCK_BUF_SIZE = 32 * 1024;

    /** Default connection timeout (value is <tt>5000</tt>ms). */
    public static final long DFLT_CONN_TIMEOUT = 5000;

    /** Default Maximum connection timeout (value is <tt>600,000</tt>ms). */
    public static final long DFLT_MAX_CONN_TIMEOUT = 10 * 60 * 1000;

    /** Default reconnect attempts count (value is <tt>10</tt>). */
    public static final int DFLT_RECONNECT_CNT = 10;

    /** Default message queue limit per connection (for incoming and outgoing . */
    public static final int DFLT_MSG_QUEUE_LIMIT = GridNioServer.DFLT_SEND_QUEUE_LIMIT;

    /**
     * Default count of selectors for TCP server equals to
     * {@code "Math.max(4, Runtime.getRuntime().availableProcessors() / 2)"}.
     */
    public static final int DFLT_SELECTORS_CNT = Math.max(4, Runtime.getRuntime().availableProcessors() / 2);

    /** Default initial connect/handshake timeout in case of failure detection enabled. */
    private static final int DFLT_INITIAL_TIMEOUT = 500;

    /** Default initial delay in case of target node is still out of topology. */
    private static final int DFLT_NEED_WAIT_DELAY = 200;

    /** Default delay between reconnects attempts in case of temporary network issues. */
    private static final int DFLT_RECONNECT_DELAY = 50;

    /**
     * Version when client is ready to wait to connect to server (could be needed when client tries to open connection
     * before it starts being visible for server)
     */
    private static final IgniteProductVersion VERSION_SINCE_CLIENT_COULD_WAIT_TO_CONNECT = IgniteProductVersion.fromString("2.1.4");

    /** Connection index meta for session. */
    public static final int CONN_IDX_META = GridNioSessionMetaKey.nextUniqueKey();

    /** Node consistent id meta for session. */
    public static final int CONSISTENT_ID_META = GridNioSessionMetaKey.nextUniqueKey();

    /** Message tracker meta for session. */
    private static final int TRACKER_META = GridNioSessionMetaKey.nextUniqueKey();

    /** Channel meta used for establishing channel connections. */
    private static final int CHANNEL_FUT_META = GridNioSessionMetaKey.nextUniqueKey();

    /**
     * Default local port range (value is <tt>100</tt>).
     * See {@link #setLocalPortRange(int)} for details.
     */
    public static final int DFLT_PORT_RANGE = 100;

    /** Default value for {@code TCP_NODELAY} socket option (value is <tt>true</tt>). */
    public static final boolean DFLT_TCP_NODELAY = true;

    /** Default value for {@code FILTER_REACHABLE_ADDRESSES} socket option (value is <tt>false</tt>). */
    public static final boolean DFLT_FILTER_REACHABLE_ADDRESSES = false;

    /** Default received messages threshold for sending ack. */
    public static final int DFLT_ACK_SND_THRESHOLD = 32;

    /** Default socket write timeout. */
    public static final long DFLT_SOCK_WRITE_TIMEOUT = 2000;

    /** Default connections per node. */
    public static final int DFLT_CONN_PER_NODE = 1;

    /** Maximum {@link GridNioSession} connections per node. */
    public static final int MAX_CONN_PER_NODE = 1024;

    /** No-op runnable. */
    private static final IgniteRunnable NOOP = () -> {};

    /** Node ID message type. */
    public static final short NODE_ID_MSG_TYPE = -1;

    /** Recovery last received ID message type. */
    public static final short RECOVERY_LAST_ID_MSG_TYPE = -2;

    /** Handshake message type. */
    public static final short HANDSHAKE_MSG_TYPE = -3;

    /** Handshake wait message type. */
    public static final short HANDSHAKE_WAIT_MSG_TYPE = -28;

    /** Communication metrics group name. */
    public static final String COMMUNICATION_METRICS_GROUP_NAME = MetricUtils.metricName("communication", "tcp");

    /** */
    public static final String SENT_MESSAGES_METRIC_NAME = "sentMessagesCount";

    /** */
    public static final String SENT_MESSAGES_METRIC_DESC = "Total number of messages sent by current node";

    /** */
    public static final String RECEIVED_MESSAGES_METRIC_NAME = "receivedMessagesCount";

    /** */
    public static final String RECEIVED_MESSAGES_METRIC_DESC = "Total number of messages received by current node";

    /** */
    public static final String SENT_MESSAGES_BY_TYPE_METRIC_NAME = "sentMessagesByType";

    /** */
    public static final String SENT_MESSAGES_BY_TYPE_METRIC_DESC =
        "Total number of messages with given type sent by current node";

    /** */
    public static final String RECEIVED_MESSAGES_BY_TYPE_METRIC_NAME = "receivedMessagesByType";

    /** */
    public static final String RECEIVED_MESSAGES_BY_TYPE_METRIC_DESC =
        "Total number of messages with given type received by current node";

    /** */
    public static final String SENT_MESSAGES_BY_NODE_CONSISTENT_ID_METRIC_NAME = "sentMessagesToNode";

    /** */
    public static final String SENT_MESSAGES_BY_NODE_CONSISTENT_ID_METRIC_DESC =
        "Total number of messages sent by current node to the given node";

    /** */
    public static final String RECEIVED_MESSAGES_BY_NODE_CONSISTENT_ID_METRIC_NAME = "receivedMessagesFromNode";

    /** */
    public static final String RECEIVED_MESSAGES_BY_NODE_CONSISTENT_ID_METRIC_DESC =
        "Total number of messages received by current node from the given node";

    /** */
    private ConnectGateway connectGate;

    /** */
    private ConnectionPolicy connPlc = new FirstConnectionPolicy();

    /** Channel connection index provider. */
    private ConnectionPolicy chConnPlc;

    /** */
    private boolean enableForcibleNodeKill = getBoolean(IgniteSystemProperties.IGNITE_ENABLE_FORCIBLE_NODE_KILL);

    /** */
    private boolean enableTroubleshootingLog = getBoolean(IgniteSystemProperties.IGNITE_TROUBLESHOOTING_LOGGER);

    /** Server listener. */
    private final GridNioServerListener<Message> srvLsnr =
        new GridNioServerListenerAdapter<Message>() {
            @Override public void onSessionWriteTimeout(GridNioSession ses) {
                LT.warn(log, "Communication SPI session write timed out (consider increasing " +
                    "'socketWriteTimeout' " + "configuration property) [remoteAddr=" + ses.remoteAddress() +
                    ", writeTimeout=" + sockWriteTimeout + ']');

                if (log.isDebugEnabled())
                    log.debug("Closing communication SPI session on write timeout [remoteAddr=" + ses.remoteAddress() +
                        ", writeTimeout=" + sockWriteTimeout + ']');

                ses.close();
            }

            @Override public void onConnected(GridNioSession ses) {
                if (ses.accepted()) {
                    if (log.isInfoEnabled())
                        log.info("Accepted incoming communication connection [locAddr=" + ses.localAddress() +
                            ", rmtAddr=" + ses.remoteAddress() + ']');

                    try {
                        boolean client = Boolean.TRUE.equals(ignite().configuration().isClientMode());

                        if (client || ctxInitLatch.getCount() == 0 || !isHandshakeWaitSupported()) {
                            if (log.isDebugEnabled())
                                log.debug("Sending local node ID to newly accepted session: " + ses);

                            ses.sendNoFuture(nodeIdMessage(), null);
                        }
                        else {
                            if (log.isDebugEnabled())
                                log.debug("Sending handshake wait message to newly accepted session: " + ses);

                            ses.sendNoFuture(new HandshakeWaitMessage(), null);
                        }
                    }
                    catch (IgniteCheckedException e) {
                        U.error(log, "Failed to send message: " + e, e);
                    }
                }
                else {
                    if (log.isInfoEnabled())
                        log.info("Established outgoing communication connection [locAddr=" + ses.localAddress() +
                            ", rmtAddr=" + ses.remoteAddress() + ']');
                }
            }

            @Override public void onDisconnected(GridNioSession ses, @Nullable Exception e) {
                ConnectionKey connId = ses.meta(CONN_IDX_META);

                if (connId != null) {
                    if (connId.dummy())
                        return;

                    UUID id = connId.nodeId();

                    GridCommunicationClient[] nodeClients = clients.get(id);

                    if (nodeClients != null) {
                        for (GridCommunicationClient client : nodeClients) {
                            if (client instanceof GridTcpNioCommunicationClient &&
                                ((GridTcpNioCommunicationClient)client).session() == ses) {
                                client.close();

                                removeNodeClient(id, client);
                            }
                        }
                    }

                    if (!stopping) {
                        GridNioRecoveryDescriptor outDesc = ses.outRecoveryDescriptor();

                        if (outDesc != null) {
                            if (outDesc.nodeAlive(getSpiContext().node(id))) {
                                if (!outDesc.messagesRequests().isEmpty()) {
                                    if (log.isDebugEnabled())
                                        log.debug("Session was closed but there are unacknowledged messages, " +
                                            "will try to reconnect [rmtNode=" + outDesc.node().id() + ']');

                                    DisconnectedSessionInfo disconnectData =
                                        new DisconnectedSessionInfo(outDesc, connId.connectionIndex());

                                    commWorker.addProcessDisconnectRequest(disconnectData);
                                }
                            }
                            else
                                outDesc.onNodeLeft();
                        }
                    }

                    CommunicationListener<Message> lsnr0 = lsnr;

                    if (lsnr0 != null)
                        lsnr0.onDisconnected(id);
                }
            }

            /**
             * @param ses Session.
             * @param msg Message.
             */
            private void onFirstMessage(final GridNioSession ses, Message msg) {
                UUID sndId;

                ConnectionKey connKey;

                if (msg instanceof NodeIdMessage) {
                    sndId = U.bytesToUuid(((NodeIdMessage)msg).nodeIdBytes(), 0);
                    connKey = new ConnectionKey(sndId, 0, -1);
                }
                else {
                    assert msg instanceof HandshakeMessage : msg;

                    HandshakeMessage msg0 = (HandshakeMessage)msg;

                    sndId = msg0.nodeId();
                    connKey = new ConnectionKey(sndId, msg0.connectionIndex(), msg0.connectCount());
                }

                if (log.isDebugEnabled())
                    log.debug("Remote node ID received: " + sndId);

                final ClusterNode rmtNode = getSpiContext().node(sndId);

                if (rmtNode == null) {
                    DiscoverySpi discoverySpi = ignite().configuration().getDiscoverySpi();

                    boolean unknownNode = true;

                    if (discoverySpi instanceof TcpDiscoverySpi) {
                        TcpDiscoverySpi tcpDiscoverySpi = (TcpDiscoverySpi)discoverySpi;

                        ClusterNode node0 = tcpDiscoverySpi.getNode0(sndId);

                        if (node0 != null) {
                            assert node0.isClient() : node0;

                            if (node0.version().compareTo(VERSION_SINCE_CLIENT_COULD_WAIT_TO_CONNECT) >= 0)
                                unknownNode = false;
                        }
                    }
                    else if (discoverySpi instanceof IgniteDiscoverySpi)
                        unknownNode = !((IgniteDiscoverySpi)discoverySpi).knownNode(sndId);

                    if (unknownNode) {
                        U.warn(log, "Close incoming connection, unknown node [nodeId=" + sndId + ", ses=" + ses + ']');

                        ses.send(new RecoveryLastReceivedMessage(UNKNOWN_NODE)).listen(fut -> ses.close());
                    }
                    else
                        ses.send(new RecoveryLastReceivedMessage(NEED_WAIT)).listen(fut -> ses.close());

                    return;
                }

                ses.addMeta(CONSISTENT_ID_META, rmtNode.consistentId());

                final ConnectionKey old = ses.addMeta(CONN_IDX_META, connKey);

                assert old == null;

                ClusterNode locNode = getSpiContext().localNode();

                if (ses.remoteAddress() == null)
                    return;

                assert msg instanceof HandshakeMessage : msg;

                HandshakeMessage msg0 = (HandshakeMessage)msg;

                if (log.isDebugEnabled())
                    log.debug("Received handshake message [locNodeId=" + locNode.id() + ", rmtNodeId=" + sndId +
                        ", msg=" + msg0 + ']');

                if (isChannelConnIdx(msg0.connectionIndex()))
                    ses.send(new RecoveryLastReceivedMessage(0));
                else if (usePairedConnections(rmtNode)) {
                    final GridNioRecoveryDescriptor recoveryDesc = inRecoveryDescriptor(rmtNode, connKey);

                    ConnectClosureNew c = new ConnectClosureNew(ses, recoveryDesc, rmtNode);

                    boolean reserve = recoveryDesc.tryReserve(msg0.connectCount(), c);

                    if (reserve)
                        connectedNew(recoveryDesc, ses, true);
                    else {
                        if (c.failed) {
                            ses.send(new RecoveryLastReceivedMessage(ALREADY_CONNECTED));

                            closeStaleConnections(connKey);
                        }
                    }
                }
                else {
                    assert connKey.connectionIndex() >= 0 : connKey;

                    GridCommunicationClient[] curClients = clients.get(sndId);

                    GridCommunicationClient oldClient =
                        curClients != null && connKey.connectionIndex() < curClients.length ?
                            curClients[connKey.connectionIndex()] :
                            null;

                    boolean hasShmemClient = false;

                    if (oldClient != null) {
                        if (oldClient instanceof GridTcpNioCommunicationClient) {
                            if (log.isInfoEnabled())
                                log.info("Received incoming connection when already connected " +
                                    "to this node, rejecting [locNode=" + locNode.id() +
                                    ", rmtNode=" + sndId + ']');

                            ses.send(new RecoveryLastReceivedMessage(ALREADY_CONNECTED));

                            closeStaleConnections(connKey);

                            return;
                        }
                        else {
                            assert oldClient instanceof GridShmemCommunicationClient;

                            hasShmemClient = true;
                        }
                    }

                    GridFutureAdapter<GridCommunicationClient> fut = new GridFutureAdapter<>();

                    GridFutureAdapter<GridCommunicationClient> oldFut = clientFuts.putIfAbsent(connKey, fut);

                    final GridNioRecoveryDescriptor recoveryDesc = inRecoveryDescriptor(rmtNode, connKey);

                    if (oldFut == null) {
                        curClients = clients.get(sndId);

                        oldClient = curClients != null && connKey.connectionIndex() < curClients.length ?
                            curClients[connKey.connectionIndex()] : null;

                        if (oldClient != null) {
                            if (oldClient instanceof GridTcpNioCommunicationClient) {
                                assert oldClient.connectionIndex() == connKey.connectionIndex() : oldClient;

                                if (log.isInfoEnabled())
                                    log.info("Received incoming connection when already connected " +
                                        "to this node, rejecting [locNode=" + locNode.id() +
                                        ", rmtNode=" + sndId + ']');

                                ses.send(new RecoveryLastReceivedMessage(ALREADY_CONNECTED));

                                closeStaleConnections(connKey);

                                fut.onDone(oldClient);

                                return;
                            }
                            else {
                                assert oldClient instanceof GridShmemCommunicationClient;

                                hasShmemClient = true;
                            }
                        }

                        boolean reserved = recoveryDesc.tryReserve(msg0.connectCount(),
                            new ConnectClosure(ses, recoveryDesc, rmtNode, connKey, msg0, !hasShmemClient, fut));

                        if (log.isDebugEnabled())
                            log.debug("Received incoming connection from remote node " +
                                "[rmtNode=" + rmtNode.id() + ", reserved=" + reserved +
                                ", recovery=" + recoveryDesc + ']');

                        if (reserved) {
                            try {
                                GridTcpNioCommunicationClient client =
                                    connected(recoveryDesc, ses, rmtNode, msg0.received(), true, !hasShmemClient);

                                fut.onDone(client);
                            }
                            finally {
                                clientFuts.remove(connKey, fut);
                            }
                        }
                    }
                    else {
                        if (oldFut instanceof ConnectFuture && locNode.order() < rmtNode.order()) {
                            if (log.isInfoEnabled()) {
                                log.info("Received incoming connection from remote node while " +
                                    "connecting to this node, rejecting [locNode=" + locNode.id() +
                                    ", locNodeOrder=" + locNode.order() + ", rmtNode=" + rmtNode.id() +
                                    ", rmtNodeOrder=" + rmtNode.order() + ']');
                            }

                            ses.send(new RecoveryLastReceivedMessage(ALREADY_CONNECTED));
                        }
                        else {
                            // The code below causes a race condition between shmem and TCP (see IGNITE-1294)
                            boolean reserved = recoveryDesc.tryReserve(msg0.connectCount(),
                                new ConnectClosure(ses, recoveryDesc, rmtNode, connKey, msg0, !hasShmemClient, fut));

                            GridTcpNioCommunicationClient client = null;

                            if (reserved)
                                client = connected(recoveryDesc, ses, rmtNode, msg0.received(), true, !hasShmemClient);

                            if (oldFut instanceof ConnectionRequestFuture && !oldFut.isDone())
                                oldFut.onDone(client);
                        }
                    }
                }
            }

            /**
             * @param connKey Connection key.
             */
            private void closeStaleConnections(ConnectionKey connKey) {
                for (GridNioSession ses0 : nioSrvr.sessions()) {
                    ConnectionKey key0 = ses0.meta(CONN_IDX_META);

                    if (ses0.accepted() && key0 != null &&
                        key0.nodeId().equals(connKey.nodeId()) &&
                        key0.connectionIndex() == connKey.connectionIndex() &&
                        key0.connectCount() < connKey.connectCount())
                        ses0.close();
                }
            }

            @Override public void onMessageSent(GridNioSession ses, Message msg) {
                Object consistentId = ses.meta(CONSISTENT_ID_META);

                if (consistentId != null)
                    metricsLsnr.onMessageSent(msg, consistentId);
            }

            private void onChannelCreate(
                GridSelectorNioSessionImpl ses,
                ConnectionKey connKey,
                Message msg
            ) {
                cleanupLocalNodeRecoveryDescriptor(connKey);

                ses.send(msg)
                    .listen(sendFut -> {
                        if (sendFut.error() != null) {
                            U.error(log, "Fail to send channel creation response to the remote node. " +
                                "Session will be closed [nodeId=" + connKey.nodeId() +
                                ", idx=" + connKey.connectionIndex() + ']', sendFut.error());

                            ses.close();

                            return;
                        }

                        ses.closeSocketOnSessionClose(false);

                        // Close session and send response.
                        ses.close().listen(closeFut -> {
                            if (closeFut.error() != null) {
                                U.error(log, "Nio session has not been properly closed " +
                                        "[nodeId=" + connKey.nodeId() + ", idx=" + connKey.connectionIndex() + ']',
                                    closeFut.error());

                                U.closeQuiet(ses.key().channel());

                                return;
                            }

                            notifyChannelEvtListener(connKey.nodeId(), ses.key().channel(), msg);
                        });
                    });
            }

            @Override public void onMessage(final GridNioSession ses, Message msg) {
                MTC.span().addLog(() -> "Communication received");
                MTC.span().addTag(SpanTags.MESSAGE, () -> traceName(msg));

                ConnectionKey connKey = ses.meta(CONN_IDX_META);

                if (connKey == null) {
                    assert ses.accepted() : ses;

                    if (!connectGate.tryEnter()) {
                        if (log.isDebugEnabled())
                            log.debug("Close incoming connection, failed to enter gateway.");

                        ses.send(new RecoveryLastReceivedMessage(NODE_STOPPING)).listen(fut -> ses.close());

                        return;
                    }

                    try {
                        onFirstMessage(ses, msg);
                    }
                    finally {
                        connectGate.leave();
                    }
                }
                else {
                    Object consistentId = ses.meta(CONSISTENT_ID_META);

                    assert consistentId != null;

                    if (isChannelConnIdx(connKey.connectionIndex())) {
                        if (ses.meta(CHANNEL_FUT_META) == null)
                            onChannelCreate((GridSelectorNioSessionImpl)ses, connKey, msg);
                        else {
                            GridFutureAdapter<Channel> fut = ses.meta(CHANNEL_FUT_META);
                            GridSelectorNioSessionImpl ses0 = (GridSelectorNioSessionImpl)ses;

                            ses0.closeSocketOnSessionClose(false);

                            ses0.close().listen(f -> {
                                if (f.error() != null) {
                                    fut.onDone(f.error());

                                    return;
                                }

                                fut.onDone(ses0.key().channel());
                            });
                        }

                        return;
                    }

                    if (msg instanceof RecoveryLastReceivedMessage) {
                        metricsLsnr.onMessageReceived(msg, consistentId);

                        GridNioRecoveryDescriptor recovery = ses.outRecoveryDescriptor();

                        if (recovery != null) {
                            RecoveryLastReceivedMessage msg0 = (RecoveryLastReceivedMessage)msg;

                            if (log.isDebugEnabled()) {
                                log.debug("Received recovery acknowledgement [rmtNode=" + connKey.nodeId() +
                                    ", connIdx=" + connKey.connectionIndex() +
                                    ", rcvCnt=" + msg0.received() + ']');
                            }

                            recovery.ackReceived(msg0.received());
                        }

                        return;
                    }
                    else {
                        GridNioRecoveryDescriptor recovery = ses.inRecoveryDescriptor();

                        if (recovery != null) {
                            long rcvCnt = recovery.onReceived();

                            if (rcvCnt % ackSndThreshold == 0) {
                                if (log.isDebugEnabled()) {
                                    log.debug("Send recovery acknowledgement [rmtNode=" + connKey.nodeId() +
                                        ", connIdx=" + connKey.connectionIndex() +
                                        ", rcvCnt=" + rcvCnt + ']');
                                }

                                ses.systemMessage(new RecoveryLastReceivedMessage(rcvCnt));

                                recovery.lastAcknowledged(rcvCnt);
                            }
                        }
                        else if (connKey.dummy()) {
                            assert msg instanceof NodeIdMessage : msg;

                            TcpCommunicationNodeConnectionCheckFuture fut = ses.meta(SES_FUT_META);

                            assert fut != null : msg;

                            fut.onConnected(U.bytesToUuid(((NodeIdMessage)msg).nodeIdBytes(), 0));

                            nioSrvr.closeFromWorkerThread(ses);

                            return;
                        }
                    }

                    metricsLsnr.onMessageReceived(msg, consistentId);

                    IgniteRunnable c;

                    if (msgQueueLimit > 0) {
                        GridNioMessageTracker tracker = ses.meta(TRACKER_META);

                        if (tracker == null) {
                            GridNioMessageTracker old = ses.addMeta(TRACKER_META, tracker =
                                new GridNioMessageTracker(ses, msgQueueLimit));

                            assert old == null;
                        }

                        tracker.onMessageReceived();

                        c = tracker;
                    }
                    else
                        c = NOOP;

                    notifyListener(connKey.nodeId(), msg, c);
                }
            }

            /** {@inheritDoc} */
            @Override public void onFailure(FailureType failureType, Throwable failure) {
                if (ignite instanceof IgniteEx)
                    ((IgniteEx)ignite).context().failure().process(new FailureContext(failureType, failure));
            }

            /**
             * @param recovery Recovery descriptor.
             * @param ses Session.
             * @param node Node.
             * @param rcvCnt Number of received messages.
             * @param sndRes If {@code true} sends response for recovery handshake.
             * @param createClient If {@code true} creates NIO communication client.
             * @return Client.
             */
            private GridTcpNioCommunicationClient connected(
                GridNioRecoveryDescriptor recovery,
                GridNioSession ses,
                ClusterNode node,
                long rcvCnt,
                boolean sndRes,
                boolean createClient) {
                ConnectionKey connKey = ses.meta(CONN_IDX_META);

                assert connKey != null && connKey.connectionIndex() >= 0 : connKey;
                assert !usePairedConnections(node);

                recovery.onHandshake(rcvCnt);

                ses.inRecoveryDescriptor(recovery);
                ses.outRecoveryDescriptor(recovery);

                nioSrvr.resend(ses);

                try {
                    if (sndRes)
                        nioSrvr.sendSystem(ses, new RecoveryLastReceivedMessage(recovery.received()));
                }
                catch (IgniteCheckedException e) {
                    U.error(log, "Failed to send message: " + e, e);
                }

                recovery.onConnected();

                GridTcpNioCommunicationClient client = null;

                if (createClient) {
                    client = new GridTcpNioCommunicationClient(connKey.connectionIndex(), ses, log);

                    addNodeClient(node, connKey.connectionIndex(), client);
                }

                return client;
            }

            /**
             * @param recovery Recovery descriptor.
             * @param ses Session.
             * @param sndRes If {@code true} sends response for recovery handshake.
             */
            private void connectedNew(
                GridNioRecoveryDescriptor recovery,
                GridNioSession ses,
                boolean sndRes) {
                try {
                    ses.inRecoveryDescriptor(recovery);

                    if (sndRes)
                        nioSrvr.sendSystem(ses, new RecoveryLastReceivedMessage(recovery.received()));

                    recovery.onConnected();
                }
                catch (IgniteCheckedException e) {
                    U.error(log, "Failed to send message: " + e, e);
                }
            }

            /**
             *
             */
            class ConnectClosureNew implements IgniteInClosure<Boolean> {
                /** */
                private static final long serialVersionUID = 0L;

                /** */
                private final GridNioSession ses;

                /** */
                private final GridNioRecoveryDescriptor recoveryDesc;

                /** */
                private final ClusterNode rmtNode;

                /** */
                private boolean failed;

                /**
                 * @param ses Incoming session.
                 * @param recoveryDesc Recovery descriptor.
                 * @param rmtNode Remote node.
                 */
                ConnectClosureNew(GridNioSession ses,
                    GridNioRecoveryDescriptor recoveryDesc,
                    ClusterNode rmtNode) {
                    this.ses = ses;
                    this.recoveryDesc = recoveryDesc;
                    this.rmtNode = rmtNode;
                }

                /** {@inheritDoc} */
                @Override public void apply(Boolean success) {
                    try {
                        failed = !success;

                        if (success) {
                            IgniteInClosure<IgniteInternalFuture<?>> lsnr = new IgniteInClosure<IgniteInternalFuture<?>>() {
                                @Override public void apply(IgniteInternalFuture<?> msgFut) {
                                    try {
                                        msgFut.get();

                                        connectedNew(recoveryDesc, ses, false);
                                    }
                                    catch (IgniteCheckedException e) {
                                        if (log.isDebugEnabled())
                                            log.debug("Failed to send recovery handshake " +
                                                "[rmtNode=" + rmtNode.id() + ", err=" + e + ']');

                                        recoveryDesc.release();
                                    }
                                }
                            };

                            nioSrvr.sendSystem(ses, new RecoveryLastReceivedMessage(recoveryDesc.received()), lsnr);
                        }
                        else
                            nioSrvr.sendSystem(ses, new RecoveryLastReceivedMessage(ALREADY_CONNECTED));
                    }
                    catch (IgniteCheckedException e) {
                        U.error(log, "Failed to send message: " + e, e);
                    }
                }
            }

            /**
             *
             */
            @SuppressWarnings("PackageVisibleInnerClass")
            class ConnectClosure implements IgniteInClosure<Boolean> {
                /** */
                private static final long serialVersionUID = 0L;

                /** */
                private final GridNioSession ses;

                /** */
                private final GridNioRecoveryDescriptor recoveryDesc;

                /** */
                private final ClusterNode rmtNode;

                /** */
                private final HandshakeMessage msg;

                /** */
                private final GridFutureAdapter<GridCommunicationClient> fut;

                /** */
                private final boolean createClient;

                /** */
                private final ConnectionKey connKey;

                /**
                 * @param ses Incoming session.
                 * @param recoveryDesc Recovery descriptor.
                 * @param rmtNode Remote node.
                 * @param connKey Connection key.
                 * @param msg Handshake message.
                 * @param createClient If {@code true} creates NIO communication client..
                 * @param fut Connect future.
                 */
                ConnectClosure(GridNioSession ses,
                    GridNioRecoveryDescriptor recoveryDesc,
                    ClusterNode rmtNode,
                    ConnectionKey connKey,
                    HandshakeMessage msg,
                    boolean createClient,
                    GridFutureAdapter<GridCommunicationClient> fut) {
                    this.ses = ses;
                    this.recoveryDesc = recoveryDesc;
                    this.rmtNode = rmtNode;
                    this.connKey = connKey;
                    this.msg = msg;
                    this.createClient = createClient;
                    this.fut = fut;
                }

                /** {@inheritDoc} */
                @Override public void apply(Boolean success) {
                    if (success) {
                        try {
                            IgniteInClosure<IgniteInternalFuture<?>> lsnr = new IgniteInClosure<IgniteInternalFuture<?>>() {
                                @Override public void apply(IgniteInternalFuture<?> msgFut) {
                                    try {
                                        msgFut.get();

                                        GridTcpNioCommunicationClient client =
                                            connected(recoveryDesc, ses, rmtNode, msg.received(), false, createClient);

                                        fut.onDone(client);
                                    }
                                    catch (IgniteCheckedException e) {
                                        if (log.isDebugEnabled())
                                            log.debug("Failed to send recovery handshake " +
                                                "[rmtNode=" + rmtNode.id() + ", err=" + e + ']');

                                        recoveryDesc.release();

                                        fut.onDone();
                                    }
                                    finally {
                                        clientFuts.remove(connKey, fut);
                                    }
                                }
                            };

                            nioSrvr.sendSystem(ses, new RecoveryLastReceivedMessage(recoveryDesc.received()), lsnr);
                        }
                        catch (IgniteCheckedException e) {
                            U.error(log, "Failed to send message: " + e, e);
                        }
                    }
                    else {
                        try {
                            fut.onDone();
                        }
                        finally {
                            clientFuts.remove(connKey, fut);
                        }
                    }
                }
            }
        };

    /** Logger. */
    @LoggerResource
    private IgniteLogger log;

    /** Logger. */
    @LoggerResource(categoryName = "org.apache.ignite.internal.diagnostic")
    private IgniteLogger diagnosticLog;

    /** Local IP address. */
    private String locAddr;

    /** Complex variable that represents this node IP address. */
    private volatile InetAddress locHost;

    /** Local port which node uses. */
    private int locPort = DFLT_PORT;

    /** Local port range. */
    private int locPortRange = DFLT_PORT_RANGE;

    /** Local port which node uses to accept shared memory connections. */
    private int shmemPort = DFLT_SHMEM_PORT;

    /** Allocate direct buffer or heap buffer. */
    private boolean directBuf = true;

    /** Allocate direct buffer or heap buffer. */
    private boolean directSndBuf;

    /** Idle connection timeout. */
    private long idleConnTimeout = DFLT_IDLE_CONN_TIMEOUT;

    /** Connect timeout. */
    private long connTimeout = DFLT_CONN_TIMEOUT;

    /** Maximum connect timeout. */
    private long maxConnTimeout = DFLT_MAX_CONN_TIMEOUT;

    /** Reconnect attempts count. */
    private int reconCnt = DFLT_RECONNECT_CNT;

    /** Socket send buffer. */
    private int sockSndBuf = DFLT_SOCK_BUF_SIZE;

    /** Socket receive buffer. */
    private int sockRcvBuf = DFLT_SOCK_BUF_SIZE;

    /** Message queue limit. */
    private int msgQueueLimit = DFLT_MSG_QUEUE_LIMIT;

    /** Slow client queue limit. */
    private int slowClientQueueLimit;

    /** NIO server. */
    private GridNioServer<Message> nioSrvr;

    /** Shared memory server. */
    private IpcSharedMemoryServerEndpoint shmemSrv;

    /** */
    private boolean usePairedConnections;

    /** */
    private int connectionsPerNode = DFLT_CONN_PER_NODE;

    /** {@code TCP_NODELAY} option value for created sockets. */
    private boolean tcpNoDelay = DFLT_TCP_NODELAY;

    /** {@code FILTER_REACHABLE_ADDRESSES} option value for created sockets. */
    private boolean filterReachableAddresses = DFLT_FILTER_REACHABLE_ADDRESSES;

    /** Number of received messages after which acknowledgment is sent. */
    private int ackSndThreshold = DFLT_ACK_SND_THRESHOLD;

    /** Maximum number of unacknowledged messages. */
    private int unackedMsgsBufSize;

    /** Socket write timeout. */
    private long sockWriteTimeout = DFLT_SOCK_WRITE_TIMEOUT;

    /** Recovery and idle clients handler. */
    private CommunicationWorker commWorker;

    /** Shared memory accept worker. */
    private ShmemAcceptWorker shmemAcceptWorker;

    /** Shared memory workers. */
    private final Collection<ShmemWorker> shmemWorkers = new ConcurrentLinkedDeque<>();

    /** Clients. */
    private final ConcurrentMap<UUID, GridCommunicationClient[]> clients = GridConcurrentFactory.newMap();

    /** SPI listener. */
    private volatile CommunicationListener<Message> lsnr;

    /** Bound port. */
    private int boundTcpPort = -1;

    /** Bound port for shared memory server. */
    private int boundTcpShmemPort = -1;

    /** Count of selectors to use in TCP server. */
    private int selectorsCnt = DFLT_SELECTORS_CNT;

    /**
     * Defines how many non-blocking {@code selector.selectNow()} should be made before
     * falling into {@code selector.select(long)} in NIO server. Long value. Default is {@code 0}.
     * Can be set to {@code Long.MAX_VALUE} so selector threads will never block.
     */
    private long selectorSpins = IgniteSystemProperties.getLong("IGNITE_SELECTOR_SPINS", 0L);

    /** */
    private boolean forceClientToSrvConnections;

    /** Address resolver. */
    private AddressResolver addrRslvr;

    /** Context initialization latch. */
    private final CountDownLatch ctxInitLatch = new CountDownLatch(1);

    /** Stopping flag (set to {@code true} when SPI gets stopping signal). */
    private volatile boolean stopping;

    /** Statistics. */
    private TcpCommunicationMetricsListener metricsLsnr;

    /** Client connect futures. */
    private final ConcurrentMap<ConnectionKey, GridFutureAdapter<GridCommunicationClient>> clientFuts =
        GridConcurrentFactory.newMap();

    /** */
    private final ConcurrentMap<ConnectionKey, GridNioRecoveryDescriptor> recoveryDescs = GridConcurrentFactory.newMap();

    /** */
    private final ConcurrentMap<ConnectionKey, GridNioRecoveryDescriptor> outRecDescs = GridConcurrentFactory.newMap();

    /** */
    private final ConcurrentMap<ConnectionKey, GridNioRecoveryDescriptor> inRecDescs = GridConcurrentFactory.newMap();

    /** */
    private final GridLocalEventListener discoLsnr = new DiscoveryListener();

<<<<<<< HEAD
    /** Tracing. */
    protected Tracing tracing;
=======
    /** Connection requestor. */
    private ConnectionRequestor connectionRequestor;
>>>>>>> d49580e2

    /**
     * @return {@code True} if ssl enabled.
     */
    private boolean isSslEnabled() {
        return ignite.configuration().getSslContextFactory() != null;
    }

    /**
     * Sets address resolver.
     *
     * @param addrRslvr Address resolver.
     * @return {@code this} for chaining.
     */
    @IgniteSpiConfiguration(optional = true)
    public TcpCommunicationSpi setAddressResolver(AddressResolver addrRslvr) {
        // Injection should not override value already set by Spring or user.
        if (this.addrRslvr == null)
            this.addrRslvr = addrRslvr;

        return this;
    }

    /**
     * See {@link #setAddressResolver(AddressResolver)}.
     *
     * @return Address resolver.
     */
    public AddressResolver getAddressResolver() {
        return addrRslvr;
    }

    /**
     * Injects resources.
     *
     * @param ignite Ignite.
     */
    @IgniteInstanceResource
    @Override protected void injectResources(Ignite ignite) {
        super.injectResources(ignite);

        if (ignite != null) {
            setAddressResolver(ignite.configuration().getAddressResolver());
            setLocalAddress(ignite.configuration().getLocalHost());
            tracing = ignite instanceof IgniteEx ? ((IgniteEx)ignite).context().tracing() : new NoopTracing();
        }
    }

    /**
     * Sets local host address for socket binding. Note that one node could have
     * additional addresses beside the loopback one. This configuration
     * parameter is optional.
     *
     * @param locAddr IP address. Default value is any available local
     *      IP address.
     * @return {@code this} for chaining.
     */
    @IgniteSpiConfiguration(optional = true)
    public TcpCommunicationSpi setLocalAddress(String locAddr) {
        // Injection should not override value already set by Spring or user.
        if (this.locAddr == null)
            this.locAddr = locAddr;

        return this;
    }

    /**
     * See {@link #setLocalAddress(String)}.
     *
     * @return Grid node IP address.
     */
    public String getLocalAddress() {
        return locAddr;
    }

    /**
     * Sets local port for socket binding.
     * <p>
     * If not provided, default value is {@link #DFLT_PORT}.
     *
     * @param locPort Port number.
     * @return {@code this} for chaining.
     */
    @IgniteSpiConfiguration(optional = true)
    public TcpCommunicationSpi setLocalPort(int locPort) {
        this.locPort = locPort;

        return this;
    }

    /**
     * See {@link #setLocalPort(int)}.
     *
     * @return Port number.
     */
    public int getLocalPort() {
        return locPort;
    }

    /**
     * Sets local port range for local host ports (value must greater than or equal to <tt>0</tt>).
     * If provided local port (see {@link #setLocalPort(int)}} is occupied,
     * implementation will try to increment the port number for as long as it is less than
     * initial value plus this range.
     * <p>
     * If port range value is <tt>0</tt>, then implementation will try bind only to the port provided by
     * {@link #setLocalPort(int)} method and fail if binding to this port did not succeed.
     * <p>
     * Local port range is very useful during development when more than one grid nodes need to run
     * on the same physical machine.
     * <p>
     * If not provided, default value is {@link #DFLT_PORT_RANGE}.
     *
     * @param locPortRange New local port range.
     * @return {@code this} for chaining.
     */
    @IgniteSpiConfiguration(optional = true)
    public TcpCommunicationSpi setLocalPortRange(int locPortRange) {
        this.locPortRange = locPortRange;

        return this;
    }

    /**
     * See {@link #setLocalPortRange(int)}.
     *
     * @return Local Port range.
     */
    public int getLocalPortRange() {
        return locPortRange;
    }

    /**
     * See {@link #setUsePairedConnections(boolean)}.
     *
     * @return {@code true} to use paired connections and {@code false} otherwise.
     */
    public boolean isUsePairedConnections() {
        return usePairedConnections;
    }

    /**
     * Set this to {@code true} if {@code TcpCommunicationSpi} should
     * maintain connection for outgoing and incoming messages separately.
     * In this case total number of connections between local and each remote node
     * is {@link #getConnectionsPerNode()} * 2.
     * <p>
     * Set this to {@code false} if each connection of {@link #getConnectionsPerNode()}
     * should be used for outgoing and incoming messages. In this case total number
     * of connections between local and each remote node is {@link #getConnectionsPerNode()}.
     * <p>
     * Default is {@code false}.
     *
     * @param usePairedConnections {@code true} to use paired connections and {@code false} otherwise.
     * @return {@code this} for chaining.
     * @see #getConnectionsPerNode()
     */
    @IgniteSpiConfiguration(optional = true)
    public TcpCommunicationSpi setUsePairedConnections(boolean usePairedConnections) {
        this.usePairedConnections = usePairedConnections;

        return this;
    }

    /**
     * Sets number of connections to each remote node. if {@link #isUsePairedConnections()}
     * is {@code true} then number of connections is doubled and half is used for incoming and
     * half for outgoing messages.
     *
     * @param maxConnectionsPerNode Number of connections per node.
     * @return {@code this} for chaining.
     * @see #isUsePairedConnections()
     */
    @IgniteSpiConfiguration(optional = true)
    public TcpCommunicationSpi setConnectionsPerNode(int maxConnectionsPerNode) {
        this.connectionsPerNode = maxConnectionsPerNode;

        return this;
    }

    /**
     * See {@link #setConnectionsPerNode(int)}.
     *
     * @return Number of connections per node.
     */
    public int getConnectionsPerNode() {
        return connectionsPerNode;
    }

    /**
     * Sets local port to accept shared memory connections.
     * <p>
     * If set to {@code -1} shared memory communication will be disabled.
     * <p>
     * If not provided, default value is {@link #DFLT_SHMEM_PORT}.
     *
     * @param shmemPort Port number.
     * @return {@code this} for chaining.
     */
    @IgniteSpiConfiguration(optional = true)
    public TcpCommunicationSpi setSharedMemoryPort(int shmemPort) {
        this.shmemPort = shmemPort;

        return this;
    }

    /**
     * See {@link #setSharedMemoryPort(int)}.
     *
     * @return Port number.
     */
    public int getSharedMemoryPort() {
        return shmemPort;
    }

    /**
     * Sets maximum idle connection timeout upon which a connection
     * to client will be closed.
     * <p>
     * If not provided, default value is {@link #DFLT_IDLE_CONN_TIMEOUT}.
     *
     * @param idleConnTimeout Maximum idle connection time.
     * @return {@code this} for chaining.
     */
    @IgniteSpiConfiguration(optional = true)
    public TcpCommunicationSpi setIdleConnectionTimeout(long idleConnTimeout) {
        this.idleConnTimeout = idleConnTimeout;

        return this;
    }

    /**
     * See {@link #setIdleConnectionTimeout(long)}.
     *
     * @return Maximum idle connection time.
     */
    public long getIdleConnectionTimeout() {
        return idleConnTimeout;
    }

    /**
     * See {@link #setSocketWriteTimeout(long)}.
     *
     * @return Socket write timeout for TCP connections.
     */
    public long getSocketWriteTimeout() {
        return sockWriteTimeout;
    }

    /**
     * Sets socket write timeout for TCP connection. If message can not be written to
     * socket within this time then connection is closed and reconnect is attempted.
     * <p>
     * Default to {@link #DFLT_SOCK_WRITE_TIMEOUT}.
     *
     * @param sockWriteTimeout Socket write timeout for TCP connection.
     * @return {@code this} for chaining.
     */
    @IgniteSpiConfiguration(optional = true)
    public TcpCommunicationSpi setSocketWriteTimeout(long sockWriteTimeout) {
        this.sockWriteTimeout = sockWriteTimeout;

        return this;
    }

    /**
     * See {@link #setAckSendThreshold(int)}.
     *
     * @return Number of received messages after which acknowledgment is sent.
     */
    public int getAckSendThreshold() {
        return ackSndThreshold;
    }

    /**
     * Sets number of received messages per connection to node after which acknowledgment message is sent.
     * <p>
     * Default to {@link #DFLT_ACK_SND_THRESHOLD}.
     *
     * @param ackSndThreshold Number of received messages after which acknowledgment is sent.
     * @return {@code this} for chaining.
     */
    @IgniteSpiConfiguration(optional = true)
    public TcpCommunicationSpi setAckSendThreshold(int ackSndThreshold) {
        this.ackSndThreshold = ackSndThreshold;

        return this;
    }

    /**
     * See {@link #setUnacknowledgedMessagesBufferSize(int)}.
     *
     * @return Maximum number of unacknowledged messages.
     */
    public int getUnacknowledgedMessagesBufferSize() {
        return unackedMsgsBufSize;
    }

    /**
     * Sets maximum number of stored unacknowledged messages per connection to node.
     * If number of unacknowledged messages exceeds this number then connection to node is
     * closed and reconnect is attempted.
     *
     * @param unackedMsgsBufSize Maximum number of unacknowledged messages.
     * @return {@code this} for chaining.
     */
    @IgniteSpiConfiguration(optional = true)
    public TcpCommunicationSpi setUnacknowledgedMessagesBufferSize(int unackedMsgsBufSize) {
        this.unackedMsgsBufSize = unackedMsgsBufSize;

        return this;
    }

    /**
     * Sets connect timeout used when establishing connection
     * with remote nodes.
     * <p>
     * {@code 0} is interpreted as infinite timeout.
     * <p>
     * If not provided, default value is {@link #DFLT_CONN_TIMEOUT}.
     * <p>
     * When this property is explicitly set {@link IgniteConfiguration#getFailureDetectionTimeout()} is ignored.
     *
     * @param connTimeout Connect timeout.
     * @return {@code this} for chaining.
     */
    @IgniteSpiConfiguration(optional = true)
    public TcpCommunicationSpi setConnectTimeout(long connTimeout) {
        this.connTimeout = connTimeout;

        failureDetectionTimeoutEnabled(false);

        return this;
    }

    /**
     * See {@link #setConnectTimeout(long)}.
     *
     * @return Connect timeout.
     */
    public long getConnectTimeout() {
        return connTimeout;
    }

    /**
     * Sets maximum connect timeout. If handshake is not established within connect timeout,
     * then SPI tries to repeat handshake procedure with increased connect timeout.
     * Connect timeout can grow till maximum timeout value,
     * if maximum timeout value is reached then the handshake is considered as failed.
     * <p>
     * {@code 0} is interpreted as infinite timeout.
     * <p>
     * If not provided, default value is {@link #DFLT_MAX_CONN_TIMEOUT}.
     * <p>
     * When this property is explicitly set {@link IgniteConfiguration#getFailureDetectionTimeout()} is ignored.
     *
     * @param maxConnTimeout Maximum connect timeout.
     * @return {@code this} for chaining.
     */
    @IgniteSpiConfiguration(optional = true)
    public TcpCommunicationSpi setMaxConnectTimeout(long maxConnTimeout) {
        this.maxConnTimeout = maxConnTimeout;

        failureDetectionTimeoutEnabled(false);

        return this;
    }

    /**
     * Gets maximum connect timeout.
     *
     * @return Maximum connect timeout.
     */
    public long getMaxConnectTimeout() {
        return maxConnTimeout;
    }

    /**
     * Sets maximum number of reconnect attempts used when establishing connection
     * with remote nodes.
     * <p>
     * If not provided, default value is {@link #DFLT_RECONNECT_CNT}.
     * <p>
     * When this property is explicitly set {@link IgniteConfiguration#getFailureDetectionTimeout()} is ignored.
     *
     * @param reconCnt Maximum number of reconnection attempts.
     * @return {@code this} for chaining.
     */
    @IgniteSpiConfiguration(optional = true)
    public TcpCommunicationSpi setReconnectCount(int reconCnt) {
        this.reconCnt = reconCnt;

        failureDetectionTimeoutEnabled(false);

        return this;
    }

    /**
     * Gets maximum number of reconnect attempts used when establishing connection
     * with remote nodes.
     *
     * @return Reconnects count.
     */
    public int getReconnectCount() {
        return reconCnt;
    }

    /**
     * Sets flag to allocate direct or heap buffer in SPI.
     * If value is {@code true}, then SPI will use {@link ByteBuffer#allocateDirect(int)} call.
     * Otherwise, SPI will use {@link ByteBuffer#allocate(int)} call.
     * <p>
     * If not provided, default value is {@code true}.
     *
     * @param directBuf Flag indicates to allocate direct or heap buffer in SPI.
     * @return {@code this} for chaining.
     */
    @IgniteSpiConfiguration(optional = true)
    public TcpCommunicationSpi setDirectBuffer(boolean directBuf) {
        this.directBuf = directBuf;

        return this;
    }

    /**
     * Gets flag that indicates whether direct or heap allocated buffer is used.
     *
     * @return Flag that indicates whether direct or heap allocated buffer is used.
     */
    public boolean isDirectBuffer() {
        return directBuf;
    }

    /**
     * Gets flag defining whether direct send buffer should be used.
     *
     * @return {@code True} if direct buffers should be used.
     */
    public boolean isDirectSendBuffer() {
        return directSndBuf;
    }

    /**
     * Sets whether to use direct buffer for sending.
     *
     * If not provided default is {@code false}.
     *
     * @param directSndBuf {@code True} to use direct buffers for send.
     * @return {@code this} for chaining.
     */
    @IgniteSpiConfiguration(optional = true)
    public TcpCommunicationSpi setDirectSendBuffer(boolean directSndBuf) {
        this.directSndBuf = directSndBuf;

        return this;
    }

    /**
     * Sets the count of selectors te be used in TCP server.
     * <p/>
     * If not provided, default value is {@link #DFLT_SELECTORS_CNT}.
     *
     * @param selectorsCnt Selectors count.
     * @return {@code this} for chaining.
     */
    @IgniteSpiConfiguration(optional = true)
    public TcpCommunicationSpi setSelectorsCount(int selectorsCnt) {
        this.selectorsCnt = selectorsCnt;

        return this;
    }

    /**
     * See {@link #setSelectorsCount(int)}.
     *
     * @return Count of selectors in TCP server.
     */
    public int getSelectorsCount() {
        return selectorsCnt;
    }

    /**
     * See {@link #setSelectorSpins(long)}.
     *
     * @return Selector thread busy-loop iterations.
     */
    public long getSelectorSpins() {
        return selectorSpins;
    }

    /**
     * Defines how many non-blocking {@code selector.selectNow()} should be made before
     * falling into {@code selector.select(long)} in NIO server. Long value. Default is {@code 0}.
     * Can be set to {@code Long.MAX_VALUE} so selector threads will never block.
     *
     * @param selectorSpins Selector thread busy-loop iterations.
     * @return {@code this} for chaining.
     */
    @IgniteSpiConfiguration(optional = true)
    public TcpCommunicationSpi setSelectorSpins(long selectorSpins) {
        this.selectorSpins = selectorSpins;

        return this;
    }

    /**
     * Sets value for {@code TCP_NODELAY} socket option. Each
     * socket will be opened using provided value.
     * <p>
     * Setting this option to {@code true} disables Nagle's algorithm
     * for socket decreasing latency and delivery time for small messages.
     * <p>
     * For systems that work under heavy network load it is advisable to
     * set this value to {@code false}.
     * <p>
     * If not provided, default value is {@link #DFLT_TCP_NODELAY}.
     *
     * @param tcpNoDelay {@code True} to disable TCP delay.
     * @return {@code this} for chaining.
     */
    @IgniteSpiConfiguration(optional = true)
    public TcpCommunicationSpi setTcpNoDelay(boolean tcpNoDelay) {
        this.tcpNoDelay = tcpNoDelay;

        return this;
    }

    /**
     * Gets value for {@code TCP_NODELAY} socket option.
     *
     * @return {@code True} if TCP delay is disabled.
     */
    public boolean isTcpNoDelay() {
        return tcpNoDelay;
    }

    /**
     * Gets value for {@code FILTER_REACHABLE_ADDRESSES} socket option.
     *
     * @return {@code True} if needed to filter reachable addresses.
     */
    public boolean isFilterReachableAddresses() {
        return filterReachableAddresses;
    }

    /**
     * Setting this option to {@code true} enables filter for reachable
     * addresses on creating tcp client.
     * <p>
     * Usually its advised to set this value to {@code false}.
     * <p>
     * If not provided, default value is {@link #DFLT_FILTER_REACHABLE_ADDRESSES}.
     *
     * @param filterReachableAddresses {@code True} to filter reachable addresses.
     * @return {@code this} for chaining.
     */
    @IgniteSpiConfiguration(optional = true)
    public TcpCommunicationSpi setFilterReachableAddresses(boolean filterReachableAddresses) {
        this.filterReachableAddresses = filterReachableAddresses;

        return this;
    }

    /**
     * Sets receive buffer size for sockets created or accepted by this SPI.
     * <p>
     * If not provided, default is {@link #DFLT_SOCK_BUF_SIZE}.
     *
     * @param sockRcvBuf Socket receive buffer size.
     * @return {@code this} for chaining.
     */
    @IgniteSpiConfiguration(optional = true)
    public TcpCommunicationSpi setSocketReceiveBuffer(int sockRcvBuf) {
        this.sockRcvBuf = sockRcvBuf;

        return this;
    }

    /**
     * See {@link #setSocketReceiveBuffer(int)}.
     *
     * @return Socket receive buffer size.
     */
    public int getSocketReceiveBuffer() {
        return sockRcvBuf;
    }

    /**
     * Sets send buffer size for sockets created or accepted by this SPI.
     * <p>
     * If not provided, default is {@link #DFLT_SOCK_BUF_SIZE}.
     *
     * @param sockSndBuf Socket send buffer size.
     * @return {@code this} for chaining.
     */
    @IgniteSpiConfiguration(optional = true)
    public TcpCommunicationSpi setSocketSendBuffer(int sockSndBuf) {
        this.sockSndBuf = sockSndBuf;

        return this;
    }

    /**
     * See {@link #setSocketSendBuffer(int)}.
     *
     * @return Socket send buffer size.
     */
    public int getSocketSendBuffer() {
        return sockSndBuf;
    }

    /**
     * Sets message queue limit for incoming and outgoing messages.
     * <p>
     * When set to positive number send queue is limited to the configured value.
     * {@code 0} disables the size limitations.
     * <p>
     * If not provided, default is {@link #DFLT_MSG_QUEUE_LIMIT}.
     *
     * @param msgQueueLimit Send queue size limit.
     * @return {@code this} for chaining.
     */
    @IgniteSpiConfiguration(optional = true)
    public TcpCommunicationSpi setMessageQueueLimit(int msgQueueLimit) {
        this.msgQueueLimit = msgQueueLimit;

        return this;
    }

    /**
     * Gets message queue limit for incoming and outgoing messages.
     *
     * @return Send queue size limit.
     */
    public int getMessageQueueLimit() {
        return msgQueueLimit;
    }

    /**
     * See {@link #setSlowClientQueueLimit(int)}.
     *
     * @return Slow client queue limit.
     */
    public int getSlowClientQueueLimit() {
        return slowClientQueueLimit;
    }

    /**
     * Sets slow client queue limit.
     * <p/>
     * When set to a positive number, communication SPI will monitor clients outbound message queue sizes and will drop
     * those clients whose queue exceeded this limit.
     * <p/>
     * This value should be set to less or equal value than {@link #getMessageQueueLimit()} which controls
     * message back-pressure for server nodes. The default value for this parameter is {@code 0}
     * which means {@code unlimited}.
     *
     * @param slowClientQueueLimit Slow client queue limit.
     * @return {@code this} for chaining.
     */
    @IgniteSpiConfiguration(optional = true)
    public TcpCommunicationSpi setSlowClientQueueLimit(int slowClientQueueLimit) {
        this.slowClientQueueLimit = slowClientQueueLimit;

        return this;
    }

    /**
     * @return Force client to server connections flag.
     *
     * @see #setForceClientToServerConnections(boolean)
     */
    @IgniteExperimental
    public boolean forceClientToServerConnections() {
        return forceClientToSrvConnections;
    }

    /**
     * Applicable for clients only. Sets PSI in the mode when server node cannot open TCP connection to the current
     * node. Possile reasons for that may be specific network configurations or security rules.
     * In this mode, when server needs the connection with client, it uses {@link DiscoverySpi} protocol to notify
     * client about it. After that client opens the required connection from its side.
     */
    @IgniteExperimental
    @IgniteSpiConfiguration(optional = true)
    public TcpCommunicationSpi setForceClientToServerConnections(boolean forceClientToSrvConnections) {
        this.forceClientToSrvConnections = forceClientToSrvConnections;

        return this;
    }

    /** {@inheritDoc} */
    @Override public void setListener(CommunicationListener<Message> lsnr) {
        this.lsnr = lsnr;
    }

    /**
     * @return Listener.
     */
    public CommunicationListener getListener() {
        return lsnr;
    }

    /** */
    @IgniteExperimental
    public void setConnectionRequestor(ConnectionRequestor connectionRequestor) {
        this.connectionRequestor = connectionRequestor;
    }

    /** {@inheritDoc} */
    @Override public int getSentMessagesCount() {
        // Listener could be not initialized yet, but discovery thread could try to aggregate metrics.
        if (metricsLsnr == null)
            return 0;

        return metricsLsnr.sentMessagesCount();
    }

    /** {@inheritDoc} */
    @Override public long getSentBytesCount() {
        // Listener could be not initialized yet, but discovery thread clould try to aggregate metrics.
        if (metricsLsnr == null)
            return 0;

        return metricsLsnr.sentBytesCount();
    }

    /** {@inheritDoc} */
    @Override public int getReceivedMessagesCount() {
        // Listener could be not initialized yet, but discovery thread could try to aggregate metrics.
        if (metricsLsnr == null)
            return 0;

        return metricsLsnr.receivedMessagesCount();
    }

    /** {@inheritDoc} */
    @Override public long getReceivedBytesCount() {
        // Listener could be not initialized yet, but discovery thread could try to aggregate metrics.
        if (metricsLsnr == null)
            return 0;

        return metricsLsnr.receivedBytesCount();
    }

    /**
     * Gets received messages counts (grouped by type).
     *
     * @return Map containing message types and respective counts.
     */
    public Map<String, Long> getReceivedMessagesByType() {
        return metricsLsnr.receivedMessagesByType();
    }

    /**
     * Gets received messages counts (grouped by node).
     *
     * @return Map containing sender nodes and respective counts.
     */
    public Map<UUID, Long> getReceivedMessagesByNode() {
        return metricsLsnr.receivedMessagesByNode();
    }

    /**
     * Gets sent messages counts (grouped by type).
     *
     * @return Map containing message types and respective counts.
     */
    public Map<String, Long> getSentMessagesByType() {
        return metricsLsnr.sentMessagesByType();
    }

    /**
     * Gets sent messages counts (grouped by node).
     *
     * @return Map containing receiver nodes and respective counts.
     */
    public Map<UUID, Long> getSentMessagesByNode() {
        return metricsLsnr.sentMessagesByNode();
    }

    /** {@inheritDoc} */
    @Override public int getOutboundMessagesQueueSize() {
        GridNioServer<Message> srv = nioSrvr;

        return srv != null ? srv.outboundMessagesQueueSize() : 0;
    }

    /** {@inheritDoc} */
    @Override public void resetMetrics() {
        metricsLsnr.resetMetrics();
    }

    /**
     * @param nodeId Target node ID.
     * @return Future.
     */
    public IgniteInternalFuture<String> dumpNodeStatistics(final UUID nodeId) {
        StringBuilder sb = new StringBuilder("Communication SPI statistics [rmtNode=").append(nodeId).append(']').append(U.nl());

        dumpInfo(sb, nodeId);

        GridNioServer<Message> nioSrvr = this.nioSrvr;

        if (nioSrvr != null) {
            sb.append("NIO sessions statistics:");

            IgnitePredicate<GridNioSession> p = new IgnitePredicate<GridNioSession>() {
                @Override public boolean apply(GridNioSession ses) {
                    ConnectionKey connId = ses.meta(CONN_IDX_META);

                    return connId != null && nodeId.equals(connId.nodeId());
                }
            };

            return nioSrvr.dumpStats(sb.toString(), p);
        }
        else {
            sb.append(U.nl()).append("GridNioServer is null.");

            return new GridFinishedFuture<>(sb.toString());
        }
    }

    /**
     * Dumps SPI per-connection stats to logs.
     */
    public void dumpStats() {
        final IgniteLogger log = this.diagnosticLog;

        if (log != null) {
            StringBuilder sb = new StringBuilder();

            dumpInfo(sb, null);

            U.warn(log, sb.toString());

            GridNioServer<Message> nioSrvr = this.nioSrvr;

            if (nioSrvr != null) {
                nioSrvr.dumpStats().listen(new CI1<IgniteInternalFuture<String>>() {
                    @Override public void apply(IgniteInternalFuture<String> fut) {
                        try {
                            U.warn(log, fut.get());
                        }
                        catch (Exception e) {
                            U.error(log, "Failed to dump NIO server statistics: " + e, e);
                        }
                    }
                });
            }
        }
    }

    /**
     * @param sb Message builder.
     * @param dstNodeId Target node ID.
     */
    private void dumpInfo(StringBuilder sb, UUID dstNodeId) {
        sb.append("Communication SPI recovery descriptors: ").append(U.nl());

        for (Map.Entry<ConnectionKey, GridNioRecoveryDescriptor> entry : recoveryDescs.entrySet()) {
            GridNioRecoveryDescriptor desc = entry.getValue();

            if (dstNodeId != null && !dstNodeId.equals(entry.getKey().nodeId()))
                continue;

            sb.append("    [key=").append(entry.getKey())
                .append(", msgsSent=").append(desc.sent())
                .append(", msgsAckedByRmt=").append(desc.acked())
                .append(", msgsRcvd=").append(desc.received())
                .append(", lastAcked=").append(desc.lastAcknowledged())
                .append(", reserveCnt=").append(desc.reserveCount())
                .append(", descIdHash=").append(System.identityHashCode(desc))
                .append(']').append(U.nl());
        }

        for (Map.Entry<ConnectionKey, GridNioRecoveryDescriptor> entry : outRecDescs.entrySet()) {
            GridNioRecoveryDescriptor desc = entry.getValue();

            if (dstNodeId != null && !dstNodeId.equals(entry.getKey().nodeId()))
                continue;

            sb.append("    [key=").append(entry.getKey())
                .append(", msgsSent=").append(desc.sent())
                .append(", msgsAckedByRmt=").append(desc.acked())
                .append(", reserveCnt=").append(desc.reserveCount())
                .append(", connected=").append(desc.connected())
                .append(", reserved=").append(desc.reserved())
                .append(", descIdHash=").append(System.identityHashCode(desc))
                .append(']').append(U.nl());
        }

        for (Map.Entry<ConnectionKey, GridNioRecoveryDescriptor> entry : inRecDescs.entrySet()) {
            GridNioRecoveryDescriptor desc = entry.getValue();

            if (dstNodeId != null && !dstNodeId.equals(entry.getKey().nodeId()))
                continue;

            sb.append("    [key=").append(entry.getKey())
                .append(", msgsRcvd=").append(desc.received())
                .append(", lastAcked=").append(desc.lastAcknowledged())
                .append(", reserveCnt=").append(desc.reserveCount())
                .append(", connected=").append(desc.connected())
                .append(", reserved=").append(desc.reserved())
                .append(", handshakeIdx=").append(desc.handshakeIndex())
                .append(", descIdHash=").append(System.identityHashCode(desc))
                .append(']').append(U.nl());
        }

        sb.append("Communication SPI clients: ").append(U.nl());

        for (Map.Entry<UUID, GridCommunicationClient[]> entry : clients.entrySet()) {
            UUID clientNodeId = entry.getKey();

            if (dstNodeId != null && !dstNodeId.equals(clientNodeId))
                continue;

            GridCommunicationClient[] clients0 = entry.getValue();

            for (GridCommunicationClient client : clients0) {
                if (client != null) {
                    sb.append("    [node=").append(clientNodeId)
                        .append(", client=").append(client)
                        .append(']').append(U.nl());
                }
            }
        }
    }

    /** {@inheritDoc} */
    @Override public Map<String, Object> getNodeAttributes() throws IgniteSpiException {
        initFailureDetectionTimeout();

        assertParameter(locPort > 1023, "locPort > 1023");
        assertParameter(locPort <= 0xffff, "locPort < 0xffff");
        assertParameter(locPortRange >= 0, "locPortRange >= 0");
        assertParameter(idleConnTimeout > 0, "idleConnTimeout > 0");
        assertParameter(sockRcvBuf >= 0, "sockRcvBuf >= 0");
        assertParameter(sockSndBuf >= 0, "sockSndBuf >= 0");
        assertParameter(msgQueueLimit >= 0, "msgQueueLimit >= 0");
        assertParameter(shmemPort > 0 || shmemPort == -1, "shmemPort > 0 || shmemPort == -1");
        assertParameter(selectorsCnt > 0, "selectorsCnt > 0");
        assertParameter(connectionsPerNode > 0, "connectionsPerNode > 0");
        assertParameter(connectionsPerNode <= MAX_CONN_PER_NODE, "connectionsPerNode <= 1024");

        if (!failureDetectionTimeoutEnabled()) {
            assertParameter(reconCnt > 0, "reconnectCnt > 0");
            assertParameter(connTimeout >= 0, "connTimeout >= 0");
            assertParameter(maxConnTimeout >= connTimeout, "maxConnTimeout >= connTimeout");
        }

        assertParameter(sockWriteTimeout >= 0, "sockWriteTimeout >= 0");
        assertParameter(ackSndThreshold > 0, "ackSndThreshold > 0");
        assertParameter(unackedMsgsBufSize >= 0, "unackedMsgsBufSize >= 0");

        if (unackedMsgsBufSize > 0) {
            assertParameter(unackedMsgsBufSize >= msgQueueLimit * 5,
                "Specified 'unackedMsgsBufSize' is too low, it should be at least 'msgQueueLimit * 5'.");

            assertParameter(unackedMsgsBufSize >= ackSndThreshold * 5,
                "Specified 'unackedMsgsBufSize' is too low, it should be at least 'ackSndThreshold * 5'.");
        }

        if (connectionsPerNode > 1)
            connPlc = new RoundRobinConnectionPolicy();
        else
            connPlc = new FirstConnectionPolicy();

        chConnPlc = new ConnectionPolicy() {
            /** Sequential connection index provider. */
            private final AtomicInteger chIdx = new AtomicInteger(MAX_CONN_PER_NODE + 1);

            @Override public int connectionIndex() {
                return chIdx.incrementAndGet();
            }
        };

        try {
            locHost = U.resolveLocalHost(locAddr);
        }
        catch (IOException e) {
            throw new IgniteSpiException("Failed to initialize local address: " + locAddr, e);
        }

        try {
            shmemSrv = resetShmemServer();
        }
        catch (IgniteCheckedException e) {
            U.warn(log, "Failed to start shared memory communication server.", e);
        }

        try {
            // This method potentially resets local port to the value
            // local node was bound to.
            nioSrvr = resetNioServer();
        }
        catch (IgniteCheckedException e) {
            throw new IgniteSpiException("Failed to initialize TCP server: " + locHost, e);
        }

        boolean forceClientToSrvConnections = forceClientToServerConnections();

        if (usePairedConnections && forceClientToSrvConnections) {
            throw new IgniteSpiException("Node using paired connections " +
                "is not allowed to start in forced client to server connections mode.");
        }

        // Set local node attributes.
        try {
            IgniteBiTuple<Collection<String>, Collection<String>> addrs = U.resolveLocalAddresses(locHost);

            Collection<InetSocketAddress> extAddrs = addrRslvr == null ? null :
                U.resolveAddresses(addrRslvr, F.flat(Arrays.asList(addrs.get1(), addrs.get2())), boundTcpPort);

            Map<String, Object> res = new HashMap<>(5);

            boolean setEmptyHostNamesAttr = !getBoolean(IGNITE_TCP_COMM_SET_ATTR_HOST_NAMES, false) &&
                (!F.isEmpty(locAddr) && locHost.getHostAddress().equals(locAddr)) && !locHost.isAnyLocalAddress() &&
                !locHost.isLoopbackAddress();

            res.put(createSpiAttributeName(ATTR_ADDRS), addrs.get1());
            res.put(createSpiAttributeName(ATTR_HOST_NAMES), setEmptyHostNamesAttr ? emptyList() : addrs.get2());
            res.put(createSpiAttributeName(ATTR_PORT), boundTcpPort);
            res.put(createSpiAttributeName(ATTR_SHMEM_PORT), boundTcpShmemPort >= 0 ? boundTcpShmemPort : null);
            res.put(createSpiAttributeName(ATTR_EXT_ADDRS), extAddrs);
            res.put(createSpiAttributeName(ATTR_PAIRED_CONN), usePairedConnections);
            res.put(createSpiAttributeName(ATTR_FORCE_CLIENT_SERVER_CONNECTIONS), forceClientToSrvConnections);

            return res;
        }
        catch (IOException | IgniteCheckedException e) {
            throw new IgniteSpiException("Failed to resolve local host to addresses: " + locHost, e);
        }
    }

    /**
     * @return Bound TCP server port.
     */
    public int boundPort() {
        return boundTcpPort;
    }

    /** {@inheritDoc} */
    @Override public void spiStart(String igniteInstanceName) throws IgniteSpiException {
        assert locHost != null;

        // Start SPI start stopwatch.
        startStopwatch();

        // Ack parameters.
        if (log.isDebugEnabled()) {
            log.debug(configInfo("locAddr", locAddr));
            log.debug(configInfo("locPort", locPort));
            log.debug(configInfo("locPortRange", locPortRange));
            log.debug(configInfo("idleConnTimeout", idleConnTimeout));
            log.debug(configInfo("directBuf", directBuf));
            log.debug(configInfo("directSendBuf", directSndBuf));
            log.debug(configInfo("selectorsCnt", selectorsCnt));
            log.debug(configInfo("tcpNoDelay", tcpNoDelay));
            log.debug(configInfo("sockSndBuf", sockSndBuf));
            log.debug(configInfo("sockRcvBuf", sockRcvBuf));
            log.debug(configInfo("shmemPort", shmemPort));
            log.debug(configInfo("msgQueueLimit", msgQueueLimit));
            log.debug(configInfo("connectionsPerNode", connectionsPerNode));

            if (failureDetectionTimeoutEnabled()) {
                log.debug(configInfo("connTimeout", connTimeout));
                log.debug(configInfo("maxConnTimeout", maxConnTimeout));
                log.debug(configInfo("reconCnt", reconCnt));
            }
            else
                log.debug(configInfo("failureDetectionTimeout", failureDetectionTimeout()));

            log.debug(configInfo("sockWriteTimeout", sockWriteTimeout));
            log.debug(configInfo("ackSndThreshold", ackSndThreshold));
            log.debug(configInfo("unackedMsgsBufSize", unackedMsgsBufSize));
        }

        if (!tcpNoDelay)
            U.quietAndWarn(log, "'TCP_NO_DELAY' for communication is off, which should be used with caution " +
                "since may produce significant delays with some scenarios.");

        if (slowClientQueueLimit > 0 && msgQueueLimit > 0 && slowClientQueueLimit >= msgQueueLimit) {
            U.quietAndWarn(log, "Slow client queue limit is set to a value greater than or equal to message " +
                "queue limit (slow client queue limit will have no effect) [msgQueueLimit=" + msgQueueLimit +
                ", slowClientQueueLimit=" + slowClientQueueLimit + ']');
        }

        if (msgQueueLimit == 0)
            U.quietAndWarn(log, "Message queue limit is set to 0 which may lead to " +
                "potential OOMEs when running cache operations in FULL_ASYNC or PRIMARY_SYNC modes " +
                "due to message queues growth on sender and receiver sides.");

        registerMBean(igniteInstanceName, new TcpCommunicationSpiMBeanImpl(this), TcpCommunicationSpiMBean.class);

        connectGate = new ConnectGateway();

        if (shmemSrv != null) {
            shmemAcceptWorker = new ShmemAcceptWorker(shmemSrv);

            new IgniteThread(shmemAcceptWorker).start();
        }

        nioSrvr.start();

        commWorker = new CommunicationWorker(igniteInstanceName, log);

        new IgniteSpiThread(igniteInstanceName, commWorker.name(), log) {
            @Override protected void body() {
                commWorker.run();
            }
        }.start();

        // Ack start.
        if (log.isDebugEnabled())
            log.debug(startInfo());
    }

    /** {@inheritDoc} } */
    @Override public void onContextInitialized0(IgniteSpiContext spiCtx) throws IgniteSpiException {
        spiCtx.registerPort(boundTcpPort, IgnitePortProtocol.TCP);

        // SPI can start without shmem port.
        if (boundTcpShmemPort > 0)
            spiCtx.registerPort(boundTcpShmemPort, IgnitePortProtocol.TCP);

        spiCtx.addLocalEventListener(discoLsnr, EVT_NODE_LEFT, EVT_NODE_FAILED);

        ctxInitLatch.countDown();

        metricsLsnr = new TcpCommunicationMetricsListener(ignite, spiCtx);
    }

    /** {@inheritDoc} */
    @Override public IgniteSpiContext getSpiContext() {
        if (ctxInitLatch.getCount() > 0) {
            if (log.isDebugEnabled())
                log.debug("Waiting for context initialization.");

            try {
                U.await(ctxInitLatch);

                if (log.isDebugEnabled())
                    log.debug("Context has been initialized.");
            }
            catch (IgniteInterruptedCheckedException e) {
                U.warn(log, "Thread has been interrupted while waiting for SPI context initialization.", e);
            }
        }

        return super.getSpiContext();
    }

    /**
     * Recreates tpcSrvr socket instance.
     *
     * @return Server instance.
     * @throws IgniteCheckedException Thrown if it's not possible to create server.
     */
    private GridNioServer<Message> resetNioServer() throws IgniteCheckedException {
        if (boundTcpPort >= 0)
            throw new IgniteCheckedException("Tcp NIO server was already created on port " + boundTcpPort);

        IgniteCheckedException lastEx = null;

        // If configured TCP port is busy, find first available in range.
        int lastPort = locPortRange == 0 ? locPort : locPort + locPortRange - 1;

        for (int port = locPort; port <= lastPort; port++) {
            try {
                MessageFactory msgFactory = new MessageFactory() {
                    private MessageFactory impl;

                    @Nullable @Override public Message create(short type) {
                        if (impl == null)
                            impl = getSpiContext().messageFactory();

                        assert impl != null;

                        return impl.create(type);
                    }
                };

                GridNioMessageReaderFactory readerFactory = new GridNioMessageReaderFactory() {
                    private IgniteSpiContext context;

                    private MessageFormatter formatter;

                    @Override public MessageReader reader(GridNioSession ses, MessageFactory msgFactory)
                        throws IgniteCheckedException {
                        final IgniteSpiContext ctx = TcpCommunicationSpi.super.getSpiContext();

                        if (formatter == null || context != ctx) {
                            context = ctx;

                            formatter = context.messageFormatter();
                        }

                        assert formatter != null;

                        ConnectionKey key = ses.meta(CONN_IDX_META);

                        return key != null ? formatter.reader(key.nodeId(), msgFactory) : null;
                    }
                };

                GridNioMessageWriterFactory writerFactory = new GridNioMessageWriterFactory() {
                    private IgniteSpiContext context;

                    private MessageFormatter formatter;

                    @Override public MessageWriter writer(GridNioSession ses) throws IgniteCheckedException {
                        final IgniteSpiContext ctx = TcpCommunicationSpi.super.getSpiContext();

                        if (formatter == null || context != ctx) {
                            context = ctx;

                            formatter = context.messageFormatter();
                        }

                        assert formatter != null;

                        ConnectionKey key = ses.meta(CONN_IDX_META);

                        return key != null ? formatter.writer(key.nodeId()) : null;
                    }
                };

                GridDirectParser parser = new GridDirectParser(log.getLogger(GridDirectParser.class),
                    msgFactory,
                    readerFactory);

                IgnitePredicate<Message> skipRecoveryPred = new IgnitePredicate<Message>() {
                    @Override public boolean apply(Message msg) {
                        return msg instanceof RecoveryLastReceivedMessage;
                    }
                };

                boolean clientMode = Boolean.TRUE.equals(ignite.configuration().isClientMode());

                IgniteBiInClosure<GridNioSession, Integer> queueSizeMonitor =
                    !clientMode && slowClientQueueLimit > 0 ? this::checkClientQueueSize : null;

                GridNioFilter[] filters;

                if (isSslEnabled()) {
                    GridNioSslFilter sslFilter =
                        new GridNioSslFilter(ignite.configuration().getSslContextFactory().create(),
                            true, ByteOrder.LITTLE_ENDIAN, log);

                    sslFilter.directMode(true);

                    sslFilter.wantClientAuth(true);
                    sslFilter.needClientAuth(true);

                    filters = new GridNioFilter[] {
                        new GridNioTracerFilter(log, tracing),
                        new GridNioCodecFilter(parser, log, true),
                        new GridConnectionBytesVerifyFilter(log),
                        sslFilter
                    };
                }
                else
                    filters = new GridNioFilter[] {
                        new GridNioTracerFilter(log, tracing),
                        new GridNioCodecFilter(parser, log, true),
                        new GridConnectionBytesVerifyFilter(log)
                    };

                GridNioServer.Builder<Message> builder = GridNioServer.<Message>builder()
                    .address(locHost)
                    .port(port)
                    .listener(srvLsnr)
                    .logger(log)
                    .selectorCount(selectorsCnt)
                    .igniteInstanceName(igniteInstanceName)
                    .serverName("tcp-comm")
                    .tcpNoDelay(tcpNoDelay)
                    .directBuffer(directBuf)
                    .byteOrder(ByteOrder.LITTLE_ENDIAN)
                    .socketSendBufferSize(sockSndBuf)
                    .socketReceiveBufferSize(sockRcvBuf)
                    .sendQueueLimit(msgQueueLimit)
                    .directMode(true)
                    .writeTimeout(sockWriteTimeout)
                    .selectorSpins(selectorSpins)
                    .filters(filters)
                    .writerFactory(writerFactory)
                    .skipRecoveryPredicate(skipRecoveryPred)
                    .messageQueueSizeListener(queueSizeMonitor)
                    .tracing(tracing)
                    .readWriteSelectorsAssign(usePairedConnections);

                if (ignite instanceof IgniteEx) {
                    IgniteEx igniteEx = (IgniteEx)ignite;

                    builder.workerListener(igniteEx.context().workersRegistry())
                        .metricRegistry(igniteEx.context().metric().registry(COMMUNICATION_METRICS_GROUP_NAME));
                }

                GridNioServer<Message> srvr = builder.build();

                boundTcpPort = port;

                // Ack Port the TCP server was bound to.
                if (log.isInfoEnabled()) {
                    log.info("Successfully bound communication NIO server to TCP port " +
                        "[port=" + boundTcpPort +
                        ", locHost=" + locHost +
                        ", selectorsCnt=" + selectorsCnt +
                        ", selectorSpins=" + srvr.selectorSpins() +
                        ", pairedConn=" + usePairedConnections + ']');
                }

                srvr.idleTimeout(idleConnTimeout);

                return srvr;
            }
            catch (IgniteCheckedException e) {
                if (X.hasCause(e, SSLException.class))
                    throw new IgniteSpiException("Failed to create SSL context. SSL factory: "
                        + ignite.configuration().getSslContextFactory() + '.', e);

                lastEx = e;

                if (log.isDebugEnabled())
                    log.debug("Failed to bind to local port (will try next port within range) [port=" + port +
                        ", locHost=" + locHost + ']');

                onException("Failed to bind to local port (will try next port within range) [port=" + port +
                    ", locHost=" + locHost + ']', e);
            }
        }

        // If free port wasn't found.
        throw new IgniteCheckedException("Failed to bind to any port within range [startPort=" + locPort +
            ", portRange=" + locPortRange + ", locHost=" + locHost + ']', lastEx);
    }

    /**
     * Creates new shared memory communication server.
     *
     * @return Server.
     * @throws IgniteCheckedException If failed.
     */
    @Nullable private IpcSharedMemoryServerEndpoint resetShmemServer() throws IgniteCheckedException {
        if (boundTcpShmemPort >= 0)
            throw new IgniteCheckedException("Shared memory server was already created on port " + boundTcpShmemPort);

        if (shmemPort == -1 || U.isWindows())
            return null;

        IgniteCheckedException lastEx = null;

        // If configured TCP port is busy, find first available in range.
        for (int port = shmemPort; port < shmemPort + locPortRange; port++) {
            try {
                IgniteConfiguration cfg = ignite.configuration();

                IpcSharedMemoryServerEndpoint srv =
                    new IpcSharedMemoryServerEndpoint(log, cfg.getNodeId(), igniteInstanceName, cfg.getWorkDirectory());

                srv.setPort(port);

                srv.omitOutOfResourcesWarning(true);

                srv.start();

                boundTcpShmemPort = port;

                // Ack Port the TCP server was bound to.
                if (log.isInfoEnabled())
                    log.info("Successfully bound shared memory communication to TCP port [port=" + boundTcpShmemPort +
                        ", locHost=" + locHost + ']');

                return srv;
            }
            catch (IgniteCheckedException e) {
                lastEx = e;

                if (log.isDebugEnabled())
                    log.debug("Failed to bind to local port (will try next port within range) [port=" + port +
                        ", locHost=" + locHost + ']');
            }
        }

        // If free port wasn't found.
        throw new IgniteCheckedException("Failed to bind shared memory communication to any port within range [startPort=" +
            locPort + ", portRange=" + locPortRange + ", locHost=" + locHost + ']', lastEx);
    }

    /** {@inheritDoc} */
    @Override public void spiStop() throws IgniteSpiException {
        assert stopping;

        unregisterMBean();

        // Stop TCP server.
        if (nioSrvr != null)
            nioSrvr.stop();

        U.cancel(shmemAcceptWorker);
        U.join(shmemAcceptWorker, log);

        U.cancel(shmemWorkers);
        U.join(shmemWorkers, log);

        shmemWorkers.clear();

        // Force closing on stop (safety).
        for (GridCommunicationClient[] clients0 : clients.values()) {
            for (GridCommunicationClient client : clients0) {
                if (client != null)
                    client.forceClose();
            }
        }

        for (GridFutureAdapter<GridCommunicationClient> fut : clientFuts.values()) {
            if (fut instanceof ConnectionRequestFuture) {
                // There's no way it would be done by itself at this point.
                fut.onDone(new IgniteSpiException("SPI is being stopped."));
            }
        }

        if (commWorker != null) {
            U.cancel(commWorker);
            U.join(commWorker, log);
        }

        // Clear resources.
        nioSrvr = null;
        commWorker = null;

        boundTcpPort = -1;

        // Ack stop.
        if (log.isDebugEnabled())
            log.debug(stopInfo());
    }

    /** {@inheritDoc} */
    @Override protected void onContextDestroyed0() {
        stopping = true;

        if (ctxInitLatch.getCount() > 0)
            // Safety.
            ctxInitLatch.countDown();

        if (connectGate != null)
            connectGate.stopped();

        getSpiContext().deregisterPorts();

        getSpiContext().removeLocalEventListener(discoLsnr);
    }

    /** {@inheritDoc} */
    @Override public void onClientDisconnected(IgniteFuture<?> reconnectFut) {
        connectGate.disconnected(reconnectFut);

        for (GridCommunicationClient[] clients0 : clients.values()) {
            for (GridCommunicationClient client : clients0) {
                if (client != null)
                    client.forceClose();
            }
        }

        IgniteClientDisconnectedCheckedException err = new IgniteClientDisconnectedCheckedException(reconnectFut,
            "Failed to connect client node disconnected.");

        for (GridFutureAdapter<GridCommunicationClient> clientFut : clientFuts.values())
            clientFut.onDone(err);

        recoveryDescs.clear();
        inRecDescs.clear();
        outRecDescs.clear();
    }

    /** {@inheritDoc} */
    @Override public void onClientReconnected(boolean clusterRestarted) {
        connectGate.reconnected();
    }

    /**
     * @param consistentId Consistent id of the node.
     * @param nodeId Left node ID.
     */
    void onNodeLeft(Object consistentId, UUID nodeId) {
        assert nodeId != null;

        metricsLsnr.onNodeLeft(consistentId);

        GridCommunicationClient[] clients0 = clients.remove(nodeId);

        if (clients0 != null) {
            for (GridCommunicationClient client : clients0) {
                if (client != null) {
                    if (log.isDebugEnabled())
                        log.debug("Forcing NIO client close since node has left [nodeId=" + nodeId +
                            ", client=" + client + ']');

                    client.forceClose();
                }
            }
        }
    }

    /** {@inheritDoc} */
    @Override protected void checkConfigurationConsistency0(IgniteSpiContext spiCtx, ClusterNode node, boolean starting)
        throws IgniteSpiException {
        // These attributes are set on node startup in any case, so we MUST receive them.
        checkAttributePresence(node, createSpiAttributeName(ATTR_ADDRS));
        checkAttributePresence(node, createSpiAttributeName(ATTR_HOST_NAMES));
        checkAttributePresence(node, createSpiAttributeName(ATTR_PORT));
    }

    /**
     * Checks that node has specified attribute and prints warning if it does not.
     *
     * @param node Node to check.
     * @param attrName Name of the attribute.
     */
    private void checkAttributePresence(ClusterNode node, String attrName) {
        if (node.attribute(attrName) == null)
            U.warn(log, "Remote node has inconsistent configuration (required attribute was not found) " +
                "[attrName=" + attrName + ", nodeId=" + node.id() +
                "spiCls=" + U.getSimpleName(TcpCommunicationSpi.class) + ']');
    }

    /** {@inheritDoc} */
    @Override public void sendMessage(ClusterNode node, Message msg) throws IgniteSpiException {
        sendMessage0(node, msg, null);
    }

    /**
     * @param nodes Nodes to check connection with.
     * @return Result future (each bit in result BitSet contains connection status to corresponding node).
     */
    public IgniteFuture<BitSet> checkConnection(List<ClusterNode> nodes) {
        TcpCommunicationConnectionCheckFuture fut = new TcpCommunicationConnectionCheckFuture(
            this,
            log.getLogger(TcpCommunicationConnectionCheckFuture.class),
            nioSrvr,
            nodes);

        long timeout = failureDetectionTimeoutEnabled() ? failureDetectionTimeout() : connTimeout;

        if (log.isInfoEnabled())
            log.info("Start check connection process [nodeCnt=" + nodes.size() + ", timeout=" + timeout + ']');

        fut.init(timeout);

        return new IgniteFutureImpl<>(fut);
    }

    /**
     * Sends given message to destination node. Note that characteristics of the
     * exchange such as durability, guaranteed delivery or error notification is
     * dependant on SPI implementation.
     *
     * @param node Destination node.
     * @param msg Message to send.
     * @param ackC Ack closure.
     * @throws org.apache.ignite.spi.IgniteSpiException Thrown in case of any error during sending the message.
     *      Note that this is not guaranteed that failed communication will result
     *      in thrown exception as this is dependant on SPI implementation.
     */
    public void sendMessage(ClusterNode node, Message msg, IgniteInClosure<IgniteException> ackC)
        throws IgniteSpiException {
        sendMessage0(node, msg, ackC);
    }

    /**
     * @param node Destination node.
     * @param msg Message to send.
     * @param ackC Ack closure.
     * @throws org.apache.ignite.spi.IgniteSpiException Thrown in case of any error during sending the message.
     *      Note that this is not guaranteed that failed communication will result
     *      in thrown exception as this is dependant on SPI implementation.
     */
    private void sendMessage0(ClusterNode node, Message msg, IgniteInClosure<IgniteException> ackC)
        throws IgniteSpiException {
        assert node != null;
        assert msg != null;

        IgniteLogger log = this.log;

        if (log != null && log.isTraceEnabled())
            log.trace("Sending message with ack to node [node=" + node + ", msg=" + msg + ']');

        if (isLocalNodeDisconnected()) {
            throw new IgniteSpiException("Failed to send a message to remote node because local node has " +
                "been disconnected [rmtNodeId=" + node.id() + ']');
        }

        ClusterNode locNode = getLocalNode();

        if (locNode == null)
            throw new IgniteSpiException("Local node has not been started or fully initialized " +
                "[isStopping=" + getSpiContext().isStopping() + ']');

        if (node.id().equals(locNode.id()))
            notifyListener(node.id(), msg, NOOP);
        else {
            GridCommunicationClient client = null;

            int connIdx;

            if (msg instanceof TcpConnectionIndexAwareMessage) {
                int msgConnIdx = ((TcpConnectionIndexAwareMessage)msg).connectionIndex();

                connIdx = msgConnIdx == UNDEFINED_CONNECTION_INDEX ? connPlc.connectionIndex() : msgConnIdx;
            }
            else
                connIdx = connPlc.connectionIndex();

            try {
                boolean retry;

                do {
                    client = reserveClient(node, connIdx);

                    UUID nodeId = null;

                    if (!client.async())
                        nodeId = node.id();

                    retry = client.sendMessage(nodeId, msg, ackC);

                    client.release();

                    if (retry) {
                        removeNodeClient(node.id(), client);

                        ClusterNode node0 = getSpiContext().node(node.id());

                        if (node0 == null)
                            throw new ClusterTopologyCheckedException("Failed to send message to remote node " +
                                "(node has left the grid): " + node.id());
                    }

                    client = null;
                }
                while (retry);
            }
            catch (Throwable t) {
                if (stopping)
                    throw new IgniteSpiException("Node is stopping.", t);

                log.error("Failed to send message to remote node [node=" + node + ", msg=" + msg + ']', t);

                if (t instanceof Error)
                    throw (Error)t;

                if (t instanceof RuntimeException)
                    throw (RuntimeException)t;

                throw new IgniteSpiException("Failed to send message to remote node: " + node, t);
            }
            finally {
                if (client != null && removeNodeClient(node.id(), client))
                    client.forceClose();
            }
        }
    }

    /**
     * @return {@code True} if local node in disconnected state.
     */
    private boolean isLocalNodeDisconnected() {
        boolean disconnected = false;

        if (ignite instanceof IgniteKernal)
            disconnected = ((IgniteKernal)ignite).context().clientDisconnected();

        return disconnected;
    }

    /**
     * @param nodeId Node ID.
     * @param rmvClient Client to remove.
     * @return {@code True} if client was removed.
     */
    private boolean removeNodeClient(UUID nodeId, GridCommunicationClient rmvClient) {
        for (;;) {
            GridCommunicationClient[] curClients = clients.get(nodeId);

            if (curClients == null || rmvClient.connectionIndex() >= curClients.length || curClients[rmvClient.connectionIndex()] != rmvClient)
                return false;

            GridCommunicationClient[] newClients = Arrays.copyOf(curClients, curClients.length);

            newClients[rmvClient.connectionIndex()] = null;

            if (clients.replace(nodeId, curClients, newClients))
                return true;
        }
    }

    /**
     * @param node Node.
     * @param connIdx Connection index.
     * @param addClient Client to add.
     */
    private void addNodeClient(ClusterNode node, int connIdx, GridCommunicationClient addClient) {
        assert connectionsPerNode > 0 : connectionsPerNode;
        assert connIdx == addClient.connectionIndex() : addClient;

        if (connIdx >= connectionsPerNode) {
            assert !usePairedConnections(node);

            return;
        }

        for (;;) {
            GridCommunicationClient[] curClients = clients.get(node.id());

            assert curClients == null || curClients[connIdx] == null : "Client already created [node=" + node.id() +
                ", connIdx=" + connIdx +
                ", client=" + addClient +
                ", oldClient=" + curClients[connIdx] + ']';

            GridCommunicationClient[] newClients;

            if (curClients == null) {
                newClients = new GridCommunicationClient[connectionsPerNode];
                newClients[connIdx] = addClient;

                if (clients.putIfAbsent(node.id(), newClients) == null)
                    break;
            }
            else {
                newClients = curClients.clone();
                newClients[connIdx] = addClient;

                if (clients.replace(node.id(), curClients, newClients))
                    break;
            }
        }
    }

    /**
     * Returns existing or just created client to node.
     *
     * @param node Node to which client should be open.
     * @param connIdx Connection index.
     * @return The existing or just created client.
     * @throws IgniteCheckedException Thrown if any exception occurs.
     */
    private GridCommunicationClient reserveClient(ClusterNode node, int connIdx) throws IgniteCheckedException {
        assert node != null;
        assert (connIdx >= 0 && connIdx < connectionsPerNode) || !usePairedConnections(node) : connIdx;

        UUID nodeId = node.id();

        while (true) {
            GridCommunicationClient[] curClients = clients.get(nodeId);

            GridCommunicationClient client = curClients != null && connIdx < curClients.length ?
                curClients[connIdx] : null;

            if (client == null) {
                if (stopping)
                    throw new IgniteSpiException("Node is stopping.");

                // Do not allow concurrent connects.
                GridFutureAdapter<GridCommunicationClient> fut = new ConnectFuture();

                ConnectionKey connKey = new ConnectionKey(nodeId, connIdx, -1);

                GridFutureAdapter<GridCommunicationClient> oldFut = clientFuts.putIfAbsent(connKey, fut);

                if (oldFut == null) {
                    try {
                        GridCommunicationClient[] curClients0 = clients.get(nodeId);

                        GridCommunicationClient client0 = curClients0 != null && connIdx < curClients0.length ?
                            curClients0[connIdx] : null;

                        if (client0 == null) {
                            client0 = createCommunicationClient(node, connIdx);

                            if (client0 != null) {
                                addNodeClient(node, connIdx, client0);

                                if (client0 instanceof GridTcpNioCommunicationClient) {
                                    GridTcpNioCommunicationClient tcpClient = ((GridTcpNioCommunicationClient)client0);

                                    if (tcpClient.session().closeTime() > 0 && removeNodeClient(nodeId, client0)) {
                                        if (log.isDebugEnabled())
                                            log.debug("Session was closed after client creation, will retry " +
                                                "[node=" + node + ", client=" + client0 + ']');

                                        client0 = null;
                                    }
                                }
                            }
                            else {
                                U.sleep(200);

                                if (getSpiContext().node(node.id()) == null)
                                    throw new ClusterTopologyCheckedException("Failed to send message " +
                                        "(node left topology): " + node);
                            }
                        }

                        fut.onDone(client0);
                    }
                    catch (NodeUnreachableException e) {
                        log.warning(e.getMessage());

                        fut = handleUnreachableNodeException(node, connIdx, fut, e);
                    }
                    catch (Throwable e) {
                        fut.onDone(e);

                        if (e instanceof IgniteTooManyOpenFilesException)
                            throw e;

                        if (e instanceof Error)
                            throw (Error)e;
                    }
                    finally {
                        clientFuts.remove(connKey, fut);
                    }
                }
                else
                    fut = oldFut;

                client = fut.get();

                if (client == null) {
                    if (isLocalNodeDisconnected())
                        throw new IgniteCheckedException("Unable to create TCP client due to local node disconnecting.");
                    else
                        continue;
                }

                if (getSpiContext().node(nodeId) == null) {
                    if (removeNodeClient(nodeId, client))
                        client.forceClose();

                    throw new IgniteSpiException("Destination node is not in topology: " + node.id());
                }
            }

            assert connIdx == client.connectionIndex() : client;

            if (client.reserve())
                return client;
            else
                // Client has just been closed by idle worker. Help it and try again.
                removeNodeClient(nodeId, client);
        }
    }

    /**
     * Handles {@link NodeUnreachableException}. This means that the method will try to trigger client itself to open
     * connection. The only possible way of doing this is to use {@link #connectionRequestor}'s trigger and wait.
     * Specifics of triggers implementation technically should be considered unknown, but for now it's not true and we
     * expect that {@link NodeUnreachableException} won't be thrown in {@link IgniteDiscoveryThread}.
     *
     * @param node Node to open connection to.
     * @param connIdx Connection index.
     * @param fut Current future for opening connection.
     * @param e Curent exception.
     * @return New future that will return the client or error. {@code null} client is possible if newly opened
     *      connection has been closed by idle worker, at least that's what documentation says.
     * @throws IgniteCheckedException If trigerring failed or trigger is not configured.
     */
    private GridFutureAdapter<GridCommunicationClient> handleUnreachableNodeException(
        ClusterNode node,
        int connIdx,
        GridFutureAdapter<GridCommunicationClient> fut,
        NodeUnreachableException e
    ) throws IgniteCheckedException {
        if (connectionRequestor != null) {
            ConnectFuture fut0 = (ConnectFuture)fut;

            ConnectionRequestFuture triggerFut = new ConnectionRequestFuture();

            triggerFut.listen(f -> {
                try {
                    fut0.onDone(f.get());
                }
                catch (Throwable t) {
                    fut0.onDone(t);
                }
            });

            clientFuts.put(new ConnectionKey(node.id(), connIdx, -1), triggerFut);

            fut = triggerFut;

            try {
                connectionRequestor.request(node, connIdx);

                long failTimeout = failureDetectionTimeoutEnabled()
                    ? failureDetectionTimeout()
                    : getConnectTimeout();

                fut.get(failTimeout);
            }
            catch (IgniteCheckedException triggerException) {
                IgniteSpiException spiE = new IgniteSpiException(triggerException);

                spiE.addSuppressed(e);

                String msg = "Failed to wait for establishing inverse communication connection from node " + node;

                log.warning(msg, spiE);

                fut.onDone(spiE);

                throw spiE;
            }
        }
        else {
            fut.onDone(e);

            throw new IgniteCheckedException(e);
        }

        return fut;
    }

    /**
     * @param node Node to create client for.
     * @param connIdx Connection index.
     * @return Client.
     * @throws IgniteCheckedException If failed.
     */
    @Nullable private GridCommunicationClient createCommunicationClient(ClusterNode node, int connIdx)
        throws IgniteCheckedException {
        assert node != null;

        Integer shmemPort = node.attribute(createSpiAttributeName(ATTR_SHMEM_PORT));

        ClusterNode locNode = getSpiContext().localNode();

        if (locNode == null)
            throw new IgniteCheckedException("Failed to create NIO client (local node is stopping)");

        if (log.isDebugEnabled())
            log.debug("Creating NIO client to node: " + node);

        // If remote node has shared memory server enabled and has the same set of MACs
        // then we are likely to run on the same host and shared memory communication could be tried.
        if (shmemPort != null && U.sameMacs(locNode, node)) {
            try {
                // https://issues.apache.org/jira/browse/IGNITE-11126 Rework failure detection logic.
                GridCommunicationClient client = createShmemClient(
                    node,
                    connIdx,
                    shmemPort);

                if (log.isDebugEnabled())
                    log.debug("Shmem client created: " + client);

                return client;
            }
            catch (IgniteCheckedException e) {
                if (e.hasCause(IpcOutOfSystemResourcesException.class))
                    // Has cause or is itself the IpcOutOfSystemResourcesException.
                    LT.warn(log, OUT_OF_RESOURCES_TCP_MSG);
                else if (getSpiContext().node(node.id()) != null)
                    LT.warn(log, e.getMessage());
                else if (log.isDebugEnabled())
                    log.debug("Failed to establish shared memory connection with local node (node has left): " +
                        node.id());
            }
        }

        final long start = System.currentTimeMillis();

        GridCommunicationClient client = createTcpClient(node, connIdx);

        final long time = System.currentTimeMillis() - start;

        if (time > CONNECTION_ESTABLISH_THRESHOLD_MS) {
            if (log.isInfoEnabled())
                log.info("TCP client created [client=" + clientString(client, node) + ", duration=" + time + "ms]");
        }
        else if (log.isDebugEnabled())
            log.debug("TCP client created [client=" + clientString(client, node) + ", duration=" + time + "ms]");

        return client;
    }

    /**
     * Returns the string representation of client with protection from null client value. If the client if null,
     * string representation is built from cluster node.
     *
     * @param client communication client
     * @param node cluster node to which the client tried to establish a connection
     * @return string representation of client
     * @throws IgniteCheckedException if failed
     */
    private String clientString(GridCommunicationClient client, ClusterNode node) throws IgniteCheckedException {
        if (client == null) {
            assert node != null;

            StringJoiner joiner = new StringJoiner(", ", "null, node addrs=[", "]");

            for (InetSocketAddress addr : nodeAddresses(node))
                joiner.add(addr.toString());

            return joiner.toString();
        }
        else
            return client.toString();
    }

    /**
     * @param node Node.
     * @param port Port.
     * @param connIdx Connection index.
     * @return Client.
     * @throws IgniteCheckedException If failed.
     */
    @Nullable private GridCommunicationClient createShmemClient(ClusterNode node,
        int connIdx,
        Integer port) throws IgniteCheckedException {
        int attempt = 1;

        int connectAttempts = 1;

        long connTimeout0 = connTimeout;

        IgniteSpiOperationTimeoutHelper timeoutHelper = new IgniteSpiOperationTimeoutHelper(this,
            !node.isClient());

        while (true) {
            GridCommunicationClient client;

            try {
                client = new GridShmemCommunicationClient(
                    connIdx,
                    metricsLsnr.metricRegistry(),
                    port,
                    timeoutHelper.nextTimeoutChunk(connTimeout),
                    log,
                    getSpiContext().messageFormatter());
            }
            catch (IgniteCheckedException e) {
                if (timeoutHelper.checkFailureTimeoutReached(e))
                    throw e;

                // Reconnect for the second time, if connection is not established.
                if (connectAttempts < 2 && X.hasCause(e, ConnectException.class)) {
                    connectAttempts++;

                    continue;
                }

                throw e;
            }

            try {
                safeShmemHandshake(client, node.id(), timeoutHelper.nextTimeoutChunk(connTimeout0));
            }
            catch (IgniteSpiOperationTimeoutException e) {
                client.forceClose();

                if (failureDetectionTimeoutEnabled() && timeoutHelper.checkFailureTimeoutReached(e)) {
                    if (log.isDebugEnabled())
                        log.debug("Handshake timed out (failure threshold reached) [failureDetectionTimeout=" +
                            failureDetectionTimeout() + ", err=" + e.getMessage() + ", client=" + client + ']');

                    throw e;
                }

                assert !failureDetectionTimeoutEnabled();

                if (log.isDebugEnabled())
                    log.debug("Handshake timed out (will retry with increased timeout) [timeout=" + connTimeout0 +
                        ", err=" + e.getMessage() + ", client=" + client + ']');

                if (attempt == reconCnt || connTimeout0 > maxConnTimeout) {
                    if (log.isDebugEnabled())
                        log.debug("Handshake timedout (will stop attempts to perform the handshake) " +
                            "[timeout=" + connTimeout0 + ", maxConnTimeout=" + maxConnTimeout +
                            ", attempt=" + attempt + ", reconCnt=" + reconCnt +
                            ", err=" + e.getMessage() + ", client=" + client + ']');

                    throw e;
                }
                else {
                    attempt++;

                    connTimeout0 *= 2;

                    continue;
                }
            }
            catch (IgniteCheckedException | RuntimeException | Error e) {
                if (log.isDebugEnabled())
                    log.debug(
                        "Caught exception (will close client) [err=" + e.getMessage() + ", client=" + client + ']');

                client.forceClose();

                throw e;
            }

            return client;
        }
    }

    /**
     * Checks client message queue size and initiates client drop if message queue size exceeds the configured limit.
     *
     * @param ses Node communication session.
     * @param msgQueueSize Message queue size.
     */
    private void checkClientQueueSize(GridNioSession ses, int msgQueueSize) {
        if (slowClientQueueLimit > 0 && msgQueueSize > slowClientQueueLimit) {
            ConnectionKey id = ses.meta(CONN_IDX_META);

            if (id != null) {
                ClusterNode node = getSpiContext().node(id.nodeId());

                if (node != null && node.isClient()) {
                    String msg = "Client node outbound message queue size exceeded slowClientQueueLimit, " +
                        "the client will be dropped " +
                        "(consider changing 'slowClientQueueLimit' configuration property) " +
                        "[srvNode=" + getSpiContext().localNode().id() +
                        ", clientNode=" + node +
                        ", slowClientQueueLimit=" + slowClientQueueLimit + ']';

                    U.quietAndWarn(log, msg);

                    getSpiContext().failNode(id.nodeId(), msg);
                }
            }
        }
    }

    /**
     * @param node Node.
     * @return Node addresses.
     * @throws IgniteCheckedException If failed.
     */
    private Collection<InetSocketAddress> nodeAddresses(ClusterNode node) throws IgniteCheckedException {
        return nodeAddresses(node, filterReachableAddresses);
    }

    /**
     * @param node Node.
     * @param filterReachableAddresses Filter addresses flag.
     * @return Node addresses.
     * @throws IgniteCheckedException If node does not have addresses.
     */
    public Collection<InetSocketAddress> nodeAddresses(ClusterNode node, boolean filterReachableAddresses)
        throws IgniteCheckedException {
        Collection<String> rmtAddrs0 = node.attribute(createSpiAttributeName(ATTR_ADDRS));
        Collection<String> rmtHostNames0 = node.attribute(createSpiAttributeName(ATTR_HOST_NAMES));
        Integer boundPort = node.attribute(createSpiAttributeName(ATTR_PORT));
        Collection<InetSocketAddress> extAddrs = node.attribute(createSpiAttributeName(ATTR_EXT_ADDRS));

        boolean isRmtAddrsExist = (!F.isEmpty(rmtAddrs0) && boundPort != null);
        boolean isExtAddrsExist = !F.isEmpty(extAddrs);

        if (!isRmtAddrsExist && !isExtAddrsExist)
            throw new IgniteCheckedException("Failed to send message to the destination node. Node doesn't have any " +
                "TCP communication addresses or mapped external addresses. Check configuration and make sure " +
                "that you use the same communication SPI on all nodes. Remote node id: " + node.id());

        LinkedHashSet<InetSocketAddress> addrs;

        // Try to connect first on bound addresses.
        if (isRmtAddrsExist) {
            List<InetSocketAddress> addrs0 = new ArrayList<>(U.toSocketAddresses(rmtAddrs0, rmtHostNames0, boundPort));

            boolean sameHost = U.sameMacs(getSpiContext().localNode(), node);

            addrs0.sort(U.inetAddressesComparator(sameHost));

            addrs = new LinkedHashSet<>(addrs0);
        }
        else
            addrs = new LinkedHashSet<>();

        // Then on mapped external addresses.
        if (isExtAddrsExist)
            addrs.addAll(extAddrs);

        if (log.isDebugEnabled())
            log.debug("Addresses resolved from attributes [rmtNode=" + node.id() + ", addrs=" + addrs +
                ", isRmtAddrsExist=" + isRmtAddrsExist + ']');

        if (filterReachableAddresses) {
            Set<InetAddress> allInetAddrs = U.newHashSet(addrs.size());

            for (InetSocketAddress addr : addrs) {
                // Skip unresolved as addr.getAddress() can return null.
                if (!addr.isUnresolved())
                    allInetAddrs.add(addr.getAddress());
            }

            List<InetAddress> reachableInetAddrs = U.filterReachable(allInetAddrs);

            if (reachableInetAddrs.size() < allInetAddrs.size()) {
                LinkedHashSet<InetSocketAddress> addrs0 = U.newLinkedHashSet(addrs.size());

                List<InetSocketAddress> unreachableInetAddr = new ArrayList<>(allInetAddrs.size() - reachableInetAddrs.size());

                for (InetSocketAddress addr : addrs) {
                    if (reachableInetAddrs.contains(addr.getAddress()))
                        addrs0.add(addr);
                    else
                        unreachableInetAddr.add(addr);
                }

                addrs0.addAll(unreachableInetAddr);

                addrs = addrs0;
            }

            if (log.isDebugEnabled())
                log.debug("Addresses to connect for node [rmtNode=" + node.id() + ", addrs=" + addrs + ']');
        }

        return addrs;
    }

    /**
     * Establish TCP connection to remote node and returns client.
     *
     * @param node Remote node.
     * @param connIdx Connection index.
     * @return Client.
     * @throws IgniteCheckedException If failed.
     */
    protected GridCommunicationClient createTcpClient(ClusterNode node, int connIdx) throws IgniteCheckedException {
        GridNioSession ses = createNioSession(node, connIdx);

        return ses == null ?
            null : new GridTcpNioCommunicationClient(connIdx, ses, log);
    }

    /**
     * Returns the established TCP/IP connection between the current node and remote server. A handshake process of
     * negotiation between two communicating nodes will be performed before the {@link GridNioSession} created.
     * <p>
     *     The handshaking process contains of these steps:
     *
     *     <ol>
     *         <li>The local node opens a new {@link SocketChannel} in the <em>blocking</em> mode.</li>
     *         <li>The local node calls {@link SocketChannel#connect(SocketAddress)} to remote node.</li>
     *         <li>The remote GridNioAcceptWorker thread accepts new connection.</li>
     *         <li>The remote node sends back the {@link NodeIdMessage}.</li>
     *         <li>The local node reads NodeIdMessage from created channel.</li>
     *         <li>The local node sends the {@link HandshakeMessage2} to remote.</li>
     *         <li>The remote node processes {@link HandshakeMessage2} in {@link GridNioServerListener#onMessage(GridNioSession, Object)}.</li>
     *         <li>The remote node sends back the {@link RecoveryLastReceivedMessage}.</li>
     *     </ol>
     *
     *     The handshaking process ends.
     * </p>
     * <p>
     *     <em>Note.</em> The {@link HandshakeTimeoutObject} is created to control execution timeout during the
     *     whole handshaking process.
     * </p>
     *
     * @param node Remote node identifier to connect with.
     * @param connIdx Connection index based on configured {@link ConnectionPolicy}.
     * @return A {@link GridNioSession} connection representation.
     * @throws IgniteCheckedException If establish connection fails.
     */
    private GridNioSession createNioSession(ClusterNode node, int connIdx) throws IgniteCheckedException {
        boolean locNodeIsSrv = !getLocalNode().isClient() && !getLocalNode().isDaemon();

        if (!(Thread.currentThread() instanceof IgniteDiscoveryThread) && locNodeIsSrv) {
            if (node.isClient() && forceClientToServerConnections(node)) {
                String msg = "Failed to connect to node " + node.id() + " because it is started" +
                    " in 'forceClientToServerConnections' mode; inverse connection will be requested.";

                throw new NodeUnreachableException(msg);
            }
        }

        Collection<InetSocketAddress> addrs = nodeAddresses(node);

        GridNioSession ses = null;
        IgniteCheckedException errs = null;

        long totalTimeout;

        if (failureDetectionTimeoutEnabled())
            totalTimeout = node.isClient() ? clientFailureDetectionTimeout() : failureDetectionTimeout();
        else {
            totalTimeout = ExponentialBackoffTimeoutStrategy.totalBackoffTimeout(
                connTimeout,
                maxConnTimeout,
                reconCnt
            );
        }

        Set<InetSocketAddress> failedAddrsSet = new HashSet<>();
        int skippedAddrs = 0;

        for (InetSocketAddress addr : addrs) {
            if (addr.isUnresolved()) {
                failedAddrsSet.add(addr);

                continue;
            }

            TimeoutStrategy connTimeoutStgy = new ExponentialBackoffTimeoutStrategy(
                totalTimeout,
                failureDetectionTimeoutEnabled() ? DFLT_INITIAL_TIMEOUT : connTimeout,
                maxConnTimeout
            );

            while (ses == null) { // Reconnection on handshake timeout.
                if (stopping)
                    throw new IgniteSpiException("Node is stopping.");

                if (isLocalNodeAddress(addr)) {
                    if (log.isDebugEnabled())
                        log.debug("Skipping local address [addr=" + addr +
                            ", locAddrs=" + node.attribute(createSpiAttributeName(ATTR_ADDRS)) +
                            ", node=" + node + ']');

                    skippedAddrs++;

                    break;
                }

                long timeout = 0;

                connectGate.enter();

                try {
                    if (getSpiContext().node(node.id()) == null)
                        throw new ClusterTopologyCheckedException("Failed to send message (node left topology): " + node);

                    SocketChannel ch = openSocketChannel();

                    ch.configureBlocking(true);

                    ch.socket().setTcpNoDelay(tcpNoDelay);
                    ch.socket().setKeepAlive(true);

                    if (sockRcvBuf > 0)
                        ch.socket().setReceiveBufferSize(sockRcvBuf);

                    if (sockSndBuf > 0)
                        ch.socket().setSendBufferSize(sockSndBuf);

                    ConnectionKey connKey = new ConnectionKey(node.id(), connIdx, -1);

                    GridNioRecoveryDescriptor recoveryDesc = outRecoveryDescriptor(node, connKey);

                    assert recoveryDesc != null :
                        "Recovery descriptor not found [connKey=" + connKey + ", rmtNode=" + node.id() + ']';

                    if (!recoveryDesc.reserve()) {
                        U.closeQuiet(ch);

                        // Ensure the session is closed.
                        GridNioSession sesFromRecovery = recoveryDesc.session();

                        if (sesFromRecovery != null) {
                            while (sesFromRecovery.closeTime() == 0)
                                sesFromRecovery.close();
                        }

                        return null;
                    }

                    long rcvCnt;

                    Map<Integer, Object> meta = new HashMap<>();

                    GridSslMeta sslMeta = null;

                    try {
                        timeout = connTimeoutStgy.nextTimeout();

                        ch.socket().connect(addr, (int) timeout);

                        if (getSpiContext().node(node.id()) == null)
                            throw new ClusterTopologyCheckedException("Failed to send message (node left topology): " + node);

                        if (isSslEnabled()) {
                            meta.put(SSL_META.ordinal(), sslMeta = new GridSslMeta());

                            SSLEngine sslEngine = ignite.configuration().getSslContextFactory().create().createSSLEngine();

                            sslEngine.setUseClientMode(true);

                            sslMeta.sslEngine(sslEngine);
                        }

                        ClusterNode locNode = getLocalNode();

                        if (locNode == null)
                            throw new IgniteCheckedException("Local node has not been started or " +
                                "fully initialized [isStopping=" + getSpiContext().isStopping() + ']');

                        timeout = connTimeoutStgy.nextTimeout(timeout);

                        rcvCnt = safeTcpHandshake(ch,
                            node.id(),
                            timeout,
                            sslMeta,
                            new HandshakeMessage2(locNode.id(),
                                recoveryDesc.incrementConnectCount(),
                                recoveryDesc.received(),
                                connIdx));

                        if (rcvCnt == ALREADY_CONNECTED)
                            return null;
                        else if (rcvCnt == NODE_STOPPING)
                            throw new ClusterTopologyCheckedException("Remote node started stop procedure: " + node.id());
                        else if (rcvCnt == UNKNOWN_NODE)
                            throw new ClusterTopologyCheckedException("Remote node does not observe current node " +
                                "in topology : " + node.id());
                        else if (rcvCnt == NEED_WAIT) {
                            //check that failure timeout will be reached after sleep(outOfTopDelay).
                            if (connTimeoutStgy.checkTimeout(DFLT_NEED_WAIT_DELAY)) {
                                U.warn(log, "Handshake NEED_WAIT timed out (will stop attempts to perform the handshake) " +
                                    "[node=" + node.id() +
                                    ", connTimeoutStgy=" + connTimeoutStgy +
                                    ", addr=" + addr +
                                    ", failureDetectionTimeoutEnabled=" + failureDetectionTimeoutEnabled() +
                                    ", timeout=" + timeout + ']');

                                throw new ClusterTopologyCheckedException("Failed to connect to node " +
                                    "(current or target node is out of topology on target node within timeout). " +
                                        "Make sure that each ComputeTask and cache Transaction has a timeout set " +
                                        "in order to prevent parties from waiting forever in case of network issues " +
                                        "[nodeId=" + node.id() + ", addrs=" + addrs + ']');
                            }
                            else {
                                if (log.isDebugEnabled())
                                    log.debug("NEED_WAIT received, handshake after delay [node = "
                                        + node + ", outOfTopologyDelay = " + DFLT_NEED_WAIT_DELAY + "ms]");

                                U.sleep(DFLT_NEED_WAIT_DELAY);

                                continue;
                            }
                        }
                        else if (rcvCnt < 0)
                            throw new IgniteCheckedException("Unsupported negative receivedCount [rcvCnt=" + rcvCnt +
                                ", senderNode=" + node + ']');

                        recoveryDesc.onHandshake(rcvCnt);

                        meta.put(CONSISTENT_ID_META, node.consistentId());
                        meta.put(CONN_IDX_META, connKey);
                        meta.put(GridNioServer.RECOVERY_DESC_META_KEY, recoveryDesc);

                        ses = nioSrvr.createSession(ch, meta, false, null).get();
                    }
                    finally {
                        if (ses == null) {
                            U.closeQuiet(ch);

                            if (recoveryDesc != null)
                                recoveryDesc.release();
                        }
                    }
                }
                catch (IgniteSpiOperationTimeoutException e) { // Handshake is timed out.
                    if (ses != null) {
                        ses.close();

                        ses = null;
                    }

                    onException("Handshake timed out (will retry with increased timeout) [connTimeoutStrategy=" + connTimeoutStgy +
                        ", addr=" + addr + ']', e);

                    if (log.isDebugEnabled())
                        log.debug("Handshake timed out (will retry with increased timeout) [connTimeoutStrategy=" + connTimeoutStgy +
                                ", addr=" + addr + ", err=" + e + ']'
                        );

                    if (connTimeoutStgy.checkTimeout()) {
                        U.warn(log, "Handshake timed out (will stop attempts to perform the handshake) " +
                            "[node=" + node.id() + ", connTimeoutStrategy=" + connTimeoutStgy +
                            ", err=" + e.getMessage() + ", addr=" + addr +
                            ", failureDetectionTimeoutEnabled=" + failureDetectionTimeoutEnabled() +
                            ", timeout=" + timeout + ']');

                        String msg = "Failed to connect to node (is node still alive?). " +
                            "Make sure that each ComputeTask and cache Transaction has a timeout set " +
                            "in order to prevent parties from waiting forever in case of network issues " +
                            "[nodeId=" + node.id() + ", addrs=" + addrs + ']';

                        if (errs == null)
                            errs = new IgniteCheckedException(msg, e);
                        else
                            errs.addSuppressed(new IgniteCheckedException(msg, e));

                        break;
                    }
                }
                catch (ClusterTopologyCheckedException e) {
                    throw e;
                }
                catch (Exception e) {
                    // Most probably IO error on socket connect or handshake.
                    if (ses != null) {
                        ses.close();

                        ses = null;
                    }

                    onException("Client creation failed [addr=" + addr + ", err=" + e + ']', e);

                    if (log.isDebugEnabled())
                        log.debug("Client creation failed [addr=" + addr + ", err=" + e + ']');

                    if (X.hasCause(e, "Too many open files", SocketException.class))
                        throw new IgniteTooManyOpenFilesException(e);

                    // check if timeout occured in case of unrecoverable exception
                    if (connTimeoutStgy.checkTimeout()) {
                        U.warn(log, "Connection timed out (will stop attempts to perform the connect) " +
                                "[node=" + node.id() + ", connTimeoutStgy=" + connTimeoutStgy +
                                ", failureDetectionTimeoutEnabled=" + failureDetectionTimeoutEnabled() +
                                ", timeout=" + timeout +
                                ", err=" + e.getMessage() + ", addr=" + addr + ']');

                        String msg = "Failed to connect to node (is node still alive?). " +
                                "Make sure that each ComputeTask and cache Transaction has a timeout set " +
                                "in order to prevent parties from waiting forever in case of network issues " +
                                "[nodeId=" + node.id() + ", addrs=" + addrs + ']';

                        if (errs == null)
                            errs = new IgniteCheckedException(msg, e);
                        else
                            errs.addSuppressed(new IgniteCheckedException(msg, e));

                        break;
                    }

                    // Inverse communication protocol works only for client nodes.
                    if (node.isClient() && isNodeUnreachableException(e))
                        failedAddrsSet.add(addr);

                    if (isRecoverableException(e))
                        U.sleep(DFLT_RECONNECT_DELAY);
                    else {
                        String msg = "Failed to connect to node due to unrecoverable exception (is node still alive?). " +
                                "Make sure that each ComputeTask and cache Transaction has a timeout set " +
                                "in order to prevent parties from waiting forever in case of network issues " +
                                "[nodeId=" + node.id() + ", addrs=" + addrs + ", err= " + e + ']';

                        if (errs == null)
                            errs = new IgniteCheckedException(msg, e);
                        else
                            errs.addSuppressed(new IgniteCheckedException(msg, e));

                        break;
                    }
                }
                finally {
                    connectGate.leave();
                }

                CommunicationWorker commWorker0 = commWorker;

                if (commWorker0 != null && commWorker0.runner() == Thread.currentThread())
                    commWorker0.updateHeartbeat();
            }

            if (ses != null)
                break;
        }

        if (ses == null) {
            if (!(Thread.currentThread() instanceof IgniteDiscoveryThread) && locNodeIsSrv) {
                if (node.isClient() && (addrs.size() - skippedAddrs == failedAddrsSet.size())) {
                    String msg = "Failed to connect to all addresses of node " + node.id() + ": " + failedAddrsSet +
                        "; inverse connection will be requested.";

                    throw new NodeUnreachableException(msg);
                }
            }

            processSessionCreationError(node, addrs, errs == null ? new IgniteCheckedException("No session found") : errs);
        }

        return ses;
    }

    /**
     * Opens a socket channel.
     *
     * @return A new socket channel.
     * @throws IOException If an I/O error occurs.
     */
    protected SocketChannel openSocketChannel() throws IOException {
        return SocketChannel.open();
    }

    /**
     * Closing connections to node.
     * NOTE: It is recommended only for tests.
     *
     * @param nodeId Node for which to close connections.
     * @throws IgniteCheckedException If occurs.
     */
    void closeConnections(UUID nodeId) throws IgniteCheckedException {
        GridCommunicationClient[] clients = this.clients.remove(nodeId);

        if (nonNull(clients)) {
            for (GridCommunicationClient client : clients)
                client.forceClose();
        }

        for (ConnectionKey connKey : clientFuts.keySet()) {
            if (!nodeId.equals(connKey.nodeId()))
                continue;

            GridFutureAdapter<GridCommunicationClient> fut = clientFuts.remove(connKey);

            if (nonNull(fut))
                fut.get().forceClose();
        }
    }

    /**
     * Check is passed  socket address belong to current node. This method should return true only if the passed
     * in address represent an address which will result in a connection to the local node.
     *
     * @param addr address to check.
     * @return true if passed address belongs to local node, otherwise false.
     */
    private boolean isLocalNodeAddress(InetSocketAddress addr) {
        return addr.getPort() == boundTcpPort
            && (locHost.equals(addr.getAddress())
                || addr.getAddress().isAnyLocalAddress()
                || (locHost.isAnyLocalAddress() && U.isLocalAddress(addr.getAddress())));
    }

    /**
     * Process errors if TCP/IP {@link GridNioSession} creation to remote node hasn't been performed.
     *
     * @param node Remote node.
     * @param addrs Remote node addresses.
     * @param errs TCP client creation errors.
     * @throws IgniteCheckedException If failed.
     */
    protected void processSessionCreationError(
        ClusterNode node,
        Collection<InetSocketAddress> addrs,
        IgniteCheckedException errs
    ) throws IgniteCheckedException {
        assert errs != null;

        boolean commErrResolve = false;

        IgniteSpiContext ctx = getSpiContext();

        if (isRecoverableException(errs) && ctx.communicationFailureResolveSupported()) {
            commErrResolve = true;

            ctx.resolveCommunicationFailure(node, errs);
        }

        if (!commErrResolve && enableForcibleNodeKill) {
            if (ctx.node(node.id()) != null
                && node.isClient()
                && !getLocalNode().isClient()
                && isRecoverableException(errs)
            ) {
                // Only server can fail client for now, as in TcpDiscovery resolveCommunicationFailure() is not supported.
                String msg = "TcpCommunicationSpi failed to establish connection to node, node will be dropped from " +
                    "cluster [" + "rmtNode=" + node + ']';

                if (enableTroubleshootingLog)
                    U.error(log, msg, errs);
                else
                    U.warn(log, msg);

                ctx.failNode(node.id(), "TcpCommunicationSpi failed to establish connection to node [" +
                    "rmtNode=" + node +
                    ", errs=" + errs +
                    ", connectErrs=" + X.getSuppressedList(errs) + ']');
            }
        }

        throw errs;
    }

    /**
     * @param errs Error.
     * @return {@code True} if error was caused by some connection IO error or IgniteCheckedException due to timeout.
     */
    private boolean isRecoverableException(Exception errs) {
        return X.hasCause(
            errs,
            IOException.class,
            HandshakeException.class,
            IgniteSpiOperationTimeoutException.class
        );
    }

    /**
     * Checks if exception indicates that client is unreachable.
     *
     * @param e Exception to check.
     * @return {@code True} if exception shows that client is unreachable, {@code false} otherwise.
     */
    private boolean isNodeUnreachableException(Exception e) {
        return e instanceof SocketTimeoutException;
    }

    /** */
    private IgniteSpiOperationTimeoutException handshakeTimeoutException() {
        return new IgniteSpiOperationTimeoutException("Failed to perform handshake due to timeout " +
            "(consider increasing 'connectionTimeout' configuration property).");
    }

    /**
     * Performs handshake in timeout-safe way.
     *
     * @param client Client.
     * @param rmtNodeId Remote node.
     * @param timeout Timeout for handshake.
     * @throws IgniteCheckedException If handshake failed or wasn't completed withing timeout.
     */
    @SuppressWarnings("ThrowFromFinallyBlock")
    private void safeShmemHandshake(
        GridCommunicationClient client,
        UUID rmtNodeId,
        long timeout
    ) throws IgniteCheckedException {
        HandshakeTimeoutObject<GridCommunicationClient> obj = new HandshakeTimeoutObject<>(client,
            U.currentTimeMillis() + timeout);

        addTimeoutObject(obj);

        try {
            client.doHandshake(new HandshakeClosure(rmtNodeId));
        }
        finally {
            if (obj.cancel())
                removeTimeoutObject(obj);
            else
                throw handshakeTimeoutException();
        }
    }

    /**
     * Performs handshake in timeout-safe way.
     *
     * @param ch Socket channel.
     * @param rmtNodeId Remote node.
     * @param timeout Timeout for handshake.
     * @param sslMeta Session meta.
     * @param msg {@link HandshakeMessage} or {@link HandshakeMessage2} to send.
     * @return Handshake response.
     * @throws IgniteCheckedException If handshake failed or wasn't completed withing timeout.
     */
    @SuppressWarnings("ThrowFromFinallyBlock")
    private long safeTcpHandshake(
        SocketChannel ch,
        UUID rmtNodeId,
        long timeout,
        GridSslMeta sslMeta,
        HandshakeMessage msg
    ) throws IgniteCheckedException {
        HandshakeTimeoutObject obj = new HandshakeTimeoutObject<>(ch, U.currentTimeMillis() + timeout);

        addTimeoutObject(obj);

        long rcvCnt;

        try {
            BlockingSslHandler sslHnd = null;

            ByteBuffer buf;

            // Step 1. Get remote node response with the remote nodeId value.
            if (isSslEnabled()) {
                assert sslMeta != null;

                sslHnd = new BlockingSslHandler(sslMeta.sslEngine(), ch, directBuf, ByteOrder.LITTLE_ENDIAN, log);

                if (!sslHnd.handshake())
                    throw new HandshakeException("SSL handshake is not completed.");

                ByteBuffer handBuff = sslHnd.applicationBuffer();

                if (handBuff.remaining() >= DIRECT_TYPE_SIZE) {
                    short msgType = makeMessageType(handBuff.get(0), handBuff.get(1));

                    if (msgType == HANDSHAKE_WAIT_MSG_TYPE)
                        return NEED_WAIT;
                }

                if (handBuff.remaining() < NodeIdMessage.MESSAGE_FULL_SIZE) {
                    buf = ByteBuffer.allocate(1000);

                    int read = ch.read(buf);

                    if (read == -1)
                        throw new HandshakeException("Failed to read remote node ID (connection closed).");

                    buf.flip();

                    buf = sslHnd.decode(buf);

                    if (handBuff.remaining() >= DIRECT_TYPE_SIZE) {
                        short msgType = makeMessageType(handBuff.get(0), handBuff.get(1));

                        if (msgType == HANDSHAKE_WAIT_MSG_TYPE)
                            return NEED_WAIT;
                    }
                }
                else
                    buf = handBuff;
            }
            else {
                buf = ByteBuffer.allocate(NodeIdMessage.MESSAGE_FULL_SIZE);

                for (int i = 0; i < NodeIdMessage.MESSAGE_FULL_SIZE; ) {
                    int read = ch.read(buf);

                    if (read == -1)
                        throw new HandshakeException("Failed to read remote node ID (connection closed).");

                    if (read >= DIRECT_TYPE_SIZE) {
                        short msgType = makeMessageType(buf.get(0), buf.get(1));

                        if (msgType == HANDSHAKE_WAIT_MSG_TYPE)
                            return NEED_WAIT;
                    }

                    i += read;
                }
            }

            UUID rmtNodeId0 = U.bytesToUuid(buf.array(), Message.DIRECT_TYPE_SIZE);

            if (!rmtNodeId.equals(rmtNodeId0))
                throw new HandshakeException("Remote node ID is not as expected [expected=" + rmtNodeId +
                    ", rcvd=" + rmtNodeId0 + ']');
            else if (log.isDebugEnabled())
                log.debug("Received remote node ID: " + rmtNodeId0);

            if (isSslEnabled()) {
                assert sslHnd != null;

                U.writeFully(ch, sslHnd.encrypt(ByteBuffer.wrap(U.IGNITE_HEADER)));
            }
            else
                U.writeFully(ch, ByteBuffer.wrap(U.IGNITE_HEADER));

            // Step 2. Prepare Handshake message to send to the remote node.
            if (log.isDebugEnabled())
                log.debug("Writing handshake message [rmtNode=" + rmtNodeId + ", msg=" + msg + ']');

            buf = ByteBuffer.allocate(msg.getMessageSize());

            buf.order(ByteOrder.LITTLE_ENDIAN);

            boolean written = msg.writeTo(buf, null);

            assert written;

            buf.flip();

            if (isSslEnabled()) {
                assert sslHnd != null;

                U.writeFully(ch, sslHnd.encrypt(buf));
            }
            else
                U.writeFully(ch, buf);

            if (log.isDebugEnabled())
                log.debug("Waiting for handshake [rmtNode=" + rmtNodeId + ']');

            // Step 3. Waiting for response from the remote node with their receive count message.
            if (isSslEnabled()) {
                assert sslHnd != null;

                buf = ByteBuffer.allocate(1000);
                buf.order(ByteOrder.LITTLE_ENDIAN);

                ByteBuffer decode = ByteBuffer.allocate(2 * buf.capacity());
                decode.order(ByteOrder.LITTLE_ENDIAN);

                for (int i = 0; i < RecoveryLastReceivedMessage.MESSAGE_FULL_SIZE; ) {
                    int read = ch.read(buf);

                    if (read == -1)
                        throw new HandshakeException("Failed to read remote node recovery handshake " +
                            "(connection closed).");

                    buf.flip();

                    ByteBuffer decode0 = sslHnd.decode(buf);

                    i += decode0.remaining();

                    decode = appendAndResizeIfNeeded(decode, decode0);

                    buf.clear();
                }

                decode.flip();

                rcvCnt = decode.getLong(Message.DIRECT_TYPE_SIZE);

                if (decode.limit() > RecoveryLastReceivedMessage.MESSAGE_FULL_SIZE) {
                    decode.position(RecoveryLastReceivedMessage.MESSAGE_FULL_SIZE);

                    sslMeta.decodedBuffer(decode);
                }

                ByteBuffer inBuf = sslHnd.inputBuffer();

                if (inBuf.position() > 0)
                    sslMeta.encodedBuffer(inBuf);
            }
            else {
                buf = ByteBuffer.allocate(RecoveryLastReceivedMessage.MESSAGE_FULL_SIZE);

                buf.order(ByteOrder.LITTLE_ENDIAN);

                for (int i = 0; i < RecoveryLastReceivedMessage.MESSAGE_FULL_SIZE; ) {
                    int read = ch.read(buf);

                    if (read == -1)
                        throw new HandshakeException("Failed to read remote node recovery handshake " +
                            "(connection closed).");

                    i += read;
                }

                rcvCnt = buf.getLong(Message.DIRECT_TYPE_SIZE);
            }

            if (log.isDebugEnabled())
                log.debug("Received handshake message [rmtNode=" + rmtNodeId + ", rcvCnt=" + rcvCnt + ']');

            if (rcvCnt == -1) {
                if (log.isDebugEnabled())
                    log.debug("Connection rejected, will retry client creation [rmtNode=" + rmtNodeId + ']');
            }
        }
        catch (IOException e) {
            if (log.isDebugEnabled())
                log.debug("Failed to read from channel: " + e);

            throw new IgniteCheckedException("Failed to read from channel.", e);
        }
        finally {
            if (obj.cancel())
                removeTimeoutObject(obj);
            else
                throw handshakeTimeoutException();
        }

        return rcvCnt;
    }

    /**
     * @param sndId Sender ID.
     * @param msg Communication message.
     * @param msgC Closure to call when message processing finished.
     */
    protected void notifyListener(UUID sndId, Message msg, IgniteRunnable msgC) {
        CommunicationListener<Message> lsnr = this.lsnr;

        MTC.span().addLog(() -> "Communication listeners notified");

        if (lsnr != null)
            // Notify listener of a new message.
            lsnr.onMessage(sndId, msg, msgC);
        else if (log.isDebugEnabled())
            log.debug("Received communication message without any registered listeners (will ignore, " +
                "is node stopping?) [senderNodeId=" + sndId + ", msg=" + msg + ']');
    }

    /**
     * @param nodeId The remote node id.
     * @param channel The configured channel to notify listeners with.
     * @param initMsg Channel initialization message with additional channel params.
     */
    private void notifyChannelEvtListener(UUID nodeId, Channel channel, Message initMsg) {
        if (log.isDebugEnabled())
            log.debug("Notify appropriate listeners due to a new channel opened: " + channel);

        CommunicationListener<Message> lsnr0 = lsnr;

        if (lsnr0 instanceof CommunicationListenerEx)
            ((CommunicationListenerEx<Message>)lsnr0).onChannelOpened(nodeId, initMsg, channel);
    }

    /**
     * @param target Target buffer to append to.
     * @param src Source buffer to get data.
     * @return Original or expanded buffer.
     */
    private ByteBuffer appendAndResizeIfNeeded(ByteBuffer target, ByteBuffer src) {
        if (target.remaining() < src.remaining()) {
            int newSize = Math.max(target.capacity() * 2, target.capacity() + src.remaining());

            ByteBuffer tmp = ByteBuffer.allocate(newSize);

            tmp.order(target.order());

            target.flip();

            tmp.put(target);

            target = tmp;
        }

        target.put(src);

        return target;
    }

    /**
     * Stops service threads to simulate node failure.
     *
     * FOR TEST PURPOSES ONLY!!!
     */
    @TestOnly
    public void simulateNodeFailure() {
        if (nioSrvr != null)
            nioSrvr.stop();

        if (commWorker != null)
            U.interrupt(commWorker.runner());

        U.join(commWorker, log);

        for (GridCommunicationClient[] clients0 : clients.values()) {
            for (GridCommunicationClient client : clients0) {
                if (client != null)
                    client.forceClose();
            }
        }
    }

    /**
     * @param node Node.
     * @param key Connection key.
     * @return Recovery descriptor for outgoing connection.
     */
    private GridNioRecoveryDescriptor outRecoveryDescriptor(ClusterNode node, ConnectionKey key) {
        if (usePairedConnections(node))
            return recoveryDescriptor(outRecDescs, true, node, key);
        else
            return recoveryDescriptor(recoveryDescs, false, node, key);
    }

    /**
     * @param node Node.
     * @param key Connection key.
     * @return Recovery descriptor for incoming connection.
     */
    private GridNioRecoveryDescriptor inRecoveryDescriptor(ClusterNode node, ConnectionKey key) {
        if (usePairedConnections(node))
            return recoveryDescriptor(inRecDescs, true, node, key);
        else
            return recoveryDescriptor(recoveryDescs, false, node, key);
    }

    /**
     * @param node Node.
     * @return {@code True} if can use in/out connection pair for communication.
     */
    private boolean usePairedConnections(ClusterNode node) {
        if (usePairedConnections) {
            Boolean attr = node.attribute(createSpiAttributeName(ATTR_PAIRED_CONN));

            return attr != null && attr;
        }

        return false;
    }

    /**
     * @param key The connection key to cleanup descriptors on local node.
     */
    private void cleanupLocalNodeRecoveryDescriptor(ConnectionKey key) {
        ClusterNode node = getLocalNode();

        if (usePairedConnections(node)) {
            inRecDescs.remove(key);
            outRecDescs.remove(key);
        }
        else
            recoveryDescs.remove(key);
    }

    /**
     * @param node Node.
     * @return {@code True} if remote current node cannot receive TCP connections. Applicable for client nodes only.
     */
    private boolean forceClientToServerConnections(ClusterNode node) {
        Boolean forceClientToSrvConnections = node.attribute(createSpiAttributeName(ATTR_FORCE_CLIENT_SERVER_CONNECTIONS));

        return Boolean.TRUE.equals(forceClientToSrvConnections);
    }

    /**
     * @param recoveryDescs Descriptors map.
     * @param pairedConnections {@code True} if in/out connections pair is used for communication with node.
     * @param node Node.
     * @param key Connection key.
     * @return Recovery receive data for given node.
     */
    private GridNioRecoveryDescriptor recoveryDescriptor(
        ConcurrentMap<ConnectionKey, GridNioRecoveryDescriptor> recoveryDescs,
        boolean pairedConnections,
        ClusterNode node,
        ConnectionKey key) {
        GridNioRecoveryDescriptor recovery = recoveryDescs.get(key);

        if (recovery == null) {
            if (log.isDebugEnabled())
                log.debug("Missing recovery descriptor for the node (will create a new one) " +
                    "[locNodeId=" + getLocalNode().id() +
                    ", key=" + key + ", rmtNode=" + node + ']');

            int maxSize = Math.max(msgQueueLimit, ackSndThreshold);

            int queueLimit = unackedMsgsBufSize != 0 ? unackedMsgsBufSize : (maxSize * 128);

            GridNioRecoveryDescriptor old = recoveryDescs.putIfAbsent(key,
                recovery = new GridNioRecoveryDescriptor(pairedConnections, queueLimit, node, log));

            if (old != null) {
                recovery = old;

                if (log.isDebugEnabled())
                    log.debug("Will use existing recovery descriptor: " + recovery);
            }
            else {
                if (log.isDebugEnabled())
                    log.debug("Initialized recovery descriptor [desc=" + recovery + ", maxSize=" + maxSize +
                        ", queueLimit=" + queueLimit + ']');
            }
        }

        return recovery;
    }

    /**
     * @param msg Error message.
     * @param e Exception.
     */
    private void onException(String msg, Exception e) {
        getExceptionRegistry().onException(msg, e);
    }

    /**
     * @return Node ID message.
     */
    private NodeIdMessage nodeIdMessage() {
        final UUID locNodeId = (ignite instanceof IgniteEx) ? ((IgniteEx)ignite).context().localNodeId() :
            safeLocalNodeId();

        return new NodeIdMessage(locNodeId);
    }

    /**
     * @return Local node ID.
     */
    private UUID safeLocalNodeId() {
        ClusterNode locNode = getLocalNode();

        UUID id;

        if (locNode == null) {
            U.warn(log, "Local node is not started or fully initialized [isStopping=" +
                getSpiContext().isStopping() + ']');

            id = new UUID(0, 0);
        }
        else
            id = locNode.id();

        return id;
    }

    /** {@inheritDoc} */
    @Override public TcpCommunicationSpi setName(String name) {
        super.setName(name);

        return this;
    }

    /**
     * Checks whether remote nodes support {@link HandshakeWaitMessage}.
     *
     * @return {@code True} if remote nodes support {@link HandshakeWaitMessage}.
     */
    private boolean isHandshakeWaitSupported() {
        DiscoverySpi discoSpi = ignite().configuration().getDiscoverySpi();

        if (discoSpi instanceof IgniteDiscoverySpi)
            return ((IgniteDiscoverySpi)discoSpi).allNodesSupport(IgniteFeatures.TCP_COMMUNICATION_SPI_HANDSHAKE_WAIT_MESSAGE);
        else {
            Collection<ClusterNode> nodes = discoSpi.getRemoteNodes();

            return IgniteFeatures.allNodesSupports(nodes, IgniteFeatures.TCP_COMMUNICATION_SPI_HANDSHAKE_WAIT_MESSAGE);
        }
    }

    /** {@inheritDoc} */
    @Override public String toString() {
        return S.toString(TcpCommunicationSpi.class, this);
    }

    /**
     * This worker takes responsibility to shut the server down when stopping,
     * No other thread shall stop passed server.
     */
    private class ShmemAcceptWorker extends GridWorker {
        /** */
        private final IpcSharedMemoryServerEndpoint srv;

        /**
         * @param srv Server.
         */
        ShmemAcceptWorker(IpcSharedMemoryServerEndpoint srv) {
            super(igniteInstanceName, "shmem-communication-acceptor", TcpCommunicationSpi.this.log);

            this.srv = srv;
        }

        /** {@inheritDoc} */
        @Override protected void body() throws InterruptedException {
            try {
                while (!Thread.interrupted()) {
                    ShmemWorker e = new ShmemWorker(srv.accept());

                    shmemWorkers.add(e);

                    new IgniteThread(e).start();
                }
            }
            catch (IgniteCheckedException e) {
                if (!isCancelled())
                    U.error(log, "Shmem server failed.", e);
            }
            finally {
                srv.close();
            }
        }

        /** {@inheritDoc} */
        @Override public void cancel() {
            super.cancel();

            srv.close();
        }
    }

    /**
     * Write message type to output stream.
     *
     * @param os Output stream.
     * @param type Message type.
     * @throws IOException On error.
     */
    private static void writeMessageType(OutputStream os, short type) throws IOException {
        os.write((byte)(type & 0xFF));
        os.write((byte)((type >> 8) & 0xFF));
    }

    /**
     * Write message type to byte buffer.
     *
     * @param buf Byte buffer.
     * @param type Message type.
     */
    public static void writeMessageType(ByteBuffer buf, short type) {
        buf.put((byte)(type & 0xFF));
        buf.put((byte)((type >> 8) & 0xFF));
    }

    /**
     * Concatenates the two parameter bytes to form a message type value.
     *
     * @param b0 The first byte.
     * @param b1 The second byte.
     */
    public static short makeMessageType(byte b0, byte b1) {
        return (short)((b1 & 0xFF) << 8 | b0 & 0xFF);
    }

    /**
     * @param ignite Ignite.
     */
    private static WorkersRegistry getWorkersRegistry(Ignite ignite) {
        return ignite instanceof IgniteEx ? ((IgniteEx)ignite).context().workersRegistry() : null;
    }

    /**
     * @param remote Destination cluster node to communicate with.
     * @param initMsg Configuration channel attributes wrapped into the message.
     * @return The future, which will be finished on channel ready.
     * @throws IgniteSpiException If fails.
     */
    public IgniteInternalFuture<Channel> openChannel(
        ClusterNode remote,
        Message initMsg
    ) throws IgniteSpiException {
        assert !remote.isLocal() : remote;
        assert initMsg != null;
        assert chConnPlc != null;
        assert nodeSupports(remote, CHANNEL_COMMUNICATION) : "Node doesn't support direct connection over socket channel " +
                "[nodeId=" + remote.id() + ']';

        ConnectionKey key = new ConnectionKey(remote.id(), chConnPlc.connectionIndex());

        GridFutureAdapter<Channel> chFut = new GridFutureAdapter<>();

        connectGate.enter();

        try {
            GridNioSession ses = createNioSession(remote, key.connectionIndex());

            assert ses != null : "Session must be established [remoteId=" + remote.id() + ", key=" + key + ']';

            cleanupLocalNodeRecoveryDescriptor(key);
            ses.addMeta(CHANNEL_FUT_META, chFut);

            // Send configuration message over the created session.
            ses.send(initMsg)
                .listen(f -> {
                    if (f.error() != null) {
                        GridFutureAdapter<Channel> rq = ses.meta(CHANNEL_FUT_META);

                        assert rq != null;

                        rq.onDone(f.error());

                        ses.close();

                        return;
                    }

                    addTimeoutObject(new IgniteSpiTimeoutObject() {
                        @Override public IgniteUuid id() {
                            return IgniteUuid.randomUuid();
                        }

                        @Override public long endTime() {
                            return U.currentTimeMillis() + connTimeout;
                        }

                        @Override public void onTimeout() {
                            // Close session if request not complete yet.
                            GridFutureAdapter<Channel> rq = ses.meta(CHANNEL_FUT_META);

                            assert rq != null;

                            if (rq.onDone(handshakeTimeoutException()))
                                ses.close();
                        }
                    });
                });

            return chFut;
        }
        catch (IgniteCheckedException e) {
            throw new IgniteSpiException("Unable to create new channel connection to the remote node: " + remote, e);
        }
        finally {
            connectGate.leave();
        }
    }

    /**
     * @param connIdx Connection index to check.
     * @return {@code true} if connection index is related to the channel create request\response.
     */
    private boolean isChannelConnIdx(int connIdx) {
        return connIdx > MAX_CONN_PER_NODE;
    }

    /**
     *
     */
    private class DiscoveryListener implements GridLocalEventListener, HighPriorityListener {
        /** {@inheritDoc} */
        @Override public void onEvent(Event evt) {
            assert evt instanceof DiscoveryEvent : evt;
            assert evt.type() == EVT_NODE_LEFT || evt.type() == EVT_NODE_FAILED;

            ClusterNode node = ((DiscoveryEvent)evt).eventNode();

            onNodeLeft(node.consistentId(), node.id());
        }

        /** {@inheritDoc} */
        @Override public int order() {
            return 0;
        }
    }

    /**
     *
     */
    private class ShmemWorker extends GridWorker {
        /** */
        private final IpcEndpoint endpoint;

        /**
         * @param endpoint Endpoint.
         */
        private ShmemWorker(IpcEndpoint endpoint) {
            super(igniteInstanceName, "shmem-worker", TcpCommunicationSpi.this.log);

            this.endpoint = endpoint;
        }

        /** {@inheritDoc} */
        @Override protected void body() throws InterruptedException {
            try {
                MessageFactory msgFactory = new MessageFactory() {
                    private MessageFactory impl;

                    @Nullable @Override public Message create(short type) {
                        if (impl == null)
                            impl = getSpiContext().messageFactory();

                        assert impl != null;

                        return impl.create(type);
                    }
                };

                GridNioMessageWriterFactory writerFactory = new GridNioMessageWriterFactory() {
                    private MessageFormatter formatter;

                    @Override public MessageWriter writer(GridNioSession ses) throws IgniteCheckedException {
                        if (formatter == null)
                            formatter = getSpiContext().messageFormatter();

                        assert formatter != null;

                        ConnectionKey connKey = ses.meta(CONN_IDX_META);

                        return connKey != null ? formatter.writer(connKey.nodeId()) : null;
                    }
                };

                GridNioMessageReaderFactory readerFactory = new GridNioMessageReaderFactory() {
                    private MessageFormatter formatter;

                    @Override public MessageReader reader(GridNioSession ses, MessageFactory msgFactory)
                        throws IgniteCheckedException {
                        if (formatter == null)
                            formatter = getSpiContext().messageFormatter();

                        assert formatter != null;

                        ConnectionKey connKey = ses.meta(CONN_IDX_META);

                        return connKey != null ? formatter.reader(connKey.nodeId(), msgFactory) : null;
                    }
                };

                IpcToNioAdapter<Message> adapter = new IpcToNioAdapter<>(
                    metricsLsnr.metricRegistry(),
                    log,
                    endpoint,
                    srvLsnr,
                    writerFactory,
                    new GridNioTracerFilter(log, tracing),
                    new GridNioCodecFilter(
                        new GridDirectParser(log.getLogger(GridDirectParser.class), msgFactory, readerFactory),
                        log,
                        true),
                    new GridConnectionBytesVerifyFilter(log)
                );

                adapter.serve();
            }
            finally {
                shmemWorkers.remove(this);

                endpoint.close();
            }
        }

        /** {@inheritDoc} */
        @Override public void cancel() {
            super.cancel();

            endpoint.close();
        }

        /** {@inheritDoc} */
        @Override protected void cleanup() {
            super.cleanup();

            endpoint.close();
        }

        /** {@inheritDoc} */
        @Override public String toString() {
            return S.toString(ShmemWorker.class, this);
        }
    }

    /**
     *
     */
    private class CommunicationWorker extends GridWorker {
        /** */
        private final BlockingQueue<DisconnectedSessionInfo> q = new LinkedBlockingQueue<>();

        /**
         * @param igniteInstanceName Ignite instance name.
         * @param log Logger.
         */
        private CommunicationWorker(String igniteInstanceName, IgniteLogger log) {
            super(igniteInstanceName, "tcp-comm-worker", log, getWorkersRegistry(ignite));
        }

        /** */
        @Override protected void body() throws InterruptedException {
            if (log.isDebugEnabled())
                log.debug("Tcp communication worker has been started.");

            Throwable err = null;

            try {
                while (!isCancelled()) {
                    DisconnectedSessionInfo disconnectData;

                    blockingSectionBegin();

                    try {
                        disconnectData = q.poll(idleConnTimeout, TimeUnit.MILLISECONDS);
                    }
                    finally {
                        blockingSectionEnd();
                    }

                    if (disconnectData != null)
                        processDisconnect(disconnectData);
                    else
                        processIdle();

                    onIdle();
                }
            }
            catch (Throwable t) {
                if (!(t instanceof InterruptedException))
                    err = t;

                throw t;
            }
            finally {
                if (ignite instanceof IgniteEx) {
                    if (err == null && !stopping)
                        err = new IllegalStateException("Thread  " + getName() + " is terminated unexpectedly.");

                    if (err instanceof OutOfMemoryError)
                        ((IgniteEx)ignite).context().failure().process(new FailureContext(CRITICAL_ERROR, err));
                    else if (err != null)
                        ((IgniteEx)ignite).context().failure().process(
                            new FailureContext(SYSTEM_WORKER_TERMINATION, err));
                }
            }
        }

        /**
         *
         */
        private void processIdle() {
            cleanupRecovery();

            for (Map.Entry<UUID, GridCommunicationClient[]> e : clients.entrySet()) {
                UUID nodeId = e.getKey();

                for (GridCommunicationClient client : e.getValue()) {
                    if (client == null)
                        continue;

                    ClusterNode node = getSpiContext().node(nodeId);

                    if (node == null) {
                        if (log.isDebugEnabled())
                            log.debug("Forcing close of non-existent node connection: " + nodeId);

                        client.forceClose();

                        removeNodeClient(nodeId, client);

                        continue;
                    }

                    GridNioRecoveryDescriptor recovery = null;

                    if (!usePairedConnections(node) && client instanceof GridTcpNioCommunicationClient) {
                        recovery = recoveryDescs.get(new ConnectionKey(
                            node.id(), client.connectionIndex(), -1)
                        );

                        if (recovery != null && recovery.lastAcknowledged() != recovery.received()) {
                            RecoveryLastReceivedMessage msg = new RecoveryLastReceivedMessage(recovery.received());

                            if (log.isDebugEnabled())
                                log.debug("Send recovery acknowledgement on timeout [rmtNode=" + nodeId +
                                    ", rcvCnt=" + msg.received() + ']');

                            try {
                                nioSrvr.sendSystem(((GridTcpNioCommunicationClient)client).session(), msg);

                                recovery.lastAcknowledged(msg.received());
                            }
                            catch (IgniteCheckedException err) {
                                U.error(log, "Failed to send message: " + err, err);
                            }

                            continue;
                        }
                    }

                    long idleTime = client.getIdleTime();

                    if (idleTime >= idleConnTimeout) {
                        if (recovery == null && usePairedConnections(node))
                            recovery = outRecDescs.get(new ConnectionKey(
                                node.id(), client.connectionIndex(), -1)
                            );

                        if (recovery != null &&
                            recovery.nodeAlive(getSpiContext().node(nodeId)) &&
                            !recovery.messagesRequests().isEmpty()) {
                            if (log.isDebugEnabled())
                                log.debug("Node connection is idle, but there are unacknowledged messages, " +
                                    "will wait: " + nodeId);

                            continue;
                        }

                        if (log.isDebugEnabled())
                            log.debug("Closing idle node connection: " + nodeId);

                        if (client.close() || client.closed())
                            removeNodeClient(nodeId, client);
                    }
                }
            }

            for (GridNioSession ses : nioSrvr.sessions()) {
                GridNioRecoveryDescriptor recovery = ses.inRecoveryDescriptor();

                if (recovery != null && usePairedConnections(recovery.node())) {
                    assert ses.accepted() : ses;

                    sendAckOnTimeout(recovery, ses);
                }
            }
        }

        /**
         * @param recovery Recovery descriptor.
         * @param ses Session.
         */
        private void sendAckOnTimeout(GridNioRecoveryDescriptor recovery, GridNioSession ses) {
            if (recovery != null && recovery.lastAcknowledged() != recovery.received()) {
                RecoveryLastReceivedMessage msg = new RecoveryLastReceivedMessage(recovery.received());

                if (log.isDebugEnabled()) {
                    log.debug("Send recovery acknowledgement on timeout [rmtNode=" + recovery.node().id() +
                        ", rcvCnt=" + msg.received() +
                        ", lastAcked=" + recovery.lastAcknowledged() + ']');
                }

                try {
                    nioSrvr.sendSystem(ses, msg);

                    recovery.lastAcknowledged(msg.received());
                }
                catch (IgniteCheckedException e) {
                    U.error(log, "Failed to send message: " + e, e);
                }
            }
        }

        /**
         *
         */
        private void cleanupRecovery() {
            cleanupRecovery(recoveryDescs);
            cleanupRecovery(inRecDescs);
            cleanupRecovery(outRecDescs);
        }

        /**
         * @param recoveryDescs Recovery descriptors to cleanup.
         */
        private void cleanupRecovery(ConcurrentMap<ConnectionKey, GridNioRecoveryDescriptor> recoveryDescs) {
            Set<ConnectionKey> left = null;

            for (Map.Entry<ConnectionKey, GridNioRecoveryDescriptor> e : recoveryDescs.entrySet()) {
                if (left != null && left.contains(e.getKey()))
                    continue;

                GridNioRecoveryDescriptor recoveryDesc = e.getValue();

                if (!recoveryDesc.nodeAlive(getSpiContext().node(e.getKey().nodeId()))) {
                    if (left == null)
                        left = new HashSet<>();

                    left.add(e.getKey());
                }
            }

            if (left != null) {
                assert !left.isEmpty();

                for (ConnectionKey id : left) {
                    GridNioRecoveryDescriptor recoveryDesc = recoveryDescs.get(id);

                    if (recoveryDesc != null && recoveryDesc.onNodeLeft())
                        recoveryDescs.remove(id, recoveryDesc);
                }
            }
        }

        /**
         * @param sesInfo Disconnected session information.
         */
        private void processDisconnect(DisconnectedSessionInfo sesInfo) {
            GridNioRecoveryDescriptor recoveryDesc = sesInfo.recoveryDesc;

            ClusterNode node = recoveryDesc.node();

            if (!recoveryDesc.nodeAlive(getSpiContext().node(node.id())))
                return;

            try {
                if (log.isDebugEnabled())
                    log.debug("Recovery reconnect [rmtNode=" + recoveryDesc.node().id() + ']');

                GridCommunicationClient client = reserveClient(node, sesInfo.connIdx);

                client.release();
            }
            catch (ClusterTopologyCheckedException e) {
                if (log.isDebugEnabled())
                    log.debug("Recovery reconnect failed, node stopping [rmtNode=" + recoveryDesc.node().id() + ']');
            }
            catch (IgniteTooManyOpenFilesException e) {
                onException(e.getMessage(), e);

                throw e;
            }
            catch (IgniteCheckedException | IgniteException e) {
                try {
                    if (recoveryDesc.nodeAlive(getSpiContext().node(node.id())) && getSpiContext().pingNode(node.id())) {
                        if (log.isDebugEnabled())
                            log.debug("Recovery reconnect failed, will retry " +
                                "[rmtNode=" + recoveryDesc.node().id() + ", err=" + e + ']');

                        addProcessDisconnectRequest(sesInfo);
                    }
                    else {
                        if (log.isDebugEnabled())
                            log.debug("Recovery reconnect failed, " +
                                "node left [rmtNode=" + recoveryDesc.node().id() + ", err=" + e + ']');

                        onException("Recovery reconnect failed, node left [rmtNode=" + recoveryDesc.node().id() + "]",
                            e);
                    }
                }
                catch (IgniteClientDisconnectedException ignored) {
                    if (log.isDebugEnabled())
                        log.debug("Failed to ping node, client disconnected.");
                }
            }
        }

        /**
         * @param sesInfo Disconnected session information.
         */
        void addProcessDisconnectRequest(DisconnectedSessionInfo sesInfo) {
            boolean add = q.add(sesInfo);

            assert add;
        }
    }

    /**
     *
     */
    private static class ConnectFuture extends GridFutureAdapter<GridCommunicationClient> {
        // No-op.
    }

    /**
     *
     */
    private static class HandshakeTimeoutObject<T> implements IgniteSpiTimeoutObject {
        /** */
        private final IgniteUuid id = IgniteUuid.randomUuid();

        /** */
        private final T obj;

        /** */
        private final long endTime;

        /** */
        private final AtomicBoolean done = new AtomicBoolean();

        /**
         * @param obj Client.
         * @param endTime End time.
         */
        private HandshakeTimeoutObject(T obj, long endTime) {
            assert obj != null;
            assert obj instanceof GridCommunicationClient || obj instanceof SelectableChannel;
            assert endTime > 0;

            this.obj = obj;
            this.endTime = endTime;
        }

        /**
         * @return {@code True} if object has not yet been timed out.
         */
        boolean cancel() {
            return done.compareAndSet(false, true);
        }

        /** {@inheritDoc} */
        @Override public void onTimeout() {
            if (done.compareAndSet(false, true)) {
                // Close socket - timeout occurred.
                if (obj instanceof GridCommunicationClient)
                    ((GridCommunicationClient)obj).forceClose();
                else
                    U.closeQuiet((AutoCloseable)obj);
            }
        }

        /** {@inheritDoc} */
        @Override public long endTime() {
            return endTime;
        }

        /** {@inheritDoc} */
        @Override public IgniteUuid id() {
            return id;
        }

        /** {@inheritDoc} */
        @Override public String toString() {
            return S.toString(HandshakeTimeoutObject.class, this);
        }
    }

    /**
     *
     */
    private class HandshakeClosure extends IgniteInClosure2X<InputStream, OutputStream> {
        /** */
        private static final long serialVersionUID = 0L;

        /** */
        private final UUID rmtNodeId;

        /**
         * @param rmtNodeId Remote node ID.
         */
        private HandshakeClosure(UUID rmtNodeId) {
            this.rmtNodeId = rmtNodeId;
        }

        /** {@inheritDoc} */
        @Override public void applyx(InputStream in, OutputStream out) throws IgniteCheckedException {
            try {
                // Handshake.
                byte[] b = new byte[NodeIdMessage.MESSAGE_FULL_SIZE];

                int n = 0;

                while (n < NodeIdMessage.MESSAGE_FULL_SIZE) {
                    int cnt = in.read(b, n, NodeIdMessage.MESSAGE_FULL_SIZE - n);

                    if (cnt < 0)
                        throw new IgniteCheckedException("Failed to get remote node ID (end of stream reached)");

                    n += cnt;
                }

                // First 4 bytes are for length.
                UUID id = U.bytesToUuid(b, Message.DIRECT_TYPE_SIZE);

                if (!rmtNodeId.equals(id))
                    throw new IgniteCheckedException("Remote node ID is not as expected [expected=" + rmtNodeId +
                        ", rcvd=" + id + ']');
                else if (log.isDebugEnabled())
                    log.debug("Received remote node ID: " + id);
            }
            catch (SocketTimeoutException e) {
                throw new IgniteCheckedException("Failed to perform handshake due to timeout (consider increasing " +
                    "'connectionTimeout' configuration property).", e);
            }
            catch (IOException e) {
                throw new IgniteCheckedException("Failed to perform handshake.", e);
            }

            try {
                ClusterNode localNode = getLocalNode();

                if (localNode == null)
                    throw new IgniteSpiException("Local node has not been started or fully initialized " +
                        "[isStopping=" + getSpiContext().isStopping() + ']');

                UUID id = localNode.id();

                NodeIdMessage msg = new NodeIdMessage(id);

                out.write(U.IGNITE_HEADER);
                writeMessageType(out, NODE_ID_MSG_TYPE);
                out.write(msg.nodeIdBytes());

                out.flush();

                if (log.isDebugEnabled())
                    log.debug("Sent local node ID [locNodeId=" + id + ", rmtNodeId=" + rmtNodeId + ']');
            }
            catch (IOException e) {
                throw new IgniteCheckedException("Failed to perform handshake.", e);
            }
        }
    }

    /**
     *
     */
    private static class ConnectGateway {
        /** */
        private GridSpinReadWriteLock lock = new GridSpinReadWriteLock();

        /** */
        private IgniteException err;

        /**
         *
         */
        void enter() {
            lock.readLock();

            if (err != null) {
                lock.readUnlock();

                throw err;
            }
        }

        /**
         * @return {@code True} if entered gateway.
         */
        boolean tryEnter() {
            lock.readLock();

            boolean res = err == null;

            if (!res)
                lock.readUnlock();

            return res;
        }

        /**
         *
         */
        void leave() {
            lock.readUnlock();
        }

        /**
         * @param reconnectFut Reconnect future.
         */
        void disconnected(IgniteFuture<?> reconnectFut) {
            lock.writeLock();

            err = new IgniteClientDisconnectedException(reconnectFut, "Failed to connect, client node disconnected.");

            lock.writeUnlock();
        }

        /**
         *
         */
        void reconnected() {
            lock.writeLock();

            try {
                if (err instanceof IgniteClientDisconnectedException)
                    err = null;
            }
            finally {
                lock.writeUnlock();
            }
        }

        /**
         *
         */
        void stopped() {
            lock.readLock();

            err = new IgniteException("Failed to connect, node stopped.");

            lock.readUnlock();
        }
    }

    /**
     *
     */
    private static class DisconnectedSessionInfo {
        /** */
        private final GridNioRecoveryDescriptor recoveryDesc;

        /** */
        private int connIdx;

        /**
         * @param recoveryDesc Recovery descriptor.
         * @param connIdx Connection index.
         */
        DisconnectedSessionInfo(@Nullable GridNioRecoveryDescriptor recoveryDesc, int connIdx) {
            this.recoveryDesc = recoveryDesc;
            this.connIdx = connIdx;
        }

        /** {@inheritDoc} */
        @Override public String toString() {
            return S.toString(DisconnectedSessionInfo.class, this);
        }
    }

    /**
     *
     */
    interface ConnectionPolicy {
        /**
         * @return Thread connection index.
         */
        int connectionIndex();
    }

    /** */
    private static class FirstConnectionPolicy implements ConnectionPolicy {
        /** {@inheritDoc} */
        @Override public int connectionIndex() {
            return 0;
        }
    }

    /** */
    private class RoundRobinConnectionPolicy implements ConnectionPolicy {
        /** {@inheritDoc} */
        @Override public int connectionIndex() {
            return (int)(U.safeAbs(Thread.currentThread().getId()) % connectionsPerNode);
        }
    }

    /**
     * MBean implementation for TcpCommunicationSpi.
     */
    private class TcpCommunicationSpiMBeanImpl extends IgniteSpiMBeanAdapter implements TcpCommunicationSpiMBean {
        /** {@inheritDoc} */
        TcpCommunicationSpiMBeanImpl(IgniteSpiAdapter spiAdapter) {
            super(spiAdapter);
        }

        /** {@inheritDoc} */
        @Override public String getLocalAddress() {
            return TcpCommunicationSpi.this.getLocalAddress();
        }

        /** {@inheritDoc} */
        @Override public int getLocalPort() {
            return TcpCommunicationSpi.this.getLocalPort();
        }

        /** {@inheritDoc} */
        @Override public int getLocalPortRange() {
            return TcpCommunicationSpi.this.getLocalPortRange();
        }

        /** {@inheritDoc} */
        @Override public boolean isUsePairedConnections() {
            return TcpCommunicationSpi.this.isUsePairedConnections();
        }

        /** {@inheritDoc} */
        @Override public int getConnectionsPerNode() {
            return TcpCommunicationSpi.this.getConnectionsPerNode();
        }

        /** {@inheritDoc} */
        @Override public int getSharedMemoryPort() {
            return TcpCommunicationSpi.this.getSharedMemoryPort();
        }

        /** {@inheritDoc} */
        @Override public long getIdleConnectionTimeout() {
            return TcpCommunicationSpi.this.getIdleConnectionTimeout();
        }

        /** {@inheritDoc} */
        @Override public long getSocketWriteTimeout() {
            return TcpCommunicationSpi.this.getSocketWriteTimeout();
        }

        /** {@inheritDoc} */
        @Override public int getAckSendThreshold() {
            return TcpCommunicationSpi.this.getAckSendThreshold();
        }

        /** {@inheritDoc} */
        @Override public int getUnacknowledgedMessagesBufferSize() {
            return TcpCommunicationSpi.this.getUnacknowledgedMessagesBufferSize();
        }

        /** {@inheritDoc} */
        @Override public long getConnectTimeout() {
            return TcpCommunicationSpi.this.getConnectTimeout();
        }

        /** {@inheritDoc} */
        @Override public long getMaxConnectTimeout() {
            return TcpCommunicationSpi.this.getMaxConnectTimeout();
        }

        /** {@inheritDoc} */
        @Override public int getReconnectCount() {
            return TcpCommunicationSpi.this.getReconnectCount();
        }

        /** {@inheritDoc} */
        @Override public boolean isDirectBuffer() {
            return TcpCommunicationSpi.this.isDirectBuffer();
        }

        /** {@inheritDoc} */
        @Override public boolean isDirectSendBuffer() {
            return TcpCommunicationSpi.this.isDirectSendBuffer();
        }

        /** {@inheritDoc} */
        @Override public int getSelectorsCount() {
            return TcpCommunicationSpi.this.getSelectorsCount();
        }

        /** {@inheritDoc} */
        @Override public long getSelectorSpins() {
            return TcpCommunicationSpi.this.getSelectorSpins();
        }

        /** {@inheritDoc} */
        @Override public boolean isTcpNoDelay() {
            return TcpCommunicationSpi.this.isTcpNoDelay();
        }

        /** {@inheritDoc} */
        @Override public int getSocketReceiveBuffer() {
            return TcpCommunicationSpi.this.getSocketReceiveBuffer();
        }

        /** {@inheritDoc} */
        @Override public int getSocketSendBuffer() {
            return TcpCommunicationSpi.this.getSocketSendBuffer();
        }

        /** {@inheritDoc} */
        @Override public int getMessageQueueLimit() {
            return TcpCommunicationSpi.this.getMessageQueueLimit();
        }

        /** {@inheritDoc} */
        @Override public int getSlowClientQueueLimit() {
            return TcpCommunicationSpi.this.getSlowClientQueueLimit();
        }

        /** {@inheritDoc} */
        @Override public void dumpStats() {
            TcpCommunicationSpi.this.dumpStats();
        }

        /** {@inheritDoc} */
        @Override public int getSentMessagesCount() {
            return TcpCommunicationSpi.this.getSentMessagesCount();
        }

        /** {@inheritDoc} */
        @Override public long getSentBytesCount() {
            return TcpCommunicationSpi.this.getSentBytesCount();
        }

        /** {@inheritDoc} */
        @Override public int getReceivedMessagesCount() {
            return TcpCommunicationSpi.this.getReceivedMessagesCount();
        }

        /** {@inheritDoc} */
        @Override public long getReceivedBytesCount() {
            return TcpCommunicationSpi.this.getReceivedBytesCount();
        }

        /** {@inheritDoc} */
        @Override public Map<String, Long> getReceivedMessagesByType() {
            return TcpCommunicationSpi.this.getReceivedMessagesByType();
        }

        /** {@inheritDoc} */
        @Override public Map<UUID, Long> getReceivedMessagesByNode() {
            return TcpCommunicationSpi.this.getReceivedMessagesByNode();
        }

        /** {@inheritDoc} */
        @Override public Map<String, Long> getSentMessagesByType() {
            return TcpCommunicationSpi.this.getSentMessagesByType();
        }

        /** {@inheritDoc} */
        @Override public Map<UUID, Long> getSentMessagesByNode() {
            return TcpCommunicationSpi.this.getSentMessagesByNode();
        }

        /** {@inheritDoc} */
        @Override public int getOutboundMessagesQueueSize() {
            return TcpCommunicationSpi.this.getOutboundMessagesQueueSize();
        }
    }
}<|MERGE_RESOLUTION|>--- conflicted
+++ resolved
@@ -1369,13 +1369,11 @@
     /** */
     private final GridLocalEventListener discoLsnr = new DiscoveryListener();
 
-<<<<<<< HEAD
+    /** Connection requestor. */
+    private ConnectionRequestor connectionRequestor;
+
     /** Tracing. */
     protected Tracing tracing;
-=======
-    /** Connection requestor. */
-    private ConnectionRequestor connectionRequestor;
->>>>>>> d49580e2
 
     /**
      * @return {@code True} if ssl enabled.
