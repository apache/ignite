/*
 * Licensed to the Apache Software Foundation (ASF) under one or more
 * contributor license agreements.  See the NOTICE file distributed with
 * this work for additional information regarding copyright ownership.
 * The ASF licenses this file to You under the Apache License, Version 2.0
 * (the "License"); you may not use this file except in compliance with
 * the License.  You may obtain a copy of the License at
 *
 *      http://www.apache.org/licenses/LICENSE-2.0
 *
 * Unless required by applicable law or agreed to in writing, software
 * distributed under the License is distributed on an "AS IS" BASIS,
 * WITHOUT WARRANTIES OR CONDITIONS OF ANY KIND, either express or implied.
 * See the License for the specific language governing permissions and
 * limitations under the License.
 */

package org.apache.ignite.spi.communication.tcp;

import java.io.IOException;
import java.io.InputStream;
import java.io.OutputStream;
import java.net.ConnectException;
import java.net.InetAddress;
import java.net.InetSocketAddress;
import java.net.SocketTimeoutException;
import java.nio.ByteBuffer;
import java.nio.ByteOrder;
import java.nio.channels.SelectableChannel;
import java.nio.channels.SocketChannel;
import java.nio.channels.spi.AbstractInterruptibleChannel;
import java.util.ArrayList;
import java.util.Arrays;
import java.util.Collection;
import java.util.Collections;
import java.util.HashMap;
import java.util.HashSet;
import java.util.LinkedHashSet;
import java.util.List;
import java.util.Map;
import java.util.Set;
import java.util.UUID;
import java.util.concurrent.BlockingQueue;
import java.util.concurrent.ConcurrentMap;
import java.util.concurrent.CountDownLatch;
import java.util.concurrent.LinkedBlockingQueue;
import java.util.concurrent.TimeUnit;
import java.util.concurrent.atomic.AtomicBoolean;
import java.util.concurrent.atomic.AtomicInteger;
import javax.net.ssl.SSLEngine;
import javax.net.ssl.SSLException;
import org.apache.ignite.Ignite;
import org.apache.ignite.IgniteCheckedException;
import org.apache.ignite.IgniteClientDisconnectedException;
import org.apache.ignite.IgniteException;
import org.apache.ignite.IgniteLogger;
import org.apache.ignite.IgniteSystemProperties;
import org.apache.ignite.cluster.ClusterNode;
import org.apache.ignite.configuration.AddressResolver;
import org.apache.ignite.configuration.IgniteConfiguration;
import org.apache.ignite.events.DiscoveryEvent;
import org.apache.ignite.events.Event;
import org.apache.ignite.internal.IgniteClientDisconnectedCheckedException;
import org.apache.ignite.internal.IgniteInternalFuture;
import org.apache.ignite.internal.IgniteInterruptedCheckedException;
import org.apache.ignite.internal.cluster.ClusterTopologyCheckedException;
import org.apache.ignite.internal.managers.eventstorage.GridLocalEventListener;
import org.apache.ignite.internal.util.GridConcurrentFactory;
import org.apache.ignite.internal.util.GridSpinReadWriteLock;
import org.apache.ignite.internal.util.future.GridFutureAdapter;
import org.apache.ignite.internal.util.ipc.IpcEndpoint;
import org.apache.ignite.internal.util.ipc.IpcToNioAdapter;
import org.apache.ignite.internal.util.ipc.shmem.IpcOutOfSystemResourcesException;
import org.apache.ignite.internal.util.ipc.shmem.IpcSharedMemoryServerEndpoint;
import org.apache.ignite.internal.util.lang.IgniteInClosure2X;
import org.apache.ignite.internal.util.nio.GridCommunicationClient;
import org.apache.ignite.internal.util.nio.GridConnectionBytesVerifyFilter;
import org.apache.ignite.internal.util.nio.GridDirectParser;
import org.apache.ignite.internal.util.nio.GridNioCodecFilter;
import org.apache.ignite.internal.util.nio.GridNioFilter;
import org.apache.ignite.internal.util.nio.GridNioMessageReaderFactory;
import org.apache.ignite.internal.util.nio.GridNioMessageTracker;
import org.apache.ignite.internal.util.nio.GridNioMessageWriterFactory;
import org.apache.ignite.internal.util.nio.GridNioMetricsListener;
import org.apache.ignite.internal.util.nio.GridNioRecoveryDescriptor;
import org.apache.ignite.internal.util.nio.GridNioServer;
import org.apache.ignite.internal.util.nio.GridNioServerListener;
import org.apache.ignite.internal.util.nio.GridNioServerListenerAdapter;
import org.apache.ignite.internal.util.nio.GridNioSession;
import org.apache.ignite.internal.util.nio.GridNioSessionMetaKey;
import org.apache.ignite.internal.util.nio.GridShmemCommunicationClient;
import org.apache.ignite.internal.util.nio.GridTcpNioCommunicationClient;
import org.apache.ignite.internal.util.nio.ssl.BlockingSslHandler;
import org.apache.ignite.internal.util.nio.ssl.GridNioSslFilter;
import org.apache.ignite.internal.util.nio.ssl.GridSslMeta;
import org.apache.ignite.internal.util.typedef.CI2;
import org.apache.ignite.internal.util.typedef.F;
import org.apache.ignite.internal.util.typedef.X;
import org.apache.ignite.internal.util.typedef.internal.CU;
import org.apache.ignite.internal.util.typedef.internal.LT;
import org.apache.ignite.internal.util.typedef.internal.S;
import org.apache.ignite.internal.util.typedef.internal.U;
import org.apache.ignite.internal.util.worker.GridWorker;
import org.apache.ignite.lang.IgniteBiInClosure;
import org.apache.ignite.lang.IgniteBiTuple;
import org.apache.ignite.lang.IgniteFuture;
import org.apache.ignite.lang.IgniteInClosure;
import org.apache.ignite.lang.IgnitePredicate;
import org.apache.ignite.lang.IgniteProductVersion;
import org.apache.ignite.lang.IgniteRunnable;
import org.apache.ignite.lang.IgniteUuid;
import org.apache.ignite.plugin.extensions.communication.Message;
import org.apache.ignite.plugin.extensions.communication.MessageFactory;
import org.apache.ignite.plugin.extensions.communication.MessageFormatter;
import org.apache.ignite.plugin.extensions.communication.MessageReader;
import org.apache.ignite.plugin.extensions.communication.MessageWriter;
import org.apache.ignite.resources.IgniteInstanceResource;
import org.apache.ignite.resources.LoggerResource;
import org.apache.ignite.spi.IgnitePortProtocol;
import org.apache.ignite.spi.IgniteSpiAdapter;
import org.apache.ignite.spi.IgniteSpiConfiguration;
import org.apache.ignite.spi.IgniteSpiConsistencyChecked;
import org.apache.ignite.spi.IgniteSpiContext;
import org.apache.ignite.spi.IgniteSpiException;
import org.apache.ignite.spi.IgniteSpiMultipleInstancesSupport;
import org.apache.ignite.spi.IgniteSpiOperationTimeoutException;
import org.apache.ignite.spi.IgniteSpiOperationTimeoutHelper;
import org.apache.ignite.spi.IgniteSpiThread;
import org.apache.ignite.spi.IgniteSpiTimeoutObject;
import org.apache.ignite.spi.communication.CommunicationListener;
import org.apache.ignite.spi.communication.CommunicationSpi;
import org.apache.ignite.thread.IgniteThread;
import org.jetbrains.annotations.Nullable;
import org.jsr166.ConcurrentLinkedDeque8;
import org.jsr166.LongAdder8;

import static org.apache.ignite.events.EventType.EVT_NODE_FAILED;
import static org.apache.ignite.events.EventType.EVT_NODE_LEFT;
import static org.apache.ignite.internal.util.nio.GridNioSessionMetaKey.SSL_META;

/**
 * <tt>TcpCommunicationSpi</tt> is default communication SPI which uses
 * TCP/IP protocol and Java NIO to communicate with other nodes.
 * <p>
 * To enable communication with other nodes, this SPI adds {@link #ATTR_ADDRS}
 * and {@link #ATTR_PORT} local node attributes (see {@link ClusterNode#attributes()}.
 * <p>
 * At startup, this SPI tries to start listening to local port specified by
 * {@link #setLocalPort(int)} method. If local port is occupied, then SPI will
 * automatically increment the port number until it can successfully bind for
 * listening. {@link #setLocalPortRange(int)} configuration parameter controls
 * maximum number of ports that SPI will try before it fails. Port range comes
 * very handy when starting multiple grid nodes on the same machine or even
 * in the same VM. In this case all nodes can be brought up without a single
 * change in configuration.
 * <p>
 * This SPI caches connections to remote nodes so it does not have to reconnect every
 * time a message is sent. By default, idle connections are kept active for
 * {@link #DFLT_IDLE_CONN_TIMEOUT} period and then are closed. Use
 * {@link #setIdleConnectionTimeout(long)} configuration parameter to configure
 * you own idle connection timeout.
 * <h1 class="header">Failure Detection</h1>
 * Configuration defaults (see Configuration section below and
 * {@link IgniteConfiguration#getFailureDetectionTimeout()}) for details) are chosen to make possible for
 * communication SPI work reliably on most of hardware and virtual deployments, but this has made failure detection
 * time worse.
 * <p>
 * If it's needed to tune failure detection then it's highly recommended to do this using
 * {@link IgniteConfiguration#setFailureDetectionTimeout(long)}. This failure timeout automatically controls the
 * following parameters: {@link #getConnectTimeout()}, {@link #getMaxConnectTimeout()},
 * {@link #getReconnectCount()}. If any of those parameters is set explicitly, then the failure timeout setting will be
 * ignored.
 * <p>
 * If it's required to perform advanced settings of failure detection and
 * {@link IgniteConfiguration#getFailureDetectionTimeout()} is unsuitable then various {@code TcpCommunicationSpi}
 * configuration parameters may be used.
 * <h1 class="header">Configuration</h1>
 * <h2 class="header">Mandatory</h2>
 * This SPI has no mandatory configuration parameters.
 * <h2 class="header">Optional</h2>
 * The following configuration parameters are optional:
 * <ul>
 * <li>Node local IP address (see {@link #setLocalAddress(String)})</li>
 * <li>Node local port number (see {@link #setLocalPort(int)})</li>
 * <li>Local port range (see {@link #setLocalPortRange(int)}</li>
 * <li>Connections per node (see {@link #setConnectionsPerNode(int)})</li>
 * <li>Connection buffer flush frequency (see {@link #setConnectionBufferFlushFrequency(long)})</li>
 * <li>Connection buffer size (see {@link #setConnectionBufferSize(int)})</li>
 * <li>Idle connection timeout (see {@link #setIdleConnectionTimeout(long)})</li>
 * <li>Direct or heap buffer allocation (see {@link #setDirectBuffer(boolean)})</li>
 * <li>Direct or heap buffer allocation for sending (see {@link #setDirectSendBuffer(boolean)})</li>
 * <li>Count of selectors and selector threads for NIO server (see {@link #setSelectorsCount(int)})</li>
 * <li>{@code TCP_NODELAY} socket option for sockets (see {@link #setTcpNoDelay(boolean)})</li>
 * <li>Message queue limit (see {@link #setMessageQueueLimit(int)})</li>
 * <li>Minimum buffered message count (see {@link #setMinimumBufferedMessageCount(int)})</li>
 * <li>Connect timeout (see {@link #setConnectTimeout(long)})</li>
 * <li>Maximum connect timeout (see {@link #setMaxConnectTimeout(long)})</li>
 * <li>Reconnect attempts count (see {@link #setReconnectCount(int)})</li>
 * <li>Socket receive buffer size (see {@link #setSocketReceiveBuffer(int)})</li>
 * <li>Socket send buffer size (see {@link #setSocketSendBuffer(int)})</li>
 * <li>Socket write timeout (see {@link #setSocketWriteTimeout(long)})</li>
 * <li>Number of received messages after which acknowledgment is sent (see {@link #setAckSendThreshold(int)})</li>
 * <li>Maximum number of unacknowledged messages (see {@link #setUnacknowledgedMessagesBufferSize(int)})</li>
 * </ul>
 * <h2 class="header">Java Example</h2>
 * TcpCommunicationSpi is used by default and should be explicitly configured
 * only if some SPI configuration parameters need to be overridden.
 * <pre name="code" class="java">
 * TcpCommunicationSpi commSpi = new TcpCommunicationSpi();
 *
 * // Override local port.
 * commSpi.setLocalPort(4321);
 *
 * IgniteConfiguration cfg = new IgniteConfiguration();
 *
 * // Override default communication SPI.
 * cfg.setCommunicationSpi(commSpi);
 *
 * // Start grid.
 * Ignition.start(cfg);
 * </pre>
 * <h2 class="header">Spring Example</h2>
 * TcpCommunicationSpi can be configured from Spring XML configuration file:
 * <pre name="code" class="xml">
 * &lt;bean id="grid.custom.cfg" class="org.apache.ignite.configuration.IgniteConfiguration" singleton="true"&gt;
 *         ...
 *         &lt;property name="communicationSpi"&gt;
 *             &lt;bean class="org.apache.ignite.spi.communication.tcp.TcpCommunicationSpi"&gt;
 *                 &lt;!-- Override local port. --&gt;
 *                 &lt;property name="localPort" value="4321"/&gt;
 *             &lt;/bean&gt;
 *         &lt;/property&gt;
 *         ...
 * &lt;/bean&gt;
 * </pre>
 * <p>
 * <img src="http://ignite.apache.org/images/spring-small.png">
 * <br>
 * For information about Spring framework visit <a href="http://www.springframework.org/">www.springframework.org</a>
 * @see CommunicationSpi
 */
@IgniteSpiMultipleInstancesSupport(true)
@IgniteSpiConsistencyChecked(optional = false)
public class TcpCommunicationSpi extends IgniteSpiAdapter
    implements CommunicationSpi<Message>, TcpCommunicationSpiMBean {
    /** */
    private static final IgniteProductVersion MULTIPLE_CONN_SINCE_VER = IgniteProductVersion.fromString("1.8.2");

    /** IPC error message. */
    public static final String OUT_OF_RESOURCES_TCP_MSG = "Failed to allocate shared memory segment " +
        "(switching to TCP, may be slower).";

    /** Node attribute that is mapped to node IP addresses (value is <tt>comm.tcp.addrs</tt>). */
    public static final String ATTR_ADDRS = "comm.tcp.addrs";

    /** Node attribute that is mapped to node host names (value is <tt>comm.tcp.host.names</tt>). */
    public static final String ATTR_HOST_NAMES = "comm.tcp.host.names";

    /** Node attribute that is mapped to node port number (value is <tt>comm.tcp.port</tt>). */
    public static final String ATTR_PORT = "comm.tcp.port";

    /** Node attribute that is mapped to node port number (value is <tt>comm.shmem.tcp.port</tt>). */
    public static final String ATTR_SHMEM_PORT = "comm.shmem.tcp.port";

    /** Node attribute that is mapped to node's external addresses (value is <tt>comm.tcp.ext-addrs</tt>). */
    public static final String ATTR_EXT_ADDRS = "comm.tcp.ext-addrs";

    /** */
    public static final String ATTR_PAIRED_CONN = "comm.tcp.pairedConnection";

    /** Default port which node sets listener to (value is <tt>47100</tt>). */
    public static final int DFLT_PORT = 47100;

    /** Default port which node sets listener for shared memory connections (value is <tt>48100</tt>). */
    public static final int DFLT_SHMEM_PORT = -1;

    /** Default idle connection timeout (value is <tt>30000</tt>ms). */
    public static final long DFLT_IDLE_CONN_TIMEOUT = 30000;

    /** Default socket send and receive buffer size. */
    public static final int DFLT_SOCK_BUF_SIZE = 32 * 1024;

    /** Default connection timeout (value is <tt>5000</tt>ms). */
    public static final long DFLT_CONN_TIMEOUT = 5000;

    /** Default Maximum connection timeout (value is <tt>600,000</tt>ms). */
    public static final long DFLT_MAX_CONN_TIMEOUT = 10 * 60 * 1000;

    /** Default reconnect attempts count (value is <tt>10</tt>). */
    public static final int DFLT_RECONNECT_CNT = 10;

    /** Default message queue limit per connection (for incoming and outgoing . */
    public static final int DFLT_MSG_QUEUE_LIMIT = GridNioServer.DFLT_SEND_QUEUE_LIMIT;

    /**
     * Default count of selectors for TCP server equals to
     * {@code "Math.max(4, Runtime.getRuntime().availableProcessors() / 2)"}.
     */
    public static final int DFLT_SELECTORS_CNT = Math.max(4, Runtime.getRuntime().availableProcessors() / 2);

    /** Connection index meta for session. */
    private static final int CONN_IDX_META = GridNioSessionMetaKey.nextUniqueKey();

    /** Message tracker meta for session. */
    private static final int TRACKER_META = GridNioSessionMetaKey.nextUniqueKey();

    /**
     * Default local port range (value is <tt>100</tt>).
     * See {@link #setLocalPortRange(int)} for details.
     */
    public static final int DFLT_PORT_RANGE = 100;

    /** Default value for {@code TCP_NODELAY} socket option (value is <tt>true</tt>). */
    public static final boolean DFLT_TCP_NODELAY = true;

    /** Default received messages threshold for sending ack. */
    public static final int DFLT_ACK_SND_THRESHOLD = 32;

    /** Default socket write timeout. */
    public static final long DFLT_SOCK_WRITE_TIMEOUT = 2000;

    /** Default connections per node. */
    public static final int DFLT_CONN_PER_NODE = 1;

    /** No-op runnable. */
    private static final IgniteRunnable NOOP = new IgniteRunnable() {
        @Override public void run() {
            // No-op.
        }
    };

    /** Node ID message type. */
    public static final byte NODE_ID_MSG_TYPE = -1;

    /** */
    public static final byte RECOVERY_LAST_ID_MSG_TYPE = -2;

    /** */
    public static final byte HANDSHAKE_MSG_TYPE = -3;

    /** */
    private ConnectGateway connectGate;

    /** */
<<<<<<< HEAD
    private ConnectionPolicy connPlc;
=======
    private boolean enableForcibleNodeKill = IgniteSystemProperties
        .getBoolean(IgniteSystemProperties.IGNITE_ENABLE_FORCIBLE_NODE_KILL);
>>>>>>> e970bb7c

    /** Server listener. */
    private final GridNioServerListener<Message> srvLsnr =
        new GridNioServerListenerAdapter<Message>() {
            @Override public void onSessionWriteTimeout(GridNioSession ses) {
                LT.warn(log,"Communication SPI session write timed out (consider increasing " +
                    "'socketWriteTimeout' " + "configuration property) [remoteAddr=" + ses.remoteAddress() +
                    ", writeTimeout=" + sockWriteTimeout + ']');

                if (log.isDebugEnabled())
                    log.debug("Closing communication SPI session on write timeout [remoteAddr=" + ses.remoteAddress() +
                        ", writeTimeout=" + sockWriteTimeout + ']');

                ses.close();
            }

            @Override public void onConnected(GridNioSession ses) {
                if (ses.accepted()) {
                    if (log.isDebugEnabled())
                        log.debug("Sending local node ID to newly accepted session: " + ses);

                    try {
                        ses.sendNoFuture(nodeIdMessage());
                    }
                    catch (IgniteCheckedException e) {
                        U.error(log, "Failed to send message: " + e, e);
                    }
                }
            }

            @Override public void onDisconnected(GridNioSession ses, @Nullable Exception e) {
                ConnectionKey connId = ses.meta(CONN_IDX_META);

                if (connId != null) {
                    UUID id = connId.nodeId();

                    GridCommunicationClient[] nodeClients = clients.get(id);

                    if (nodeClients != null) {
                        for (GridCommunicationClient client : nodeClients) {
                            if (client instanceof GridTcpNioCommunicationClient &&
                                ((GridTcpNioCommunicationClient)client).session() == ses) {
                                client.close();

                                removeNodeClient(id, client);
                            }
                        }
                    }

                    if (!stopping) {
                        GridNioRecoveryDescriptor outDesc = ses.outRecoveryDescriptor();

                        if (outDesc != null) {
                            if (outDesc.nodeAlive(getSpiContext().node(id))) {
                                if (!outDesc.messagesRequests().isEmpty()) {
                                    if (log.isDebugEnabled())
                                        log.debug("Session was closed but there are unacknowledged messages, " +
                                            "will try to reconnect [rmtNode=" + outDesc.node().id() + ']');

                                    DisconnectedSessionInfo disconnectData =
                                        new DisconnectedSessionInfo(outDesc, connId.connectionIndex());

                                    commWorker.addProcessDisconnectRequest(disconnectData);
                                }
                            }
                            else
                                outDesc.onNodeLeft();
                        }
                    }

                    CommunicationListener<Message> lsnr0 = lsnr;

                    if (lsnr0 != null)
                        lsnr0.onDisconnected(id);
                }
            }

            /**
             * @param ses Session.
             * @param msg Message.
             */
            private void onFirstMessage(GridNioSession ses, Message msg) {
                UUID sndId;

                ConnectionKey connKey;

                if (msg instanceof NodeIdMessage) {
                    sndId = U.bytesToUuid(((NodeIdMessage) msg).nodeIdBytes, 0);
                    connKey = new ConnectionKey(sndId, 0, -1);
                }
                else {
                    assert msg instanceof HandshakeMessage : msg;

                    HandshakeMessage msg0 = (HandshakeMessage)msg;

                    sndId = ((HandshakeMessage)msg).nodeId();
                    connKey = new ConnectionKey(sndId, msg0.connectionIndex(), msg0.connectCount());
                }

                if (log.isDebugEnabled())
                    log.debug("Remote node ID received: " + sndId);

                final ClusterNode rmtNode = getSpiContext().node(sndId);

                if (rmtNode == null) {
                    U.warn(log, "Close incoming connection, unknown node [nodeId=" + sndId +
                        ", ses=" + ses + ']');

                    ses.close();

                    return;
                }

                final ConnectionKey old = ses.addMeta(CONN_IDX_META, connKey);

                assert old == null;

                ClusterNode locNode = getSpiContext().localNode();

                if (ses.remoteAddress() == null)
                    return;

                assert msg instanceof HandshakeMessage : msg;

                HandshakeMessage msg0 = (HandshakeMessage)msg;

<<<<<<< HEAD
                if (usePairedConnections(rmtNode)) {
                    final GridNioRecoveryDescriptor recoveryDesc = inRecoveryDescriptor(rmtNode, connKey);
=======
                if (oldClient != null) {
                    if (oldClient instanceof GridTcpNioCommunicationClient) {
                        if (log.isInfoEnabled())
                            log.info("Received incoming connection when already connected " +
                                "to this node, rejecting [locNode=" + locNode.id() +
                                ", rmtNode=" + sndId + ']');
>>>>>>> e970bb7c

                    ConnectClosureNew c = new ConnectClosureNew(ses, recoveryDesc, rmtNode);

                    boolean reserve = recoveryDesc.tryReserve(msg0.connectCount(), c);

                    if (reserve)
                        connectedNew(recoveryDesc, ses, true);
                    else {
                        if (c.failed) {
                            ses.send(new RecoveryLastReceivedMessage(-1));

                            for (GridNioSession ses0 : nioSrvr.sessions()) {
                                ConnectionKey key0 = ses0.meta(CONN_IDX_META);

                                if (ses0.accepted() && key0 != null &&
                                    key0.nodeId().equals(connKey.nodeId()) &&
                                    key0.connectionIndex() == connKey.connectionIndex() &&
                                    key0.connectCount() < connKey.connectCount())
                                    ses0.close();
                            }
                        }
                    }
                }
                else {
                    assert connKey.connectionIndex() >= 0 : connKey;

                    GridCommunicationClient[] curClients = clients.get(sndId);

                    GridCommunicationClient oldClient =
                        curClients != null && connKey.connectionIndex() < curClients.length ?
                            curClients[connKey.connectionIndex()] :
                            null;

                    boolean hasShmemClient = false;

                    if (oldClient != null) {
                        if (oldClient instanceof GridTcpNioCommunicationClient) {
<<<<<<< HEAD
                            if (log.isDebugEnabled())
                                log.debug("Received incoming connection when already connected " +
=======
                            if (log.isInfoEnabled())
                                log.info("Received incoming connection when already connected " +
>>>>>>> e970bb7c
                                    "to this node, rejecting [locNode=" + locNode.id() +
                                    ", rmtNode=" + sndId + ']');

                            ses.send(new RecoveryLastReceivedMessage(-1));

                            return;
                        }
                        else {
                            assert oldClient instanceof GridShmemCommunicationClient;

                            hasShmemClient = true;
                        }
                    }

                    GridFutureAdapter<GridCommunicationClient> fut = new GridFutureAdapter<>();

<<<<<<< HEAD
                    GridFutureAdapter<GridCommunicationClient> oldFut = clientFuts.putIfAbsent(connKey, fut);

                    final GridNioRecoveryDescriptor recoveryDesc = inRecoveryDescriptor(rmtNode, connKey);

                    if (oldFut == null) {
                        curClients = clients.get(sndId);

                        oldClient = curClients != null && connKey.connectionIndex() < curClients.length ?
                            curClients[connKey.connectionIndex()] : null;

                        if (oldClient != null) {
                            if (oldClient instanceof GridTcpNioCommunicationClient) {
                                assert oldClient.connectionIndex() == connKey.connectionIndex() : oldClient;

                                if (log.isDebugEnabled())
                                    log.debug("Received incoming connection when already connected " +
                                        "to this node, rejecting [locNode=" + locNode.id() +
                                        ", rmtNode=" + sndId + ']');

                                ses.send(new RecoveryLastReceivedMessage(-1));

                                fut.onDone(oldClient);

                                return;
                            }
                            else {
                                assert oldClient instanceof GridShmemCommunicationClient;

                                hasShmemClient = true;
                            }
                        }

                        boolean reserved = recoveryDesc.tryReserve(msg0.connectCount(),
                            new ConnectClosure(ses, recoveryDesc, rmtNode, connKey, msg0, !hasShmemClient, fut));

                        if (log.isDebugEnabled())
                            log.debug("Received incoming connection from remote node " +
                                "[rmtNode=" + rmtNode.id() + ", reserved=" + reserved + ']');
=======
                    if (log.isDebugEnabled())
                        log.debug("Received incoming connection from remote node " +
                            "[rmtNode=" + rmtNode.id() + ", reserved=" + reserved + ']');
>>>>>>> e970bb7c

                        if (reserved) {
                            try {
                                GridTcpNioCommunicationClient client =
                                    connected(recoveryDesc, ses, rmtNode, msg0.received(), true, !hasShmemClient);

                                fut.onDone(client);
                            }
                            finally {
                                clientFuts.remove(connKey, fut);
                            }
                        }
                    }
<<<<<<< HEAD
                    else {
                        if (oldFut instanceof ConnectFuture && locNode.order() < rmtNode.order()) {
                            if (log.isDebugEnabled()) {
                                log.debug("Received incoming connection from remote node while " +
                                    "connecting to this node, rejecting [locNode=" + locNode.id() +
                                    ", locNodeOrder=" + locNode.order() + ", rmtNode=" + rmtNode.id() +
                                    ", rmtNodeOrder=" + rmtNode.order() + ']');
                            }
=======
                }
                else {
                    if (oldFut instanceof ConnectFuture && locNode.order() < rmtNode.order()) {
                        if (log.isInfoEnabled()) {
                            log.info("Received incoming connection from remote node while " +
                                "connecting to this node, rejecting [locNode=" + locNode.id() +
                                ", locNodeOrder=" + locNode.order() + ", rmtNode=" + rmtNode.id() +
                                ", rmtNodeOrder=" + rmtNode.order() + ']');
                        }
>>>>>>> e970bb7c

                            ses.send(new RecoveryLastReceivedMessage(-1));
                        }
                        else {
                            // The code below causes a race condition between shmem and TCP (see IGNITE-1294)
                            boolean reserved = recoveryDesc.tryReserve(msg0.connectCount(),
                                new ConnectClosure(ses, recoveryDesc, rmtNode, connKey, msg0, !hasShmemClient, fut));

                            if (reserved)
                                connected(recoveryDesc, ses, rmtNode, msg0.received(), true, !hasShmemClient);
                        }
                    }
                }
            }

            @Override public void onMessage(GridNioSession ses, Message msg) {
                ConnectionKey connKey = ses.meta(CONN_IDX_META);

                if (connKey == null) {
                    assert ses.accepted() : ses;

                    if (!connectGate.tryEnter()) {
                        if (log.isDebugEnabled())
                            log.debug("Close incoming connection, failed to enter gateway.");

                        ses.close();

                        return;
                    }

                    try {
                        onFirstMessage(ses, msg);
                    }
                    finally {
                        connectGate.leave();
                    }
                }
                else {
                    rcvdMsgsCnt.increment();

                    if (msg instanceof RecoveryLastReceivedMessage) {
                        GridNioRecoveryDescriptor recovery = ses.outRecoveryDescriptor();

                        if (recovery != null) {
                            RecoveryLastReceivedMessage msg0 = (RecoveryLastReceivedMessage)msg;

                            if (log.isDebugEnabled()) {
                                log.debug("Received recovery acknowledgement [rmtNode=" + connKey.nodeId() +
                                    ", connIdx=" + connKey.connectionIndex() +
                                    ", rcvCnt=" + msg0.received() + ']');
                            }

                            recovery.ackReceived(msg0.received());

                            return;
                        }
                    }
                    else {
                        GridNioRecoveryDescriptor recovery = ses.inRecoveryDescriptor();

                        if (recovery != null) {
                            long rcvCnt = recovery.onReceived();

                            if (rcvCnt % ackSndThreshold == 0) {
                                if (log.isDebugEnabled()) {
                                    log.debug("Send recovery acknowledgement [rmtNode=" + connKey.nodeId() +
                                        ", connIdx=" + connKey.connectionIndex() +
                                        ", rcvCnt=" + rcvCnt + ']');
                                }

                                ses.systemMessage(new RecoveryLastReceivedMessage(rcvCnt));

                                recovery.lastAcknowledged(rcvCnt);
                            }
                        }
                    }

                    IgniteRunnable c;

                    if (msgQueueLimit > 0) {
                        GridNioMessageTracker tracker = ses.meta(TRACKER_META);

                        if (tracker == null) {
                            GridNioMessageTracker old = ses.addMeta(TRACKER_META, tracker =
                                new GridNioMessageTracker(ses, msgQueueLimit));

                            assert old == null;
                        }

                        tracker.onMessageReceived();

                        c = tracker;
                    }
                    else
                        c = NOOP;

                    notifyListener(connKey.nodeId(), msg, c);
                }
            }

            /**
             * @param recovery Recovery descriptor.
             * @param ses Session.
             * @param node Node.
             * @param rcvCnt Number of received messages.
             * @param sndRes If {@code true} sends response for recovery handshake.
             * @param createClient If {@code true} creates NIO communication client.
             * @return Client.
             */
            private GridTcpNioCommunicationClient connected(
                GridNioRecoveryDescriptor recovery,
                GridNioSession ses,
                ClusterNode node,
                long rcvCnt,
                boolean sndRes,
                boolean createClient) {
                ConnectionKey connKey = ses.meta(CONN_IDX_META);

                assert connKey != null && connKey.connectionIndex() >= 0 : connKey;
                assert !usePairedConnections(node);

                recovery.onHandshake(rcvCnt);

                ses.inRecoveryDescriptor(recovery);
                ses.outRecoveryDescriptor(recovery);

                nioSrvr.resend(ses);

                try {
                    if (sndRes)
                        nioSrvr.sendSystem(ses, new RecoveryLastReceivedMessage(recovery.received()));
                }
                catch (IgniteCheckedException e) {
                    U.error(log, "Failed to send message: " + e, e);
                }

                recovery.onConnected();

                GridTcpNioCommunicationClient client = null;

                if (createClient) {
                    client = new GridTcpNioCommunicationClient(connKey.connectionIndex(), ses, log);

                    addNodeClient(node, connKey.connectionIndex(), client);
                }

                return client;
            }

            /**
             * @param recovery Recovery descriptor.
             * @param ses Session.
             * @param sndRes If {@code true} sends response for recovery handshake.
             */
            private void connectedNew(
                GridNioRecoveryDescriptor recovery,
                GridNioSession ses,
                boolean sndRes) {
                try {
                    ses.inRecoveryDescriptor(recovery);

                    if (sndRes)
                        nioSrvr.sendSystem(ses, new RecoveryLastReceivedMessage(recovery.received()));

                    recovery.onConnected();
                }
                catch (IgniteCheckedException e) {
                    U.error(log, "Failed to send message: " + e, e);
                }
            }

            /**
             *
             */
            class ConnectClosureNew implements IgniteInClosure<Boolean> {
                /** */
                private static final long serialVersionUID = 0L;

                /** */
                private final GridNioSession ses;

                /** */
                private final GridNioRecoveryDescriptor recoveryDesc;

                /** */
                private final ClusterNode rmtNode;

                /** */
                private boolean failed;

                /**
                 * @param ses Incoming session.
                 * @param recoveryDesc Recovery descriptor.
                 * @param rmtNode Remote node.
                 */
                ConnectClosureNew(GridNioSession ses,
                    GridNioRecoveryDescriptor recoveryDesc,
                    ClusterNode rmtNode) {
                    this.ses = ses;
                    this.recoveryDesc = recoveryDesc;
                    this.rmtNode = rmtNode;
                }

                /** {@inheritDoc} */
                @Override public void apply(Boolean success) {
                    try {
                        failed = !success;

                        if (success) {
                            IgniteInClosure<IgniteInternalFuture<?>> lsnr = new IgniteInClosure<IgniteInternalFuture<?>>() {
                                @Override public void apply(IgniteInternalFuture<?> msgFut) {
                                    try {
                                        msgFut.get();

                                        connectedNew(recoveryDesc, ses, false);
                                    }
                                    catch (IgniteCheckedException e) {
                                        if (log.isDebugEnabled())
                                            log.debug("Failed to send recovery handshake " +
                                                    "[rmtNode=" + rmtNode.id() + ", err=" + e + ']');

                                        recoveryDesc.release();
                                    }
                                }
                            };

                            nioSrvr.sendSystem(ses, new RecoveryLastReceivedMessage(recoveryDesc.received()), lsnr);
                        }
                        else
                            nioSrvr.sendSystem(ses, new RecoveryLastReceivedMessage(-1));
                    }
                    catch (IgniteCheckedException e) {
                        U.error(log, "Failed to send message: " + e, e);
                    }
                }
            }

            /**
             *
             */
            @SuppressWarnings("PackageVisibleInnerClass")
            class ConnectClosure implements IgniteInClosure<Boolean> {
                /** */
                private static final long serialVersionUID = 0L;

                /** */
                private final GridNioSession ses;

                /** */
                private final GridNioRecoveryDescriptor recoveryDesc;

                /** */
                private final ClusterNode rmtNode;

                /** */
                private final HandshakeMessage msg;

                /** */
                private final GridFutureAdapter<GridCommunicationClient> fut;

                /** */
                private final boolean createClient;

                /** */
                private final ConnectionKey connKey;

                /**
                 * @param ses Incoming session.
                 * @param recoveryDesc Recovery descriptor.
                 * @param rmtNode Remote node.
                 * @param connKey Connection key.
                 * @param msg Handshake message.
                 * @param createClient If {@code true} creates NIO communication client..
                 * @param fut Connect future.
                 */
                ConnectClosure(GridNioSession ses,
                    GridNioRecoveryDescriptor recoveryDesc,
                    ClusterNode rmtNode,
                    ConnectionKey connKey,
                    HandshakeMessage msg,
                    boolean createClient,
                    GridFutureAdapter<GridCommunicationClient> fut) {
                    this.ses = ses;
                    this.recoveryDesc = recoveryDesc;
                    this.rmtNode = rmtNode;
                    this.connKey = connKey;
                    this.msg = msg;
                    this.createClient = createClient;
                    this.fut = fut;
                }

                /** {@inheritDoc} */
                @Override public void apply(Boolean success) {
                    if (success) {
                        try {
                            IgniteInClosure<IgniteInternalFuture<?>> lsnr = new IgniteInClosure<IgniteInternalFuture<?>>() {
                                @Override public void apply(IgniteInternalFuture<?> msgFut) {
                                    try {
                                        msgFut.get();

                                        GridTcpNioCommunicationClient client =
                                                connected(recoveryDesc, ses, rmtNode, msg.received(), false, createClient);

                                        fut.onDone(client);
                                    }
                                    catch (IgniteCheckedException e) {
                                        if (log.isDebugEnabled())
                                            log.debug("Failed to send recovery handshake " +
                                                    "[rmtNode=" + rmtNode.id() + ", err=" + e + ']');

                                        recoveryDesc.release();

                                        fut.onDone();
                                    }
                                    finally {
                                        clientFuts.remove(connKey, fut);
                                    }
                                }
                            };

                            nioSrvr.sendSystem(ses, new RecoveryLastReceivedMessage(recoveryDesc.received()), lsnr);
                        }
                        catch (IgniteCheckedException e) {
                            U.error(log, "Failed to send message: " + e, e);
                        }
                    }
                    else {
                        try {
                            fut.onDone();
                        }
                        finally {
                            clientFuts.remove(connKey, fut);
                        }
                    }
                }
            }
        };

    /** Logger. */
    @LoggerResource
    private IgniteLogger log;

    /** Local IP address. */
    private String locAddr;

    /** Complex variable that represents this node IP address. */
    private volatile InetAddress locHost;

    /** Local port which node uses. */
    private int locPort = DFLT_PORT;

    /** Local port range. */
    private int locPortRange = DFLT_PORT_RANGE;

    /** Local port which node uses to accept shared memory connections. */
    private int shmemPort = DFLT_SHMEM_PORT;

    /** Allocate direct buffer or heap buffer. */
    private boolean directBuf = true;

    /** Allocate direct buffer or heap buffer. */
    private boolean directSndBuf;

    /** Idle connection timeout. */
    private long idleConnTimeout = DFLT_IDLE_CONN_TIMEOUT;

    /** Connect timeout. */
    private long connTimeout = DFLT_CONN_TIMEOUT;

    /** Maximum connect timeout. */
    private long maxConnTimeout = DFLT_MAX_CONN_TIMEOUT;

    /** Reconnect attempts count. */
    @SuppressWarnings({"FieldAccessedSynchronizedAndUnsynchronized"})
    private int reconCnt = DFLT_RECONNECT_CNT;

    /** Socket send buffer. */
    private int sockSndBuf = DFLT_SOCK_BUF_SIZE;

    /** Socket receive buffer. */
    private int sockRcvBuf = DFLT_SOCK_BUF_SIZE;

    /** Message queue limit. */
    private int msgQueueLimit = DFLT_MSG_QUEUE_LIMIT;

    /** Slow client queue limit. */
    private int slowClientQueueLimit;

    /** NIO server. */
    private GridNioServer<Message> nioSrvr;

    /** Shared memory server. */
    private IpcSharedMemoryServerEndpoint shmemSrv;

    /** */
    private boolean usePairedConnections;

    /** */
    private int connectionsPerNode = DFLT_CONN_PER_NODE;

    /** {@code TCP_NODELAY} option value for created sockets. */
    private boolean tcpNoDelay = DFLT_TCP_NODELAY;

    /** Number of received messages after which acknowledgment is sent. */
    private int ackSndThreshold = DFLT_ACK_SND_THRESHOLD;

    /** Maximum number of unacknowledged messages. */
    private int unackedMsgsBufSize;

    /** Socket write timeout. */
    private long sockWriteTimeout = DFLT_SOCK_WRITE_TIMEOUT;

    /** Recovery and idle clients handler. */
    private CommunicationWorker commWorker;

    /** Shared memory accept worker. */
    private ShmemAcceptWorker shmemAcceptWorker;

    /** Shared memory workers. */
    private final Collection<ShmemWorker> shmemWorkers = new ConcurrentLinkedDeque8<>();

    /** Clients. */
    private final ConcurrentMap<UUID, GridCommunicationClient[]> clients = GridConcurrentFactory.newMap();

    /** SPI listener. */
    private volatile CommunicationListener<Message> lsnr;

    /** Bound port. */
    private int boundTcpPort = -1;

    /** Bound port for shared memory server. */
    private int boundTcpShmemPort = -1;

    /** Count of selectors to use in TCP server. */
    private int selectorsCnt = DFLT_SELECTORS_CNT;

    /**
     * Defines how many non-blocking {@code selector.selectNow()} should be made before
     * falling into {@code selector.select(long)} in NIO server. Long value. Default is {@code 0}.
     * Can be set to {@code Long.MAX_VALUE} so selector threads will never block.
     */
    private long selectorSpins = IgniteSystemProperties.getLong("IGNITE_SELECTOR_SPINS", 0L);

    /** Address resolver. */
    private AddressResolver addrRslvr;

    /** Received messages count. */
    private final LongAdder8 rcvdMsgsCnt = new LongAdder8();

    /** Sent messages count.*/
    private final LongAdder8 sentMsgsCnt = new LongAdder8();

    /** Received bytes count. */
    private final LongAdder8 rcvdBytesCnt = new LongAdder8();

    /** Sent bytes count.*/
    private final LongAdder8 sentBytesCnt = new LongAdder8();

    /** Context initialization latch. */
    private final CountDownLatch ctxInitLatch = new CountDownLatch(1);

    /** Stopping flag (set to {@code true} when SPI gets stopping signal). */
    private volatile boolean stopping;

    /** metrics listener. */
    private final GridNioMetricsListener metricsLsnr = new GridNioMetricsListener() {
        @Override public void onBytesSent(int bytesCnt) {
            sentBytesCnt.add(bytesCnt);
        }

        @Override public void onBytesReceived(int bytesCnt) {
            rcvdBytesCnt.add(bytesCnt);
        }
    };

    /** Client connect futures. */
    private final ConcurrentMap<ConnectionKey, GridFutureAdapter<GridCommunicationClient>> clientFuts =
        GridConcurrentFactory.newMap();

    /** */
    private final ConcurrentMap<ConnectionKey, GridNioRecoveryDescriptor> recoveryDescs = GridConcurrentFactory.newMap();

    /** */
    private final ConcurrentMap<ConnectionKey, GridNioRecoveryDescriptor> outRecDescs = GridConcurrentFactory.newMap();

    /** */
    private final ConcurrentMap<ConnectionKey, GridNioRecoveryDescriptor> inRecDescs = GridConcurrentFactory.newMap();

    /** Discovery listener. */
    private final GridLocalEventListener discoLsnr = new GridLocalEventListener() {
        @Override public void onEvent(Event evt) {
            assert evt instanceof DiscoveryEvent : evt;
            assert evt.type() == EVT_NODE_LEFT || evt.type() == EVT_NODE_FAILED ;

            onNodeLeft(((DiscoveryEvent)evt).eventNode().id());
        }
    };

    /**
     * @return {@code True} if ssl enabled.
     */
    private boolean isSslEnabled() {
        return ignite.configuration().getSslContextFactory() != null;
    }

    /**
     * Sets address resolver.
     *
     * @param addrRslvr Address resolver.
     */
    @IgniteSpiConfiguration(optional = true)
    public void setAddressResolver(AddressResolver addrRslvr) {
        // Injection should not override value already set by Spring or user.
        if (this.addrRslvr == null)
            this.addrRslvr = addrRslvr;
    }

    /**
     * Injects resources.
     *
     * @param ignite Ignite.
     */
    @IgniteInstanceResource
    @Override protected void injectResources(Ignite ignite) {
        super.injectResources(ignite);

        if (ignite != null) {
            setAddressResolver(ignite.configuration().getAddressResolver());
            setLocalAddress(ignite.configuration().getLocalHost());
        }
    }

    /**
     * Sets local host address for socket binding. Note that one node could have
     * additional addresses beside the loopback one. This configuration
     * parameter is optional.
     *
     * @param locAddr IP address. Default value is any available local
     *      IP address.
     */
    @IgniteSpiConfiguration(optional = true)
    public void setLocalAddress(String locAddr) {
        // Injection should not override value already set by Spring or user.
        if (this.locAddr == null)
            this.locAddr = locAddr;
    }

    /** {@inheritDoc} */
    @Override public String getLocalAddress() {
        return locAddr;
    }

    /**
     * Sets local port for socket binding.
     * <p>
     * If not provided, default value is {@link #DFLT_PORT}.
     *
     * @param locPort Port number.
     */
    @IgniteSpiConfiguration(optional = true)
    public void setLocalPort(int locPort) {
        this.locPort = locPort;
    }

    /** {@inheritDoc} */
    @Override public int getLocalPort() {
        return locPort;
    }

    /**
     * Sets local port range for local host ports (value must greater than or equal to <tt>0</tt>).
     * If provided local port (see {@link #setLocalPort(int)}} is occupied,
     * implementation will try to increment the port number for as long as it is less than
     * initial value plus this range.
     * <p>
     * If port range value is <tt>0</tt>, then implementation will try bind only to the port provided by
     * {@link #setLocalPort(int)} method and fail if binding to this port did not succeed.
     * <p>
     * Local port range is very useful during development when more than one grid nodes need to run
     * on the same physical machine.
     * <p>
     * If not provided, default value is {@link #DFLT_PORT_RANGE}.
     *
     * @param locPortRange New local port range.
     */
    @IgniteSpiConfiguration(optional = true)
    public void setLocalPortRange(int locPortRange) {
        this.locPortRange = locPortRange;
    }

    /** {@inheritDoc} */
    @Override public int getLocalPortRange() {
        return locPortRange;
    }

    /** {@inheritDoc} */
    @Override public boolean isUsePairedConnections() {
        return usePairedConnections;
    }

    /**
     * Set this to {@code true} if {@code TcpCommunicationSpi} should
     * maintain connection for outgoing and incoming messages separately.
     * In this case total number of connections between local and each remote node
     * is {@link #getConnectionsPerNode()} * 2.
     * <p>
     * Set this to {@code false} if each connection of {@link #getConnectionsPerNode()}
     * should be used for outgoing and incoming messages. In this case total number
     * of connections between local and each remote node is {@link #getConnectionsPerNode()}.
     * <p>
     * Default is {@code false}.
     *
     * @param usePairedConnections {@code true} to use paired connections and {@code false} otherwise.
     * @see #getConnectionsPerNode()
     */
    public void setUsePairedConnections(boolean usePairedConnections) {
        this.usePairedConnections = usePairedConnections;
    }

    /**
     * Sets number of connections to each remote node. if {@link #isUsePairedConnections()}
     * is {@code true} then number of connections is doubled and half is used for incoming and
     * half for outgoing messages.
     *
     * @param maxConnectionsPerNode Number of connections per node.
     * @see #isUsePairedConnections()
     */
    public void setConnectionsPerNode(int maxConnectionsPerNode) {
        this.connectionsPerNode = maxConnectionsPerNode;
    }

    /** {@inheritDoc} */
    @Override public int getConnectionsPerNode() {
        return connectionsPerNode;
    }

    /**
     * Sets local port to accept shared memory connections.
     * <p>
     * If set to {@code -1} shared memory communication will be disabled.
     * <p>
     * If not provided, default value is {@link #DFLT_SHMEM_PORT}.
     *
     * @param shmemPort Port number.
     */
    @IgniteSpiConfiguration(optional = true)
    public void setSharedMemoryPort(int shmemPort) {
        this.shmemPort = shmemPort;
    }

    /** {@inheritDoc} */
    @Override public int getSharedMemoryPort() {
        return shmemPort;
    }

    /**
     * Sets maximum idle connection timeout upon which a connection
     * to client will be closed.
     * <p>
     * If not provided, default value is {@link #DFLT_IDLE_CONN_TIMEOUT}.
     *
     * @param idleConnTimeout Maximum idle connection time.
     */
    @IgniteSpiConfiguration(optional = true)
    public void setIdleConnectionTimeout(long idleConnTimeout) {
        this.idleConnTimeout = idleConnTimeout;
    }

    /** {@inheritDoc} */
    @Override public long getIdleConnectionTimeout() {
        return idleConnTimeout;
    }

    /** {@inheritDoc} */
    @Override public long getSocketWriteTimeout() {
        return sockWriteTimeout;
    }

    /**
     * Sets socket write timeout for TCP connection. If message can not be written to
     * socket within this time then connection is closed and reconnect is attempted.
     * <p>
     * Default to {@link #DFLT_SOCK_WRITE_TIMEOUT}.
     *
     * @param sockWriteTimeout Socket write timeout for TCP connection.
     */
    @IgniteSpiConfiguration(optional = true)
    public void setSocketWriteTimeout(long sockWriteTimeout) {
        this.sockWriteTimeout = sockWriteTimeout;
    }

    /** {@inheritDoc} */
    @Override public int getAckSendThreshold() {
        return ackSndThreshold;
    }

    /**
     * Sets number of received messages per connection to node after which acknowledgment message is sent.
     * <p>
     * Default to {@link #DFLT_ACK_SND_THRESHOLD}.
     *
     * @param ackSndThreshold Number of received messages after which acknowledgment is sent.
     */
    @IgniteSpiConfiguration(optional = true)
    public void setAckSendThreshold(int ackSndThreshold) {
        this.ackSndThreshold = ackSndThreshold;
    }

    /** {@inheritDoc} */
    @Override public int getUnacknowledgedMessagesBufferSize() {
        return unackedMsgsBufSize;
    }

    /**
     * Sets maximum number of stored unacknowledged messages per connection to node.
     * If number of unacknowledged messages exceeds this number then connection to node is
     * closed and reconnect is attempted.
     *
     * @param unackedMsgsBufSize Maximum number of unacknowledged messages.
     */
    @IgniteSpiConfiguration(optional = true)
    public void setUnacknowledgedMessagesBufferSize(int unackedMsgsBufSize) {
        this.unackedMsgsBufSize = unackedMsgsBufSize;
    }

    /**
     * Sets connection buffer size. If set to {@code 0} connection buffer is disabled.
     *
     * @param connBufSize Connection buffer size.
     * @see #setConnectionBufferFlushFrequency(long)
     * @deprecated Not used any more.
     */
    @Deprecated
    @IgniteSpiConfiguration(optional = true)
    public void setConnectionBufferSize(int connBufSize) {
        // No-op.
    }

    /** {@inheritDoc} */
    @Deprecated
    @Override public int getConnectionBufferSize() {
        return 0;
    }

    /** {@inheritDoc} */
    @Deprecated
    @IgniteSpiConfiguration(optional = true)
    @Override public void setConnectionBufferFlushFrequency(long connBufFlushFreq) {
        // No-op.
    }

    /** {@inheritDoc} */
    @Deprecated
    @Override public long getConnectionBufferFlushFrequency() {
        return 0;
    }

    /**
     * Sets connect timeout used when establishing connection
     * with remote nodes.
     * <p>
     * {@code 0} is interpreted as infinite timeout.
     * <p>
     * If not provided, default value is {@link #DFLT_CONN_TIMEOUT}.
     * <p>
     * When this property is explicitly set {@link IgniteConfiguration#getFailureDetectionTimeout()} is ignored.
     *
     * @param connTimeout Connect timeout.
     */
    @IgniteSpiConfiguration(optional = true)
    public void setConnectTimeout(long connTimeout) {
        this.connTimeout = connTimeout;

        failureDetectionTimeoutEnabled(false);
    }

    /** {@inheritDoc} */
    @Override public long getConnectTimeout() {
        return connTimeout;
    }

    /**
     * Sets maximum connect timeout. If handshake is not established within connect timeout,
     * then SPI tries to repeat handshake procedure with increased connect timeout.
     * Connect timeout can grow till maximum timeout value,
     * if maximum timeout value is reached then the handshake is considered as failed.
     * <p>
     * {@code 0} is interpreted as infinite timeout.
     * <p>
     * If not provided, default value is {@link #DFLT_MAX_CONN_TIMEOUT}.
     * <p>
     * When this property is explicitly set {@link IgniteConfiguration#getFailureDetectionTimeout()} is ignored.
     *
     * @param maxConnTimeout Maximum connect timeout.
     */
    @IgniteSpiConfiguration(optional = true)
    public void setMaxConnectTimeout(long maxConnTimeout) {
        this.maxConnTimeout = maxConnTimeout;

        failureDetectionTimeoutEnabled(false);
    }

    /** {@inheritDoc} */
    @Override public long getMaxConnectTimeout() {
        return maxConnTimeout;
    }

    /**
     * Sets maximum number of reconnect attempts used when establishing connection
     * with remote nodes.
     * <p>
     * If not provided, default value is {@link #DFLT_RECONNECT_CNT}.
     * <p>
     * When this property is explicitly set {@link IgniteConfiguration#getFailureDetectionTimeout()} is ignored.
     *
     * @param reconCnt Maximum number of reconnection attempts.
     */
    @IgniteSpiConfiguration(optional = true)
    public void setReconnectCount(int reconCnt) {
        this.reconCnt = reconCnt;

        failureDetectionTimeoutEnabled(false);
    }

    /** {@inheritDoc} */
    @Override public int getReconnectCount() {
        return reconCnt;
    }

    /**
     * Sets flag to allocate direct or heap buffer in SPI.
     * If value is {@code true}, then SPI will use {@link ByteBuffer#allocateDirect(int)} call.
     * Otherwise, SPI will use {@link ByteBuffer#allocate(int)} call.
     * <p>
     * If not provided, default value is {@code true}.
     *
     * @param directBuf Flag indicates to allocate direct or heap buffer in SPI.
     */
    @IgniteSpiConfiguration(optional = true)
    public void setDirectBuffer(boolean directBuf) {
        this.directBuf = directBuf;
    }

    /** {@inheritDoc} */
    @Override public boolean isDirectBuffer() {
        return directBuf;
    }

    /** {@inheritDoc} */
    @Override public boolean isDirectSendBuffer() {
        return directSndBuf;
    }

    /**
     * Sets whether to use direct buffer for sending.
     * <p>
     * If not provided default is {@code false}.
     *
     * @param directSndBuf {@code True} to use direct buffers for send.
     */
    @IgniteSpiConfiguration(optional = true)
    public void setDirectSendBuffer(boolean directSndBuf) {
        this.directSndBuf = directSndBuf;
    }

    /**
     * Sets the count of selectors te be used in TCP server.
     * <p/>
     * If not provided, default value is {@link #DFLT_SELECTORS_CNT}.
     *
     * @param selectorsCnt Selectors count.
     */
    @IgniteSpiConfiguration(optional = true)
    public void setSelectorsCount(int selectorsCnt) {
        this.selectorsCnt = selectorsCnt;
    }

    /** {@inheritDoc} */
    @Override public int getSelectorsCount() {
        return selectorsCnt;
    }

    /** {@inheritDoc} */
    @Override public long getSelectorSpins() {
        return selectorSpins;
    }

    /**
     * Defines how many non-blocking {@code selector.selectNow()} should be made before
     * falling into {@code selector.select(long)} in NIO server. Long value. Default is {@code 0}.
     * Can be set to {@code Long.MAX_VALUE} so selector threads will never block.
     *
     * @param selectorSpins Selector thread busy-loop iterations.
     */
    public void setSelectorSpins(long selectorSpins) {
        this.selectorSpins = selectorSpins;
    }

    /**
     * Sets value for {@code TCP_NODELAY} socket option. Each
     * socket will be opened using provided value.
     * <p>
     * Setting this option to {@code true} disables Nagle's algorithm
     * for socket decreasing latency and delivery time for small messages.
     * <p>
     * For systems that work under heavy network load it is advisable to
     * set this value to {@code false}.
     * <p>
     * If not provided, default value is {@link #DFLT_TCP_NODELAY}.
     *
     * @param tcpNoDelay {@code True} to disable TCP delay.
     */
    @IgniteSpiConfiguration(optional = true)
    public void setTcpNoDelay(boolean tcpNoDelay) {
        this.tcpNoDelay = tcpNoDelay;
    }

    /** {@inheritDoc} */
    @Override public boolean isTcpNoDelay() {
        return tcpNoDelay;
    }

    /**
     * Sets receive buffer size for sockets created or accepted by this SPI.
     * <p>
     * If not provided, default is {@link #DFLT_SOCK_BUF_SIZE}.
     *
     * @param sockRcvBuf Socket receive buffer size.
     */
    @IgniteSpiConfiguration(optional = true)
    public void setSocketReceiveBuffer(int sockRcvBuf) {
        this.sockRcvBuf = sockRcvBuf;
    }

    /** {@inheritDoc} */
    @Override public int getSocketReceiveBuffer() {
        return sockRcvBuf;
    }

    /**
     * Sets send buffer size for sockets created or accepted by this SPI.
     * <p>
     * If not provided, default is {@link #DFLT_SOCK_BUF_SIZE}.
     *
     * @param sockSndBuf Socket send buffer size.
     */
    @IgniteSpiConfiguration(optional = true)
    public void setSocketSendBuffer(int sockSndBuf) {
        this.sockSndBuf = sockSndBuf;
    }

    /** {@inheritDoc} */
    @Override public int getSocketSendBuffer() {
        return sockSndBuf;
    }

    /**
     * Sets message queue limit for incoming and outgoing messages.
     * <p>
     * When set to positive number send queue is limited to the configured value.
     * {@code 0} disables the size limitations.
     * <p>
     * If not provided, default is {@link #DFLT_MSG_QUEUE_LIMIT}.
     *
     * @param msgQueueLimit Send queue size limit.
     */
    @IgniteSpiConfiguration(optional = true)
    public void setMessageQueueLimit(int msgQueueLimit) {
        this.msgQueueLimit = msgQueueLimit;
    }

    /** {@inheritDoc} */
    @Override public int getMessageQueueLimit() {
        return msgQueueLimit;
    }

    /** {@inheritDoc} */
    @Override public int getSlowClientQueueLimit() {
        return slowClientQueueLimit;
    }

    /**
     * Sets slow client queue limit.
     * <p/>
     * When set to a positive number, communication SPI will monitor clients outbound message queue sizes and will drop
     * those clients whose queue exceeded this limit.
     * <p/>
     * Usually this value should be set to the same value as {@link #getMessageQueueLimit()} which controls
     * message back-pressure for server nodes. The default value for this parameter is {@code 0}
     * which means {@code unlimited}.
     *
     * @param slowClientQueueLimit Slow client queue limit.
     */
    public void setSlowClientQueueLimit(int slowClientQueueLimit) {
        this.slowClientQueueLimit = slowClientQueueLimit;
    }

    /**
     * Sets the minimum number of messages for this SPI, that are buffered
     * prior to sending.
     *
     * @param minBufferedMsgCnt Minimum buffered message count.
     * @deprecated Not used any more.
     */
    @IgniteSpiConfiguration(optional = true)
    @Deprecated
    public void setMinimumBufferedMessageCount(int minBufferedMsgCnt) {
        // No-op.
    }

    /** {@inheritDoc} */
    @Deprecated
    @Override public int getMinimumBufferedMessageCount() {
        return 0;
    }

    /** {@inheritDoc} */
    @Override public void setListener(CommunicationListener<Message> lsnr) {
        this.lsnr = lsnr;
    }

    /**
     * @return Listener.
     */
    public CommunicationListener getListener() {
        return lsnr;
    }

    /** {@inheritDoc} */
    @Override public int getSentMessagesCount() {
        return sentMsgsCnt.intValue();
    }

    /** {@inheritDoc} */
    @Override public long getSentBytesCount() {
        return sentBytesCnt.longValue();
    }

    /** {@inheritDoc} */
    @Override public int getReceivedMessagesCount() {
        return rcvdMsgsCnt.intValue();
    }

    /** {@inheritDoc} */
    @Override public long getReceivedBytesCount() {
        return rcvdBytesCnt.longValue();
    }

    /** {@inheritDoc} */
    @Override public int getOutboundMessagesQueueSize() {
        GridNioServer<Message> srv = nioSrvr;

        return srv != null ? srv.outboundMessagesQueueSize() : 0;
    }

    /** {@inheritDoc} */
    @Override public void resetMetrics() {
        // Can't use 'reset' method because it is not thread-safe
        // according to javadoc.
        sentMsgsCnt.add(-sentMsgsCnt.sum());
        rcvdMsgsCnt.add(-rcvdMsgsCnt.sum());
        sentBytesCnt.add(-sentBytesCnt.sum());
        rcvdBytesCnt.add(-rcvdBytesCnt.sum());
    }

    /** {@inheritDoc} */
    @Override public void dumpStats() {
        IgniteLogger log = this.log;

        if (log != null) {
            StringBuilder sb = new StringBuilder("Communication SPI recovery descriptors: ").append(U.nl());

            for (Map.Entry<ConnectionKey, GridNioRecoveryDescriptor> entry : recoveryDescs.entrySet()) {
                GridNioRecoveryDescriptor desc = entry.getValue();

                sb.append("    [key=").append(entry.getKey())
                    .append(", msgsSent=").append(desc.sent())
                    .append(", msgsAckedByRmt=").append(desc.acked())
                    .append(", msgsRcvd=").append(desc.received())
                    .append(", lastAcked=").append(desc.lastAcknowledged())
                    .append(", reserveCnt=").append(desc.reserveCount())
                    .append(", descIdHash=").append(System.identityHashCode(desc))
                    .append(']').append(U.nl());
            }

            for (Map.Entry<ConnectionKey, GridNioRecoveryDescriptor> entry : outRecDescs.entrySet()) {
                GridNioRecoveryDescriptor desc = entry.getValue();

                sb.append("    [key=").append(entry.getKey())
                    .append(", msgsSent=").append(desc.sent())
                    .append(", msgsAckedByRmt=").append(desc.acked())
                    .append(", reserveCnt=").append(desc.reserveCount())
                    .append(", connected=").append(desc.connected())
                    .append(", reserved=").append(desc.reserved())
                    .append(", descIdHash=").append(System.identityHashCode(desc))
                    .append(']').append(U.nl());
            }

            for (Map.Entry<ConnectionKey, GridNioRecoveryDescriptor> entry : inRecDescs.entrySet()) {
                GridNioRecoveryDescriptor desc = entry.getValue();

                sb.append("    [key=").append(entry.getKey())
                    .append(", msgsRcvd=").append(desc.received())
                    .append(", lastAcked=").append(desc.lastAcknowledged())
                    .append(", reserveCnt=").append(desc.reserveCount())
                    .append(", connected=").append(desc.connected())
                    .append(", reserved=").append(desc.reserved())
                    .append(", handshakeIdx=").append(desc.handshakeIndex())
                    .append(", descIdHash=").append(System.identityHashCode(desc))
                    .append(']').append(U.nl());
            }

            sb.append("Communication SPI clients: ").append(U.nl());

            for (Map.Entry<UUID, GridCommunicationClient[]> entry : clients.entrySet()) {
                UUID nodeId = entry.getKey();
                GridCommunicationClient[] clients0 = entry.getValue();

                for (GridCommunicationClient client : clients0) {
                    if (client != null) {
                        sb.append("    [node=").append(nodeId)
                            .append(", client=").append(client)
                            .append(']').append(U.nl());
                    }
                }
            }

            U.warn(log, sb.toString());
        }

        GridNioServer<Message> nioSrvr = this.nioSrvr;

        if (nioSrvr != null)
            nioSrvr.dumpStats();
    }

    /** */
    private final ThreadLocal<Integer> threadConnIdx = new ThreadLocal<>();

    /** */
    private final AtomicInteger connIdx = new AtomicInteger();

    /** {@inheritDoc} */
    @Override public Map<String, Object> getNodeAttributes() throws IgniteSpiException {
        initFailureDetectionTimeout();

        assertParameter(locPort > 1023, "locPort > 1023");
        assertParameter(locPort <= 0xffff, "locPort < 0xffff");
        assertParameter(locPortRange >= 0, "locPortRange >= 0");
        assertParameter(idleConnTimeout > 0, "idleConnTimeout > 0");
        assertParameter(sockRcvBuf >= 0, "sockRcvBuf >= 0");
        assertParameter(sockSndBuf >= 0, "sockSndBuf >= 0");
        assertParameter(msgQueueLimit >= 0, "msgQueueLimit >= 0");
        assertParameter(shmemPort > 0 || shmemPort == -1, "shmemPort > 0 || shmemPort == -1");
        assertParameter(selectorsCnt > 0, "selectorsCnt > 0");
        assertParameter(connectionsPerNode > 0, "connectionsPerNode > 0");
        assertParameter(connectionsPerNode <= 1024, "connectionsPerNode <= 1024");

        if (!failureDetectionTimeoutEnabled()) {
            assertParameter(reconCnt > 0, "reconnectCnt > 0");
            assertParameter(connTimeout >= 0, "connTimeout >= 0");
            assertParameter(maxConnTimeout >= connTimeout, "maxConnTimeout >= connTimeout");
        }

        assertParameter(sockWriteTimeout >= 0, "sockWriteTimeout >= 0");
        assertParameter(ackSndThreshold > 0, "ackSndThreshold > 0");
        assertParameter(unackedMsgsBufSize >= 0, "unackedMsgsBufSize >= 0");

        if (unackedMsgsBufSize > 0) {
            assertParameter(unackedMsgsBufSize >= msgQueueLimit * 5,
                "Specified 'unackedMsgsBufSize' is too low, it should be at least 'msgQueueLimit * 5'.");

            assertParameter(unackedMsgsBufSize >= ackSndThreshold * 5,
                "Specified 'unackedMsgsBufSize' is too low, it should be at least 'ackSndThreshold * 5'.");
        }

        if (connectionsPerNode > 1) {
            connPlc = new ConnectionPolicy() {
                @Override public int connectionIndex() {
                    return (int)(U.safeAbs(Thread.currentThread().getId()) % connectionsPerNode);
                }
            };
        }
        else {
            connPlc = new ConnectionPolicy() {
                @Override public int connectionIndex() {
                    return 0;
                }
            };
        }

        try {
            locHost = U.resolveLocalHost(locAddr);
        }
        catch (IOException e) {
            throw new IgniteSpiException("Failed to initialize local address: " + locAddr, e);
        }

        try {
            shmemSrv = resetShmemServer();
        }
        catch (IgniteCheckedException e) {
            U.warn(log, "Failed to start shared memory communication server.", e);
        }

        try {
            // This method potentially resets local port to the value
            // local node was bound to.
            nioSrvr = resetNioServer();
        }
        catch (IgniteCheckedException e) {
            throw new IgniteSpiException("Failed to initialize TCP server: " + locHost, e);
        }

        // Set local node attributes.
        try {
            IgniteBiTuple<Collection<String>, Collection<String>> addrs = U.resolveLocalAddresses(locHost);

            Collection<InetSocketAddress> extAddrs = addrRslvr == null ? null :
                U.resolveAddresses(addrRslvr, F.flat(Arrays.asList(addrs.get1(), addrs.get2())), boundTcpPort);

            HashMap<String, Object> res = new HashMap<>(5);

            res.put(createSpiAttributeName(ATTR_ADDRS), addrs.get1());
            res.put(createSpiAttributeName(ATTR_HOST_NAMES), addrs.get2());
            res.put(createSpiAttributeName(ATTR_PORT), boundTcpPort);
            res.put(createSpiAttributeName(ATTR_SHMEM_PORT), boundTcpShmemPort >= 0 ? boundTcpShmemPort : null);
            res.put(createSpiAttributeName(ATTR_EXT_ADDRS), extAddrs);
            res.put(createSpiAttributeName(ATTR_PAIRED_CONN), usePairedConnections);

            return res;
        }
        catch (IOException | IgniteCheckedException e) {
            throw new IgniteSpiException("Failed to resolve local host to addresses: " + locHost, e);
        }
    }

    /** {@inheritDoc} */
    @Override public void spiStart(String gridName) throws IgniteSpiException {
        assert locHost != null;

        // Start SPI start stopwatch.
        startStopwatch();

        // Ack parameters.
        if (log.isDebugEnabled()) {
            log.debug(configInfo("locAddr", locAddr));
            log.debug(configInfo("locPort", locPort));
            log.debug(configInfo("locPortRange", locPortRange));
            log.debug(configInfo("idleConnTimeout", idleConnTimeout));
            log.debug(configInfo("directBuf", directBuf));
            log.debug(configInfo("directSendBuf", directSndBuf));
            log.debug(configInfo("selectorsCnt", selectorsCnt));
            log.debug(configInfo("tcpNoDelay", tcpNoDelay));
            log.debug(configInfo("sockSndBuf", sockSndBuf));
            log.debug(configInfo("sockRcvBuf", sockRcvBuf));
            log.debug(configInfo("shmemPort", shmemPort));
            log.debug(configInfo("msgQueueLimit", msgQueueLimit));
            log.debug(configInfo("connectionsPerNode", connectionsPerNode));

            if (failureDetectionTimeoutEnabled()) {
                log.debug(configInfo("connTimeout", connTimeout));
                log.debug(configInfo("maxConnTimeout", maxConnTimeout));
                log.debug(configInfo("reconCnt", reconCnt));
            }
            else
                log.debug(configInfo("failureDetectionTimeout", failureDetectionTimeout()));

            log.debug(configInfo("sockWriteTimeout", sockWriteTimeout));
            log.debug(configInfo("ackSndThreshold", ackSndThreshold));
            log.debug(configInfo("unackedMsgsBufSize", unackedMsgsBufSize));
        }

        if (!tcpNoDelay)
            U.quietAndWarn(log, "'TCP_NO_DELAY' for communication is off, which should be used with caution " +
                "since may produce significant delays with some scenarios.");

        if (slowClientQueueLimit > 0 && msgQueueLimit > 0 && slowClientQueueLimit >= msgQueueLimit) {
            U.quietAndWarn(log, "Slow client queue limit is set to a value greater than message queue limit " +
                "(slow client queue limit will have no effect) [msgQueueLimit=" + msgQueueLimit +
                ", slowClientQueueLimit=" + slowClientQueueLimit + ']');
        }

        if (msgQueueLimit == 0)
            U.quietAndWarn(log, "Message queue limit is set to 0 which may lead to " +
                "potential OOMEs when running cache operations in FULL_ASYNC or PRIMARY_SYNC modes " +
                "due to message queues growth on sender and receiver sides.");

        registerMBean(gridName, this, TcpCommunicationSpiMBean.class);

        connectGate = new ConnectGateway();

        if (shmemSrv != null) {
            shmemAcceptWorker = new ShmemAcceptWorker(shmemSrv);

            new IgniteThread(shmemAcceptWorker).start();
        }

        nioSrvr.start();

        commWorker = new CommunicationWorker(gridName);

        commWorker.start();

        // Ack start.
        if (log.isDebugEnabled())
            log.debug(startInfo());
    }

    /** {@inheritDoc} }*/
    @Override public void onContextInitialized0(IgniteSpiContext spiCtx) throws IgniteSpiException {
        spiCtx.registerPort(boundTcpPort, IgnitePortProtocol.TCP);

        // SPI can start without shmem port.
        if (boundTcpShmemPort > 0)
            spiCtx.registerPort(boundTcpShmemPort, IgnitePortProtocol.TCP);

        spiCtx.addLocalEventListener(discoLsnr, EVT_NODE_LEFT, EVT_NODE_FAILED);

        ctxInitLatch.countDown();
    }

    /** {@inheritDoc} */
    @Override public IgniteSpiContext getSpiContext() {
        if (ctxInitLatch.getCount() > 0) {
            if (log.isDebugEnabled())
                log.debug("Waiting for context initialization.");

            try {
                U.await(ctxInitLatch);

                if (log.isDebugEnabled())
                    log.debug("Context has been initialized.");
            }
            catch (IgniteInterruptedCheckedException e) {
                U.warn(log, "Thread has been interrupted while waiting for SPI context initialization.", e);
            }
        }

        return super.getSpiContext();
    }

    /**
     * Recreates tpcSrvr socket instance.
     *
     * @return Server instance.
     * @throws IgniteCheckedException Thrown if it's not possible to create server.
     */
    private GridNioServer<Message> resetNioServer() throws IgniteCheckedException {
        if (boundTcpPort >= 0)
            throw new IgniteCheckedException("Tcp NIO server was already created on port " + boundTcpPort);

        IgniteCheckedException lastEx = null;

        // If configured TCP port is busy, find first available in range.
        int lastPort = locPortRange == 0 ? locPort : locPort + locPortRange - 1;

        for (int port = locPort; port <= lastPort; port++) {
            try {
                MessageFactory msgFactory = new MessageFactory() {
                    private MessageFactory impl;

                    @Nullable @Override public Message create(byte type) {
                        if (impl == null)
                            impl = getSpiContext().messageFactory();

                        assert impl != null;

                        return impl.create(type);
                    }
                };

                GridNioMessageReaderFactory readerFactory = new GridNioMessageReaderFactory() {
                    private MessageFormatter formatter;

                    @Override public MessageReader reader(GridNioSession ses, MessageFactory msgFactory)
                        throws IgniteCheckedException {
                        if (formatter == null)
                            formatter = getSpiContext().messageFormatter();

                        assert formatter != null;

                        ConnectionKey key = ses.meta(CONN_IDX_META);

                        return key != null ? formatter.reader(key.nodeId(), msgFactory) : null;
                    }
                };

                GridNioMessageWriterFactory writerFactory = new GridNioMessageWriterFactory() {
                    private MessageFormatter formatter;

                    @Override public MessageWriter writer(GridNioSession ses) throws IgniteCheckedException {
                        if (formatter == null)
                            formatter = getSpiContext().messageFormatter();

                        assert formatter != null;

                        ConnectionKey key = ses.meta(CONN_IDX_META);

                        return key != null ? formatter.writer(key.nodeId()) : null;
                    }
                };

                GridDirectParser parser = new GridDirectParser(log.getLogger(GridDirectParser.class),
                    msgFactory,
                    readerFactory);

                IgnitePredicate<Message> skipRecoveryPred = new IgnitePredicate<Message>() {
                    @Override public boolean apply(Message msg) {
                        return msg instanceof RecoveryLastReceivedMessage;
                    }
                };

                boolean clientMode = Boolean.TRUE.equals(ignite.configuration().isClientMode());

                IgniteBiInClosure<GridNioSession, Integer> queueSizeMonitor =
                    !clientMode && slowClientQueueLimit > 0 ?
                    new CI2<GridNioSession, Integer>() {
                        @Override public void apply(GridNioSession ses, Integer qSize) {
                            checkClientQueueSize(ses, qSize);
                        }
                    } :
                    null;

                GridNioFilter[] filters;

                if (isSslEnabled()) {
                    GridNioSslFilter sslFilter =
                        new GridNioSslFilter(ignite.configuration().getSslContextFactory().create(),
                            true, ByteOrder.nativeOrder(), log);

                    sslFilter.directMode(true);

                    sslFilter.wantClientAuth(true);
                    sslFilter.needClientAuth(true);

                    filters = new GridNioFilter[] {
                        new GridNioCodecFilter(parser, log, true),
                        new GridConnectionBytesVerifyFilter(log),
                        sslFilter
                    };
                }
                else
                    filters = new GridNioFilter[] {
                        new GridNioCodecFilter(parser, log, true),
                        new GridConnectionBytesVerifyFilter(log)
                    };

                GridNioServer<Message> srvr =
                    GridNioServer.<Message>builder()
                        .address(locHost)
                        .port(port)
                        .listener(srvLsnr)
                        .logger(log)
                        .selectorCount(selectorsCnt)
                        .gridName(gridName)
                        .serverName("tcp-comm")
                        .tcpNoDelay(tcpNoDelay)
                        .directBuffer(directBuf)
                        .byteOrder(ByteOrder.nativeOrder())
                        .socketSendBufferSize(sockSndBuf)
                        .socketReceiveBufferSize(sockRcvBuf)
                        .sendQueueLimit(msgQueueLimit)
                        .directMode(true)
                        .metricsListener(metricsLsnr)
                        .writeTimeout(sockWriteTimeout)
                        .selectorSpins(selectorSpins)
                        .filters(filters)
                        .writerFactory(writerFactory)
                        .skipRecoveryPredicate(skipRecoveryPred)
                        .messageQueueSizeListener(queueSizeMonitor)
                        .readWriteSelectorsAssign(usePairedConnections)
                        .build();

                boundTcpPort = port;

                // Ack Port the TCP server was bound to.
                if (log.isInfoEnabled()) {
                    log.info("Successfully bound communication NIO server to TCP port " +
                        "[port=" + boundTcpPort +
                        ", locHost=" + locHost +
                        ", selectorsCnt=" + selectorsCnt +
                        ", selectorSpins=" + srvr.selectorSpins() +
                        ", pairedConn=" + usePairedConnections + ']');
                }

                srvr.idleTimeout(idleConnTimeout);

                return srvr;
            }
            catch (IgniteCheckedException e) {
                if (X.hasCause(e, SSLException.class))
                    throw new IgniteSpiException("Failed to create SSL context. SSL factory: "
                        + ignite.configuration().getSslContextFactory() + '.', e);

                lastEx = e;

                if (log.isDebugEnabled())
                    log.debug("Failed to bind to local port (will try next port within range) [port=" + port +
                        ", locHost=" + locHost + ']');

                onException("Failed to bind to local port (will try next port within range) [port=" + port +
                    ", locHost=" + locHost + ']', e);
            }
        }

        // If free port wasn't found.
        throw new IgniteCheckedException("Failed to bind to any port within range [startPort=" + locPort +
            ", portRange=" + locPortRange + ", locHost=" + locHost + ']', lastEx);
    }

    /**
     * Creates new shared memory communication server.
     *
     * @return Server.
     * @throws IgniteCheckedException If failed.
     */
    @Nullable private IpcSharedMemoryServerEndpoint resetShmemServer() throws IgniteCheckedException {
        if (boundTcpShmemPort >= 0)
            throw new IgniteCheckedException("Shared memory server was already created on port " + boundTcpShmemPort);

        if (shmemPort == -1 || U.isWindows())
            return null;

        IgniteCheckedException lastEx = null;

        // If configured TCP port is busy, find first available in range.
        for (int port = shmemPort; port < shmemPort + locPortRange; port++) {
            try {
                IgniteConfiguration cfg = ignite.configuration();

                IpcSharedMemoryServerEndpoint srv =
                    new IpcSharedMemoryServerEndpoint(log, cfg.getNodeId(), gridName, cfg.getWorkDirectory());

                srv.setPort(port);

                srv.omitOutOfResourcesWarning(true);

                srv.start();

                boundTcpShmemPort = port;

                // Ack Port the TCP server was bound to.
                if (log.isInfoEnabled())
                    log.info("Successfully bound shared memory communication to TCP port [port=" + boundTcpShmemPort +
                        ", locHost=" + locHost + ']');

                return srv;
            }
            catch (IgniteCheckedException e) {
                lastEx = e;

                if (log.isDebugEnabled())
                    log.debug("Failed to bind to local port (will try next port within range) [port=" + port +
                        ", locHost=" + locHost + ']');
            }
        }

        // If free port wasn't found.
        throw new IgniteCheckedException("Failed to bind shared memory communication to any port within range [startPort=" +
            locPort + ", portRange=" + locPortRange + ", locHost=" + locHost + ']', lastEx);
    }

    /** {@inheritDoc} */
    @Override public void spiStop() throws IgniteSpiException {
        assert stopping;

        unregisterMBean();

        // Stop TCP server.
        if (nioSrvr != null)
            nioSrvr.stop();

        U.interrupt(commWorker);
        U.join(commWorker, log);

        U.cancel(shmemAcceptWorker);
        U.join(shmemAcceptWorker, log);

        U.cancel(shmemWorkers);
        U.join(shmemWorkers, log);

        shmemWorkers.clear();

        // Force closing on stop (safety).
        for (GridCommunicationClient[] clients0 : clients.values()) {
            for (GridCommunicationClient client : clients0) {
                if (client != null)
                    client.forceClose();
            }
        }

        // Clear resources.
        nioSrvr = null;
        commWorker = null;

        boundTcpPort = -1;

        // Ack stop.
        if (log.isDebugEnabled())
            log.debug(stopInfo());
    }

    /** {@inheritDoc} */
    @Override protected void onContextDestroyed0() {
        stopping = true;

        if (ctxInitLatch.getCount() > 0)
            // Safety.
            ctxInitLatch.countDown();

        if (connectGate != null)
            connectGate.stopped();

        // Force closing.
        for (GridCommunicationClient[] clients0 : clients.values()) {
            for (GridCommunicationClient client : clients0) {
                if (client != null)
                    client.forceClose();
            }
        }

        getSpiContext().deregisterPorts();

        getSpiContext().removeLocalEventListener(discoLsnr);
    }

    /** {@inheritDoc} */
    @Override public void onClientDisconnected(IgniteFuture<?> reconnectFut) {
        connectGate.disconnected(reconnectFut);

        for (GridCommunicationClient[] clients0 : clients.values()) {
            for (GridCommunicationClient client : clients0) {
                if (client != null)
                    client.forceClose();
            }
        }

        IgniteClientDisconnectedCheckedException err = new IgniteClientDisconnectedCheckedException(reconnectFut,
            "Failed to connect client node disconnected.");

        for (GridFutureAdapter<GridCommunicationClient> clientFut : clientFuts.values())
            clientFut.onDone(err);

        recoveryDescs.clear();
        inRecDescs.clear();
        outRecDescs.clear();
    }

    /** {@inheritDoc} */
    @Override public void onClientReconnected(boolean clusterRestarted) {
        connectGate.reconnected();
    }

    /**
     * @param nodeId Left node ID.
     */
    void onNodeLeft(UUID nodeId) {
        assert nodeId != null;

        GridCommunicationClient[] clients0 = clients.remove(nodeId);

        if (clients0 != null) {
            for (GridCommunicationClient client : clients0) {
                if (client != null) {
                    if (log.isDebugEnabled())
                        log.debug("Forcing NIO client close since node has left [nodeId=" + nodeId +
                            ", client=" + client + ']');

                    client.forceClose();
                }
            }
        }
    }

    /** {@inheritDoc} */
    @Override protected void checkConfigurationConsistency0(IgniteSpiContext spiCtx, ClusterNode node, boolean starting)
        throws IgniteSpiException {
        // These attributes are set on node startup in any case, so we MUST receive them.
        checkAttributePresence(node, createSpiAttributeName(ATTR_ADDRS));
        checkAttributePresence(node, createSpiAttributeName(ATTR_HOST_NAMES));
        checkAttributePresence(node, createSpiAttributeName(ATTR_PORT));
    }

    /**
     * Checks that node has specified attribute and prints warning if it does not.
     *
     * @param node Node to check.
     * @param attrName Name of the attribute.
     */
    private void checkAttributePresence(ClusterNode node, String attrName) {
        if (node.attribute(attrName) == null)
            U.warn(log, "Remote node has inconsistent configuration (required attribute was not found) " +
                "[attrName=" + attrName + ", nodeId=" + node.id() +
                "spiCls=" + U.getSimpleName(TcpCommunicationSpi.class) + ']');
    }

    /** {@inheritDoc} */
    @Override public void sendMessage(ClusterNode node, Message msg) throws IgniteSpiException {
        sendMessage0(node, msg, null);
    }

    /**
     * Sends given message to destination node. Note that characteristics of the
     * exchange such as durability, guaranteed delivery or error notification is
     * dependant on SPI implementation.
     *
     * @param node Destination node.
     * @param msg Message to send.
     * @param ackC Ack closure.
     * @throws org.apache.ignite.spi.IgniteSpiException Thrown in case of any error during sending the message.
     *      Note that this is not guaranteed that failed communication will result
     *      in thrown exception as this is dependant on SPI implementation.
     */
    public void sendMessage(ClusterNode node, Message msg, IgniteInClosure<IgniteException> ackC)
        throws IgniteSpiException {
        sendMessage0(node, msg, ackC);
    }

    /**
     * @param node Destination node.
     * @param msg Message to send.
     * @param ackC Ack closure.
     * @throws org.apache.ignite.spi.IgniteSpiException Thrown in case of any error during sending the message.
     *      Note that this is not guaranteed that failed communication will result
     *      in thrown exception as this is dependant on SPI implementation.
     */
    private void sendMessage0(ClusterNode node, Message msg, IgniteInClosure<IgniteException> ackC)
        throws IgniteSpiException {
        assert node != null;
        assert msg != null;

        if (log.isTraceEnabled())
            log.trace("Sending message with ack to node [node=" + node + ", msg=" + msg + ']');

        ClusterNode locNode = getLocalNode();

        if (locNode == null)
            throw new IgniteSpiException("Local node has not been started or fully initialized " +
                "[isStopping=" + getSpiContext().isStopping() + ']');

        if (node.id().equals(locNode.id()))
            notifyListener(node.id(), msg, NOOP);
        else {
            GridCommunicationClient client = null;

            int connIdx = useMultipleConnections(node) ? connPlc.connectionIndex() : 0;

            try {
                boolean retry;

                do {
                    client = reserveClient(node, connIdx);

                    UUID nodeId = null;

                    if (!client.async())
                        nodeId = node.id();

                    retry = client.sendMessage(nodeId, msg, ackC);

                    client.release();

                    if (!retry)
                        sentMsgsCnt.increment();
                    else {
                        removeNodeClient(node.id(), client);

                        ClusterNode node0 = getSpiContext().node(node.id());

                        if (node0 == null)
                            throw new IgniteCheckedException("Failed to send message to remote node " +
                                "(node has left the grid): " + node.id());
                    }

                    client = null;
                }
                while (retry);
            }
            catch (IgniteCheckedException e) {
                throw new IgniteSpiException("Failed to send message to remote node: " + node, e);
            }
            finally {
                if (client != null && removeNodeClient(node.id(), client))
                    client.forceClose();
            }
        }
    }

    /**
     * @param nodeId Node ID.
     * @param rmvClient Client to remove.
     * @return {@code True} if client was removed.
     */
    private boolean removeNodeClient(UUID nodeId, GridCommunicationClient rmvClient) {
        for (;;) {
            GridCommunicationClient[] curClients = clients.get(nodeId);

            if (curClients == null || rmvClient.connectionIndex() >= curClients.length || curClients[rmvClient.connectionIndex()] != rmvClient)
                return false;

            GridCommunicationClient[] newClients = Arrays.copyOf(curClients, curClients.length);

            newClients[rmvClient.connectionIndex()] = null;

            if (clients.replace(nodeId, curClients, newClients))
                return true;
        }
    }

    /**
     * @param node Node.
     * @param connIdx Connection index.
     * @param addClient Client to add.
     */
    private void addNodeClient(ClusterNode node, int connIdx, GridCommunicationClient addClient) {
        assert connectionsPerNode > 0 : connectionsPerNode;
        assert connIdx == addClient.connectionIndex() : addClient;

        if (connIdx >= connectionsPerNode) {
            assert !usePairedConnections(node);

            return;
        }

        for (;;) {
            GridCommunicationClient[] curClients = clients.get(node.id());

            assert curClients == null || curClients[connIdx] == null : "Client already created [node=" + node.id() +
                ", connIdx=" + connIdx +
                ", client=" + addClient +
                ", oldClient=" + curClients[connIdx] + ']';

            GridCommunicationClient[] newClients;

            if (curClients == null) {
                newClients = new GridCommunicationClient[useMultipleConnections(node) ? connectionsPerNode : 1];
                newClients[connIdx] = addClient;

                if (clients.putIfAbsent(node.id(), newClients) == null)
                    break;
            }
            else {
                newClients = Arrays.copyOf(curClients, curClients.length);
                newClients[connIdx] = addClient;

                if (clients.replace(node.id(), curClients, newClients))
                    break;
            }
        }
    }

    /**
     * Returns existing or just created client to node.
     *
     * @param node Node to which client should be open.
     * @param connIdx Connection index.
     * @return The existing or just created client.
     * @throws IgniteCheckedException Thrown if any exception occurs.
     */
    private GridCommunicationClient reserveClient(ClusterNode node, int connIdx) throws IgniteCheckedException {
        assert node != null;
        assert (connIdx >= 0 && connIdx < connectionsPerNode) || !usePairedConnections(node) : connIdx;

        UUID nodeId = node.id();

        while (true) {
            GridCommunicationClient[] curClients = clients.get(nodeId);

            GridCommunicationClient client = curClients != null && connIdx < curClients.length ?
                curClients[connIdx] : null;

            if (client == null) {
                if (stopping)
                    throw new IgniteSpiException("Node is stopping.");

                // Do not allow concurrent connects.
                GridFutureAdapter<GridCommunicationClient> fut = new ConnectFuture();

                ConnectionKey connKey = new ConnectionKey(nodeId, connIdx, -1);

                GridFutureAdapter<GridCommunicationClient> oldFut = clientFuts.putIfAbsent(connKey, fut);

                if (oldFut == null) {
                    try {
                        GridCommunicationClient[] curClients0 = clients.get(nodeId);

                        GridCommunicationClient client0 = curClients0 != null && connIdx < curClients0.length ?
                            curClients0[connIdx] : null;

                        if (client0 == null) {
                            client0 = createNioClient(node, connIdx);

                            if (client0 != null) {
                                addNodeClient(node, connIdx, client0);

                                if (client0 instanceof GridTcpNioCommunicationClient) {
                                    GridTcpNioCommunicationClient tcpClient = ((GridTcpNioCommunicationClient)client0);

                                    if (tcpClient.session().closeTime() > 0 && removeNodeClient(nodeId, client0)) {
                                        if (log.isDebugEnabled())
                                            log.debug("Session was closed after client creation, will retry " +
                                                "[node=" + node + ", client=" + client0 + ']');

                                        client0 = null;
                                    }
                                }
                            }
                            else {
                                U.sleep(200);

                                if (getSpiContext().node(node.id()) == null)
                                    throw new ClusterTopologyCheckedException("Failed to send message " +
                                        "(node left topology): " + node);
                            }
                        }

                        fut.onDone(client0);
                    }
                    catch (Throwable e) {
                        fut.onDone(e);

                        if (e instanceof Error)
                            throw (Error)e;
                    }
                    finally {
                        clientFuts.remove(connKey, fut);
                    }
                }
                else
                    fut = oldFut;

                client = fut.get();

                if (client == null)
                    continue;

                if (getSpiContext().node(nodeId) == null) {
                    if (removeNodeClient(nodeId, client))
                        client.forceClose();

                    throw new IgniteSpiException("Destination node is not in topology: " + node.id());
                }
            }

            assert connIdx == client.connectionIndex() : client;

            if (client.reserve())
                return client;
            else
                // Client has just been closed by idle worker. Help it and try again.
                removeNodeClient(nodeId, client);
        }
    }

    /**
     * @param node Node to create client for.
     * @param connIdx Connection index.
     * @return Client.
     * @throws IgniteCheckedException If failed.
     */
    @Nullable private GridCommunicationClient createNioClient(ClusterNode node, int connIdx)
        throws IgniteCheckedException {
        assert node != null;

        Integer shmemPort = node.attribute(createSpiAttributeName(ATTR_SHMEM_PORT));

        ClusterNode locNode = getSpiContext().localNode();

        if (locNode == null)
            throw new IgniteCheckedException("Failed to create NIO client (local node is stopping)");

        if (log.isDebugEnabled())
            log.debug("Creating NIO client to node: " + node);

        // If remote node has shared memory server enabled and has the same set of MACs
        // then we are likely to run on the same host and shared memory communication could be tried.
        if (shmemPort != null && U.sameMacs(locNode, node)) {
            try {
                GridCommunicationClient client = createShmemClient(
                    node,
                    connIdx,
                    shmemPort);

                if (log.isDebugEnabled())
                    log.debug("Shmem client created: " + client);

                return client;
            }
            catch (IgniteCheckedException e) {
                if (e.hasCause(IpcOutOfSystemResourcesException.class))
                    // Has cause or is itself the IpcOutOfSystemResourcesException.
                    LT.warn(log, OUT_OF_RESOURCES_TCP_MSG);
                else if (getSpiContext().node(node.id()) != null)
                    LT.warn(log, e.getMessage());
                else if (log.isDebugEnabled())
                    log.debug("Failed to establish shared memory connection with local node (node has left): " +
                        node.id());
            }
        }

        connectGate.enter();

        try {
            GridCommunicationClient client = createTcpClient(node, connIdx);

            if (log.isDebugEnabled())
                log.debug("TCP client created: " + client);

            return client;
        }
        finally {
            connectGate.leave();
        }
    }

    /**
     * @param node Node.
     * @param port Port.
     * @param connIdx Connection index.
     * @return Client.
     * @throws IgniteCheckedException If failed.
     */
    @Nullable private GridCommunicationClient createShmemClient(ClusterNode node,
        int connIdx,
        Integer port) throws IgniteCheckedException {
        int attempt = 1;

        int connectAttempts = 1;

        long connTimeout0 = connTimeout;

        IgniteSpiOperationTimeoutHelper timeoutHelper = new IgniteSpiOperationTimeoutHelper(this);

        while (true) {
            GridCommunicationClient client;

            try {
                client = new GridShmemCommunicationClient(
                    connIdx,
                    metricsLsnr,
                    port,
                    timeoutHelper.nextTimeoutChunk(connTimeout),
                    log,
                    getSpiContext().messageFormatter());
            }
            catch (IgniteCheckedException e) {
                if (timeoutHelper.checkFailureTimeoutReached(e))
                    throw e;

                // Reconnect for the second time, if connection is not established.
                if (connectAttempts < 2 && X.hasCause(e, ConnectException.class)) {
                    connectAttempts++;

                    continue;
                }

                throw e;
            }

            try {
                safeHandshake(client,
                    null,
                    node.id(),
                    timeoutHelper.nextTimeoutChunk(connTimeout0),
                    null,
                    null);
            }
            catch (HandshakeTimeoutException | IgniteSpiOperationTimeoutException e) {
                client.forceClose();

                if (failureDetectionTimeoutEnabled() && (e instanceof HandshakeTimeoutException ||
                    timeoutHelper.checkFailureTimeoutReached(e))) {
                    if (log.isDebugEnabled())
                        log.debug("Handshake timed out (failure threshold reached) [failureDetectionTimeout=" +
                            failureDetectionTimeout() + ", err=" + e.getMessage() + ", client=" + client + ']');

                    throw e;
                }

                assert !failureDetectionTimeoutEnabled();

                if (log.isDebugEnabled())
                    log.debug("Handshake timed out (will retry with increased timeout) [timeout=" + connTimeout0 +
                        ", err=" + e.getMessage() + ", client=" + client + ']');

                if (attempt == reconCnt || connTimeout0 > maxConnTimeout) {
                    if (log.isDebugEnabled())
                        log.debug("Handshake timedout (will stop attempts to perform the handshake) " +
                            "[timeout=" + connTimeout0 + ", maxConnTimeout=" + maxConnTimeout +
                            ", attempt=" + attempt + ", reconCnt=" + reconCnt +
                            ", err=" + e.getMessage() + ", client=" + client + ']');

                    throw e;
                }
                else {
                    attempt++;

                    connTimeout0 *= 2;

                    continue;
                }
            }
            catch (IgniteCheckedException | RuntimeException | Error e) {
                if (log.isDebugEnabled())
                    log.debug(
                        "Caught exception (will close client) [err=" + e.getMessage() + ", client=" + client + ']');

                client.forceClose();

                throw e;
            }

            return client;
        }
    }

    /**
     * Checks client message queue size and initiates client drop if message queue size exceeds the configured limit.
     *
     * @param ses Node communication session.
     * @param msgQueueSize Message queue size.
     */
    private void checkClientQueueSize(GridNioSession ses, int msgQueueSize) {
        if (slowClientQueueLimit > 0 && msgQueueSize > slowClientQueueLimit) {
            ConnectionKey id = ses.meta(CONN_IDX_META);

            if (id != null) {
                ClusterNode node = getSpiContext().node(id.nodeId);

                if (node != null && node.isClient()) {
                    String msg = "Client node outbound message queue size exceeded slowClientQueueLimit, " +
                        "the client will be dropped " +
                        "(consider changing 'slowClientQueueLimit' configuration property) " +
                        "[srvNode=" + getSpiContext().localNode().id() +
                        ", clientNode=" + node +
                        ", slowClientQueueLimit=" + slowClientQueueLimit + ']';

                    U.quietAndWarn(log, msg);

                    getSpiContext().failNode(id.nodeId(), msg);
                }
            }
        }
    }

    /**
     * Establish TCP connection to remote node and returns client.
     *
     * @param node Remote node.
     * @param connIdx Connection index.
     * @return Client.
     * @throws IgniteCheckedException If failed.
     */
    protected GridCommunicationClient createTcpClient(ClusterNode node, int connIdx) throws IgniteCheckedException {
        Collection<String> rmtAddrs0 = node.attribute(createSpiAttributeName(ATTR_ADDRS));
        Collection<String> rmtHostNames0 = node.attribute(createSpiAttributeName(ATTR_HOST_NAMES));
        Integer boundPort = node.attribute(createSpiAttributeName(ATTR_PORT));
        Collection<InetSocketAddress> extAddrs = node.attribute(createSpiAttributeName(ATTR_EXT_ADDRS));

        boolean isRmtAddrsExist = (!F.isEmpty(rmtAddrs0) && boundPort != null);
        boolean isExtAddrsExist = !F.isEmpty(extAddrs);

        if (!isRmtAddrsExist && !isExtAddrsExist)
            throw new IgniteCheckedException("Failed to send message to the destination node. Node doesn't have any " +
                "TCP communication addresses or mapped external addresses. Check configuration and make sure " +
                "that you use the same communication SPI on all nodes. Remote node id: " + node.id());

        LinkedHashSet<InetSocketAddress> addrs;

        // Try to connect first on bound addresses.
        if (isRmtAddrsExist) {
            List<InetSocketAddress> addrs0 = new ArrayList<>(U.toSocketAddresses(rmtAddrs0, rmtHostNames0, boundPort));

            boolean sameHost = U.sameMacs(getSpiContext().localNode(), node);

            Collections.sort(addrs0, U.inetAddressesComparator(sameHost));

            addrs = new LinkedHashSet<>(addrs0);
        }
        else
            addrs = new LinkedHashSet<>();

        // Then on mapped external addresses.
        if (isExtAddrsExist)
            addrs.addAll(extAddrs);

        Set<InetAddress> allInetAddrs = U.newHashSet(addrs.size());

        for (InetSocketAddress addr : addrs) {
            // Skip unresolved as addr.getAddress() can return null.
            if(!addr.isUnresolved())
                allInetAddrs.add(addr.getAddress());
        }

        List<InetAddress> reachableInetAddrs = U.filterReachable(allInetAddrs);

        if (reachableInetAddrs.size() < allInetAddrs.size()) {
            LinkedHashSet<InetSocketAddress> addrs0 = U.newLinkedHashSet(addrs.size());

            List<InetSocketAddress> unreachableInetAddr = new ArrayList<>(allInetAddrs.size() - reachableInetAddrs.size());

            for (InetSocketAddress addr : addrs) {
                if (reachableInetAddrs.contains(addr.getAddress()))
                    addrs0.add(addr);
                else
                    unreachableInetAddr.add(addr);
            }

            addrs0.addAll(unreachableInetAddr);

            addrs = addrs0;
        }

        if (log.isDebugEnabled())
            log.debug("Addresses to connect for node [rmtNode=" + node.id() + ", addrs=" + addrs.toString() + ']');

        boolean conn = false;
        GridCommunicationClient client = null;
        IgniteCheckedException errs = null;

        int connectAttempts = 1;

        for (InetSocketAddress addr : addrs) {
            long connTimeout0 = connTimeout;

            int attempt = 1;

            IgniteSpiOperationTimeoutHelper timeoutHelper = new IgniteSpiOperationTimeoutHelper(this);

            while (!conn) { // Reconnection on handshake timeout.
                try {
                    SocketChannel ch = SocketChannel.open();

                    ch.configureBlocking(true);

                    ch.socket().setTcpNoDelay(tcpNoDelay);
                    ch.socket().setKeepAlive(true);

                    if (sockRcvBuf > 0)
                        ch.socket().setReceiveBufferSize(sockRcvBuf);

                    if (sockSndBuf > 0)
                        ch.socket().setSendBufferSize(sockSndBuf);

                    if (getSpiContext().node(node.id()) == null) {
                        U.closeQuiet(ch);

                        throw new ClusterTopologyCheckedException("Failed to send message " +
                            "(node left topology): " + node);
                    }

                    ConnectionKey connKey = new ConnectionKey(node.id(), connIdx, -1);

                    GridNioRecoveryDescriptor recoveryDesc = outRecoveryDescriptor(node, connKey);

                    if (!recoveryDesc.reserve()) {
                        U.closeQuiet(ch);

                        return null;
                    }

                    long rcvCnt = -1;

                    Map<Integer, Object> meta = new HashMap<>();

                    GridSslMeta sslMeta = null;

                    try {
                        ch.socket().connect(addr, (int)timeoutHelper.nextTimeoutChunk(connTimeout));

                        if (isSslEnabled()) {
                            meta.put(SSL_META.ordinal(), sslMeta = new GridSslMeta());

                            SSLEngine sslEngine = ignite.configuration().getSslContextFactory().create().createSSLEngine();

                            sslEngine.setUseClientMode(true);

                            sslMeta.sslEngine(sslEngine);
                        }

                        Integer handshakeConnIdx = useMultipleConnections(node) ? connIdx : null;

                        rcvCnt = safeHandshake(ch,
                            recoveryDesc,
                            node.id(),
                            timeoutHelper.nextTimeoutChunk(connTimeout0),
                            sslMeta,
                            handshakeConnIdx);

                        if (rcvCnt == -1)
                            return null;
                    }
                    finally {
                        if (recoveryDesc != null && rcvCnt == -1)
                            recoveryDesc.release();
                    }

                    try {
                        meta.put(CONN_IDX_META, connKey);

                        if (recoveryDesc != null) {
                            recoveryDesc.onHandshake(rcvCnt);

                            meta.put(-1, recoveryDesc);
                        }

                        GridNioSession ses = nioSrvr.createSession(ch, meta).get();

                        client = new GridTcpNioCommunicationClient(connIdx, ses, log);

                        conn = true;
                    }
                    finally {
                        if (!conn) {
                            if (recoveryDesc != null)
                                recoveryDesc.release();
                        }
                    }
                }
                catch (HandshakeTimeoutException | IgniteSpiOperationTimeoutException e) {
                    if (client != null) {
                        client.forceClose();

                        client = null;
                    }

                    if (failureDetectionTimeoutEnabled() && (e instanceof HandshakeTimeoutException ||
                        timeoutHelper.checkFailureTimeoutReached(e))) {

                        String msg = "Handshake timed out (failure detection timeout is reached) " +
                            "[failureDetectionTimeout=" + failureDetectionTimeout() + ", addr=" + addr + ']';

                        onException(msg, e);

                        if (log.isDebugEnabled())
                            log.debug(msg);

                        if (errs == null)
                            errs = new IgniteCheckedException("Failed to connect to node (is node still alive?). " +
                                "Make sure that each ComputeTask and cache Transaction has a timeout set " +
                                "in order to prevent parties from waiting forever in case of network issues " +
                                "[nodeId=" + node.id() + ", addrs=" + addrs + ']');

                        errs.addSuppressed(new IgniteCheckedException("Failed to connect to address: " + addr, e));

                        break;
                    }

                    assert !failureDetectionTimeoutEnabled();

                    onException("Handshake timed out (will retry with increased timeout) [timeout=" + connTimeout0 +
                        ", addr=" + addr + ']', e);

                    if (log.isDebugEnabled())
                        log.debug(
                            "Handshake timed out (will retry with increased timeout) [timeout=" + connTimeout0 +
                                ", addr=" + addr + ", err=" + e + ']');

                    if (attempt == reconCnt || connTimeout0 > maxConnTimeout) {
                        U.warn(log, "Handshake timedout (will stop attempts to perform the handshake) " +
                            "[node=" + node.id() + ", timeout=" + connTimeout0 +
                            ", maxConnTimeout=" + maxConnTimeout +
                            ", attempt=" + attempt + ", reconCnt=" + reconCnt +
                            ", err=" + e.getMessage() + ", addr=" + addr + ']');

                        if (errs == null)
                            errs = new IgniteCheckedException("Failed to connect to node (is node still alive?). " +
                                "Make sure that each ComputeTask and cache Transaction has a timeout set " +
                                "in order to prevent parties from waiting forever in case of network issues " +
                                "[nodeId=" + node.id() + ", addrs=" + addrs + ']');

                        errs.addSuppressed(new IgniteCheckedException("Failed to connect to address: " + addr, e));

                        break;
                    }
                    else {
                        attempt++;

                        connTimeout0 *= 2;

                        // Continue loop.
                    }
                }
                catch (Exception e) {
                    if (client != null) {
                        client.forceClose();

                        client = null;
                    }

                    onException("Client creation failed [addr=" + addr + ", err=" + e + ']', e);

                    if (log.isDebugEnabled())
                        log.debug("Client creation failed [addr=" + addr + ", err=" + e + ']');

                    boolean failureDetThrReached = timeoutHelper.checkFailureTimeoutReached(e);

                    U.error(log, "Failed to establish connection to a remote node [node=" + node +
                        ", addr=" + addr + ", connectAttempts=" + connectAttempts +
                        ", failureDetThrReached" + failureDetThrReached + ']', e);

                    if (failureDetThrReached)
                        LT.warn(log, "Connect timed out (consider increasing 'failureDetectionTimeout' " +
                            "configuration property) [addr=" + addr + ", failureDetectionTimeout=" +
                            failureDetectionTimeout() + ']');
                    else if (X.hasCause(e, SocketTimeoutException.class))
                        LT.warn(log, "Connect timed out (consider increasing 'connTimeout' " +
                            "configuration property) [addr=" + addr + ", connTimeout=" + connTimeout + ']');

                    if (errs == null)
                        errs = new IgniteCheckedException("Failed to connect to node (is node still alive?). " +
                            "Make sure that each ComputeTask and cache Transaction has a timeout set " +
                            "in order to prevent parties from waiting forever in case of network issues " +
                            "[nodeId=" + node.id() + ", addrs=" + addrs + ']');

                    errs.addSuppressed(new IgniteCheckedException("Failed to connect to address: " + addr, e));

                    // Reconnect for the second time, if connection is not established.
                    if (!failureDetThrReached && connectAttempts < 5 &&
                        (X.hasCause(e, ConnectException.class) || X.hasCause(e, SocketTimeoutException.class))) {
                        U.sleep(200);

                        connectAttempts++;

                        continue;
                    }

                    break;
                }
            }

            if (conn)
                break;
        }

        if (client == null) {
            assert errs != null;

            if (X.hasCause(errs, ConnectException.class))
                LT.warn(log, "Failed to connect to a remote node " +
                    "(make sure that destination node is alive and " +
                    "operating system firewall is disabled on local and remote hosts) " +
                    "[addrs=" + addrs + ']');

            if (enableForcibleNodeKill) {
                if (getSpiContext().node(node.id()) != null && (CU.clientNode(node) || !CU.clientNode(getLocalNode())) &&
                    X.hasCause(errs, ConnectException.class, SocketTimeoutException.class, HandshakeTimeoutException.class,
                        IgniteSpiOperationTimeoutException.class)) {
                    U.error(log, "TcpCommunicationSpi failed to establish connection to node, node will be dropped from " +
                        "cluster [" + "rmtNode=" + node + ']', errs);

                    getSpiContext().failNode(node.id(), "TcpCommunicationSpi failed to establish connection to node [" +
                        "rmtNode=" + node +
                        ", errs=" + errs +
                        ", connectErrs=" + Arrays.toString(errs.getSuppressed()) + ']');
                }
            }

            if (X.hasCause(errs, ConnectException.class))
                throw errs;
        }

        return client;
    }

    /**
     * Performs handshake in timeout-safe way.
     *
     * @param client Client.
     * @param recovery Recovery descriptor if use recovery handshake, otherwise {@code null}.
     * @param rmtNodeId Remote node.
     * @param timeout Timeout for handshake.
     * @param sslMeta Session meta.
     * @param handshakeConnIdx Non null connection index if need send it in handshake.
     * @throws IgniteCheckedException If handshake failed or wasn't completed withing timeout.
     * @return Handshake response.
     */
    @SuppressWarnings("ThrowFromFinallyBlock")
    private <T> long safeHandshake(
        T client,
        @Nullable GridNioRecoveryDescriptor recovery,
        UUID rmtNodeId,
        long timeout,
        GridSslMeta sslMeta,
        @Nullable Integer handshakeConnIdx
    ) throws IgniteCheckedException {
        HandshakeTimeoutObject<T> obj = new HandshakeTimeoutObject<>(client, U.currentTimeMillis() + timeout);

        addTimeoutObject(obj);

        long rcvCnt = 0;

        try {
            if (client instanceof GridCommunicationClient)
                ((GridCommunicationClient)client).doHandshake(new HandshakeClosure(rmtNodeId));
            else {
                SocketChannel ch = (SocketChannel)client;

                boolean success = false;

                try {
                    BlockingSslHandler sslHnd = null;

                    ByteBuffer buf;

                    if (isSslEnabled()) {
                        assert sslMeta != null;

                        sslHnd = new BlockingSslHandler(sslMeta.sslEngine(), ch, directBuf, ByteOrder.nativeOrder(), log);

                        if (!sslHnd.handshake())
                            throw new IgniteCheckedException("SSL handshake is not completed.");

                        ByteBuffer handBuff = sslHnd.applicationBuffer();

                        if (handBuff.remaining() < 17) {
                            buf = ByteBuffer.allocate(1000);

                            int read = ch.read(buf);

                            if (read == -1)
                                throw new IgniteCheckedException("Failed to read remote node ID (connection closed).");

                            buf.flip();

                            buf = sslHnd.decode(buf);
                        }
                        else
                            buf = handBuff;
                    }
                    else {
                        buf = ByteBuffer.allocate(17);

                        for (int i = 0; i < 17; ) {
                            int read = ch.read(buf);

                            if (read == -1)
                                throw new IgniteCheckedException("Failed to read remote node ID (connection closed).");

                            i += read;
                        }
                    }

                    UUID rmtNodeId0 = U.bytesToUuid(buf.array(), 1);

                    if (!rmtNodeId.equals(rmtNodeId0))
                        throw new IgniteCheckedException("Remote node ID is not as expected [expected=" + rmtNodeId +
                            ", rcvd=" + rmtNodeId0 + ']');
                    else if (log.isDebugEnabled())
                        log.debug("Received remote node ID: " + rmtNodeId0);

                    if (isSslEnabled()) {
                        assert sslHnd != null;

                        ch.write(sslHnd.encrypt(ByteBuffer.wrap(U.IGNITE_HEADER)));
                    }
                    else
                        ch.write(ByteBuffer.wrap(U.IGNITE_HEADER));

                    ClusterNode locNode = getLocalNode();

                    if (locNode == null)
                        throw new IgniteCheckedException("Local node has not been started or " +
                            "fully initialized [isStopping=" + getSpiContext().isStopping() + ']');

                    if (recovery != null) {
                        HandshakeMessage msg;

                        int msgSize = 33;

                        if (handshakeConnIdx != null) {
                            msg = new HandshakeMessage2(locNode.id(),
                                recovery.incrementConnectCount(),
                                recovery.received(),
                                handshakeConnIdx);

                            msgSize += 4;
                        }
                        else {
                            msg = new HandshakeMessage(locNode.id(),
                                recovery.incrementConnectCount(),
                                recovery.received());
                        }

                        if (log.isDebugEnabled())
                            log.debug("Write handshake message [rmtNode=" + rmtNodeId + ", msg=" + msg + ']');

                        buf = ByteBuffer.allocate(msgSize);

                        buf.order(ByteOrder.nativeOrder());

                        boolean written = msg.writeTo(buf, null);

                        assert written;

                        buf.flip();

                        if (isSslEnabled()) {
                            assert sslHnd != null;

                            ch.write(sslHnd.encrypt(buf));
                        }
                        else
                            ch.write(buf);
                    }
                    else {
                        if (isSslEnabled()) {
                            assert sslHnd != null;

                            ch.write(sslHnd.encrypt(ByteBuffer.wrap(nodeIdMessage().nodeIdBytesWithType)));
                        }
                        else
                            ch.write(ByteBuffer.wrap(nodeIdMessage().nodeIdBytesWithType));
                    }

                    if (recovery != null) {
                        if (log.isDebugEnabled())
                            log.debug("Waiting for handshake [rmtNode=" + rmtNodeId + ']');

                        if (isSslEnabled()) {
                            assert sslHnd != null;

                            buf = ByteBuffer.allocate(1000);
                            buf.order(ByteOrder.nativeOrder());

                            ByteBuffer decode = ByteBuffer.allocate(2 * buf.capacity());
                            decode.order(ByteOrder.nativeOrder());

                            for (int i = 0; i < 9; ) {
                                int read = ch.read(buf);

                                if (read == -1)
                                    throw new IgniteCheckedException("Failed to read remote node recovery handshake " +
                                        "(connection closed).");

                                buf.flip();

                                ByteBuffer decode0 = sslHnd.decode(buf);

                                i += decode0.remaining();

                                decode = appendAndResizeIfNeeded(decode, decode0);

                                buf.clear();
                            }

                            decode.flip();

                            rcvCnt = decode.getLong(1);

                            if (decode.limit() > 9) {
                                decode.position(9);

                                sslMeta.decodedBuffer(decode);
                            }

                            ByteBuffer inBuf = sslHnd.inputBuffer();

                            if (inBuf.position() > 0)
                                sslMeta.encodedBuffer(inBuf);
                        }
                        else {
                            buf = ByteBuffer.allocate(9);

                            buf.order(ByteOrder.nativeOrder());

                            for (int i = 0; i < 9; ) {
                                int read = ch.read(buf);

                                if (read == -1)
                                    throw new IgniteCheckedException("Failed to read remote node recovery handshake " +
                                        "(connection closed).");

                                i += read;
                            }

                            rcvCnt = buf.getLong(1);
                        }

                        if (log.isDebugEnabled())
                            log.debug("Received handshake message [rmtNode=" + rmtNodeId + ", rcvCnt=" + rcvCnt + ']');

                        if (rcvCnt == -1) {
                            if (log.isDebugEnabled())
                                log.debug("Connection rejected, will retry client creation [rmtNode=" + rmtNodeId + ']');
                        }
                        else
                            success = true;
                    }
                    else
                        success = true;
                }
                catch (IOException e) {
                    if (log.isDebugEnabled())
                        log.debug("Failed to read from channel: " + e);

                    throw new IgniteCheckedException("Failed to read from channel.", e);
                }
                finally {
                    if (!success)
                        U.closeQuiet(ch);
                }
            }
        }
        finally {
            boolean cancelled = obj.cancel();

            if (cancelled)
                removeTimeoutObject(obj);

            // Ignoring whatever happened after timeout - reporting only timeout event.
            if (!cancelled)
                throw new HandshakeTimeoutException("Failed to perform handshake due to timeout (consider increasing " +
                    "'connectionTimeout' configuration property).");
        }

        return rcvCnt;
    }

    /**
     * @param sndId Sender ID.
     * @param msg Communication message.
     * @param msgC Closure to call when message processing finished.
     */
    protected void notifyListener(UUID sndId, Message msg, IgniteRunnable msgC) {
        CommunicationListener<Message> lsnr = this.lsnr;

        if (lsnr != null)
            // Notify listener of a new message.
            lsnr.onMessage(sndId, msg, msgC);
        else if (log.isDebugEnabled())
            log.debug("Received communication message without any registered listeners (will ignore, " +
                "is node stopping?) [senderNodeId=" + sndId + ", msg=" + msg + ']');
    }

    /**
     * @param target Target buffer to append to.
     * @param src Source buffer to get data.
     * @return Original or expanded buffer.
     */
    private ByteBuffer appendAndResizeIfNeeded(ByteBuffer target, ByteBuffer src) {
        if (target.remaining() < src.remaining()) {
            int newSize = Math.max(target.capacity() * 2, target.capacity() + src.remaining());

            ByteBuffer tmp = ByteBuffer.allocate(newSize);

            tmp.order(target.order());

            target.flip();

            tmp.put(target);

            target = tmp;
        }

        target.put(src);

        return target;
    }

    /**
     * Stops service threads to simulate node failure.
     *
     * FOR TEST PURPOSES ONLY!!!
     */
    public void simulateNodeFailure() {
        if (nioSrvr != null)
            nioSrvr.stop();

        U.interrupt(commWorker);

        U.join(commWorker, log);

        for (GridCommunicationClient[] clients0 : clients.values()) {
            for (GridCommunicationClient client : clients0) {
                if (client != null)
                    client.forceClose();
            }
        }
    }

    /**
     * @param node Node.
     * @param key Connection key.
     * @return Recovery descriptor for outgoing connection.
     */
    private GridNioRecoveryDescriptor outRecoveryDescriptor(ClusterNode node, ConnectionKey key) {
        if (usePairedConnections(node))
            return recoveryDescriptor(outRecDescs, true, node, key);
        else
            return recoveryDescriptor(recoveryDescs, false, node, key);
    }

    /**
     * @param node Node.
     * @param key Connection key.
     * @return Recovery descriptor for incoming connection.
     */
    private GridNioRecoveryDescriptor inRecoveryDescriptor(ClusterNode node, ConnectionKey key) {
        if (usePairedConnections(node))
            return recoveryDescriptor(inRecDescs, true, node, key);
        else
            return recoveryDescriptor(recoveryDescs, false, node, key);
    }

    /**
     * @param node Node.
     * @return {@code True} if given node supports multiple connections per-node for communication.
     */
    private boolean useMultipleConnections(ClusterNode node) {
        return node.version().compareToIgnoreTimestamp(MULTIPLE_CONN_SINCE_VER) >= 0;
    }

    /**
     * @param node Node.
     * @return {@code True} if can use in/out connection pair for communication.
     */
    private boolean usePairedConnections(ClusterNode node) {
        if (usePairedConnections) {
            Boolean attr = node.attribute(createSpiAttributeName(ATTR_PAIRED_CONN));

            return attr != null && attr;
        }

        return false;
    }

    /**
     * @param recoveryDescs Descriptors map.
     * @param pairedConnections {@code True} if in/out connections pair is used for communication with node.
     * @param node Node.
     * @param key Connection key.
     * @return Recovery receive data for given node.
     */
    private GridNioRecoveryDescriptor recoveryDescriptor(
        ConcurrentMap<ConnectionKey, GridNioRecoveryDescriptor> recoveryDescs,
        boolean pairedConnections,
        ClusterNode node,
        ConnectionKey key) {
        GridNioRecoveryDescriptor recovery = recoveryDescs.get(key);

        if (recovery == null) {
            int maxSize = Math.max(msgQueueLimit, ackSndThreshold);

            int queueLimit = unackedMsgsBufSize != 0 ? unackedMsgsBufSize : (maxSize * 128);

            GridNioRecoveryDescriptor old = recoveryDescs.putIfAbsent(key,
                recovery = new GridNioRecoveryDescriptor(pairedConnections, queueLimit, node, log));

            if (old != null)
                recovery = old;
        }

        return recovery;
    }

    /**
     * @param msg Error message.
     * @param e Exception.
     */
    private void onException(String msg, Exception e) {
        getExceptionRegistry().onException(msg, e);
    }

    /**
     * @return Node ID message.
     */
    private NodeIdMessage nodeIdMessage() {
        ClusterNode locNode = getLocalNode();

        UUID id;

        if (locNode == null) {
            U.warn(log, "Local node is not started or fully initialized [isStopping=" +
                    getSpiContext().isStopping() + ']');

            id = new UUID(0, 0);
        }
        else
            id = locNode.id();

        return new NodeIdMessage(id);
    }

    /** {@inheritDoc} */
    @Override public String toString() {
        return S.toString(TcpCommunicationSpi.class, this);
    }

    /** Internal exception class for proper timeout handling. */
    private static class HandshakeTimeoutException extends IgniteCheckedException {
        /** */
        private static final long serialVersionUID = 0L;

        /**
         * @param msg Message.
         */
        HandshakeTimeoutException(String msg) {
            super(msg);
        }
    }

    /**
     * This worker takes responsibility to shut the server down when stopping,
     * No other thread shall stop passed server.
     */
    private class ShmemAcceptWorker extends GridWorker {
        /** */
        private final IpcSharedMemoryServerEndpoint srv;

        /**
         * @param srv Server.
         */
        ShmemAcceptWorker(IpcSharedMemoryServerEndpoint srv) {
            super(gridName, "shmem-communication-acceptor", TcpCommunicationSpi.this.log);

            this.srv = srv;
        }

        /** {@inheritDoc} */
        @Override protected void body() throws InterruptedException {
            try {
                while (!Thread.interrupted()) {
                    ShmemWorker e = new ShmemWorker(srv.accept());

                    shmemWorkers.add(e);

                    new IgniteThread(e).start();
                }
            }
            catch (IgniteCheckedException e) {
                if (!isCancelled())
                    U.error(log, "Shmem server failed.", e);
            }
            finally {
                srv.close();
            }
        }

        /** {@inheritDoc} */
        @Override public void cancel() {
            super.cancel();

            srv.close();
        }
    }

    /**
     *
     */
    private class ShmemWorker extends GridWorker {
        /** */
        private final IpcEndpoint endpoint;

        /**
         * @param endpoint Endpoint.
         */
        private ShmemWorker(IpcEndpoint endpoint) {
            super(gridName, "shmem-worker", TcpCommunicationSpi.this.log);

            this.endpoint = endpoint;
        }

        /** {@inheritDoc} */
        @Override protected void body() throws InterruptedException {
            try {
                MessageFactory msgFactory = new MessageFactory() {
                    private MessageFactory impl;

                    @Nullable @Override public Message create(byte type) {
                        if (impl == null)
                            impl = getSpiContext().messageFactory();

                        assert impl != null;

                        return impl.create(type);
                    }
                };

                GridNioMessageWriterFactory writerFactory = new GridNioMessageWriterFactory() {
                    private MessageFormatter formatter;

                    @Override public MessageWriter writer(GridNioSession ses) throws IgniteCheckedException {
                        if (formatter == null)
                            formatter = getSpiContext().messageFormatter();

                        assert formatter != null;

                        ConnectionKey connKey = ses.meta(CONN_IDX_META);

                        return connKey != null ? formatter.writer(connKey.nodeId()) : null;
                    }
                };

                GridNioMessageReaderFactory readerFactory = new GridNioMessageReaderFactory() {
                    private MessageFormatter formatter;

                    @Override public MessageReader reader(GridNioSession ses, MessageFactory msgFactory)
                        throws IgniteCheckedException {
                        if (formatter == null)
                            formatter = getSpiContext().messageFormatter();

                        assert formatter != null;

                        ConnectionKey connKey = ses.meta(CONN_IDX_META);

                        return connKey != null ? formatter.reader(connKey.nodeId(), msgFactory) : null;
                    }
                };

                IpcToNioAdapter<Message> adapter = new IpcToNioAdapter<>(
                    metricsLsnr,
                    log,
                    endpoint,
                    srvLsnr,
                    writerFactory,
                    new GridNioCodecFilter(
                        new GridDirectParser(log.getLogger(GridDirectParser.class),msgFactory, readerFactory),
                        log,
                        true),
                    new GridConnectionBytesVerifyFilter(log)
                );

                adapter.serve();
            }
            finally {
                shmemWorkers.remove(this);

                endpoint.close();
            }
        }

        /** {@inheritDoc} */
        @Override public void cancel() {
            super.cancel();

            endpoint.close();
        }

        /** {@inheritDoc} */
        @Override protected void cleanup() {
            super.cleanup();

            endpoint.close();
        }

        /** {@inheritDoc} */
        @Override public String toString() {
            return S.toString(ShmemWorker.class, this);
        }
    }

    /**
     *
     */
    private class CommunicationWorker extends IgniteSpiThread {
        /** */
        private final BlockingQueue<DisconnectedSessionInfo> q = new LinkedBlockingQueue<>();

        /**
         * @param gridName Grid name.
         */
        private CommunicationWorker(String gridName) {
            super(gridName, "tcp-comm-worker", log);
        }

        /** {@inheritDoc} */
        @Override protected void body() throws InterruptedException {
            if (log.isDebugEnabled())
                log.debug("Tcp communication worker has been started.");

            while (!isInterrupted()) {
                DisconnectedSessionInfo disconnectData = q.poll(idleConnTimeout, TimeUnit.MILLISECONDS);

                if (disconnectData != null)
                    processDisconnect(disconnectData);
                else
                    processIdle();
            }
        }

        /**
         *
         */
        private void processIdle() {
            cleanupRecovery();

            for (Map.Entry<UUID, GridCommunicationClient[]> e : clients.entrySet()) {
                UUID nodeId = e.getKey();

                for (GridCommunicationClient client : e.getValue()) {
                    if (client == null)
                        continue;

                    ClusterNode node = getSpiContext().node(nodeId);

                    if (node == null) {
                        if (log.isDebugEnabled())
                            log.debug("Forcing close of non-existent node connection: " + nodeId);

                        client.forceClose();

                        removeNodeClient(nodeId, client);

                        continue;
                    }

                    GridNioRecoveryDescriptor recovery = null;

                    if (!usePairedConnections(node) && client instanceof GridTcpNioCommunicationClient) {
                        recovery = recoveryDescs.get(new ConnectionKey(node.id(), client.connectionIndex(), -1));

                        if (recovery != null && recovery.lastAcknowledged() != recovery.received()) {
                            RecoveryLastReceivedMessage msg = new RecoveryLastReceivedMessage(recovery.received());

                            if (log.isDebugEnabled())
                                log.debug("Send recovery acknowledgement on timeout [rmtNode=" + nodeId +
                                    ", rcvCnt=" + msg.received() + ']');

                            try {
                                nioSrvr.sendSystem(((GridTcpNioCommunicationClient)client).session(), msg);

                                recovery.lastAcknowledged(msg.received());
                            }
                            catch (IgniteCheckedException err) {
                                U.error(log, "Failed to send message: " + err, err);
                            }

                            continue;
                        }
                    }

                    long idleTime = client.getIdleTime();

                    if (idleTime >= idleConnTimeout) {
                        if (recovery == null && usePairedConnections(node))
                            recovery = outRecDescs.get(new ConnectionKey(node.id(), client.connectionIndex(), -1));

                        if (recovery != null &&
                            recovery.nodeAlive(getSpiContext().node(nodeId)) &&
                            !recovery.messagesRequests().isEmpty()) {
                            if (log.isDebugEnabled())
                                log.debug("Node connection is idle, but there are unacknowledged messages, " +
                                    "will wait: " + nodeId);

                            continue;
                        }

                        if (log.isDebugEnabled())
                            log.debug("Closing idle node connection: " + nodeId);

                        if (client.close() || client.closed())
                            removeNodeClient(nodeId, client);
                    }
                }
            }

            for (GridNioSession ses : nioSrvr.sessions()) {
                GridNioRecoveryDescriptor recovery = ses.inRecoveryDescriptor();

                if (recovery != null && usePairedConnections(recovery.node())) {
                    assert ses.accepted() : ses;

                    sendAckOnTimeout(recovery, ses);
                }
            }
        }

        /**
         * @param recovery Recovery descriptor.
         * @param ses Session.
         */
        private void sendAckOnTimeout(GridNioRecoveryDescriptor recovery, GridNioSession ses) {
            if (recovery != null && recovery.lastAcknowledged() != recovery.received()) {
                RecoveryLastReceivedMessage msg = new RecoveryLastReceivedMessage(recovery.received());

                if (log.isDebugEnabled()) {
                    log.debug("Send recovery acknowledgement on timeout [rmtNode=" + recovery.node().id() +
                        ", rcvCnt=" + msg.received() +
                        ", lastAcked=" + recovery.lastAcknowledged() + ']');
                }

                try {
                    nioSrvr.sendSystem(ses, msg);

                    recovery.lastAcknowledged(msg.received());
                }
                catch (IgniteCheckedException e) {
                    U.error(log, "Failed to send message: " + e, e);
                }
            }
        }

        /**
         *
         */
        private void cleanupRecovery() {
            cleanupRecovery(recoveryDescs);
            cleanupRecovery(inRecDescs);
            cleanupRecovery(outRecDescs);
        }

        /**
         * @param recoveryDescs Recovery descriptors to cleanup.
         */
        private void cleanupRecovery(ConcurrentMap<ConnectionKey, GridNioRecoveryDescriptor> recoveryDescs) {
            Set<ConnectionKey> left = null;

            for (Map.Entry<ConnectionKey, GridNioRecoveryDescriptor> e : recoveryDescs.entrySet()) {
                if (left != null && left.contains(e.getKey()))
                    continue;

                GridNioRecoveryDescriptor recoveryDesc = e.getValue();

                if (!recoveryDesc.nodeAlive(getSpiContext().node(e.getKey().nodeId()))) {
                    if (left == null)
                        left = new HashSet<>();

                    left.add(e.getKey());
                }
            }

            if (left != null) {
                assert !left.isEmpty();

                for (ConnectionKey id : left) {
                    GridNioRecoveryDescriptor recoveryDesc = recoveryDescs.get(id);

                    if (recoveryDesc != null && recoveryDesc.onNodeLeft())
                        recoveryDescs.remove(id, recoveryDesc);
                }
            }
        }

        /**
         * @param sesInfo Disconnected session information.
         */
        private void processDisconnect(DisconnectedSessionInfo sesInfo) {
            GridNioRecoveryDescriptor recoveryDesc = sesInfo.recoveryDesc;

            ClusterNode node = recoveryDesc.node();

            if (!recoveryDesc.nodeAlive(getSpiContext().node(node.id())))
                return;

            try {
                if (log.isDebugEnabled())
                    log.debug("Recovery reconnect [rmtNode=" + recoveryDesc.node().id() + ']');

                GridCommunicationClient client = reserveClient(node, sesInfo.connIdx);

                client.release();
            }
            catch (IgniteCheckedException | IgniteException e) {
                try {
                    if (recoveryDesc.nodeAlive(getSpiContext().node(node.id())) && getSpiContext().pingNode(node.id())) {
                        if (log.isDebugEnabled())
                            log.debug("Recovery reconnect failed, will retry " +
                                "[rmtNode=" + recoveryDesc.node().id() + ", err=" + e + ']');

                        addProcessDisconnectRequest(sesInfo);
                    }
                    else {
                        if (log.isDebugEnabled())
                            log.debug("Recovery reconnect failed, " +
                                "node left [rmtNode=" + recoveryDesc.node().id() + ", err=" + e + ']');

                        onException("Recovery reconnect failed, node left [rmtNode=" + recoveryDesc.node().id() + "]",
                            e);
                    }
                }
                catch (IgniteClientDisconnectedException e0) {
                    if (log.isDebugEnabled())
                        log.debug("Failed to ping node, client disconnected.");
                }
            }
        }

        /**
         * @param sesInfo Disconnected session information.
         */
        void addProcessDisconnectRequest(DisconnectedSessionInfo sesInfo) {
            boolean add = q.add(sesInfo);

            assert add;
        }
    }

    /**
     *
     */
    private static class ConnectFuture extends GridFutureAdapter<GridCommunicationClient> {
        /** */
        private static final long serialVersionUID = 0L;

        // No-op.
    }

    /**
     *
     */
    private static class HandshakeTimeoutObject<T> implements IgniteSpiTimeoutObject {
        /** */
        private final IgniteUuid id = IgniteUuid.randomUuid();

        /** */
        private final T obj;

        /** */
        private final long endTime;

        /** */
        private final AtomicBoolean done = new AtomicBoolean();

        /**
         * @param obj Client.
         * @param endTime End time.
         */
        private HandshakeTimeoutObject(T obj, long endTime) {
            assert obj != null;
            assert obj instanceof GridCommunicationClient || obj instanceof SelectableChannel;
            assert endTime > 0;

            this.obj = obj;
            this.endTime = endTime;
        }

        /**
         * @return {@code True} if object has not yet been timed out.
         */
        boolean cancel() {
            return done.compareAndSet(false, true);
        }

        /** {@inheritDoc} */
        @Override public void onTimeout() {
            if (done.compareAndSet(false, true)) {
                // Close socket - timeout occurred.
                if (obj instanceof GridCommunicationClient)
                    ((GridCommunicationClient)obj).forceClose();
                else
                    U.closeQuiet((AbstractInterruptibleChannel)obj);
            }
        }

        /** {@inheritDoc} */
        @Override public long endTime() {
            return endTime;
        }

        /** {@inheritDoc} */
        @Override public IgniteUuid id() {
            return id;
        }

        /** {@inheritDoc} */
        @Override public String toString() {
            return S.toString(HandshakeTimeoutObject.class, this);
        }
    }

    /**
     *
     */
    private class HandshakeClosure extends IgniteInClosure2X<InputStream, OutputStream> {
        /** */
        private static final long serialVersionUID = 0L;

        /** */
        private final UUID rmtNodeId;

        /**
         * @param rmtNodeId Remote node ID.
         */
        private HandshakeClosure(UUID rmtNodeId) {
            this.rmtNodeId = rmtNodeId;
        }

        /** {@inheritDoc} */
        @SuppressWarnings("ThrowFromFinallyBlock")
        @Override public void applyx(InputStream in, OutputStream out) throws IgniteCheckedException {
            try {
                // Handshake.
                byte[] b = new byte[17];

                int n = 0;

                while (n < 17) {
                    int cnt = in.read(b, n, 17 - n);

                    if (cnt < 0)
                        throw new IgniteCheckedException("Failed to get remote node ID (end of stream reached)");

                    n += cnt;
                }

                // First 4 bytes are for length.
                UUID id = U.bytesToUuid(b, 1);

                if (!rmtNodeId.equals(id))
                    throw new IgniteCheckedException("Remote node ID is not as expected [expected=" + rmtNodeId +
                        ", rcvd=" + id + ']');
                else if (log.isDebugEnabled())
                    log.debug("Received remote node ID: " + id);
            }
            catch (SocketTimeoutException e) {
                throw new IgniteCheckedException("Failed to perform handshake due to timeout (consider increasing " +
                    "'connectionTimeout' configuration property).", e);
            }
            catch (IOException e) {
                throw new IgniteCheckedException("Failed to perform handshake.", e);
            }

            try {
                ClusterNode localNode = getLocalNode();

                if (localNode == null)
                    throw new IgniteSpiException("Local node has not been started or fully initialized " +
                        "[isStopping=" + getSpiContext().isStopping() + ']');

                UUID id = localNode.id();

                NodeIdMessage msg = new NodeIdMessage(id);

                out.write(U.IGNITE_HEADER);
                out.write(NODE_ID_MSG_TYPE);
                out.write(msg.nodeIdBytes);

                out.flush();

                if (log.isDebugEnabled())
                    log.debug("Sent local node ID [locNodeId=" + id + ", rmtNodeId=" + rmtNodeId + ']');
            }
            catch (IOException e) {
                throw new IgniteCheckedException("Failed to perform handshake.", e);
            }
        }
    }

    /**
     * Handshake message.
     */
    @SuppressWarnings("PublicInnerClass")
    public static class HandshakeMessage implements Message {
        /** */
        private static final long serialVersionUID = 0L;

        /** */
        private UUID nodeId;

        /** */
        private long rcvCnt;

        /** */
        private long connectCnt;

        /**
         * Default constructor required by {@link Message}.
         */
        public HandshakeMessage() {
            // No-op.
        }

        /**
         * @param nodeId Node ID.
         * @param connectCnt Connect count.
         * @param rcvCnt Number of received messages.
         */
        public HandshakeMessage(UUID nodeId, long connectCnt, long rcvCnt) {
            assert nodeId != null;
            assert rcvCnt >= 0 : rcvCnt;

            this.nodeId = nodeId;
            this.connectCnt = connectCnt;
            this.rcvCnt = rcvCnt;
        }

        /**
         * @return Connection index.
         */
        public int connectionIndex() {
            return 0;
        }

        /**
         * @return Connect count.
         */
        public long connectCount() {
            return connectCnt;
        }

        /**
         * @return Number of received messages.
         */
        public long received() {
            return rcvCnt;
        }

        /**
         * @return Node ID.
         */
        public UUID nodeId() {
            return nodeId;
        }

        /** {@inheritDoc} */
        @Override public void onAckReceived() {
            // No-op.
        }

        /** {@inheritDoc} */
        @Override public boolean writeTo(ByteBuffer buf, MessageWriter writer) {
            if (buf.remaining() < 33)
                return false;

            buf.put(directType());

            byte[] bytes = U.uuidToBytes(nodeId);

            assert bytes.length == 16 : bytes.length;

            buf.put(bytes);

            buf.putLong(rcvCnt);

            buf.putLong(connectCnt);

            return true;
        }

        /** {@inheritDoc} */
        @Override public boolean readFrom(ByteBuffer buf, MessageReader reader) {
            if (buf.remaining() < 32)
                return false;

            byte[] nodeIdBytes = new byte[16];

            buf.get(nodeIdBytes);

            nodeId = U.bytesToUuid(nodeIdBytes, 0);

            rcvCnt = buf.getLong();

            connectCnt = buf.getLong();

            return true;
        }

        /** {@inheritDoc} */
        @Override public byte directType() {
            return HANDSHAKE_MSG_TYPE;
        }

        /** {@inheritDoc} */
        @Override public byte fieldsCount() {
            throw new UnsupportedOperationException();
        }

        /** {@inheritDoc} */
        @Override public String toString() {
            return S.toString(HandshakeMessage.class, this);
        }
    }

    /**
     * Updated handshake message.
     */
    @SuppressWarnings("PublicInnerClass")
    public static class HandshakeMessage2 extends HandshakeMessage {
        /** */
        private static final long serialVersionUID = 0L;

        /** */
        private int connIdx;

        /**
         *
         */
        public HandshakeMessage2() {
            // No-op.
        }

        /**
         * @param nodeId Node ID.
         * @param connectCnt Connect count.
         * @param rcvCnt Number of received messages.
         * @param connIdx Connection index.
         */
        HandshakeMessage2(UUID nodeId, long connectCnt, long rcvCnt, int connIdx) {
            super(nodeId, connectCnt, rcvCnt);

            this.connIdx = connIdx;
        }

        /** {@inheritDoc} */
        @Override public byte directType() {
            return -44;
        }

        /** {@inheritDoc} */
        @Override public int connectionIndex() {
            return connIdx;
        }

        /** {@inheritDoc} */
        @Override public boolean writeTo(ByteBuffer buf, MessageWriter writer) {
            if (!super.writeTo(buf, writer))
                return false;

            if (buf.remaining() < 4)
                return false;

            buf.putInt(connIdx);

            return true;
        }

        /** {@inheritDoc} */
        @Override public boolean readFrom(ByteBuffer buf, MessageReader reader) {
            if (!super.readFrom(buf, reader))
                return false;

            if (buf.remaining() < 4)
                return false;

            connIdx = buf.getInt();

            return true;
        }

        /** {@inheritDoc} */
        @Override public String toString() {
            return S.toString(HandshakeMessage2.class, this);
        }
    }

    /**
     * Recovery acknowledgment message.
     */
    @SuppressWarnings("PublicInnerClass")
    public static class RecoveryLastReceivedMessage implements Message {
        /** */
        private static final long serialVersionUID = 0L;

        /** */
        private long rcvCnt;

        /**
         * Default constructor required by {@link Message}.
         */
        public RecoveryLastReceivedMessage() {
            // No-op.
        }

        /**
         * @param rcvCnt Number of received messages.
         */
        public RecoveryLastReceivedMessage(long rcvCnt) {
            this.rcvCnt = rcvCnt;
        }

        /**
         * @return Number of received messages.
         */
        public long received() {
            return rcvCnt;
        }

        /** {@inheritDoc} */
        @Override public void onAckReceived() {
            // No-op.
        }

        /** {@inheritDoc} */
        @Override public boolean writeTo(ByteBuffer buf, MessageWriter writer) {
            if (buf.remaining() < 9)
                return false;

            buf.put(RECOVERY_LAST_ID_MSG_TYPE);

            buf.putLong(rcvCnt);

            return true;
        }

        /** {@inheritDoc} */
        @Override public boolean readFrom(ByteBuffer buf, MessageReader reader) {
            if (buf.remaining() < 8)
                return false;

            rcvCnt = buf.getLong();

            return true;
        }

        /** {@inheritDoc} */
        @Override public byte directType() {
            return RECOVERY_LAST_ID_MSG_TYPE;
        }

        /** {@inheritDoc} */
        @Override public byte fieldsCount() {
            return 0;
        }

        /** {@inheritDoc} */
        @Override public String toString() {
            return S.toString(RecoveryLastReceivedMessage.class, this);
        }
    }

    /**
     * Node ID message.
     */
    @SuppressWarnings("PublicInnerClass")
    public static class NodeIdMessage implements Message {
        /** */
        private static final long serialVersionUID = 0L;

        /** */
        private byte[] nodeIdBytes;

        /** */
        private byte[] nodeIdBytesWithType;

        /** */
        public NodeIdMessage() {
            // No-op.
        }

        /**
         * @param nodeId Node ID.
         */
        private NodeIdMessage(UUID nodeId) {
            assert nodeId != null;

            nodeIdBytes = U.uuidToBytes(nodeId);

            nodeIdBytesWithType = new byte[nodeIdBytes.length + 1];

            nodeIdBytesWithType[0] = NODE_ID_MSG_TYPE;

            System.arraycopy(nodeIdBytes, 0, nodeIdBytesWithType, 1, nodeIdBytes.length);
        }

        /** {@inheritDoc} */
        @Override public void onAckReceived() {
            // No-op.
        }

        /** {@inheritDoc} */
        @Override public boolean writeTo(ByteBuffer buf, MessageWriter writer) {
            assert nodeIdBytes.length == 16;

            if (buf.remaining() < 17)
                return false;

            buf.put(NODE_ID_MSG_TYPE);
            buf.put(nodeIdBytes);

            return true;
        }

        /** {@inheritDoc} */
        @Override public boolean readFrom(ByteBuffer buf, MessageReader reader) {
            if (buf.remaining() < 16)
                return false;

            nodeIdBytes = new byte[16];

            buf.get(nodeIdBytes);

            return true;
        }

        /** {@inheritDoc} */
        @Override public byte directType() {
            return NODE_ID_MSG_TYPE;
        }

        /** {@inheritDoc} */
        @Override public byte fieldsCount() {
            return 0;
        }

        /** {@inheritDoc} */
        @Override public String toString() {
            return S.toString(NodeIdMessage.class, this);
        }
    }

    /**
     *
     */
    private class ConnectGateway {
        /** */
        private GridSpinReadWriteLock lock = new GridSpinReadWriteLock();

        /** */
        private IgniteException err;

        /**
         *
         */
        void enter() {
            lock.readLock();

            if (err != null) {
                lock.readUnlock();

                throw err;
            }
        }

        /**
         * @return {@code True} if entered gateway.
         */
        boolean tryEnter() {
            lock.readLock();

            boolean res = err == null;

            if (!res)
                lock.readUnlock();

            return res;
        }

        /**
         *
         */
        void leave() {
            lock.readUnlock();
        }

        /**
         * @param reconnectFut Reconnect future.
         */
        void disconnected(IgniteFuture<?> reconnectFut) {
            lock.writeLock();

            err = new IgniteClientDisconnectedException(reconnectFut, "Failed to connect, client node disconnected.");

            lock.writeUnlock();
        }

        /**
         *
         */
        void reconnected() {
            lock.writeLock();

            try {
                if (err instanceof IgniteClientDisconnectedException)
                    err = null;
            }
            finally {
                lock.writeUnlock();
            }
        }

        /**
         *
         */
        void stopped() {
            lock.readLock();

            err = new IgniteException("Failed to connect, node stopped.");

            lock.readUnlock();
        }
    }

    /**
     *
     */
    private static class DisconnectedSessionInfo {
        /** */
        private final GridNioRecoveryDescriptor recoveryDesc;

        /** */
        private int connIdx;

        /**
         * @param recoveryDesc Recovery descriptor.
         * @param connIdx Connection index.
         */
        DisconnectedSessionInfo(@Nullable GridNioRecoveryDescriptor recoveryDesc, int connIdx) {
            this.recoveryDesc = recoveryDesc;
            this.connIdx = connIdx;
        }

        /** {@inheritDoc} */
        @Override public String toString() {
            return S.toString(DisconnectedSessionInfo.class, this);
        }
    }

    /**
     *
     */
    private static class ConnectionKey {
        /** */
        private final UUID nodeId;

        /** */
        private final int idx;

        /** */
        private final long connCnt;

        /**
         * @param nodeId Node ID.
         * @param idx Connection index.
         * @param connCnt Connection counter (set only for incoming connections).
         */
        ConnectionKey(UUID nodeId, int idx, long connCnt) {
            this.nodeId = nodeId;
            this.idx = idx;
            this.connCnt = connCnt;
        }

        /**
         * @return Connection counter.
         */
        long connectCount() {
            return connCnt;
        }

        /**
         * @return Node ID.
         */
        UUID nodeId() {
            return nodeId;
        }

        /**
         * @return Connection index.
         */
        int connectionIndex() {
            return idx;
        }

        /** {@inheritDoc} */
        @Override public boolean equals(Object o) {
            if (this == o)
                return true;

            if (o == null || getClass() != o.getClass())
                return false;

            ConnectionKey key = (ConnectionKey) o;

            return idx == key.idx && nodeId.equals(key.nodeId);
        }

        /** {@inheritDoc} */
        @Override public int hashCode() {
            int res = nodeId.hashCode();
            res = 31 * res + idx;
            return res;
        }

        /** {@inheritDoc} */
        @Override public String toString() {
            return S.toString(ConnectionKey.class, this);
        }
    }

    /**
     *
     */
    interface ConnectionPolicy {
        /**
         * @return Thread connection index.
         */
        int connectionIndex();
    }
}<|MERGE_RESOLUTION|>--- conflicted
+++ resolved
@@ -342,12 +342,11 @@
     private ConnectGateway connectGate;
 
     /** */
-<<<<<<< HEAD
     private ConnectionPolicy connPlc;
-=======
+
+    /** */
     private boolean enableForcibleNodeKill = IgniteSystemProperties
         .getBoolean(IgniteSystemProperties.IGNITE_ENABLE_FORCIBLE_NODE_KILL);
->>>>>>> e970bb7c
 
     /** Server listener. */
     private final GridNioServerListener<Message> srvLsnr =
@@ -474,17 +473,8 @@
 
                 HandshakeMessage msg0 = (HandshakeMessage)msg;
 
-<<<<<<< HEAD
                 if (usePairedConnections(rmtNode)) {
                     final GridNioRecoveryDescriptor recoveryDesc = inRecoveryDescriptor(rmtNode, connKey);
-=======
-                if (oldClient != null) {
-                    if (oldClient instanceof GridTcpNioCommunicationClient) {
-                        if (log.isInfoEnabled())
-                            log.info("Received incoming connection when already connected " +
-                                "to this node, rejecting [locNode=" + locNode.id() +
-                                ", rmtNode=" + sndId + ']');
->>>>>>> e970bb7c
 
                     ConnectClosureNew c = new ConnectClosureNew(ses, recoveryDesc, rmtNode);
 
@@ -522,15 +512,10 @@
 
                     if (oldClient != null) {
                         if (oldClient instanceof GridTcpNioCommunicationClient) {
-<<<<<<< HEAD
-                            if (log.isDebugEnabled())
-                                log.debug("Received incoming connection when already connected " +
-=======
                             if (log.isInfoEnabled())
                                 log.info("Received incoming connection when already connected " +
->>>>>>> e970bb7c
-                                    "to this node, rejecting [locNode=" + locNode.id() +
-                                    ", rmtNode=" + sndId + ']');
+                                "to this node, rejecting [locNode=" + locNode.id() +
+                                ", rmtNode=" + sndId + ']');
 
                             ses.send(new RecoveryLastReceivedMessage(-1));
 
@@ -545,7 +530,6 @@
 
                     GridFutureAdapter<GridCommunicationClient> fut = new GridFutureAdapter<>();
 
-<<<<<<< HEAD
                     GridFutureAdapter<GridCommunicationClient> oldFut = clientFuts.putIfAbsent(connKey, fut);
 
                     final GridNioRecoveryDescriptor recoveryDesc = inRecoveryDescriptor(rmtNode, connKey);
@@ -560,10 +544,10 @@
                             if (oldClient instanceof GridTcpNioCommunicationClient) {
                                 assert oldClient.connectionIndex() == connKey.connectionIndex() : oldClient;
 
-                                if (log.isDebugEnabled())
-                                    log.debug("Received incoming connection when already connected " +
-                                        "to this node, rejecting [locNode=" + locNode.id() +
-                                        ", rmtNode=" + sndId + ']');
+                                if (log.isInfoEnabled())
+                                    log.info("Received incoming connection when already connected " +
+                                    "to this node, rejecting [locNode=" + locNode.id() +
+                                    ", rmtNode=" + sndId + ']');
 
                                 ses.send(new RecoveryLastReceivedMessage(-1));
 
@@ -583,12 +567,7 @@
 
                         if (log.isDebugEnabled())
                             log.debug("Received incoming connection from remote node " +
-                                "[rmtNode=" + rmtNode.id() + ", reserved=" + reserved + ']');
-=======
-                    if (log.isDebugEnabled())
-                        log.debug("Received incoming connection from remote node " +
                             "[rmtNode=" + rmtNode.id() + ", reserved=" + reserved + ']');
->>>>>>> e970bb7c
 
                         if (reserved) {
                             try {
@@ -602,26 +581,14 @@
                             }
                         }
                     }
-<<<<<<< HEAD
                     else {
                         if (oldFut instanceof ConnectFuture && locNode.order() < rmtNode.order()) {
-                            if (log.isDebugEnabled()) {
-                                log.debug("Received incoming connection from remote node while " +
-                                    "connecting to this node, rejecting [locNode=" + locNode.id() +
-                                    ", locNodeOrder=" + locNode.order() + ", rmtNode=" + rmtNode.id() +
-                                    ", rmtNodeOrder=" + rmtNode.order() + ']');
-                            }
-=======
-                }
-                else {
-                    if (oldFut instanceof ConnectFuture && locNode.order() < rmtNode.order()) {
-                        if (log.isInfoEnabled()) {
-                            log.info("Received incoming connection from remote node while " +
+                            if (log.isInfoEnabled()) {
+                                log.info("Received incoming connection from remote node while " +
                                 "connecting to this node, rejecting [locNode=" + locNode.id() +
                                 ", locNodeOrder=" + locNode.order() + ", rmtNode=" + rmtNode.id() +
                                 ", rmtNodeOrder=" + rmtNode.order() + ']');
-                        }
->>>>>>> e970bb7c
+                            }
 
                             ses.send(new RecoveryLastReceivedMessage(-1));
                         }
