/*
 * Licensed to the Apache Software Foundation (ASF) under one or more
 * contributor license agreements.  See the NOTICE file distributed with
 * this work for additional information regarding copyright ownership.
 * The ASF licenses this file to You under the Apache License, Version 2.0
 * (the "License"); you may not use this file except in compliance with
 * the License.  You may obtain a copy of the License at
 *
 *      http://www.apache.org/licenses/LICENSE-2.0
 *
 * Unless required by applicable law or agreed to in writing, software
 * distributed under the License is distributed on an "AS IS" BASIS,
 * WITHOUT WARRANTIES OR CONDITIONS OF ANY KIND, either express or implied.
 * See the License for the specific language governing permissions and
 * limitations under the License.
 */

package org.apache.ignite.spi.communication.tcp;

import java.io.IOException;
import java.io.InputStream;
import java.io.OutputStream;
import java.net.ConnectException;
import java.net.InetAddress;
import java.net.InetSocketAddress;
import java.net.SocketAddress;
import java.net.SocketException;
import java.net.SocketTimeoutException;
import java.nio.ByteBuffer;
import java.nio.ByteOrder;
import java.nio.channels.SelectableChannel;
import java.nio.channels.SocketChannel;
import java.nio.channels.spi.AbstractInterruptibleChannel;
import java.util.ArrayList;
import java.util.Arrays;
import java.util.BitSet;
import java.util.Collection;
import java.util.Collections;
import java.util.HashMap;
import java.util.HashSet;
import java.util.LinkedHashSet;
import java.util.List;
import java.util.Map;
import java.util.Optional;
import java.util.Set;
import java.util.UUID;
import java.util.concurrent.BlockingQueue;
import java.util.concurrent.ConcurrentLinkedDeque;
import java.util.concurrent.ConcurrentMap;
import java.util.concurrent.CountDownLatch;
import java.util.concurrent.LinkedBlockingQueue;
import java.util.concurrent.ThreadLocalRandom;
import java.util.concurrent.TimeUnit;
import java.util.concurrent.atomic.AtomicBoolean;
import javax.net.ssl.SSLEngine;
import javax.net.ssl.SSLException;
import org.apache.ignite.Ignite;
import org.apache.ignite.IgniteCheckedException;
import org.apache.ignite.IgniteClientDisconnectedException;
import org.apache.ignite.IgniteException;
import org.apache.ignite.IgniteLogger;
import org.apache.ignite.IgniteSystemProperties;
import org.apache.ignite.cluster.ClusterNode;
import org.apache.ignite.configuration.AddressResolver;
import org.apache.ignite.configuration.IgniteConfiguration;
import org.apache.ignite.events.DiscoveryEvent;
import org.apache.ignite.events.Event;
import org.apache.ignite.failure.FailureContext;
import org.apache.ignite.failure.FailureType;
import org.apache.ignite.internal.IgniteClientDisconnectedCheckedException;
import org.apache.ignite.internal.IgniteEx;
import org.apache.ignite.internal.IgniteFeatures;
import org.apache.ignite.internal.IgniteInternalFuture;
import org.apache.ignite.internal.IgniteInterruptedCheckedException;
import org.apache.ignite.internal.IgniteKernal;
import org.apache.ignite.internal.cluster.ClusterTopologyCheckedException;
import org.apache.ignite.internal.managers.discovery.IgniteDiscoverySpi;
import org.apache.ignite.internal.managers.eventstorage.GridLocalEventListener;
import org.apache.ignite.internal.managers.eventstorage.HighPriorityListener;
import org.apache.ignite.internal.util.GridConcurrentFactory;
import org.apache.ignite.internal.util.GridSpinReadWriteLock;
import org.apache.ignite.internal.util.future.GridFinishedFuture;
import org.apache.ignite.internal.util.future.GridFutureAdapter;
import org.apache.ignite.internal.util.future.IgniteFutureImpl;
import org.apache.ignite.internal.util.ipc.IpcEndpoint;
import org.apache.ignite.internal.util.ipc.IpcToNioAdapter;
import org.apache.ignite.internal.util.ipc.shmem.IpcOutOfSystemResourcesException;
import org.apache.ignite.internal.util.ipc.shmem.IpcSharedMemoryServerEndpoint;
import org.apache.ignite.internal.util.lang.IgniteInClosure2X;
import org.apache.ignite.internal.util.nio.GridCommunicationClient;
import org.apache.ignite.internal.util.nio.GridConnectionBytesVerifyFilter;
import org.apache.ignite.internal.util.nio.GridDirectParser;
import org.apache.ignite.internal.util.nio.GridNioCodecFilter;
import org.apache.ignite.internal.util.nio.GridNioFilter;
import org.apache.ignite.internal.util.nio.GridNioMessageReaderFactory;
import org.apache.ignite.internal.util.nio.GridNioMessageTracker;
import org.apache.ignite.internal.util.nio.GridNioMessageWriterFactory;
import org.apache.ignite.internal.util.nio.GridNioRecoveryDescriptor;
import org.apache.ignite.internal.util.nio.GridNioServer;
import org.apache.ignite.internal.util.nio.GridNioServerListener;
import org.apache.ignite.internal.util.nio.GridNioServerListenerAdapter;
import org.apache.ignite.internal.util.nio.GridNioSession;
import org.apache.ignite.internal.util.nio.GridNioSessionMetaKey;
import org.apache.ignite.internal.util.nio.GridSelectorNioSession;
import org.apache.ignite.internal.util.nio.GridShmemCommunicationClient;
import org.apache.ignite.internal.util.nio.GridTcpNioCommunicationClient;
import org.apache.ignite.internal.util.nio.channel.IgniteNioSocketChannel;
import org.apache.ignite.internal.util.nio.ssl.BlockingSslHandler;
import org.apache.ignite.internal.util.nio.ssl.GridNioSslFilter;
import org.apache.ignite.internal.util.nio.ssl.GridSslMeta;
import org.apache.ignite.internal.util.typedef.CI1;
import org.apache.ignite.internal.util.typedef.CI2;
import org.apache.ignite.internal.util.typedef.F;
import org.apache.ignite.internal.util.typedef.X;
import org.apache.ignite.internal.util.typedef.internal.LT;
import org.apache.ignite.internal.util.typedef.internal.S;
import org.apache.ignite.internal.util.typedef.internal.U;
import org.apache.ignite.internal.util.worker.GridWorker;
import org.apache.ignite.internal.worker.WorkersRegistry;
import org.apache.ignite.lang.IgniteBiInClosure;
import org.apache.ignite.lang.IgniteBiTuple;
import org.apache.ignite.lang.IgniteFuture;
import org.apache.ignite.lang.IgniteInClosure;
import org.apache.ignite.lang.IgnitePredicate;
import org.apache.ignite.lang.IgniteProductVersion;
import org.apache.ignite.lang.IgniteRunnable;
import org.apache.ignite.lang.IgniteUuid;
import org.apache.ignite.plugin.extensions.communication.Message;
import org.apache.ignite.plugin.extensions.communication.MessageFactory;
import org.apache.ignite.plugin.extensions.communication.MessageFormatter;
import org.apache.ignite.plugin.extensions.communication.MessageReader;
import org.apache.ignite.plugin.extensions.communication.MessageWriter;
import org.apache.ignite.resources.IgniteInstanceResource;
import org.apache.ignite.resources.LoggerResource;
import org.apache.ignite.spi.IgnitePortProtocol;
import org.apache.ignite.spi.IgniteSpiAdapter;
import org.apache.ignite.spi.IgniteSpiConfiguration;
import org.apache.ignite.spi.IgniteSpiConsistencyChecked;
import org.apache.ignite.spi.IgniteSpiContext;
import org.apache.ignite.spi.IgniteSpiException;
import org.apache.ignite.spi.IgniteSpiMBeanAdapter;
import org.apache.ignite.spi.IgniteSpiMultipleInstancesSupport;
import org.apache.ignite.spi.IgniteSpiOperationTimeoutException;
import org.apache.ignite.spi.IgniteSpiOperationTimeoutHelper;
import org.apache.ignite.spi.IgniteSpiThread;
import org.apache.ignite.spi.IgniteSpiTimeoutObject;
import org.apache.ignite.spi.communication.CommunicationListener;
import org.apache.ignite.spi.communication.CommunicationSpi;
import org.apache.ignite.spi.communication.tcp.internal.ConnectionKey;
import org.apache.ignite.spi.communication.tcp.internal.HandshakeException;
import org.apache.ignite.spi.communication.tcp.internal.HandshakeTimeoutException;
import org.apache.ignite.spi.communication.tcp.internal.TcpCommunicationConnectionCheckFuture;
import org.apache.ignite.spi.communication.tcp.internal.TcpCommunicationNodeConnectionCheckFuture;
import org.apache.ignite.spi.communication.tcp.messages.ChannelCreateRequestMessage;
import org.apache.ignite.spi.communication.tcp.messages.ChannelCreateResponseMessage;
import org.apache.ignite.spi.communication.tcp.messages.HandshakeMessage;
import org.apache.ignite.spi.communication.tcp.messages.HandshakeMessage2;
import org.apache.ignite.spi.communication.tcp.messages.HandshakeWaitMessage;
import org.apache.ignite.spi.communication.tcp.messages.NodeIdMessage;
import org.apache.ignite.spi.communication.tcp.messages.RecoveryLastReceivedMessage;
import org.apache.ignite.spi.discovery.DiscoverySpi;
import org.apache.ignite.spi.discovery.tcp.TcpDiscoverySpi;
import org.apache.ignite.thread.IgniteThread;
import org.jetbrains.annotations.Nullable;

import static org.apache.ignite.events.EventType.EVT_NODE_FAILED;
import static org.apache.ignite.events.EventType.EVT_NODE_LEFT;
import static org.apache.ignite.failure.FailureType.CRITICAL_ERROR;
import static org.apache.ignite.failure.FailureType.SYSTEM_WORKER_TERMINATION;
import static org.apache.ignite.internal.util.nio.GridNioSessionMetaKey.SSL_META;
import static org.apache.ignite.plugin.extensions.communication.Message.DIRECT_TYPE_SIZE;
import static org.apache.ignite.spi.communication.tcp.internal.TcpCommunicationConnectionCheckFuture.SES_FUT_META;
import static org.apache.ignite.spi.communication.tcp.messages.RecoveryLastReceivedMessage.ALREADY_CONNECTED;
import static org.apache.ignite.spi.communication.tcp.messages.RecoveryLastReceivedMessage.NEED_WAIT;
import static org.apache.ignite.spi.communication.tcp.messages.RecoveryLastReceivedMessage.NODE_STOPPING;

/**
 * <tt>TcpCommunicationSpi</tt> is default communication SPI which uses
 * TCP/IP protocol and Java NIO to communicate with other nodes.
 * <p>
 * To enable communication with other nodes, this SPI adds {@link #ATTR_ADDRS}
 * and {@link #ATTR_PORT} local node attributes (see {@link ClusterNode#attributes()}.
 * <p>
 * At startup, this SPI tries to start listening to local port specified by
 * {@link #setLocalPort(int)} method. If local port is occupied, then SPI will
 * automatically increment the port number until it can successfully bind for
 * listening. {@link #setLocalPortRange(int)} configuration parameter controls
 * maximum number of ports that SPI will try before it fails. Port range comes
 * very handy when starting multiple grid nodes on the same machine or even
 * in the same VM. In this case all nodes can be brought up without a single
 * change in configuration.
 * <p>
 * This SPI caches connections to remote nodes so it does not have to reconnect every
 * time a message is sent. By default, idle connections are kept active for
 * {@link #DFLT_IDLE_CONN_TIMEOUT} period and then are closed. Use
 * {@link #setIdleConnectionTimeout(long)} configuration parameter to configure
 * you own idle connection timeout.
 * <h1 class="header">Failure Detection</h1>
 * Configuration defaults (see Configuration section below and
 * {@link IgniteConfiguration#getFailureDetectionTimeout()}) for details) are chosen to make possible for
 * communication SPI work reliably on most of hardware and virtual deployments, but this has made failure detection
 * time worse.
 * <p>
 * If it's needed to tune failure detection then it's highly recommended to do this using
 * {@link IgniteConfiguration#setFailureDetectionTimeout(long)}. This failure timeout automatically controls the
 * following parameters: {@link #getConnectTimeout()}, {@link #getMaxConnectTimeout()},
 * {@link #getReconnectCount()}. If any of those parameters is set explicitly, then the failure timeout setting will be
 * ignored.
 * <p>
 * If it's required to perform advanced settings of failure detection and
 * {@link IgniteConfiguration#getFailureDetectionTimeout()} is unsuitable then various {@code TcpCommunicationSpi}
 * configuration parameters may be used.
 * <h1 class="header">Configuration</h1>
 * <h2 class="header">Mandatory</h2>
 * This SPI has no mandatory configuration parameters.
 * <h2 class="header">Optional</h2>
 * The following configuration parameters are optional:
 * <ul>
 * <li>Address resolver (see {@link #setAddressResolver(AddressResolver)}</li>
 * <li>Node local IP address (see {@link #setLocalAddress(String)})</li>
 * <li>Node local port number (see {@link #setLocalPort(int)})</li>
 * <li>Local port range (see {@link #setLocalPortRange(int)}</li>
 * <li>Use paired connections (see {@link #setUsePairedConnections(boolean)}</li>
 * <li>Connections per node (see {@link #setConnectionsPerNode(int)})</li>
 * <li>Shared memory port (see {@link #setSharedMemoryPort(int)}</li>
 * <li>Idle connection timeout (see {@link #setIdleConnectionTimeout(long)})</li>
 * <li>Direct or heap buffer allocation (see {@link #setDirectBuffer(boolean)})</li>
 * <li>Direct or heap buffer allocation for sending (see {@link #setDirectSendBuffer(boolean)})</li>
 * <li>Count of selectors and selector threads for NIO server (see {@link #setSelectorsCount(int)})</li>
 * <li>Selector thread busy-loop iterations (see {@link #setSelectorSpins(long)}</li>
 * <li>{@code TCP_NODELAY} socket option for sockets (see {@link #setTcpNoDelay(boolean)})</li>
 * <li>Filter reachable addresses (see {@link #setFilterReachableAddresses(boolean)} </li>
 * <li>Message queue limit (see {@link #setMessageQueueLimit(int)})</li>
 * <li>Slow client queue limit (see {@link #setSlowClientQueueLimit(int)})</li>
 * <li>Connect timeout (see {@link #setConnectTimeout(long)})</li>
 * <li>Maximum connect timeout (see {@link #setMaxConnectTimeout(long)})</li>
 * <li>Reconnect attempts count (see {@link #setReconnectCount(int)})</li>
 * <li>Socket receive buffer size (see {@link #setSocketReceiveBuffer(int)})</li>
 * <li>Socket send buffer size (see {@link #setSocketSendBuffer(int)})</li>
 * <li>Socket write timeout (see {@link #setSocketWriteTimeout(long)})</li>
 * <li>Number of received messages after which acknowledgment is sent (see {@link #setAckSendThreshold(int)})</li>
 * <li>Maximum number of unacknowledged messages (see {@link #setUnacknowledgedMessagesBufferSize(int)})</li>
 * </ul>
 * <h2 class="header">Java Example</h2>
 * TcpCommunicationSpi is used by default and should be explicitly configured
 * only if some SPI configuration parameters need to be overridden.
 * <pre name="code" class="java">
 * TcpCommunicationSpi commSpi = new TcpCommunicationSpi();
 *
 * // Override local port.
 * commSpi.setLocalPort(4321);
 *
 * IgniteConfiguration cfg = new IgniteConfiguration();
 *
 * // Override default communication SPI.
 * cfg.setCommunicationSpi(commSpi);
 *
 * // Start grid.
 * Ignition.start(cfg);
 * </pre>
 * <h2 class="header">Spring Example</h2>
 * TcpCommunicationSpi can be configured from Spring XML configuration file:
 * <pre name="code" class="xml">
 * &lt;bean id="grid.custom.cfg" class="org.apache.ignite.configuration.IgniteConfiguration" singleton="true"&gt;
 *         ...
 *         &lt;property name="communicationSpi"&gt;
 *             &lt;bean class="org.apache.ignite.spi.communication.tcp.TcpCommunicationSpi"&gt;
 *                 &lt;!-- Override local port. --&gt;
 *                 &lt;property name="localPort" value="4321"/&gt;
 *             &lt;/bean&gt;
 *         &lt;/property&gt;
 *         ...
 * &lt;/bean&gt;
 * </pre>
 * <p>
 * <img src="http://ignite.apache.org/images/spring-small.png">
 * <br>
 * For information about Spring framework visit <a href="http://www.springframework.org/">www.springframework.org</a>
 * @see CommunicationSpi
 */
@IgniteSpiMultipleInstancesSupport(true)
@IgniteSpiConsistencyChecked(optional = false)
public class TcpCommunicationSpi extends IgniteSpiAdapter implements CommunicationSpi<Message> {
    /** Time threshold to log too long connection establish. */
    private static final int CONNECTION_ESTABLISH_THRESHOLD_MS = 100;

    /** IPC error message. */
    public static final String OUT_OF_RESOURCES_TCP_MSG = "Failed to allocate shared memory segment " +
        "(switching to TCP, may be slower).";

    /** Node attribute that is mapped to node IP addresses (value is <tt>comm.tcp.addrs</tt>). */
    public static final String ATTR_ADDRS = "comm.tcp.addrs";

    /** Node attribute that is mapped to node host names (value is <tt>comm.tcp.host.names</tt>). */
    public static final String ATTR_HOST_NAMES = "comm.tcp.host.names";

    /** Node attribute that is mapped to node port number (value is <tt>comm.tcp.port</tt>). */
    public static final String ATTR_PORT = "comm.tcp.port";

    /** Node attribute that is mapped to node port number (value is <tt>comm.shmem.tcp.port</tt>). */
    public static final String ATTR_SHMEM_PORT = "comm.shmem.tcp.port";

    /** Node attribute that is mapped to node's external addresses (value is <tt>comm.tcp.ext-addrs</tt>). */
    public static final String ATTR_EXT_ADDRS = "comm.tcp.ext-addrs";

    /** */
    public static final String ATTR_PAIRED_CONN = "comm.tcp.pairedConnection";

    /** Default port which node sets listener to (value is <tt>47100</tt>). */
    public static final int DFLT_PORT = 47100;

    /** Default port which node sets listener for shared memory connections (value is <tt>48100</tt>). */
    public static final int DFLT_SHMEM_PORT = -1;

    /** Default idle connection timeout (value is <tt>10</tt>min). */
    public static final long DFLT_IDLE_CONN_TIMEOUT = 10 * 60_000;

    /** Default socket send and receive buffer size. */
    public static final int DFLT_SOCK_BUF_SIZE = 32 * 1024;

    /** Default connection timeout (value is <tt>5000</tt>ms). */
    public static final long DFLT_CONN_TIMEOUT = 5000;

    /** Default Maximum connection timeout (value is <tt>600,000</tt>ms). */
    public static final long DFLT_MAX_CONN_TIMEOUT = 10 * 60 * 1000;

    /** Default reconnect attempts count (value is <tt>10</tt>). */
    public static final int DFLT_RECONNECT_CNT = 10;

    /** Default message queue limit per connection (for incoming and outgoing . */
    public static final int DFLT_MSG_QUEUE_LIMIT = GridNioServer.DFLT_SEND_QUEUE_LIMIT;

    /**
     * Default count of selectors for TCP server equals to
     * {@code "Math.max(4, Runtime.getRuntime().availableProcessors() / 2)"}.
     */
    public static final int DFLT_SELECTORS_CNT = Math.max(4, Runtime.getRuntime().availableProcessors() / 2);

    /**
     * Version when client is ready to wait to connect to server (could be needed when client tries to open connection
     * before it starts being visible for server)
     */
    private static final IgniteProductVersion VERSION_SINCE_CLIENT_COULD_WAIT_TO_CONNECT = IgniteProductVersion.fromString("2.1.4");

    /** Connection index meta for session. */
    public static final int CONN_IDX_META = GridNioSessionMetaKey.nextUniqueKey();

    /** Message tracker meta for session. */
    private static final int TRACKER_META = GridNioSessionMetaKey.nextUniqueKey();

    /** Connection configuration messages. */
    public static final int CHNL_CFG_META = GridNioSessionMetaKey.nextUniqueKey();

    /**
     * Default local port range (value is <tt>100</tt>).
     * See {@link #setLocalPortRange(int)} for details.
     */
    public static final int DFLT_PORT_RANGE = 100;

    /** Default value for {@code TCP_NODELAY} socket option (value is <tt>true</tt>). */
    public static final boolean DFLT_TCP_NODELAY = true;

    /** Default value for {@code FILTER_REACHABLE_ADDRESSES} socket option (value is <tt>false</tt>). */
    public static final boolean DFLT_FILTER_REACHABLE_ADDRESSES = false;

    /** Default received messages threshold for sending ack. */
    public static final int DFLT_ACK_SND_THRESHOLD = 32;

    /** Default socket write timeout. */
    public static final long DFLT_SOCK_WRITE_TIMEOUT = 2000;

    /** Default connections per node. */
    public static final int DFLT_CONN_PER_NODE = 1;

    /** Maximum {@link GridNioSession} connections per node. */
    public static final int MAX_CONN_PER_NODE = 1024;

    /** Maximum {@link IgniteNioSocketChannel} connections per node. */
    public static final int MAX_SOCK_CONN_PER_NODE = 1024;

    /** No-op runnable. */
    private static final IgniteRunnable NOOP = new IgniteRunnable() {
        @Override public void run() {
            // No-op.
        }
    };

    /** Node ID message type. */
    public static final short NODE_ID_MSG_TYPE = -1;

    /** Recovery last received ID message type. */
    public static final short RECOVERY_LAST_ID_MSG_TYPE = -2;

    /** Handshake message type. */
    public static final short HANDSHAKE_MSG_TYPE = -3;

    /** Handshake wait message type. */
    public static final short HANDSHAKE_WAIT_MSG_TYPE = -28;

    /** */
    private ConnectGateway connectGate;

    /** */
    private ConnectionPolicy connPlc = new FirstConnectionPolicy();

    /** */
    private ConnectionPolicy sockConnPlc = new RandomConnectionPolicy();

    /** */
    private boolean enableForcibleNodeKill = IgniteSystemProperties
        .getBoolean(IgniteSystemProperties.IGNITE_ENABLE_FORCIBLE_NODE_KILL);

    /** */
    private boolean enableTroubleshootingLog = IgniteSystemProperties
        .getBoolean(IgniteSystemProperties.IGNITE_TROUBLESHOOTING_LOGGER);

    /** Server listener. */
    private final GridNioServerListener<Message> srvLsnr =
        new GridNioServerListenerAdapter<Message>() {
            @Override public void onSessionWriteTimeout(GridNioSession ses) {
                LT.warn(log, "Communication SPI session write timed out (consider increasing " +
                    "'socketWriteTimeout' " + "configuration property) [remoteAddr=" + ses.remoteAddress() +
                    ", writeTimeout=" + sockWriteTimeout + ']');

                if (log.isDebugEnabled())
                    log.debug("Closing communication SPI session on write timeout [remoteAddr=" + ses.remoteAddress() +
                        ", writeTimeout=" + sockWriteTimeout + ']');

                ses.close();
            }

            @Override public void onConnected(GridNioSession ses) {
                if (ses.accepted()) {
                    if (log.isInfoEnabled())
                        log.info("Accepted incoming communication connection [locAddr=" + ses.localAddress() +
                            ", rmtAddr=" + ses.remoteAddress() + ']');

                    try {
                        if (ctxInitLatch.getCount() == 0 || !isHandshakeWaitSupported()) {
                            if (log.isDebugEnabled())
                                log.debug("Sending local node ID to newly accepted session: " + ses);

                            ses.sendNoFuture(nodeIdMessage(), null);
                        }
                        else {
                            if (log.isDebugEnabled())
                                log.debug("Sending handshake wait message to newly accepted session: " + ses);

                            ses.sendNoFuture(new HandshakeWaitMessage(), null);
                        }
                    }
                    catch (IgniteCheckedException e) {
                        U.error(log, "Failed to send message: " + e, e);
                    }
                }
                else {
                    if (log.isInfoEnabled())
                        log.info("Established outgoing communication connection [locAddr=" + ses.localAddress() +
                            ", rmtAddr=" + ses.remoteAddress() + ']');
                }
            }

            @Override public void onDisconnected(GridNioSession ses, @Nullable Exception e) {
                ConnectionKey connId = ses.meta(CONN_IDX_META);

                if (connId != null) {
                    if (connId.dummy())
                        return;

                    UUID id = connId.nodeId();

                    GridCommunicationClient[] nodeClients = clients.get(id);

                    if (nodeClients != null) {
                        for (GridCommunicationClient client : nodeClients) {
                            if (client instanceof GridTcpNioCommunicationClient &&
                                ((GridTcpNioCommunicationClient)client).session() == ses) {
                                client.close();

                                removeNodeClient(id, client);
                            }
                        }
                    }

                    if (!stopping) {
                        GridNioRecoveryDescriptor outDesc = ses.outRecoveryDescriptor();

                        if (outDesc != null) {
                            if (outDesc.nodeAlive(getSpiContext().node(id))) {
                                if (!outDesc.messagesRequests().isEmpty()) {
                                    if (log.isDebugEnabled())
                                        log.debug("Session was closed but there are unacknowledged messages, " +
                                            "will try to reconnect [rmtNode=" + outDesc.node().id() + ']');

                                    DisconnectedSessionInfo disconnectData =
                                        new DisconnectedSessionInfo(outDesc, connId.connectionIndex());

                                    commWorker.addProcessDisconnectRequest(disconnectData);
                                }
                            }
                            else
                                outDesc.onNodeLeft();
                        }
                    }

                    CommunicationListener<Message> lsnr0 = lsnr;

                    if (lsnr0 != null)
                        lsnr0.onDisconnected(id);
                }
            }

            /**
             * @param ses Session.
             * @param msg Message.
             */
            private void onFirstMessage(final GridNioSession ses, Message msg) {
                UUID sndId;

                ConnectionKey connKey;

                if (msg instanceof NodeIdMessage) {
                    sndId = U.bytesToUuid(((NodeIdMessage)msg).nodeIdBytes(), 0);
                    connKey = new ConnectionKey(sndId, 0, -1);
                }
                else {
                    assert msg instanceof HandshakeMessage : msg;

                    HandshakeMessage msg0 = (HandshakeMessage)msg;

                    sndId = ((HandshakeMessage)msg).nodeId();
                    connKey = new ConnectionKey(sndId, msg0.connectionIndex(), msg0.connectCount());
                }

                if (log.isDebugEnabled())
                    log.debug("Remote node ID received: " + sndId);

                final ClusterNode rmtNode = getSpiContext().node(sndId);

                if (rmtNode == null) {
                    DiscoverySpi discoverySpi = ignite().configuration().getDiscoverySpi();

                    boolean unknownNode = true;

                    if (discoverySpi instanceof TcpDiscoverySpi) {
                        TcpDiscoverySpi tcpDiscoverySpi = (TcpDiscoverySpi)discoverySpi;

                        ClusterNode node0 = tcpDiscoverySpi.getNode0(sndId);

                        if (node0 != null) {
                            assert node0.isClient() : node0;

                            if (node0.version().compareTo(VERSION_SINCE_CLIENT_COULD_WAIT_TO_CONNECT) >= 0)
                                unknownNode = false;
                        }
                    }
                    else if (discoverySpi instanceof IgniteDiscoverySpi)
                        unknownNode = !((IgniteDiscoverySpi)discoverySpi).knownNode(sndId);

                    if (unknownNode) {
                        U.warn(log, "Close incoming connection, unknown node [nodeId=" + sndId + ", ses=" + ses + ']');

                        ses.close();
                    }
                    else {
                        ses.send(new RecoveryLastReceivedMessage(NEED_WAIT)).listen(new CI1<IgniteInternalFuture<?>>() {
                            @Override public void apply(IgniteInternalFuture<?> fut) {
                                ses.close();
                            }
                        });
                    }

                    return;
                }

                final ConnectionKey old = ses.addMeta(CONN_IDX_META, connKey);

                assert old == null;

                ClusterNode locNode = getSpiContext().localNode();

                if (ses.remoteAddress() == null)
                    return;

                assert msg instanceof HandshakeMessage : msg;

                HandshakeMessage msg0 = (HandshakeMessage)msg;

                if (log.isDebugEnabled())
                    log.debug("Received handshake message [locNodeId=" + locNode.id() + ", rmtNodeId=" + sndId +
                        ", msg=" + msg0 + ']');

                // GridCommunicationClient is not needed for the channel connections.
                if (msg instanceof HandshakeMessage2 && ((HandshakeMessage2) msg).channelTypeEnabled()) {
                    ses.addMeta(CHNL_CFG_META, true);

                    if (log.isInfoEnabled())
                        log.info("Channel connection creation handshake [" +
                            "locNodeId=" + locNode.id() + ", rmtNodeId=" + sndId + ']');

                    // Finalize handshake between nodes by sending revovery message.
                    ses.send(new RecoveryLastReceivedMessage(0));

                    return;
                }

                if (usePairedConnections(rmtNode)) {
                    final GridNioRecoveryDescriptor recoveryDesc = inRecoveryDescriptor(rmtNode, connKey);

                    ConnectClosureNew c = new ConnectClosureNew(ses, recoveryDesc, rmtNode);

                    boolean reserve = recoveryDesc.tryReserve(msg0.connectCount(), c);

                    if (reserve)
                        connectedNew(recoveryDesc, ses, true);
                    else {
                        if (c.failed) {
                            ses.send(new RecoveryLastReceivedMessage(ALREADY_CONNECTED));

                            closeStaleConnections(connKey);
                        }
                    }
                }
                else {
                    assert connKey.connectionIndex() >= 0 : connKey;

                    GridCommunicationClient[] curClients = clients.get(sndId);

                    GridCommunicationClient oldClient =
                        curClients != null && connKey.connectionIndex() < curClients.length ?
                            curClients[connKey.connectionIndex()] :
                            null;

                    boolean hasShmemClient = false;

                    if (oldClient != null) {
                        if (oldClient instanceof GridTcpNioCommunicationClient) {
                            if (log.isInfoEnabled())
                                log.info("Received incoming connection when already connected " +
                                    "to this node, rejecting [locNode=" + locNode.id() +
                                    ", rmtNode=" + sndId + ']');

                            ses.send(new RecoveryLastReceivedMessage(ALREADY_CONNECTED));

                            closeStaleConnections(connKey);

                            return;
                        }
                        else {
                            assert oldClient instanceof GridShmemCommunicationClient;

                            hasShmemClient = true;
                        }
                    }

                    GridFutureAdapter<GridCommunicationClient> fut = new GridFutureAdapter<>();

                    GridFutureAdapter<GridCommunicationClient> oldFut = clientFuts.putIfAbsent(connKey, fut);

                    final GridNioRecoveryDescriptor recoveryDesc = inRecoveryDescriptor(rmtNode, connKey);

                    if (oldFut == null) {
                        curClients = clients.get(sndId);

                        oldClient = curClients != null && connKey.connectionIndex() < curClients.length ?
                            curClients[connKey.connectionIndex()] : null;

                        if (oldClient != null) {
                            if (oldClient instanceof GridTcpNioCommunicationClient) {
                                assert oldClient.connectionIndex() == connKey.connectionIndex() : oldClient;

                                if (log.isInfoEnabled())
                                    log.info("Received incoming connection when already connected " +
                                        "to this node, rejecting [locNode=" + locNode.id() +
                                        ", rmtNode=" + sndId + ']');

                                ses.send(new RecoveryLastReceivedMessage(ALREADY_CONNECTED));

                                closeStaleConnections(connKey);

                                fut.onDone(oldClient);

                                return;
                            }
                            else {
                                assert oldClient instanceof GridShmemCommunicationClient;

                                hasShmemClient = true;
                            }
                        }

                        boolean reserved = recoveryDesc.tryReserve(msg0.connectCount(),
                            new ConnectClosure(ses, recoveryDesc, rmtNode, connKey, msg0, !hasShmemClient, fut));

                        if (log.isDebugEnabled())
                            log.debug("Received incoming connection from remote node " +
                                "[rmtNode=" + rmtNode.id() + ", reserved=" + reserved +
                                ", recovery=" + recoveryDesc + ']');

                        if (reserved) {
                            try {
                                GridTcpNioCommunicationClient client =
                                    connected(recoveryDesc, ses, rmtNode, msg0.received(), true, !hasShmemClient);

                                fut.onDone(client);
                            }
                            finally {
                                clientFuts.remove(connKey, fut);
                            }
                        }
                    }
                    else {
                        if (oldFut instanceof ConnectFuture && locNode.order() < rmtNode.order()) {
                            if (log.isInfoEnabled()) {
                                log.info("Received incoming connection from remote node while " +
                                    "connecting to this node, rejecting [locNode=" + locNode.id() +
                                    ", locNodeOrder=" + locNode.order() + ", rmtNode=" + rmtNode.id() +
                                    ", rmtNodeOrder=" + rmtNode.order() + ']');
                            }

                            ses.send(new RecoveryLastReceivedMessage(ALREADY_CONNECTED));
                        }
                        else {
                            // The code below causes a race condition between shmem and TCP (see IGNITE-1294)
                            boolean reserved = recoveryDesc.tryReserve(msg0.connectCount(),
                                new ConnectClosure(ses, recoveryDesc, rmtNode, connKey, msg0, !hasShmemClient, fut));

                            if (reserved)
                                connected(recoveryDesc, ses, rmtNode, msg0.received(), true, !hasShmemClient);
                        }
                    }
                }
            }

            /**
             * @param connKey Connection key.
             */
            private void closeStaleConnections(ConnectionKey connKey) {
                for (GridNioSession ses0 : nioSrvr.sessions()) {
                    ConnectionKey key0 = ses0.meta(CONN_IDX_META);

                    if (ses0.accepted() && key0 != null &&
                        key0.nodeId().equals(connKey.nodeId()) &&
                        key0.connectionIndex() == connKey.connectionIndex() &&
                        key0.connectCount() < connKey.connectCount())
                        ses0.close();
                }
            }

            @Override public void onMessageSent(GridNioSession ses, Message msg) {
                ConnectionKey connKey = ses.meta(CONN_IDX_META);

                if (connKey != null) {
                    UUID nodeId = connKey.nodeId();

                    metricsLsnr.onMessageSent(msg, nodeId);
                }
            }

            /** */
            private void onChannelRequest(
                GridSelectorNioSession ses,
                ConnectionKey connKey,
                ChannelCreateRequestMessage msg
            ) {
                try {
                    IgniteNioSocketChannel ch = nioSrvr.createNioChannel(ses, connKey);

                    if (lsnr != null)
                        lsnr.onChannelRequest(ch, msg.getMessage());

                    // Close session and send response.
                    ses.closeSocket(false);

                    ses.send(new ChannelCreateResponseMessage()).listen(new CI1<IgniteInternalFuture<?>>() {
                        @Override public void apply(IgniteInternalFuture<?> fut) {
                            ses.close();
                        }
                    });
                }
                catch (IgniteCheckedException e) {
                    U.error(log, "Failed to process message (will ignore): " + msg, e);
                }
            }

            @Override public void onMessage(final GridNioSession ses, Message msg) {
                ConnectionKey connKey = ses.meta(CONN_IDX_META);

                boolean channelType = Optional.ofNullable(ses.<Boolean>meta(CHNL_CFG_META)).orElse(false);

                if (connKey == null) {
                    assert ses.accepted() : ses;

                    if (!connectGate.tryEnter()) {
                        if (log.isDebugEnabled())
                            log.debug("Close incoming connection, failed to enter gateway.");

                        ses.send(new RecoveryLastReceivedMessage(NODE_STOPPING)).listen(new CI1<IgniteInternalFuture<?>>() {
                            @Override public void apply(IgniteInternalFuture<?> fut) {
                                ses.close();
                            }
                        });

                        return;
                    }

                    try {
                        onFirstMessage(ses, msg);
                    }
                    finally {
                        connectGate.leave();
                    }
                }
                else if (channelType) {
                    metricsLsnr.onMessageReceived(msg, connKey.nodeId());

                    if (msg instanceof ChannelCreateRequestMessage)
                        onChannelRequest((GridSelectorNioSession)ses, connKey, (ChannelCreateRequestMessage)msg);
                    else if (msg instanceof ChannelCreateResponseMessage) {
                        IgniteNioSocketChannel nioCh = nioSrvr.getNioSocketChannel(connKey);

                        assert nioCh != null : "Channel doesnt' exist for key: " + connKey;

                        // Make channel ready to transfer bytes.
                        nioCh.setReady();
                    }
                }
                else {
                    if (msg instanceof RecoveryLastReceivedMessage) {
                        metricsLsnr.onMessageReceived(msg, connKey.nodeId());

                        GridNioRecoveryDescriptor recovery = ses.outRecoveryDescriptor();

                        if (recovery != null) {
                            RecoveryLastReceivedMessage msg0 = (RecoveryLastReceivedMessage)msg;

                            if (log.isDebugEnabled()) {
                                log.debug("Received recovery acknowledgement [rmtNode=" + connKey.nodeId() +
                                    ", connIdx=" + connKey.connectionIndex() +
                                    ", rcvCnt=" + msg0.received() + ']');
                            }

                            recovery.ackReceived(msg0.received());
                        }

                        return;
                    }
                    else {
                        GridNioRecoveryDescriptor recovery = ses.inRecoveryDescriptor();

                        if (recovery != null) {
                            long rcvCnt = recovery.onReceived();

                            if (rcvCnt % ackSndThreshold == 0) {
                                if (log.isDebugEnabled()) {
                                    log.debug("Send recovery acknowledgement [rmtNode=" + connKey.nodeId() +
                                        ", connIdx=" + connKey.connectionIndex() +
                                        ", rcvCnt=" + rcvCnt + ']');
                                }

                                ses.systemMessage(new RecoveryLastReceivedMessage(rcvCnt));

                                recovery.lastAcknowledged(rcvCnt);
                            }
                        }
                        else if (connKey.dummy()) {
                            assert msg instanceof NodeIdMessage : msg;

                            TcpCommunicationNodeConnectionCheckFuture fut = ses.meta(SES_FUT_META);

                            assert fut != null : msg;

                            fut.onConnected(U.bytesToUuid(((NodeIdMessage)msg).nodeIdBytes(), 0));

                            nioSrvr.closeFromWorkerThread(ses);

                            return;
                        }
                    }

                    metricsLsnr.onMessageReceived(msg, connKey.nodeId());

                    IgniteRunnable c;

                    if (msgQueueLimit > 0) {
                        GridNioMessageTracker tracker = ses.meta(TRACKER_META);

                        if (tracker == null) {
                            GridNioMessageTracker old = ses.addMeta(TRACKER_META, tracker =
                                new GridNioMessageTracker(ses, msgQueueLimit));

                            assert old == null;
                        }

                        tracker.onMessageReceived();

                        c = tracker;
                    }
                    else
                        c = NOOP;

                    notifyListener(connKey.nodeId(), msg, c);
                }
            }

            /** {@inheritDoc} */
            @Override public void onFailure(FailureType failureType, Throwable failure) {
                if (ignite instanceof IgniteEx)
                    ((IgniteEx)ignite).context().failure().process(new FailureContext(failureType, failure));
            }

            /** {@inheritDoc} */
            @Override public void onChannelCreated(IgniteNioSocketChannel ch) {
                log.info("New channel connection established [key=" + ch.id() + ", channel=" + ch.channel() + ']');

                notifyListener(ch);
            }

            /**
             * @param recovery Recovery descriptor.
             * @param ses Session.
             * @param node Node.
             * @param rcvCnt Number of received messages.
             * @param sndRes If {@code true} sends response for recovery handshake.
             * @param createClient If {@code true} creates NIO communication client.
             * @return Client.
             */
            private GridTcpNioCommunicationClient connected(
                GridNioRecoveryDescriptor recovery,
                GridNioSession ses,
                ClusterNode node,
                long rcvCnt,
                boolean sndRes,
                boolean createClient) {
                ConnectionKey connKey = ses.meta(CONN_IDX_META);

                assert connKey != null && connKey.connectionIndex() >= 0 : connKey;
                assert !usePairedConnections(node);

                recovery.onHandshake(rcvCnt);

                ses.inRecoveryDescriptor(recovery);
                ses.outRecoveryDescriptor(recovery);

                nioSrvr.resend(ses);

                try {
                    if (sndRes)
                        nioSrvr.sendSystem(ses, new RecoveryLastReceivedMessage(recovery.received()));
                }
                catch (IgniteCheckedException e) {
                    U.error(log, "Failed to send message: " + e, e);
                }

                recovery.onConnected();

                GridTcpNioCommunicationClient client = null;

                if (createClient) {
                    client = new GridTcpNioCommunicationClient(connKey.connectionIndex(), ses, log);

                    addNodeClient(node, connKey.connectionIndex(), client);
                }

                return client;
            }

            /**
             * @param recovery Recovery descriptor.
             * @param ses Session.
             * @param sndRes If {@code true} sends response for recovery handshake.
             */
            private void connectedNew(
                GridNioRecoveryDescriptor recovery,
                GridNioSession ses,
                boolean sndRes) {
                try {
                    ses.inRecoveryDescriptor(recovery);

                    if (sndRes)
                        nioSrvr.sendSystem(ses, new RecoveryLastReceivedMessage(recovery.received()));

                    recovery.onConnected();
                }
                catch (IgniteCheckedException e) {
                    U.error(log, "Failed to send message: " + e, e);
                }
            }

            /**
             *
             */
            class ConnectClosureNew implements IgniteInClosure<Boolean> {
                /** */
                private static final long serialVersionUID = 0L;

                /** */
                private final GridNioSession ses;

                /** */
                private final GridNioRecoveryDescriptor recoveryDesc;

                /** */
                private final ClusterNode rmtNode;

                /** */
                private boolean failed;

                /**
                 * @param ses Incoming session.
                 * @param recoveryDesc Recovery descriptor.
                 * @param rmtNode Remote node.
                 */
                ConnectClosureNew(GridNioSession ses,
                    GridNioRecoveryDescriptor recoveryDesc,
                    ClusterNode rmtNode) {
                    this.ses = ses;
                    this.recoveryDesc = recoveryDesc;
                    this.rmtNode = rmtNode;
                }

                /** {@inheritDoc} */
                @Override public void apply(Boolean success) {
                    try {
                        failed = !success;

                        if (success) {
                            IgniteInClosure<IgniteInternalFuture<?>> lsnr = new IgniteInClosure<IgniteInternalFuture<?>>() {
                                @Override public void apply(IgniteInternalFuture<?> msgFut) {
                                    try {
                                        msgFut.get();

                                        connectedNew(recoveryDesc, ses, false);
                                    }
                                    catch (IgniteCheckedException e) {
                                        if (log.isDebugEnabled())
                                            log.debug("Failed to send recovery handshake " +
                                                "[rmtNode=" + rmtNode.id() + ", err=" + e + ']');

                                        recoveryDesc.release();
                                    }
                                }
                            };

                            nioSrvr.sendSystem(ses, new RecoveryLastReceivedMessage(recoveryDesc.received()), lsnr);
                        }
                        else
                            nioSrvr.sendSystem(ses, new RecoveryLastReceivedMessage(ALREADY_CONNECTED));
                    }
                    catch (IgniteCheckedException e) {
                        U.error(log, "Failed to send message: " + e, e);
                    }
                }
            }

            /**
             *
             */
            @SuppressWarnings("PackageVisibleInnerClass")
            class ConnectClosure implements IgniteInClosure<Boolean> {
                /** */
                private static final long serialVersionUID = 0L;

                /** */
                private final GridNioSession ses;

                /** */
                private final GridNioRecoveryDescriptor recoveryDesc;

                /** */
                private final ClusterNode rmtNode;

                /** */
                private final HandshakeMessage msg;

                /** */
                private final GridFutureAdapter<GridCommunicationClient> fut;

                /** */
                private final boolean createClient;

                /** */
                private final ConnectionKey connKey;

                /**
                 * @param ses Incoming session.
                 * @param recoveryDesc Recovery descriptor.
                 * @param rmtNode Remote node.
                 * @param connKey Connection key.
                 * @param msg Handshake message.
                 * @param createClient If {@code true} creates NIO communication client..
                 * @param fut Connect future.
                 */
                ConnectClosure(GridNioSession ses,
                    GridNioRecoveryDescriptor recoveryDesc,
                    ClusterNode rmtNode,
                    ConnectionKey connKey,
                    HandshakeMessage msg,
                    boolean createClient,
                    GridFutureAdapter<GridCommunicationClient> fut) {
                    this.ses = ses;
                    this.recoveryDesc = recoveryDesc;
                    this.rmtNode = rmtNode;
                    this.connKey = connKey;
                    this.msg = msg;
                    this.createClient = createClient;
                    this.fut = fut;
                }

                /** {@inheritDoc} */
                @Override public void apply(Boolean success) {
                    if (success) {
                        try {
                            IgniteInClosure<IgniteInternalFuture<?>> lsnr = new IgniteInClosure<IgniteInternalFuture<?>>() {
                                @Override public void apply(IgniteInternalFuture<?> msgFut) {
                                    try {
                                        msgFut.get();

                                        GridTcpNioCommunicationClient client =
                                            connected(recoveryDesc, ses, rmtNode, msg.received(), false, createClient);

                                        fut.onDone(client);
                                    }
                                    catch (IgniteCheckedException e) {
                                        if (log.isDebugEnabled())
                                            log.debug("Failed to send recovery handshake " +
                                                "[rmtNode=" + rmtNode.id() + ", err=" + e + ']');

                                        recoveryDesc.release();

                                        fut.onDone();
                                    }
                                    finally {
                                        clientFuts.remove(connKey, fut);
                                    }
                                }
                            };

                            nioSrvr.sendSystem(ses, new RecoveryLastReceivedMessage(recoveryDesc.received()), lsnr);
                        }
                        catch (IgniteCheckedException e) {
                            U.error(log, "Failed to send message: " + e, e);
                        }
                    }
                    else {
                        try {
                            fut.onDone();
                        }
                        finally {
                            clientFuts.remove(connKey, fut);
                        }
                    }
                }
            }
        };

    /** Logger. */
    @LoggerResource
    private IgniteLogger log;

    /** Logger. */
    @LoggerResource(categoryName = "org.apache.ignite.internal.diagnostic")
    private IgniteLogger diagnosticLog;

    /** Local IP address. */
    private String locAddr;

    /** Complex variable that represents this node IP address. */
    private volatile InetAddress locHost;

    /** Local port which node uses. */
    private int locPort = DFLT_PORT;

    /** Local port range. */
    private int locPortRange = DFLT_PORT_RANGE;

    /** Local port which node uses to accept shared memory connections. */
    private int shmemPort = DFLT_SHMEM_PORT;

    /** Allocate direct buffer or heap buffer. */
    private boolean directBuf = true;

    /** Allocate direct buffer or heap buffer. */
    private boolean directSndBuf;

    /** Idle connection timeout. */
    private long idleConnTimeout = DFLT_IDLE_CONN_TIMEOUT;

    /** Connect timeout. */
    private long connTimeout = DFLT_CONN_TIMEOUT;

    /** Maximum connect timeout. */
    private long maxConnTimeout = DFLT_MAX_CONN_TIMEOUT;

    /** Reconnect attempts count. */
    private int reconCnt = DFLT_RECONNECT_CNT;

    /** Socket send buffer. */
    private int sockSndBuf = DFLT_SOCK_BUF_SIZE;

    /** Socket receive buffer. */
    private int sockRcvBuf = DFLT_SOCK_BUF_SIZE;

    /** Message queue limit. */
    private int msgQueueLimit = DFLT_MSG_QUEUE_LIMIT;

    /** Slow client queue limit. */
    private int slowClientQueueLimit;

    /** NIO server. */
    private GridNioServer<Message> nioSrvr;

    /** Shared memory server. */
    private IpcSharedMemoryServerEndpoint shmemSrv;

    /** */
    private boolean usePairedConnections;

    /** */
    private int connectionsPerNode = DFLT_CONN_PER_NODE;

    /** {@code TCP_NODELAY} option value for created sockets. */
    private boolean tcpNoDelay = DFLT_TCP_NODELAY;

    /** {@code FILTER_REACHABLE_ADDRESSES} option value for created sockets. */
    private boolean filterReachableAddresses = DFLT_FILTER_REACHABLE_ADDRESSES;

    /** Number of received messages after which acknowledgment is sent. */
    private int ackSndThreshold = DFLT_ACK_SND_THRESHOLD;

    /** Maximum number of unacknowledged messages. */
    private int unackedMsgsBufSize;

    /** Socket write timeout. */
    private long sockWriteTimeout = DFLT_SOCK_WRITE_TIMEOUT;

    /** Recovery and idle clients handler. */
    private CommunicationWorker commWorker;

    /** Shared memory accept worker. */
    private ShmemAcceptWorker shmemAcceptWorker;

    /** Shared memory workers. */
    private final Collection<ShmemWorker> shmemWorkers = new ConcurrentLinkedDeque<>();

    /** Clients. */
    private final ConcurrentMap<UUID, GridCommunicationClient[]> clients = GridConcurrentFactory.newMap();

    /** SPI listener. */
    private volatile CommunicationListener<Message> lsnr;

    /** Bound port. */
    private int boundTcpPort = -1;

    /** Bound port for shared memory server. */
    private int boundTcpShmemPort = -1;

    /** Count of selectors to use in TCP server. */
    private int selectorsCnt = DFLT_SELECTORS_CNT;

    /**
     * Defines how many non-blocking {@code selector.selectNow()} should be made before
     * falling into {@code selector.select(long)} in NIO server. Long value. Default is {@code 0}.
     * Can be set to {@code Long.MAX_VALUE} so selector threads will never block.
     */
    private long selectorSpins = IgniteSystemProperties.getLong("IGNITE_SELECTOR_SPINS", 0L);

    /** Address resolver. */
    private AddressResolver addrRslvr;

    /** Context initialization latch. */
    private final CountDownLatch ctxInitLatch = new CountDownLatch(1);

    /** Stopping flag (set to {@code true} when SPI gets stopping signal). */
    private volatile boolean stopping;

    /** Statistics. */
    private final TcpCommunicationMetricsListener metricsLsnr = new TcpCommunicationMetricsListener();

    /** Client connect futures. */
    private final ConcurrentMap<ConnectionKey, GridFutureAdapter<GridCommunicationClient>> clientFuts =
        GridConcurrentFactory.newMap();

    /** */
    private final ConcurrentMap<ConnectionKey, GridNioRecoveryDescriptor> recoveryDescs = GridConcurrentFactory.newMap();

    /** */
    private final ConcurrentMap<ConnectionKey, GridNioRecoveryDescriptor> outRecDescs = GridConcurrentFactory.newMap();

    /** */
    private final ConcurrentMap<ConnectionKey, GridNioRecoveryDescriptor> inRecDescs = GridConcurrentFactory.newMap();

    /** */
    private final GridLocalEventListener discoLsnr = new DiscoveryListener();

    /**
     * @return {@code True} if ssl enabled.
     */
    private boolean isSslEnabled() {
        return ignite.configuration().getSslContextFactory() != null;
    }

    /**
     * Sets address resolver.
     *
     * @param addrRslvr Address resolver.
     * @return {@code this} for chaining.
     */
    @IgniteSpiConfiguration(optional = true)
    public TcpCommunicationSpi setAddressResolver(AddressResolver addrRslvr) {
        // Injection should not override value already set by Spring or user.
        if (this.addrRslvr == null)
            this.addrRslvr = addrRslvr;

        return this;
    }

    /**
     * See {@link #setAddressResolver(AddressResolver)}.
     *
     * @return Address resolver.
     */
    public AddressResolver getAddressResolver() {
        return addrRslvr;
    }

    /**
     * Injects resources.
     *
     * @param ignite Ignite.
     */
    @IgniteInstanceResource
    @Override protected void injectResources(Ignite ignite) {
        super.injectResources(ignite);

        if (ignite != null) {
            setAddressResolver(ignite.configuration().getAddressResolver());
            setLocalAddress(ignite.configuration().getLocalHost());
        }
    }

    /**
     * Sets local host address for socket binding. Note that one node could have
     * additional addresses beside the loopback one. This configuration
     * parameter is optional.
     *
     * @param locAddr IP address. Default value is any available local
     *      IP address.
     * @return {@code this} for chaining.
     */
    @IgniteSpiConfiguration(optional = true)
    public TcpCommunicationSpi setLocalAddress(String locAddr) {
        // Injection should not override value already set by Spring or user.
        if (this.locAddr == null)
            this.locAddr = locAddr;

        return this;
    }

    /**
     * See {@link #setLocalAddress(String)}.
     *
     * @return Grid node IP address.
     */
    public String getLocalAddress() {
        return locAddr;
    }

    /**
     * Sets local port for socket binding.
     * <p>
     * If not provided, default value is {@link #DFLT_PORT}.
     *
     * @param locPort Port number.
     * @return {@code this} for chaining.
     */
    @IgniteSpiConfiguration(optional = true)
    public TcpCommunicationSpi setLocalPort(int locPort) {
        this.locPort = locPort;

        return this;
    }

    /**
     * See {@link #setLocalPort(int)}.
     *
     * @return Port number.
     */
    public int getLocalPort() {
        return locPort;
    }

    /**
     * Sets local port range for local host ports (value must greater than or equal to <tt>0</tt>).
     * If provided local port (see {@link #setLocalPort(int)}} is occupied,
     * implementation will try to increment the port number for as long as it is less than
     * initial value plus this range.
     * <p>
     * If port range value is <tt>0</tt>, then implementation will try bind only to the port provided by
     * {@link #setLocalPort(int)} method and fail if binding to this port did not succeed.
     * <p>
     * Local port range is very useful during development when more than one grid nodes need to run
     * on the same physical machine.
     * <p>
     * If not provided, default value is {@link #DFLT_PORT_RANGE}.
     *
     * @param locPortRange New local port range.
     * @return {@code this} for chaining.
     */
    @IgniteSpiConfiguration(optional = true)
    public TcpCommunicationSpi setLocalPortRange(int locPortRange) {
        this.locPortRange = locPortRange;

        return this;
    }

    /**
     * See {@link #setLocalPortRange(int)}.
     *
     * @return Local Port range.
     */
    public int getLocalPortRange() {
        return locPortRange;
    }

    /**
     * See {@link #setUsePairedConnections(boolean)}.
     *
     * @return {@code true} to use paired connections and {@code false} otherwise.
     */
    public boolean isUsePairedConnections() {
        return usePairedConnections;
    }

    /**
     * Set this to {@code true} if {@code TcpCommunicationSpi} should
     * maintain connection for outgoing and incoming messages separately.
     * In this case total number of connections between local and each remote node
     * is {@link #getConnectionsPerNode()} * 2.
     * <p>
     * Set this to {@code false} if each connection of {@link #getConnectionsPerNode()}
     * should be used for outgoing and incoming messages. In this case total number
     * of connections between local and each remote node is {@link #getConnectionsPerNode()}.
     * <p>
     * Default is {@code false}.
     *
     * @param usePairedConnections {@code true} to use paired connections and {@code false} otherwise.
     * @return {@code this} for chaining.
     * @see #getConnectionsPerNode()
     */
    @IgniteSpiConfiguration(optional = true)
    public TcpCommunicationSpi setUsePairedConnections(boolean usePairedConnections) {
        this.usePairedConnections = usePairedConnections;

        return this;
    }

    /**
     * Sets number of connections to each remote node. if {@link #isUsePairedConnections()}
     * is {@code true} then number of connections is doubled and half is used for incoming and
     * half for outgoing messages.
     *
     * @param maxConnectionsPerNode Number of connections per node.
     * @return {@code this} for chaining.
     * @see #isUsePairedConnections()
     */
    @IgniteSpiConfiguration(optional = true)
    public TcpCommunicationSpi setConnectionsPerNode(int maxConnectionsPerNode) {
        this.connectionsPerNode = maxConnectionsPerNode;

        return this;
    }

    /**
     * See {@link #setConnectionsPerNode(int)}.
     *
     * @return Number of connections per node.
     */
    public int getConnectionsPerNode() {
        return connectionsPerNode;
    }

    /**
     * Sets local port to accept shared memory connections.
     * <p>
     * If set to {@code -1} shared memory communication will be disabled.
     * <p>
     * If not provided, default value is {@link #DFLT_SHMEM_PORT}.
     *
     * @param shmemPort Port number.
     * @return {@code this} for chaining.
     */
    @IgniteSpiConfiguration(optional = true)
    public TcpCommunicationSpi setSharedMemoryPort(int shmemPort) {
        this.shmemPort = shmemPort;

        return this;
    }

    /**
     * See {@link #setSharedMemoryPort(int)}.
     *
     * @return Port number.
     */
    public int getSharedMemoryPort() {
        return shmemPort;
    }

    /**
     * Sets maximum idle connection timeout upon which a connection
     * to client will be closed.
     * <p>
     * If not provided, default value is {@link #DFLT_IDLE_CONN_TIMEOUT}.
     *
     * @param idleConnTimeout Maximum idle connection time.
     * @return {@code this} for chaining.
     */
    @IgniteSpiConfiguration(optional = true)
    public TcpCommunicationSpi setIdleConnectionTimeout(long idleConnTimeout) {
        this.idleConnTimeout = idleConnTimeout;

        return this;
    }

    /**
     * See {@link #setIdleConnectionTimeout(long)}.
     *
     * @return Maximum idle connection time.
     */
    public long getIdleConnectionTimeout() {
        return idleConnTimeout;
    }

    /**
     * See {@link #setSocketWriteTimeout(long)}.
     *
     * @return Socket write timeout for TCP connections.
     */
    public long getSocketWriteTimeout() {
        return sockWriteTimeout;
    }

    /**
     * Sets socket write timeout for TCP connection. If message can not be written to
     * socket within this time then connection is closed and reconnect is attempted.
     * <p>
     * Default to {@link #DFLT_SOCK_WRITE_TIMEOUT}.
     *
     * @param sockWriteTimeout Socket write timeout for TCP connection.
     * @return {@code this} for chaining.
     */
    @IgniteSpiConfiguration(optional = true)
    public TcpCommunicationSpi setSocketWriteTimeout(long sockWriteTimeout) {
        this.sockWriteTimeout = sockWriteTimeout;

        return this;
    }

    /**
     * See {@link #setAckSendThreshold(int)}.
     *
     * @return Number of received messages after which acknowledgment is sent.
     */
    public int getAckSendThreshold() {
        return ackSndThreshold;
    }

    /**
     * Sets number of received messages per connection to node after which acknowledgment message is sent.
     * <p>
     * Default to {@link #DFLT_ACK_SND_THRESHOLD}.
     *
     * @param ackSndThreshold Number of received messages after which acknowledgment is sent.
     * @return {@code this} for chaining.
     */
    @IgniteSpiConfiguration(optional = true)
    public TcpCommunicationSpi setAckSendThreshold(int ackSndThreshold) {
        this.ackSndThreshold = ackSndThreshold;

        return this;
    }

    /**
     * See {@link #setUnacknowledgedMessagesBufferSize(int)}.
     *
     * @return Maximum number of unacknowledged messages.
     */
    public int getUnacknowledgedMessagesBufferSize() {
        return unackedMsgsBufSize;
    }

    /**
     * Sets maximum number of stored unacknowledged messages per connection to node.
     * If number of unacknowledged messages exceeds this number then connection to node is
     * closed and reconnect is attempted.
     *
     * @param unackedMsgsBufSize Maximum number of unacknowledged messages.
     * @return {@code this} for chaining.
     */
    @IgniteSpiConfiguration(optional = true)
    public TcpCommunicationSpi setUnacknowledgedMessagesBufferSize(int unackedMsgsBufSize) {
        this.unackedMsgsBufSize = unackedMsgsBufSize;

        return this;
    }

    /**
     * Sets connect timeout used when establishing connection
     * with remote nodes.
     * <p>
     * {@code 0} is interpreted as infinite timeout.
     * <p>
     * If not provided, default value is {@link #DFLT_CONN_TIMEOUT}.
     * <p>
     * When this property is explicitly set {@link IgniteConfiguration#getFailureDetectionTimeout()} is ignored.
     *
     * @param connTimeout Connect timeout.
     * @return {@code this} for chaining.
     */
    @IgniteSpiConfiguration(optional = true)
    public TcpCommunicationSpi setConnectTimeout(long connTimeout) {
        this.connTimeout = connTimeout;

        failureDetectionTimeoutEnabled(false);

        return this;
    }

    /**
     * See {@link #setConnectTimeout(long)}.
     *
     * @return Connect timeout.
     */
    public long getConnectTimeout() {
        return connTimeout;
    }

    /**
     * Sets maximum connect timeout. If handshake is not established within connect timeout,
     * then SPI tries to repeat handshake procedure with increased connect timeout.
     * Connect timeout can grow till maximum timeout value,
     * if maximum timeout value is reached then the handshake is considered as failed.
     * <p>
     * {@code 0} is interpreted as infinite timeout.
     * <p>
     * If not provided, default value is {@link #DFLT_MAX_CONN_TIMEOUT}.
     * <p>
     * When this property is explicitly set {@link IgniteConfiguration#getFailureDetectionTimeout()} is ignored.
     *
     * @param maxConnTimeout Maximum connect timeout.
     * @return {@code this} for chaining.
     */
    @IgniteSpiConfiguration(optional = true)
    public TcpCommunicationSpi setMaxConnectTimeout(long maxConnTimeout) {
        this.maxConnTimeout = maxConnTimeout;

        failureDetectionTimeoutEnabled(false);

        return this;
    }

    /**
     * Gets maximum connect timeout.
     *
     * @return Maximum connect timeout.
     */
    public long getMaxConnectTimeout() {
        return maxConnTimeout;
    }

    /**
     * Sets maximum number of reconnect attempts used when establishing connection
     * with remote nodes.
     * <p>
     * If not provided, default value is {@link #DFLT_RECONNECT_CNT}.
     * <p>
     * When this property is explicitly set {@link IgniteConfiguration#getFailureDetectionTimeout()} is ignored.
     *
     * @param reconCnt Maximum number of reconnection attempts.
     * @return {@code this} for chaining.
     */
    @IgniteSpiConfiguration(optional = true)
    public TcpCommunicationSpi setReconnectCount(int reconCnt) {
        this.reconCnt = reconCnt;

        failureDetectionTimeoutEnabled(false);

        return this;
    }

    /**
     * Gets maximum number of reconnect attempts used when establishing connection
     * with remote nodes.
     *
     * @return Reconnects count.
     */
    public int getReconnectCount() {
        return reconCnt;
    }

    /**
     * Sets flag to allocate direct or heap buffer in SPI.
     * If value is {@code true}, then SPI will use {@link ByteBuffer#allocateDirect(int)} call.
     * Otherwise, SPI will use {@link ByteBuffer#allocate(int)} call.
     * <p>
     * If not provided, default value is {@code true}.
     *
     * @param directBuf Flag indicates to allocate direct or heap buffer in SPI.
     * @return {@code this} for chaining.
     */
    @IgniteSpiConfiguration(optional = true)
    public TcpCommunicationSpi setDirectBuffer(boolean directBuf) {
        this.directBuf = directBuf;

        return this;
    }

    /**
     * Gets flag that indicates whether direct or heap allocated buffer is used.
     *
     * @return Flag that indicates whether direct or heap allocated buffer is used.
     */
    public boolean isDirectBuffer() {
        return directBuf;
    }

    /**
     * Gets flag defining whether direct send buffer should be used.
     *
     * @return {@code True} if direct buffers should be used.
     */
    public boolean isDirectSendBuffer() {
        return directSndBuf;
    }

    /**
     * Sets whether to use direct buffer for sending.
     *
     * If not provided default is {@code false}.
     *
     * @param directSndBuf {@code True} to use direct buffers for send.
     * @return {@code this} for chaining.
     */
    @IgniteSpiConfiguration(optional = true)
    public TcpCommunicationSpi setDirectSendBuffer(boolean directSndBuf) {
        this.directSndBuf = directSndBuf;

        return this;
    }

    /**
     * Sets the count of selectors te be used in TCP server.
     * <p/>
     * If not provided, default value is {@link #DFLT_SELECTORS_CNT}.
     *
     * @param selectorsCnt Selectors count.
     * @return {@code this} for chaining.
     */
    @IgniteSpiConfiguration(optional = true)
    public TcpCommunicationSpi setSelectorsCount(int selectorsCnt) {
        this.selectorsCnt = selectorsCnt;

        return this;
    }

    /**
     * See {@link #setSelectorsCount(int)}.
     *
     * @return Count of selectors in TCP server.
     */
    public int getSelectorsCount() {
        return selectorsCnt;
    }

    /**
     * See {@link #setSelectorSpins(long)}.
     *
     * @return Selector thread busy-loop iterations.
     */
    public long getSelectorSpins() {
        return selectorSpins;
    }

    /**
     * Defines how many non-blocking {@code selector.selectNow()} should be made before
     * falling into {@code selector.select(long)} in NIO server. Long value. Default is {@code 0}.
     * Can be set to {@code Long.MAX_VALUE} so selector threads will never block.
     *
     * @param selectorSpins Selector thread busy-loop iterations.
     * @return {@code this} for chaining.
     */
    @IgniteSpiConfiguration(optional = true)
    public TcpCommunicationSpi setSelectorSpins(long selectorSpins) {
        this.selectorSpins = selectorSpins;

        return this;
    }

    /**
     * Sets value for {@code TCP_NODELAY} socket option. Each
     * socket will be opened using provided value.
     * <p>
     * Setting this option to {@code true} disables Nagle's algorithm
     * for socket decreasing latency and delivery time for small messages.
     * <p>
     * For systems that work under heavy network load it is advisable to
     * set this value to {@code false}.
     * <p>
     * If not provided, default value is {@link #DFLT_TCP_NODELAY}.
     *
     * @param tcpNoDelay {@code True} to disable TCP delay.
     * @return {@code this} for chaining.
     */
    @IgniteSpiConfiguration(optional = true)
    public TcpCommunicationSpi setTcpNoDelay(boolean tcpNoDelay) {
        this.tcpNoDelay = tcpNoDelay;

        return this;
    }

    /**
     * Gets value for {@code TCP_NODELAY} socket option.
     *
     * @return {@code True} if TCP delay is disabled.
     */
    public boolean isTcpNoDelay() {
        return tcpNoDelay;
    }

    /**
     * Gets value for {@code FILTER_REACHABLE_ADDRESSES} socket option.
     *
     * @return {@code True} if needed to filter reachable addresses.
     */
    public boolean isFilterReachableAddresses() {
        return filterReachableAddresses;
    }

    /**
     * Setting this option to {@code true} enables filter for reachable
     * addresses on creating tcp client.
     * <p>
     * Usually its advised to set this value to {@code false}.
     * <p>
     * If not provided, default value is {@link #DFLT_FILTER_REACHABLE_ADDRESSES}.
     *
     * @param filterReachableAddresses {@code True} to filter reachable addresses.
     * @return {@code this} for chaining.
     */
    @IgniteSpiConfiguration(optional = true)
    public TcpCommunicationSpi setFilterReachableAddresses(boolean filterReachableAddresses) {
        this.filterReachableAddresses = filterReachableAddresses;

        return this;
    }

    /**
     * Sets receive buffer size for sockets created or accepted by this SPI.
     * <p>
     * If not provided, default is {@link #DFLT_SOCK_BUF_SIZE}.
     *
     * @param sockRcvBuf Socket receive buffer size.
     * @return {@code this} for chaining.
     */
    @IgniteSpiConfiguration(optional = true)
    public TcpCommunicationSpi setSocketReceiveBuffer(int sockRcvBuf) {
        this.sockRcvBuf = sockRcvBuf;

        return this;
    }

    /**
     * See {@link #setSocketReceiveBuffer(int)}.
     *
     * @return Socket receive buffer size.
     */
    public int getSocketReceiveBuffer() {
        return sockRcvBuf;
    }

    /**
     * Sets send buffer size for sockets created or accepted by this SPI.
     * <p>
     * If not provided, default is {@link #DFLT_SOCK_BUF_SIZE}.
     *
     * @param sockSndBuf Socket send buffer size.
     * @return {@code this} for chaining.
     */
    @IgniteSpiConfiguration(optional = true)
    public TcpCommunicationSpi setSocketSendBuffer(int sockSndBuf) {
        this.sockSndBuf = sockSndBuf;

        return this;
    }

    /**
     * See {@link #setSocketSendBuffer(int)}.
     *
     * @return Socket send buffer size.
     */
    public int getSocketSendBuffer() {
        return sockSndBuf;
    }

    /**
     * Sets message queue limit for incoming and outgoing messages.
     * <p>
     * When set to positive number send queue is limited to the configured value.
     * {@code 0} disables the size limitations.
     * <p>
     * If not provided, default is {@link #DFLT_MSG_QUEUE_LIMIT}.
     *
     * @param msgQueueLimit Send queue size limit.
     * @return {@code this} for chaining.
     */
    @IgniteSpiConfiguration(optional = true)
    public TcpCommunicationSpi setMessageQueueLimit(int msgQueueLimit) {
        this.msgQueueLimit = msgQueueLimit;

        return this;
    }

    /**
     * Gets message queue limit for incoming and outgoing messages.
     *
     * @return Send queue size limit.
     */
    public int getMessageQueueLimit() {
        return msgQueueLimit;
    }

    /**
     * See {@link #setSlowClientQueueLimit(int)}.
     *
     * @return Slow client queue limit.
     */
    public int getSlowClientQueueLimit() {
        return slowClientQueueLimit;
    }

    /**
     * Sets slow client queue limit.
     * <p/>
     * When set to a positive number, communication SPI will monitor clients outbound message queue sizes and will drop
     * those clients whose queue exceeded this limit.
     * <p/>
     * This value should be set to less or equal value than {@link #getMessageQueueLimit()} which controls
     * message back-pressure for server nodes. The default value for this parameter is {@code 0}
     * which means {@code unlimited}.
     *
     * @param slowClientQueueLimit Slow client queue limit.
     * @return {@code this} for chaining.
     */
    @IgniteSpiConfiguration(optional = true)
    public TcpCommunicationSpi setSlowClientQueueLimit(int slowClientQueueLimit) {
        this.slowClientQueueLimit = slowClientQueueLimit;

        return this;
    }

    /** {@inheritDoc} */
    @Override public void setListener(CommunicationListener<Message> lsnr) {
        this.lsnr = lsnr;
    }

    /**
     * @return Listener.
     */
    public CommunicationListener getListener() {
        return lsnr;
    }

    /** {@inheritDoc} */
    @Override public int getSentMessagesCount() {
        return metricsLsnr.sentMessagesCount();
    }

    /** {@inheritDoc} */
    @Override public long getSentBytesCount() {
        return metricsLsnr.sentBytesCount();
    }

    /** {@inheritDoc} */
    @Override public int getReceivedMessagesCount() {
        return metricsLsnr.receivedMessagesCount();
    }

    /** {@inheritDoc} */
    @Override public long getReceivedBytesCount() {
        return metricsLsnr.receivedBytesCount();
    }

    /**
     * Gets received messages counts (grouped by type).
     *
     * @return Map containing message types and respective counts.
     */
    public Map<String, Long> getReceivedMessagesByType() {
        return metricsLsnr.receivedMessagesByType();
    }

    /**
     * Gets received messages counts (grouped by node).
     *
     * @return Map containing sender nodes and respective counts.
     */
    public Map<UUID, Long> getReceivedMessagesByNode() {
        return metricsLsnr.receivedMessagesByNode();
    }

    /**
     * Gets sent messages counts (grouped by type).
     *
     * @return Map containing message types and respective counts.
     */
    public Map<String, Long> getSentMessagesByType() {
        return metricsLsnr.sentMessagesByType();
    }

    /**
     * Gets sent messages counts (grouped by node).
     *
     * @return Map containing receiver nodes and respective counts.
     */
    public Map<UUID, Long> getSentMessagesByNode() {
        return metricsLsnr.sentMessagesByNode();
    }

    /** {@inheritDoc} */
    @Override public int getOutboundMessagesQueueSize() {
        GridNioServer<Message> srv = nioSrvr;

        return srv != null ? srv.outboundMessagesQueueSize() : 0;
    }

    /** {@inheritDoc} */
    @Override public void resetMetrics() {
        metricsLsnr.resetMetrics();
    }

    /**
     * @param nodeId Target node ID.
     * @return Future.
     */
    public IgniteInternalFuture<String> dumpNodeStatistics(final UUID nodeId) {
        StringBuilder sb = new StringBuilder("Communication SPI statistics [rmtNode=").append(nodeId).append(']').append(U.nl());

        dumpInfo(sb, nodeId);

        GridNioServer<Message> nioSrvr = this.nioSrvr;

        if (nioSrvr != null) {
            sb.append("NIO sessions statistics:");

            IgnitePredicate<GridNioSession> p = new IgnitePredicate<GridNioSession>() {
                @Override public boolean apply(GridNioSession ses) {
                    ConnectionKey connId = ses.meta(CONN_IDX_META);

                    return connId != null && nodeId.equals(connId.nodeId());
                }
            };

            return nioSrvr.dumpStats(sb.toString(), p);
        }
        else {
            sb.append(U.nl()).append("GridNioServer is null.");

            return new GridFinishedFuture<>(sb.toString());
        }
    }

    /**
     * Dumps SPI per-connection stats to logs.
     */
    public void dumpStats() {
        final IgniteLogger log = this.diagnosticLog;

        if (log != null) {
            StringBuilder sb = new StringBuilder();

            dumpInfo(sb, null);

            U.warn(log, sb.toString());

            GridNioServer<Message> nioSrvr = this.nioSrvr;

            if (nioSrvr != null) {
                nioSrvr.dumpStats().listen(new CI1<IgniteInternalFuture<String>>() {
                    @Override public void apply(IgniteInternalFuture<String> fut) {
                        try {
                            U.warn(log, fut.get());
                        }
                        catch (Exception e) {
                            U.error(log, "Failed to dump NIO server statistics: " + e, e);
                        }
                    }
                });
            }
        }
    }

    /**
     * @param sb Message builder.
     * @param dstNodeId Target node ID.
     */
    private void dumpInfo(StringBuilder sb, UUID dstNodeId) {
        sb.append("Communication SPI recovery descriptors: ").append(U.nl());

        for (Map.Entry<ConnectionKey, GridNioRecoveryDescriptor> entry : recoveryDescs.entrySet()) {
            GridNioRecoveryDescriptor desc = entry.getValue();

            if (dstNodeId != null && !dstNodeId.equals(entry.getKey().nodeId()))
                continue;

            sb.append("    [key=").append(entry.getKey())
                .append(", msgsSent=").append(desc.sent())
                .append(", msgsAckedByRmt=").append(desc.acked())
                .append(", msgsRcvd=").append(desc.received())
                .append(", lastAcked=").append(desc.lastAcknowledged())
                .append(", reserveCnt=").append(desc.reserveCount())
                .append(", descIdHash=").append(System.identityHashCode(desc))
                .append(']').append(U.nl());
        }

        for (Map.Entry<ConnectionKey, GridNioRecoveryDescriptor> entry : outRecDescs.entrySet()) {
            GridNioRecoveryDescriptor desc = entry.getValue();

            if (dstNodeId != null && !dstNodeId.equals(entry.getKey().nodeId()))
                continue;

            sb.append("    [key=").append(entry.getKey())
                .append(", msgsSent=").append(desc.sent())
                .append(", msgsAckedByRmt=").append(desc.acked())
                .append(", reserveCnt=").append(desc.reserveCount())
                .append(", connected=").append(desc.connected())
                .append(", reserved=").append(desc.reserved())
                .append(", descIdHash=").append(System.identityHashCode(desc))
                .append(']').append(U.nl());
        }

        for (Map.Entry<ConnectionKey, GridNioRecoveryDescriptor> entry : inRecDescs.entrySet()) {
            GridNioRecoveryDescriptor desc = entry.getValue();

            if (dstNodeId != null && !dstNodeId.equals(entry.getKey().nodeId()))
                continue;

            sb.append("    [key=").append(entry.getKey())
                .append(", msgsRcvd=").append(desc.received())
                .append(", lastAcked=").append(desc.lastAcknowledged())
                .append(", reserveCnt=").append(desc.reserveCount())
                .append(", connected=").append(desc.connected())
                .append(", reserved=").append(desc.reserved())
                .append(", handshakeIdx=").append(desc.handshakeIndex())
                .append(", descIdHash=").append(System.identityHashCode(desc))
                .append(']').append(U.nl());
        }

        sb.append("Communication SPI clients: ").append(U.nl());

        for (Map.Entry<UUID, GridCommunicationClient[]> entry : clients.entrySet()) {
            UUID clientNodeId = entry.getKey();

            if (dstNodeId != null && !dstNodeId.equals(clientNodeId))
                continue;

            GridCommunicationClient[] clients0 = entry.getValue();

            for (GridCommunicationClient client : clients0) {
                if (client != null) {
                    sb.append("    [node=").append(clientNodeId)
                        .append(", client=").append(client)
                        .append(']').append(U.nl());
                }
            }
        }
    }

    /** {@inheritDoc} */
    @Override public Map<String, Object> getNodeAttributes() throws IgniteSpiException {
        initFailureDetectionTimeout();

        assertParameter(locPort > 1023, "locPort > 1023");
        assertParameter(locPort <= 0xffff, "locPort < 0xffff");
        assertParameter(locPortRange >= 0, "locPortRange >= 0");
        assertParameter(idleConnTimeout > 0, "idleConnTimeout > 0");
        assertParameter(sockRcvBuf >= 0, "sockRcvBuf >= 0");
        assertParameter(sockSndBuf >= 0, "sockSndBuf >= 0");
        assertParameter(msgQueueLimit >= 0, "msgQueueLimit >= 0");
        assertParameter(shmemPort > 0 || shmemPort == -1, "shmemPort > 0 || shmemPort == -1");
        assertParameter(selectorsCnt > 0, "selectorsCnt > 0");
        assertParameter(connectionsPerNode > 0, "connectionsPerNode > 0");
        assertParameter(connectionsPerNode <= MAX_CONN_PER_NODE, "connectionsPerNode <= 1024");

        if (!failureDetectionTimeoutEnabled()) {
            assertParameter(reconCnt > 0, "reconnectCnt > 0");
            assertParameter(connTimeout >= 0, "connTimeout >= 0");
            assertParameter(maxConnTimeout >= connTimeout, "maxConnTimeout >= connTimeout");
        }

        assertParameter(sockWriteTimeout >= 0, "sockWriteTimeout >= 0");
        assertParameter(ackSndThreshold > 0, "ackSndThreshold > 0");
        assertParameter(unackedMsgsBufSize >= 0, "unackedMsgsBufSize >= 0");

        if (unackedMsgsBufSize > 0) {
            assertParameter(unackedMsgsBufSize >= msgQueueLimit * 5,
                "Specified 'unackedMsgsBufSize' is too low, it should be at least 'msgQueueLimit * 5'.");

            assertParameter(unackedMsgsBufSize >= ackSndThreshold * 5,
                "Specified 'unackedMsgsBufSize' is too low, it should be at least 'ackSndThreshold * 5'.");
        }

        if (connectionsPerNode > 1)
            connPlc = new RoundRobinConnectionPolicy();
        else
            connPlc = new FirstConnectionPolicy();

        try {
            locHost = U.resolveLocalHost(locAddr);
        }
        catch (IOException e) {
            throw new IgniteSpiException("Failed to initialize local address: " + locAddr, e);
        }

        try {
            shmemSrv = resetShmemServer();
        }
        catch (IgniteCheckedException e) {
            U.warn(log, "Failed to start shared memory communication server.", e);
        }

        try {
            // This method potentially resets local port to the value
            // local node was bound to.
            nioSrvr = resetNioServer();
        }
        catch (IgniteCheckedException e) {
            throw new IgniteSpiException("Failed to initialize TCP server: " + locHost, e);
        }

        // Set local node attributes.
        try {
            IgniteBiTuple<Collection<String>, Collection<String>> addrs = U.resolveLocalAddresses(locHost);

            Collection<InetSocketAddress> extAddrs = addrRslvr == null ? null :
                U.resolveAddresses(addrRslvr, F.flat(Arrays.asList(addrs.get1(), addrs.get2())), boundTcpPort);

            HashMap<String, Object> res = new HashMap<>(5);

            res.put(createSpiAttributeName(ATTR_ADDRS), addrs.get1());
            res.put(createSpiAttributeName(ATTR_HOST_NAMES), addrs.get2());
            res.put(createSpiAttributeName(ATTR_PORT), boundTcpPort);
            res.put(createSpiAttributeName(ATTR_SHMEM_PORT), boundTcpShmemPort >= 0 ? boundTcpShmemPort : null);
            res.put(createSpiAttributeName(ATTR_EXT_ADDRS), extAddrs);
            res.put(createSpiAttributeName(ATTR_PAIRED_CONN), usePairedConnections);

            return res;
        }
        catch (IOException | IgniteCheckedException e) {
            throw new IgniteSpiException("Failed to resolve local host to addresses: " + locHost, e);
        }
    }

    /**
     * @return Bound TCP server port.
     */
    public int boundPort() {
        return boundTcpPort;
    }

    /** {@inheritDoc} */
    @Override public void spiStart(String igniteInstanceName) throws IgniteSpiException {
        assert locHost != null;

        // Start SPI start stopwatch.
        startStopwatch();

        // Ack parameters.
        if (log.isDebugEnabled()) {
            log.debug(configInfo("locAddr", locAddr));
            log.debug(configInfo("locPort", locPort));
            log.debug(configInfo("locPortRange", locPortRange));
            log.debug(configInfo("idleConnTimeout", idleConnTimeout));
            log.debug(configInfo("directBuf", directBuf));
            log.debug(configInfo("directSendBuf", directSndBuf));
            log.debug(configInfo("selectorsCnt", selectorsCnt));
            log.debug(configInfo("tcpNoDelay", tcpNoDelay));
            log.debug(configInfo("sockSndBuf", sockSndBuf));
            log.debug(configInfo("sockRcvBuf", sockRcvBuf));
            log.debug(configInfo("shmemPort", shmemPort));
            log.debug(configInfo("msgQueueLimit", msgQueueLimit));
            log.debug(configInfo("connectionsPerNode", connectionsPerNode));

            if (failureDetectionTimeoutEnabled()) {
                log.debug(configInfo("connTimeout", connTimeout));
                log.debug(configInfo("maxConnTimeout", maxConnTimeout));
                log.debug(configInfo("reconCnt", reconCnt));
            }
            else
                log.debug(configInfo("failureDetectionTimeout", failureDetectionTimeout()));

            log.debug(configInfo("sockWriteTimeout", sockWriteTimeout));
            log.debug(configInfo("ackSndThreshold", ackSndThreshold));
            log.debug(configInfo("unackedMsgsBufSize", unackedMsgsBufSize));
        }

        if (!tcpNoDelay)
            U.quietAndWarn(log, "'TCP_NO_DELAY' for communication is off, which should be used with caution " +
                "since may produce significant delays with some scenarios.");

        if (slowClientQueueLimit > 0 && msgQueueLimit > 0 && slowClientQueueLimit >= msgQueueLimit) {
            U.quietAndWarn(log, "Slow client queue limit is set to a value greater than or equal to message " +
                "queue limit (slow client queue limit will have no effect) [msgQueueLimit=" + msgQueueLimit +
                ", slowClientQueueLimit=" + slowClientQueueLimit + ']');
        }

        if (msgQueueLimit == 0)
            U.quietAndWarn(log, "Message queue limit is set to 0 which may lead to " +
                "potential OOMEs when running cache operations in FULL_ASYNC or PRIMARY_SYNC modes " +
                "due to message queues growth on sender and receiver sides.");

        registerMBean(igniteInstanceName, new TcpCommunicationSpiMBeanImpl(this), TcpCommunicationSpiMBean.class);

        connectGate = new ConnectGateway();

        if (shmemSrv != null) {
            shmemAcceptWorker = new ShmemAcceptWorker(shmemSrv);

            new IgniteThread(shmemAcceptWorker).start();
        }

        nioSrvr.start();

        commWorker = new CommunicationWorker(igniteInstanceName, log);

        new IgniteSpiThread(igniteInstanceName, commWorker.name(), log) {
            @Override protected void body() {
                commWorker.run();
            }
        }.start();

        // Ack start.
        if (log.isDebugEnabled())
            log.debug(startInfo());
    }

    /** {@inheritDoc} } */
    @Override public void onContextInitialized0(IgniteSpiContext spiCtx) throws IgniteSpiException {
        spiCtx.registerPort(boundTcpPort, IgnitePortProtocol.TCP);

        // SPI can start without shmem port.
        if (boundTcpShmemPort > 0)
            spiCtx.registerPort(boundTcpShmemPort, IgnitePortProtocol.TCP);

        spiCtx.addLocalEventListener(discoLsnr, EVT_NODE_LEFT, EVT_NODE_FAILED);

        ctxInitLatch.countDown();
    }

    /** {@inheritDoc} */
    @Override public IgniteSpiContext getSpiContext() {
        if (ctxInitLatch.getCount() > 0) {
            if (log.isDebugEnabled())
                log.debug("Waiting for context initialization.");

            try {
                U.await(ctxInitLatch);

                if (log.isDebugEnabled())
                    log.debug("Context has been initialized.");
            }
            catch (IgniteInterruptedCheckedException e) {
                U.warn(log, "Thread has been interrupted while waiting for SPI context initialization.", e);
            }
        }

        return super.getSpiContext();
    }

    /**
     * Recreates tpcSrvr socket instance.
     *
     * @return Server instance.
     * @throws IgniteCheckedException Thrown if it's not possible to create server.
     */
    private GridNioServer<Message> resetNioServer() throws IgniteCheckedException {
        if (boundTcpPort >= 0)
            throw new IgniteCheckedException("Tcp NIO server was already created on port " + boundTcpPort);

        IgniteCheckedException lastEx = null;

        // If configured TCP port is busy, find first available in range.
        int lastPort = locPortRange == 0 ? locPort : locPort + locPortRange - 1;

        for (int port = locPort; port <= lastPort; port++) {
            try {
                MessageFactory msgFactory = new MessageFactory() {
                    private MessageFactory impl;

                    @Nullable @Override public Message create(short type) {
                        if (impl == null)
                            impl = getSpiContext().messageFactory();

                        assert impl != null;

                        return impl.create(type);
                    }
                };

                GridNioMessageReaderFactory readerFactory = new GridNioMessageReaderFactory() {
                    private IgniteSpiContext context;

                    private MessageFormatter formatter;

                    @Override public MessageReader reader(GridNioSession ses, MessageFactory msgFactory)
                        throws IgniteCheckedException {
                        final IgniteSpiContext ctx = TcpCommunicationSpi.super.getSpiContext();

                        if (formatter == null || context != ctx) {
                            context = ctx;

                            formatter = context.messageFormatter();
                        }

                        assert formatter != null;

                        ConnectionKey key = ses.meta(CONN_IDX_META);

                        return key != null ? formatter.reader(key.nodeId(), msgFactory) : null;
                    }
                };

                GridNioMessageWriterFactory writerFactory = new GridNioMessageWriterFactory() {
                    private IgniteSpiContext context;

                    private MessageFormatter formatter;

                    @Override public MessageWriter writer(GridNioSession ses) throws IgniteCheckedException {
                        final IgniteSpiContext ctx = TcpCommunicationSpi.super.getSpiContext();

                        if (formatter == null || context != ctx) {
                            context = ctx;

                            formatter = context.messageFormatter();
                        }

                        assert formatter != null;

                        ConnectionKey key = ses.meta(CONN_IDX_META);

                        return key != null ? formatter.writer(key.nodeId()) : null;
                    }
                };

                GridDirectParser parser = new GridDirectParser(log.getLogger(GridDirectParser.class),
                    msgFactory,
                    readerFactory);

                IgnitePredicate<Message> skipRecoveryPred = new IgnitePredicate<Message>() {
                    @Override public boolean apply(Message msg) {
                        return msg instanceof RecoveryLastReceivedMessage;
                    }
                };

                boolean clientMode = Boolean.TRUE.equals(ignite.configuration().isClientMode());

                IgniteBiInClosure<GridNioSession, Integer> queueSizeMonitor =
                    !clientMode && slowClientQueueLimit > 0 ?
                        new CI2<GridNioSession, Integer>() {
                            @Override public void apply(GridNioSession ses, Integer qSize) {
                                checkClientQueueSize(ses, qSize);
                            }
                        } :
                        null;

                GridNioFilter[] filters;

                if (isSslEnabled()) {
                    GridNioSslFilter sslFilter =
                        new GridNioSslFilter(ignite.configuration().getSslContextFactory().create(),
                            true, ByteOrder.nativeOrder(), log);

                    sslFilter.directMode(true);

                    sslFilter.wantClientAuth(true);
                    sslFilter.needClientAuth(true);

                    filters = new GridNioFilter[] {
                        new GridNioCodecFilter(parser, log, true),
                        new GridConnectionBytesVerifyFilter(log),
                        sslFilter
                    };
                }
                else
                    filters = new GridNioFilter[] {
                        new GridNioCodecFilter(parser, log, true),
                        new GridConnectionBytesVerifyFilter(log)
                    };

                GridNioServer.Builder<Message> builder = GridNioServer.<Message>builder()
                    .address(locHost)
                    .port(port)
                    .listener(srvLsnr)
                    .logger(log)
                    .selectorCount(selectorsCnt)
                    .igniteInstanceName(igniteInstanceName)
                    .serverName("tcp-comm")
                    .tcpNoDelay(tcpNoDelay)
                    .directBuffer(directBuf)
                    .byteOrder(ByteOrder.nativeOrder())
                    .socketSendBufferSize(sockSndBuf)
                    .socketReceiveBufferSize(sockRcvBuf)
                    .sendQueueLimit(msgQueueLimit)
                    .directMode(true)
                    .metricsListener(metricsLsnr)
                    .writeTimeout(sockWriteTimeout)
                    .selectorSpins(selectorSpins)
                    .filters(filters)
                    .writerFactory(writerFactory)
                    .skipRecoveryPredicate(skipRecoveryPred)
                    .messageQueueSizeListener(queueSizeMonitor)
                    .readWriteSelectorsAssign(usePairedConnections);

                if (ignite instanceof IgniteEx) {
                    IgniteEx igniteEx = (IgniteEx)ignite;

                    builder.workerListener(igniteEx.context().workersRegistry());
                }

                GridNioServer<Message> srvr = builder.build();

                boundTcpPort = port;

                // Ack Port the TCP server was bound to.
                if (log.isInfoEnabled()) {
                    log.info("Successfully bound communication NIO server to TCP port " +
                        "[port=" + boundTcpPort +
                        ", locHost=" + locHost +
                        ", selectorsCnt=" + selectorsCnt +
                        ", selectorSpins=" + srvr.selectorSpins() +
                        ", pairedConn=" + usePairedConnections + ']');
                }

                srvr.idleTimeout(idleConnTimeout);

                return srvr;
            }
            catch (IgniteCheckedException e) {
                if (X.hasCause(e, SSLException.class))
                    throw new IgniteSpiException("Failed to create SSL context. SSL factory: "
                        + ignite.configuration().getSslContextFactory() + '.', e);

                lastEx = e;

                if (log.isDebugEnabled())
                    log.debug("Failed to bind to local port (will try next port within range) [port=" + port +
                        ", locHost=" + locHost + ']');

                onException("Failed to bind to local port (will try next port within range) [port=" + port +
                    ", locHost=" + locHost + ']', e);
            }
        }

        // If free port wasn't found.
        throw new IgniteCheckedException("Failed to bind to any port within range [startPort=" + locPort +
            ", portRange=" + locPortRange + ", locHost=" + locHost + ']', lastEx);
    }

    /**
     * Creates new shared memory communication server.
     *
     * @return Server.
     * @throws IgniteCheckedException If failed.
     */
    @Nullable private IpcSharedMemoryServerEndpoint resetShmemServer() throws IgniteCheckedException {
        if (boundTcpShmemPort >= 0)
            throw new IgniteCheckedException("Shared memory server was already created on port " + boundTcpShmemPort);

        if (shmemPort == -1 || U.isWindows())
            return null;

        IgniteCheckedException lastEx = null;

        // If configured TCP port is busy, find first available in range.
        for (int port = shmemPort; port < shmemPort + locPortRange; port++) {
            try {
                IgniteConfiguration cfg = ignite.configuration();

                IpcSharedMemoryServerEndpoint srv =
                    new IpcSharedMemoryServerEndpoint(log, cfg.getNodeId(), igniteInstanceName, cfg.getWorkDirectory());

                srv.setPort(port);

                srv.omitOutOfResourcesWarning(true);

                srv.start();

                boundTcpShmemPort = port;

                // Ack Port the TCP server was bound to.
                if (log.isInfoEnabled())
                    log.info("Successfully bound shared memory communication to TCP port [port=" + boundTcpShmemPort +
                        ", locHost=" + locHost + ']');

                return srv;
            }
            catch (IgniteCheckedException e) {
                lastEx = e;

                if (log.isDebugEnabled())
                    log.debug("Failed to bind to local port (will try next port within range) [port=" + port +
                        ", locHost=" + locHost + ']');
            }
        }

        // If free port wasn't found.
        throw new IgniteCheckedException("Failed to bind shared memory communication to any port within range [startPort=" +
            locPort + ", portRange=" + locPortRange + ", locHost=" + locHost + ']', lastEx);
    }

    /** {@inheritDoc} */
    @Override public void spiStop() throws IgniteSpiException {
        assert stopping;

        unregisterMBean();

        // Stop TCP server.
        if (nioSrvr != null)
            nioSrvr.stop();

        U.cancel(commWorker);
        U.join(commWorker, log);

        U.cancel(shmemAcceptWorker);
        U.join(shmemAcceptWorker, log);

        U.cancel(shmemWorkers);
        U.join(shmemWorkers, log);

        shmemWorkers.clear();

        // Force closing on stop (safety).
        for (GridCommunicationClient[] clients0 : clients.values()) {
            for (GridCommunicationClient client : clients0) {
                if (client != null)
                    client.forceClose();
            }
        }

        // Clear resources.
        nioSrvr = null;
        commWorker = null;

        boundTcpPort = -1;

        // Ack stop.
        if (log.isDebugEnabled())
            log.debug(stopInfo());
    }

    /** {@inheritDoc} */
    @Override protected void onContextDestroyed0() {
        stopping = true;

        if (ctxInitLatch.getCount() > 0)
            // Safety.
            ctxInitLatch.countDown();

        if (connectGate != null)
            connectGate.stopped();

        getSpiContext().deregisterPorts();

        getSpiContext().removeLocalEventListener(discoLsnr);
    }

    /** {@inheritDoc} */
    @Override public void onClientDisconnected(IgniteFuture<?> reconnectFut) {
        connectGate.disconnected(reconnectFut);

        for (GridCommunicationClient[] clients0 : clients.values()) {
            for (GridCommunicationClient client : clients0) {
                if (client != null)
                    client.forceClose();
            }
        }

        IgniteClientDisconnectedCheckedException err = new IgniteClientDisconnectedCheckedException(reconnectFut,
            "Failed to connect client node disconnected.");

        for (GridFutureAdapter<GridCommunicationClient> clientFut : clientFuts.values())
            clientFut.onDone(err);

        recoveryDescs.clear();
        inRecDescs.clear();
        outRecDescs.clear();
    }

    /** {@inheritDoc} */
    @Override public void onClientReconnected(boolean clusterRestarted) {
        connectGate.reconnected();
    }

    /**
     * @param nodeId Left node ID.
     */
    void onNodeLeft(UUID nodeId) {
        assert nodeId != null;

        GridCommunicationClient[] clients0 = clients.remove(nodeId);

        if (clients0 != null) {
            for (GridCommunicationClient client : clients0) {
                if (client != null) {
                    if (log.isDebugEnabled())
                        log.debug("Forcing NIO client close since node has left [nodeId=" + nodeId +
                            ", client=" + client + ']');

                    client.forceClose();
                }
            }
        }
    }

    /** {@inheritDoc} */
    @Override protected void checkConfigurationConsistency0(IgniteSpiContext spiCtx, ClusterNode node, boolean starting)
        throws IgniteSpiException {
        // These attributes are set on node startup in any case, so we MUST receive them.
        checkAttributePresence(node, createSpiAttributeName(ATTR_ADDRS));
        checkAttributePresence(node, createSpiAttributeName(ATTR_HOST_NAMES));
        checkAttributePresence(node, createSpiAttributeName(ATTR_PORT));
    }

    /**
     * Checks that node has specified attribute and prints warning if it does not.
     *
     * @param node Node to check.
     * @param attrName Name of the attribute.
     */
    private void checkAttributePresence(ClusterNode node, String attrName) {
        if (node.attribute(attrName) == null)
            U.warn(log, "Remote node has inconsistent configuration (required attribute was not found) " +
                "[attrName=" + attrName + ", nodeId=" + node.id() +
                "spiCls=" + U.getSimpleName(TcpCommunicationSpi.class) + ']');
    }

    /** {@inheritDoc} */
    @Override public void sendMessage(ClusterNode node, Message msg) throws IgniteSpiException {
        sendMessage0(node, msg, null);
    }

    /**
     * @param nodes Nodes to check connection with.
     * @return Result future (each bit in result BitSet contains connection status to corresponding node).
     */
    public IgniteFuture<BitSet> checkConnection(List<ClusterNode> nodes) {
        TcpCommunicationConnectionCheckFuture fut = new TcpCommunicationConnectionCheckFuture(
            this,
            log.getLogger(TcpCommunicationConnectionCheckFuture.class),
            nioSrvr,
            nodes);

        long timeout = failureDetectionTimeoutEnabled() ? failureDetectionTimeout() : connTimeout;

        if (log.isInfoEnabled())
            log.info("Start check connection process [nodeCnt=" + nodes.size() + ", timeout=" + timeout + ']');

        fut.init(timeout);

        return new IgniteFutureImpl<>(fut);
    }

    /**
     * Sends given message to destination node. Note that characteristics of the
     * exchange such as durability, guaranteed delivery or error notification is
     * dependant on SPI implementation.
     *
     * @param node Destination node.
     * @param msg Message to send.
     * @param ackC Ack closure.
     * @throws org.apache.ignite.spi.IgniteSpiException Thrown in case of any error during sending the message.
     *      Note that this is not guaranteed that failed communication will result
     *      in thrown exception as this is dependant on SPI implementation.
     */
    public void sendMessage(ClusterNode node, Message msg, IgniteInClosure<IgniteException> ackC)
        throws IgniteSpiException {
        sendMessage0(node, msg, ackC);
    }

    /**
     * @param node Destination node.
     * @param msg Message to send.
     * @param ackC Ack closure.
     * @throws org.apache.ignite.spi.IgniteSpiException Thrown in case of any error during sending the message.
     *      Note that this is not guaranteed that failed communication will result
     *      in thrown exception as this is dependant on SPI implementation.
     */
    private void sendMessage0(ClusterNode node, Message msg, IgniteInClosure<IgniteException> ackC)
        throws IgniteSpiException {
        assert node != null;
        assert msg != null;

        if (log.isTraceEnabled())
            log.trace("Sending message with ack to node [node=" + node + ", msg=" + msg + ']');

        if (isLocalNodeDisconnected()) {
            throw new IgniteSpiException("Failed to send a message to remote node because local node has " +
                "been disconnected [rmtNodeId=" + node.id() + ']');
        }

        ClusterNode locNode = getLocalNode();

        if (locNode == null)
            throw new IgniteSpiException("Local node has not been started or fully initialized " +
                "[isStopping=" + getSpiContext().isStopping() + ']');

        if (node.id().equals(locNode.id()))
            notifyListener(node.id(), msg, NOOP);
        else {
            GridCommunicationClient client = null;

            int connIdx = connPlc.connectionIndex();

            try {
                boolean retry;

                do {
                    client = reserveClient(node, connIdx);

                    UUID nodeId = null;

                    if (!client.async())
                        nodeId = node.id();

                    retry = client.sendMessage(nodeId, msg, ackC);

                    client.release();

                    if (retry) {
                        removeNodeClient(node.id(), client);

                        ClusterNode node0 = getSpiContext().node(node.id());

                        if (node0 == null)
                            throw new IgniteCheckedException("Failed to send message to remote node " +
                                "(node has left the grid): " + node.id());
                    }

                    client = null;
                }
                while (retry);
            }
            catch (Throwable t) {
                log.error("Failed to send message to remote node [node=" + node + ", msg=" + msg + ']', t);

                if (t instanceof Error)
                    throw (Error)t;

                if (t instanceof RuntimeException)
                    throw (RuntimeException)t;

                throw new IgniteSpiException("Failed to send message to remote node: " + node, t);
            }
            finally {
                if (client != null && removeNodeClient(node.id(), client))
                    client.forceClose();
            }
        }
    }

    /**
     * @return {@code True} if local node in disconnected state.
     */
    private boolean isLocalNodeDisconnected() {
        boolean disconnected = false;

        if (ignite instanceof IgniteKernal)
            disconnected = ((IgniteKernal)ignite).context().clientDisconnected();

        return disconnected;
    }

    /**
     * @param nodeId Node ID.
     * @param rmvClient Client to remove.
     * @return {@code True} if client was removed.
     */
    private boolean removeNodeClient(UUID nodeId, GridCommunicationClient rmvClient) {
        for (;;) {
            GridCommunicationClient[] curClients = clients.get(nodeId);

            if (curClients == null || rmvClient.connectionIndex() >= curClients.length || curClients[rmvClient.connectionIndex()] != rmvClient)
                return false;

            GridCommunicationClient[] newClients = Arrays.copyOf(curClients, curClients.length);

            newClients[rmvClient.connectionIndex()] = null;

            if (clients.replace(nodeId, curClients, newClients))
                return true;
        }
    }

    /**
     * @param node Node.
     * @param connIdx Connection index.
     * @param addClient Client to add.
     */
    private void addNodeClient(ClusterNode node, int connIdx, GridCommunicationClient addClient) {
        assert connectionsPerNode > 0 : connectionsPerNode;
        assert connIdx == addClient.connectionIndex() : addClient;

        if (connIdx >= connectionsPerNode) {
            assert !usePairedConnections(node);

            return;
        }

        for (;;) {
            GridCommunicationClient[] curClients = clients.get(node.id());

            assert curClients == null || curClients[connIdx] == null : "Client already created [node=" + node.id() +
                ", connIdx=" + connIdx +
                ", client=" + addClient +
                ", oldClient=" + curClients[connIdx] + ']';

            GridCommunicationClient[] newClients;

            if (curClients == null) {
                newClients = new GridCommunicationClient[connectionsPerNode];
                newClients[connIdx] = addClient;

                if (clients.putIfAbsent(node.id(), newClients) == null)
                    break;
            }
            else {
                newClients = Arrays.copyOf(curClients, curClients.length);
                newClients[connIdx] = addClient;

                if (clients.replace(node.id(), curClients, newClients))
                    break;
            }
        }
    }

    /**
     * Returns existing or just created client to node.
     *
     * @param node Node to which client should be open.
     * @param connIdx Connection index.
     * @return The existing or just created client.
     * @throws IgniteCheckedException Thrown if any exception occurs.
     */
    private GridCommunicationClient reserveClient(ClusterNode node, int connIdx) throws IgniteCheckedException {
        assert node != null;
        assert (connIdx >= 0 && connIdx < connectionsPerNode) || !usePairedConnections(node) : connIdx;

        UUID nodeId = node.id();

        while (true) {
            GridCommunicationClient[] curClients = clients.get(nodeId);

            GridCommunicationClient client = curClients != null && connIdx < curClients.length ?
                curClients[connIdx] : null;

            if (client == null) {
                if (stopping)
                    throw new IgniteSpiException("Node is stopping.");

                // Do not allow concurrent connects.
                GridFutureAdapter<GridCommunicationClient> fut = new ConnectFuture();

                ConnectionKey connKey = new ConnectionKey(nodeId, connIdx, -1);

                GridFutureAdapter<GridCommunicationClient> oldFut = clientFuts.putIfAbsent(connKey, fut);

                if (oldFut == null) {
                    try {
                        GridCommunicationClient[] curClients0 = clients.get(nodeId);

                        GridCommunicationClient client0 = curClients0 != null && connIdx < curClients0.length ?
                            curClients0[connIdx] : null;

                        if (client0 == null) {
                            client0 = createCommunicationClient(node, connIdx);

                            if (client0 != null) {
                                addNodeClient(node, connIdx, client0);

                                if (client0 instanceof GridTcpNioCommunicationClient) {
                                    GridTcpNioCommunicationClient tcpClient = ((GridTcpNioCommunicationClient)client0);

                                    if (tcpClient.session().closeTime() > 0 && removeNodeClient(nodeId, client0)) {
                                        if (log.isDebugEnabled())
                                            log.debug("Session was closed after client creation, will retry " +
                                                "[node=" + node + ", client=" + client0 + ']');

                                        client0 = null;
                                    }
                                }
                            }
                            else {
                                U.sleep(200);

                                if (getSpiContext().node(node.id()) == null)
                                    throw new ClusterTopologyCheckedException("Failed to send message " +
                                        "(node left topology): " + node);
                            }
                        }

                        fut.onDone(client0);
                    }
                    catch (Throwable e) {
                        fut.onDone(e);

                        if (e instanceof Error)
                            throw (Error)e;
                    }
                    finally {
                        clientFuts.remove(connKey, fut);
                    }
                }
                else
                    fut = oldFut;

                client = fut.get();

                if (client == null) {
                    if (isLocalNodeDisconnected())
                        throw new IgniteCheckedException("Unable to create TCP client due to local node disconnecting.");
                    else
                        continue;
                }

                if (getSpiContext().node(nodeId) == null) {
                    if (removeNodeClient(nodeId, client))
                        client.forceClose();

                    throw new IgniteSpiException("Destination node is not in topology: " + node.id());
                }
            }

            assert connIdx == client.connectionIndex() : client;

            if (client.reserve())
                return client;
            else
                // Client has just been closed by idle worker. Help it and try again.
                removeNodeClient(nodeId, client);
        }
    }

    /**
     * @param node Node to create client for.
     * @param connIdx Connection index.
     * @return Client.
     * @throws IgniteCheckedException If failed.
     */
    @Nullable private GridCommunicationClient createCommunicationClient(ClusterNode node, int connIdx)
        throws IgniteCheckedException {
        assert node != null;

        Integer shmemPort = node.attribute(createSpiAttributeName(ATTR_SHMEM_PORT));

        ClusterNode locNode = getSpiContext().localNode();

        if (locNode == null)
            throw new IgniteCheckedException("Failed to create NIO client (local node is stopping)");

        if (log.isDebugEnabled())
            log.debug("Creating NIO client to node: " + node);

        // If remote node has shared memory server enabled and has the same set of MACs
        // then we are likely to run on the same host and shared memory communication could be tried.
        if (shmemPort != null && U.sameMacs(locNode, node)) {
            try {
                GridCommunicationClient client = createShmemClient(
                    node,
                    connIdx,
                    shmemPort);

                if (log.isDebugEnabled())
                    log.debug("Shmem client created: " + client);

                return client;
            }
            catch (IgniteCheckedException e) {
                if (e.hasCause(IpcOutOfSystemResourcesException.class))
                    // Has cause or is itself the IpcOutOfSystemResourcesException.
                    LT.warn(log, OUT_OF_RESOURCES_TCP_MSG);
                else if (getSpiContext().node(node.id()) != null)
                    LT.warn(log, e.getMessage());
                else if (log.isDebugEnabled())
                    log.debug("Failed to establish shared memory connection with local node (node has left): " +
                        node.id());
            }
        }

        connectGate.enter();

        try {
            final long start = System.currentTimeMillis();

            GridCommunicationClient client = createTcpClient(node, connIdx);

            final long time = System.currentTimeMillis() - start;

            if (time > CONNECTION_ESTABLISH_THRESHOLD_MS) {
                if (log.isInfoEnabled())
                    log.info("TCP client created [client=" + client + ", duration=" + time + "ms]");
            }
            else if (log.isDebugEnabled())
                log.debug("TCP client created [client=" + client + ", duration=" + time + "ms]");

            return client;
        }
        finally {
            connectGate.leave();
        }
    }

    /**
     * @param node Node.
     * @param port Port.
     * @param connIdx Connection index.
     * @return Client.
     * @throws IgniteCheckedException If failed.
     */
    @Nullable private GridCommunicationClient createShmemClient(ClusterNode node,
        int connIdx,
        Integer port) throws IgniteCheckedException {
        int attempt = 1;

        int connectAttempts = 1;

        long connTimeout0 = connTimeout;

        IgniteSpiOperationTimeoutHelper timeoutHelper = new IgniteSpiOperationTimeoutHelper(this,
            !node.isClient());

        while (true) {
            GridCommunicationClient client;

            try {
                client = new GridShmemCommunicationClient(
                    connIdx,
                    metricsLsnr,
                    port,
                    timeoutHelper.nextTimeoutChunk(connTimeout),
                    log,
                    getSpiContext().messageFormatter());
            }
            catch (IgniteCheckedException e) {
                if (timeoutHelper.checkFailureTimeoutReached(e))
                    throw e;

                // Reconnect for the second time, if connection is not established.
                if (connectAttempts < 2 && X.hasCause(e, ConnectException.class)) {
                    connectAttempts++;

                    continue;
                }

                throw e;
            }

            try {
                safeShmemHandshake(client, node.id(), timeoutHelper.nextTimeoutChunk(connTimeout0));
            }
            catch (HandshakeTimeoutException | IgniteSpiOperationTimeoutException e) {
                client.forceClose();

                if (failureDetectionTimeoutEnabled() && (e instanceof HandshakeTimeoutException ||
                    timeoutHelper.checkFailureTimeoutReached(e))) {
                    if (log.isDebugEnabled())
                        log.debug("Handshake timed out (failure threshold reached) [failureDetectionTimeout=" +
                            failureDetectionTimeout() + ", err=" + e.getMessage() + ", client=" + client + ']');

                    throw e;
                }

                assert !failureDetectionTimeoutEnabled();

                if (log.isDebugEnabled())
                    log.debug("Handshake timed out (will retry with increased timeout) [timeout=" + connTimeout0 +
                        ", err=" + e.getMessage() + ", client=" + client + ']');

                if (attempt == reconCnt || connTimeout0 > maxConnTimeout) {
                    if (log.isDebugEnabled())
                        log.debug("Handshake timedout (will stop attempts to perform the handshake) " +
                            "[timeout=" + connTimeout0 + ", maxConnTimeout=" + maxConnTimeout +
                            ", attempt=" + attempt + ", reconCnt=" + reconCnt +
                            ", err=" + e.getMessage() + ", client=" + client + ']');

                    throw e;
                }
                else {
                    attempt++;

                    connTimeout0 *= 2;

                    continue;
                }
            }
            catch (IgniteCheckedException | RuntimeException | Error e) {
                if (log.isDebugEnabled())
                    log.debug(
                        "Caught exception (will close client) [err=" + e.getMessage() + ", client=" + client + ']');

                client.forceClose();

                throw e;
            }

            return client;
        }
    }

    /**
     * Checks client message queue size and initiates client drop if message queue size exceeds the configured limit.
     *
     * @param ses Node communication session.
     * @param msgQueueSize Message queue size.
     */
    private void checkClientQueueSize(GridNioSession ses, int msgQueueSize) {
        if (slowClientQueueLimit > 0 && msgQueueSize > slowClientQueueLimit) {
            ConnectionKey id = ses.meta(CONN_IDX_META);

            if (id != null) {
                ClusterNode node = getSpiContext().node(id.nodeId());

                if (node != null && node.isClient()) {
                    String msg = "Client node outbound message queue size exceeded slowClientQueueLimit, " +
                        "the client will be dropped " +
                        "(consider changing 'slowClientQueueLimit' configuration property) " +
                        "[srvNode=" + getSpiContext().localNode().id() +
                        ", clientNode=" + node +
                        ", slowClientQueueLimit=" + slowClientQueueLimit + ']';

                    U.quietAndWarn(log, msg);

                    getSpiContext().failNode(id.nodeId(), msg);
                }
            }
        }
    }

    /** */
    protected GridCommunicationClient createTcpClient(ClusterNode node, int connIdx) throws IgniteCheckedException {
        GridSelectorNioSession ses = createNioSession(node, connIdx);

        return new GridTcpNioCommunicationClient(connIdx, ses, log);
    }

    /**
     * @param node Node.
     * @return Node addresses.
     * @throws IgniteCheckedException If failed.
     */
    private Collection<InetSocketAddress> nodeAddresses(ClusterNode node) throws IgniteCheckedException {
        return nodeAddresses(node, filterReachableAddresses);
    }

    /**
     * @param node Node.
     * @param filterReachableAddresses Filter addresses flag.
     * @return Node addresses.
     * @throws IgniteCheckedException If node does not have addresses.
     */
    public Collection<InetSocketAddress> nodeAddresses(ClusterNode node, boolean filterReachableAddresses)
        throws IgniteCheckedException {
        Collection<String> rmtAddrs0 = node.attribute(createSpiAttributeName(ATTR_ADDRS));
        Collection<String> rmtHostNames0 = node.attribute(createSpiAttributeName(ATTR_HOST_NAMES));
        Integer boundPort = node.attribute(createSpiAttributeName(ATTR_PORT));
        Collection<InetSocketAddress> extAddrs = node.attribute(createSpiAttributeName(ATTR_EXT_ADDRS));

        boolean isRmtAddrsExist = (!F.isEmpty(rmtAddrs0) && boundPort != null);
        boolean isExtAddrsExist = !F.isEmpty(extAddrs);

        if (!isRmtAddrsExist && !isExtAddrsExist)
            throw new IgniteCheckedException("Failed to send message to the destination node. Node doesn't have any " +
                "TCP communication addresses or mapped external addresses. Check configuration and make sure " +
                "that you use the same communication SPI on all nodes. Remote node id: " + node.id());

        LinkedHashSet<InetSocketAddress> addrs;

        // Try to connect first on bound addresses.
        if (isRmtAddrsExist) {
            List<InetSocketAddress> addrs0 = new ArrayList<>(U.toSocketAddresses(rmtAddrs0, rmtHostNames0, boundPort));

            boolean sameHost = U.sameMacs(getSpiContext().localNode(), node);

            Collections.sort(addrs0, U.inetAddressesComparator(sameHost));

            addrs = new LinkedHashSet<>(addrs0);
        }
        else
            addrs = new LinkedHashSet<>();

        // Then on mapped external addresses.
        if (isExtAddrsExist)
            addrs.addAll(extAddrs);

        if (log.isDebugEnabled())
            log.debug("Addresses resolved from attributes [rmtNode=" + node.id() + ", addrs=" + addrs +
                ", isRmtAddrsExist=" + isRmtAddrsExist + ']');

        if (filterReachableAddresses) {
            Set<InetAddress> allInetAddrs = U.newHashSet(addrs.size());

            for (InetSocketAddress addr : addrs) {
                // Skip unresolved as addr.getAddress() can return null.
                if (!addr.isUnresolved())
                    allInetAddrs.add(addr.getAddress());
            }

            List<InetAddress> reachableInetAddrs = U.filterReachable(allInetAddrs);

            if (reachableInetAddrs.size() < allInetAddrs.size()) {
                LinkedHashSet<InetSocketAddress> addrs0 = U.newLinkedHashSet(addrs.size());

                List<InetSocketAddress> unreachableInetAddr = new ArrayList<>(allInetAddrs.size() - reachableInetAddrs.size());

                for (InetSocketAddress addr : addrs) {
                    if (reachableInetAddrs.contains(addr.getAddress()))
                        addrs0.add(addr);
                    else
                        unreachableInetAddr.add(addr);
                }

                addrs0.addAll(unreachableInetAddr);

                addrs = addrs0;
            }

            if (log.isDebugEnabled())
                log.debug("Addresses to connect for node [rmtNode=" + node.id() + ", addrs=" + addrs + ']');
        }

        return addrs;
    }

    /**
     * Establish TCP connection to remote node.
     *
     * @param node Remote node.
     * @param connIdx Connection index.
     * @return Session.
     * @throws IgniteCheckedException If failed.
     */
<<<<<<< HEAD
    protected GridSelectorNioSession createNioSession(ClusterNode node, int connIdx) throws IgniteCheckedException {
        Collection<InetSocketAddress> addrs = nodeAddresses(node);

        GridSelectorNioSession session = null;
=======
    protected GridCommunicationClient createTcpClient(ClusterNode node, int connIdx) throws IgniteCheckedException {
        GridNioSession session = createNioSession(node, connIdx);

        return session == null ?
            null : new GridTcpNioCommunicationClient(connIdx, session, log);
    }

    /**
     * Returns the established TCP/IP connection between the current node and remote server. A handshake process of
     * negotiation between two communicating nodes will be performed before the {@link GridNioSession} created.
     * <p>
     *     The handshaking process contains of these steps:
     *
     *     <ol>
     *         <li>The local node opens a new {@link SocketChannel} in the <em>blocking</em> mode.</li>
     *         <li>The local node calls {@link SocketChannel#connect(SocketAddress)} to remote node.</li>
     *         <li>The remote GridNioAcceptWorker thread accepts new connection.</li>
     *         <li>The remote node sends back the {@link NodeIdMessage}.</li>
     *         <li>The local node reads NodeIdMessage from created channel.</li>
     *         <li>The local node sends the {@link HandshakeMessage2} to remote.</li>
     *         <li>The remote node processes {@link HandshakeMessage2} in {@link GridNioServerListener#onMessage(GridNioSession, Object)}.</li>
     *         <li>The remote node sends back the {@link RecoveryLastReceivedMessage}.</li>
     *     </ol>
     *
     *     The handshaking process ends.
     * </p>
     * <p>
     *     <em>Note.</em> The {@link HandshakeTimeoutObject} is created to control execution timeout during the
     *     whole handshaking process. The {@link HandshakeTimeoutException} will be thrown if timout reached.
     * </p>
     *
     * @param node Remote node identifier to connect with.
     * @param connIdx Connection index based on configured {@link ConnectionPolicy}.
     * @return A {@link GridNioSession} connection representation.
     * @throws IgniteCheckedException If establish connection fails.
     */
    private GridNioSession createNioSession(ClusterNode node, int connIdx) throws IgniteCheckedException {
        Collection<InetSocketAddress> addrs = nodeAddresses(node);

        GridNioSession session = null;
>>>>>>> 6eb76855
        IgniteCheckedException errs = null;

        int connectAttempts = 1;

        for (InetSocketAddress addr : addrs) {
            long connTimeout0 = connTimeout;

            int attempt = 1;

            IgniteSpiOperationTimeoutHelper timeoutHelper = new IgniteSpiOperationTimeoutHelper(this,
                !node.isClient());

            int lastWaitingTimeout = 1;

            while (session == null) { // Reconnection on handshake timeout.
                if (stopping)
                    throw new IgniteSpiException("Node is stopping.");

                if (isLocalNodeAddress(addr)) {
                    if (log.isDebugEnabled())
                        log.debug("Skipping local address [addr=" + addr +
                            ", locAddrs=" + node.attribute(createSpiAttributeName(ATTR_ADDRS)) +
                            ", node=" + node + ']');
                    break;
                }

                boolean needWait = false;

                try {
                    SocketChannel ch = SocketChannel.open();

                    ch.configureBlocking(true);

                    ch.socket().setTcpNoDelay(tcpNoDelay);
                    ch.socket().setKeepAlive(true);

                    if (sockRcvBuf > 0)
                        ch.socket().setReceiveBufferSize(sockRcvBuf);

                    if (sockSndBuf > 0)
                        ch.socket().setSendBufferSize(sockSndBuf);

                    if (getSpiContext().node(node.id()) == null) {
                        U.closeQuiet(ch);

                        throw new ClusterTopologyCheckedException("Failed to send message " +
                            "(node left topology): " + node);
                    }

                    ConnectionKey connKey = new ConnectionKey(node.id(), connIdx, -1);

                    GridNioRecoveryDescriptor recoveryDesc = outRecoveryDescriptor(node, connKey);

                    assert recoveryDesc != null :
                        "Recovery descriptor not found [connKey=" + connKey + ", rmtNode=" + node.id() + ']';

                    if (!recoveryDesc.reserve()) {
                        U.closeQuiet(ch);

                        // Ensure the session is closed.
                        GridNioSession ses = recoveryDesc.session();

                        if (ses != null) {
                            while (ses.closeTime() == 0)
                                ses.close();
                        }

                        return null;
                    }

                    Long rcvCnt;

                    Map<Integer, Object> meta = new HashMap<>();

                    GridSslMeta sslMeta = null;

                    try {
                        ch.socket().connect(addr, (int)timeoutHelper.nextTimeoutChunk(connTimeout));

                        if (isSslEnabled()) {
                            meta.put(SSL_META.ordinal(), sslMeta = new GridSslMeta());

                            SSLEngine sslEngine = ignite.configuration().getSslContextFactory().create().createSSLEngine();

                            sslEngine.setUseClientMode(true);

                            sslMeta.sslEngine(sslEngine);
                        }

                        ClusterNode locNode = getLocalNode();

                        if (locNode == null)
                            throw new IgniteCheckedException("Local node has not been started or " +
                                "fully initialized [isStopping=" + getSpiContext().isStopping() + ']');

                        rcvCnt = safeTcpHandshake(ch,
                            node.id(),
                            timeoutHelper.nextTimeoutChunk(connTimeout0),
                            sslMeta,
                            new HandshakeMessage2(locNode.id(),
                                recoveryDesc.incrementConnectCount(),
                                recoveryDesc.received(),
                                connIdx));

                        if (rcvCnt == ALREADY_CONNECTED)
                            return null;
                        else if (rcvCnt == NODE_STOPPING)
                            throw new ClusterTopologyCheckedException("Remote node started stop procedure: " + node.id());
                        else if (rcvCnt == NEED_WAIT) {
                            needWait = true;

                            continue;
                        }

                        recoveryDesc.onHandshake(rcvCnt);

<<<<<<< HEAD
                        session = (GridSelectorNioSession) nioSrvr.createSession(ch, meta, false, null).get();
=======
                        meta.put(CONN_IDX_META, connKey);
                        meta.put(GridNioServer.RECOVERY_DESC_META_KEY, recoveryDesc);

                        session = nioSrvr.createSession(ch, meta, false, null).get();
>>>>>>> 6eb76855
                    }
                    finally {
                        if (session == null) {
                            U.closeQuiet(ch);

                            if (recoveryDesc != null)
                                recoveryDesc.release();

                            if (needWait) {
                                if (lastWaitingTimeout < 60000)
                                    lastWaitingTimeout *= 2;

                                U.sleep(lastWaitingTimeout);
                            }
                        }
                    }
                }
                catch (HandshakeTimeoutException | IgniteSpiOperationTimeoutException e) {
                    if (session != null) {
                        session.close();

                        session = null;
                    }

                    if (failureDetectionTimeoutEnabled() && (e instanceof HandshakeTimeoutException ||
                        X.hasCause(e, SocketException.class) ||
                        timeoutHelper.checkFailureTimeoutReached(e))) {

                        String msg = "Handshake timed out (failure detection timeout is reached) " +
                            "[failureDetectionTimeout=" + failureDetectionTimeout() + ", addr=" + addr + ']';

                        onException(msg, e);

                        if (log.isDebugEnabled())
                            log.debug(msg);

                        if (errs == null)
                            errs = new IgniteCheckedException("Failed to connect to node (is node still alive?). " +
                                "Make sure that each ComputeTask and cache Transaction has a timeout set " +
                                "in order to prevent parties from waiting forever in case of network issues " +
                                "[nodeId=" + node.id() + ", addrs=" + addrs + ']');

                        errs.addSuppressed(new IgniteCheckedException("Failed to connect to address: " + addr, e));

                        break;
                    }

                    assert !failureDetectionTimeoutEnabled();

                    onException("Handshake timed out (will retry with increased timeout) [timeout=" + connTimeout0 +
                        ", addr=" + addr + ']', e);

                    if (log.isDebugEnabled())
                        log.debug(
                            "Handshake timed out (will retry with increased timeout) [timeout=" + connTimeout0 +
                                ", addr=" + addr + ", err=" + e + ']');

                    if (attempt == reconCnt || connTimeout0 > maxConnTimeout) {
                        U.warn(log, "Handshake timedout (will stop attempts to perform the handshake) " +
                            "[node=" + node.id() + ", timeout=" + connTimeout0 +
                            ", maxConnTimeout=" + maxConnTimeout +
                            ", attempt=" + attempt + ", reconCnt=" + reconCnt +
                            ", err=" + e.getMessage() + ", addr=" + addr + ']');

                        if (errs == null)
                            errs = new IgniteCheckedException("Failed to connect to node (is node still alive?). " +
                                "Make sure that each ComputeTask and cache Transaction has a timeout set " +
                                "in order to prevent parties from waiting forever in case of network issues " +
                                "[nodeId=" + node.id() + ", addrs=" + addrs + ']');

                        errs.addSuppressed(new IgniteCheckedException("Failed to connect to address: " + addr, e));

                        break;
                    }
                    else {
                        attempt++;

                        connTimeout0 *= 2;

                        // Continue loop.
                    }
                }
                catch (ClusterTopologyCheckedException e) {
                    throw e;
                }
                catch (Exception e) {
                    if (session != null) {
                        session.close();

                        session = null;
                    }

                    onException("Client creation failed [addr=" + addr + ", err=" + e + ']', e);

                    if (log.isDebugEnabled())
                        log.debug("Client creation failed [addr=" + addr + ", err=" + e + ']');

                    boolean failureDetThrReached = timeoutHelper.checkFailureTimeoutReached(e);

                    if (enableTroubleshootingLog)
                        U.error(log, "Failed to establish connection to a remote node [node=" + node +
                            ", addr=" + addr + ", connectAttempts=" + connectAttempts +
                            ", failureDetThrReached=" + failureDetThrReached + ']', e);

                    if (failureDetThrReached)
                        LT.warn(log, "Connect timed out (consider increasing 'failureDetectionTimeout' " +
                            "configuration property) [addr=" + addr + ", failureDetectionTimeout=" +
                            failureDetectionTimeout() + ']');
                    else if (X.hasCause(e, SocketTimeoutException.class))
                        LT.warn(log, "Connect timed out (consider increasing 'connTimeout' " +
                            "configuration property) [addr=" + addr + ", connTimeout=" + connTimeout + ']');

                    if (errs == null)
                        errs = new IgniteCheckedException("Failed to connect to node (is node still alive?). " +
                            "Make sure that each ComputeTask and cache Transaction has a timeout set " +
                            "in order to prevent parties from waiting forever in case of network issues " +
                            "[nodeId=" + node.id() + ", addrs=" + addrs + ']');

                    errs.addSuppressed(new IgniteCheckedException("Failed to connect to address " +
                        "[addr=" + addr + ", err=" + e.getMessage() + ']', e));

                    // Reconnect for the second time, if connection is not established.
                    if (!failureDetThrReached && connectAttempts < 5 &&
                        (X.hasCause(e, ConnectException.class, HandshakeException.class, SocketTimeoutException.class))) {
                        U.sleep(200);

                        connectAttempts++;

                        continue;
                    }

                    break;
                }
            }

            if (session != null)
                break;
        }

<<<<<<< HEAD
        // The node will be dropped in case connection creation is impossible.
        if (session == null)
            processClientCreationError(node, addrs, errs == null ? new IgniteCheckedException("No clients found") : errs);
=======
        if (session == null)
            processSessionCreationError(node, addrs, errs == null ? new IgniteCheckedException("No session found") : errs);
>>>>>>> 6eb76855

        return session;
    }

    /**
     * Check is passed  socket address belong to current node. This method should return true only if the passed
     * in address represent an address which will result in a connection to the local node.
     *
     * @param addr address to check.
     * @return true if passed address belongs to local node, otherwise false.
     */
    private boolean isLocalNodeAddress(InetSocketAddress addr) {
        return addr.getPort() == boundTcpPort
            && (locHost.equals(addr.getAddress())
                || addr.getAddress().isAnyLocalAddress()
                || (locHost.isAnyLocalAddress() && U.isLocalAddress(addr.getAddress())));
    }

    /**
     * Process errors if TCP/IP {@link GridNioSession} creation to remote node hasn't been performed.
     *
     * @param node Remote node.
     * @param addrs Remote node addresses.
     * @param errs TCP client creation errors.
     * @throws IgniteCheckedException If failed.
     */
    protected void processSessionCreationError(
        ClusterNode node,
        Collection<InetSocketAddress> addrs,
        IgniteCheckedException errs
    ) throws IgniteCheckedException {
        assert errs != null;

        if (X.hasCause(errs, ConnectException.class))
            LT.warn(log, "Failed to connect to a remote node " +
                "(make sure that destination node is alive and " +
                "operating system firewall is disabled on local and remote hosts) " +
                "[addrs=" + addrs + ']');

        boolean commErrResolve = false;

        IgniteSpiContext ctx = getSpiContext();

        if (connectionError(errs) && ctx.communicationFailureResolveSupported()) {
            commErrResolve = true;

            ctx.resolveCommunicationFailure(node, errs);
        }

        if (!commErrResolve && enableForcibleNodeKill) {
            if (ctx.node(node.id()) != null
                && (node.isClient() || !getLocalNode().isClient()) &&
                connectionError(errs)) {
                String msg = "TcpCommunicationSpi failed to establish connection to node, node will be dropped from " +
                    "cluster [" + "rmtNode=" + node + ']';

                if (enableTroubleshootingLog)
                    U.error(log, msg, errs);
                else
                    U.warn(log, msg);

                ctx.failNode(node.id(), "TcpCommunicationSpi failed to establish connection to node [" +
                    "rmtNode=" + node +
                    ", errs=" + errs +
                    ", connectErrs=" + X.getSuppressedList(errs) + ']');
            }
        }

        if (!X.hasCause(errs, SocketTimeoutException.class, HandshakeTimeoutException.class,
            IgniteSpiOperationTimeoutException.class))
            throw errs;
    }

    /**
     * @param errs Error.
     * @return {@code True} if error was caused by some connection IO error.
     */
    private static boolean connectionError(IgniteCheckedException errs) {
        return X.hasCause(errs, ConnectException.class,
            HandshakeException.class,
            SocketTimeoutException.class,
            HandshakeTimeoutException.class,
            IgniteSpiOperationTimeoutException.class);
    }

    /**
     * Performs handshake in timeout-safe way.
     *
     * @param client Client.
     * @param rmtNodeId Remote node.
     * @param timeout Timeout for handshake.
     * @throws IgniteCheckedException If handshake failed or wasn't completed withing timeout.
     */
    @SuppressWarnings("ThrowFromFinallyBlock")
    private void safeShmemHandshake(
        GridCommunicationClient client,
        UUID rmtNodeId,
        long timeout
    ) throws IgniteCheckedException {
        HandshakeTimeoutObject<GridCommunicationClient> obj = new HandshakeTimeoutObject<>(client,
            U.currentTimeMillis() + timeout);

        addTimeoutObject(obj);

        try {
            client.doHandshake(new HandshakeClosure(rmtNodeId));
        }
        finally {
            boolean cancelled = obj.cancel();

            if (cancelled)
                removeTimeoutObject(obj);

            // Ignoring whatever happened after timeout - reporting only timeout event.
            if (!cancelled)
                throw new HandshakeTimeoutException(
                    new IgniteSpiOperationTimeoutException("Failed to perform handshake due to timeout " +
                        "(consider increasing 'connectionTimeout' configuration property)."));
        }
    }

    /**
     * Performs handshake in timeout-safe way.
     *
     * @param ch Socket channel.
     * @param rmtNodeId Remote node.
     * @param timeout Timeout for handshake.
     * @param sslMeta Session meta.
     * @param msg {@link HandshakeMessage} or {@link HandshakeMessage2} to send.
     * @return Handshake response.
     * @throws IgniteCheckedException If handshake failed or wasn't completed withing timeout.
     */
    @SuppressWarnings("ThrowFromFinallyBlock")
    private long safeTcpHandshake(
        SocketChannel ch,
        UUID rmtNodeId,
        long timeout,
        GridSslMeta sslMeta,
        HandshakeMessage msg
    ) throws IgniteCheckedException {
        HandshakeTimeoutObject obj = new HandshakeTimeoutObject<>(ch, U.currentTimeMillis() + timeout);

        addTimeoutObject(obj);

        long rcvCnt;

        try {
            BlockingSslHandler sslHnd = null;

            ByteBuffer buf;

            // Step 1. Get remote node respose with remote nodeId.
            if (isSslEnabled()) {
                assert sslMeta != null;

                sslHnd = new BlockingSslHandler(sslMeta.sslEngine(), ch, directBuf, ByteOrder.nativeOrder(), log);

                if (!sslHnd.handshake())
                    throw new HandshakeException("SSL handshake is not completed.");

                ByteBuffer handBuff = sslHnd.applicationBuffer();

                if (handBuff.remaining() >= DIRECT_TYPE_SIZE) {
                    short msgType = makeMessageType(handBuff.get(0), handBuff.get(1));

                    if (msgType == HANDSHAKE_WAIT_MSG_TYPE)
                        return NEED_WAIT;
                }

                if (handBuff.remaining() < NodeIdMessage.MESSAGE_FULL_SIZE) {
                    buf = ByteBuffer.allocate(1000);

                    int read = ch.read(buf);

                    if (read == -1)
                        throw new HandshakeException("Failed to read remote node ID (connection closed).");

                    buf.flip();

                    buf = sslHnd.decode(buf);

                    if (handBuff.remaining() >= DIRECT_TYPE_SIZE) {
                        short msgType = makeMessageType(handBuff.get(0), handBuff.get(1));

                        if (msgType == HANDSHAKE_WAIT_MSG_TYPE)
                            return NEED_WAIT;
                    }
                }
                else
                    buf = handBuff;
            }
            else {
                buf = ByteBuffer.allocate(NodeIdMessage.MESSAGE_FULL_SIZE);

                for (int i = 0; i < NodeIdMessage.MESSAGE_FULL_SIZE; ) {
                    int read = ch.read(buf);

                    if (read == -1)
                        throw new HandshakeException("Failed to read remote node ID (connection closed).");

                    if (read >= DIRECT_TYPE_SIZE) {
                        short msgType = makeMessageType(buf.get(0), buf.get(1));

                        if (msgType == HANDSHAKE_WAIT_MSG_TYPE)
                            return NEED_WAIT;
                    }

                    i += read;
                }
            }

            UUID rmtNodeId0 = U.bytesToUuid(buf.array(), Message.DIRECT_TYPE_SIZE);

            if (!rmtNodeId.equals(rmtNodeId0))
                throw new HandshakeException("Remote node ID is not as expected [expected=" + rmtNodeId +
                    ", rcvd=" + rmtNodeId0 + ']');
            else if (log.isDebugEnabled())
                log.debug("Received remote node ID: " + rmtNodeId0);

            if (isSslEnabled()) {
                assert sslHnd != null;

                ch.write(sslHnd.encrypt(ByteBuffer.wrap(U.IGNITE_HEADER)));
            }
            else
                ch.write(ByteBuffer.wrap(U.IGNITE_HEADER));

<<<<<<< HEAD
            ClusterNode locNode = getLocalNode();

            if (locNode == null)
                throw new IgniteCheckedException("Local node has not been started or " +
                    "fully initialized [isStopping=" + getSpiContext().isStopping() + ']');

            if (recovery != null) {
                HandshakeMessage msg;

                int msgSize = HandshakeMessage.MESSAGE_FULL_SIZE;

                if (handshakeConnIdx != null) {
                    msg = new HandshakeMessage2(locNode.id(),
                        recovery.incrementConnectCount(),
                        recovery.received(),
                        handshakeConnIdx);

                    msgSize += 5;
                }
                else {
                    msg = new HandshakeMessage(locNode.id(),
                        recovery.incrementConnectCount(),
                        recovery.received());
                }
=======
            // Step 2. Prepare Handshake message to send remote node.
            if (log.isDebugEnabled())
                log.debug("Writing handshake message [rmtNode=" + rmtNodeId + ", msg=" + msg + ']');
>>>>>>> 6eb76855

            buf = ByteBuffer.allocate(msg.getMessageSize());

            buf.order(ByteOrder.nativeOrder());

            boolean written = msg.writeTo(buf, null);

            assert written;

            buf.flip();

            if (isSslEnabled()) {
                assert sslHnd != null;

                ch.write(sslHnd.encrypt(buf));
            }
            else
                ch.write(buf);

            if (log.isDebugEnabled())
                log.debug("Waiting for handshake [rmtNode=" + rmtNodeId + ']');

            // Step 3. Waiting the response from remote node with their receive count.
            if (isSslEnabled()) {
                assert sslHnd != null;

                buf = ByteBuffer.allocate(1000);
                buf.order(ByteOrder.nativeOrder());

                ByteBuffer decode = ByteBuffer.allocate(2 * buf.capacity());
                decode.order(ByteOrder.nativeOrder());

                for (int i = 0; i < RecoveryLastReceivedMessage.MESSAGE_FULL_SIZE; ) {
                    int read = ch.read(buf);

                    if (read == -1)
                        throw new HandshakeException("Failed to read remote node recovery handshake " +
                            "(connection closed).");

                    buf.flip();

                    ByteBuffer decode0 = sslHnd.decode(buf);

                    i += decode0.remaining();

                    decode = appendAndResizeIfNeeded(decode, decode0);

                    buf.clear();
                }

                decode.flip();

                rcvCnt = decode.getLong(Message.DIRECT_TYPE_SIZE);

                if (decode.limit() > RecoveryLastReceivedMessage.MESSAGE_FULL_SIZE) {
                    decode.position(RecoveryLastReceivedMessage.MESSAGE_FULL_SIZE);

                    sslMeta.decodedBuffer(decode);
                }

                ByteBuffer inBuf = sslHnd.inputBuffer();

                if (inBuf.position() > 0)
                    sslMeta.encodedBuffer(inBuf);
            }
            else {
                buf = ByteBuffer.allocate(RecoveryLastReceivedMessage.MESSAGE_FULL_SIZE);

                buf.order(ByteOrder.nativeOrder());

                for (int i = 0; i < RecoveryLastReceivedMessage.MESSAGE_FULL_SIZE; ) {
                    int read = ch.read(buf);

                    if (read == -1)
                        throw new HandshakeException("Failed to read remote node recovery handshake " +
                            "(connection closed).");

                    i += read;
                }

                rcvCnt = buf.getLong(Message.DIRECT_TYPE_SIZE);
            }

            if (log.isDebugEnabled())
                log.debug("Received handshake message [rmtNode=" + rmtNodeId + ", rcvCnt=" + rcvCnt + ']');

            if (rcvCnt == -1) {
                if (log.isDebugEnabled())
                    log.debug("Connection rejected, will retry client creation [rmtNode=" + rmtNodeId + ']');
            }
        }
        catch (IOException e) {
            if (log.isDebugEnabled())
                log.debug("Failed to read from channel: " + e);

            throw new IgniteCheckedException("Failed to read from channel.", e);
        }
        finally {
            boolean cancelled = obj.cancel();

            if (cancelled)
                removeTimeoutObject(obj);

            // Ignoring whatever happened after timeout - reporting only timeout event.
            if (!cancelled)
                throw new HandshakeTimeoutException(
                    new IgniteSpiOperationTimeoutException("Failed to perform handshake due to timeout " +
                        "(consider increasing 'connectionTimeout' configuration property)."));
        }

        return rcvCnt;
    }

    /**
     * @param sndId Sender ID.
     * @param msg Communication message.
     * @param msgC Closure to call when message processing finished.
     */
    protected void notifyListener(UUID sndId, Message msg, IgniteRunnable msgC) {
        CommunicationListener<Message> lsnr = this.lsnr;

        if (lsnr != null)
            // Notify listener of a new message.
            lsnr.onMessage(sndId, msg, msgC);
        else if (log.isDebugEnabled())
            log.debug("Received communication message without any registered listeners (will ignore, " +
                "is node stopping?) [senderNodeId=" + sndId + ", msg=" + msg + ']');
    }

    /** */
    private void notifyListener(IgniteNioSocketChannel ch) {
        CommunicationListener<Message> lsnr0 = lsnr;

        if (lsnr0 != null)
            lsnr0.onChannelReady(ch);
    }

    /**
     * @param target Target buffer to append to.
     * @param src Source buffer to get data.
     * @return Original or expanded buffer.
     */
    private ByteBuffer appendAndResizeIfNeeded(ByteBuffer target, ByteBuffer src) {
        if (target.remaining() < src.remaining()) {
            int newSize = Math.max(target.capacity() * 2, target.capacity() + src.remaining());

            ByteBuffer tmp = ByteBuffer.allocate(newSize);

            tmp.order(target.order());

            target.flip();

            tmp.put(target);

            target = tmp;
        }

        target.put(src);

        return target;
    }

    /**
     * Stops service threads to simulate node failure.
     *
     * FOR TEST PURPOSES ONLY!!!
     */
    public void simulateNodeFailure() {
        if (nioSrvr != null)
            nioSrvr.stop();

        if (commWorker != null)
            U.interrupt(commWorker.runner());

        U.join(commWorker, log);

        for (GridCommunicationClient[] clients0 : clients.values()) {
            for (GridCommunicationClient client : clients0) {
                if (client != null)
                    client.forceClose();
            }
        }
    }

    /**
     * @param node Node.
     * @param key Connection key.
     * @return Recovery descriptor for outgoing connection.
     */
    private GridNioRecoveryDescriptor outRecoveryDescriptor(ClusterNode node, ConnectionKey key) {
        if (usePairedConnections(node))
            return recoveryDescriptor(outRecDescs, true, node, key);
        else
            return recoveryDescriptor(recoveryDescs, false, node, key);
    }

    /**
     * @param node Node.
     * @param key Connection key.
     * @return Recovery descriptor for incoming connection.
     */
    private GridNioRecoveryDescriptor inRecoveryDescriptor(ClusterNode node, ConnectionKey key) {
        if (usePairedConnections(node))
            return recoveryDescriptor(inRecDescs, true, node, key);
        else
            return recoveryDescriptor(recoveryDescs, false, node, key);
    }

    /**
     * @param node Node.
     * @return {@code True} if can use in/out connection pair for communication.
     */
    private boolean usePairedConnections(ClusterNode node) {
        if (usePairedConnections) {
            Boolean attr = node.attribute(createSpiAttributeName(ATTR_PAIRED_CONN));

            return attr != null && attr;
        }

        return false;
    }

    /**
     * @param recoveryDescs Descriptors map.
     * @param pairedConnections {@code True} if in/out connections pair is used for communication with node.
     * @param node Node.
     * @param key Connection key.
     * @return Recovery receive data for given node.
     */
    private GridNioRecoveryDescriptor recoveryDescriptor(
        ConcurrentMap<ConnectionKey, GridNioRecoveryDescriptor> recoveryDescs,
        boolean pairedConnections,
        ClusterNode node,
        ConnectionKey key) {
        GridNioRecoveryDescriptor recovery = recoveryDescs.get(key);

        if (recovery == null) {
            if (log.isDebugEnabled())
                log.debug("Missing recovery descriptor for the node (will create a new one) " +
                    "[locNodeId=" + getLocalNode().id() +
                    ", key=" + key + ", rmtNode=" + node + ']');

            int maxSize = Math.max(msgQueueLimit, ackSndThreshold);

            int queueLimit = unackedMsgsBufSize != 0 ? unackedMsgsBufSize : (maxSize * 128);

            GridNioRecoveryDescriptor old = recoveryDescs.putIfAbsent(key,
                recovery = new GridNioRecoveryDescriptor(pairedConnections, queueLimit, node, log));

            if (old != null) {
                recovery = old;

                if (log.isDebugEnabled())
                    log.debug("Will use existing recovery descriptor: " + recovery);
            }
            else {
                if (log.isDebugEnabled())
                    log.debug("Initialized recovery descriptor [desc=" + recovery + ", maxSize=" + maxSize +
                        ", queueLimit=" + queueLimit + ']');
            }
        }

        return recovery;
    }

    /**
     * @param msg Error message.
     * @param e Exception.
     */
    private void onException(String msg, Exception e) {
        getExceptionRegistry().onException(msg, e);
    }

    /**
     * @return Node ID message.
     */
    private NodeIdMessage nodeIdMessage() {
        return new NodeIdMessage(safeLocalNodeId());
    }

    /**
     * @return Local node ID.
     */
    private UUID safeLocalNodeId() {
        ClusterNode locNode = getLocalNode();

        UUID id;

        if (locNode == null) {
            U.warn(log, "Local node is not started or fully initialized [isStopping=" +
                getSpiContext().isStopping() + ']');

            id = new UUID(0, 0);
        }
        else
            id = locNode.id();

        return id;
    }

    /** {@inheritDoc} */
    @Override public TcpCommunicationSpi setName(String name) {
        super.setName(name);

        return this;
    }

    /**
     * Checks whether remote nodes support {@link HandshakeWaitMessage}.
     *
     * @return {@code True} if remote nodes support {@link HandshakeWaitMessage}.
     */
    private boolean isHandshakeWaitSupported() {
        Collection<ClusterNode> nodes = ignite().configuration().getDiscoverySpi().getRemoteNodes();

        return IgniteFeatures.allNodesSupports(nodes, IgniteFeatures.TCP_COMMUNICATION_SPI_HANDSHAKE_WAIT_MESSAGE);
    }

    /** {@inheritDoc} */
    @Override public String toString() {
        return S.toString(TcpCommunicationSpi.class, this);
    }

    /**
     * This worker takes responsibility to shut the server down when stopping,
     * No other thread shall stop passed server.
     */
    private class ShmemAcceptWorker extends GridWorker {
        /** */
        private final IpcSharedMemoryServerEndpoint srv;

        /**
         * @param srv Server.
         */
        ShmemAcceptWorker(IpcSharedMemoryServerEndpoint srv) {
            super(igniteInstanceName, "shmem-communication-acceptor", TcpCommunicationSpi.this.log);

            this.srv = srv;
        }

        /** {@inheritDoc} */
        @Override protected void body() throws InterruptedException {
            try {
                while (!Thread.interrupted()) {
                    ShmemWorker e = new ShmemWorker(srv.accept());

                    shmemWorkers.add(e);

                    new IgniteThread(e).start();
                }
            }
            catch (IgniteCheckedException e) {
                if (!isCancelled())
                    U.error(log, "Shmem server failed.", e);
            }
            finally {
                srv.close();
            }
        }

        /** {@inheritDoc} */
        @Override public void cancel() {
            super.cancel();

            srv.close();
        }
    }

    /**
     * Write message type to output stream.
     *
     * @param os Output stream.
     * @param type Message type.
     * @throws IOException On error.
     */
    private static void writeMessageType(OutputStream os, short type) throws IOException {
        os.write((byte)(type & 0xFF));
        os.write((byte)((type >> 8) & 0xFF));
    }

    /**
     * Write message type to byte buffer.
     *
     * @param buf Byte buffer.
     * @param type Message type.
     */
    public static void writeMessageType(ByteBuffer buf, short type) {
        buf.put((byte)(type & 0xFF));
        buf.put((byte)((type >> 8) & 0xFF));
    }

    /**
     * Concatenates the two parameter bytes to form a message type value.
     *
     * @param b0 The first byte.
     * @param b1 The second byte.
     */
    public static short makeMessageType(byte b0, byte b1) {
        return (short)((b1 & 0xFF) << 8 | b0 & 0xFF);
    }

    /**
     * @param ignite Ignite.
     */
    private static WorkersRegistry getWorkersRegistry(Ignite ignite) {
        return ignite instanceof IgniteEx ? ((IgniteEx)ignite).context().workersRegistry() : null;
    }

    /** {@inheritDoc} */
    @Override public boolean directConnectionSupported() {
        // TODO: Check for compatibility version and enabled system property
        return true;
    }

    /** {@inheritDoc} */
    @Override public IgniteNioSocketChannel channel(ClusterNode remote, Message msg) throws IgniteSpiException {
        connectGate.enter();

        ConnectionKey connKey = new ConnectionKey(remote.id(), sockConnPlc.connectionIndex(), -1);

        IgniteNioSocketChannel nioCh;
        GridSelectorNioSession ses = null;

        try {
            // TODO: add retry count for connKey
            if (nioSrvr.getNioSocketChannel(connKey) != null)
                throw new IgniteCheckedException("Connection key already used: " + connKey);

            // GridNioSession ses = createGridNioSession()
            ses = createNioSession(remote, connKey.connectionIndex());

            nioCh = nioSrvr.createNioChannel(ses, connKey);

            // Send configuration message new GridIoMessage(msg, ..)
            ses.send(new ChannelCreateRequestMessage(msg)).get();

            // Wait for the reply (channel created on the remote side)
            long curTime = U.currentTimeMillis();
            long endTime = curTime + DFLT_CONN_TIMEOUT;

            while (curTime < endTime) {
                if (nioCh.isReady())
                    break;

                U.sleep(200);

                curTime = U.currentTimeMillis();
            }

            // Cleanup.
            ses.closeSocket(false);
            ses.close().get();

            if (!nioCh.isReady())
                throw new IgniteCheckedException("Timeout while getting response message");

            return nioCh;
        }
        catch (IgniteCheckedException e) {
            if (ses != null)
                ses.close();

            throw new IgniteSpiException("Failed to create channel to node: " + remote, e);
        }
        finally {
            connectGate.leave();
        }
    }

    /**
     *
     */
    private class DiscoveryListener implements GridLocalEventListener, HighPriorityListener {
        /** {@inheritDoc} */
        @Override public void onEvent(Event evt) {
            assert evt instanceof DiscoveryEvent : evt;
            assert evt.type() == EVT_NODE_LEFT || evt.type() == EVT_NODE_FAILED;

            onNodeLeft(((DiscoveryEvent)evt).eventNode().id());
        }

        /** {@inheritDoc} */
        @Override public int order() {
            return 0;
        }
    }

    /**
     *
     */
    private class ShmemWorker extends GridWorker {
        /** */
        private final IpcEndpoint endpoint;

        /**
         * @param endpoint Endpoint.
         */
        private ShmemWorker(IpcEndpoint endpoint) {
            super(igniteInstanceName, "shmem-worker", TcpCommunicationSpi.this.log);

            this.endpoint = endpoint;
        }

        /** {@inheritDoc} */
        @Override protected void body() throws InterruptedException {
            try {
                MessageFactory msgFactory = new MessageFactory() {
                    private MessageFactory impl;

                    @Nullable @Override public Message create(short type) {
                        if (impl == null)
                            impl = getSpiContext().messageFactory();

                        assert impl != null;

                        return impl.create(type);
                    }
                };

                GridNioMessageWriterFactory writerFactory = new GridNioMessageWriterFactory() {
                    private MessageFormatter formatter;

                    @Override public MessageWriter writer(GridNioSession ses) throws IgniteCheckedException {
                        if (formatter == null)
                            formatter = getSpiContext().messageFormatter();

                        assert formatter != null;

                        ConnectionKey connKey = ses.meta(CONN_IDX_META);

                        return connKey != null ? formatter.writer(connKey.nodeId()) : null;
                    }
                };

                GridNioMessageReaderFactory readerFactory = new GridNioMessageReaderFactory() {
                    private MessageFormatter formatter;

                    @Override public MessageReader reader(GridNioSession ses, MessageFactory msgFactory)
                        throws IgniteCheckedException {
                        if (formatter == null)
                            formatter = getSpiContext().messageFormatter();

                        assert formatter != null;

                        ConnectionKey connKey = ses.meta(CONN_IDX_META);

                        return connKey != null ? formatter.reader(connKey.nodeId(), msgFactory) : null;
                    }
                };

                IpcToNioAdapter<Message> adapter = new IpcToNioAdapter<>(
                    metricsLsnr,
                    log,
                    endpoint,
                    srvLsnr,
                    writerFactory,
                    new GridNioCodecFilter(
                        new GridDirectParser(log.getLogger(GridDirectParser.class), msgFactory, readerFactory),
                        log,
                        true),
                    new GridConnectionBytesVerifyFilter(log)
                );

                adapter.serve();
            }
            finally {
                shmemWorkers.remove(this);

                endpoint.close();
            }
        }

        /** {@inheritDoc} */
        @Override public void cancel() {
            super.cancel();

            endpoint.close();
        }

        /** {@inheritDoc} */
        @Override protected void cleanup() {
            super.cleanup();

            endpoint.close();
        }

        /** {@inheritDoc} */
        @Override public String toString() {
            return S.toString(ShmemWorker.class, this);
        }
    }

    /**
     *
     */
    private class CommunicationWorker extends GridWorker {
        /** */
        private final BlockingQueue<DisconnectedSessionInfo> q = new LinkedBlockingQueue<>();

        /**
         * @param igniteInstanceName Ignite instance name.
         * @param log Logger.
         */
        private CommunicationWorker(String igniteInstanceName, IgniteLogger log) {
            super(igniteInstanceName, "tcp-comm-worker", log, getWorkersRegistry(ignite));
        }

        /** */
        @Override protected void body() throws InterruptedException {
            if (log.isDebugEnabled())
                log.debug("Tcp communication worker has been started.");

            Throwable err = null;

            try {
                while (!isCancelled()) {
                    DisconnectedSessionInfo disconnectData;

                    blockingSectionBegin();

                    try {
                        disconnectData = q.poll(idleConnTimeout, TimeUnit.MILLISECONDS);
                    }
                    finally {
                        blockingSectionEnd();
                    }

                    if (disconnectData != null)
                        processDisconnect(disconnectData);
                    else
                        processIdle();

                    onIdle();
                }
            }
            catch (Throwable t) {
                if (!(t instanceof InterruptedException))
                    err = t;

                throw t;
            }
            finally {
                if (ignite instanceof IgniteEx) {
                    if (err == null && !stopping)
                        err = new IllegalStateException("Thread  " + getName() + " is terminated unexpectedly.");

                    if (err instanceof OutOfMemoryError)
                        ((IgniteEx)ignite).context().failure().process(new FailureContext(CRITICAL_ERROR, err));
                    else if (err != null)
                        ((IgniteEx)ignite).context().failure().process(
                            new FailureContext(SYSTEM_WORKER_TERMINATION, err));
                }
            }
        }

        /**
         *
         */
        private void processIdle() {
            cleanupRecovery();

            for (Map.Entry<UUID, GridCommunicationClient[]> e : clients.entrySet()) {
                UUID nodeId = e.getKey();

                for (GridCommunicationClient client : e.getValue()) {
                    if (client == null)
                        continue;

                    ClusterNode node = getSpiContext().node(nodeId);

                    if (node == null) {
                        if (log.isDebugEnabled())
                            log.debug("Forcing close of non-existent node connection: " + nodeId);

                        client.forceClose();

                        removeNodeClient(nodeId, client);

                        continue;
                    }

                    GridNioRecoveryDescriptor recovery = null;

                    if (!usePairedConnections(node) && client instanceof GridTcpNioCommunicationClient) {
                        recovery = recoveryDescs.get(new ConnectionKey(node.id(), client.connectionIndex(), -1));

                        if (recovery != null && recovery.lastAcknowledged() != recovery.received()) {
                            RecoveryLastReceivedMessage msg = new RecoveryLastReceivedMessage(recovery.received());

                            if (log.isDebugEnabled())
                                log.debug("Send recovery acknowledgement on timeout [rmtNode=" + nodeId +
                                    ", rcvCnt=" + msg.received() + ']');

                            try {
                                nioSrvr.sendSystem(((GridTcpNioCommunicationClient)client).session(), msg);

                                recovery.lastAcknowledged(msg.received());
                            }
                            catch (IgniteCheckedException err) {
                                U.error(log, "Failed to send message: " + err, err);
                            }

                            continue;
                        }
                    }

                    long idleTime = client.getIdleTime();

                    if (idleTime >= idleConnTimeout) {
                        if (recovery == null && usePairedConnections(node))
                            recovery = outRecDescs.get(new ConnectionKey(node.id(), client.connectionIndex(), -1));

                        if (recovery != null &&
                            recovery.nodeAlive(getSpiContext().node(nodeId)) &&
                            !recovery.messagesRequests().isEmpty()) {
                            if (log.isDebugEnabled())
                                log.debug("Node connection is idle, but there are unacknowledged messages, " +
                                    "will wait: " + nodeId);

                            continue;
                        }

                        if (log.isDebugEnabled())
                            log.debug("Closing idle node connection: " + nodeId);

                        if (client.close() || client.closed())
                            removeNodeClient(nodeId, client);
                    }
                }
            }

            for (GridNioSession ses : nioSrvr.sessions()) {
                GridNioRecoveryDescriptor recovery = ses.inRecoveryDescriptor();

                if (recovery != null && usePairedConnections(recovery.node())) {
                    assert ses.accepted() : ses;

                    sendAckOnTimeout(recovery, ses);
                }
            }
        }

        /**
         * @param recovery Recovery descriptor.
         * @param ses Session.
         */
        private void sendAckOnTimeout(GridNioRecoveryDescriptor recovery, GridNioSession ses) {
            if (recovery != null && recovery.lastAcknowledged() != recovery.received()) {
                RecoveryLastReceivedMessage msg = new RecoveryLastReceivedMessage(recovery.received());

                if (log.isDebugEnabled()) {
                    log.debug("Send recovery acknowledgement on timeout [rmtNode=" + recovery.node().id() +
                        ", rcvCnt=" + msg.received() +
                        ", lastAcked=" + recovery.lastAcknowledged() + ']');
                }

                try {
                    nioSrvr.sendSystem(ses, msg);

                    recovery.lastAcknowledged(msg.received());
                }
                catch (IgniteCheckedException e) {
                    U.error(log, "Failed to send message: " + e, e);
                }
            }
        }

        /**
         *
         */
        private void cleanupRecovery() {
            cleanupRecovery(recoveryDescs);
            cleanupRecovery(inRecDescs);
            cleanupRecovery(outRecDescs);
        }

        /**
         * @param recoveryDescs Recovery descriptors to cleanup.
         */
        private void cleanupRecovery(ConcurrentMap<ConnectionKey, GridNioRecoveryDescriptor> recoveryDescs) {
            Set<ConnectionKey> left = null;

            for (Map.Entry<ConnectionKey, GridNioRecoveryDescriptor> e : recoveryDescs.entrySet()) {
                if (left != null && left.contains(e.getKey()))
                    continue;

                GridNioRecoveryDescriptor recoveryDesc = e.getValue();

                if (!recoveryDesc.nodeAlive(getSpiContext().node(e.getKey().nodeId()))) {
                    if (left == null)
                        left = new HashSet<>();

                    left.add(e.getKey());
                }
            }

            if (left != null) {
                assert !left.isEmpty();

                for (ConnectionKey id : left) {
                    GridNioRecoveryDescriptor recoveryDesc = recoveryDescs.get(id);

                    if (recoveryDesc != null && recoveryDesc.onNodeLeft())
                        recoveryDescs.remove(id, recoveryDesc);
                }
            }
        }

        /**
         * @param sesInfo Disconnected session information.
         */
        private void processDisconnect(DisconnectedSessionInfo sesInfo) {
            GridNioRecoveryDescriptor recoveryDesc = sesInfo.recoveryDesc;

            ClusterNode node = recoveryDesc.node();

            if (!recoveryDesc.nodeAlive(getSpiContext().node(node.id())))
                return;

            try {
                if (log.isDebugEnabled())
                    log.debug("Recovery reconnect [rmtNode=" + recoveryDesc.node().id() + ']');

                GridCommunicationClient client = reserveClient(node, sesInfo.connIdx);

                client.release();
            }
            catch (ClusterTopologyCheckedException e) {
                if (log.isDebugEnabled())
                    log.debug("Recovery reconnect failed, node stopping [rmtNode=" + recoveryDesc.node().id() + ']');
            }
            catch (IgniteCheckedException | IgniteException e) {
                try {
                    if (recoveryDesc.nodeAlive(getSpiContext().node(node.id())) && getSpiContext().pingNode(node.id())) {
                        if (log.isDebugEnabled())
                            log.debug("Recovery reconnect failed, will retry " +
                                "[rmtNode=" + recoveryDesc.node().id() + ", err=" + e + ']');

                        addProcessDisconnectRequest(sesInfo);
                    }
                    else {
                        if (log.isDebugEnabled())
                            log.debug("Recovery reconnect failed, " +
                                "node left [rmtNode=" + recoveryDesc.node().id() + ", err=" + e + ']');

                        onException("Recovery reconnect failed, node left [rmtNode=" + recoveryDesc.node().id() + "]",
                            e);
                    }
                }
                catch (IgniteClientDisconnectedException ignored) {
                    if (log.isDebugEnabled())
                        log.debug("Failed to ping node, client disconnected.");
                }
            }
        }

        /**
         * @param sesInfo Disconnected session information.
         */
        void addProcessDisconnectRequest(DisconnectedSessionInfo sesInfo) {
            boolean add = q.add(sesInfo);

            assert add;
        }
    }

    /**
     *
     */
    private static class ConnectFuture extends GridFutureAdapter<GridCommunicationClient> {
        // No-op.
    }

    /**
     *
     */
    private static class HandshakeTimeoutObject<T> implements IgniteSpiTimeoutObject {
        /** */
        private final IgniteUuid id = IgniteUuid.randomUuid();

        /** */
        private final T obj;

        /** */
        private final long endTime;

        /** */
        private final AtomicBoolean done = new AtomicBoolean();

        /**
         * @param obj Client.
         * @param endTime End time.
         */
        private HandshakeTimeoutObject(T obj, long endTime) {
            assert obj != null;
            assert obj instanceof GridCommunicationClient || obj instanceof SelectableChannel;
            assert endTime > 0;

            this.obj = obj;
            this.endTime = endTime;
        }

        /**
         * @return {@code True} if object has not yet been timed out.
         */
        boolean cancel() {
            return done.compareAndSet(false, true);
        }

        /** {@inheritDoc} */
        @Override public void onTimeout() {
            if (done.compareAndSet(false, true)) {
                // Close socket - timeout occurred.
                if (obj instanceof GridCommunicationClient)
                    ((GridCommunicationClient)obj).forceClose();
                else
                    U.closeQuiet((AbstractInterruptibleChannel)obj);
            }
        }

        /** {@inheritDoc} */
        @Override public long endTime() {
            return endTime;
        }

        /** {@inheritDoc} */
        @Override public IgniteUuid id() {
            return id;
        }

        /** {@inheritDoc} */
        @Override public String toString() {
            return S.toString(HandshakeTimeoutObject.class, this);
        }
    }

    /**
     *
     */
    private class HandshakeClosure extends IgniteInClosure2X<InputStream, OutputStream> {
        /** */
        private static final long serialVersionUID = 0L;

        /** */
        private final UUID rmtNodeId;

        /**
         * @param rmtNodeId Remote node ID.
         */
        private HandshakeClosure(UUID rmtNodeId) {
            this.rmtNodeId = rmtNodeId;
        }

        /** {@inheritDoc} */
        @Override public void applyx(InputStream in, OutputStream out) throws IgniteCheckedException {
            try {
                // Handshake.
                byte[] b = new byte[NodeIdMessage.MESSAGE_FULL_SIZE];

                int n = 0;

                while (n < NodeIdMessage.MESSAGE_FULL_SIZE) {
                    int cnt = in.read(b, n, NodeIdMessage.MESSAGE_FULL_SIZE - n);

                    if (cnt < 0)
                        throw new IgniteCheckedException("Failed to get remote node ID (end of stream reached)");

                    n += cnt;
                }

                // First 4 bytes are for length.
                UUID id = U.bytesToUuid(b, Message.DIRECT_TYPE_SIZE);

                if (!rmtNodeId.equals(id))
                    throw new IgniteCheckedException("Remote node ID is not as expected [expected=" + rmtNodeId +
                        ", rcvd=" + id + ']');
                else if (log.isDebugEnabled())
                    log.debug("Received remote node ID: " + id);
            }
            catch (SocketTimeoutException e) {
                throw new IgniteCheckedException("Failed to perform handshake due to timeout (consider increasing " +
                    "'connectionTimeout' configuration property).", e);
            }
            catch (IOException e) {
                throw new IgniteCheckedException("Failed to perform handshake.", e);
            }

            try {
                ClusterNode localNode = getLocalNode();

                if (localNode == null)
                    throw new IgniteSpiException("Local node has not been started or fully initialized " +
                        "[isStopping=" + getSpiContext().isStopping() + ']');

                UUID id = localNode.id();

                NodeIdMessage msg = new NodeIdMessage(id);

                out.write(U.IGNITE_HEADER);
                writeMessageType(out, NODE_ID_MSG_TYPE);
                out.write(msg.nodeIdBytes());

                out.flush();

                if (log.isDebugEnabled())
                    log.debug("Sent local node ID [locNodeId=" + id + ", rmtNodeId=" + rmtNodeId + ']');
            }
            catch (IOException e) {
                throw new IgniteCheckedException("Failed to perform handshake.", e);
            }
        }
    }

    /**
     *
     */
    private class ConnectGateway {
        /** */
        private GridSpinReadWriteLock lock = new GridSpinReadWriteLock();

        /** */
        private IgniteException err;

        /**
         *
         */
        void enter() {
            lock.readLock();

            if (err != null) {
                lock.readUnlock();

                throw err;
            }
        }

        /**
         * @return {@code True} if entered gateway.
         */
        boolean tryEnter() {
            lock.readLock();

            boolean res = err == null;

            if (!res)
                lock.readUnlock();

            return res;
        }

        /**
         *
         */
        void leave() {
            lock.readUnlock();
        }

        /**
         * @param reconnectFut Reconnect future.
         */
        void disconnected(IgniteFuture<?> reconnectFut) {
            lock.writeLock();

            err = new IgniteClientDisconnectedException(reconnectFut, "Failed to connect, client node disconnected.");

            lock.writeUnlock();
        }

        /**
         *
         */
        void reconnected() {
            lock.writeLock();

            try {
                if (err instanceof IgniteClientDisconnectedException)
                    err = null;
            }
            finally {
                lock.writeUnlock();
            }
        }

        /**
         *
         */
        void stopped() {
            lock.readLock();

            err = new IgniteException("Failed to connect, node stopped.");

            lock.readUnlock();
        }
    }

    /**
     *
     */
    private static class DisconnectedSessionInfo {
        /** */
        private final GridNioRecoveryDescriptor recoveryDesc;

        /** */
        private int connIdx;

        /**
         * @param recoveryDesc Recovery descriptor.
         * @param connIdx Connection index.
         */
        DisconnectedSessionInfo(@Nullable GridNioRecoveryDescriptor recoveryDesc, int connIdx) {
            this.recoveryDesc = recoveryDesc;
            this.connIdx = connIdx;
        }

        /** {@inheritDoc} */
        @Override public String toString() {
            return S.toString(DisconnectedSessionInfo.class, this);
        }
    }

    /**
     *
     */
    interface ConnectionPolicy {
        /**
         * @return Thread connection index.
         */
        int connectionIndex();
    }

    /** */
    private static class FirstConnectionPolicy implements ConnectionPolicy {
        /** {@inheritDoc} */
        @Override public int connectionIndex() {
            return 0;
        }
    }

    /** */
    private class RoundRobinConnectionPolicy implements ConnectionPolicy {
        /** {@inheritDoc} */
        @Override public int connectionIndex() {
            return (int)(U.safeAbs(Thread.currentThread().getId()) % connectionsPerNode);
        }
    }

    /** */
    private static class RandomConnectionPolicy implements ConnectionPolicy {
        /** {@inheritDoc} */
        @Override public int connectionIndex() {
            return ThreadLocalRandom.current().nextInt(MAX_CONN_PER_NODE + 1, MAX_CONN_PER_NODE + MAX_SOCK_CONN_PER_NODE);
        }
    }

    /**
     * MBean implementation for TcpCommunicationSpi.
     */
    private class TcpCommunicationSpiMBeanImpl extends IgniteSpiMBeanAdapter implements TcpCommunicationSpiMBean {
        /** {@inheritDoc} */
        TcpCommunicationSpiMBeanImpl(IgniteSpiAdapter spiAdapter) {
            super(spiAdapter);
        }

        /** {@inheritDoc} */
        @Override public String getLocalAddress() {
            return TcpCommunicationSpi.this.getLocalAddress();
        }

        /** {@inheritDoc} */
        @Override public int getLocalPort() {
            return TcpCommunicationSpi.this.getLocalPort();
        }

        /** {@inheritDoc} */
        @Override public int getLocalPortRange() {
            return TcpCommunicationSpi.this.getLocalPortRange();
        }

        /** {@inheritDoc} */
        @Override public boolean isUsePairedConnections() {
            return TcpCommunicationSpi.this.isUsePairedConnections();
        }

        /** {@inheritDoc} */
        @Override public int getConnectionsPerNode() {
            return TcpCommunicationSpi.this.getConnectionsPerNode();
        }

        /** {@inheritDoc} */
        @Override public int getSharedMemoryPort() {
            return TcpCommunicationSpi.this.getSharedMemoryPort();
        }

        /** {@inheritDoc} */
        @Override public long getIdleConnectionTimeout() {
            return TcpCommunicationSpi.this.getIdleConnectionTimeout();
        }

        /** {@inheritDoc} */
        @Override public long getSocketWriteTimeout() {
            return TcpCommunicationSpi.this.getSocketWriteTimeout();
        }

        /** {@inheritDoc} */
        @Override public int getAckSendThreshold() {
            return TcpCommunicationSpi.this.getAckSendThreshold();
        }

        /** {@inheritDoc} */
        @Override public int getUnacknowledgedMessagesBufferSize() {
            return TcpCommunicationSpi.this.getUnacknowledgedMessagesBufferSize();
        }

        /** {@inheritDoc} */
        @Override public long getConnectTimeout() {
            return TcpCommunicationSpi.this.getConnectTimeout();
        }

        /** {@inheritDoc} */
        @Override public long getMaxConnectTimeout() {
            return TcpCommunicationSpi.this.getMaxConnectTimeout();
        }

        /** {@inheritDoc} */
        @Override public int getReconnectCount() {
            return TcpCommunicationSpi.this.getReconnectCount();
        }

        /** {@inheritDoc} */
        @Override public boolean isDirectBuffer() {
            return TcpCommunicationSpi.this.isDirectBuffer();
        }

        /** {@inheritDoc} */
        @Override public boolean isDirectSendBuffer() {
            return TcpCommunicationSpi.this.isDirectSendBuffer();
        }

        /** {@inheritDoc} */
        @Override public int getSelectorsCount() {
            return TcpCommunicationSpi.this.getSelectorsCount();
        }

        /** {@inheritDoc} */
        @Override public long getSelectorSpins() {
            return TcpCommunicationSpi.this.getSelectorSpins();
        }

        /** {@inheritDoc} */
        @Override public boolean isTcpNoDelay() {
            return TcpCommunicationSpi.this.isTcpNoDelay();
        }

        /** {@inheritDoc} */
        @Override public int getSocketReceiveBuffer() {
            return TcpCommunicationSpi.this.getSocketReceiveBuffer();
        }

        /** {@inheritDoc} */
        @Override public int getSocketSendBuffer() {
            return TcpCommunicationSpi.this.getSocketSendBuffer();
        }

        /** {@inheritDoc} */
        @Override public int getMessageQueueLimit() {
            return TcpCommunicationSpi.this.getMessageQueueLimit();
        }

        /** {@inheritDoc} */
        @Override public int getSlowClientQueueLimit() {
            return TcpCommunicationSpi.this.getSlowClientQueueLimit();
        }

        /** {@inheritDoc} */
        @Override public void dumpStats() {
            TcpCommunicationSpi.this.dumpStats();
        }

        /** {@inheritDoc} */
        @Override public int getSentMessagesCount() {
            return TcpCommunicationSpi.this.getSentMessagesCount();
        }

        /** {@inheritDoc} */
        @Override public long getSentBytesCount() {
            return TcpCommunicationSpi.this.getSentBytesCount();
        }

        /** {@inheritDoc} */
        @Override public int getReceivedMessagesCount() {
            return TcpCommunicationSpi.this.getReceivedMessagesCount();
        }

        /** {@inheritDoc} */
        @Override public long getReceivedBytesCount() {
            return TcpCommunicationSpi.this.getReceivedBytesCount();
        }

        /** {@inheritDoc} */
        @Override public Map<String, Long> getReceivedMessagesByType() {
            return TcpCommunicationSpi.this.getReceivedMessagesByType();
        }

        /** {@inheritDoc} */
        @Override public Map<UUID, Long> getReceivedMessagesByNode() {
            return TcpCommunicationSpi.this.getReceivedMessagesByNode();
        }

        /** {@inheritDoc} */
        @Override public Map<String, Long> getSentMessagesByType() {
            return TcpCommunicationSpi.this.getSentMessagesByType();
        }

        /** {@inheritDoc} */
        @Override public Map<UUID, Long> getSentMessagesByNode() {
            return TcpCommunicationSpi.this.getSentMessagesByNode();
        }

        /** {@inheritDoc} */
        @Override public int getOutboundMessagesQueueSize() {
            return TcpCommunicationSpi.this.getOutboundMessagesQueueSize();
        }
    }
}<|MERGE_RESOLUTION|>--- conflicted
+++ resolved
@@ -3244,13 +3244,6 @@
         }
     }
 
-    /** */
-    protected GridCommunicationClient createTcpClient(ClusterNode node, int connIdx) throws IgniteCheckedException {
-        GridSelectorNioSession ses = createNioSession(node, connIdx);
-
-        return new GridTcpNioCommunicationClient(connIdx, ses, log);
-    }
-
     /**
      * @param node Node.
      * @return Node addresses.
@@ -3347,12 +3340,6 @@
      * @return Session.
      * @throws IgniteCheckedException If failed.
      */
-<<<<<<< HEAD
-    protected GridSelectorNioSession createNioSession(ClusterNode node, int connIdx) throws IgniteCheckedException {
-        Collection<InetSocketAddress> addrs = nodeAddresses(node);
-
-        GridSelectorNioSession session = null;
-=======
     protected GridCommunicationClient createTcpClient(ClusterNode node, int connIdx) throws IgniteCheckedException {
         GridNioSession session = createNioSession(node, connIdx);
 
@@ -3393,7 +3380,6 @@
         Collection<InetSocketAddress> addrs = nodeAddresses(node);
 
         GridNioSession session = null;
->>>>>>> 6eb76855
         IgniteCheckedException errs = null;
 
         int connectAttempts = 1;
@@ -3510,14 +3496,10 @@
 
                         recoveryDesc.onHandshake(rcvCnt);
 
-<<<<<<< HEAD
-                        session = (GridSelectorNioSession) nioSrvr.createSession(ch, meta, false, null).get();
-=======
                         meta.put(CONN_IDX_META, connKey);
                         meta.put(GridNioServer.RECOVERY_DESC_META_KEY, recoveryDesc);
 
                         session = nioSrvr.createSession(ch, meta, false, null).get();
->>>>>>> 6eb76855
                     }
                     finally {
                         if (session == null) {
@@ -3657,14 +3639,9 @@
                 break;
         }
 
-<<<<<<< HEAD
         // The node will be dropped in case connection creation is impossible.
         if (session == null)
-            processClientCreationError(node, addrs, errs == null ? new IgniteCheckedException("No clients found") : errs);
-=======
-        if (session == null)
             processSessionCreationError(node, addrs, errs == null ? new IgniteCheckedException("No session found") : errs);
->>>>>>> 6eb76855
 
         return session;
     }
@@ -3892,36 +3869,9 @@
             else
                 ch.write(ByteBuffer.wrap(U.IGNITE_HEADER));
 
-<<<<<<< HEAD
-            ClusterNode locNode = getLocalNode();
-
-            if (locNode == null)
-                throw new IgniteCheckedException("Local node has not been started or " +
-                    "fully initialized [isStopping=" + getSpiContext().isStopping() + ']');
-
-            if (recovery != null) {
-                HandshakeMessage msg;
-
-                int msgSize = HandshakeMessage.MESSAGE_FULL_SIZE;
-
-                if (handshakeConnIdx != null) {
-                    msg = new HandshakeMessage2(locNode.id(),
-                        recovery.incrementConnectCount(),
-                        recovery.received(),
-                        handshakeConnIdx);
-
-                    msgSize += 5;
-                }
-                else {
-                    msg = new HandshakeMessage(locNode.id(),
-                        recovery.incrementConnectCount(),
-                        recovery.received());
-                }
-=======
             // Step 2. Prepare Handshake message to send remote node.
             if (log.isDebugEnabled())
                 log.debug("Writing handshake message [rmtNode=" + rmtNodeId + ", msg=" + msg + ']');
->>>>>>> 6eb76855
 
             buf = ByteBuffer.allocate(msg.getMessageSize());
 
@@ -4351,7 +4301,7 @@
                 throw new IgniteCheckedException("Connection key already used: " + connKey);
 
             // GridNioSession ses = createGridNioSession()
-            ses = createNioSession(remote, connKey.connectionIndex());
+            ses = (GridSelectorNioSession)createNioSession(remote, connKey.connectionIndex());
 
             nioCh = nioSrvr.createNioChannel(ses, connKey);
 
