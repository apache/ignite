--- conflicted
+++ resolved
@@ -263,13 +263,8 @@
  */
 @IgniteSpiMultipleInstancesSupport(true)
 @IgniteSpiConsistencyChecked(optional = false)
-<<<<<<< HEAD
 public class TcpCommunicationSpi extends IgniteSpiAdapter implements CommunicationSpi<Message> {
-=======
-public class TcpCommunicationSpi extends IgniteSpiAdapter
-    implements CommunicationSpi<Message>, TcpCommunicationSpiMBean {
-
->>>>>>> eca325b9
+
     /** IPC error message. */
     public static final String OUT_OF_RESOURCES_TCP_MSG = "Failed to allocate shared memory segment " +
         "(switching to TCP, may be slower).";
@@ -372,25 +367,21 @@
     public static final short HANDSHAKE_MSG_TYPE = -3;
 
     /** */
+    public static final byte INIT_TIMEOUT_MSG_TYPE = -28;
+
+    /** */
     private ConnectGateway connectGate;
 
     /** */
     private ConnectionPolicy connPlc = new FirstConnectionPolicy();
 
     /** */
-<<<<<<< HEAD
     private boolean enableForcibleNodeKill = IgniteSystemProperties
         .getBoolean(IgniteSystemProperties.IGNITE_ENABLE_FORCIBLE_NODE_KILL);
 
     /** */
     private boolean enableTroubleshootingLog = IgniteSystemProperties
         .getBoolean(IgniteSystemProperties.IGNITE_TROUBLESHOOTING_LOGGER);
-=======
-    public static final byte INIT_TIMEOUT_MSG_TYPE = -28;
-
-    /** */
-    private ConnectGateway connectGate;
->>>>>>> eca325b9
 
     /** Server listener. */
     private final GridNioServerListener<Message> srvLsnr =
@@ -416,9 +407,8 @@
                     if (log.isDebugEnabled())
                         log.debug("Sending local node ID to newly accepted session: " + ses);
 
-<<<<<<< HEAD
                     try {
-                        ses.sendNoFuture(nodeIdMessage(), null);
+                        ses.sendNoFuture(ctxInitLatch.getCount() > 0 ? InitTimeoutMessage.getInstance() : nodeIdMessage(), null);
                     }
                     catch (IgniteCheckedException e) {
                         U.error(log, "Failed to send message: " + e, e);
@@ -428,18 +418,6 @@
                     if (log.isInfoEnabled())
                         log.info("Established outgoing communication connection [locAddr=" + ses.localAddress() +
                             ", rmtAddr=" + ses.remoteAddress() + ']');
-=======
-                    if (ctxInitLatch.getCount() > 0 && getConnectTimeout() > 1) {
-                        try {
-                            U.await(ctxInitLatch, getConnectTimeout() / 2, TimeUnit.MILLISECONDS);
-                        }
-                        catch (IgniteInterruptedCheckedException e) {
-                            log.warning("Thread interrupted while waiting for SPI context initialization.", e);
-                        }
-                    }
-
-                    ses.send(ctxInitLatch.getCount() > 0 ? InitTimeoutMessage.getInstance() : nodeIdMessage());
->>>>>>> eca325b9
                 }
             }
 
@@ -3683,16 +3661,6 @@
 
                     if (read == -1)
                         throw new HandshakeException("Failed to read remote node ID (connection closed).");
-
-                    i += read;
-                }
-            }
-
-<<<<<<< HEAD
-            UUID rmtNodeId0 = U.bytesToUuid(buf.array(), Message.DIRECT_TYPE_SIZE);
-=======
-                            if (read == -1)
-                                throw new IgniteCheckedException("Failed to read remote node ID (connection closed).");
                             if (i == 0 && read > 0) {
                                 byte msgType = buf.array()[0];
                                 if (msgType == INIT_TIMEOUT_MSG_TYPE)
@@ -3700,7 +3668,12 @@
                                 else if (msgType != NODE_ID_MSG_TYPE)
                                     throw new IgniteCheckedException("Unexpected message type [expected=" + NODE_ID_MSG_TYPE + ", rcvd=" + msgType);
                             }
->>>>>>> eca325b9
+
+                    i += read;
+                }
+            }
+
+            UUID rmtNodeId0 = U.bytesToUuid(buf.array(), Message.DIRECT_TYPE_SIZE);
 
             if (!rmtNodeId.equals(rmtNodeId0))
                 throw new HandshakeException("Remote node ID is not as expected [expected=" + rmtNodeId +
@@ -4883,8 +4856,6 @@
         @Override public long getConnectTimeout() {
             return TcpCommunicationSpi.this.getConnectTimeout();
         }
-<<<<<<< HEAD
-=======
     }
 
     /**
@@ -4941,15 +4912,6 @@
 
             private static final InitTimeoutMessage INSTANCE = new InitTimeoutMessage();
         }
-    }
-
-    /**
-     *
-     */
-    private class ConnectGateway {
-        /** */
-        private GridSpinReadWriteLock lock = new GridSpinReadWriteLock();
->>>>>>> eca325b9
 
         /** {@inheritDoc} */
         @Override public long getMaxConnectTimeout() {
