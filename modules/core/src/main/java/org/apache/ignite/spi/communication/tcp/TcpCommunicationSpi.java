/*
 * Licensed to the Apache Software Foundation (ASF) under one or more
 * contributor license agreements.  See the NOTICE file distributed with
 * this work for additional information regarding copyright ownership.
 * The ASF licenses this file to You under the Apache License, Version 2.0
 * (the "License"); you may not use this file except in compliance with
 * the License.  You may obtain a copy of the License at
 *
 *      http://www.apache.org/licenses/LICENSE-2.0
 *
 * Unless required by applicable law or agreed to in writing, software
 * distributed under the License is distributed on an "AS IS" BASIS,
 * WITHOUT WARRANTIES OR CONDITIONS OF ANY KIND, either express or implied.
 * See the License for the specific language governing permissions and
 * limitations under the License.
 */

package org.apache.ignite.spi.communication.tcp;

import java.io.IOException;
import java.io.InputStream;
import java.io.OutputStream;
import java.net.ConnectException;
import java.net.InetAddress;
import java.net.InetSocketAddress;
import java.net.SocketAddress;
import java.net.SocketException;
import java.net.SocketTimeoutException;
import java.nio.ByteBuffer;
import java.nio.ByteOrder;
import java.nio.channels.Channel;
import java.nio.channels.SelectableChannel;
import java.nio.channels.SocketChannel;
import java.util.ArrayList;
import java.util.Arrays;
import java.util.BitSet;
import java.util.Collection;
import java.util.HashMap;
import java.util.HashSet;
import java.util.LinkedHashSet;
import java.util.List;
import java.util.Map;
import java.util.Set;
import java.util.StringJoiner;
import java.util.UUID;
import java.util.concurrent.BlockingQueue;
import java.util.concurrent.ConcurrentLinkedDeque;
import java.util.concurrent.ConcurrentMap;
import java.util.concurrent.CountDownLatch;
import java.util.concurrent.LinkedBlockingQueue;
import java.util.concurrent.TimeUnit;
import java.util.concurrent.atomic.AtomicBoolean;
import java.util.concurrent.atomic.AtomicInteger;
import javax.net.ssl.SSLEngine;
import javax.net.ssl.SSLException;
import org.apache.ignite.Ignite;
import org.apache.ignite.IgniteCheckedException;
import org.apache.ignite.IgniteClientDisconnectedException;
import org.apache.ignite.IgniteException;
import org.apache.ignite.IgniteLogger;
import org.apache.ignite.IgniteSystemProperties;
import org.apache.ignite.cluster.ClusterNode;
import org.apache.ignite.configuration.AddressResolver;
import org.apache.ignite.configuration.IgniteConfiguration;
import org.apache.ignite.events.DiscoveryEvent;
import org.apache.ignite.events.Event;
import org.apache.ignite.failure.FailureContext;
import org.apache.ignite.failure.FailureType;
import org.apache.ignite.internal.IgniteClientDisconnectedCheckedException;
import org.apache.ignite.internal.IgniteEx;
import org.apache.ignite.internal.IgniteFeatures;
import org.apache.ignite.internal.IgniteInternalFuture;
import org.apache.ignite.internal.IgniteInterruptedCheckedException;
import org.apache.ignite.internal.IgniteKernal;
import org.apache.ignite.internal.IgniteTooManyOpenFilesException;
import org.apache.ignite.internal.cluster.ClusterTopologyCheckedException;
import org.apache.ignite.internal.managers.discovery.IgniteDiscoverySpi;
import org.apache.ignite.internal.managers.eventstorage.GridLocalEventListener;
import org.apache.ignite.internal.managers.eventstorage.HighPriorityListener;
import org.apache.ignite.internal.processors.metric.impl.MetricUtils;
import org.apache.ignite.internal.util.GridConcurrentFactory;
import org.apache.ignite.internal.util.GridSpinReadWriteLock;
import org.apache.ignite.internal.util.future.GridFinishedFuture;
import org.apache.ignite.internal.util.future.GridFutureAdapter;
import org.apache.ignite.internal.util.future.IgniteFutureImpl;
import org.apache.ignite.internal.util.ipc.IpcEndpoint;
import org.apache.ignite.internal.util.ipc.IpcToNioAdapter;
import org.apache.ignite.internal.util.ipc.shmem.IpcOutOfSystemResourcesException;
import org.apache.ignite.internal.util.ipc.shmem.IpcSharedMemoryServerEndpoint;
import org.apache.ignite.internal.util.lang.IgniteInClosure2X;
import org.apache.ignite.internal.util.nio.GridCommunicationClient;
import org.apache.ignite.internal.util.nio.GridConnectionBytesVerifyFilter;
import org.apache.ignite.internal.util.nio.GridDirectParser;
import org.apache.ignite.internal.util.nio.GridNioCodecFilter;
import org.apache.ignite.internal.util.nio.GridNioFilter;
import org.apache.ignite.internal.util.nio.GridNioMessageReaderFactory;
import org.apache.ignite.internal.util.nio.GridNioMessageTracker;
import org.apache.ignite.internal.util.nio.GridNioMessageWriterFactory;
import org.apache.ignite.internal.util.nio.GridNioRecoveryDescriptor;
import org.apache.ignite.internal.util.nio.GridNioServer;
import org.apache.ignite.internal.util.nio.GridNioServerListener;
import org.apache.ignite.internal.util.nio.GridNioServerListenerAdapter;
import org.apache.ignite.internal.util.nio.GridNioSession;
import org.apache.ignite.internal.util.nio.GridNioSessionMetaKey;
import org.apache.ignite.internal.util.nio.GridSelectorNioSessionImpl;
import org.apache.ignite.internal.util.nio.GridShmemCommunicationClient;
import org.apache.ignite.internal.util.nio.GridTcpNioCommunicationClient;
import org.apache.ignite.internal.util.nio.ssl.BlockingSslHandler;
import org.apache.ignite.internal.util.nio.ssl.GridNioSslFilter;
import org.apache.ignite.internal.util.nio.ssl.GridSslMeta;
import org.apache.ignite.internal.util.typedef.CI1;
import org.apache.ignite.internal.util.typedef.F;
import org.apache.ignite.internal.util.typedef.X;
import org.apache.ignite.internal.util.typedef.internal.LT;
import org.apache.ignite.internal.util.typedef.internal.S;
import org.apache.ignite.internal.util.typedef.internal.U;
import org.apache.ignite.internal.util.worker.GridWorker;
import org.apache.ignite.internal.worker.WorkersRegistry;
import org.apache.ignite.lang.IgniteBiInClosure;
import org.apache.ignite.lang.IgniteBiTuple;
import org.apache.ignite.lang.IgniteExperimental;
import org.apache.ignite.lang.IgniteFuture;
import org.apache.ignite.lang.IgniteInClosure;
import org.apache.ignite.lang.IgnitePredicate;
import org.apache.ignite.lang.IgniteProductVersion;
import org.apache.ignite.lang.IgniteRunnable;
import org.apache.ignite.lang.IgniteUuid;
import org.apache.ignite.plugin.extensions.communication.Message;
import org.apache.ignite.plugin.extensions.communication.MessageFactory;
import org.apache.ignite.plugin.extensions.communication.MessageFormatter;
import org.apache.ignite.plugin.extensions.communication.MessageReader;
import org.apache.ignite.plugin.extensions.communication.MessageWriter;
import org.apache.ignite.resources.IgniteInstanceResource;
import org.apache.ignite.resources.LoggerResource;
import org.apache.ignite.spi.ExponentialBackoffTimeoutStrategy;
import org.apache.ignite.spi.IgnitePortProtocol;
import org.apache.ignite.spi.IgniteSpiAdapter;
import org.apache.ignite.spi.IgniteSpiConfiguration;
import org.apache.ignite.spi.IgniteSpiConsistencyChecked;
import org.apache.ignite.spi.IgniteSpiContext;
import org.apache.ignite.spi.IgniteSpiException;
import org.apache.ignite.spi.IgniteSpiMBeanAdapter;
import org.apache.ignite.spi.IgniteSpiMultipleInstancesSupport;
import org.apache.ignite.spi.IgniteSpiOperationTimeoutException;
import org.apache.ignite.spi.IgniteSpiOperationTimeoutHelper;
import org.apache.ignite.spi.IgniteSpiThread;
import org.apache.ignite.spi.IgniteSpiTimeoutObject;
import org.apache.ignite.spi.TimeoutStrategy;
import org.apache.ignite.spi.communication.CommunicationListener;
import org.apache.ignite.spi.communication.CommunicationSpi;
import org.apache.ignite.spi.communication.tcp.internal.CommunicationListenerEx;
import org.apache.ignite.spi.communication.tcp.internal.ConnectionKey;
import org.apache.ignite.spi.communication.tcp.internal.ConnectionRequestFuture;
import org.apache.ignite.spi.communication.tcp.internal.ConnectionRequestor;
import org.apache.ignite.spi.communication.tcp.internal.HandshakeException;
import org.apache.ignite.spi.communication.tcp.internal.NodeUnreachableException;
import org.apache.ignite.spi.communication.tcp.internal.TcpCommunicationConnectionCheckFuture;
import org.apache.ignite.spi.communication.tcp.internal.TcpCommunicationNodeConnectionCheckFuture;
import org.apache.ignite.spi.communication.tcp.internal.TcpConnectionIndexAwareMessage;
import org.apache.ignite.spi.communication.tcp.messages.HandshakeMessage;
import org.apache.ignite.spi.communication.tcp.messages.HandshakeMessage2;
import org.apache.ignite.spi.communication.tcp.messages.HandshakeWaitMessage;
import org.apache.ignite.spi.communication.tcp.messages.NodeIdMessage;
import org.apache.ignite.spi.communication.tcp.messages.RecoveryLastReceivedMessage;
import org.apache.ignite.spi.discovery.DiscoverySpi;
import org.apache.ignite.spi.discovery.IgniteDiscoveryThread;
import org.apache.ignite.spi.discovery.tcp.TcpDiscoverySpi;
import org.apache.ignite.thread.IgniteThread;
import org.jetbrains.annotations.Nullable;
import org.jetbrains.annotations.TestOnly;

import static java.util.Collections.emptyList;
import static java.util.Objects.nonNull;
import static org.apache.ignite.IgniteSystemProperties.IGNITE_TCP_COMM_SET_ATTR_HOST_NAMES;
import static org.apache.ignite.IgniteSystemProperties.getBoolean;
import static org.apache.ignite.events.EventType.EVT_NODE_FAILED;
import static org.apache.ignite.events.EventType.EVT_NODE_LEFT;
import static org.apache.ignite.failure.FailureType.CRITICAL_ERROR;
import static org.apache.ignite.failure.FailureType.SYSTEM_WORKER_TERMINATION;
import static org.apache.ignite.internal.IgniteFeatures.CHANNEL_COMMUNICATION;
import static org.apache.ignite.internal.IgniteFeatures.nodeSupports;
import static org.apache.ignite.internal.util.nio.GridNioSessionMetaKey.SSL_META;
import static org.apache.ignite.plugin.extensions.communication.Message.DIRECT_TYPE_SIZE;
import static org.apache.ignite.spi.communication.tcp.internal.TcpCommunicationConnectionCheckFuture.SES_FUT_META;
import static org.apache.ignite.spi.communication.tcp.internal.TcpConnectionIndexAwareMessage.UNDEFINED_CONNECTION_INDEX;
import static org.apache.ignite.spi.communication.tcp.messages.RecoveryLastReceivedMessage.ALREADY_CONNECTED;
import static org.apache.ignite.spi.communication.tcp.messages.RecoveryLastReceivedMessage.NEED_WAIT;
import static org.apache.ignite.spi.communication.tcp.messages.RecoveryLastReceivedMessage.NODE_STOPPING;
import static org.apache.ignite.spi.communication.tcp.messages.RecoveryLastReceivedMessage.UNKNOWN_NODE;

/**
 * <tt>TcpCommunicationSpi</tt> is default communication SPI which uses
 * TCP/IP protocol and Java NIO to communicate with other nodes.
 * <p>
 * To enable communication with other nodes, this SPI adds {@link #ATTR_ADDRS}
 * and {@link #ATTR_PORT} local node attributes (see {@link ClusterNode#attributes()}.
 * <p>
 * At startup, this SPI tries to start listening to local port specified by
 * {@link #setLocalPort(int)} method. If local port is occupied, then SPI will
 * automatically increment the port number until it can successfully bind for
 * listening. {@link #setLocalPortRange(int)} configuration parameter controls
 * maximum number of ports that SPI will try before it fails. Port range comes
 * very handy when starting multiple grid nodes on the same machine or even
 * in the same VM. In this case all nodes can be brought up without a single
 * change in configuration.
 * <p>
 * This SPI caches connections to remote nodes so it does not have to reconnect every
 * time a message is sent. By default, idle connections are kept active for
 * {@link #DFLT_IDLE_CONN_TIMEOUT} period and then are closed. Use
 * {@link #setIdleConnectionTimeout(long)} configuration parameter to configure
 * you own idle connection timeout.
 * <h1 class="header">Failure Detection</h1>
 * Configuration defaults (see Configuration section below and
 * {@link IgniteConfiguration#getFailureDetectionTimeout()}) for details) are chosen to make possible for
 * communication SPI work reliably on most of hardware and virtual deployments, but this has made failure detection
 * time worse.
 * <p>
 * If it's needed to tune failure detection then it's highly recommended to do this using
 * {@link IgniteConfiguration#setFailureDetectionTimeout(long)}. This failure timeout automatically controls the
 * following parameters: {@link #getConnectTimeout()}, {@link #getMaxConnectTimeout()},
 * {@link #getReconnectCount()}. If any of those parameters is set explicitly, then the failure timeout setting will be
 * ignored.
 * <p>
 * If it's required to perform advanced settings of failure detection and
 * {@link IgniteConfiguration#getFailureDetectionTimeout()} is unsuitable then various {@code TcpCommunicationSpi}
 * configuration parameters may be used.
 * <h1 class="header">Configuration</h1>
 * <h2 class="header">Mandatory</h2>
 * This SPI has no mandatory configuration parameters.
 * <h2 class="header">Optional</h2>
 * The following configuration parameters are optional:
 * <ul>
 * <li>Address resolver (see {@link #setAddressResolver(AddressResolver)}</li>
 * <li>Node local IP address (see {@link #setLocalAddress(String)})</li>
 * <li>Node local port number (see {@link #setLocalPort(int)})</li>
 * <li>Local port range (see {@link #setLocalPortRange(int)}</li>
 * <li>Use paired connections (see {@link #setUsePairedConnections(boolean)}</li>
 * <li>Connections per node (see {@link #setConnectionsPerNode(int)})</li>
 * <li>Shared memory port (see {@link #setSharedMemoryPort(int)}</li>
 * <li>Idle connection timeout (see {@link #setIdleConnectionTimeout(long)})</li>
 * <li>Direct or heap buffer allocation (see {@link #setDirectBuffer(boolean)})</li>
 * <li>Direct or heap buffer allocation for sending (see {@link #setDirectSendBuffer(boolean)})</li>
 * <li>Count of selectors and selector threads for NIO server (see {@link #setSelectorsCount(int)})</li>
 * <li>Selector thread busy-loop iterations (see {@link #setSelectorSpins(long)}</li>
 * <li>{@code TCP_NODELAY} socket option for sockets (see {@link #setTcpNoDelay(boolean)})</li>
 * <li>Filter reachable addresses (see {@link #setFilterReachableAddresses(boolean)} </li>
 * <li>Message queue limit (see {@link #setMessageQueueLimit(int)})</li>
 * <li>Slow client queue limit (see {@link #setSlowClientQueueLimit(int)})</li>
 * <li>Connect timeout (see {@link #setConnectTimeout(long)})</li>
 * <li>Maximum connect timeout (see {@link #setMaxConnectTimeout(long)})</li>
 * <li>Reconnect attempts count (see {@link #setReconnectCount(int)})</li>
 * <li>Socket receive buffer size (see {@link #setSocketReceiveBuffer(int)})</li>
 * <li>Socket send buffer size (see {@link #setSocketSendBuffer(int)})</li>
 * <li>Socket write timeout (see {@link #setSocketWriteTimeout(long)})</li>
 * <li>Number of received messages after which acknowledgment is sent (see {@link #setAckSendThreshold(int)})</li>
 * <li>Maximum number of unacknowledged messages (see {@link #setUnacknowledgedMessagesBufferSize(int)})</li>
 * </ul>
 * <h2 class="header">Java Example</h2>
 * TcpCommunicationSpi is used by default and should be explicitly configured
 * only if some SPI configuration parameters need to be overridden.
 * <pre name="code" class="java">
 * TcpCommunicationSpi commSpi = new TcpCommunicationSpi();
 *
 * // Override local port.
 * commSpi.setLocalPort(4321);
 *
 * IgniteConfiguration cfg = new IgniteConfiguration();
 *
 * // Override default communication SPI.
 * cfg.setCommunicationSpi(commSpi);
 *
 * // Start grid.
 * Ignition.start(cfg);
 * </pre>
 * <h2 class="header">Spring Example</h2>
 * TcpCommunicationSpi can be configured from Spring XML configuration file:
 * <pre name="code" class="xml">
 * &lt;bean id="grid.custom.cfg" class="org.apache.ignite.configuration.IgniteConfiguration" singleton="true"&gt;
 *         ...
 *         &lt;property name="communicationSpi"&gt;
 *             &lt;bean class="org.apache.ignite.spi.communication.tcp.TcpCommunicationSpi"&gt;
 *                 &lt;!-- Override local port. --&gt;
 *                 &lt;property name="localPort" value="4321"/&gt;
 *             &lt;/bean&gt;
 *         &lt;/property&gt;
 *         ...
 * &lt;/bean&gt;
 * </pre>
 * <p>
 * <img src="http://ignite.apache.org/images/spring-small.png">
 * <br>
 * For information about Spring framework visit <a href="http://www.springframework.org/">www.springframework.org</a>
 * @see CommunicationSpi
 */
@IgniteSpiMultipleInstancesSupport(true)
@IgniteSpiConsistencyChecked(optional = false)
public class TcpCommunicationSpi extends IgniteSpiAdapter implements CommunicationSpi<Message> {
    /** Time threshold to log too long connection establish. */
    private static final int CONNECTION_ESTABLISH_THRESHOLD_MS = 100;

    /** IPC error message. */
    public static final String OUT_OF_RESOURCES_TCP_MSG = "Failed to allocate shared memory segment " +
        "(switching to TCP, may be slower).";

    /** Node attribute that is mapped to node IP addresses (value is <tt>comm.tcp.addrs</tt>). */
    public static final String ATTR_ADDRS = "comm.tcp.addrs";

    /** Node attribute that is mapped to node host names (value is <tt>comm.tcp.host.names</tt>). */
    public static final String ATTR_HOST_NAMES = "comm.tcp.host.names";

    /** Node attribute that is mapped to node port number (value is <tt>comm.tcp.port</tt>). */
    public static final String ATTR_PORT = "comm.tcp.port";

    /** Node attribute that is mapped to node port number (value is <tt>comm.shmem.tcp.port</tt>). */
    public static final String ATTR_SHMEM_PORT = "comm.shmem.tcp.port";

    /** Node attribute that is mapped to node's external addresses (value is <tt>comm.tcp.ext-addrs</tt>). */
    public static final String ATTR_EXT_ADDRS = "comm.tcp.ext-addrs";

    /** */
    public static final String ATTR_PAIRED_CONN = "comm.tcp.pairedConnection";

    /** */
    public static final String ATTR_FORCE_CLIENT_SERVER_CONNECTIONS = "comm.force.client.srv.connections";

    /** Default port which node sets listener to (value is <tt>47100</tt>). */
    public static final int DFLT_PORT = 47100;

    /** Default port which node sets listener for shared memory connections (value is <tt>48100</tt>). */
    public static final int DFLT_SHMEM_PORT = -1;

    /** Default idle connection timeout (value is <tt>10</tt>min). */
    public static final long DFLT_IDLE_CONN_TIMEOUT = 10 * 60_000;

    /** Default socket send and receive buffer size. */
    public static final int DFLT_SOCK_BUF_SIZE = 32 * 1024;

    /** Default connection timeout (value is <tt>5000</tt>ms). */
    public static final long DFLT_CONN_TIMEOUT = 5000;

    /** Default Maximum connection timeout (value is <tt>600,000</tt>ms). */
    public static final long DFLT_MAX_CONN_TIMEOUT = 10 * 60 * 1000;

    /** Default reconnect attempts count (value is <tt>10</tt>). */
    public static final int DFLT_RECONNECT_CNT = 10;

    /** Default message queue limit per connection (for incoming and outgoing . */
    public static final int DFLT_MSG_QUEUE_LIMIT = GridNioServer.DFLT_SEND_QUEUE_LIMIT;

    /**
     * Default count of selectors for TCP server equals to
     * {@code "Math.max(4, Runtime.getRuntime().availableProcessors() / 2)"}.
     */
    public static final int DFLT_SELECTORS_CNT = Math.max(4, Runtime.getRuntime().availableProcessors() / 2);

    /** Default initial connect/handshake timeout in case of failure detection enabled. */
    private static final int DFLT_INITIAL_TIMEOUT = 500;

    /** Default initial delay in case of target node is still out of topology. */
    private static final int DFLT_NEED_WAIT_DELAY = 200;

    /** Default delay between reconnects attempts in case of temporary network issues. */
    private static final int DFLT_RECONNECT_DELAY = 50;

    /**
     * Version when client is ready to wait to connect to server (could be needed when client tries to open connection
     * before it starts being visible for server)
     */
    private static final IgniteProductVersion VERSION_SINCE_CLIENT_COULD_WAIT_TO_CONNECT = IgniteProductVersion.fromString("2.1.4");

    /** Connection index meta for session. */
    public static final int CONN_IDX_META = GridNioSessionMetaKey.nextUniqueKey();

    /** Node consistent id meta for session. */
    public static final int CONSISTENT_ID_META = GridNioSessionMetaKey.nextUniqueKey();

    /** Message tracker meta for session. */
    private static final int TRACKER_META = GridNioSessionMetaKey.nextUniqueKey();

    /** Channel meta used for establishing channel connections. */
    private static final int CHANNEL_FUT_META = GridNioSessionMetaKey.nextUniqueKey();

    /**
     * Default local port range (value is <tt>100</tt>).
     * See {@link #setLocalPortRange(int)} for details.
     */
    public static final int DFLT_PORT_RANGE = 100;

    /** Default value for {@code TCP_NODELAY} socket option (value is <tt>true</tt>). */
    public static final boolean DFLT_TCP_NODELAY = true;

    /** Default value for {@code FILTER_REACHABLE_ADDRESSES} socket option (value is <tt>false</tt>). */
    public static final boolean DFLT_FILTER_REACHABLE_ADDRESSES = false;

    /** Default received messages threshold for sending ack. */
    public static final int DFLT_ACK_SND_THRESHOLD = 32;

    /** Default socket write timeout. */
    public static final long DFLT_SOCK_WRITE_TIMEOUT = 2000;

    /** Default connections per node. */
    public static final int DFLT_CONN_PER_NODE = 1;

    /** Maximum {@link GridNioSession} connections per node. */
    public static final int MAX_CONN_PER_NODE = 1024;

    /** No-op runnable. */
    private static final IgniteRunnable NOOP = () -> {};

    /** Node ID message type. */
    public static final short NODE_ID_MSG_TYPE = -1;

    /** Recovery last received ID message type. */
    public static final short RECOVERY_LAST_ID_MSG_TYPE = -2;

    /** Handshake message type. */
    public static final short HANDSHAKE_MSG_TYPE = -3;

    /** Handshake wait message type. */
    public static final short HANDSHAKE_WAIT_MSG_TYPE = -28;

    /** Communication metrics group name. */
    public static final String COMMUNICATION_METRICS_GROUP_NAME = MetricUtils.metricName("communication", "tcp");

    /** */
    public static final String SENT_MESSAGES_METRIC_NAME = "sentMessagesCount";

    /** */
    public static final String SENT_MESSAGES_METRIC_DESC = "Total number of messages sent by current node";

    /** */
    public static final String RECEIVED_MESSAGES_METRIC_NAME = "receivedMessagesCount";

    /** */
    public static final String RECEIVED_MESSAGES_METRIC_DESC = "Total number of messages received by current node";

    /** */
    public static final String SENT_MESSAGES_BY_TYPE_METRIC_NAME = "sentMessagesByType";

    /** */
    public static final String SENT_MESSAGES_BY_TYPE_METRIC_DESC =
        "Total number of messages with given type sent by current node";

    /** */
    public static final String RECEIVED_MESSAGES_BY_TYPE_METRIC_NAME = "receivedMessagesByType";

    /** */
    public static final String RECEIVED_MESSAGES_BY_TYPE_METRIC_DESC =
        "Total number of messages with given type received by current node";

    /** */
    public static final String SENT_MESSAGES_BY_NODE_CONSISTENT_ID_METRIC_NAME = "sentMessagesToNode";

    /** */
    public static final String SENT_MESSAGES_BY_NODE_CONSISTENT_ID_METRIC_DESC =
        "Total number of messages sent by current node to the given node";

    /** */
    public static final String RECEIVED_MESSAGES_BY_NODE_CONSISTENT_ID_METRIC_NAME = "receivedMessagesFromNode";

    /** */
    public static final String RECEIVED_MESSAGES_BY_NODE_CONSISTENT_ID_METRIC_DESC =
        "Total number of messages received by current node from the given node";

    /** */
    private ConnectGateway connectGate;

    /** */
    private ConnectionPolicy connPlc = new FirstConnectionPolicy();

    /** Channel connection index provider. */
    private ConnectionPolicy chConnPlc;

    /** */
    private boolean enableForcibleNodeKill = getBoolean(IgniteSystemProperties.IGNITE_ENABLE_FORCIBLE_NODE_KILL);

    /** */
    private boolean enableTroubleshootingLog = getBoolean(IgniteSystemProperties.IGNITE_TROUBLESHOOTING_LOGGER);

    /** Server listener. */
    private final GridNioServerListener<Message> srvLsnr =
        new GridNioServerListenerAdapter<Message>() {
            @Override public void onSessionWriteTimeout(GridNioSession ses) {
                LT.warn(log, "Communication SPI session write timed out (consider increasing " +
                    "'socketWriteTimeout' " + "configuration property) [remoteAddr=" + ses.remoteAddress() +
                    ", writeTimeout=" + sockWriteTimeout + ']');

                if (log.isDebugEnabled())
                    log.debug("Closing communication SPI session on write timeout [remoteAddr=" + ses.remoteAddress() +
                        ", writeTimeout=" + sockWriteTimeout + ']');

                ses.close();
            }

            @Override public void onConnected(GridNioSession ses) {
                if (ses.accepted()) {
                    if (log.isInfoEnabled())
                        log.info("Accepted incoming communication connection [locAddr=" + ses.localAddress() +
                            ", rmtAddr=" + ses.remoteAddress() + ']');

                    try {
                        boolean client = Boolean.TRUE.equals(ignite().configuration().isClientMode());

                        if (client || ctxInitLatch.getCount() == 0 || !isHandshakeWaitSupported()) {
                            if (log.isDebugEnabled())
                                log.debug("Sending local node ID to newly accepted session: " + ses);

                            ses.sendNoFuture(nodeIdMessage(), null);
                        }
                        else {
                            if (log.isDebugEnabled())
                                log.debug("Sending handshake wait message to newly accepted session: " + ses);

                            ses.sendNoFuture(new HandshakeWaitMessage(), null);
                        }
                    }
                    catch (IgniteCheckedException e) {
                        U.error(log, "Failed to send message: " + e, e);
                    }
                }
                else {
                    if (log.isInfoEnabled())
                        log.info("Established outgoing communication connection [locAddr=" + ses.localAddress() +
                            ", rmtAddr=" + ses.remoteAddress() + ']');
                }
            }

            @Override public void onDisconnected(GridNioSession ses, @Nullable Exception e) {
                ConnectionKey connId = ses.meta(CONN_IDX_META);

                if (connId != null) {
                    if (connId.dummy())
                        return;

                    UUID id = connId.nodeId();

                    GridCommunicationClient[] nodeClients = clients.get(id);

                    if (nodeClients != null) {
                        for (GridCommunicationClient client : nodeClients) {
                            if (client instanceof GridTcpNioCommunicationClient &&
                                ((GridTcpNioCommunicationClient)client).session() == ses) {
                                client.close();

                                removeNodeClient(id, client);
                            }
                        }
                    }

                    if (!stopping) {
                        GridNioRecoveryDescriptor outDesc = ses.outRecoveryDescriptor();

                        if (outDesc != null) {
                            if (outDesc.nodeAlive(getSpiContext().node(id))) {
                                if (!outDesc.messagesRequests().isEmpty()) {
                                    if (log.isDebugEnabled())
                                        log.debug("Session was closed but there are unacknowledged messages, " +
                                            "will try to reconnect [rmtNode=" + outDesc.node().id() + ']');

                                    DisconnectedSessionInfo disconnectData =
                                        new DisconnectedSessionInfo(outDesc, connId.connectionIndex());

                                    commWorker.addProcessDisconnectRequest(disconnectData);
                                }
                            }
                            else
                                outDesc.onNodeLeft();
                        }
                    }

                    CommunicationListener<Message> lsnr0 = lsnr;

                    if (lsnr0 != null)
                        lsnr0.onDisconnected(id);
                }
            }

            /**
             * @param ses Session.
             * @param msg Message.
             */
            private void onFirstMessage(final GridNioSession ses, Message msg) {
                UUID sndId;

                ConnectionKey connKey;

                if (msg instanceof NodeIdMessage) {
                    sndId = U.bytesToUuid(((NodeIdMessage)msg).nodeIdBytes(), 0);
                    connKey = new ConnectionKey(sndId, 0, -1);
                }
                else {
                    assert msg instanceof HandshakeMessage : msg;

                    HandshakeMessage msg0 = (HandshakeMessage)msg;

                    sndId = msg0.nodeId();
                    connKey = new ConnectionKey(sndId, msg0.connectionIndex(), msg0.connectCount());
                }

                if (log.isDebugEnabled())
                    log.debug("Remote node ID received: " + sndId);

                final ClusterNode rmtNode = getSpiContext().node(sndId);

                if (rmtNode == null) {
                    DiscoverySpi discoverySpi = ignite().configuration().getDiscoverySpi();

                    boolean unknownNode = true;

                    if (discoverySpi instanceof TcpDiscoverySpi) {
                        TcpDiscoverySpi tcpDiscoverySpi = (TcpDiscoverySpi)discoverySpi;

                        ClusterNode node0 = tcpDiscoverySpi.getNode0(sndId);

                        if (node0 != null) {
                            assert node0.isClient() : node0;

                            if (node0.version().compareTo(VERSION_SINCE_CLIENT_COULD_WAIT_TO_CONNECT) >= 0)
                                unknownNode = false;
                        }
                    }
                    else if (discoverySpi instanceof IgniteDiscoverySpi)
                        unknownNode = !((IgniteDiscoverySpi)discoverySpi).knownNode(sndId);

                    if (unknownNode) {
                        U.warn(log, "Close incoming connection, unknown node [nodeId=" + sndId + ", ses=" + ses + ']');

                        ses.send(new RecoveryLastReceivedMessage(UNKNOWN_NODE)).listen(fut -> ses.close());
                    }
                    else
                        ses.send(new RecoveryLastReceivedMessage(NEED_WAIT)).listen(fut -> ses.close());

                    return;
                }

                ses.addMeta(CONSISTENT_ID_META, rmtNode.consistentId());

                final ConnectionKey old = ses.addMeta(CONN_IDX_META, connKey);

                assert old == null;

                ClusterNode locNode = getSpiContext().localNode();

                if (ses.remoteAddress() == null)
                    return;

                assert msg instanceof HandshakeMessage : msg;

                HandshakeMessage msg0 = (HandshakeMessage)msg;

                if (log.isDebugEnabled())
                    log.debug("Received handshake message [locNodeId=" + locNode.id() + ", rmtNodeId=" + sndId +
                        ", msg=" + msg0 + ']');

                if (isChannelConnIdx(msg0.connectionIndex()))
                    ses.send(new RecoveryLastReceivedMessage(0));
                else if (usePairedConnections(rmtNode)) {
                    final GridNioRecoveryDescriptor recoveryDesc = inRecoveryDescriptor(rmtNode, connKey);

                    ConnectClosureNew c = new ConnectClosureNew(ses, recoveryDesc, rmtNode);

                    boolean reserve = recoveryDesc.tryReserve(msg0.connectCount(), c);

                    if (reserve)
                        connectedNew(recoveryDesc, ses, true);
                    else {
                        if (c.failed) {
                            ses.send(new RecoveryLastReceivedMessage(ALREADY_CONNECTED));

                            closeStaleConnections(connKey);
                        }
                    }
                }
                else {
                    assert connKey.connectionIndex() >= 0 : connKey;

                    GridCommunicationClient[] curClients = clients.get(sndId);

                    GridCommunicationClient oldClient =
                        curClients != null && connKey.connectionIndex() < curClients.length ?
                            curClients[connKey.connectionIndex()] :
                            null;

                    boolean hasShmemClient = false;

                    if (oldClient != null) {
                        if (oldClient instanceof GridTcpNioCommunicationClient) {
                            if (log.isInfoEnabled())
                                log.info("Received incoming connection when already connected " +
                                    "to this node, rejecting [locNode=" + locNode.id() +
                                    ", rmtNode=" + sndId + ']');

                            ses.send(new RecoveryLastReceivedMessage(ALREADY_CONNECTED));

                            closeStaleConnections(connKey);

                            return;
                        }
                        else {
                            assert oldClient instanceof GridShmemCommunicationClient;

                            hasShmemClient = true;
                        }
                    }

                    GridFutureAdapter<GridCommunicationClient> fut = new GridFutureAdapter<>();

                    GridFutureAdapter<GridCommunicationClient> oldFut = clientFuts.putIfAbsent(connKey, fut);

                    final GridNioRecoveryDescriptor recoveryDesc = inRecoveryDescriptor(rmtNode, connKey);

                    if (oldFut == null) {
                        curClients = clients.get(sndId);

                        oldClient = curClients != null && connKey.connectionIndex() < curClients.length ?
                            curClients[connKey.connectionIndex()] : null;

                        if (oldClient != null) {
                            if (oldClient instanceof GridTcpNioCommunicationClient) {
                                assert oldClient.connectionIndex() == connKey.connectionIndex() : oldClient;

                                if (log.isInfoEnabled())
                                    log.info("Received incoming connection when already connected " +
                                        "to this node, rejecting [locNode=" + locNode.id() +
                                        ", rmtNode=" + sndId + ']');

                                ses.send(new RecoveryLastReceivedMessage(ALREADY_CONNECTED));

                                closeStaleConnections(connKey);

                                fut.onDone(oldClient);

                                return;
                            }
                            else {
                                assert oldClient instanceof GridShmemCommunicationClient;

                                hasShmemClient = true;
                            }
                        }

                        boolean reserved = recoveryDesc.tryReserve(msg0.connectCount(),
                            new ConnectClosure(ses, recoveryDesc, rmtNode, connKey, msg0, !hasShmemClient, fut));

                        if (log.isDebugEnabled())
                            log.debug("Received incoming connection from remote node " +
                                "[rmtNode=" + rmtNode.id() + ", reserved=" + reserved +
                                ", recovery=" + recoveryDesc + ']');

                        if (reserved) {
                            try {
                                GridTcpNioCommunicationClient client =
                                    connected(recoveryDesc, ses, rmtNode, msg0.received(), true, !hasShmemClient);

                                fut.onDone(client);
                            }
                            finally {
                                clientFuts.remove(connKey, fut);
                            }
                        }
                    }
                    else {
                        if (oldFut instanceof ConnectFuture && locNode.order() < rmtNode.order()) {
                            if (log.isInfoEnabled()) {
                                log.info("Received incoming connection from remote node while " +
                                    "connecting to this node, rejecting [locNode=" + locNode.id() +
                                    ", locNodeOrder=" + locNode.order() + ", rmtNode=" + rmtNode.id() +
                                    ", rmtNodeOrder=" + rmtNode.order() + ']');
                            }

                            ses.send(new RecoveryLastReceivedMessage(ALREADY_CONNECTED));
                        }
                        else {
                            // The code below causes a race condition between shmem and TCP (see IGNITE-1294)
                            boolean reserved = recoveryDesc.tryReserve(msg0.connectCount(),
                                new ConnectClosure(ses, recoveryDesc, rmtNode, connKey, msg0, !hasShmemClient, fut));

                            GridTcpNioCommunicationClient client = null;

                            if (reserved)
                                client = connected(recoveryDesc, ses, rmtNode, msg0.received(), true, !hasShmemClient);

                            if (oldFut instanceof ConnectionRequestFuture && !oldFut.isDone())
                                oldFut.onDone(client);
                        }
                    }
                }
            }

            /**
             * @param connKey Connection key.
             */
            private void closeStaleConnections(ConnectionKey connKey) {
                for (GridNioSession ses0 : nioSrvr.sessions()) {
                    ConnectionKey key0 = ses0.meta(CONN_IDX_META);

                    if (ses0.accepted() && key0 != null &&
                        key0.nodeId().equals(connKey.nodeId()) &&
                        key0.connectionIndex() == connKey.connectionIndex() &&
                        key0.connectCount() < connKey.connectCount())
                        ses0.close();
                }
            }

            @Override public void onMessageSent(GridNioSession ses, Message msg) {
                Object consistentId = ses.meta(CONSISTENT_ID_META);

                if (consistentId != null)
                    metricsLsnr.onMessageSent(msg, consistentId);
            }

            private void onChannelCreate(
                GridSelectorNioSessionImpl ses,
                ConnectionKey connKey,
                Message msg
            ) {
                cleanupLocalNodeRecoveryDescriptor(connKey);

                ses.send(msg)
                    .listen(sendFut -> {
                        if (sendFut.error() != null) {
                            U.error(log, "Fail to send channel creation response to the remote node. " +
                                "Session will be closed [nodeId=" + connKey.nodeId() +
                                ", idx=" + connKey.connectionIndex() + ']', sendFut.error());

                            ses.close();

                            return;
                        }

                        ses.closeSocketOnSessionClose(false);

                        // Close session and send response.
                        ses.close().listen(closeFut -> {
                            if (closeFut.error() != null) {
                                U.error(log, "Nio session has not been properly closed " +
                                        "[nodeId=" + connKey.nodeId() + ", idx=" + connKey.connectionIndex() + ']',
                                    closeFut.error());

                                U.closeQuiet(ses.key().channel());

                                return;
                            }

                            notifyChannelEvtListener(connKey.nodeId(), ses.key().channel(), msg);
                        });
                    });
            }

            @Override public void onMessage(final GridNioSession ses, Message msg) {
                ConnectionKey connKey = ses.meta(CONN_IDX_META);

                if (connKey == null) {
                    assert ses.accepted() : ses;

                    if (!connectGate.tryEnter()) {
                        if (log.isDebugEnabled())
                            log.debug("Close incoming connection, failed to enter gateway.");

                        ses.send(new RecoveryLastReceivedMessage(NODE_STOPPING)).listen(fut -> ses.close());

                        return;
                    }

                    try {
                        onFirstMessage(ses, msg);
                    }
                    finally {
                        connectGate.leave();
                    }
                }
                else {
                    Object consistentId = ses.meta(CONSISTENT_ID_META);

                    assert consistentId != null;

                    if (isChannelConnIdx(connKey.connectionIndex())) {
                        if (ses.meta(CHANNEL_FUT_META) == null)
                            onChannelCreate((GridSelectorNioSessionImpl)ses, connKey, msg);
                        else {
                            GridFutureAdapter<Channel> fut = ses.meta(CHANNEL_FUT_META);
                            GridSelectorNioSessionImpl ses0 = (GridSelectorNioSessionImpl)ses;

                            ses0.closeSocketOnSessionClose(false);

                            ses0.close().listen(f -> {
                                if (f.error() != null) {
                                    fut.onDone(f.error());

                                    return;
                                }

                                fut.onDone(ses0.key().channel());
                            });
                        }

                        return;
                    }

                    if (msg instanceof RecoveryLastReceivedMessage) {
                        metricsLsnr.onMessageReceived(msg, consistentId);

                        GridNioRecoveryDescriptor recovery = ses.outRecoveryDescriptor();

                        if (recovery != null) {
                            RecoveryLastReceivedMessage msg0 = (RecoveryLastReceivedMessage)msg;

                            if (log.isDebugEnabled()) {
                                log.debug("Received recovery acknowledgement [rmtNode=" + connKey.nodeId() +
                                    ", connIdx=" + connKey.connectionIndex() +
                                    ", rcvCnt=" + msg0.received() + ']');
                            }

                            recovery.ackReceived(msg0.received());
                        }

                        return;
                    }
                    else {
                        GridNioRecoveryDescriptor recovery = ses.inRecoveryDescriptor();

                        if (recovery != null) {
                            long rcvCnt = recovery.onReceived();

                            if (rcvCnt % ackSndThreshold == 0) {
                                if (log.isDebugEnabled()) {
                                    log.debug("Send recovery acknowledgement [rmtNode=" + connKey.nodeId() +
                                        ", connIdx=" + connKey.connectionIndex() +
                                        ", rcvCnt=" + rcvCnt + ']');
                                }

                                ses.systemMessage(new RecoveryLastReceivedMessage(rcvCnt));

                                recovery.lastAcknowledged(rcvCnt);
                            }
                        }
                        else if (connKey.dummy()) {
                            assert msg instanceof NodeIdMessage : msg;

                            TcpCommunicationNodeConnectionCheckFuture fut = ses.meta(SES_FUT_META);

                            assert fut != null : msg;

                            fut.onConnected(U.bytesToUuid(((NodeIdMessage)msg).nodeIdBytes(), 0));

                            nioSrvr.closeFromWorkerThread(ses);

                            return;
                        }
                    }

                    metricsLsnr.onMessageReceived(msg, consistentId);

                    IgniteRunnable c;

                    if (msgQueueLimit > 0) {
                        GridNioMessageTracker tracker = ses.meta(TRACKER_META);

                        if (tracker == null) {
                            GridNioMessageTracker old = ses.addMeta(TRACKER_META, tracker =
                                new GridNioMessageTracker(ses, msgQueueLimit));

                            assert old == null;
                        }

                        tracker.onMessageReceived();

                        c = tracker;
                    }
                    else
                        c = NOOP;

                    notifyListener(connKey.nodeId(), msg, c);
                }
            }

            /** {@inheritDoc} */
            @Override public void onFailure(FailureType failureType, Throwable failure) {
                if (ignite instanceof IgniteEx)
                    ((IgniteEx)ignite).context().failure().process(new FailureContext(failureType, failure));
            }

            /**
             * @param recovery Recovery descriptor.
             * @param ses Session.
             * @param node Node.
             * @param rcvCnt Number of received messages.
             * @param sndRes If {@code true} sends response for recovery handshake.
             * @param createClient If {@code true} creates NIO communication client.
             * @return Client.
             */
            private GridTcpNioCommunicationClient connected(
                GridNioRecoveryDescriptor recovery,
                GridNioSession ses,
                ClusterNode node,
                long rcvCnt,
                boolean sndRes,
                boolean createClient) {
                ConnectionKey connKey = ses.meta(CONN_IDX_META);

                assert connKey != null && connKey.connectionIndex() >= 0 : connKey;
                assert !usePairedConnections(node);

                recovery.onHandshake(rcvCnt);

                ses.inRecoveryDescriptor(recovery);
                ses.outRecoveryDescriptor(recovery);

                nioSrvr.resend(ses);

                try {
                    if (sndRes)
                        nioSrvr.sendSystem(ses, new RecoveryLastReceivedMessage(recovery.received()));
                }
                catch (IgniteCheckedException e) {
                    U.error(log, "Failed to send message: " + e, e);
                }

                recovery.onConnected();

                GridTcpNioCommunicationClient client = null;

                if (createClient) {
                    client = new GridTcpNioCommunicationClient(connKey.connectionIndex(), ses, log);

                    addNodeClient(node, connKey.connectionIndex(), client);
                }

                return client;
            }

            /**
             * @param recovery Recovery descriptor.
             * @param ses Session.
             * @param sndRes If {@code true} sends response for recovery handshake.
             */
            private void connectedNew(
                GridNioRecoveryDescriptor recovery,
                GridNioSession ses,
                boolean sndRes) {
                try {
                    ses.inRecoveryDescriptor(recovery);

                    if (sndRes)
                        nioSrvr.sendSystem(ses, new RecoveryLastReceivedMessage(recovery.received()));

                    recovery.onConnected();
                }
                catch (IgniteCheckedException e) {
                    U.error(log, "Failed to send message: " + e, e);
                }
            }

            /**
             *
             */
            class ConnectClosureNew implements IgniteInClosure<Boolean> {
                /** */
                private static final long serialVersionUID = 0L;

                /** */
                private final GridNioSession ses;

                /** */
                private final GridNioRecoveryDescriptor recoveryDesc;

                /** */
                private final ClusterNode rmtNode;

                /** */
                private boolean failed;

                /**
                 * @param ses Incoming session.
                 * @param recoveryDesc Recovery descriptor.
                 * @param rmtNode Remote node.
                 */
                ConnectClosureNew(GridNioSession ses,
                    GridNioRecoveryDescriptor recoveryDesc,
                    ClusterNode rmtNode) {
                    this.ses = ses;
                    this.recoveryDesc = recoveryDesc;
                    this.rmtNode = rmtNode;
                }

                /** {@inheritDoc} */
                @Override public void apply(Boolean success) {
                    try {
                        failed = !success;

                        if (success) {
                            IgniteInClosure<IgniteInternalFuture<?>> lsnr = new IgniteInClosure<IgniteInternalFuture<?>>() {
                                @Override public void apply(IgniteInternalFuture<?> msgFut) {
                                    try {
                                        msgFut.get();

                                        connectedNew(recoveryDesc, ses, false);
                                    }
                                    catch (IgniteCheckedException e) {
                                        if (log.isDebugEnabled())
                                            log.debug("Failed to send recovery handshake " +
                                                "[rmtNode=" + rmtNode.id() + ", err=" + e + ']');

                                        recoveryDesc.release();
                                    }
                                }
                            };

                            nioSrvr.sendSystem(ses, new RecoveryLastReceivedMessage(recoveryDesc.received()), lsnr);
                        }
                        else
                            nioSrvr.sendSystem(ses, new RecoveryLastReceivedMessage(ALREADY_CONNECTED));
                    }
                    catch (IgniteCheckedException e) {
                        U.error(log, "Failed to send message: " + e, e);
                    }
                }
            }

            /**
             *
             */
            @SuppressWarnings("PackageVisibleInnerClass")
            class ConnectClosure implements IgniteInClosure<Boolean> {
                /** */
                private static final long serialVersionUID = 0L;

                /** */
                private final GridNioSession ses;

                /** */
                private final GridNioRecoveryDescriptor recoveryDesc;

                /** */
                private final ClusterNode rmtNode;

                /** */
                private final HandshakeMessage msg;

                /** */
                private final GridFutureAdapter<GridCommunicationClient> fut;

                /** */
                private final boolean createClient;

                /** */
                private final ConnectionKey connKey;

                /**
                 * @param ses Incoming session.
                 * @param recoveryDesc Recovery descriptor.
                 * @param rmtNode Remote node.
                 * @param connKey Connection key.
                 * @param msg Handshake message.
                 * @param createClient If {@code true} creates NIO communication client..
                 * @param fut Connect future.
                 */
                ConnectClosure(GridNioSession ses,
                    GridNioRecoveryDescriptor recoveryDesc,
                    ClusterNode rmtNode,
                    ConnectionKey connKey,
                    HandshakeMessage msg,
                    boolean createClient,
                    GridFutureAdapter<GridCommunicationClient> fut) {
                    this.ses = ses;
                    this.recoveryDesc = recoveryDesc;
                    this.rmtNode = rmtNode;
                    this.connKey = connKey;
                    this.msg = msg;
                    this.createClient = createClient;
                    this.fut = fut;
                }

                /** {@inheritDoc} */
                @Override public void apply(Boolean success) {
                    if (success) {
                        try {
                            IgniteInClosure<IgniteInternalFuture<?>> lsnr = new IgniteInClosure<IgniteInternalFuture<?>>() {
                                @Override public void apply(IgniteInternalFuture<?> msgFut) {
                                    try {
                                        msgFut.get();

                                        GridTcpNioCommunicationClient client =
                                            connected(recoveryDesc, ses, rmtNode, msg.received(), false, createClient);

                                        fut.onDone(client);
                                    }
                                    catch (IgniteCheckedException e) {
                                        if (log.isDebugEnabled())
                                            log.debug("Failed to send recovery handshake " +
                                                "[rmtNode=" + rmtNode.id() + ", err=" + e + ']');

                                        recoveryDesc.release();

                                        fut.onDone();
                                    }
                                    finally {
                                        clientFuts.remove(connKey, fut);
                                    }
                                }
                            };

                            nioSrvr.sendSystem(ses, new RecoveryLastReceivedMessage(recoveryDesc.received()), lsnr);
                        }
                        catch (IgniteCheckedException e) {
                            U.error(log, "Failed to send message: " + e, e);
                        }
                    }
                    else {
                        try {
                            fut.onDone();
                        }
                        finally {
                            clientFuts.remove(connKey, fut);
                        }
                    }
                }
            }
        };

    /** Logger. */
    @LoggerResource
    private IgniteLogger log;

    /** Logger. */
    @LoggerResource(categoryName = "org.apache.ignite.internal.diagnostic")
    private IgniteLogger diagnosticLog;

    /** Local IP address. */
    private String locAddr;

    /** Complex variable that represents this node IP address. */
    private volatile InetAddress locHost;

    /** Local port which node uses. */
    private int locPort = DFLT_PORT;

    /** Local port range. */
    private int locPortRange = DFLT_PORT_RANGE;

    /** Local port which node uses to accept shared memory connections. */
    private int shmemPort = DFLT_SHMEM_PORT;

    /** Allocate direct buffer or heap buffer. */
    private boolean directBuf = true;

    /** Allocate direct buffer or heap buffer. */
    private boolean directSndBuf;

    /** Idle connection timeout. */
    private long idleConnTimeout = DFLT_IDLE_CONN_TIMEOUT;

    /** Connect timeout. */
    private long connTimeout = DFLT_CONN_TIMEOUT;

    /** Maximum connect timeout. */
    private long maxConnTimeout = DFLT_MAX_CONN_TIMEOUT;

    /** Reconnect attempts count. */
    private int reconCnt = DFLT_RECONNECT_CNT;

    /** Socket send buffer. */
    private int sockSndBuf = DFLT_SOCK_BUF_SIZE;

    /** Socket receive buffer. */
    private int sockRcvBuf = DFLT_SOCK_BUF_SIZE;

    /** Message queue limit. */
    private int msgQueueLimit = DFLT_MSG_QUEUE_LIMIT;

    /** Slow client queue limit. */
    private int slowClientQueueLimit;

    /** NIO server. */
    private GridNioServer<Message> nioSrvr;

    /** Shared memory server. */
    private IpcSharedMemoryServerEndpoint shmemSrv;

    /** */
    private boolean usePairedConnections;

    /** */
    private int connectionsPerNode = DFLT_CONN_PER_NODE;

    /** {@code TCP_NODELAY} option value for created sockets. */
    private boolean tcpNoDelay = DFLT_TCP_NODELAY;

    /** {@code FILTER_REACHABLE_ADDRESSES} option value for created sockets. */
    private boolean filterReachableAddresses = DFLT_FILTER_REACHABLE_ADDRESSES;

    /** Number of received messages after which acknowledgment is sent. */
    private int ackSndThreshold = DFLT_ACK_SND_THRESHOLD;

    /** Maximum number of unacknowledged messages. */
    private int unackedMsgsBufSize;

    /** Socket write timeout. */
    private long sockWriteTimeout = DFLT_SOCK_WRITE_TIMEOUT;

    /** Recovery and idle clients handler. */
    private CommunicationWorker commWorker;

    /** Shared memory accept worker. */
    private ShmemAcceptWorker shmemAcceptWorker;

    /** Shared memory workers. */
    private final Collection<ShmemWorker> shmemWorkers = new ConcurrentLinkedDeque<>();

    /** Clients. */
    private final ConcurrentMap<UUID, GridCommunicationClient[]> clients = GridConcurrentFactory.newMap();

    /** SPI listener. */
    private volatile CommunicationListener<Message> lsnr;

    /** Bound port. */
    private int boundTcpPort = -1;

    /** Bound port for shared memory server. */
    private int boundTcpShmemPort = -1;

    /** Count of selectors to use in TCP server. */
    private int selectorsCnt = DFLT_SELECTORS_CNT;

    /**
     * Defines how many non-blocking {@code selector.selectNow()} should be made before
     * falling into {@code selector.select(long)} in NIO server. Long value. Default is {@code 0}.
     * Can be set to {@code Long.MAX_VALUE} so selector threads will never block.
     */
    private long selectorSpins = IgniteSystemProperties.getLong("IGNITE_SELECTOR_SPINS", 0L);

    /** */
    private boolean forceClientToSrvConnections;

    /** Address resolver. */
    private AddressResolver addrRslvr;

    /** Context initialization latch. */
    private final CountDownLatch ctxInitLatch = new CountDownLatch(1);

    /** Stopping flag (set to {@code true} when SPI gets stopping signal). */
    private volatile boolean stopping;

    /** Statistics. */
    private TcpCommunicationMetricsListener metricsLsnr;

    /** Client connect futures. */
    private final ConcurrentMap<ConnectionKey, GridFutureAdapter<GridCommunicationClient>> clientFuts =
        GridConcurrentFactory.newMap();

    /** */
    private final ConcurrentMap<ConnectionKey, GridNioRecoveryDescriptor> recoveryDescs = GridConcurrentFactory.newMap();

    /** */
    private final ConcurrentMap<ConnectionKey, GridNioRecoveryDescriptor> outRecDescs = GridConcurrentFactory.newMap();

    /** */
    private final ConcurrentMap<ConnectionKey, GridNioRecoveryDescriptor> inRecDescs = GridConcurrentFactory.newMap();

    /** */
    private final GridLocalEventListener discoLsnr = new DiscoveryListener();

    /** Connection requestor. */
    private ConnectionRequestor connectionRequestor;

    /**
     * @return {@code True} if ssl enabled.
     */
    private boolean isSslEnabled() {
        return ignite.configuration().getSslContextFactory() != null;
    }

    /**
     * Sets address resolver.
     *
     * @param addrRslvr Address resolver.
     * @return {@code this} for chaining.
     */
    @IgniteSpiConfiguration(optional = true)
    public TcpCommunicationSpi setAddressResolver(AddressResolver addrRslvr) {
        // Injection should not override value already set by Spring or user.
        if (this.addrRslvr == null)
            this.addrRslvr = addrRslvr;

        return this;
    }

    /**
     * See {@link #setAddressResolver(AddressResolver)}.
     *
     * @return Address resolver.
     */
    public AddressResolver getAddressResolver() {
        return addrRslvr;
    }

    /**
     * Injects resources.
     *
     * @param ignite Ignite.
     */
    @IgniteInstanceResource
    @Override protected void injectResources(Ignite ignite) {
        super.injectResources(ignite);

        if (ignite != null) {
            setAddressResolver(ignite.configuration().getAddressResolver());
            setLocalAddress(ignite.configuration().getLocalHost());
        }
    }

    /**
     * Sets local host address for socket binding. Note that one node could have
     * additional addresses beside the loopback one. This configuration
     * parameter is optional.
     *
     * @param locAddr IP address. Default value is any available local
     *      IP address.
     * @return {@code this} for chaining.
     */
    @IgniteSpiConfiguration(optional = true)
    public TcpCommunicationSpi setLocalAddress(String locAddr) {
        // Injection should not override value already set by Spring or user.
        if (this.locAddr == null)
            this.locAddr = locAddr;

        return this;
    }

    /**
     * See {@link #setLocalAddress(String)}.
     *
     * @return Grid node IP address.
     */
    public String getLocalAddress() {
        return locAddr;
    }

    /**
     * Sets local port for socket binding.
     * <p>
     * If not provided, default value is {@link #DFLT_PORT}.
     *
     * @param locPort Port number.
     * @return {@code this} for chaining.
     */
    @IgniteSpiConfiguration(optional = true)
    public TcpCommunicationSpi setLocalPort(int locPort) {
        this.locPort = locPort;

        return this;
    }

    /**
     * See {@link #setLocalPort(int)}.
     *
     * @return Port number.
     */
    public int getLocalPort() {
        return locPort;
    }

    /**
     * Sets local port range for local host ports (value must greater than or equal to <tt>0</tt>).
     * If provided local port (see {@link #setLocalPort(int)}} is occupied,
     * implementation will try to increment the port number for as long as it is less than
     * initial value plus this range.
     * <p>
     * If port range value is <tt>0</tt>, then implementation will try bind only to the port provided by
     * {@link #setLocalPort(int)} method and fail if binding to this port did not succeed.
     * <p>
     * Local port range is very useful during development when more than one grid nodes need to run
     * on the same physical machine.
     * <p>
     * If not provided, default value is {@link #DFLT_PORT_RANGE}.
     *
     * @param locPortRange New local port range.
     * @return {@code this} for chaining.
     */
    @IgniteSpiConfiguration(optional = true)
    public TcpCommunicationSpi setLocalPortRange(int locPortRange) {
        this.locPortRange = locPortRange;

        return this;
    }

    /**
     * See {@link #setLocalPortRange(int)}.
     *
     * @return Local Port range.
     */
    public int getLocalPortRange() {
        return locPortRange;
    }

    /**
     * See {@link #setUsePairedConnections(boolean)}.
     *
     * @return {@code true} to use paired connections and {@code false} otherwise.
     */
    public boolean isUsePairedConnections() {
        return usePairedConnections;
    }

    /**
     * Set this to {@code true} if {@code TcpCommunicationSpi} should
     * maintain connection for outgoing and incoming messages separately.
     * In this case total number of connections between local and each remote node
     * is {@link #getConnectionsPerNode()} * 2.
     * <p>
     * Set this to {@code false} if each connection of {@link #getConnectionsPerNode()}
     * should be used for outgoing and incoming messages. In this case total number
     * of connections between local and each remote node is {@link #getConnectionsPerNode()}.
     * <p>
     * Default is {@code false}.
     *
     * @param usePairedConnections {@code true} to use paired connections and {@code false} otherwise.
     * @return {@code this} for chaining.
     * @see #getConnectionsPerNode()
     */
    @IgniteSpiConfiguration(optional = true)
    public TcpCommunicationSpi setUsePairedConnections(boolean usePairedConnections) {
        this.usePairedConnections = usePairedConnections;

        return this;
    }

    /**
     * Sets number of connections to each remote node. if {@link #isUsePairedConnections()}
     * is {@code true} then number of connections is doubled and half is used for incoming and
     * half for outgoing messages.
     *
     * @param maxConnectionsPerNode Number of connections per node.
     * @return {@code this} for chaining.
     * @see #isUsePairedConnections()
     */
    @IgniteSpiConfiguration(optional = true)
    public TcpCommunicationSpi setConnectionsPerNode(int maxConnectionsPerNode) {
        this.connectionsPerNode = maxConnectionsPerNode;

        return this;
    }

    /**
     * See {@link #setConnectionsPerNode(int)}.
     *
     * @return Number of connections per node.
     */
    public int getConnectionsPerNode() {
        return connectionsPerNode;
    }

    /**
     * Sets local port to accept shared memory connections.
     * <p>
     * If set to {@code -1} shared memory communication will be disabled.
     * <p>
     * If not provided, default value is {@link #DFLT_SHMEM_PORT}.
     *
     * @param shmemPort Port number.
     * @return {@code this} for chaining.
     */
    @IgniteSpiConfiguration(optional = true)
    public TcpCommunicationSpi setSharedMemoryPort(int shmemPort) {
        this.shmemPort = shmemPort;

        return this;
    }

    /**
     * See {@link #setSharedMemoryPort(int)}.
     *
     * @return Port number.
     */
    public int getSharedMemoryPort() {
        return shmemPort;
    }

    /**
     * Sets maximum idle connection timeout upon which a connection
     * to client will be closed.
     * <p>
     * If not provided, default value is {@link #DFLT_IDLE_CONN_TIMEOUT}.
     *
     * @param idleConnTimeout Maximum idle connection time.
     * @return {@code this} for chaining.
     */
    @IgniteSpiConfiguration(optional = true)
    public TcpCommunicationSpi setIdleConnectionTimeout(long idleConnTimeout) {
        this.idleConnTimeout = idleConnTimeout;

        return this;
    }

    /**
     * See {@link #setIdleConnectionTimeout(long)}.
     *
     * @return Maximum idle connection time.
     */
    public long getIdleConnectionTimeout() {
        return idleConnTimeout;
    }

    /**
     * See {@link #setSocketWriteTimeout(long)}.
     *
     * @return Socket write timeout for TCP connections.
     */
    public long getSocketWriteTimeout() {
        return sockWriteTimeout;
    }

    /**
     * Sets socket write timeout for TCP connection. If message can not be written to
     * socket within this time then connection is closed and reconnect is attempted.
     * <p>
     * Default to {@link #DFLT_SOCK_WRITE_TIMEOUT}.
     *
     * @param sockWriteTimeout Socket write timeout for TCP connection.
     * @return {@code this} for chaining.
     */
    @IgniteSpiConfiguration(optional = true)
    public TcpCommunicationSpi setSocketWriteTimeout(long sockWriteTimeout) {
        this.sockWriteTimeout = sockWriteTimeout;

        return this;
    }

    /**
     * See {@link #setAckSendThreshold(int)}.
     *
     * @return Number of received messages after which acknowledgment is sent.
     */
    public int getAckSendThreshold() {
        return ackSndThreshold;
    }

    /**
     * Sets number of received messages per connection to node after which acknowledgment message is sent.
     * <p>
     * Default to {@link #DFLT_ACK_SND_THRESHOLD}.
     *
     * @param ackSndThreshold Number of received messages after which acknowledgment is sent.
     * @return {@code this} for chaining.
     */
    @IgniteSpiConfiguration(optional = true)
    public TcpCommunicationSpi setAckSendThreshold(int ackSndThreshold) {
        this.ackSndThreshold = ackSndThreshold;

        return this;
    }

    /**
     * See {@link #setUnacknowledgedMessagesBufferSize(int)}.
     *
     * @return Maximum number of unacknowledged messages.
     */
    public int getUnacknowledgedMessagesBufferSize() {
        return unackedMsgsBufSize;
    }

    /**
     * Sets maximum number of stored unacknowledged messages per connection to node.
     * If number of unacknowledged messages exceeds this number then connection to node is
     * closed and reconnect is attempted.
     *
     * @param unackedMsgsBufSize Maximum number of unacknowledged messages.
     * @return {@code this} for chaining.
     */
    @IgniteSpiConfiguration(optional = true)
    public TcpCommunicationSpi setUnacknowledgedMessagesBufferSize(int unackedMsgsBufSize) {
        this.unackedMsgsBufSize = unackedMsgsBufSize;

        return this;
    }

    /**
     * Sets connect timeout used when establishing connection
     * with remote nodes.
     * <p>
     * {@code 0} is interpreted as infinite timeout.
     * <p>
     * If not provided, default value is {@link #DFLT_CONN_TIMEOUT}.
     * <p>
     * When this property is explicitly set {@link IgniteConfiguration#getFailureDetectionTimeout()} is ignored.
     *
     * @param connTimeout Connect timeout.
     * @return {@code this} for chaining.
     */
    @IgniteSpiConfiguration(optional = true)
    public TcpCommunicationSpi setConnectTimeout(long connTimeout) {
        this.connTimeout = connTimeout;

        failureDetectionTimeoutEnabled(false);

        return this;
    }

    /**
     * See {@link #setConnectTimeout(long)}.
     *
     * @return Connect timeout.
     */
    public long getConnectTimeout() {
        return connTimeout;
    }

    /**
     * Sets maximum connect timeout. If handshake is not established within connect timeout,
     * then SPI tries to repeat handshake procedure with increased connect timeout.
     * Connect timeout can grow till maximum timeout value,
     * if maximum timeout value is reached then the handshake is considered as failed.
     * <p>
     * {@code 0} is interpreted as infinite timeout.
     * <p>
     * If not provided, default value is {@link #DFLT_MAX_CONN_TIMEOUT}.
     * <p>
     * When this property is explicitly set {@link IgniteConfiguration#getFailureDetectionTimeout()} is ignored.
     *
     * @param maxConnTimeout Maximum connect timeout.
     * @return {@code this} for chaining.
     */
    @IgniteSpiConfiguration(optional = true)
    public TcpCommunicationSpi setMaxConnectTimeout(long maxConnTimeout) {
        this.maxConnTimeout = maxConnTimeout;

        failureDetectionTimeoutEnabled(false);

        return this;
    }

    /**
     * Gets maximum connect timeout.
     *
     * @return Maximum connect timeout.
     */
    public long getMaxConnectTimeout() {
        return maxConnTimeout;
    }

    /**
     * Sets maximum number of reconnect attempts used when establishing connection
     * with remote nodes.
     * <p>
     * If not provided, default value is {@link #DFLT_RECONNECT_CNT}.
     * <p>
     * When this property is explicitly set {@link IgniteConfiguration#getFailureDetectionTimeout()} is ignored.
     *
     * @param reconCnt Maximum number of reconnection attempts.
     * @return {@code this} for chaining.
     */
    @IgniteSpiConfiguration(optional = true)
    public TcpCommunicationSpi setReconnectCount(int reconCnt) {
        this.reconCnt = reconCnt;

        failureDetectionTimeoutEnabled(false);

        return this;
    }

    /**
     * Gets maximum number of reconnect attempts used when establishing connection
     * with remote nodes.
     *
     * @return Reconnects count.
     */
    public int getReconnectCount() {
        return reconCnt;
    }

    /**
     * Sets flag to allocate direct or heap buffer in SPI.
     * If value is {@code true}, then SPI will use {@link ByteBuffer#allocateDirect(int)} call.
     * Otherwise, SPI will use {@link ByteBuffer#allocate(int)} call.
     * <p>
     * If not provided, default value is {@code true}.
     *
     * @param directBuf Flag indicates to allocate direct or heap buffer in SPI.
     * @return {@code this} for chaining.
     */
    @IgniteSpiConfiguration(optional = true)
    public TcpCommunicationSpi setDirectBuffer(boolean directBuf) {
        this.directBuf = directBuf;

        return this;
    }

    /**
     * Gets flag that indicates whether direct or heap allocated buffer is used.
     *
     * @return Flag that indicates whether direct or heap allocated buffer is used.
     */
    public boolean isDirectBuffer() {
        return directBuf;
    }

    /**
     * Gets flag defining whether direct send buffer should be used.
     *
     * @return {@code True} if direct buffers should be used.
     */
    public boolean isDirectSendBuffer() {
        return directSndBuf;
    }

    /**
     * Sets whether to use direct buffer for sending.
     *
     * If not provided default is {@code false}.
     *
     * @param directSndBuf {@code True} to use direct buffers for send.
     * @return {@code this} for chaining.
     */
    @IgniteSpiConfiguration(optional = true)
    public TcpCommunicationSpi setDirectSendBuffer(boolean directSndBuf) {
        this.directSndBuf = directSndBuf;

        return this;
    }

    /**
     * Sets the count of selectors te be used in TCP server.
     * <p/>
     * If not provided, default value is {@link #DFLT_SELECTORS_CNT}.
     *
     * @param selectorsCnt Selectors count.
     * @return {@code this} for chaining.
     */
    @IgniteSpiConfiguration(optional = true)
    public TcpCommunicationSpi setSelectorsCount(int selectorsCnt) {
        this.selectorsCnt = selectorsCnt;

        return this;
    }

    /**
     * See {@link #setSelectorsCount(int)}.
     *
     * @return Count of selectors in TCP server.
     */
    public int getSelectorsCount() {
        return selectorsCnt;
    }

    /**
     * See {@link #setSelectorSpins(long)}.
     *
     * @return Selector thread busy-loop iterations.
     */
    public long getSelectorSpins() {
        return selectorSpins;
    }

    /**
     * Defines how many non-blocking {@code selector.selectNow()} should be made before
     * falling into {@code selector.select(long)} in NIO server. Long value. Default is {@code 0}.
     * Can be set to {@code Long.MAX_VALUE} so selector threads will never block.
     *
     * @param selectorSpins Selector thread busy-loop iterations.
     * @return {@code this} for chaining.
     */
    @IgniteSpiConfiguration(optional = true)
    public TcpCommunicationSpi setSelectorSpins(long selectorSpins) {
        this.selectorSpins = selectorSpins;

        return this;
    }

    /**
     * Sets value for {@code TCP_NODELAY} socket option. Each
     * socket will be opened using provided value.
     * <p>
     * Setting this option to {@code true} disables Nagle's algorithm
     * for socket decreasing latency and delivery time for small messages.
     * <p>
     * For systems that work under heavy network load it is advisable to
     * set this value to {@code false}.
     * <p>
     * If not provided, default value is {@link #DFLT_TCP_NODELAY}.
     *
     * @param tcpNoDelay {@code True} to disable TCP delay.
     * @return {@code this} for chaining.
     */
    @IgniteSpiConfiguration(optional = true)
    public TcpCommunicationSpi setTcpNoDelay(boolean tcpNoDelay) {
        this.tcpNoDelay = tcpNoDelay;

        return this;
    }

    /**
     * Gets value for {@code TCP_NODELAY} socket option.
     *
     * @return {@code True} if TCP delay is disabled.
     */
    public boolean isTcpNoDelay() {
        return tcpNoDelay;
    }

    /**
     * Gets value for {@code FILTER_REACHABLE_ADDRESSES} socket option.
     *
     * @return {@code True} if needed to filter reachable addresses.
     */
    public boolean isFilterReachableAddresses() {
        return filterReachableAddresses;
    }

    /**
     * Setting this option to {@code true} enables filter for reachable
     * addresses on creating tcp client.
     * <p>
     * Usually its advised to set this value to {@code false}.
     * <p>
     * If not provided, default value is {@link #DFLT_FILTER_REACHABLE_ADDRESSES}.
     *
     * @param filterReachableAddresses {@code True} to filter reachable addresses.
     * @return {@code this} for chaining.
     */
    @IgniteSpiConfiguration(optional = true)
    public TcpCommunicationSpi setFilterReachableAddresses(boolean filterReachableAddresses) {
        this.filterReachableAddresses = filterReachableAddresses;

        return this;
    }

    /**
     * Sets receive buffer size for sockets created or accepted by this SPI.
     * <p>
     * If not provided, default is {@link #DFLT_SOCK_BUF_SIZE}.
     *
     * @param sockRcvBuf Socket receive buffer size.
     * @return {@code this} for chaining.
     */
    @IgniteSpiConfiguration(optional = true)
    public TcpCommunicationSpi setSocketReceiveBuffer(int sockRcvBuf) {
        this.sockRcvBuf = sockRcvBuf;

        return this;
    }

    /**
     * See {@link #setSocketReceiveBuffer(int)}.
     *
     * @return Socket receive buffer size.
     */
    public int getSocketReceiveBuffer() {
        return sockRcvBuf;
    }

    /**
     * Sets send buffer size for sockets created or accepted by this SPI.
     * <p>
     * If not provided, default is {@link #DFLT_SOCK_BUF_SIZE}.
     *
     * @param sockSndBuf Socket send buffer size.
     * @return {@code this} for chaining.
     */
    @IgniteSpiConfiguration(optional = true)
    public TcpCommunicationSpi setSocketSendBuffer(int sockSndBuf) {
        this.sockSndBuf = sockSndBuf;

        return this;
    }

    /**
     * See {@link #setSocketSendBuffer(int)}.
     *
     * @return Socket send buffer size.
     */
    public int getSocketSendBuffer() {
        return sockSndBuf;
    }

    /**
     * Sets message queue limit for incoming and outgoing messages.
     * <p>
     * When set to positive number send queue is limited to the configured value.
     * {@code 0} disables the size limitations.
     * <p>
     * If not provided, default is {@link #DFLT_MSG_QUEUE_LIMIT}.
     *
     * @param msgQueueLimit Send queue size limit.
     * @return {@code this} for chaining.
     */
    @IgniteSpiConfiguration(optional = true)
    public TcpCommunicationSpi setMessageQueueLimit(int msgQueueLimit) {
        this.msgQueueLimit = msgQueueLimit;

        return this;
    }

    /**
     * Gets message queue limit for incoming and outgoing messages.
     *
     * @return Send queue size limit.
     */
    public int getMessageQueueLimit() {
        return msgQueueLimit;
    }

    /**
     * See {@link #setSlowClientQueueLimit(int)}.
     *
     * @return Slow client queue limit.
     */
    public int getSlowClientQueueLimit() {
        return slowClientQueueLimit;
    }

    /**
     * Sets slow client queue limit.
     * <p/>
     * When set to a positive number, communication SPI will monitor clients outbound message queue sizes and will drop
     * those clients whose queue exceeded this limit.
     * <p/>
     * This value should be set to less or equal value than {@link #getMessageQueueLimit()} which controls
     * message back-pressure for server nodes. The default value for this parameter is {@code 0}
     * which means {@code unlimited}.
     *
     * @param slowClientQueueLimit Slow client queue limit.
     * @return {@code this} for chaining.
     */
    @IgniteSpiConfiguration(optional = true)
    public TcpCommunicationSpi setSlowClientQueueLimit(int slowClientQueueLimit) {
        this.slowClientQueueLimit = slowClientQueueLimit;

        return this;
    }

    /**
     * @return Force client to server connections flag.
     *
     * @see #setForceClientToServerConnections(boolean)
     */
    @IgniteExperimental
    public boolean forceClientToServerConnections() {
        return forceClientToSrvConnections;
    }

    /**
     * Applicable for clients only. Sets PSI in the mode when server node cannot open TCP connection to the current
     * node. Possile reasons for that may be specific network configurations or security rules.
     * In this mode, when server needs the connection with client, it uses {@link DiscoverySpi} protocol to notify
     * client about it. After that client opens the required connection from its side.
     */
    @IgniteExperimental
    @IgniteSpiConfiguration(optional = true)
    public TcpCommunicationSpi setForceClientToServerConnections(boolean forceClientToSrvConnections) {
        this.forceClientToSrvConnections = forceClientToSrvConnections;

        return this;
    }

    /** {@inheritDoc} */
    @Override public void setListener(CommunicationListener<Message> lsnr) {
        this.lsnr = lsnr;
    }

    /**
     * @return Listener.
     */
    public CommunicationListener getListener() {
        return lsnr;
    }

    /** */
    @IgniteExperimental
    public void setConnectionRequestor(ConnectionRequestor connectionRequestor) {
        this.connectionRequestor = connectionRequestor;
    }

    /** {@inheritDoc} */
    @Override public int getSentMessagesCount() {
        // Listener could be not initialized yet, but discovery thread could try to aggregate metrics.
        if (metricsLsnr == null)
            return 0;

        return metricsLsnr.sentMessagesCount();
    }

    /** {@inheritDoc} */
    @Override public long getSentBytesCount() {
        // Listener could be not initialized yet, but discovery thread clould try to aggregate metrics.
        if (metricsLsnr == null)
            return 0;

        return metricsLsnr.sentBytesCount();
    }

    /** {@inheritDoc} */
    @Override public int getReceivedMessagesCount() {
        // Listener could be not initialized yet, but discovery thread could try to aggregate metrics.
        if (metricsLsnr == null)
            return 0;

        return metricsLsnr.receivedMessagesCount();
    }

    /** {@inheritDoc} */
    @Override public long getReceivedBytesCount() {
        // Listener could be not initialized yet, but discovery thread could try to aggregate metrics.
        if (metricsLsnr == null)
            return 0;

        return metricsLsnr.receivedBytesCount();
    }

    /**
     * Gets received messages counts (grouped by type).
     *
     * @return Map containing message types and respective counts.
     */
    public Map<String, Long> getReceivedMessagesByType() {
        return metricsLsnr.receivedMessagesByType();
    }

    /**
     * Gets received messages counts (grouped by node).
     *
     * @return Map containing sender nodes and respective counts.
     */
    public Map<UUID, Long> getReceivedMessagesByNode() {
        return metricsLsnr.receivedMessagesByNode();
    }

    /**
     * Gets sent messages counts (grouped by type).
     *
     * @return Map containing message types and respective counts.
     */
    public Map<String, Long> getSentMessagesByType() {
        return metricsLsnr.sentMessagesByType();
    }

    /**
     * Gets sent messages counts (grouped by node).
     *
     * @return Map containing receiver nodes and respective counts.
     */
    public Map<UUID, Long> getSentMessagesByNode() {
        return metricsLsnr.sentMessagesByNode();
    }

    /** {@inheritDoc} */
    @Override public int getOutboundMessagesQueueSize() {
        GridNioServer<Message> srv = nioSrvr;

        return srv != null ? srv.outboundMessagesQueueSize() : 0;
    }

    /** {@inheritDoc} */
    @Override public void resetMetrics() {
        metricsLsnr.resetMetrics();
    }

    /**
     * @param nodeId Target node ID.
     * @return Future.
     */
    public IgniteInternalFuture<String> dumpNodeStatistics(final UUID nodeId) {
        StringBuilder sb = new StringBuilder("Communication SPI statistics [rmtNode=").append(nodeId).append(']').append(U.nl());

        dumpInfo(sb, nodeId);

        GridNioServer<Message> nioSrvr = this.nioSrvr;

        if (nioSrvr != null) {
            sb.append("NIO sessions statistics:");

            IgnitePredicate<GridNioSession> p = new IgnitePredicate<GridNioSession>() {
                @Override public boolean apply(GridNioSession ses) {
                    ConnectionKey connId = ses.meta(CONN_IDX_META);

                    return connId != null && nodeId.equals(connId.nodeId());
                }
            };

            return nioSrvr.dumpStats(sb.toString(), p);
        }
        else {
            sb.append(U.nl()).append("GridNioServer is null.");

            return new GridFinishedFuture<>(sb.toString());
        }
    }

    /**
     * Dumps SPI per-connection stats to logs.
     */
    public void dumpStats() {
        final IgniteLogger log = this.diagnosticLog;

        if (log != null) {
            StringBuilder sb = new StringBuilder();

            dumpInfo(sb, null);

            U.warn(log, sb.toString());

            GridNioServer<Message> nioSrvr = this.nioSrvr;

            if (nioSrvr != null) {
                nioSrvr.dumpStats().listen(new CI1<IgniteInternalFuture<String>>() {
                    @Override public void apply(IgniteInternalFuture<String> fut) {
                        try {
                            U.warn(log, fut.get());
                        }
                        catch (Exception e) {
                            U.error(log, "Failed to dump NIO server statistics: " + e, e);
                        }
                    }
                });
            }
        }
    }

    /**
     * @param sb Message builder.
     * @param dstNodeId Target node ID.
     */
    private void dumpInfo(StringBuilder sb, UUID dstNodeId) {
        sb.append("Communication SPI recovery descriptors: ").append(U.nl());

        for (Map.Entry<ConnectionKey, GridNioRecoveryDescriptor> entry : recoveryDescs.entrySet()) {
            GridNioRecoveryDescriptor desc = entry.getValue();

            if (dstNodeId != null && !dstNodeId.equals(entry.getKey().nodeId()))
                continue;

            sb.append("    [key=").append(entry.getKey())
                .append(", msgsSent=").append(desc.sent())
                .append(", msgsAckedByRmt=").append(desc.acked())
                .append(", msgsRcvd=").append(desc.received())
                .append(", lastAcked=").append(desc.lastAcknowledged())
                .append(", reserveCnt=").append(desc.reserveCount())
                .append(", descIdHash=").append(System.identityHashCode(desc))
                .append(']').append(U.nl());
        }

        for (Map.Entry<ConnectionKey, GridNioRecoveryDescriptor> entry : outRecDescs.entrySet()) {
            GridNioRecoveryDescriptor desc = entry.getValue();

            if (dstNodeId != null && !dstNodeId.equals(entry.getKey().nodeId()))
                continue;

            sb.append("    [key=").append(entry.getKey())
                .append(", msgsSent=").append(desc.sent())
                .append(", msgsAckedByRmt=").append(desc.acked())
                .append(", reserveCnt=").append(desc.reserveCount())
                .append(", connected=").append(desc.connected())
                .append(", reserved=").append(desc.reserved())
                .append(", descIdHash=").append(System.identityHashCode(desc))
                .append(']').append(U.nl());
        }

        for (Map.Entry<ConnectionKey, GridNioRecoveryDescriptor> entry : inRecDescs.entrySet()) {
            GridNioRecoveryDescriptor desc = entry.getValue();

            if (dstNodeId != null && !dstNodeId.equals(entry.getKey().nodeId()))
                continue;

            sb.append("    [key=").append(entry.getKey())
                .append(", msgsRcvd=").append(desc.received())
                .append(", lastAcked=").append(desc.lastAcknowledged())
                .append(", reserveCnt=").append(desc.reserveCount())
                .append(", connected=").append(desc.connected())
                .append(", reserved=").append(desc.reserved())
                .append(", handshakeIdx=").append(desc.handshakeIndex())
                .append(", descIdHash=").append(System.identityHashCode(desc))
                .append(']').append(U.nl());
        }

        sb.append("Communication SPI clients: ").append(U.nl());

        for (Map.Entry<UUID, GridCommunicationClient[]> entry : clients.entrySet()) {
            UUID clientNodeId = entry.getKey();

            if (dstNodeId != null && !dstNodeId.equals(clientNodeId))
                continue;

            GridCommunicationClient[] clients0 = entry.getValue();

            for (GridCommunicationClient client : clients0) {
                if (client != null) {
                    sb.append("    [node=").append(clientNodeId)
                        .append(", client=").append(client)
                        .append(']').append(U.nl());
                }
            }
        }
    }

    /** {@inheritDoc} */
    @Override public Map<String, Object> getNodeAttributes() throws IgniteSpiException {
        initFailureDetectionTimeout();

        assertParameter(locPort > 1023, "locPort > 1023");
        assertParameter(locPort <= 0xffff, "locPort < 0xffff");
        assertParameter(locPortRange >= 0, "locPortRange >= 0");
        assertParameter(idleConnTimeout > 0, "idleConnTimeout > 0");
        assertParameter(sockRcvBuf >= 0, "sockRcvBuf >= 0");
        assertParameter(sockSndBuf >= 0, "sockSndBuf >= 0");
        assertParameter(msgQueueLimit >= 0, "msgQueueLimit >= 0");
        assertParameter(shmemPort > 0 || shmemPort == -1, "shmemPort > 0 || shmemPort == -1");
        assertParameter(selectorsCnt > 0, "selectorsCnt > 0");
        assertParameter(connectionsPerNode > 0, "connectionsPerNode > 0");
        assertParameter(connectionsPerNode <= MAX_CONN_PER_NODE, "connectionsPerNode <= 1024");

        if (!failureDetectionTimeoutEnabled()) {
            assertParameter(reconCnt > 0, "reconnectCnt > 0");
            assertParameter(connTimeout >= 0, "connTimeout >= 0");
            assertParameter(maxConnTimeout >= connTimeout, "maxConnTimeout >= connTimeout");
        }

        assertParameter(sockWriteTimeout >= 0, "sockWriteTimeout >= 0");
        assertParameter(ackSndThreshold > 0, "ackSndThreshold > 0");
        assertParameter(unackedMsgsBufSize >= 0, "unackedMsgsBufSize >= 0");

        if (unackedMsgsBufSize > 0) {
            assertParameter(unackedMsgsBufSize >= msgQueueLimit * 5,
                "Specified 'unackedMsgsBufSize' is too low, it should be at least 'msgQueueLimit * 5'.");

            assertParameter(unackedMsgsBufSize >= ackSndThreshold * 5,
                "Specified 'unackedMsgsBufSize' is too low, it should be at least 'ackSndThreshold * 5'.");
        }

        if (connectionsPerNode > 1)
            connPlc = new RoundRobinConnectionPolicy();
        else
            connPlc = new FirstConnectionPolicy();

        chConnPlc = new ConnectionPolicy() {
            /** Sequential connection index provider. */
            private final AtomicInteger chIdx = new AtomicInteger(MAX_CONN_PER_NODE + 1);

            @Override public int connectionIndex() {
                return chIdx.incrementAndGet();
            }
        };

        try {
            locHost = U.resolveLocalHost(locAddr);
        }
        catch (IOException e) {
            throw new IgniteSpiException("Failed to initialize local address: " + locAddr, e);
        }

        try {
            shmemSrv = resetShmemServer();
        }
        catch (IgniteCheckedException e) {
            U.warn(log, "Failed to start shared memory communication server.", e);
        }

        try {
            // This method potentially resets local port to the value
            // local node was bound to.
            nioSrvr = resetNioServer();
        }
        catch (IgniteCheckedException e) {
            throw new IgniteSpiException("Failed to initialize TCP server: " + locHost, e);
        }

        boolean forceClientToSrvConnections = forceClientToServerConnections();

        if (usePairedConnections && forceClientToSrvConnections) {
            throw new IgniteSpiException("Node using paired connections " +
                "is not allowed to start in forced client to server connections mode.");
        }

        // Set local node attributes.
        try {
            IgniteBiTuple<Collection<String>, Collection<String>> addrs = U.resolveLocalAddresses(locHost);

            Collection<InetSocketAddress> extAddrs = addrRslvr == null ? null :
                U.resolveAddresses(addrRslvr, F.flat(Arrays.asList(addrs.get1(), addrs.get2())), boundTcpPort);

            Map<String, Object> res = new HashMap<>(5);

            boolean setEmptyHostNamesAttr = !getBoolean(IGNITE_TCP_COMM_SET_ATTR_HOST_NAMES, false) &&
                (!F.isEmpty(locAddr) && locHost.getHostAddress().equals(locAddr)) && !locHost.isAnyLocalAddress() &&
                !locHost.isLoopbackAddress();

            res.put(createSpiAttributeName(ATTR_ADDRS), addrs.get1());
            res.put(createSpiAttributeName(ATTR_HOST_NAMES), setEmptyHostNamesAttr ? emptyList() : addrs.get2());
            res.put(createSpiAttributeName(ATTR_PORT), boundTcpPort);
            res.put(createSpiAttributeName(ATTR_SHMEM_PORT), boundTcpShmemPort >= 0 ? boundTcpShmemPort : null);
            res.put(createSpiAttributeName(ATTR_EXT_ADDRS), extAddrs);
            res.put(createSpiAttributeName(ATTR_PAIRED_CONN), usePairedConnections);
            res.put(createSpiAttributeName(ATTR_FORCE_CLIENT_SERVER_CONNECTIONS), forceClientToSrvConnections);

            return res;
        }
        catch (IOException | IgniteCheckedException e) {
            throw new IgniteSpiException("Failed to resolve local host to addresses: " + locHost, e);
        }
    }

    /**
     * @return Bound TCP server port.
     */
    public int boundPort() {
        return boundTcpPort;
    }

    /** {@inheritDoc} */
    @Override public void spiStart(String igniteInstanceName) throws IgniteSpiException {
        assert locHost != null;

        // Start SPI start stopwatch.
        startStopwatch();

        // Ack parameters.
        if (log.isDebugEnabled()) {
            log.debug(configInfo("locAddr", locAddr));
            log.debug(configInfo("locPort", locPort));
            log.debug(configInfo("locPortRange", locPortRange));
            log.debug(configInfo("idleConnTimeout", idleConnTimeout));
            log.debug(configInfo("directBuf", directBuf));
            log.debug(configInfo("directSendBuf", directSndBuf));
            log.debug(configInfo("selectorsCnt", selectorsCnt));
            log.debug(configInfo("tcpNoDelay", tcpNoDelay));
            log.debug(configInfo("sockSndBuf", sockSndBuf));
            log.debug(configInfo("sockRcvBuf", sockRcvBuf));
            log.debug(configInfo("shmemPort", shmemPort));
            log.debug(configInfo("msgQueueLimit", msgQueueLimit));
            log.debug(configInfo("connectionsPerNode", connectionsPerNode));

            if (failureDetectionTimeoutEnabled()) {
                log.debug(configInfo("connTimeout", connTimeout));
                log.debug(configInfo("maxConnTimeout", maxConnTimeout));
                log.debug(configInfo("reconCnt", reconCnt));
            }
            else
                log.debug(configInfo("failureDetectionTimeout", failureDetectionTimeout()));

            log.debug(configInfo("sockWriteTimeout", sockWriteTimeout));
            log.debug(configInfo("ackSndThreshold", ackSndThreshold));
            log.debug(configInfo("unackedMsgsBufSize", unackedMsgsBufSize));
        }

        if (!tcpNoDelay)
            U.quietAndWarn(log, "'TCP_NO_DELAY' for communication is off, which should be used with caution " +
                "since may produce significant delays with some scenarios.");

        if (slowClientQueueLimit > 0 && msgQueueLimit > 0 && slowClientQueueLimit >= msgQueueLimit) {
            U.quietAndWarn(log, "Slow client queue limit is set to a value greater than or equal to message " +
                "queue limit (slow client queue limit will have no effect) [msgQueueLimit=" + msgQueueLimit +
                ", slowClientQueueLimit=" + slowClientQueueLimit + ']');
        }

        if (msgQueueLimit == 0)
            U.quietAndWarn(log, "Message queue limit is set to 0 which may lead to " +
                "potential OOMEs when running cache operations in FULL_ASYNC or PRIMARY_SYNC modes " +
                "due to message queues growth on sender and receiver sides.");

        registerMBean(igniteInstanceName, new TcpCommunicationSpiMBeanImpl(this), TcpCommunicationSpiMBean.class);

        connectGate = new ConnectGateway();

        if (shmemSrv != null) {
            shmemAcceptWorker = new ShmemAcceptWorker(shmemSrv);

            new IgniteThread(shmemAcceptWorker).start();
        }

        nioSrvr.start();

        commWorker = new CommunicationWorker(igniteInstanceName, log);

        new IgniteSpiThread(igniteInstanceName, commWorker.name(), log) {
            @Override protected void body() {
                commWorker.run();
            }
        }.start();

        // Ack start.
        if (log.isDebugEnabled())
            log.debug(startInfo());
    }

    /** {@inheritDoc} } */
    @Override public void onContextInitialized0(IgniteSpiContext spiCtx) throws IgniteSpiException {
        spiCtx.registerPort(boundTcpPort, IgnitePortProtocol.TCP);

        // SPI can start without shmem port.
        if (boundTcpShmemPort > 0)
            spiCtx.registerPort(boundTcpShmemPort, IgnitePortProtocol.TCP);

        spiCtx.addLocalEventListener(discoLsnr, EVT_NODE_LEFT, EVT_NODE_FAILED);

        ctxInitLatch.countDown();

        metricsLsnr = new TcpCommunicationMetricsListener(ignite, spiCtx);
    }

    /** {@inheritDoc} */
    @Override public IgniteSpiContext getSpiContext() {
        if (ctxInitLatch.getCount() > 0) {
            if (log.isDebugEnabled())
                log.debug("Waiting for context initialization.");

            try {
                U.await(ctxInitLatch);

                if (log.isDebugEnabled())
                    log.debug("Context has been initialized.");
            }
            catch (IgniteInterruptedCheckedException e) {
                U.warn(log, "Thread has been interrupted while waiting for SPI context initialization.", e);
            }
        }

        return super.getSpiContext();
    }

    /**
     * Recreates tpcSrvr socket instance.
     *
     * @return Server instance.
     * @throws IgniteCheckedException Thrown if it's not possible to create server.
     */
    private GridNioServer<Message> resetNioServer() throws IgniteCheckedException {
        if (boundTcpPort >= 0)
            throw new IgniteCheckedException("Tcp NIO server was already created on port " + boundTcpPort);

        IgniteCheckedException lastEx = null;

        // If configured TCP port is busy, find first available in range.
        int lastPort = locPortRange == 0 ? locPort : locPort + locPortRange - 1;

        for (int port = locPort; port <= lastPort; port++) {
            try {
                MessageFactory msgFactory = new MessageFactory() {
                    private MessageFactory impl;

                    @Nullable @Override public Message create(short type) {
                        if (impl == null)
                            impl = getSpiContext().messageFactory();

                        assert impl != null;

                        return impl.create(type);
                    }
                };

                GridNioMessageReaderFactory readerFactory = new GridNioMessageReaderFactory() {
                    private IgniteSpiContext context;

                    private MessageFormatter formatter;

                    @Override public MessageReader reader(GridNioSession ses, MessageFactory msgFactory)
                        throws IgniteCheckedException {
                        final IgniteSpiContext ctx = TcpCommunicationSpi.super.getSpiContext();

                        if (formatter == null || context != ctx) {
                            context = ctx;

                            formatter = context.messageFormatter();
                        }

                        assert formatter != null;

                        ConnectionKey key = ses.meta(CONN_IDX_META);

                        return key != null ? formatter.reader(key.nodeId(), msgFactory) : null;
                    }
                };

                GridNioMessageWriterFactory writerFactory = new GridNioMessageWriterFactory() {
                    private IgniteSpiContext context;

                    private MessageFormatter formatter;

                    @Override public MessageWriter writer(GridNioSession ses) throws IgniteCheckedException {
                        final IgniteSpiContext ctx = TcpCommunicationSpi.super.getSpiContext();

                        if (formatter == null || context != ctx) {
                            context = ctx;

                            formatter = context.messageFormatter();
                        }

                        assert formatter != null;

                        ConnectionKey key = ses.meta(CONN_IDX_META);

                        return key != null ? formatter.writer(key.nodeId()) : null;
                    }
                };

                GridDirectParser parser = new GridDirectParser(log.getLogger(GridDirectParser.class),
                    msgFactory,
                    readerFactory);

                IgnitePredicate<Message> skipRecoveryPred = new IgnitePredicate<Message>() {
                    @Override public boolean apply(Message msg) {
                        return msg instanceof RecoveryLastReceivedMessage;
                    }
                };

                boolean clientMode = Boolean.TRUE.equals(ignite.configuration().isClientMode());

                IgniteBiInClosure<GridNioSession, Integer> queueSizeMonitor =
                    !clientMode && slowClientQueueLimit > 0 ? this::checkClientQueueSize : null;

                GridNioFilter[] filters;

                if (isSslEnabled()) {
                    GridNioSslFilter sslFilter =
                        new GridNioSslFilter(ignite.configuration().getSslContextFactory().create(),
                            true, ByteOrder.LITTLE_ENDIAN, log);

                    sslFilter.directMode(true);

                    sslFilter.wantClientAuth(true);
                    sslFilter.needClientAuth(true);

                    filters = new GridNioFilter[] {
                        new GridNioCodecFilter(parser, log, true),
                        new GridConnectionBytesVerifyFilter(log),
                        sslFilter
                    };
                }
                else
                    filters = new GridNioFilter[] {
                        new GridNioCodecFilter(parser, log, true),
                        new GridConnectionBytesVerifyFilter(log)
                    };

                GridNioServer.Builder<Message> builder = GridNioServer.<Message>builder()
                    .address(locHost)
                    .port(port)
                    .listener(srvLsnr)
                    .logger(log)
                    .selectorCount(selectorsCnt)
                    .igniteInstanceName(igniteInstanceName)
                    .serverName("tcp-comm")
                    .tcpNoDelay(tcpNoDelay)
                    .directBuffer(directBuf)
                    .byteOrder(ByteOrder.LITTLE_ENDIAN)
                    .socketSendBufferSize(sockSndBuf)
                    .socketReceiveBufferSize(sockRcvBuf)
                    .sendQueueLimit(msgQueueLimit)
                    .directMode(true)
                    .writeTimeout(sockWriteTimeout)
                    .selectorSpins(selectorSpins)
                    .filters(filters)
                    .writerFactory(writerFactory)
                    .skipRecoveryPredicate(skipRecoveryPred)
                    .messageQueueSizeListener(queueSizeMonitor)
                    .readWriteSelectorsAssign(usePairedConnections);

                if (ignite instanceof IgniteEx) {
                    IgniteEx igniteEx = (IgniteEx)ignite;

                    builder.workerListener(igniteEx.context().workersRegistry())
                        .metricRegistry(igniteEx.context().metric().registry(COMMUNICATION_METRICS_GROUP_NAME));
                }

                GridNioServer<Message> srvr = builder.build();

                boundTcpPort = port;

                // Ack Port the TCP server was bound to.
                if (log.isInfoEnabled()) {
                    log.info("Successfully bound communication NIO server to TCP port " +
                        "[port=" + boundTcpPort +
                        ", locHost=" + locHost +
                        ", selectorsCnt=" + selectorsCnt +
                        ", selectorSpins=" + srvr.selectorSpins() +
                        ", pairedConn=" + usePairedConnections + ']');
                }

                srvr.idleTimeout(idleConnTimeout);

                return srvr;
            }
            catch (IgniteCheckedException e) {
                if (X.hasCause(e, SSLException.class))
                    throw new IgniteSpiException("Failed to create SSL context. SSL factory: "
                        + ignite.configuration().getSslContextFactory() + '.', e);

                lastEx = e;

                if (log.isDebugEnabled())
                    log.debug("Failed to bind to local port (will try next port within range) [port=" + port +
                        ", locHost=" + locHost + ']');

                onException("Failed to bind to local port (will try next port within range) [port=" + port +
                    ", locHost=" + locHost + ']', e);
            }
        }

        // If free port wasn't found.
        throw new IgniteCheckedException("Failed to bind to any port within range [startPort=" + locPort +
            ", portRange=" + locPortRange + ", locHost=" + locHost + ']', lastEx);
    }

    /**
     * Creates new shared memory communication server.
     *
     * @return Server.
     * @throws IgniteCheckedException If failed.
     */
    @Nullable private IpcSharedMemoryServerEndpoint resetShmemServer() throws IgniteCheckedException {
        if (boundTcpShmemPort >= 0)
            throw new IgniteCheckedException("Shared memory server was already created on port " + boundTcpShmemPort);

        if (shmemPort == -1 || U.isWindows())
            return null;

        IgniteCheckedException lastEx = null;

        // If configured TCP port is busy, find first available in range.
        for (int port = shmemPort; port < shmemPort + locPortRange; port++) {
            try {
                IgniteConfiguration cfg = ignite.configuration();

                IpcSharedMemoryServerEndpoint srv =
                    new IpcSharedMemoryServerEndpoint(log, cfg.getNodeId(), igniteInstanceName, cfg.getWorkDirectory());

                srv.setPort(port);

                srv.omitOutOfResourcesWarning(true);

                srv.start();

                boundTcpShmemPort = port;

                // Ack Port the TCP server was bound to.
                if (log.isInfoEnabled())
                    log.info("Successfully bound shared memory communication to TCP port [port=" + boundTcpShmemPort +
                        ", locHost=" + locHost + ']');

                return srv;
            }
            catch (IgniteCheckedException e) {
                lastEx = e;

                if (log.isDebugEnabled())
                    log.debug("Failed to bind to local port (will try next port within range) [port=" + port +
                        ", locHost=" + locHost + ']');
            }
        }

        // If free port wasn't found.
        throw new IgniteCheckedException("Failed to bind shared memory communication to any port within range [startPort=" +
            locPort + ", portRange=" + locPortRange + ", locHost=" + locHost + ']', lastEx);
    }

    /** {@inheritDoc} */
    @Override public void spiStop() throws IgniteSpiException {
        assert stopping;

        unregisterMBean();

        // Stop TCP server.
        if (nioSrvr != null)
            nioSrvr.stop();

        U.cancel(shmemAcceptWorker);
        U.join(shmemAcceptWorker, log);

        U.cancel(shmemWorkers);
        U.join(shmemWorkers, log);

        shmemWorkers.clear();

        // Force closing on stop (safety).
        for (GridCommunicationClient[] clients0 : clients.values()) {
            for (GridCommunicationClient client : clients0) {
                if (client != null)
                    client.forceClose();
            }
        }

        for (GridFutureAdapter<GridCommunicationClient> fut : clientFuts.values()) {
            if (fut instanceof ConnectionRequestFuture) {
                // There's no way it would be done by itself at this point.
                fut.onDone(new IgniteSpiException("SPI is being stopped."));
            }
        }

        if (commWorker != null) {
            U.cancel(commWorker);
            U.join(commWorker, log);
        }

        // Clear resources.
        nioSrvr = null;
        commWorker = null;

        boundTcpPort = -1;

        // Ack stop.
        if (log.isDebugEnabled())
            log.debug(stopInfo());
    }

    /** {@inheritDoc} */
    @Override protected void onContextDestroyed0() {
        stopping = true;

        if (ctxInitLatch.getCount() > 0)
            // Safety.
            ctxInitLatch.countDown();

        if (connectGate != null)
            connectGate.stopped();

        getSpiContext().deregisterPorts();

        getSpiContext().removeLocalEventListener(discoLsnr);
    }

    /** {@inheritDoc} */
    @Override public void onClientDisconnected(IgniteFuture<?> reconnectFut) {
        connectGate.disconnected(reconnectFut);

        for (GridCommunicationClient[] clients0 : clients.values()) {
            for (GridCommunicationClient client : clients0) {
                if (client != null)
                    client.forceClose();
            }
        }

        IgniteClientDisconnectedCheckedException err = new IgniteClientDisconnectedCheckedException(reconnectFut,
            "Failed to connect client node disconnected.");

        for (GridFutureAdapter<GridCommunicationClient> clientFut : clientFuts.values())
            clientFut.onDone(err);

        recoveryDescs.clear();
        inRecDescs.clear();
        outRecDescs.clear();
    }

    /** {@inheritDoc} */
    @Override public void onClientReconnected(boolean clusterRestarted) {
        connectGate.reconnected();
    }

    /**
     * @param consistentId Consistent id of the node.
     * @param nodeId Left node ID.
     */
    void onNodeLeft(Object consistentId, UUID nodeId) {
        assert nodeId != null;

        metricsLsnr.onNodeLeft(consistentId);

        GridCommunicationClient[] clients0 = clients.remove(nodeId);

        if (clients0 != null) {
            for (GridCommunicationClient client : clients0) {
                if (client != null) {
                    if (log.isDebugEnabled())
                        log.debug("Forcing NIO client close since node has left [nodeId=" + nodeId +
                            ", client=" + client + ']');

                    client.forceClose();
                }
            }
        }
    }

    /** {@inheritDoc} */
    @Override protected void checkConfigurationConsistency0(IgniteSpiContext spiCtx, ClusterNode node, boolean starting)
        throws IgniteSpiException {
        // These attributes are set on node startup in any case, so we MUST receive them.
        checkAttributePresence(node, createSpiAttributeName(ATTR_ADDRS));
        checkAttributePresence(node, createSpiAttributeName(ATTR_HOST_NAMES));
        checkAttributePresence(node, createSpiAttributeName(ATTR_PORT));
    }

    /**
     * Checks that node has specified attribute and prints warning if it does not.
     *
     * @param node Node to check.
     * @param attrName Name of the attribute.
     */
    private void checkAttributePresence(ClusterNode node, String attrName) {
        if (node.attribute(attrName) == null)
            U.warn(log, "Remote node has inconsistent configuration (required attribute was not found) " +
                "[attrName=" + attrName + ", nodeId=" + node.id() +
                "spiCls=" + U.getSimpleName(TcpCommunicationSpi.class) + ']');
    }

    /** {@inheritDoc} */
    @Override public void sendMessage(ClusterNode node, Message msg) throws IgniteSpiException {
        sendMessage0(node, msg, null);
    }

    /**
     * @param nodes Nodes to check connection with.
     * @return Result future (each bit in result BitSet contains connection status to corresponding node).
     */
    public IgniteFuture<BitSet> checkConnection(List<ClusterNode> nodes) {
        TcpCommunicationConnectionCheckFuture fut = new TcpCommunicationConnectionCheckFuture(
            this,
            log.getLogger(TcpCommunicationConnectionCheckFuture.class),
            nioSrvr,
            nodes);

        long timeout = failureDetectionTimeoutEnabled() ? failureDetectionTimeout() : connTimeout;

        if (log.isInfoEnabled())
            log.info("Start check connection process [nodeCnt=" + nodes.size() + ", timeout=" + timeout + ']');

        fut.init(timeout);

        return new IgniteFutureImpl<>(fut);
    }

    /**
     * Sends given message to destination node. Note that characteristics of the
     * exchange such as durability, guaranteed delivery or error notification is
     * dependant on SPI implementation.
     *
     * @param node Destination node.
     * @param msg Message to send.
     * @param ackC Ack closure.
     * @throws org.apache.ignite.spi.IgniteSpiException Thrown in case of any error during sending the message.
     *      Note that this is not guaranteed that failed communication will result
     *      in thrown exception as this is dependant on SPI implementation.
     */
    public void sendMessage(ClusterNode node, Message msg, IgniteInClosure<IgniteException> ackC)
        throws IgniteSpiException {
        sendMessage0(node, msg, ackC);
    }

    /**
     * @param node Destination node.
     * @param msg Message to send.
     * @param ackC Ack closure.
     * @throws org.apache.ignite.spi.IgniteSpiException Thrown in case of any error during sending the message.
     *      Note that this is not guaranteed that failed communication will result
     *      in thrown exception as this is dependant on SPI implementation.
     */
    private void sendMessage0(ClusterNode node, Message msg, IgniteInClosure<IgniteException> ackC)
        throws IgniteSpiException {
        assert node != null;
        assert msg != null;

        if (log.isTraceEnabled())
            log.trace("Sending message with ack to node [node=" + node + ", msg=" + msg + ']');

        if (isLocalNodeDisconnected()) {
            throw new IgniteSpiException("Failed to send a message to remote node because local node has " +
                "been disconnected [rmtNodeId=" + node.id() + ']');
        }

        ClusterNode locNode = getLocalNode();

        if (locNode == null)
            throw new IgniteSpiException("Local node has not been started or fully initialized " +
                "[isStopping=" + getSpiContext().isStopping() + ']');

        if (node.id().equals(locNode.id()))
            notifyListener(node.id(), msg, NOOP);
        else {
            GridCommunicationClient client = null;

            int connIdx;

            if (msg instanceof TcpConnectionIndexAwareMessage) {
                int msgConnIdx = ((TcpConnectionIndexAwareMessage)msg).connectionIndex();

                connIdx = msgConnIdx == UNDEFINED_CONNECTION_INDEX ? connPlc.connectionIndex() : msgConnIdx;
            }
            else
                connIdx = connPlc.connectionIndex();

            try {
                boolean retry;

                do {
                    client = reserveClient(node, connIdx);

                    UUID nodeId = null;

                    if (!client.async())
                        nodeId = node.id();

                    retry = client.sendMessage(nodeId, msg, ackC);

                    client.release();

                    if (retry) {
                        removeNodeClient(node.id(), client);

                        ClusterNode node0 = getSpiContext().node(node.id());

                        if (node0 == null)
                            throw new ClusterTopologyCheckedException("Failed to send message to remote node " +
                                "(node has left the grid): " + node.id());
                    }

                    client = null;
                }
                while (retry);
            }
            catch (Throwable t) {
                if (stopping)
                    throw new IgniteSpiException("Node is stopping.", t);

                log.error("Failed to send message to remote node [node=" + node + ", msg=" + msg + ']', t);

                if (t instanceof Error)
                    throw (Error)t;

                if (t instanceof RuntimeException)
                    throw (RuntimeException)t;

                throw new IgniteSpiException("Failed to send message to remote node: " + node, t);
            }
            finally {
                if (client != null && removeNodeClient(node.id(), client))
                    client.forceClose();
            }
        }
    }

    /**
     * @return {@code True} if local node in disconnected state.
     */
    private boolean isLocalNodeDisconnected() {
        boolean disconnected = false;

        if (ignite instanceof IgniteKernal)
            disconnected = ((IgniteKernal)ignite).context().clientDisconnected();

        return disconnected;
    }

    /**
     * @param nodeId Node ID.
     * @param rmvClient Client to remove.
     * @return {@code True} if client was removed.
     */
    private boolean removeNodeClient(UUID nodeId, GridCommunicationClient rmvClient) {
        for (;;) {
            GridCommunicationClient[] curClients = clients.get(nodeId);

            if (curClients == null || rmvClient.connectionIndex() >= curClients.length || curClients[rmvClient.connectionIndex()] != rmvClient)
                return false;

            GridCommunicationClient[] newClients = Arrays.copyOf(curClients, curClients.length);

            newClients[rmvClient.connectionIndex()] = null;

            if (clients.replace(nodeId, curClients, newClients))
                return true;
        }
    }

    /**
     * @param node Node.
     * @param connIdx Connection index.
     * @param addClient Client to add.
     */
    private void addNodeClient(ClusterNode node, int connIdx, GridCommunicationClient addClient) {
        assert connectionsPerNode > 0 : connectionsPerNode;
        assert connIdx == addClient.connectionIndex() : addClient;

        if (connIdx >= connectionsPerNode) {
            assert !usePairedConnections(node);

            return;
        }

        for (;;) {
            GridCommunicationClient[] curClients = clients.get(node.id());

            assert curClients == null || curClients[connIdx] == null : "Client already created [node=" + node.id() +
                ", connIdx=" + connIdx +
                ", client=" + addClient +
                ", oldClient=" + curClients[connIdx] + ']';

            GridCommunicationClient[] newClients;

            if (curClients == null) {
                newClients = new GridCommunicationClient[connectionsPerNode];
                newClients[connIdx] = addClient;

                if (clients.putIfAbsent(node.id(), newClients) == null)
                    break;
            }
            else {
                newClients = curClients.clone();
                newClients[connIdx] = addClient;

                if (clients.replace(node.id(), curClients, newClients))
                    break;
            }
        }
    }

    /**
     * Returns existing or just created client to node.
     *
     * @param node Node to which client should be open.
     * @param connIdx Connection index.
     * @return The existing or just created client.
     * @throws IgniteCheckedException Thrown if any exception occurs.
     */
    private GridCommunicationClient reserveClient(ClusterNode node, int connIdx) throws IgniteCheckedException {
        assert node != null;
        assert (connIdx >= 0 && connIdx < connectionsPerNode) || !usePairedConnections(node) : connIdx;

        UUID nodeId = node.id();

        while (true) {
            GridCommunicationClient[] curClients = clients.get(nodeId);

            GridCommunicationClient client = curClients != null && connIdx < curClients.length ?
                curClients[connIdx] : null;

            if (client == null) {
                if (stopping)
                    throw new IgniteSpiException("Node is stopping.");

                // Do not allow concurrent connects.
                GridFutureAdapter<GridCommunicationClient> fut = new ConnectFuture();

                ConnectionKey connKey = new ConnectionKey(nodeId, connIdx, -1);

                GridFutureAdapter<GridCommunicationClient> oldFut = clientFuts.putIfAbsent(connKey, fut);

                if (oldFut == null) {
                    try {
                        GridCommunicationClient[] curClients0 = clients.get(nodeId);

                        GridCommunicationClient client0 = curClients0 != null && connIdx < curClients0.length ?
                            curClients0[connIdx] : null;

                        if (client0 == null) {
                            client0 = createCommunicationClient(node, connIdx);

                            if (client0 != null) {
                                addNodeClient(node, connIdx, client0);

                                if (client0 instanceof GridTcpNioCommunicationClient) {
                                    GridTcpNioCommunicationClient tcpClient = ((GridTcpNioCommunicationClient)client0);

                                    if (tcpClient.session().closeTime() > 0 && removeNodeClient(nodeId, client0)) {
                                        if (log.isDebugEnabled())
                                            log.debug("Session was closed after client creation, will retry " +
                                                "[node=" + node + ", client=" + client0 + ']');

                                        client0 = null;
                                    }
                                }
                            }
                            else {
                                U.sleep(200);

                                if (getSpiContext().node(node.id()) == null)
                                    throw new ClusterTopologyCheckedException("Failed to send message " +
                                        "(node left topology): " + node);
                            }
                        }

                        fut.onDone(client0);
                    }
                    catch (NodeUnreachableException e) {
                        fut = handleUnreachableNodeException(node, connIdx, fut, e);
                    }
                    catch (Throwable e) {
                        fut.onDone(e);

                        if (e instanceof IgniteTooManyOpenFilesException)
                            throw e;

                        if (e instanceof Error)
                            throw (Error)e;
                    }
                    finally {
                        clientFuts.remove(connKey, fut);
                    }
                }
                else
                    fut = oldFut;

                client = fut.get();

                if (client == null) {
                    if (isLocalNodeDisconnected())
                        throw new IgniteCheckedException("Unable to create TCP client due to local node disconnecting.");
                    else
                        continue;
                }

                if (getSpiContext().node(nodeId) == null) {
                    if (removeNodeClient(nodeId, client))
                        client.forceClose();

                    throw new IgniteSpiException("Destination node is not in topology: " + node.id());
                }
            }

            assert connIdx == client.connectionIndex() : client;

            if (client.reserve())
                return client;
            else
                // Client has just been closed by idle worker. Help it and try again.
                removeNodeClient(nodeId, client);
        }
    }

    /**
     * Handles {@link NodeUnreachableException}. This means that the method will try to trigger client itself to open
     * connection. The only possible way of doing this is to use {@link #connectionRequestor}'s trigger and wait.
     * Specifics of triggers implementation technically should be considered unknown, but for now it's not true and we
     * expect that {@link NodeUnreachableException} won't be thrown in {@link IgniteDiscoveryThread}.
     *
     * @param node Node to open connection to.
     * @param connIdx Connection index.
     * @param fut Current future for opening connection.
     * @param e Curent exception.
     * @return New future that will return the client or error. {@code null} client is possible if newly opened
     *      connection has been closed by idle worker, at least that's what documentation says.
     * @throws IgniteCheckedException If trigerring failed or trigger is not configured.
     */
    private GridFutureAdapter<GridCommunicationClient> handleUnreachableNodeException(
        ClusterNode node,
        int connIdx,
        GridFutureAdapter<GridCommunicationClient> fut,
        NodeUnreachableException e
    ) throws IgniteCheckedException {
        if (connectionRequestor != null) {
            ConnectFuture fut0 = (ConnectFuture)fut;

            ConnectionRequestFuture triggerFut = new ConnectionRequestFuture();

            triggerFut.listen(f -> {
                try {
                    fut0.onDone(f.get());
                }
                catch (Throwable t) {
                    fut0.onDone(t);
                }
            });

            clientFuts.put(new ConnectionKey(node.id(), connIdx, -1), triggerFut);

            fut = triggerFut;

            try {
                connectionRequestor.request(node, connIdx);

                long failTimeout = failureDetectionTimeoutEnabled()
                    ? failureDetectionTimeout()
                    : getConnectTimeout();

                fut.get(failTimeout);
            }
            catch (IgniteCheckedException triggerException) {
                IgniteSpiException spiE = new IgniteSpiException(triggerException);

                spiE.addSuppressed(e);

                String msg = "Failed to wait for establishing inverse communication connection from node " + node;

                log.warning(msg, spiE);

                fut.onDone(spiE);

                throw spiE;
            }
        }
        else {
            fut.onDone(e);

            throw new IgniteCheckedException(e);
        }

        return fut;
    }

    /**
     * @param node Node to create client for.
     * @param connIdx Connection index.
     * @return Client.
     * @throws IgniteCheckedException If failed.
     */
    @Nullable private GridCommunicationClient createCommunicationClient(ClusterNode node, int connIdx)
        throws IgniteCheckedException {
        assert node != null;

        Integer shmemPort = node.attribute(createSpiAttributeName(ATTR_SHMEM_PORT));

        ClusterNode locNode = getSpiContext().localNode();

        if (locNode == null)
            throw new IgniteCheckedException("Failed to create NIO client (local node is stopping)");

        if (log.isDebugEnabled())
            log.debug("Creating NIO client to node: " + node);

        // If remote node has shared memory server enabled and has the same set of MACs
        // then we are likely to run on the same host and shared memory communication could be tried.
        if (shmemPort != null && U.sameMacs(locNode, node)) {
            try {
                // https://issues.apache.org/jira/browse/IGNITE-11126 Rework failure detection logic.
                GridCommunicationClient client = createShmemClient(
                    node,
                    connIdx,
                    shmemPort);

                if (log.isDebugEnabled())
                    log.debug("Shmem client created: " + client);

                return client;
            }
            catch (IgniteCheckedException e) {
                if (e.hasCause(IpcOutOfSystemResourcesException.class))
                    // Has cause or is itself the IpcOutOfSystemResourcesException.
                    LT.warn(log, OUT_OF_RESOURCES_TCP_MSG);
                else if (getSpiContext().node(node.id()) != null)
                    LT.warn(log, e.getMessage());
                else if (log.isDebugEnabled())
                    log.debug("Failed to establish shared memory connection with local node (node has left): " +
                        node.id());
            }
        }

        final long start = System.currentTimeMillis();

        GridCommunicationClient client = createTcpClient(node, connIdx);

        final long time = System.currentTimeMillis() - start;

        if (time > CONNECTION_ESTABLISH_THRESHOLD_MS) {
            if (log.isInfoEnabled())
                log.info("TCP client created [client=" + clientString(client, node) + ", duration=" + time + "ms]");
        }
        else if (log.isDebugEnabled())
            log.debug("TCP client created [client=" + clientString(client, node) + ", duration=" + time + "ms]");

        return client;
    }

    /**
     * Returns the string representation of client with protection from null client value. If the client if null,
     * string representation is built from cluster node.
     *
     * @param client communication client
     * @param node cluster node to which the client tried to establish a connection
     * @return string representation of client
     * @throws IgniteCheckedException if failed
     */
    private String clientString(GridCommunicationClient client, ClusterNode node) throws IgniteCheckedException {
        if (client == null) {
            assert node != null;

            StringJoiner joiner = new StringJoiner(", ", "null, node addrs=[", "]");

            for (InetSocketAddress addr : nodeAddresses(node))
                joiner.add(addr.toString());

            return joiner.toString();
        }
        else
            return client.toString();
    }

    /**
     * @param node Node.
     * @param port Port.
     * @param connIdx Connection index.
     * @return Client.
     * @throws IgniteCheckedException If failed.
     */
    @Nullable private GridCommunicationClient createShmemClient(ClusterNode node,
        int connIdx,
        Integer port) throws IgniteCheckedException {
        int attempt = 1;

        int connectAttempts = 1;

        long connTimeout0 = connTimeout;

        IgniteSpiOperationTimeoutHelper timeoutHelper = new IgniteSpiOperationTimeoutHelper(this,
            !node.isClient());

        while (true) {
            GridCommunicationClient client;

            try {
                client = new GridShmemCommunicationClient(
                    connIdx,
                    metricsLsnr.metricRegistry(),
                    port,
                    timeoutHelper.nextTimeoutChunk(connTimeout),
                    log,
                    getSpiContext().messageFormatter());
            }
            catch (IgniteCheckedException e) {
                if (timeoutHelper.checkFailureTimeoutReached(e))
                    throw e;

                // Reconnect for the second time, if connection is not established.
                if (connectAttempts < 2 && X.hasCause(e, ConnectException.class)) {
                    connectAttempts++;

                    continue;
                }

                throw e;
            }

            try {
                safeShmemHandshake(client, node.id(), timeoutHelper.nextTimeoutChunk(connTimeout0));
            }
            catch (IgniteSpiOperationTimeoutException e) {
                client.forceClose();

                if (failureDetectionTimeoutEnabled() && timeoutHelper.checkFailureTimeoutReached(e)) {
                    if (log.isDebugEnabled())
                        log.debug("Handshake timed out (failure threshold reached) [failureDetectionTimeout=" +
                            failureDetectionTimeout() + ", err=" + e.getMessage() + ", client=" + client + ']');

                    throw e;
                }

                assert !failureDetectionTimeoutEnabled();

                if (log.isDebugEnabled())
                    log.debug("Handshake timed out (will retry with increased timeout) [timeout=" + connTimeout0 +
                        ", err=" + e.getMessage() + ", client=" + client + ']');

                if (attempt == reconCnt || connTimeout0 > maxConnTimeout) {
                    if (log.isDebugEnabled())
                        log.debug("Handshake timedout (will stop attempts to perform the handshake) " +
                            "[timeout=" + connTimeout0 + ", maxConnTimeout=" + maxConnTimeout +
                            ", attempt=" + attempt + ", reconCnt=" + reconCnt +
                            ", err=" + e.getMessage() + ", client=" + client + ']');

                    throw e;
                }
                else {
                    attempt++;

                    connTimeout0 *= 2;

                    continue;
                }
            }
            catch (IgniteCheckedException | RuntimeException | Error e) {
                if (log.isDebugEnabled())
                    log.debug(
                        "Caught exception (will close client) [err=" + e.getMessage() + ", client=" + client + ']');

                client.forceClose();

                throw e;
            }

            return client;
        }
    }

    /**
     * Checks client message queue size and initiates client drop if message queue size exceeds the configured limit.
     *
     * @param ses Node communication session.
     * @param msgQueueSize Message queue size.
     */
    private void checkClientQueueSize(GridNioSession ses, int msgQueueSize) {
        if (slowClientQueueLimit > 0 && msgQueueSize > slowClientQueueLimit) {
            ConnectionKey id = ses.meta(CONN_IDX_META);

            if (id != null) {
                ClusterNode node = getSpiContext().node(id.nodeId());

                if (node != null && node.isClient()) {
                    String msg = "Client node outbound message queue size exceeded slowClientQueueLimit, " +
                        "the client will be dropped " +
                        "(consider changing 'slowClientQueueLimit' configuration property) " +
                        "[srvNode=" + getSpiContext().localNode().id() +
                        ", clientNode=" + node +
                        ", slowClientQueueLimit=" + slowClientQueueLimit + ']';

                    U.quietAndWarn(log, msg);

                    getSpiContext().failNode(id.nodeId(), msg);
                }
            }
        }
    }

    /**
     * @param node Node.
     * @return Node addresses.
     * @throws IgniteCheckedException If failed.
     */
    private Collection<InetSocketAddress> nodeAddresses(ClusterNode node) throws IgniteCheckedException {
        return nodeAddresses(node, filterReachableAddresses);
    }

    /**
     * @param node Node.
     * @param filterReachableAddresses Filter addresses flag.
     * @return Node addresses.
     * @throws IgniteCheckedException If node does not have addresses.
     */
    public Collection<InetSocketAddress> nodeAddresses(ClusterNode node, boolean filterReachableAddresses)
        throws IgniteCheckedException {
        Collection<String> rmtAddrs0 = node.attribute(createSpiAttributeName(ATTR_ADDRS));
        Collection<String> rmtHostNames0 = node.attribute(createSpiAttributeName(ATTR_HOST_NAMES));
        Integer boundPort = node.attribute(createSpiAttributeName(ATTR_PORT));
        Collection<InetSocketAddress> extAddrs = node.attribute(createSpiAttributeName(ATTR_EXT_ADDRS));

        boolean isRmtAddrsExist = (!F.isEmpty(rmtAddrs0) && boundPort != null);
        boolean isExtAddrsExist = !F.isEmpty(extAddrs);

        if (!isRmtAddrsExist && !isExtAddrsExist)
            throw new IgniteCheckedException("Failed to send message to the destination node. Node doesn't have any " +
                "TCP communication addresses or mapped external addresses. Check configuration and make sure " +
                "that you use the same communication SPI on all nodes. Remote node id: " + node.id());

        LinkedHashSet<InetSocketAddress> addrs;

        // Try to connect first on bound addresses.
        if (isRmtAddrsExist) {
            List<InetSocketAddress> addrs0 = new ArrayList<>(U.toSocketAddresses(rmtAddrs0, rmtHostNames0, boundPort));

            boolean sameHost = U.sameMacs(getSpiContext().localNode(), node);

            addrs0.sort(U.inetAddressesComparator(sameHost));

            addrs = new LinkedHashSet<>(addrs0);
        }
        else
            addrs = new LinkedHashSet<>();

        // Then on mapped external addresses.
        if (isExtAddrsExist)
            addrs.addAll(extAddrs);

        if (log.isDebugEnabled())
            log.debug("Addresses resolved from attributes [rmtNode=" + node.id() + ", addrs=" + addrs +
                ", isRmtAddrsExist=" + isRmtAddrsExist + ']');

        if (filterReachableAddresses) {
            Set<InetAddress> allInetAddrs = U.newHashSet(addrs.size());

            for (InetSocketAddress addr : addrs) {
                // Skip unresolved as addr.getAddress() can return null.
                if (!addr.isUnresolved())
                    allInetAddrs.add(addr.getAddress());
            }

            List<InetAddress> reachableInetAddrs = U.filterReachable(allInetAddrs);

            if (reachableInetAddrs.size() < allInetAddrs.size()) {
                LinkedHashSet<InetSocketAddress> addrs0 = U.newLinkedHashSet(addrs.size());

                List<InetSocketAddress> unreachableInetAddr = new ArrayList<>(allInetAddrs.size() - reachableInetAddrs.size());

                for (InetSocketAddress addr : addrs) {
                    if (reachableInetAddrs.contains(addr.getAddress()))
                        addrs0.add(addr);
                    else
                        unreachableInetAddr.add(addr);
                }

                addrs0.addAll(unreachableInetAddr);

                addrs = addrs0;
            }

            if (log.isDebugEnabled())
                log.debug("Addresses to connect for node [rmtNode=" + node.id() + ", addrs=" + addrs + ']');
        }

        return addrs;
    }

    /**
     * Establish TCP connection to remote node and returns client.
     *
     * @param node Remote node.
     * @param connIdx Connection index.
     * @return Client.
     * @throws IgniteCheckedException If failed.
     */
    protected GridCommunicationClient createTcpClient(ClusterNode node, int connIdx) throws IgniteCheckedException {
        GridNioSession ses = createNioSession(node, connIdx);

        return ses == null ?
            null : new GridTcpNioCommunicationClient(connIdx, ses, log);
    }

    /**
     * Returns the established TCP/IP connection between the current node and remote server. A handshake process of
     * negotiation between two communicating nodes will be performed before the {@link GridNioSession} created.
     * <p>
     *     The handshaking process contains of these steps:
     *
     *     <ol>
     *         <li>The local node opens a new {@link SocketChannel} in the <em>blocking</em> mode.</li>
     *         <li>The local node calls {@link SocketChannel#connect(SocketAddress)} to remote node.</li>
     *         <li>The remote GridNioAcceptWorker thread accepts new connection.</li>
     *         <li>The remote node sends back the {@link NodeIdMessage}.</li>
     *         <li>The local node reads NodeIdMessage from created channel.</li>
     *         <li>The local node sends the {@link HandshakeMessage2} to remote.</li>
     *         <li>The remote node processes {@link HandshakeMessage2} in {@link GridNioServerListener#onMessage(GridNioSession, Object)}.</li>
     *         <li>The remote node sends back the {@link RecoveryLastReceivedMessage}.</li>
     *     </ol>
     *
     *     The handshaking process ends.
     * </p>
     * <p>
     *     <em>Note.</em> The {@link HandshakeTimeoutObject} is created to control execution timeout during the
     *     whole handshaking process.
     * </p>
     *
     * @param node Remote node identifier to connect with.
     * @param connIdx Connection index based on configured {@link ConnectionPolicy}.
     * @return A {@link GridNioSession} connection representation.
     * @throws IgniteCheckedException If establish connection fails.
     */
    private GridNioSession createNioSession(ClusterNode node, int connIdx) throws IgniteCheckedException {
        boolean locNodeIsSrv = !getLocalNode().isClient() && !getLocalNode().isDaemon();

        if (!(Thread.currentThread() instanceof IgniteDiscoveryThread) && locNodeIsSrv) {
            if (node.isClient() && forceClientToServerConnections(node)) {
                String msg = "Failed to connect to node " + node.id() +
                    " because it is started in virtualized environment; inverse connection will be requested.";

                throw new NodeUnreachableException(msg);
            }
        }

        Collection<InetSocketAddress> addrs = nodeAddresses(node);

        GridNioSession ses = null;
        IgniteCheckedException errs = null;

        long totalTimeout;

        if (failureDetectionTimeoutEnabled())
            totalTimeout = node.isClient() ? clientFailureDetectionTimeout() : failureDetectionTimeout();
        else {
            totalTimeout = ExponentialBackoffTimeoutStrategy.totalBackoffTimeout(
                connTimeout,
                maxConnTimeout,
                reconCnt
            );
        }

        Set<InetSocketAddress> failedAddrsSet = new HashSet<>();
        int skippedAddrs = 0;

        for (InetSocketAddress addr : addrs) {
<<<<<<< HEAD
            if (addr.isUnresolved()) {
                failedAddrsSet.add(addr);

                continue;
            }
=======
            if (addr.isUnresolved())
                continue;
>>>>>>> e7d9d999

            TimeoutStrategy connTimeoutStgy = new ExponentialBackoffTimeoutStrategy(
                totalTimeout,
                failureDetectionTimeoutEnabled() ? DFLT_INITIAL_TIMEOUT : connTimeout,
                maxConnTimeout
            );

            while (ses == null) { // Reconnection on handshake timeout.
                if (stopping)
                    throw new IgniteSpiException("Node is stopping.");

                if (isLocalNodeAddress(addr)) {
                    if (log.isDebugEnabled())
                        log.debug("Skipping local address [addr=" + addr +
                            ", locAddrs=" + node.attribute(createSpiAttributeName(ATTR_ADDRS)) +
                            ", node=" + node + ']');

                    skippedAddrs++;

                    break;
                }

                long timeout = 0;

                connectGate.enter();

                try {
                    if (getSpiContext().node(node.id()) == null)
                        throw new ClusterTopologyCheckedException("Failed to send message (node left topology): " + node);

                    SocketChannel ch = openSocketChannel();

                    ch.configureBlocking(true);

                    ch.socket().setTcpNoDelay(tcpNoDelay);
                    ch.socket().setKeepAlive(true);

                    if (sockRcvBuf > 0)
                        ch.socket().setReceiveBufferSize(sockRcvBuf);

                    if (sockSndBuf > 0)
                        ch.socket().setSendBufferSize(sockSndBuf);

                    ConnectionKey connKey = new ConnectionKey(node.id(), connIdx, -1);

                    GridNioRecoveryDescriptor recoveryDesc = outRecoveryDescriptor(node, connKey);

                    assert recoveryDesc != null :
                        "Recovery descriptor not found [connKey=" + connKey + ", rmtNode=" + node.id() + ']';

                    if (!recoveryDesc.reserve()) {
                        U.closeQuiet(ch);

                        // Ensure the session is closed.
                        GridNioSession sesFromRecovery = recoveryDesc.session();

                        if (sesFromRecovery != null) {
                            while (sesFromRecovery.closeTime() == 0)
                                sesFromRecovery.close();
                        }

                        return null;
                    }

                    long rcvCnt;

                    Map<Integer, Object> meta = new HashMap<>();

                    GridSslMeta sslMeta = null;

                    try {
                        timeout = connTimeoutStgy.nextTimeout();

                        ch.socket().connect(addr, (int) timeout);

                        if (getSpiContext().node(node.id()) == null)
                            throw new ClusterTopologyCheckedException("Failed to send message (node left topology): " + node);

                        if (isSslEnabled()) {
                            meta.put(SSL_META.ordinal(), sslMeta = new GridSslMeta());

                            SSLEngine sslEngine = ignite.configuration().getSslContextFactory().create().createSSLEngine();

                            sslEngine.setUseClientMode(true);

                            sslMeta.sslEngine(sslEngine);
                        }

                        ClusterNode locNode = getLocalNode();

                        if (locNode == null)
                            throw new IgniteCheckedException("Local node has not been started or " +
                                "fully initialized [isStopping=" + getSpiContext().isStopping() + ']');

                        timeout = connTimeoutStgy.nextTimeout(timeout);

                        rcvCnt = safeTcpHandshake(ch,
                            node.id(),
                            timeout,
                            sslMeta,
                            new HandshakeMessage2(locNode.id(),
                                recoveryDesc.incrementConnectCount(),
                                recoveryDesc.received(),
                                connIdx));

                        if (rcvCnt == ALREADY_CONNECTED)
                            return null;
                        else if (rcvCnt == NODE_STOPPING)
                            throw new ClusterTopologyCheckedException("Remote node started stop procedure: " + node.id());
                        else if (rcvCnt == UNKNOWN_NODE)
                            throw new ClusterTopologyCheckedException("Remote node does not observe current node " +
                                "in topology : " + node.id());
                        else if (rcvCnt == NEED_WAIT) {
                            //check that failure timeout will be reached after sleep(outOfTopDelay).
                            if (connTimeoutStgy.checkTimeout(DFLT_NEED_WAIT_DELAY)) {
                                U.warn(log, "Handshake NEED_WAIT timed out (will stop attempts to perform the handshake) " +
                                    "[node=" + node.id() +
                                    ", connTimeoutStgy=" + connTimeoutStgy +
                                    ", addr=" + addr +
                                    ", failureDetectionTimeoutEnabled=" + failureDetectionTimeoutEnabled() +
                                    ", timeout=" + timeout + ']');

                                throw new ClusterTopologyCheckedException("Failed to connect to node " +
                                    "(current or target node is out of topology on target node within timeout). " +
                                        "Make sure that each ComputeTask and cache Transaction has a timeout set " +
                                        "in order to prevent parties from waiting forever in case of network issues " +
                                        "[nodeId=" + node.id() + ", addrs=" + addrs + ']');
                            }
                            else {
                                if (log.isDebugEnabled())
                                    log.debug("NEED_WAIT received, handshake after delay [node = "
                                        + node + ", outOfTopologyDelay = " + DFLT_NEED_WAIT_DELAY + "ms]");

                                U.sleep(DFLT_NEED_WAIT_DELAY);

                                continue;
                            }
                        }
                        else if (rcvCnt < 0)
                            throw new IgniteCheckedException("Unsupported negative receivedCount [rcvCnt=" + rcvCnt +
                                ", senderNode=" + node + ']');

                        recoveryDesc.onHandshake(rcvCnt);

                        meta.put(CONSISTENT_ID_META, node.consistentId());
                        meta.put(CONN_IDX_META, connKey);
                        meta.put(GridNioServer.RECOVERY_DESC_META_KEY, recoveryDesc);

                        ses = nioSrvr.createSession(ch, meta, false, null).get();
                    }
                    finally {
                        if (ses == null) {
                            U.closeQuiet(ch);

                            if (recoveryDesc != null)
                                recoveryDesc.release();
                        }
                    }
                }
                catch (IgniteSpiOperationTimeoutException e) { // Handshake is timed out.
                    if (ses != null) {
                        ses.close();

                        ses = null;
                    }

                    onException("Handshake timed out (will retry with increased timeout) [connTimeoutStrategy=" + connTimeoutStgy +
                        ", addr=" + addr + ']', e);

                    if (log.isDebugEnabled())
                        log.debug("Handshake timed out (will retry with increased timeout) [connTimeoutStrategy=" + connTimeoutStgy +
                                ", addr=" + addr + ", err=" + e + ']'
                        );

                    if (connTimeoutStgy.checkTimeout()) {
                        U.warn(log, "Handshake timed out (will stop attempts to perform the handshake) " +
                            "[node=" + node.id() + ", connTimeoutStrategy=" + connTimeoutStgy +
                            ", err=" + e.getMessage() + ", addr=" + addr +
                            ", failureDetectionTimeoutEnabled=" + failureDetectionTimeoutEnabled() +
                            ", timeout=" + timeout + ']');

                        String msg = "Failed to connect to node (is node still alive?). " +
                            "Make sure that each ComputeTask and cache Transaction has a timeout set " +
                            "in order to prevent parties from waiting forever in case of network issues " +
                            "[nodeId=" + node.id() + ", addrs=" + addrs + ']';

                        if (errs == null)
                            errs = new IgniteCheckedException(msg, e);
                        else
                            errs.addSuppressed(new IgniteCheckedException(msg, e));

                        break;
                    }
                }
                catch (ClusterTopologyCheckedException e) {
                    throw e;
                }
                catch (Exception e) {
                    // Most probably IO error on socket connect or handshake.
                    if (ses != null) {
                        ses.close();

                        ses = null;
                    }

                    onException("Client creation failed [addr=" + addr + ", err=" + e + ']', e);

                    if (log.isDebugEnabled())
                        log.debug("Client creation failed [addr=" + addr + ", err=" + e + ']');

                    if (X.hasCause(e, "Too many open files", SocketException.class))
                        throw new IgniteTooManyOpenFilesException(e);

                    // check if timeout occured in case of unrecoverable exception
                    if (connTimeoutStgy.checkTimeout()) {
                        U.warn(log, "Connection timed out (will stop attempts to perform the connect) " +
                                "[node=" + node.id() + ", connTimeoutStgy=" + connTimeoutStgy +
                                ", failureDetectionTimeoutEnabled=" + failureDetectionTimeoutEnabled() +
                                ", timeout=" + timeout +
                                ", err=" + e.getMessage() + ", addr=" + addr + ']');

                        String msg = "Failed to connect to node (is node still alive?). " +
                                "Make sure that each ComputeTask and cache Transaction has a timeout set " +
                                "in order to prevent parties from waiting forever in case of network issues " +
                                "[nodeId=" + node.id() + ", addrs=" + addrs + ']';

                        if (errs == null)
                            errs = new IgniteCheckedException(msg, e);
                        else
                            errs.addSuppressed(new IgniteCheckedException(msg, e));

                        break;
                    }

                    // Inverse communication protocol works only for client nodes.
                    if (node.isClient() && isNodeUnreachableException(e))
                        failedAddrsSet.add(addr);

                    if (isRecoverableException(e))
                        U.sleep(DFLT_RECONNECT_DELAY);
                    else {
                        String msg = "Failed to connect to node due to unrecoverable exception (is node still alive?). " +
                                "Make sure that each ComputeTask and cache Transaction has a timeout set " +
                                "in order to prevent parties from waiting forever in case of network issues " +
                                "[nodeId=" + node.id() + ", addrs=" + addrs + ", err= " + e + ']';

                        if (errs == null)
                            errs = new IgniteCheckedException(msg, e);
                        else
                            errs.addSuppressed(new IgniteCheckedException(msg, e));

                        break;
                    }
                }
                finally {
                    connectGate.leave();
                }

                CommunicationWorker commWorker0 = commWorker;

                if (commWorker0 != null && commWorker0.runner() == Thread.currentThread())
                    commWorker0.updateHeartbeat();
            }

            if (ses != null)
                break;
        }

        if (ses == null) {
            if (!(Thread.currentThread() instanceof IgniteDiscoveryThread) && locNodeIsSrv) {
                if (node.isClient() && (addrs.size() - skippedAddrs == failedAddrsSet.size())) {
                    String msg = "Failed to connect to all addresses of node " + node.id() + ": " + failedAddrsSet +
                        "; inverse connection will be requested.";

                    throw new NodeUnreachableException(msg);
                }
            }

            processSessionCreationError(node, addrs, errs == null ? new IgniteCheckedException("No session found") : errs);
        }

        return ses;
    }

    /**
     * Opens a socket channel.
     *
     * @return A new socket channel.
     * @throws IOException If an I/O error occurs.
     */
    protected SocketChannel openSocketChannel() throws IOException {
        return SocketChannel.open();
    }

    /**
     * Closing connections to node.
     * NOTE: It is recommended only for tests.
     *
     * @param nodeId Node for which to close connections.
     * @throws IgniteCheckedException If occurs.
     */
    void closeConnections(UUID nodeId) throws IgniteCheckedException {
        GridCommunicationClient[] clients = this.clients.remove(nodeId);

        if (nonNull(clients)) {
            for (GridCommunicationClient client : clients)
                client.forceClose();
        }

        for (ConnectionKey connKey : clientFuts.keySet()) {
            if (!nodeId.equals(connKey.nodeId()))
                continue;

            GridFutureAdapter<GridCommunicationClient> fut = clientFuts.remove(connKey);

            if (nonNull(fut))
                fut.get().forceClose();
        }
    }

    /**
     * Check is passed  socket address belong to current node. This method should return true only if the passed
     * in address represent an address which will result in a connection to the local node.
     *
     * @param addr address to check.
     * @return true if passed address belongs to local node, otherwise false.
     */
    private boolean isLocalNodeAddress(InetSocketAddress addr) {
        return addr.getPort() == boundTcpPort
            && (locHost.equals(addr.getAddress())
                || addr.getAddress().isAnyLocalAddress()
                || (locHost.isAnyLocalAddress() && U.isLocalAddress(addr.getAddress())));
    }

    /**
     * Process errors if TCP/IP {@link GridNioSession} creation to remote node hasn't been performed.
     *
     * @param node Remote node.
     * @param addrs Remote node addresses.
     * @param errs TCP client creation errors.
     * @throws IgniteCheckedException If failed.
     */
    protected void processSessionCreationError(
        ClusterNode node,
        Collection<InetSocketAddress> addrs,
        IgniteCheckedException errs
    ) throws IgniteCheckedException {
        assert errs != null;

        boolean commErrResolve = false;

        IgniteSpiContext ctx = getSpiContext();

        if (isRecoverableException(errs) && ctx.communicationFailureResolveSupported()) {
            commErrResolve = true;

            ctx.resolveCommunicationFailure(node, errs);
        }

        if (!commErrResolve && enableForcibleNodeKill) {
            if (ctx.node(node.id()) != null
                && node.isClient()
                && !getLocalNode().isClient()
                && isRecoverableException(errs)
            ) {
                // Only server can fail client for now, as in TcpDiscovery resolveCommunicationFailure() is not supported.
                String msg = "TcpCommunicationSpi failed to establish connection to node, node will be dropped from " +
                    "cluster [" + "rmtNode=" + node + ']';

                if (enableTroubleshootingLog)
                    U.error(log, msg, errs);
                else
                    U.warn(log, msg);

                ctx.failNode(node.id(), "TcpCommunicationSpi failed to establish connection to node [" +
                    "rmtNode=" + node +
                    ", errs=" + errs +
                    ", connectErrs=" + X.getSuppressedList(errs) + ']');
            }
        }

        throw errs;
    }

    /**
     * @param errs Error.
     * @return {@code True} if error was caused by some connection IO error or IgniteCheckedException due to timeout.
     */
    private boolean isRecoverableException(Exception errs) {
        return X.hasCause(
            errs,
            IOException.class,
            HandshakeException.class,
            IgniteSpiOperationTimeoutException.class
        );
    }

    /**
     * Checks if exception indicates that client is unreachable.
     *
     * @param e Exception to check.
     * @return {@code True} if exception shows that client is unreachable, {@code false} otherwise.
     */
    private boolean isNodeUnreachableException(Exception e) {
        return e instanceof SocketTimeoutException;
    }

    /** */
    private IgniteSpiOperationTimeoutException handshakeTimeoutException() {
        return new IgniteSpiOperationTimeoutException("Failed to perform handshake due to timeout " +
            "(consider increasing 'connectionTimeout' configuration property).");
    }

    /**
     * Performs handshake in timeout-safe way.
     *
     * @param client Client.
     * @param rmtNodeId Remote node.
     * @param timeout Timeout for handshake.
     * @throws IgniteCheckedException If handshake failed or wasn't completed withing timeout.
     */
    @SuppressWarnings("ThrowFromFinallyBlock")
    private void safeShmemHandshake(
        GridCommunicationClient client,
        UUID rmtNodeId,
        long timeout
    ) throws IgniteCheckedException {
        HandshakeTimeoutObject<GridCommunicationClient> obj = new HandshakeTimeoutObject<>(client,
            U.currentTimeMillis() + timeout);

        addTimeoutObject(obj);

        try {
            client.doHandshake(new HandshakeClosure(rmtNodeId));
        }
        finally {
            if (obj.cancel())
                removeTimeoutObject(obj);
            else
                throw handshakeTimeoutException();
        }
    }

    /**
     * Performs handshake in timeout-safe way.
     *
     * @param ch Socket channel.
     * @param rmtNodeId Remote node.
     * @param timeout Timeout for handshake.
     * @param sslMeta Session meta.
     * @param msg {@link HandshakeMessage} or {@link HandshakeMessage2} to send.
     * @return Handshake response.
     * @throws IgniteCheckedException If handshake failed or wasn't completed withing timeout.
     */
    @SuppressWarnings("ThrowFromFinallyBlock")
    private long safeTcpHandshake(
        SocketChannel ch,
        UUID rmtNodeId,
        long timeout,
        GridSslMeta sslMeta,
        HandshakeMessage msg
    ) throws IgniteCheckedException {
        HandshakeTimeoutObject obj = new HandshakeTimeoutObject<>(ch, U.currentTimeMillis() + timeout);

        addTimeoutObject(obj);

        long rcvCnt;

        try {
            BlockingSslHandler sslHnd = null;

            ByteBuffer buf;

            // Step 1. Get remote node response with the remote nodeId value.
            if (isSslEnabled()) {
                assert sslMeta != null;

                sslHnd = new BlockingSslHandler(sslMeta.sslEngine(), ch, directBuf, ByteOrder.LITTLE_ENDIAN, log);

                if (!sslHnd.handshake())
                    throw new HandshakeException("SSL handshake is not completed.");

                ByteBuffer handBuff = sslHnd.applicationBuffer();

                if (handBuff.remaining() >= DIRECT_TYPE_SIZE) {
                    short msgType = makeMessageType(handBuff.get(0), handBuff.get(1));

                    if (msgType == HANDSHAKE_WAIT_MSG_TYPE)
                        return NEED_WAIT;
                }

                if (handBuff.remaining() < NodeIdMessage.MESSAGE_FULL_SIZE) {
                    buf = ByteBuffer.allocate(1000);

                    int read = ch.read(buf);

                    if (read == -1)
                        throw new HandshakeException("Failed to read remote node ID (connection closed).");

                    buf.flip();

                    buf = sslHnd.decode(buf);

                    if (handBuff.remaining() >= DIRECT_TYPE_SIZE) {
                        short msgType = makeMessageType(handBuff.get(0), handBuff.get(1));

                        if (msgType == HANDSHAKE_WAIT_MSG_TYPE)
                            return NEED_WAIT;
                    }
                }
                else
                    buf = handBuff;
            }
            else {
                buf = ByteBuffer.allocate(NodeIdMessage.MESSAGE_FULL_SIZE);

                for (int i = 0; i < NodeIdMessage.MESSAGE_FULL_SIZE; ) {
                    int read = ch.read(buf);

                    if (read == -1)
                        throw new HandshakeException("Failed to read remote node ID (connection closed).");

                    if (read >= DIRECT_TYPE_SIZE) {
                        short msgType = makeMessageType(buf.get(0), buf.get(1));

                        if (msgType == HANDSHAKE_WAIT_MSG_TYPE)
                            return NEED_WAIT;
                    }

                    i += read;
                }
            }

            UUID rmtNodeId0 = U.bytesToUuid(buf.array(), Message.DIRECT_TYPE_SIZE);

            if (!rmtNodeId.equals(rmtNodeId0))
                throw new HandshakeException("Remote node ID is not as expected [expected=" + rmtNodeId +
                    ", rcvd=" + rmtNodeId0 + ']');
            else if (log.isDebugEnabled())
                log.debug("Received remote node ID: " + rmtNodeId0);

            if (isSslEnabled()) {
                assert sslHnd != null;

                U.writeFully(ch, sslHnd.encrypt(ByteBuffer.wrap(U.IGNITE_HEADER)));
            }
            else
                U.writeFully(ch, ByteBuffer.wrap(U.IGNITE_HEADER));

            // Step 2. Prepare Handshake message to send to the remote node.
            if (log.isDebugEnabled())
                log.debug("Writing handshake message [rmtNode=" + rmtNodeId + ", msg=" + msg + ']');

            buf = ByteBuffer.allocate(msg.getMessageSize());

            buf.order(ByteOrder.LITTLE_ENDIAN);

            boolean written = msg.writeTo(buf, null);

            assert written;

            buf.flip();

            if (isSslEnabled()) {
                assert sslHnd != null;

                U.writeFully(ch, sslHnd.encrypt(buf));
            }
            else
                U.writeFully(ch, buf);

            if (log.isDebugEnabled())
                log.debug("Waiting for handshake [rmtNode=" + rmtNodeId + ']');

            // Step 3. Waiting for response from the remote node with their receive count message.
            if (isSslEnabled()) {
                assert sslHnd != null;

                buf = ByteBuffer.allocate(1000);
                buf.order(ByteOrder.LITTLE_ENDIAN);

                ByteBuffer decode = ByteBuffer.allocate(2 * buf.capacity());
                decode.order(ByteOrder.LITTLE_ENDIAN);

                for (int i = 0; i < RecoveryLastReceivedMessage.MESSAGE_FULL_SIZE; ) {
                    int read = ch.read(buf);

                    if (read == -1)
                        throw new HandshakeException("Failed to read remote node recovery handshake " +
                            "(connection closed).");

                    buf.flip();

                    ByteBuffer decode0 = sslHnd.decode(buf);

                    i += decode0.remaining();

                    decode = appendAndResizeIfNeeded(decode, decode0);

                    buf.clear();
                }

                decode.flip();

                rcvCnt = decode.getLong(Message.DIRECT_TYPE_SIZE);

                if (decode.limit() > RecoveryLastReceivedMessage.MESSAGE_FULL_SIZE) {
                    decode.position(RecoveryLastReceivedMessage.MESSAGE_FULL_SIZE);

                    sslMeta.decodedBuffer(decode);
                }

                ByteBuffer inBuf = sslHnd.inputBuffer();

                if (inBuf.position() > 0)
                    sslMeta.encodedBuffer(inBuf);
            }
            else {
                buf = ByteBuffer.allocate(RecoveryLastReceivedMessage.MESSAGE_FULL_SIZE);

                buf.order(ByteOrder.LITTLE_ENDIAN);

                for (int i = 0; i < RecoveryLastReceivedMessage.MESSAGE_FULL_SIZE; ) {
                    int read = ch.read(buf);

                    if (read == -1)
                        throw new HandshakeException("Failed to read remote node recovery handshake " +
                            "(connection closed).");

                    i += read;
                }

                rcvCnt = buf.getLong(Message.DIRECT_TYPE_SIZE);
            }

            if (log.isDebugEnabled())
                log.debug("Received handshake message [rmtNode=" + rmtNodeId + ", rcvCnt=" + rcvCnt + ']');

            if (rcvCnt == -1) {
                if (log.isDebugEnabled())
                    log.debug("Connection rejected, will retry client creation [rmtNode=" + rmtNodeId + ']');
            }
        }
        catch (IOException e) {
            if (log.isDebugEnabled())
                log.debug("Failed to read from channel: " + e);

            throw new IgniteCheckedException("Failed to read from channel.", e);
        }
        finally {
            if (obj.cancel())
                removeTimeoutObject(obj);
            else
                throw handshakeTimeoutException();
        }

        return rcvCnt;
    }

    /**
     * @param sndId Sender ID.
     * @param msg Communication message.
     * @param msgC Closure to call when message processing finished.
     */
    protected void notifyListener(UUID sndId, Message msg, IgniteRunnable msgC) {
        CommunicationListener<Message> lsnr = this.lsnr;

        if (lsnr != null)
            // Notify listener of a new message.
            lsnr.onMessage(sndId, msg, msgC);
        else if (log.isDebugEnabled())
            log.debug("Received communication message without any registered listeners (will ignore, " +
                "is node stopping?) [senderNodeId=" + sndId + ", msg=" + msg + ']');
    }

    /**
     * @param nodeId The remote node id.
     * @param channel The configured channel to notify listeners with.
     * @param initMsg Channel initialization message with additional channel params.
     */
    private void notifyChannelEvtListener(UUID nodeId, Channel channel, Message initMsg) {
        if (log.isDebugEnabled())
            log.debug("Notify appropriate listeners due to a new channel opened: " + channel);

        CommunicationListener<Message> lsnr0 = lsnr;

        if (lsnr0 instanceof CommunicationListenerEx)
            ((CommunicationListenerEx<Message>)lsnr0).onChannelOpened(nodeId, initMsg, channel);
    }

    /**
     * @param target Target buffer to append to.
     * @param src Source buffer to get data.
     * @return Original or expanded buffer.
     */
    private ByteBuffer appendAndResizeIfNeeded(ByteBuffer target, ByteBuffer src) {
        if (target.remaining() < src.remaining()) {
            int newSize = Math.max(target.capacity() * 2, target.capacity() + src.remaining());

            ByteBuffer tmp = ByteBuffer.allocate(newSize);

            tmp.order(target.order());

            target.flip();

            tmp.put(target);

            target = tmp;
        }

        target.put(src);

        return target;
    }

    /**
     * Stops service threads to simulate node failure.
     *
     * FOR TEST PURPOSES ONLY!!!
     */
    @TestOnly
    public void simulateNodeFailure() {
        if (nioSrvr != null)
            nioSrvr.stop();

        if (commWorker != null)
            U.interrupt(commWorker.runner());

        U.join(commWorker, log);

        for (GridCommunicationClient[] clients0 : clients.values()) {
            for (GridCommunicationClient client : clients0) {
                if (client != null)
                    client.forceClose();
            }
        }
    }

    /**
     * @param node Node.
     * @param key Connection key.
     * @return Recovery descriptor for outgoing connection.
     */
    private GridNioRecoveryDescriptor outRecoveryDescriptor(ClusterNode node, ConnectionKey key) {
        if (usePairedConnections(node))
            return recoveryDescriptor(outRecDescs, true, node, key);
        else
            return recoveryDescriptor(recoveryDescs, false, node, key);
    }

    /**
     * @param node Node.
     * @param key Connection key.
     * @return Recovery descriptor for incoming connection.
     */
    private GridNioRecoveryDescriptor inRecoveryDescriptor(ClusterNode node, ConnectionKey key) {
        if (usePairedConnections(node))
            return recoveryDescriptor(inRecDescs, true, node, key);
        else
            return recoveryDescriptor(recoveryDescs, false, node, key);
    }

    /**
     * @param node Node.
     * @return {@code True} if can use in/out connection pair for communication.
     */
    private boolean usePairedConnections(ClusterNode node) {
        if (usePairedConnections) {
            Boolean attr = node.attribute(createSpiAttributeName(ATTR_PAIRED_CONN));

            return attr != null && attr;
        }

        return false;
    }

    /**
     * @param key The connection key to cleanup descriptors on local node.
     */
    private void cleanupLocalNodeRecoveryDescriptor(ConnectionKey key) {
        ClusterNode node = getLocalNode();

        if (usePairedConnections(node)) {
            inRecDescs.remove(key);
            outRecDescs.remove(key);
        }
        else
            recoveryDescs.remove(key);
    }

    /**
     * @param node Node.
     * @return {@code True} if remote current node cannot receive TCP connections. Applicable for client nodes only.
     */
    private boolean forceClientToServerConnections(ClusterNode node) {
        Boolean forceClientToSrvConnections = node.attribute(createSpiAttributeName(ATTR_FORCE_CLIENT_SERVER_CONNECTIONS));

        return Boolean.TRUE.equals(forceClientToSrvConnections);
    }

    /**
     * @param recoveryDescs Descriptors map.
     * @param pairedConnections {@code True} if in/out connections pair is used for communication with node.
     * @param node Node.
     * @param key Connection key.
     * @return Recovery receive data for given node.
     */
    private GridNioRecoveryDescriptor recoveryDescriptor(
        ConcurrentMap<ConnectionKey, GridNioRecoveryDescriptor> recoveryDescs,
        boolean pairedConnections,
        ClusterNode node,
        ConnectionKey key) {
        GridNioRecoveryDescriptor recovery = recoveryDescs.get(key);

        if (recovery == null) {
            if (log.isDebugEnabled())
                log.debug("Missing recovery descriptor for the node (will create a new one) " +
                    "[locNodeId=" + getLocalNode().id() +
                    ", key=" + key + ", rmtNode=" + node + ']');

            int maxSize = Math.max(msgQueueLimit, ackSndThreshold);

            int queueLimit = unackedMsgsBufSize != 0 ? unackedMsgsBufSize : (maxSize * 128);

            GridNioRecoveryDescriptor old = recoveryDescs.putIfAbsent(key,
                recovery = new GridNioRecoveryDescriptor(pairedConnections, queueLimit, node, log));

            if (old != null) {
                recovery = old;

                if (log.isDebugEnabled())
                    log.debug("Will use existing recovery descriptor: " + recovery);
            }
            else {
                if (log.isDebugEnabled())
                    log.debug("Initialized recovery descriptor [desc=" + recovery + ", maxSize=" + maxSize +
                        ", queueLimit=" + queueLimit + ']');
            }
        }

        return recovery;
    }

    /**
     * @param msg Error message.
     * @param e Exception.
     */
    private void onException(String msg, Exception e) {
        getExceptionRegistry().onException(msg, e);
    }

    /**
     * @return Node ID message.
     */
    private NodeIdMessage nodeIdMessage() {
        final UUID locNodeId = (ignite instanceof IgniteEx) ? ((IgniteEx)ignite).context().localNodeId() :
            safeLocalNodeId();

        return new NodeIdMessage(locNodeId);
    }

    /**
     * @return Local node ID.
     */
    private UUID safeLocalNodeId() {
        ClusterNode locNode = getLocalNode();

        UUID id;

        if (locNode == null) {
            U.warn(log, "Local node is not started or fully initialized [isStopping=" +
                getSpiContext().isStopping() + ']');

            id = new UUID(0, 0);
        }
        else
            id = locNode.id();

        return id;
    }

    /** {@inheritDoc} */
    @Override public TcpCommunicationSpi setName(String name) {
        super.setName(name);

        return this;
    }

    /**
     * Checks whether remote nodes support {@link HandshakeWaitMessage}.
     *
     * @return {@code True} if remote nodes support {@link HandshakeWaitMessage}.
     */
    private boolean isHandshakeWaitSupported() {
        DiscoverySpi discoSpi = ignite().configuration().getDiscoverySpi();

        if (discoSpi instanceof IgniteDiscoverySpi)
            return ((IgniteDiscoverySpi)discoSpi).allNodesSupport(IgniteFeatures.TCP_COMMUNICATION_SPI_HANDSHAKE_WAIT_MESSAGE);
        else {
            Collection<ClusterNode> nodes = discoSpi.getRemoteNodes();

            return IgniteFeatures.allNodesSupports(nodes, IgniteFeatures.TCP_COMMUNICATION_SPI_HANDSHAKE_WAIT_MESSAGE);
        }
    }

    /** {@inheritDoc} */
    @Override public String toString() {
        return S.toString(TcpCommunicationSpi.class, this);
    }

    /**
     * This worker takes responsibility to shut the server down when stopping,
     * No other thread shall stop passed server.
     */
    private class ShmemAcceptWorker extends GridWorker {
        /** */
        private final IpcSharedMemoryServerEndpoint srv;

        /**
         * @param srv Server.
         */
        ShmemAcceptWorker(IpcSharedMemoryServerEndpoint srv) {
            super(igniteInstanceName, "shmem-communication-acceptor", TcpCommunicationSpi.this.log);

            this.srv = srv;
        }

        /** {@inheritDoc} */
        @Override protected void body() throws InterruptedException {
            try {
                while (!Thread.interrupted()) {
                    ShmemWorker e = new ShmemWorker(srv.accept());

                    shmemWorkers.add(e);

                    new IgniteThread(e).start();
                }
            }
            catch (IgniteCheckedException e) {
                if (!isCancelled())
                    U.error(log, "Shmem server failed.", e);
            }
            finally {
                srv.close();
            }
        }

        /** {@inheritDoc} */
        @Override public void cancel() {
            super.cancel();

            srv.close();
        }
    }

    /**
     * Write message type to output stream.
     *
     * @param os Output stream.
     * @param type Message type.
     * @throws IOException On error.
     */
    private static void writeMessageType(OutputStream os, short type) throws IOException {
        os.write((byte)(type & 0xFF));
        os.write((byte)((type >> 8) & 0xFF));
    }

    /**
     * Write message type to byte buffer.
     *
     * @param buf Byte buffer.
     * @param type Message type.
     */
    public static void writeMessageType(ByteBuffer buf, short type) {
        buf.put((byte)(type & 0xFF));
        buf.put((byte)((type >> 8) & 0xFF));
    }

    /**
     * Concatenates the two parameter bytes to form a message type value.
     *
     * @param b0 The first byte.
     * @param b1 The second byte.
     */
    public static short makeMessageType(byte b0, byte b1) {
        return (short)((b1 & 0xFF) << 8 | b0 & 0xFF);
    }

    /**
     * @param ignite Ignite.
     */
    private static WorkersRegistry getWorkersRegistry(Ignite ignite) {
        return ignite instanceof IgniteEx ? ((IgniteEx)ignite).context().workersRegistry() : null;
    }

    /**
     * @param remote Destination cluster node to communicate with.
     * @param initMsg Configuration channel attributes wrapped into the message.
     * @return The future, which will be finished on channel ready.
     * @throws IgniteSpiException If fails.
     */
    public IgniteInternalFuture<Channel> openChannel(
        ClusterNode remote,
        Message initMsg
    ) throws IgniteSpiException {
        assert !remote.isLocal() : remote;
        assert initMsg != null;
        assert chConnPlc != null;
        assert nodeSupports(remote, CHANNEL_COMMUNICATION) : "Node doesn't support direct connection over socket channel " +
                "[nodeId=" + remote.id() + ']';

        ConnectionKey key = new ConnectionKey(remote.id(), chConnPlc.connectionIndex());

        GridFutureAdapter<Channel> chFut = new GridFutureAdapter<>();

        connectGate.enter();

        try {
            GridNioSession ses = createNioSession(remote, key.connectionIndex());

            assert ses != null : "Session must be established [remoteId=" + remote.id() + ", key=" + key + ']';

            cleanupLocalNodeRecoveryDescriptor(key);
            ses.addMeta(CHANNEL_FUT_META, chFut);

            // Send configuration message over the created session.
            ses.send(initMsg)
                .listen(f -> {
                    if (f.error() != null) {
                        GridFutureAdapter<Channel> rq = ses.meta(CHANNEL_FUT_META);

                        assert rq != null;

                        rq.onDone(f.error());

                        ses.close();

                        return;
                    }

                    addTimeoutObject(new IgniteSpiTimeoutObject() {
                        @Override public IgniteUuid id() {
                            return IgniteUuid.randomUuid();
                        }

                        @Override public long endTime() {
                            return U.currentTimeMillis() + connTimeout;
                        }

                        @Override public void onTimeout() {
                            // Close session if request not complete yet.
                            GridFutureAdapter<Channel> rq = ses.meta(CHANNEL_FUT_META);

                            assert rq != null;

                            if (rq.onDone(handshakeTimeoutException()))
                                ses.close();
                        }
                    });
                });

            return chFut;
        }
        catch (IgniteCheckedException e) {
            throw new IgniteSpiException("Unable to create new channel connection to the remote node: " + remote, e);
        }
        finally {
            connectGate.leave();
        }
    }

    /**
     * @param connIdx Connection index to check.
     * @return {@code true} if connection index is related to the channel create request\response.
     */
    private boolean isChannelConnIdx(int connIdx) {
        return connIdx > MAX_CONN_PER_NODE;
    }

    /**
     *
     */
    private class DiscoveryListener implements GridLocalEventListener, HighPriorityListener {
        /** {@inheritDoc} */
        @Override public void onEvent(Event evt) {
            assert evt instanceof DiscoveryEvent : evt;
            assert evt.type() == EVT_NODE_LEFT || evt.type() == EVT_NODE_FAILED;

            ClusterNode node = ((DiscoveryEvent)evt).eventNode();

            onNodeLeft(node.consistentId(), node.id());
        }

        /** {@inheritDoc} */
        @Override public int order() {
            return 0;
        }
    }

    /**
     *
     */
    private class ShmemWorker extends GridWorker {
        /** */
        private final IpcEndpoint endpoint;

        /**
         * @param endpoint Endpoint.
         */
        private ShmemWorker(IpcEndpoint endpoint) {
            super(igniteInstanceName, "shmem-worker", TcpCommunicationSpi.this.log);

            this.endpoint = endpoint;
        }

        /** {@inheritDoc} */
        @Override protected void body() throws InterruptedException {
            try {
                MessageFactory msgFactory = new MessageFactory() {
                    private MessageFactory impl;

                    @Nullable @Override public Message create(short type) {
                        if (impl == null)
                            impl = getSpiContext().messageFactory();

                        assert impl != null;

                        return impl.create(type);
                    }
                };

                GridNioMessageWriterFactory writerFactory = new GridNioMessageWriterFactory() {
                    private MessageFormatter formatter;

                    @Override public MessageWriter writer(GridNioSession ses) throws IgniteCheckedException {
                        if (formatter == null)
                            formatter = getSpiContext().messageFormatter();

                        assert formatter != null;

                        ConnectionKey connKey = ses.meta(CONN_IDX_META);

                        return connKey != null ? formatter.writer(connKey.nodeId()) : null;
                    }
                };

                GridNioMessageReaderFactory readerFactory = new GridNioMessageReaderFactory() {
                    private MessageFormatter formatter;

                    @Override public MessageReader reader(GridNioSession ses, MessageFactory msgFactory)
                        throws IgniteCheckedException {
                        if (formatter == null)
                            formatter = getSpiContext().messageFormatter();

                        assert formatter != null;

                        ConnectionKey connKey = ses.meta(CONN_IDX_META);

                        return connKey != null ? formatter.reader(connKey.nodeId(), msgFactory) : null;
                    }
                };

                IpcToNioAdapter<Message> adapter = new IpcToNioAdapter<>(
                    metricsLsnr.metricRegistry(),
                    log,
                    endpoint,
                    srvLsnr,
                    writerFactory,
                    new GridNioCodecFilter(
                        new GridDirectParser(log.getLogger(GridDirectParser.class), msgFactory, readerFactory),
                        log,
                        true),
                    new GridConnectionBytesVerifyFilter(log)
                );

                adapter.serve();
            }
            finally {
                shmemWorkers.remove(this);

                endpoint.close();
            }
        }

        /** {@inheritDoc} */
        @Override public void cancel() {
            super.cancel();

            endpoint.close();
        }

        /** {@inheritDoc} */
        @Override protected void cleanup() {
            super.cleanup();

            endpoint.close();
        }

        /** {@inheritDoc} */
        @Override public String toString() {
            return S.toString(ShmemWorker.class, this);
        }
    }

    /**
     *
     */
    private class CommunicationWorker extends GridWorker {
        /** */
        private final BlockingQueue<DisconnectedSessionInfo> q = new LinkedBlockingQueue<>();

        /**
         * @param igniteInstanceName Ignite instance name.
         * @param log Logger.
         */
        private CommunicationWorker(String igniteInstanceName, IgniteLogger log) {
            super(igniteInstanceName, "tcp-comm-worker", log, getWorkersRegistry(ignite));
        }

        /** */
        @Override protected void body() throws InterruptedException {
            if (log.isDebugEnabled())
                log.debug("Tcp communication worker has been started.");

            Throwable err = null;

            try {
                while (!isCancelled()) {
                    DisconnectedSessionInfo disconnectData;

                    blockingSectionBegin();

                    try {
                        disconnectData = q.poll(idleConnTimeout, TimeUnit.MILLISECONDS);
                    }
                    finally {
                        blockingSectionEnd();
                    }

                    if (disconnectData != null)
                        processDisconnect(disconnectData);
                    else
                        processIdle();

                    onIdle();
                }
            }
            catch (Throwable t) {
                if (!(t instanceof InterruptedException))
                    err = t;

                throw t;
            }
            finally {
                if (ignite instanceof IgniteEx) {
                    if (err == null && !stopping)
                        err = new IllegalStateException("Thread  " + getName() + " is terminated unexpectedly.");

                    if (err instanceof OutOfMemoryError)
                        ((IgniteEx)ignite).context().failure().process(new FailureContext(CRITICAL_ERROR, err));
                    else if (err != null)
                        ((IgniteEx)ignite).context().failure().process(
                            new FailureContext(SYSTEM_WORKER_TERMINATION, err));
                }
            }
        }

        /**
         *
         */
        private void processIdle() {
            cleanupRecovery();

            for (Map.Entry<UUID, GridCommunicationClient[]> e : clients.entrySet()) {
                UUID nodeId = e.getKey();

                for (GridCommunicationClient client : e.getValue()) {
                    if (client == null)
                        continue;

                    ClusterNode node = getSpiContext().node(nodeId);

                    if (node == null) {
                        if (log.isDebugEnabled())
                            log.debug("Forcing close of non-existent node connection: " + nodeId);

                        client.forceClose();

                        removeNodeClient(nodeId, client);

                        continue;
                    }

                    GridNioRecoveryDescriptor recovery = null;

                    if (!usePairedConnections(node) && client instanceof GridTcpNioCommunicationClient) {
                        recovery = recoveryDescs.get(new ConnectionKey(
                            node.id(), client.connectionIndex(), -1)
                        );

                        if (recovery != null && recovery.lastAcknowledged() != recovery.received()) {
                            RecoveryLastReceivedMessage msg = new RecoveryLastReceivedMessage(recovery.received());

                            if (log.isDebugEnabled())
                                log.debug("Send recovery acknowledgement on timeout [rmtNode=" + nodeId +
                                    ", rcvCnt=" + msg.received() + ']');

                            try {
                                nioSrvr.sendSystem(((GridTcpNioCommunicationClient)client).session(), msg);

                                recovery.lastAcknowledged(msg.received());
                            }
                            catch (IgniteCheckedException err) {
                                U.error(log, "Failed to send message: " + err, err);
                            }

                            continue;
                        }
                    }

                    long idleTime = client.getIdleTime();

                    if (idleTime >= idleConnTimeout) {
                        if (recovery == null && usePairedConnections(node))
                            recovery = outRecDescs.get(new ConnectionKey(
                                node.id(), client.connectionIndex(), -1)
                            );

                        if (recovery != null &&
                            recovery.nodeAlive(getSpiContext().node(nodeId)) &&
                            !recovery.messagesRequests().isEmpty()) {
                            if (log.isDebugEnabled())
                                log.debug("Node connection is idle, but there are unacknowledged messages, " +
                                    "will wait: " + nodeId);

                            continue;
                        }

                        if (log.isDebugEnabled())
                            log.debug("Closing idle node connection: " + nodeId);

                        if (client.close() || client.closed())
                            removeNodeClient(nodeId, client);
                    }
                }
            }

            for (GridNioSession ses : nioSrvr.sessions()) {
                GridNioRecoveryDescriptor recovery = ses.inRecoveryDescriptor();

                if (recovery != null && usePairedConnections(recovery.node())) {
                    assert ses.accepted() : ses;

                    sendAckOnTimeout(recovery, ses);
                }
            }
        }

        /**
         * @param recovery Recovery descriptor.
         * @param ses Session.
         */
        private void sendAckOnTimeout(GridNioRecoveryDescriptor recovery, GridNioSession ses) {
            if (recovery != null && recovery.lastAcknowledged() != recovery.received()) {
                RecoveryLastReceivedMessage msg = new RecoveryLastReceivedMessage(recovery.received());

                if (log.isDebugEnabled()) {
                    log.debug("Send recovery acknowledgement on timeout [rmtNode=" + recovery.node().id() +
                        ", rcvCnt=" + msg.received() +
                        ", lastAcked=" + recovery.lastAcknowledged() + ']');
                }

                try {
                    nioSrvr.sendSystem(ses, msg);

                    recovery.lastAcknowledged(msg.received());
                }
                catch (IgniteCheckedException e) {
                    U.error(log, "Failed to send message: " + e, e);
                }
            }
        }

        /**
         *
         */
        private void cleanupRecovery() {
            cleanupRecovery(recoveryDescs);
            cleanupRecovery(inRecDescs);
            cleanupRecovery(outRecDescs);
        }

        /**
         * @param recoveryDescs Recovery descriptors to cleanup.
         */
        private void cleanupRecovery(ConcurrentMap<ConnectionKey, GridNioRecoveryDescriptor> recoveryDescs) {
            Set<ConnectionKey> left = null;

            for (Map.Entry<ConnectionKey, GridNioRecoveryDescriptor> e : recoveryDescs.entrySet()) {
                if (left != null && left.contains(e.getKey()))
                    continue;

                GridNioRecoveryDescriptor recoveryDesc = e.getValue();

                if (!recoveryDesc.nodeAlive(getSpiContext().node(e.getKey().nodeId()))) {
                    if (left == null)
                        left = new HashSet<>();

                    left.add(e.getKey());
                }
            }

            if (left != null) {
                assert !left.isEmpty();

                for (ConnectionKey id : left) {
                    GridNioRecoveryDescriptor recoveryDesc = recoveryDescs.get(id);

                    if (recoveryDesc != null && recoveryDesc.onNodeLeft())
                        recoveryDescs.remove(id, recoveryDesc);
                }
            }
        }

        /**
         * @param sesInfo Disconnected session information.
         */
        private void processDisconnect(DisconnectedSessionInfo sesInfo) {
            GridNioRecoveryDescriptor recoveryDesc = sesInfo.recoveryDesc;

            ClusterNode node = recoveryDesc.node();

            if (!recoveryDesc.nodeAlive(getSpiContext().node(node.id())))
                return;

            try {
                if (log.isDebugEnabled())
                    log.debug("Recovery reconnect [rmtNode=" + recoveryDesc.node().id() + ']');

                GridCommunicationClient client = reserveClient(node, sesInfo.connIdx);

                client.release();
            }
            catch (ClusterTopologyCheckedException e) {
                if (log.isDebugEnabled())
                    log.debug("Recovery reconnect failed, node stopping [rmtNode=" + recoveryDesc.node().id() + ']');
            }
            catch (IgniteTooManyOpenFilesException e) {
                onException(e.getMessage(), e);

                throw e;
            }
            catch (IgniteCheckedException | IgniteException e) {
                try {
                    if (recoveryDesc.nodeAlive(getSpiContext().node(node.id())) && getSpiContext().pingNode(node.id())) {
                        if (log.isDebugEnabled())
                            log.debug("Recovery reconnect failed, will retry " +
                                "[rmtNode=" + recoveryDesc.node().id() + ", err=" + e + ']');

                        addProcessDisconnectRequest(sesInfo);
                    }
                    else {
                        if (log.isDebugEnabled())
                            log.debug("Recovery reconnect failed, " +
                                "node left [rmtNode=" + recoveryDesc.node().id() + ", err=" + e + ']');

                        onException("Recovery reconnect failed, node left [rmtNode=" + recoveryDesc.node().id() + "]",
                            e);
                    }
                }
                catch (IgniteClientDisconnectedException ignored) {
                    if (log.isDebugEnabled())
                        log.debug("Failed to ping node, client disconnected.");
                }
            }
        }

        /**
         * @param sesInfo Disconnected session information.
         */
        void addProcessDisconnectRequest(DisconnectedSessionInfo sesInfo) {
            boolean add = q.add(sesInfo);

            assert add;
        }
    }

    /**
     *
     */
    private static class ConnectFuture extends GridFutureAdapter<GridCommunicationClient> {
        // No-op.
    }

    /**
     *
     */
    private static class HandshakeTimeoutObject<T> implements IgniteSpiTimeoutObject {
        /** */
        private final IgniteUuid id = IgniteUuid.randomUuid();

        /** */
        private final T obj;

        /** */
        private final long endTime;

        /** */
        private final AtomicBoolean done = new AtomicBoolean();

        /**
         * @param obj Client.
         * @param endTime End time.
         */
        private HandshakeTimeoutObject(T obj, long endTime) {
            assert obj != null;
            assert obj instanceof GridCommunicationClient || obj instanceof SelectableChannel;
            assert endTime > 0;

            this.obj = obj;
            this.endTime = endTime;
        }

        /**
         * @return {@code True} if object has not yet been timed out.
         */
        boolean cancel() {
            return done.compareAndSet(false, true);
        }

        /** {@inheritDoc} */
        @Override public void onTimeout() {
            if (done.compareAndSet(false, true)) {
                // Close socket - timeout occurred.
                if (obj instanceof GridCommunicationClient)
                    ((GridCommunicationClient)obj).forceClose();
                else
                    U.closeQuiet((AutoCloseable)obj);
            }
        }

        /** {@inheritDoc} */
        @Override public long endTime() {
            return endTime;
        }

        /** {@inheritDoc} */
        @Override public IgniteUuid id() {
            return id;
        }

        /** {@inheritDoc} */
        @Override public String toString() {
            return S.toString(HandshakeTimeoutObject.class, this);
        }
    }

    /**
     *
     */
    private class HandshakeClosure extends IgniteInClosure2X<InputStream, OutputStream> {
        /** */
        private static final long serialVersionUID = 0L;

        /** */
        private final UUID rmtNodeId;

        /**
         * @param rmtNodeId Remote node ID.
         */
        private HandshakeClosure(UUID rmtNodeId) {
            this.rmtNodeId = rmtNodeId;
        }

        /** {@inheritDoc} */
        @Override public void applyx(InputStream in, OutputStream out) throws IgniteCheckedException {
            try {
                // Handshake.
                byte[] b = new byte[NodeIdMessage.MESSAGE_FULL_SIZE];

                int n = 0;

                while (n < NodeIdMessage.MESSAGE_FULL_SIZE) {
                    int cnt = in.read(b, n, NodeIdMessage.MESSAGE_FULL_SIZE - n);

                    if (cnt < 0)
                        throw new IgniteCheckedException("Failed to get remote node ID (end of stream reached)");

                    n += cnt;
                }

                // First 4 bytes are for length.
                UUID id = U.bytesToUuid(b, Message.DIRECT_TYPE_SIZE);

                if (!rmtNodeId.equals(id))
                    throw new IgniteCheckedException("Remote node ID is not as expected [expected=" + rmtNodeId +
                        ", rcvd=" + id + ']');
                else if (log.isDebugEnabled())
                    log.debug("Received remote node ID: " + id);
            }
            catch (SocketTimeoutException e) {
                throw new IgniteCheckedException("Failed to perform handshake due to timeout (consider increasing " +
                    "'connectionTimeout' configuration property).", e);
            }
            catch (IOException e) {
                throw new IgniteCheckedException("Failed to perform handshake.", e);
            }

            try {
                ClusterNode localNode = getLocalNode();

                if (localNode == null)
                    throw new IgniteSpiException("Local node has not been started or fully initialized " +
                        "[isStopping=" + getSpiContext().isStopping() + ']');

                UUID id = localNode.id();

                NodeIdMessage msg = new NodeIdMessage(id);

                out.write(U.IGNITE_HEADER);
                writeMessageType(out, NODE_ID_MSG_TYPE);
                out.write(msg.nodeIdBytes());

                out.flush();

                if (log.isDebugEnabled())
                    log.debug("Sent local node ID [locNodeId=" + id + ", rmtNodeId=" + rmtNodeId + ']');
            }
            catch (IOException e) {
                throw new IgniteCheckedException("Failed to perform handshake.", e);
            }
        }
    }

    /**
     *
     */
    private static class ConnectGateway {
        /** */
        private GridSpinReadWriteLock lock = new GridSpinReadWriteLock();

        /** */
        private IgniteException err;

        /**
         *
         */
        void enter() {
            lock.readLock();

            if (err != null) {
                lock.readUnlock();

                throw err;
            }
        }

        /**
         * @return {@code True} if entered gateway.
         */
        boolean tryEnter() {
            lock.readLock();

            boolean res = err == null;

            if (!res)
                lock.readUnlock();

            return res;
        }

        /**
         *
         */
        void leave() {
            lock.readUnlock();
        }

        /**
         * @param reconnectFut Reconnect future.
         */
        void disconnected(IgniteFuture<?> reconnectFut) {
            lock.writeLock();

            err = new IgniteClientDisconnectedException(reconnectFut, "Failed to connect, client node disconnected.");

            lock.writeUnlock();
        }

        /**
         *
         */
        void reconnected() {
            lock.writeLock();

            try {
                if (err instanceof IgniteClientDisconnectedException)
                    err = null;
            }
            finally {
                lock.writeUnlock();
            }
        }

        /**
         *
         */
        void stopped() {
            lock.readLock();

            err = new IgniteException("Failed to connect, node stopped.");

            lock.readUnlock();
        }
    }

    /**
     *
     */
    private static class DisconnectedSessionInfo {
        /** */
        private final GridNioRecoveryDescriptor recoveryDesc;

        /** */
        private int connIdx;

        /**
         * @param recoveryDesc Recovery descriptor.
         * @param connIdx Connection index.
         */
        DisconnectedSessionInfo(@Nullable GridNioRecoveryDescriptor recoveryDesc, int connIdx) {
            this.recoveryDesc = recoveryDesc;
            this.connIdx = connIdx;
        }

        /** {@inheritDoc} */
        @Override public String toString() {
            return S.toString(DisconnectedSessionInfo.class, this);
        }
    }

    /**
     *
     */
    interface ConnectionPolicy {
        /**
         * @return Thread connection index.
         */
        int connectionIndex();
    }

    /** */
    private static class FirstConnectionPolicy implements ConnectionPolicy {
        /** {@inheritDoc} */
        @Override public int connectionIndex() {
            return 0;
        }
    }

    /** */
    private class RoundRobinConnectionPolicy implements ConnectionPolicy {
        /** {@inheritDoc} */
        @Override public int connectionIndex() {
            return (int)(U.safeAbs(Thread.currentThread().getId()) % connectionsPerNode);
        }
    }

    /**
     * MBean implementation for TcpCommunicationSpi.
     */
    private class TcpCommunicationSpiMBeanImpl extends IgniteSpiMBeanAdapter implements TcpCommunicationSpiMBean {
        /** {@inheritDoc} */
        TcpCommunicationSpiMBeanImpl(IgniteSpiAdapter spiAdapter) {
            super(spiAdapter);
        }

        /** {@inheritDoc} */
        @Override public String getLocalAddress() {
            return TcpCommunicationSpi.this.getLocalAddress();
        }

        /** {@inheritDoc} */
        @Override public int getLocalPort() {
            return TcpCommunicationSpi.this.getLocalPort();
        }

        /** {@inheritDoc} */
        @Override public int getLocalPortRange() {
            return TcpCommunicationSpi.this.getLocalPortRange();
        }

        /** {@inheritDoc} */
        @Override public boolean isUsePairedConnections() {
            return TcpCommunicationSpi.this.isUsePairedConnections();
        }

        /** {@inheritDoc} */
        @Override public int getConnectionsPerNode() {
            return TcpCommunicationSpi.this.getConnectionsPerNode();
        }

        /** {@inheritDoc} */
        @Override public int getSharedMemoryPort() {
            return TcpCommunicationSpi.this.getSharedMemoryPort();
        }

        /** {@inheritDoc} */
        @Override public long getIdleConnectionTimeout() {
            return TcpCommunicationSpi.this.getIdleConnectionTimeout();
        }

        /** {@inheritDoc} */
        @Override public long getSocketWriteTimeout() {
            return TcpCommunicationSpi.this.getSocketWriteTimeout();
        }

        /** {@inheritDoc} */
        @Override public int getAckSendThreshold() {
            return TcpCommunicationSpi.this.getAckSendThreshold();
        }

        /** {@inheritDoc} */
        @Override public int getUnacknowledgedMessagesBufferSize() {
            return TcpCommunicationSpi.this.getUnacknowledgedMessagesBufferSize();
        }

        /** {@inheritDoc} */
        @Override public long getConnectTimeout() {
            return TcpCommunicationSpi.this.getConnectTimeout();
        }

        /** {@inheritDoc} */
        @Override public long getMaxConnectTimeout() {
            return TcpCommunicationSpi.this.getMaxConnectTimeout();
        }

        /** {@inheritDoc} */
        @Override public int getReconnectCount() {
            return TcpCommunicationSpi.this.getReconnectCount();
        }

        /** {@inheritDoc} */
        @Override public boolean isDirectBuffer() {
            return TcpCommunicationSpi.this.isDirectBuffer();
        }

        /** {@inheritDoc} */
        @Override public boolean isDirectSendBuffer() {
            return TcpCommunicationSpi.this.isDirectSendBuffer();
        }

        /** {@inheritDoc} */
        @Override public int getSelectorsCount() {
            return TcpCommunicationSpi.this.getSelectorsCount();
        }

        /** {@inheritDoc} */
        @Override public long getSelectorSpins() {
            return TcpCommunicationSpi.this.getSelectorSpins();
        }

        /** {@inheritDoc} */
        @Override public boolean isTcpNoDelay() {
            return TcpCommunicationSpi.this.isTcpNoDelay();
        }

        /** {@inheritDoc} */
        @Override public int getSocketReceiveBuffer() {
            return TcpCommunicationSpi.this.getSocketReceiveBuffer();
        }

        /** {@inheritDoc} */
        @Override public int getSocketSendBuffer() {
            return TcpCommunicationSpi.this.getSocketSendBuffer();
        }

        /** {@inheritDoc} */
        @Override public int getMessageQueueLimit() {
            return TcpCommunicationSpi.this.getMessageQueueLimit();
        }

        /** {@inheritDoc} */
        @Override public int getSlowClientQueueLimit() {
            return TcpCommunicationSpi.this.getSlowClientQueueLimit();
        }

        /** {@inheritDoc} */
        @Override public void dumpStats() {
            TcpCommunicationSpi.this.dumpStats();
        }

        /** {@inheritDoc} */
        @Override public int getSentMessagesCount() {
            return TcpCommunicationSpi.this.getSentMessagesCount();
        }

        /** {@inheritDoc} */
        @Override public long getSentBytesCount() {
            return TcpCommunicationSpi.this.getSentBytesCount();
        }

        /** {@inheritDoc} */
        @Override public int getReceivedMessagesCount() {
            return TcpCommunicationSpi.this.getReceivedMessagesCount();
        }

        /** {@inheritDoc} */
        @Override public long getReceivedBytesCount() {
            return TcpCommunicationSpi.this.getReceivedBytesCount();
        }

        /** {@inheritDoc} */
        @Override public Map<String, Long> getReceivedMessagesByType() {
            return TcpCommunicationSpi.this.getReceivedMessagesByType();
        }

        /** {@inheritDoc} */
        @Override public Map<UUID, Long> getReceivedMessagesByNode() {
            return TcpCommunicationSpi.this.getReceivedMessagesByNode();
        }

        /** {@inheritDoc} */
        @Override public Map<String, Long> getSentMessagesByType() {
            return TcpCommunicationSpi.this.getSentMessagesByType();
        }

        /** {@inheritDoc} */
        @Override public Map<UUID, Long> getSentMessagesByNode() {
            return TcpCommunicationSpi.this.getSentMessagesByNode();
        }

        /** {@inheritDoc} */
        @Override public int getOutboundMessagesQueueSize() {
            return TcpCommunicationSpi.this.getOutboundMessagesQueueSize();
        }
    }
}<|MERGE_RESOLUTION|>--- conflicted
+++ resolved
@@ -3658,16 +3658,11 @@
         int skippedAddrs = 0;
 
         for (InetSocketAddress addr : addrs) {
-<<<<<<< HEAD
             if (addr.isUnresolved()) {
                 failedAddrsSet.add(addr);
 
                 continue;
             }
-=======
-            if (addr.isUnresolved())
-                continue;
->>>>>>> e7d9d999
 
             TimeoutStrategy connTimeoutStgy = new ExponentialBackoffTimeoutStrategy(
                 totalTimeout,
