--- conflicted
+++ resolved
@@ -3109,11 +3109,7 @@
                             rcvCnt = buf.getLong(1);
                         }
 
-<<<<<<< HEAD
                        if (log.isDebugEnabled())
-=======
-                        if (log.isDebugEnabled())
->>>>>>> dbfd6ead
                             log.debug("Received handshake message [rmtNode=" + rmtNodeId + ", rcvCnt=" + rcvCnt + ']');
 
                         if (rcvCnt == -1) {
