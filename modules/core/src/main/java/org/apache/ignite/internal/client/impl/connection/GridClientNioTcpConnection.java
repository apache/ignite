/*
 * Licensed to the Apache Software Foundation (ASF) under one or more
 * contributor license agreements.  See the NOTICE file distributed with
 * this work for additional information regarding copyright ownership.
 * The ASF licenses this file to You under the Apache License, Version 2.0
 * (the "License"); you may not use this file except in compliance with
 * the License.  You may obtain a copy of the License at
 *
 *      http://www.apache.org/licenses/LICENSE-2.0
 *
 * Unless required by applicable law or agreed to in writing, software
 * distributed under the License is distributed on an "AS IS" BASIS,
 * WITHOUT WARRANTIES OR CONDITIONS OF ANY KIND, either express or implied.
 * See the License for the specific language governing permissions and
 * limitations under the License.
 */

package org.apache.ignite.internal.client.impl.connection;

import java.io.IOException;
import java.net.InetSocketAddress;
import java.net.Socket;
import java.nio.channels.SocketChannel;
import java.util.ArrayList;
import java.util.Collection;
import java.util.HashMap;
import java.util.Iterator;
import java.util.List;
import java.util.Map;
import java.util.Set;
import java.util.UUID;
import java.util.concurrent.ConcurrentHashMap;
import java.util.concurrent.ConcurrentMap;
import java.util.concurrent.CountDownLatch;
import java.util.concurrent.ScheduledExecutorService;
import java.util.concurrent.ScheduledFuture;
import java.util.concurrent.atomic.AtomicLong;
import java.util.logging.Level;
import java.util.logging.Logger;
import javax.net.ssl.SSLContext;
import org.apache.ignite.IgniteCheckedException;
import org.apache.ignite.cluster.ClusterState;
import org.apache.ignite.internal.IgniteInternalFuture;
import org.apache.ignite.internal.client.GridClientAuthenticationException;
import org.apache.ignite.internal.client.GridClientCacheFlag;
import org.apache.ignite.internal.client.GridClientCacheMode;
import org.apache.ignite.internal.client.GridClientClosedException;
import org.apache.ignite.internal.client.GridClientDataMetrics;
import org.apache.ignite.internal.client.GridClientException;
import org.apache.ignite.internal.client.GridClientFuture;
import org.apache.ignite.internal.client.GridClientNode;
import org.apache.ignite.internal.client.impl.GridClientFutureAdapter;
import org.apache.ignite.internal.client.impl.GridClientFutureCallback;
import org.apache.ignite.internal.client.impl.GridClientNodeImpl;
import org.apache.ignite.internal.client.impl.GridClientNodeMetricsAdapter;
import org.apache.ignite.internal.client.marshaller.GridClientMarshaller;
import org.apache.ignite.internal.client.marshaller.jdk.GridClientJdkMarshaller;
import org.apache.ignite.internal.client.marshaller.optimized.GridClientOptimizedMarshaller;
import org.apache.ignite.internal.client.marshaller.optimized.GridClientZipOptimizedMarshaller;
import org.apache.ignite.internal.processors.rest.client.message.GridClientAuthenticationRequest;
import org.apache.ignite.internal.processors.rest.client.message.GridClientCacheBean;
import org.apache.ignite.internal.processors.rest.client.message.GridClientCacheRequest;
import org.apache.ignite.internal.processors.rest.client.message.GridClientClusterNameRequest;
import org.apache.ignite.internal.processors.rest.client.message.GridClientClusterStateRequest;
import org.apache.ignite.internal.processors.rest.client.message.GridClientClusterStateRequestV2;
import org.apache.ignite.internal.processors.rest.client.message.GridClientHandshakeRequest;
import org.apache.ignite.internal.processors.rest.client.message.GridClientMessage;
import org.apache.ignite.internal.processors.rest.client.message.GridClientNodeBean;
import org.apache.ignite.internal.processors.rest.client.message.GridClientNodeMetricsBean;
import org.apache.ignite.internal.processors.rest.client.message.GridClientPingPacket;
import org.apache.ignite.internal.processors.rest.client.message.GridClientResponse;
import org.apache.ignite.internal.processors.rest.client.message.GridClientTaskRequest;
import org.apache.ignite.internal.processors.rest.client.message.GridClientTaskResultBean;
import org.apache.ignite.internal.processors.rest.client.message.GridClientTopologyRequest;
import org.apache.ignite.internal.processors.rest.client.message.GridRouterRequest;
import org.apache.ignite.internal.processors.rest.client.message.GridRouterResponse;
import org.apache.ignite.internal.util.nio.GridNioFuture;
import org.apache.ignite.internal.util.nio.GridNioFutureImpl;
import org.apache.ignite.internal.util.nio.GridNioServer;
import org.apache.ignite.internal.util.nio.GridNioSession;
import org.apache.ignite.internal.util.nio.GridNioSessionMetaKey;
import org.apache.ignite.internal.util.nio.ssl.GridNioSslFilter;
import org.apache.ignite.internal.util.typedef.CI1;
<<<<<<< HEAD
=======
import org.apache.ignite.internal.util.typedef.F;
>>>>>>> 1e84d448
import org.apache.ignite.plugin.security.SecurityCredentials;
import org.jetbrains.annotations.Nullable;

import static java.util.concurrent.TimeUnit.MILLISECONDS;
import static org.apache.ignite.internal.client.GridClientCacheFlag.KEEP_BINARIES;
import static org.apache.ignite.internal.client.GridClientCacheFlag.encodeCacheFlags;
import static org.apache.ignite.internal.client.impl.connection.GridClientConnectionCloseReason.CONN_IDLE;
import static org.apache.ignite.internal.client.impl.connection.GridClientConnectionCloseReason.FAILED;
import static org.apache.ignite.internal.processors.rest.client.message.GridClientCacheRequest.GridCacheOperation.APPEND;
import static org.apache.ignite.internal.processors.rest.client.message.GridClientCacheRequest.GridCacheOperation.CAS;
import static org.apache.ignite.internal.processors.rest.client.message.GridClientCacheRequest.GridCacheOperation.GET_ALL;
import static org.apache.ignite.internal.processors.rest.client.message.GridClientCacheRequest.GridCacheOperation.METRICS;
import static org.apache.ignite.internal.processors.rest.client.message.GridClientCacheRequest.GridCacheOperation.PREPEND;
import static org.apache.ignite.internal.processors.rest.client.message.GridClientCacheRequest.GridCacheOperation.PUT_ALL;
import static org.apache.ignite.internal.processors.rest.client.message.GridClientCacheRequest.GridCacheOperation.REPLACE;
import static org.apache.ignite.internal.processors.rest.client.message.GridClientCacheRequest.GridCacheOperation.RMV;
import static org.apache.ignite.internal.processors.rest.client.message.GridClientCacheRequest.GridCacheOperation.RMV_ALL;
import static org.apache.ignite.internal.util.nio.GridNioSessionMetaKey.MARSHALLER;

/**
 * This class performs request to grid over TCP protocol.
 * Serialization is performed with marshaller provided.
 */
public class GridClientNioTcpConnection extends GridClientConnection {
    /** */
    static final int SES_META_HANDSHAKE = GridNioSessionMetaKey.nextUniqueKey();

    /** */
    static final int SES_META_CONN = GridNioSessionMetaKey.nextUniqueKey();

    /** Logger */
    private static final Logger log = Logger.getLogger(GridClientNioTcpConnection.class.getName());

    /** Ping interval. */
    private final long pingInterval;

    /** Ping timeout. */
    private final long pingTimeout;

    /** Requests that are waiting for response. */
    private ConcurrentMap<Long, TcpClientFuture> pendingReqs = new ConcurrentHashMap<>();

    /** Node by node id requests. Map for reducing server load. */
    private ConcurrentMap<UUID, TcpClientFuture> refreshNodeReqs = new ConcurrentHashMap<>();

    /** Latch indicating pending are empty and connection could be terminated. */
    private final CountDownLatch closedLatch = new CountDownLatch(1);

    /** Request ID counter. */
    private AtomicLong reqIdCntr = new AtomicLong(1);

    /** Timestamp of last sent message. */
    private volatile long lastMsgSndTime;

    /** Timestamp of last received message. */
    private volatile long lastMsgRcvTime;

    /**
     * Ping receive time.
     * {@code 0} until first ping send and {@link Long#MAX_VALUE} while response isn't received.
     */
    private volatile long lastPingRcvTime;

    /** Ping send time. */
    private volatile long lastPingSndTime;

    /** Connection create timestamp. */
    private long createTs;

    /** Session token. */
    private volatile byte[] sesTok;

    /** Timer to run ping checks. */
    private ScheduledFuture<?> pingTask;

    /** NIO session. */
    private GridNioSession ses;

    /** Marshaller. */
    private final GridClientMarshaller marsh;

    /** User attributes. */
    Map<String, String> userAttrs;

    /**
     * Creates a client facade, tries to connect to remote server, in case of success starts reader thread.
     *
     * @param srv NIO server.
     * @param clientId Client identifier.
     * @param srvAddr Server to connect to.
     * @param sslCtx SSL context to use if SSL is enabled, {@code null} otherwise.
     * @param pingExecutor Executor service for sending ping requests.
     * @param connectTimeout Connect timeout.
     * @param pingInterval Ping interval.
     * @param pingTimeout Ping timeout.
     * @param tcpNoDelay TCP_NODELAY flag for outgoing socket connection.
     * @param marsh Marshaller to use in communication.
     * @param top Topology instance.
     * @param cred Client credentials.      @throws IOException If connection could not be established.
     * @throws IOException If IO error occurs.
     * @throws GridClientException If handshake error occurs.
     */
    @SuppressWarnings("unchecked")
    GridClientNioTcpConnection(GridNioServer srv,
        UUID clientId,
        InetSocketAddress srvAddr,
        SSLContext sslCtx,
        ScheduledExecutorService pingExecutor,
        int connectTimeout,
        long pingInterval,
        long pingTimeout,
        boolean tcpNoDelay,
        GridClientMarshaller marsh,
        Byte marshId,
        GridClientTopology top,
        SecurityCredentials cred,
        Map<String, String> userAttrs
    ) throws IOException, GridClientException {
        super(clientId, srvAddr, sslCtx, top, cred);

        assert marsh != null || marshId != null;

        this.marsh = marsh;
        this.pingInterval = pingInterval;
        this.pingTimeout = pingTimeout;
        this.userAttrs = userAttrs;

        SocketChannel ch = null;
        Socket sock = null;
        boolean cleanup = true;

        try {
            ch = SocketChannel.open();
            sock = ch.socket();

            sock.setTcpNoDelay(tcpNoDelay);
            sock.setKeepAlive(true);

            final long startConnTime = System.currentTimeMillis();

            sock.connect(srvAddr, connectTimeout);

            final long connTimeoutRest = connectTimeout - (System.currentTimeMillis() - startConnTime);

            GridClientFuture<?> handshakeFut = new GridClientFutureAdapter<>();

            Map<Integer, Object> meta = new HashMap<>();

            meta.put(SES_META_HANDSHAKE, handshakeFut);

            GridNioFuture<?> sslHandshakeFut = null;

            if (sslCtx != null) {
                sslHandshakeFut = new GridNioFutureImpl<>(null);

                meta.put(GridNioSslFilter.HANDSHAKE_FUT_META_KEY, sslHandshakeFut);
            }

            ses = (GridNioSession)srv.createSession(ch, meta, false, null).get();

            if (sslHandshakeFut != null)
                sslHandshakeFut.get();

            GridClientHandshakeRequest req = new GridClientHandshakeRequest();

            if (marshId != null)
                req.marshallerId(marshId);
            // marsh != null.
            else if (marsh instanceof GridClientZipOptimizedMarshaller)
                req.marshallerId(GridClientZipOptimizedMarshaller.ID);
            else if (marsh instanceof GridClientOptimizedMarshaller)
                req.marshallerId(GridClientOptimizedMarshaller.ID);
            else if (marsh instanceof GridClientJdkMarshaller)
                req.marshallerId(GridClientJdkMarshaller.ID);

            ses.addMeta(MARSHALLER.ordinal(), marsh);

            ses.send(req);

            handshakeFut.get(connTimeoutRest, MILLISECONDS);

            ses.addMeta(SES_META_CONN, this);

            if (cred != null || !F.isEmpty(userAttrs)) {
                GridClientFuture<?> authFut = makeAuthRequest();

                authFut.get(connTimeoutRest, MILLISECONDS);
            }

            if (log.isLoggable(Level.INFO))
                log.info("Client TCP connection established: " + serverAddress());

            pingTask = pingExecutor.scheduleAtFixedRate(new Runnable() {
                @Override public void run() {
                    try {
                        makeRequest(GridClientPingPacket.PING_MESSAGE, (TcpClientFuture)null, false);
                    }
                    catch (Exception e) {
                        log.warning("Failed to send ping message: " + e);
                    }
                }
            }, 500, 500, MILLISECONDS);

            createTs = System.currentTimeMillis();

            cleanup = false;
        }
        catch (IgniteCheckedException e) {
            throw new GridClientException(e);
        }
        finally {
            if (cleanup) {
                if (ses != null)
                    srv.close(ses);

                if (sock != null)
                    sock.close();

                if (ch != null)
                    ch.close();
            }
        }
    }

    /** {@inheritDoc} */
    @Override void close(GridClientConnectionCloseReason reason, boolean waitCompletion) {
        close(reason, waitCompletion, null);
    }

    /**
     * Closes connection facade.
     *
     * @param reason Why this connection should be closed.
     * @param waitCompletion If {@code true} this method will wait for all pending requests to be completed.
     * @param cause The cause of connection close, or {@code null} if it is an ordinal close.
     */
    @SuppressWarnings("NonPrivateFieldAccessedInSynchronizedContext")
    private void close(GridClientConnectionCloseReason reason, boolean waitCompletion, @Nullable Throwable cause) {
        synchronized (this) {
            if (closeReason != null)
                return;

            closeReason = reason;
        }

        try {
            // Wait for all pending requests to be processed.
            if (waitCompletion && !pendingReqs.isEmpty() && ses.closeTime() == 0)
                closedLatch.await();
        }
        catch (InterruptedException ignored) {
            log.warning("Interrupted while waiting for all requests to be processed (all pending " +
                "requests will be failed): " + serverAddress());

            Thread.currentThread().interrupt();
        }

        if (pingTask != null)
            pingTask.cancel(false);

        if (ses != null)
            ses.close(); // Async close.

        for (Iterator<TcpClientFuture> it = pendingReqs.values().iterator(); it.hasNext(); ) {
            GridClientFutureAdapter fut = it.next();

            fut.onDone(getCloseReasonAsException(closeReason, cause));

            it.remove();
        }

        if (log.isLoggable(Level.INFO))
            log.info("Client TCP connection closed: " + serverAddress());
    }

    /**
     * Closes client only if there are no pending requests in map.
     *
     * @return {@code True} if client was closed.
     */
    @Override boolean closeIfIdle(long idleTimeout) {
        if (closeReason != null)
            return true;

        // Timestamp of the last sent or received message.
        long lastMsgTime = Math.max(Math.max(lastMsgSndTime, lastMsgRcvTime), createTs);

        if (lastMsgTime + idleTimeout < System.currentTimeMillis() && pendingReqs.isEmpty()) {
            // In case of new request came between empty check and setting closing flag
            // await for finishing all requests.
            close(CONN_IDLE, true);

            return true;
        }

        return false;
    }

    /**
     * Makes request to server via tcp protocol and returns a future that will be completed when
     * response is received.
     *
     * @param msg Message to request,
     * @param destId Destination node identifier.
     * @return Response object.
     * @throws GridClientConnectionResetException If request failed.
     * @throws GridClientClosedException If client was closed.
     */
    private <R> GridClientFutureAdapter<R> makeRequest(GridClientMessage msg, UUID destId)
        throws GridClientConnectionResetException, GridClientClosedException {
        return makeRequest(msg, destId, false);
    }

    /**
     * Makes request to server via tcp protocol and returns a future that will be completed when
     * response is received.
     *
     * @param msg Message to request,
     * @param destId Destination node identifier.
     * @param keepBinaries Keep binary flag.
     * @return Response object.
     * @throws GridClientConnectionResetException If request failed.
     * @throws GridClientClosedException If client was closed.
     */
    private <R> GridClientFutureAdapter<R> makeRequest(GridClientMessage msg, UUID destId, boolean keepBinaries)
        throws GridClientConnectionResetException, GridClientClosedException {
        assert msg != null;

        TcpClientFuture<R> res = new TcpClientFuture<>(false, keepBinaries);

        msg.destinationId(destId);

        return makeRequest(msg, res);
    }

    /**
     * Makes request to server via tcp protocol and returns a future that will be completed when response is received.
     *
     * @param msg Message to request,
     * @param fut Future that will handle response.
     * @return Response object.
     * @throws GridClientConnectionResetException If request failed.
     * @throws GridClientClosedException If client was closed.
     */
    private <R> GridClientFutureAdapter<R> makeRequest(GridClientMessage msg, TcpClientFuture<R> fut)
        throws GridClientConnectionResetException, GridClientClosedException {
        return makeRequest(msg, fut, false);
    }

    /**
     * Makes request to server via tcp protocol and returns a future that will be completed when response is received.
     *
     * @param msg Message to request,
     * @param fut Future that will handle response.
     * @param routeMode If {@code true} then this method should overwrite session token by the cached one,
     *     otherwise keep original value.
     * @return Response object.
     * @throws GridClientConnectionResetException If request failed.
     * @throws GridClientClosedException If client closed.
     */
    private <R> GridClientFutureAdapter<R> makeRequest(GridClientMessage msg, final TcpClientFuture<R> fut,
        boolean routeMode) throws GridClientConnectionResetException, GridClientClosedException {
        assert msg != null;

        if (msg instanceof GridClientPingPacket) {
            long now = System.currentTimeMillis();

            if (Math.min(now, lastPingRcvTime) - lastPingSndTime >= pingTimeout)
                close(FAILED, false,
                    new IOException("Did not receive any packets within ping response interval (connection is " +
                        "considered to be half-opened) [lastPingReceiveTime=" + lastPingRcvTime +
                        ", lastPingSendTime=" + lastPingSndTime + ", now=" + now + ", timeout=" + pingTimeout +
                        ", addr=" + serverAddress() + ']')
                );
            // Do not pass ping requests if ping interval didn't pass yet
            // or we've already waiting for ping response.
            else if (now - lastPingSndTime > pingInterval && lastPingRcvTime != Long.MAX_VALUE) {
                lastPingRcvTime = Long.MAX_VALUE;

                ses.send(GridClientPingPacket.PING_MESSAGE);

                lastPingSndTime = now;
            }
        }
        else {
            long reqId = reqIdCntr.getAndIncrement();

            msg.requestId(reqId);

            if (!routeMode) {
                msg.clientId(clientId);
                msg.sessionToken(sesTok);
            }

            fut.pendingMessage(msg);

            checkClosed(closeReason);

            GridClientFutureAdapter old = pendingReqs.putIfAbsent(reqId, fut);

            assert old == null;

            GridNioFuture<?> sndFut = ses.send(msg);

            lastMsgSndTime = System.currentTimeMillis();

            if (routeMode) {
                sndFut.listen(new CI1<IgniteInternalFuture<?>>() {
                    @Override public void apply(IgniteInternalFuture<?> sndFut) {
                        try {
                            sndFut.get();
                        }
                        catch (Exception e) {
                            close(FAILED, false, e);

                            fut.onDone(getCloseReasonAsException(FAILED, e));
                        }
                    }
                });
            }
            else {
                try {
                    sndFut.get();
                }
                catch (Exception e) {
                    throw new GridClientConnectionResetException("Failed to send message over connection " +
                        "(will try to reconnect): " + serverAddress(), e);
                }
            }
        }

        return fut;
    }

    /**
     * Handles ping response.
     */
    void handlePingResponse() {
        lastPingRcvTime = System.currentTimeMillis();
    }

    /**
     * Handles incoming response message. If this connection is closed this method would signal empty event
     * if there is no more pending requests.
     *
     * @param res Incoming response data.
     */
    @SuppressWarnings({"unchecked"})
    void handleResponse(GridClientMessage res) throws IOException {
        lastMsgRcvTime = System.currentTimeMillis();

        TcpClientFuture fut = pendingReqs.get(res.requestId());

        if (fut == null) {
            log.warning("Response for an unknown request is received, ignoring. " +
                "[res=" + res + ", ses=" + ses + ']');

            return;
        }

        if (fut.forward()) {
            removePending(res.requestId());

            fut.onDone(res);
        }
        else {
            GridClientMessage res0 = res;

            if (res instanceof GridRouterResponse) {
                res0 = marsh.unmarshal(((GridRouterResponse)res).body());

                res0.requestId(res.requestId());
                res0.clientId(res.clientId());
                res0.destinationId(res.destinationId());
            }

            if (res0 instanceof GridClientResponse)
                handleClientResponse(fut, (GridClientResponse)res0);
            else
                log.warning("Unsupported response type received: " + res0);
        }
    }

    /**
     * Handler responses addressed to this client.
     *
     * @param fut Response future.
     * @param resp Response.
     */
    @SuppressWarnings("unchecked")
    private void handleClientResponse(TcpClientFuture fut, GridClientResponse resp) {
        if (resp.sessionToken() != null)
            sesTok = resp.sessionToken();

        GridClientMessage src = fut.pendingMessage();

        switch (fut.retryState()) {
            case TcpClientFuture.STATE_INITIAL: {
                if (resp.successStatus() == GridClientResponse.STATUS_AUTH_FAILURE) {
                    if (credentials() == null) {
                        fut.onDone(new GridClientAuthenticationException("Authentication failed on server " +
                            "(client has no credentials) [clientId=" + clientId +
                            ", srvAddr=" + serverAddress() + ", errMsg=" + resp.errorMessage() + ']'));

                        removePending(resp.requestId());

                        return;
                    }

                    fut.retryState(TcpClientFuture.STATE_AUTH_RETRY);

                    GridClientAuthenticationRequest req = buildAuthRequest();

                    req.requestId(resp.requestId());

                    ses.send(req);

                    return;
                }

                break;
            }

            case TcpClientFuture.STATE_AUTH_RETRY: {
                if (resp.successStatus() == GridClientResponse.STATUS_SUCCESS) {
                    fut.retryState(TcpClientFuture.STATE_REQUEST_RETRY);

                    src.sessionToken(sesTok);

                    ses.send(src);

                    return;
                }

                break;
            }
        }

        removePending(resp.requestId());

        if (resp.successStatus() == GridClientResponse.STATUS_AUTH_FAILURE)
            fut.onDone(new GridClientAuthenticationException("Client authentication failed [clientId=" + clientId +
<<<<<<< HEAD
                ", srvAddr=" + serverAddress() + ", errMsg=" + resp.errorMessage() +']'));
=======
                ", srvAddr=" + serverAddress() + ", errMsg=" + resp.errorMessage() + ']'));
>>>>>>> 1e84d448
        else if (resp.successStatus() == GridClientResponse.STATUS_ILLEGAL_ARGUMENT)
            fut.onDone(new IllegalArgumentException(resp.errorMessage()));
        else if (resp.errorMessage() != null)
            fut.onDone(new GridClientException(resp.errorMessage()));
        else
            fut.onDone(resp.result());
    }

    /**
     * Removes pending request and signals to {@link #closedLatch} if necessary.
     *
     * @param reqId Request Id.
     */
    private void removePending(long reqId) {
        pendingReqs.remove(reqId);

        if (pendingReqs.isEmpty() && closeReason != null)
            closedLatch.countDown();
    }

    /** */
    private <R> GridClientFutureAdapter<R> makeAuthRequest() throws GridClientConnectionResetException,
        GridClientClosedException {
        TcpClientFuture<R> fut = new TcpClientFuture<>();

        fut.retryState(TcpClientFuture.STATE_REQUEST_RETRY);

        GridClientAuthenticationRequest req = buildAuthRequest();

        return makeRequest(req, fut, false);
    }

    /**
     * Builds authentication request message with credentials taken from credentials object.
     *
     * @return AuthenticationRequest message.
     */
    private GridClientAuthenticationRequest buildAuthRequest() {
        GridClientAuthenticationRequest req = new GridClientAuthenticationRequest();

        req.clientId(clientId);

        req.credentials(credentials());

        req.userAttributes(userAttrs);

        return req;
    }

    /** {@inheritDoc} */
    @Override public <K, V> GridClientFutureAdapter<Boolean> cachePutAll(String cacheName, Map<K, V> entries,
        Set<GridClientCacheFlag> flags, UUID destNodeId)
        throws GridClientConnectionResetException, GridClientClosedException {
        assert entries != null;

        GridClientCacheRequest req = new GridClientCacheRequest(PUT_ALL);

        req.cacheName(cacheName);
        req.values((Map<Object, Object>)entries);
        req.cacheFlagsOn(encodeCacheFlags(flags));

        return makeRequest(req, destNodeId);
    }

    /** {@inheritDoc} */
    @Override public <K, V> GridClientFutureAdapter<Map<K, V>> cacheGetAll(String cacheName, Collection<K> keys,
        Set<GridClientCacheFlag> flags, UUID destNodeId)
        throws GridClientConnectionResetException, GridClientClosedException {
        assert keys != null;

        GridClientCacheRequest req = new GridClientCacheRequest(GET_ALL);

        req.cacheName(cacheName);
        req.keys((Iterable<Object>)keys);
        req.cacheFlagsOn(encodeCacheFlags(flags));

        return makeRequest(req, destNodeId, flags.contains(KEEP_BINARIES));
    }

    /** {@inheritDoc} */
    @Override public <K> GridClientFutureAdapter<Boolean> cacheRemove(String cacheName, K key,
        Set<GridClientCacheFlag> flags, UUID destNodeId)
        throws GridClientConnectionResetException, GridClientClosedException {
        GridClientCacheRequest req = new GridClientCacheRequest(RMV);

        req.cacheName(cacheName);
        req.key(key);
        req.cacheFlagsOn(encodeCacheFlags(flags));

        return makeRequest(req, destNodeId);
    }

    /** {@inheritDoc} */
    @Override public <K> GridClientFutureAdapter<Boolean> cacheRemoveAll(String cacheName, Collection<K> keys,
        Set<GridClientCacheFlag> flags, UUID destNodeId)
        throws GridClientConnectionResetException, GridClientClosedException {
        assert keys != null;

        GridClientCacheRequest req = new GridClientCacheRequest(RMV_ALL);

        req.cacheName(cacheName);
        req.keys((Iterable<Object>)keys);
        req.cacheFlagsOn(encodeCacheFlags(flags));

        return makeRequest(req, destNodeId);
    }

    /** {@inheritDoc} */
    @Override public <K, V> GridClientFutureAdapter<Boolean> cacheReplace(String cacheName, K key, V val,
        Set<GridClientCacheFlag> flags, UUID destNodeId)
        throws GridClientConnectionResetException, GridClientClosedException {
        assert key != null;
        assert val != null;

        GridClientCacheRequest replace = new GridClientCacheRequest(REPLACE);

        replace.cacheName(cacheName);
        replace.key(key);
        replace.value(val);
        replace.cacheFlagsOn(encodeCacheFlags(flags));

        return makeRequest(replace, destNodeId);
    }

    /** {@inheritDoc} */
    @Override public <K, V> GridClientFutureAdapter<Boolean> cacheCompareAndSet(String cacheName, K key, V newVal,
        V oldVal, Set<GridClientCacheFlag> flags, UUID destNodeId)
        throws GridClientConnectionResetException, GridClientClosedException {
        assert key != null;

        GridClientCacheRequest msg = new GridClientCacheRequest(CAS);

        msg.cacheName(cacheName);
        msg.key(key);
        msg.value(newVal);
        msg.value2(oldVal);
        msg.cacheFlagsOn(encodeCacheFlags(flags));

        return makeRequest(msg, destNodeId);
    }

    /** {@inheritDoc} */
    @SuppressWarnings("unchecked")
    @Override public <K> GridClientFutureAdapter<GridClientDataMetrics> cacheMetrics(String cacheName, UUID destNodeId)
        throws GridClientConnectionResetException, GridClientClosedException {
        GridClientCacheRequest metrics = new GridClientCacheRequest(METRICS);

        metrics.cacheName(cacheName);
        metrics.destinationId(destNodeId);

        TcpClientFuture fut = new TcpClientFuture() {
            @Override public void onDone(Object res) {
                super.onDone(metricsMapToMetrics((Map<String, Number>)res));
            }
        };

        return makeRequest(metrics, fut);
    }

    /** {@inheritDoc} */
    @Override public <K, V> GridClientFutureAdapter<Boolean> cacheAppend(String cacheName, K key, V val,
        Set<GridClientCacheFlag> flags, UUID destNodeId)
        throws GridClientConnectionResetException, GridClientClosedException {
        assert key != null;
        assert val != null;

        GridClientCacheRequest append = new GridClientCacheRequest(APPEND);

        append.cacheName(cacheName);
        append.key(key);
        append.value(val);
        append.cacheFlagsOn(encodeCacheFlags(flags));

        return makeRequest(append, destNodeId);
    }

    /** {@inheritDoc} */
    @Override public <K, V> GridClientFutureAdapter<Boolean> cachePrepend(String cacheName, K key, V val,
        Set<GridClientCacheFlag> flags, UUID destNodeId)
        throws GridClientConnectionResetException, GridClientClosedException {
        assert key != null;
        assert val != null;

        GridClientCacheRequest prepend = new GridClientCacheRequest(PREPEND);

        prepend.cacheName(cacheName);
        prepend.key(key);
        prepend.value(val);
        prepend.cacheFlagsOn(encodeCacheFlags(flags));

        return makeRequest(prepend, destNodeId);
    }

    /** {@inheritDoc} */
    @Override public <R> GridClientFutureAdapter<R> execute(String taskName, Object arg, UUID destNodeId,
        final boolean keepBinaries) throws GridClientConnectionResetException, GridClientClosedException {
        GridClientTaskRequest msg = new GridClientTaskRequest();

        msg.taskName(taskName);
        msg.argument(arg);
        msg.keepBinaries(keepBinaries);

        return this.<GridClientTaskResultBean>makeRequest(msg, destNodeId).chain(
            new GridClientFutureCallback<GridClientTaskResultBean, R>() {
                @Override public R onComplete(GridClientFuture<GridClientTaskResultBean> fut)
                    throws GridClientException {
                    return fut.get().getResult();
                }
            });
    }

    /** {@inheritDoc} */
    @Override public GridClientFuture<?> changeState(ClusterState state, UUID destNodeId, boolean forceDeactivation)
        throws GridClientClosedException, GridClientConnectionResetException {
        assert state != null;

        return makeRequest(GridClientClusterStateRequestV2.state(state, forceDeactivation), destNodeId);
    }

    /** {@inheritDoc} */
    @Override public GridClientFuture<?> changeState(
        ClusterState state,
        UUID destNodeId
    ) throws GridClientClosedException, GridClientConnectionResetException {
        assert state != null;

        return makeRequest(GridClientClusterStateRequest.state(state), destNodeId);
    }

    /** {@inheritDoc} */
    @Override public GridClientFuture<ClusterState> state(
        UUID destNodeId
    ) throws GridClientClosedException, GridClientConnectionResetException {
        return makeRequest(GridClientClusterStateRequest.currentState(), destNodeId);
    }

    /** {@inheritDoc} */
    @SuppressWarnings("unchecked")
    @Override public GridClientFuture<GridClientNode> node(final UUID id, boolean inclAttrs, boolean inclMetrics,
        UUID destNodeId) throws GridClientConnectionResetException, GridClientClosedException {
        assert id != null;

        TcpClientFuture fut = refreshNodeReqs.get(id);

        // Return request that is in progress.
        if (fut != null)
            return fut;

        GridClientTopologyRequest msg = new GridClientTopologyRequest();

        fut = new TcpClientFuture() {
            @Override public void onDone(Object res) {
                //Clean up the node id requests map.
                refreshNodeReqs.remove(id);

                GridClientNodeImpl node = nodeBeanToNode((GridClientNodeBean)res);

                if (node != null)
                    top.updateNode(node);

                super.onDone(node);
            }
        };

        GridClientFutureAdapter old = refreshNodeReqs.putIfAbsent(id, fut);

        // If concurrent thread put request, do not send the message.
        if (old != null)
            return old;

        msg.nodeId(id);

        setupMessage(inclAttrs, inclMetrics, destNodeId, msg);

        return makeRequest(msg, fut);
    }

    /**
     * @param inclAttrs Include attributes flag.
     * @param inclMetrics Include metrics flag.
     * @param destNodeId Destination node id.
     * @param msg Message.
     */
    private void setupMessage(boolean inclAttrs, boolean inclMetrics, UUID destNodeId, GridClientTopologyRequest msg) {
        msg.includeAttributes(inclAttrs);
        msg.includeMetrics(inclMetrics);
        msg.destinationId(destNodeId);
<<<<<<< HEAD
        msg.userAttributes(userAttrs);

        if (credentials() != null) {
            msg.login((String) credentials().getLogin());
            msg.password((String) credentials().getPassword());
        }
=======
>>>>>>> 1e84d448
    }

    /** {@inheritDoc} */
    @SuppressWarnings("unchecked")
    @Override public GridClientFuture<GridClientNode> node(String ipAddr, boolean inclAttrs, boolean includeMetrics,
        UUID destNodeId) throws GridClientConnectionResetException, GridClientClosedException {
        GridClientTopologyRequest msg = new GridClientTopologyRequest();

        TcpClientFuture fut = new TcpClientFuture() {
            @Override public void onDone(Object res) {
                GridClientNodeImpl node = nodeBeanToNode((GridClientNodeBean)res);

                if (node != null)
                    super.onDone(top.updateNode(node));
                else
                    super.onDone(node);
            }
        };

        msg.nodeIp(ipAddr);

        setupMessage(inclAttrs, includeMetrics, destNodeId, msg);

        return makeRequest(msg, fut);
    }

    /** {@inheritDoc} */
    @SuppressWarnings("unchecked")
    @Override public GridClientFuture<List<GridClientNode>> topology(boolean inclAttrs, boolean inclMetrics,
        UUID destNodeId) throws GridClientConnectionResetException, GridClientClosedException {
        GridClientTopologyRequest msg = new GridClientTopologyRequest();

        TcpClientFuture fut = new TcpClientFuture() {
            @Override public void onDone(Object res) {
                Collection<GridClientNodeBean> beans = (Collection<GridClientNodeBean>)res;

                Collection<GridClientNodeImpl> nodes = new ArrayList<>(beans.size());

                for (GridClientNodeBean bean : beans)
                    nodes.add(nodeBeanToNode(bean));

                super.onDone(top.updateTopology(nodes));
            }
        };

        setupMessage(inclAttrs, inclMetrics, destNodeId, msg);

        return makeRequest(msg, fut);
    }

    /** {@inheritDoc} */
    @Override public GridClientFutureAdapter<GridRouterRequest> forwardMessage(Object msg)
        throws GridClientException {
        assert msg instanceof GridRouterRequest;

        TcpClientFuture<GridRouterRequest> res = new TcpClientFuture<>(true, false);

        makeRequest((GridClientMessage)msg, res, true);

        return res;
    }

    /** {@inheritDoc} */
    @Override public GridClientFuture<String> clusterName(UUID destNodeId)
        throws GridClientClosedException, GridClientConnectionResetException {
        return makeRequest(new GridClientClusterNameRequest(), destNodeId);
    }

    /**
     * Creates client node instance from message.
     *
     * @param nodeBean Node bean message.
     * @return Created node.
     */
    @Nullable private GridClientNodeImpl nodeBeanToNode(@Nullable GridClientNodeBean nodeBean) {
        if (nodeBean == null)
            return null;

        GridClientNodeImpl.Builder nodeBuilder = GridClientNodeImpl.builder()
            .nodeId(nodeBean.getNodeId())
            .consistentId(nodeBean.getConsistentId())
            .tcpAddresses(nodeBean.getTcpAddresses())
            .tcpPort(nodeBean.getTcpPort())
            .order(nodeBean.getOrder());

        Map<String, GridClientCacheMode> caches = new HashMap<>();

        if (nodeBean.getCaches() != null) {
            for (GridClientCacheBean cacheBean : nodeBean.getCaches()) {
                try {
                    caches.put(cacheBean.getName(), cacheBean.getMode());
                }
                catch (IllegalArgumentException ignored) {
                    log.warning("Invalid cache mode received from remote node (will ignore) [srv=" + serverAddress() +
                        ", cacheName=" + cacheBean.getName() + ", cacheMode=" + cacheBean.getMode() + ']');
                }
            }
        }

        if (!caches.isEmpty())
            nodeBuilder.caches(caches);

        if (nodeBean.getAttributes() != null)
            nodeBuilder.attributes(nodeBean.getAttributes());

        GridClientNodeMetricsBean metricsBean = nodeBean.getMetrics();

        if (metricsBean != null) {
            GridClientNodeMetricsAdapter metrics = new GridClientNodeMetricsAdapter();

            metrics.setStartTime(metricsBean.getStartTime());
            metrics.setAverageActiveJobs(metricsBean.getAverageActiveJobs());
            metrics.setAverageCancelledJobs(metricsBean.getAverageCancelledJobs());
            metrics.setAverageCpuLoad(metricsBean.getAverageCpuLoad());
            metrics.setAverageJobExecuteTime(metricsBean.getAverageJobExecuteTime());
            metrics.setAverageJobWaitTime(metricsBean.getAverageJobWaitTime());
            metrics.setAverageRejectedJobs(metricsBean.getAverageRejectedJobs());
            metrics.setAverageWaitingJobs(metricsBean.getAverageWaitingJobs());
            metrics.setCurrentActiveJobs(metricsBean.getCurrentActiveJobs());
            metrics.setCurrentCancelledJobs(metricsBean.getCurrentCancelledJobs());
            metrics.setCurrentCpuLoad(metricsBean.getCurrentCpuLoad());
            metrics.setCurrentGcCpuLoad(metricsBean.getCurrentGcCpuLoad());
            metrics.setCurrentDaemonThreadCount(metricsBean.getCurrentDaemonThreadCount());
            metrics.setCurrentIdleTime(metricsBean.getCurrentIdleTime());
            metrics.setCurrentJobExecuteTime(metricsBean.getCurrentJobExecuteTime());
            metrics.setCurrentJobWaitTime(metricsBean.getCurrentJobWaitTime());
            metrics.setCurrentRejectedJobs(metricsBean.getCurrentRejectedJobs());
            metrics.setCurrentThreadCount(metricsBean.getCurrentThreadCount());
            metrics.setCurrentWaitingJobs(metricsBean.getCurrentWaitingJobs());
            metrics.setFileSystemFreeSpace(metricsBean.getFileSystemFreeSpace());
            metrics.setFileSystemTotalSpace(metricsBean.getFileSystemTotalSpace());
            metrics.setFileSystemUsableSpace(metricsBean.getFileSystemUsableSpace());
            metrics.setHeapMemoryCommitted(metricsBean.getHeapMemoryCommitted());
            metrics.setHeapMemoryInitialized(metricsBean.getHeapMemoryInitialized());
            metrics.setHeapMemoryMaximum(metricsBean.getHeapMemoryMaximum());
            metrics.setHeapMemoryUsed(metricsBean.getHeapMemoryUsed());
            metrics.setLastDataVersion(metricsBean.getLastDataVersion());
            metrics.setLastUpdateTime(metricsBean.getLastUpdateTime());
            metrics.setMaximumActiveJobs(metricsBean.getMaximumActiveJobs());
            metrics.setMaximumCancelledJobs(metricsBean.getMaximumCancelledJobs());
            metrics.setMaximumJobExecuteTime(metricsBean.getMaximumJobExecuteTime());
            metrics.setMaximumJobWaitTime(metricsBean.getMaximumJobWaitTime());
            metrics.setMaximumRejectedJobs(metricsBean.getMaximumRejectedJobs());
            metrics.setMaximumThreadCount(metricsBean.getMaximumThreadCount());
            metrics.setMaximumWaitingJobs(metricsBean.getMaximumWaitingJobs());
            metrics.setNodeStartTime(metricsBean.getNodeStartTime());
            metrics.setNonHeapMemoryCommitted(metricsBean.getNonHeapMemoryCommitted());
            metrics.setNonHeapMemoryInitialized(metricsBean.getNonHeapMemoryInitialized());
            metrics.setNonHeapMemoryMaximum(metricsBean.getNonHeapMemoryMaximum());
            metrics.setNonHeapMemoryUsed(metricsBean.getNonHeapMemoryUsed());
            metrics.setStartTime(metricsBean.getStartTime());
            metrics.setTotalCancelledJobs(metricsBean.getTotalCancelledJobs());
            metrics.setTotalCpus(metricsBean.getTotalCpus());
            metrics.setTotalExecutedJobs(metricsBean.getTotalExecutedJobs());
            metrics.setTotalIdleTime(metricsBean.getTotalIdleTime());
            metrics.setTotalRejectedJobs(metricsBean.getTotalRejectedJobs());
            metrics.setTotalStartedThreadCount(metricsBean.getTotalStartedThreadCount());
            metrics.setTotalExecutedTasks(metricsBean.getTotalExecutedTasks());
            metrics.setSentMessagesCount(metricsBean.getSentMessagesCount());
            metrics.setSentBytesCount(metricsBean.getSentBytesCount());
            metrics.setReceivedMessagesCount(metricsBean.getReceivedMessagesCount());
            metrics.setReceivedBytesCount(metricsBean.getReceivedBytesCount());
            metrics.setUpTime(metricsBean.getUpTime());

            nodeBuilder.metrics(metrics);
        }

        return nodeBuilder.build();
    }

    /**
     * Future extension that holds client tcp message and auth retry flag.
     */
    private static class TcpClientFuture<R> extends GridClientFutureAdapter<R> {
        /** */
        private static final long serialVersionUID = 0L;

        /** Initial request. */
        private static final int STATE_INITIAL = 0;

        /** Authentication retry. */
        private static final int STATE_AUTH_RETRY = 1;

        /** Request retry after auth retry. */
        private static final int STATE_REQUEST_RETRY = 2;

        /** Flag indicating if connected message is a forwarded. */
        private final boolean forward;

        /** Keep binary flag. */
        private final boolean keepBinaries;

        /** Pending message for this future. */
        private GridClientMessage pendingMsg;

        /** Flag indicating whether authentication retry was attempted for this request. */
        private int authRetry = STATE_INITIAL;

        /**
         * Creates new future with {@code forward} flag set to {@code false}.
         */
        private TcpClientFuture() {
            forward = false;
            keepBinaries = false;
        }

        /**
         * Creates new future with the given {@code forward} flag value.
         *
         * @param forward Flag value.
         */
        private TcpClientFuture(boolean forward, boolean keepBinaries) {
            this.forward = forward;
            this.keepBinaries = keepBinaries;
        }

        /**
         * @return Originating request message.
         */
        public GridClientMessage pendingMessage() {
            return pendingMsg;
        }

        /**
         * @param pendingMsg Originating request message.
         */
        public void pendingMessage(GridClientMessage pendingMsg) {
            this.pendingMsg = pendingMsg;
        }

        /**
         * @return Whether or not authentication retry attempted.
         */
        public int retryState() {
            return authRetry;
        }

        /**
         * @param authRetry Whether or not authentication retry attempted.
         */
        public void retryState(int authRetry) {
            this.authRetry = authRetry;
        }

        /**
         * @return {@code true} if this future created for forwarded message, {@code false} otherwise.
         */
        public boolean forward() {
            return forward;
        }

        /**
         * @return Keep binary flag.
         */
        public boolean keepBinaries() {
            return keepBinaries;
        }

        /** {@inheritDoc} */
        @Override public String toString() {
            return "TcpClientFuture [state=" + authRetry + ", forward=" + forward + ", message=" + pendingMsg + "]";
        }
    }
}<|MERGE_RESOLUTION|>--- conflicted
+++ resolved
@@ -81,10 +81,7 @@
 import org.apache.ignite.internal.util.nio.GridNioSessionMetaKey;
 import org.apache.ignite.internal.util.nio.ssl.GridNioSslFilter;
 import org.apache.ignite.internal.util.typedef.CI1;
-<<<<<<< HEAD
-=======
 import org.apache.ignite.internal.util.typedef.F;
->>>>>>> 1e84d448
 import org.apache.ignite.plugin.security.SecurityCredentials;
 import org.jetbrains.annotations.Nullable;
 
@@ -627,11 +624,7 @@
 
         if (resp.successStatus() == GridClientResponse.STATUS_AUTH_FAILURE)
             fut.onDone(new GridClientAuthenticationException("Client authentication failed [clientId=" + clientId +
-<<<<<<< HEAD
-                ", srvAddr=" + serverAddress() + ", errMsg=" + resp.errorMessage() +']'));
-=======
                 ", srvAddr=" + serverAddress() + ", errMsg=" + resp.errorMessage() + ']'));
->>>>>>> 1e84d448
         else if (resp.successStatus() == GridClientResponse.STATUS_ILLEGAL_ARGUMENT)
             fut.onDone(new IllegalArgumentException(resp.errorMessage()));
         else if (resp.errorMessage() != null)
@@ -919,15 +912,6 @@
         msg.includeAttributes(inclAttrs);
         msg.includeMetrics(inclMetrics);
         msg.destinationId(destNodeId);
-<<<<<<< HEAD
-        msg.userAttributes(userAttrs);
-
-        if (credentials() != null) {
-            msg.login((String) credentials().getLogin());
-            msg.password((String) credentials().getPassword());
-        }
-=======
->>>>>>> 1e84d448
     }
 
     /** {@inheritDoc} */
