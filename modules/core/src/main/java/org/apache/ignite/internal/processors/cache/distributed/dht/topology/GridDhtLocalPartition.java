--- conflicted
+++ resolved
@@ -1364,17 +1364,10 @@
     /**
      * Flushes pending update counters closing all possible gaps.
      *
-<<<<<<< HEAD
-     * @param onGapClose Closure to run on gap closing.
-     */
-    public void finalizeUpdateCounters(IgniteInClosure<Long> onGapClose) {
-        store.finalizeUpdateCounters(onGapClose);
-=======
      * @return Even-length array of pairs [start, end] for each gap.
      */
     public GridLongList finalizeUpdateCounters() {
         return store.finalizeUpdateCounters();
->>>>>>> 689d95aa
     }
 
     /**
