/*
 * Licensed to the Apache Software Foundation (ASF) under one or more
 * contributor license agreements.  See the NOTICE file distributed with
 * this work for additional information regarding copyright ownership.
 * The ASF licenses this file to You under the Apache License, Version 2.0
 * (the "License"); you may not use this file except in compliance with
 * the License.  You may obtain a copy of the License at
 *
 *      http://www.apache.org/licenses/LICENSE-2.0
 *
 * Unless required by applicable law or agreed to in writing, software
 * distributed under the License is distributed on an "AS IS" BASIS,
 * WITHOUT WARRANTIES OR CONDITIONS OF ANY KIND, either express or implied.
 * See the License for the specific language governing permissions and
 * limitations under the License.
 */

package org.apache.ignite.internal.processors.cache.distributed.dht.topology;

import java.util.Collection;
import java.util.Iterator;
import java.util.List;
import java.util.NavigableSet;
import java.util.UUID;
import java.util.concurrent.ConcurrentHashMap;
import java.util.concurrent.ConcurrentLinkedDeque;
import java.util.concurrent.ConcurrentMap;
import java.util.concurrent.CopyOnWriteArrayList;
import java.util.concurrent.atomic.AtomicInteger;
import java.util.concurrent.atomic.AtomicLong;
import java.util.concurrent.atomic.AtomicReference;
import java.util.stream.Collectors;
import org.apache.ignite.IgniteCheckedException;
import org.apache.ignite.IgniteException;
import org.apache.ignite.IgniteLogger;
import org.apache.ignite.IgniteSystemProperties;
import org.apache.ignite.cluster.ClusterNode;
import org.apache.ignite.failure.FailureContext;
import org.apache.ignite.failure.FailureType;
import org.apache.ignite.internal.IgniteInternalFuture;
import org.apache.ignite.internal.NodeStoppingException;
import org.apache.ignite.internal.pagemem.wal.record.PartitionClearingStartRecord;
import org.apache.ignite.internal.pagemem.wal.record.delta.PartitionMetaStateRecord;
import org.apache.ignite.internal.processors.affinity.AffinityTopologyVersion;
import org.apache.ignite.internal.processors.cache.CacheGroupContext;
import org.apache.ignite.internal.processors.cache.GridCacheAdapter;
import org.apache.ignite.internal.processors.cache.GridCacheConcurrentMapImpl;
import org.apache.ignite.internal.processors.cache.GridCacheContext;
import org.apache.ignite.internal.processors.cache.GridCacheEntryEx;
import org.apache.ignite.internal.processors.cache.GridCacheMapEntry;
import org.apache.ignite.internal.processors.cache.GridCacheMapEntryFactory;
import org.apache.ignite.internal.processors.cache.GridCacheSharedContext;
import org.apache.ignite.internal.processors.cache.KeyCacheObject;
import org.apache.ignite.internal.processors.cache.distributed.dht.GridDhtCacheEntry;
import org.apache.ignite.internal.processors.cache.distributed.dht.GridReservable;
import org.apache.ignite.internal.processors.cache.distributed.dht.preloader.GridDhtPreloader;
import org.apache.ignite.internal.processors.cache.extras.GridCacheObsoleteEntryExtras;
import org.apache.ignite.internal.processors.cache.persistence.CacheDataRow;
import org.apache.ignite.internal.processors.cache.transactions.IgniteInternalTx;
import org.apache.ignite.internal.processors.cache.transactions.TxCounters;
import org.apache.ignite.internal.processors.cache.version.GridCacheVersion;
import org.apache.ignite.internal.util.GridLongList;
import org.apache.ignite.internal.util.collection.IntMap;
import org.apache.ignite.internal.util.collection.IntRWHashMap;
import org.apache.ignite.internal.util.future.GridFinishedFuture;
import org.apache.ignite.internal.util.future.GridFutureAdapter;
import org.apache.ignite.internal.util.lang.GridIterator;
import org.apache.ignite.internal.util.tostring.GridToStringExclude;
import org.apache.ignite.internal.util.typedef.F;
import org.apache.ignite.internal.util.typedef.internal.LT;
import org.apache.ignite.internal.util.typedef.internal.S;
import org.apache.ignite.internal.util.typedef.internal.SB;
import org.apache.ignite.internal.util.typedef.internal.U;
import org.apache.ignite.lang.IgniteInClosure;
import org.apache.ignite.util.deque.FastSizeDeque;
import org.jetbrains.annotations.NotNull;
import org.jetbrains.annotations.Nullable;

import static org.apache.ignite.IgniteSystemProperties.IGNITE_ATOMIC_CACHE_DELETE_HISTORY_SIZE;
import static org.apache.ignite.IgniteSystemProperties.IGNITE_CACHE_REMOVED_ENTRIES_TTL;
import static org.apache.ignite.cache.CacheAtomicityMode.ATOMIC;
import static org.apache.ignite.events.EventType.EVT_CACHE_REBALANCE_OBJECT_UNLOADED;
import static org.apache.ignite.internal.processors.cache.IgniteCacheOffheapManager.CacheDataStore;
import static org.apache.ignite.internal.processors.cache.distributed.dht.topology.GridDhtPartitionState.EVICTED;
import static org.apache.ignite.internal.processors.cache.distributed.dht.topology.GridDhtPartitionState.LOST;
import static org.apache.ignite.internal.processors.cache.distributed.dht.topology.GridDhtPartitionState.MOVING;
import static org.apache.ignite.internal.processors.cache.distributed.dht.topology.GridDhtPartitionState.OWNING;
import static org.apache.ignite.internal.processors.cache.distributed.dht.topology.GridDhtPartitionState.RENTING;
import static org.apache.ignite.internal.processors.cache.persistence.CheckpointState.FINISHED;

/**
 * Key partition.
 */
public class GridDhtLocalPartition extends GridCacheConcurrentMapImpl implements Comparable<GridDhtLocalPartition>, GridReservable {
    /** */
    private static final GridCacheMapEntryFactory ENTRY_FACTORY = GridDhtCacheEntry::new;

    /** @see IgniteSystemProperties#IGNITE_ATOMIC_CACHE_DELETE_HISTORY_SIZE */
    public static final int DFLT_ATOMIC_CACHE_DELETE_HISTORY_SIZE = 200_000;

    /** Maximum size for delete queue. */
    public static final int MAX_DELETE_QUEUE_SIZE =
        Integer.getInteger(IGNITE_ATOMIC_CACHE_DELETE_HISTORY_SIZE, DFLT_ATOMIC_CACHE_DELETE_HISTORY_SIZE);

    /** @see IgniteSystemProperties#IGNITE_CACHE_REMOVED_ENTRIES_TTL */
    public static final int DFLT_CACHE_REMOVE_ENTRIES_TTL = 10_000;

    /** ONLY FOR TEST PURPOSES: force test checkpoint on partition eviction. */
    private static boolean forceTestCheckpointOnEviction = IgniteSystemProperties.getBoolean("TEST_CHECKPOINT_ON_EVICTION", false);

    /** ONLY FOR TEST PURPOSES: partition id where test checkpoint was enforced during eviction. */
    static volatile Integer partWhereTestCheckpointEnforced;

    /** Maximum size for {@link #rmvQueue}. */
    private final int rmvQueueMaxSize;

    /** Removed items TTL. */
    private final long rmvdEntryTtl;

    /** Static logger to avoid re-creation. */
    private static final AtomicReference<IgniteLogger> logRef = new AtomicReference<>();

    /** Logger. */
    private static volatile IgniteLogger log;

    /** Partition ID. */
    private final int id;

    /** State. 32 bits - size, 16 bits - reservations, 13 bits - reserved, 3 bits - GridDhtPartitionState. */
    @GridToStringExclude
    private final AtomicLong state = new AtomicLong((long)MOVING.ordinal() << 32);

    /** Rent future. */
    @GridToStringExclude
    private final GridFutureAdapter<?> rent;

    /** */
    @GridToStringExclude
    private final GridCacheSharedContext ctx;

    /** */
    @GridToStringExclude
    private final CacheGroupContext grp;

    /** Create time. */
    @GridToStringExclude
    private final long createTime = U.currentTimeMillis();

    /** */
    @GridToStringExclude
    private final IntMap<CacheMapHolder> cacheMaps;

    /** */
    @GridToStringExclude
    private final CacheMapHolder singleCacheEntryMap;

    /** Remove queue. */
    @GridToStringExclude
    private final FastSizeDeque<RemovedEntryHolder> rmvQueue = new FastSizeDeque<>(new ConcurrentLinkedDeque<>());

    /** Group reservations. */
    @GridToStringExclude
    private final CopyOnWriteArrayList<GridDhtPartitionsReservation> reservations = new CopyOnWriteArrayList<>();

    /** */
    @GridToStringExclude
    private volatile CacheDataStore store;

    /** Set if failed to move partition to RENTING state due to reservations, to be checked when
     * reservation is released. */
    private volatile boolean delayedRenting;

    /** */
    private final AtomicReference<GridFutureAdapter<?>> finishFutRef = new AtomicReference<>();

    /** */
    private volatile long clearVer;

    /**
     * @param ctx Context.
     * @param grp Cache group.
     * @param id Partition ID.
     * @param recovery Flag indicates that partition is created during recovery phase.
     */
    public GridDhtLocalPartition(
            GridCacheSharedContext ctx,
            CacheGroupContext grp,
            int id,
            boolean recovery
    ) {
        super(ENTRY_FACTORY);

        this.id = id;
        this.ctx = ctx;
        this.grp = grp;

        log = U.logger(ctx.kernalContext(), logRef, this);

        if (grp.sharedGroup()) {
            singleCacheEntryMap = null;
            cacheMaps = new IntRWHashMap<>();
        }
        else {
            GridCacheContext cctx = grp.singleCacheContext();

            if (cctx.isNear())
                cctx = cctx.near().dht().context();

            singleCacheEntryMap = ctx.kernalContext().resource().resolve(
                new CacheMapHolder(cctx, createEntriesMap()));

            cacheMaps = null;
        }

        rent = new GridFutureAdapter<Object>() {
            @Override public String toString() {
                return "PartitionRentFuture [part=" + GridDhtLocalPartition.this + ']';
            }
        };

        int delQueueSize = grp.systemCache() ? 100 :
            Math.max(MAX_DELETE_QUEUE_SIZE / grp.affinity().partitions(), 20);

        rmvQueueMaxSize = U.ceilPow2(delQueueSize);

        rmvdEntryTtl = Long.getLong(IGNITE_CACHE_REMOVED_ENTRIES_TTL, DFLT_CACHE_REMOVE_ENTRIES_TTL);

        try {
            store = grp.offheap().createCacheDataStore(id);

            // Log partition creation for further crash recovery purposes.
            if (grp.persistenceEnabled() && grp.walEnabled() && !recovery)
                ctx.wal().log(new PartitionMetaStateRecord(grp.groupId(), id, state(), 0));

            // Inject row cache cleaner on store creation.
            // Used in case the cache with enabled SqlOnheapCache is single cache at the cache group.
            if (ctx.kernalContext().query().moduleEnabled())
                store.setRowCacheCleaner(ctx.kernalContext().indexProcessor().rowCacheCleaner(grp.groupId()));
        }
        catch (IgniteCheckedException e) {
            // TODO ignite-db
            throw new IgniteException(e);
        }

        if (log.isDebugEnabled())
            log.debug("Partition has been created [grp=" + grp.cacheOrGroupName()
                + ", p=" + id + ", state=" + state() + "]");

        clearVer = ctx.versions().localOrder();
    }

    /**
     * @return Entries map.
     */
    private ConcurrentMap<KeyCacheObject, GridCacheMapEntry> createEntriesMap() {
        return new ConcurrentHashMap<>(Math.max(10, GridCacheAdapter.DFLT_START_CACHE_SIZE / grp.affinity().partitions()),
            0.75f,
            Runtime.getRuntime().availableProcessors() * 2);
    }

    /** {@inheritDoc} */
    @Override public int internalSize() {
        if (grp.sharedGroup()) {
            final AtomicInteger size = new AtomicInteger(0);

            cacheMaps.forEach((key, hld) -> size.addAndGet(hld.map.size()));

            return size.get();
        }

        return singleCacheEntryMap.map.size();
    }

    /** {@inheritDoc} */
    @Override protected CacheMapHolder entriesMap(GridCacheContext cctx) {
        if (grp.sharedGroup())
            return cacheMapHolder(cctx);

        return singleCacheEntryMap;
    }

    /** {@inheritDoc} */
    @Nullable @Override protected CacheMapHolder entriesMapIfExists(Integer cacheId) {
        return grp.sharedGroup() ? cacheMaps.get(cacheId) : singleCacheEntryMap;
    }

    /**
     * @param cctx Cache context.
     * @return Map holder.
     */
    private CacheMapHolder cacheMapHolder(GridCacheContext cctx) {
        assert grp.sharedGroup();

        CacheMapHolder hld = cacheMaps.get(cctx.cacheIdBoxed());

        if (hld != null)
            return hld;

        if (cctx.isNear())
            cctx = cctx.near().dht().context();

        CacheMapHolder old = cacheMaps.putIfAbsent(cctx.cacheIdBoxed(), hld = ctx.kernalContext().resource().resolve(
            new CacheMapHolder(cctx, createEntriesMap())));

        if (old != null)
            hld = old;

        return hld;
    }

    /**
     * @return Data store.
     */
    public CacheDataStore dataStore() {
        return store;
    }

    /**
     * Adds group reservation to this partition.
     *
     * @param r Reservation.
     * @return {@code false} If such reservation already added.
     */
    public boolean addReservation(GridDhtPartitionsReservation r) {
        assert (getPartState(state.get())) != EVICTED : "we can reserve only active partitions";
        assert (getReservations(state.get())) != 0 : "partition must be already reserved before adding group reservation";

        return reservations.addIfAbsent(r);
    }

    /**
     * @param r Reservation.
     */
    public void removeReservation(GridDhtPartitionsReservation r) {
        if (!reservations.remove(r))
            throw new IllegalStateException("Reservation was already removed.");
    }

    /**
     * @return Partition ID.
     */
    public int id() {
        return id;
    }

    /**
     * @return Create time.
     */
    public long createTime() {
        return createTime;
    }

    /**
     * @return Partition state.
     */
    public GridDhtPartitionState state() {
        return getPartState(state.get());
    }

    /**
     * @return Reservations.
     */
    public int reservations() {
        return getReservations(state.get());
    }

    /**
     * @return {@code True} if partition is empty.
     */
    public boolean isEmpty() {
        return store.isEmpty() && internalSize() == 0;
    }

    /**
     * @return If partition is moving or owning or renting.
     */
    public boolean valid() {
        GridDhtPartitionState state = state();

        return state == MOVING || state == OWNING || state == RENTING;
    }

    /**
     * @param entry Entry to remove.
     */
    public void onRemoved(GridDhtCacheEntry entry) {
        assert entry.obsolete() : entry;

        // Make sure to remove exactly this entry.
        removeEntry(entry);
    }

    /**
     * @param cacheId Cache ID.
     * @param key Key.
     * @param ver Version.
     */
    private void removeVersionedEntry(int cacheId, KeyCacheObject key, GridCacheVersion ver) {
        CacheMapHolder hld = grp.sharedGroup() ? cacheMaps.get(cacheId) : singleCacheEntryMap;

        GridCacheMapEntry entry = hld != null ? hld.map.get(key) : null;

        if (entry != null && entry.markObsoleteVersion(ver))
            removeEntry(entry);
    }

    /**
     * TODO FIXME Get rid of deferred delete queue https://issues.apache.org/jira/browse/IGNITE-11704
     */
    void cleanupRemoveQueue() {
        if (state() == MOVING) {
            if (rmvQueue.sizex() >= rmvQueueMaxSize) {
                LT.warn(log, "Deletion queue cleanup for moving partition was delayed until rebalance is finished. " +
                    "[grpId=" + this.grp.groupId() +
                    ", partId=" + id() +
                    ", grpParts=" + this.grp.affinity().partitions() +
                    ", maxRmvQueueSize=" + rmvQueueMaxSize + ']');
            }

            return;
        }

        while (rmvQueue.sizex() >= rmvQueueMaxSize) {
            RemovedEntryHolder item = rmvQueue.pollFirst();

            if (item != null)
                removeVersionedEntry(item.cacheId(), item.key(), item.version());
        }

        if (!grp.isDrEnabled()) {
            RemovedEntryHolder item = rmvQueue.peekFirst();

            while (item != null && item.expireTime() < U.currentTimeMillis()) {
                item = rmvQueue.pollFirst();

                if (item == null)
                    break;

                removeVersionedEntry(item.cacheId(), item.key(), item.version());

                item = rmvQueue.peekFirst();
            }
        }
    }

    /**
     * @param cacheId cacheId Cache ID.
     * @param key Removed key.
     * @param ver Removed version.
     */
    public void onDeferredDelete(int cacheId, KeyCacheObject key, GridCacheVersion ver) {
        cleanupRemoveQueue();

        rmvQueue.add(new RemovedEntryHolder(cacheId, key, ver, rmvdEntryTtl));
    }

    /**
     * Reserves the partition so it won't be cleared or evicted.
     * Only MOVING, OWNING and LOST partitions can be reserved.
     *
     * @return {@code True} if reserved.
     */
    @Override public boolean reserve() {
        while (true) {
            long state = this.state.get();

            int ordinal = ordinal(state);

            if (ordinal == RENTING.ordinal() || ordinal == EVICTED.ordinal())
                return false;

            long newState = setReservations(state, getReservations(state) + 1);

            if (this.state.compareAndSet(state, newState))
                return true;
        }
    }

    /**
     * Releases previously reserved partition.
     */
    @Override public void release() {
        release0(0);
    }

    /** {@inheritDoc} */
    @Override protected void release(int sizeChange, CacheMapHolder hld, GridCacheEntryEx e) {
        if (grp.sharedGroup() && sizeChange != 0)
            hld.size.addAndGet(sizeChange);

        release0(sizeChange);
    }

    /**
     * @param sizeChange Size change delta.
     */
    private void release0(int sizeChange) {
        while (true) {
            long state = this.state.get();

            int reservations = getReservations(state);

            assert reservations > 0;

            assert getPartState(state) != EVICTED : this;

            long newState = setReservations(state, --reservations);
            newState = setSize(newState, getSize(newState) + sizeChange);

            assert getSize(newState) == getSize(state) + sizeChange;

            // Decrement reservations.
            if (this.state.compareAndSet(state, newState)) {
                // If no more reservations try to continue delayed renting.
                if (reservations == 0)
                    tryContinueClearing();

                return;
            }
        }
    }

    /**
     * @param stateToRestore State to restore.
     */
    public void restoreState(GridDhtPartitionState stateToRestore) {
        state.set(setPartState(state.get(), stateToRestore));
    }

    /**
     * For testing purposes only.
     * @param toState State to set.
     */
    public void setState(GridDhtPartitionState toState) {
        if (grp.persistenceEnabled() && grp.walEnabled()) {
            synchronized (this) {
                long state0 = state.get();

                this.state.compareAndSet(state0, setPartState(state0, toState));

                try {
                    ctx.wal().log(new PartitionMetaStateRecord(grp.groupId(), id, toState, 0));
                }
                catch (IgniteCheckedException e) {
                    U.error(log, "Error while writing to log", e);
                }
            }
        }
        else
            restoreState(toState);
    }

    /**
     * @param state Current aggregated value.
     * @param toState State to switch to.
     * @return {@code true} if cas succeeds.
     */
    private boolean casState(long state, GridDhtPartitionState toState) {
        if (grp.persistenceEnabled() && grp.walEnabled()) {
            synchronized (this) {
                GridDhtPartitionState prevState = state();

                boolean updated = this.state.compareAndSet(state, setPartState(state, toState));

                if (updated) {
                    assert toState != EVICTED || reservations() == 0 : this;

                    try {
                        // Optimization: do not log OWNING -> OWNING.
                        if (prevState == OWNING && toState == LOST)
                            return true;

                        // Log LOST partitions as OWNING.
                        ctx.wal().log(
                            new PartitionMetaStateRecord(grp.groupId(), id, toState == LOST ? OWNING : toState, 0));
                    }
                    catch (IgniteCheckedException e) {
                        U.error(log, "Failed to log partition state change to WAL.", e);

                        ctx.kernalContext().failure().process(new FailureContext(FailureType.CRITICAL_ERROR, e));
                    }

                    if (log.isDebugEnabled())
                        log.debug("Partition changed state [grp=" + grp.cacheOrGroupName()
                            + ", p=" + id + ", prev=" + prevState + ", to=" + toState + "]");
                }

                return updated;
            }
        }
        else {
            GridDhtPartitionState prevState = state();

            boolean updated = this.state.compareAndSet(state, setPartState(state, toState));

            if (updated) {
                assert toState != EVICTED || reservations() == 0 : this;

                if (log.isDebugEnabled())
                    log.debug("Partition changed state [grp=" + grp.cacheOrGroupName()
                        + ", p=" + id + ", prev=" + prevState + ", to=" + toState + "]");
            }

            return updated;
        }
    }

    /**
     * @return {@code True} if transitioned to OWNING state.
     */
    public boolean own() {
        while (true) {
            long state = this.state.get();

            GridDhtPartitionState partState = getPartState(state);
            if (partState == RENTING || partState == EVICTED)
                return false;

            if (partState == OWNING)
                return true;

            assert partState == MOVING || partState == LOST;

            if (casState(state, OWNING))
                return true;
        }
    }

    /**
     * Forcibly moves partition to a MOVING state.
     *
     * @return {@code True} if a partition was switched to MOVING state.
     */
    public boolean moving() {
        while (true) {
            long state = this.state.get();

            GridDhtPartitionState partState = getPartState(state);

            if (partState == EVICTED)
                return false;

            assert partState == OWNING || partState == RENTING :
                "Only partitions in state OWNING or RENTING can be moved to MOVING state " + partState + " " + id;

            if (casState(state, MOVING)) {
                // The state is switched under global topology lock, safe to record version here.
                updateClearVersion();

                return true;
            }
        }
    }

    /**
     * Records a version for row clearing. Must be called when a partition is marked for full rebalancing.
     * @see #clearAll(EvictionContext)
     */
    public void updateClearVersion() {
        clearVer = ctx.versions().localOrder();
    }

    /**
     * Used to set a version from {@link PartitionClearingStartRecord} when need to repeat a clearing after node restart.
     * @param clearVer Clear version.
     */
    public void updateClearVersion(long clearVer) {
        this.clearVer = clearVer;
    }

    /**
     * @return {@code True} if partition state changed.
     */
    public boolean markLost() {
        while (true) {
            long state = this.state.get();

            GridDhtPartitionState partState = getPartState(state);

            if (partState == LOST)
                return false;

            if (casState(state, LOST))
                return true;
        }
    }

    /**
     * Initiates partition eviction process and returns an eviction future.
     * Future will be completed when a partition is moved to EVICTED state (possibly not yet physically deleted).
     *
     * If partition has reservations, eviction will be delayed and continued after all reservations will be released.
     *
     * @return Future to signal that this node is no longer an owner or backup or null if corresponding partition
     * state is {@code RENTING} or {@code EVICTED}.
     */
    public IgniteInternalFuture<?> rent() {
        long state0 = this.state.get();

        GridDhtPartitionState partState = getPartState(state0);

        if (partState == EVICTED)
            return rent;

        if (partState == RENTING) {
            // If for some reason a partition has stuck in renting state try restart clearing.
            if (finishFutRef.get() == null)
                clearAsync();

            return rent;
        }

        if (tryInvalidateGroupReservations() && getReservations(state0) == 0 && casState(state0, RENTING)) {
            // Evict asynchronously, as the 'rent' method may be called from within write locks on local partition.
            clearAsync();
        }
        else
            delayedRenting = true;

        return rent;
    }

    /**
     * Continue clearing if it was delayed before due to reservation and topology version not changed.
     */
    public void tryContinueClearing() {
        if (delayedRenting)
            group().topology().rent(id);
    }

    /**
     * Initiates a partition clearing attempt.
     *
     * @return A future what will be finished then a current clearing attempt is done.
     */
    public IgniteInternalFuture<?> clearAsync() {
        long state = this.state.get();

        GridDhtPartitionState partState = getPartState(state);

        boolean evictionRequested = partState == RENTING;
        boolean clearingRequested = partState == MOVING;

        if (!evictionRequested && !clearingRequested)
            return new GridFinishedFuture<>();

        GridFutureAdapter<?> finishFut = new GridFutureAdapter<>();

        do {
            GridFutureAdapter<?> curFut = finishFutRef.get();

            if (curFut != null)
                return curFut;
        }
        while (!finishFutRef.compareAndSet(null, finishFut));

        finishFut.listen(new IgniteInClosure<IgniteInternalFuture<?>>() {
            @Override public void apply(IgniteInternalFuture<?> fut) {
                // A partition cannot be reused after the eviction, it's not necessary to reset a clearing state.
                if (state() == EVICTED)
                    rent.onDone(fut.error());
                else
                    finishFutRef.set(null);
            }
        });

        // Evict partition asynchronously to avoid deadlocks.
        ctx.evict().evictPartitionAsync(grp, this, finishFut);

        return finishFut;
    }

    /**
     * Invalidates all partition group reservations, so they can't be reserved again any more.
     *
     * @return {@code true} If all group reservations are invalidated (or no such reservations).
     */
    private boolean tryInvalidateGroupReservations() {
        for (GridDhtPartitionsReservation reservation : reservations) {
            if (!reservation.invalidate())
                return false; // Failed to invalidate reservation -> we are reserved.
        }

        return true;
    }

    /**
     * @param state State.
     * @return {@code True} if partition has no reservations and empty.
     */
    private boolean freeAndEmpty(long state) {
        return isEmpty() && getSize(state) == 0 && getReservations(state) == 0;
    }

    /**
     * Moves partition state to {@code EVICTED} if possible.
     */
    public void finishEviction() {
        long state0 = this.state.get();

        GridDhtPartitionState state = getPartState(state0);

        // Some entries still might be present in partition cache maps due to concurrent updates on backup nodes,
        // but it's safe to finish eviction because no physical updates are possible.
        // A partition is promoted to EVICTED state if it is not reserved and empty.
        if (store.isEmpty() && getReservations(state0) == 0 && state == RENTING)
            casState(state0, EVICTED);
    }

    /**
     * @return {@code True} if clearing process is running at the moment on the partition.
     */
    public boolean isClearing() {
        return finishFutRef.get() != null;
    }

    /**
     * On partition unlock callback.
     * Tries to continue delayed partition clearing.
     */
    public void onUnlock() {
        // No-op.
    }

    /**
     * @param topVer Topology version.
     * @return {@code True} if local node is primary for this partition.
     */
    public boolean primary(AffinityTopologyVersion topVer) {
        List<ClusterNode> nodes = grp.affinity().cachedAffinity(topVer).get(id);

        return !nodes.isEmpty() && ctx.localNode().equals(nodes.get(0));
    }

    /**
     * @param topVer Topology version.
     * @return {@code True} if local node is backup for this partition.
     */
    public boolean backup(AffinityTopologyVersion topVer) {
        List<ClusterNode> nodes = grp.affinity().cachedAffinity(topVer).get(id);

        return nodes.indexOf(ctx.localNode()) > 0;
    }

    /**
     * Returns new update counter for primary node or passed counter for backup node.
     * <p>
     * Used for non-tx cases.
     * <p>
     * Counter generation/update logic is delegated to counter implementation.
     *
     * @param cacheId ID of cache initiated counter update.
     * @param topVer Topology version for current operation.
     * @param init {@code True} if initial update.
     * @return Next update index.
     */
    public long nextUpdateCounter(int cacheId, AffinityTopologyVersion topVer, boolean primary, boolean init,
        @Nullable Long primaryCntr) {
        long nextCntr;

        if (primaryCntr == null) // Primary node.
            nextCntr = store.nextUpdateCounter();
        else {
            assert !init : "Initial update must generate a counter for partition " + this;

            // Backup.
            assert primaryCntr != 0;

            store.updateCounter(nextCntr = primaryCntr);
        }

        if (grp.sharedGroup())
            grp.onPartitionCounterUpdate(cacheId, id, nextCntr, topVer, primary);

        return nextCntr;
    }

    /**
     * Used for transactions.
     *
     * @param cacheId Cache id.
     * @param tx Tx.
     * @param primaryCntr Primary counter.
     */
    public long nextUpdateCounter(int cacheId, IgniteInternalTx tx, @Nullable Long primaryCntr) {
        Long nextCntr;

        if (primaryCntr != null)
            nextCntr = primaryCntr;
        else {
            TxCounters txCounters = tx.txCounters(false);

            assert txCounters != null : "Must have counters for tx [nearXidVer=" + tx.nearXidVersion() + ']';

            // Null must never be returned on primary node.
            nextCntr = txCounters.generateNextCounter(cacheId, id());

            assert nextCntr != null : this;
        }

        if (grp.sharedGroup())
            grp.onPartitionCounterUpdate(cacheId, id, nextCntr, tx.topologyVersion(), tx.local());

        return nextCntr;
    }

    /**
     * @return Current update counter (LWM).
     */
    public long updateCounter() {
        return store.updateCounter();
    }

    /**
     * @return Current reserved counter (HWM).
     */
    public long reservedCounter() {
        return store.reservedCounter();
    }

    /**
     * @param val Update counter value.
     */
    public void updateCounter(long val) {
        store.updateCounter(val);
    }

    /**
     * @return Initial update counter.
     */
    public long initialUpdateCounter() {
        return store.initialUpdateCounter();
    }

    /**
     * Increments cache update counter on primary node.
     *
     * @param delta Value to be added to update counter.
     * @return Update counter value before update.
     */
    public long getAndIncrementUpdateCounter(long delta) {
        return store.getAndIncrementUpdateCounter(delta);
    }

    /**
     * Updates MVCC cache update counter on backup node.
     *
     * @param start Start position
     * @param delta Delta.
     */
    public boolean updateCounter(long start, long delta) {
        return store.updateCounter(start, delta);
    }

    /**
     * Reset partition update counter.
     */
    public void resetUpdateCounter() {
        store.resetUpdateCounter();
    }

    /**
     * Reset partition initial update counter.
     */
    public void resetInitialUpdateCounter() {
        store.resetInitialUpdateCounter();
    }

    /**
     * @return Total size of all caches.
     */
    public long fullSize() {
        return store.fullSize();
    }

    /**
     * Removes all entries and rows from this partition.
     *
     * @return Number of rows cleared from page memory.
     * @throws NodeStoppingException If node stopping.
     */
    protected long clearAll(EvictionContext evictionCtx) throws NodeStoppingException {
        long order = clearVer;

        GridCacheVersion clearVer = ctx.versions().startVersion();

        GridCacheObsoleteEntryExtras extras = new GridCacheObsoleteEntryExtras(clearVer);

        boolean rec = grp.eventRecordable(EVT_CACHE_REBALANCE_OBJECT_UNLOADED);

        long cleared = 0;
        int stopCntr = 0;

        CacheMapHolder hld = grp.sharedGroup() ? null : singleCacheEntryMap;

        boolean recoveryMode = ctx.kernalContext().recoveryMode();

        try {
            // If a partition was not checkpointed after clearing on a rebalance and a node was stopped,
            // then it's need to repeat clearing on node start. So need to write a partition clearing start record
            // and repeat clearing on applying updates from WAL if the record was read.
            // It's need for atomic cache only. Transactional cache start a rebalance due to outdated counter in this case,
            // because atomic and transactional caches use different partition counters implementation.
<<<<<<< HEAD
            if (state() == MOVING && !recoveryMode && grp.walEnabled() &&
=======
            if (state() == MOVING && !recoveryMode && grp.persistenceEnabled() && grp.walEnabled() &&
>>>>>>> 9cf06362
                grp.config().getAtomicityMode() == ATOMIC)
                ctx.wal().log(new PartitionClearingStartRecord(id, grp.groupId(), order));

            GridIterator<CacheDataRow> it0 = grp.offheap().partitionIterator(id);

            while (it0.hasNext()) {
                if ((stopCntr = (stopCntr + 1) & 1023) == 0 && evictionCtx.shouldStop())
                    return cleared;

                ctx.database().checkpointReadLock();

                try {
                    CacheDataRow row = it0.next();

                    // Do not clear fresh rows in case of partition reloading.
                    // This is required because normal updates are possible to moving partition which is currently cleared.
                    // We can clean OWNING partition if a partition has been reset from lost state.
                    // In this case new updates must be preserved.
                    // Partition state can be switched from RENTING to MOVING and vice versa during clearing.
                    long order0 = row.version().order();

                    if ((state() == MOVING || recoveryMode) && (order0 == 0 /** Inserted by isolated updater. */ || order0 > order))
                        continue;

                    if (grp.sharedGroup() && (hld == null || hld.cctx.cacheId() != row.cacheId()))
                        hld = cacheMapHolder(ctx.cacheContext(row.cacheId()));

                    assert hld != null;

                    GridCacheMapEntry cached = putEntryIfObsoleteOrAbsent(
                        hld,
                        hld.cctx,
                        grp.affinity().lastVersion(),
                        row.key(),
                        true,
                        true);

                    assert cached != null : "Expecting the reservation " + this;

                    if (cached.deleted())
                        continue;

                    if (cached instanceof GridDhtCacheEntry && ((GridDhtCacheEntry)cached).clearInternal(clearVer, extras)) {
                        removeEntry(cached);

                        if (rec && !hld.cctx.config().isEventsDisabled()) {
                            hld.cctx.events().addEvent(cached.partition(),
                                cached.key(),
                                ctx.localNodeId(),
                                null,
                                null,
                                null,
                                EVT_CACHE_REBALANCE_OBJECT_UNLOADED,
                                null,
                                false,
                                cached.rawGet(),
                                cached.hasValue(),
                                null,
                                null,
                                false);
                        }

                        cleared++;
                    }
                }
                catch (GridDhtInvalidPartitionException e) {
                    assert isEmpty() && state() == EVICTED : "Invalid error [e=" + e + ", part=" + this + ']';

                    break; // Partition is already concurrently cleared and evicted.
                }
                finally {
                    ctx.database().checkpointReadUnlock();
                }
            }

            if (forceTestCheckpointOnEviction) {
                if (partWhereTestCheckpointEnforced == null && cleared >= fullSize()) {
                    ctx.database().forceCheckpoint("test").futureFor(FINISHED).get();

                    log.warning("Forced checkpoint by test reasons for partition: " + this);

                    partWhereTestCheckpointEnforced = id;
                }
            }

            // Attempt to destroy.
            if (!recoveryMode)
                ((GridDhtPreloader)grp.preloader()).tryFinishEviction(this);
        }
        catch (NodeStoppingException e) {
            if (log.isDebugEnabled())
                log.debug("Failed to get iterator for evicted partition: " + id);

            throw e;
        }
        catch (IgniteCheckedException e) {
            U.error(log, "Failed to get iterator for evicted partition: " + id, e);
        }

        return cleared;
    }

    /**
     * Removes all deferred delete requests from {@code rmvQueue}.
     */
    public void clearDeferredDeletes() {
        for (RemovedEntryHolder e : rmvQueue)
            removeVersionedEntry(e.cacheId(), e.key(), e.version());
    }

    /** {@inheritDoc} */
    @Override public int hashCode() {
        return 31 * id + grp.groupId();
    }

    /** {@inheritDoc} */
    @Override public boolean equals(Object o) {
        if (this == o)
            return true;

        if (o == null || getClass() != o.getClass())
            return false;

        GridDhtLocalPartition part = (GridDhtLocalPartition)o;

        return id == part.id && grp.groupId() == part.group().groupId();
    }

    /** {@inheritDoc} */
    @Override public int compareTo(@NotNull GridDhtLocalPartition part) {
        if (part == null)
            return 1;

        return Integer.compare(id, part.id());
    }

    /** {@inheritDoc} */
    @Override public String toString() {
        return S.toString(GridDhtLocalPartition.class, this,
            "grp", grp.cacheOrGroupName(),
            "state", state(),
            "reservations", reservations(),
            "empty", isEmpty(),
            "createTime", U.format(createTime),
            "fullSize", fullSize(),
            "cntr", dataStore().partUpdateCounter());
    }

    /** {@inheritDoc} */
    @Override public int publicSize(int cacheId) {
        if (grp.sharedGroup()) {
            CacheMapHolder hld = cacheMaps.get(cacheId);

            return hld != null ? hld.size.get() : 0;
        }

        return getSize(state.get());
    }

    /** {@inheritDoc} */
    @Override public void incrementPublicSize(@Nullable CacheMapHolder hld, GridCacheEntryEx e) {
        if (grp.sharedGroup()) {
            if (hld == null)
                hld = cacheMapHolder(e.context());

            hld.size.incrementAndGet();
        }

        while (true) {
            long state = this.state.get();

            if (this.state.compareAndSet(state, setSize(state, getSize(state) + 1)))
                return;
        }
    }

    /** {@inheritDoc} */
    @Override public void decrementPublicSize(@Nullable CacheMapHolder hld, GridCacheEntryEx e) {
        if (grp.sharedGroup()) {
            if (hld == null)
                hld = cacheMapHolder(e.context());

            hld.size.decrementAndGet();
        }

        while (true) {
            long state = this.state.get();

            assert getPartState(state) != EVICTED;

            if (this.state.compareAndSet(state, setSize(state, getSize(state) - 1)))
                return;
        }
    }

    /**
     * Returns group context.
     *
     * @return Group context.
     */
    public CacheGroupContext group() {
        return grp;
    }

    /**
     * @param cacheId Cache ID.
     */
    public void onCacheStopped(int cacheId) {
        assert grp.sharedGroup() : grp.cacheOrGroupName();

        for (Iterator<RemovedEntryHolder> it = rmvQueue.iterator(); it.hasNext();) {
            RemovedEntryHolder e = it.next();

            if (e.cacheId() == cacheId)
                it.remove();
        }

        cacheMaps.remove(cacheId);
    }

    /**
     * @param state Composite state.
     * @return Partition state.
     */
    private static GridDhtPartitionState getPartState(long state) {
        return GridDhtPartitionState.fromOrdinal((int)(state & (0x0000000000000007L)));
    }

    /**
     * @param state State.
     */
    private static int ordinal(long state) {
        return (int)(state & (0x0000000000000007L));
    }

    /**
     * @param state Composite state to update.
     * @param partState Partition state.
     * @return Updated composite state.
     */
    private static long setPartState(long state, GridDhtPartitionState partState) {
        return (state & (~0x0000000000000007L)) | partState.ordinal();
    }

    /**
     * @param state Composite state.
     * @return Reservations.
     */
    private static int getReservations(long state) {
        return (int)((state & 0x00000000FFFF0000L) >> 16);
    }

    /**
     * @param state Composite state to update.
     * @param reservations Reservations to set.
     * @return Updated composite state.
     */
    private static long setReservations(long state, int reservations) {
        return (state & (~0x00000000FFFF0000L)) | (reservations << 16);
    }

    /**
     * @param state Composite state.
     * @return Size.
     */
    private static int getSize(long state) {
        return (int)((state & 0xFFFFFFFF00000000L) >> 32);
    }

    /**
     * @param state Composite state to update.
     * @param size Size to set.
     * @return Updated composite state.
     */
    private static long setSize(long state, int size) {
        return (state & (~0xFFFFFFFF00000000L)) | ((long)size << 32);
    }

    /**
     * Flushes pending update counters closing all possible gaps.
     *
     * @return Even-length array of pairs [start, end] for each gap.
     */
    public GridLongList finalizeUpdateCounters() {
        return store.finalizeUpdateCounters();
    }

    /**
     * Called before next batch is about to be applied during rebalance. Currently used for tests.
     *
     * @param last {@code True} if last batch for partition.
     */
    public void beforeApplyBatch(boolean last) {
        // No-op.
    }

    /**
     * Removed entry holder.
     */
    private static class RemovedEntryHolder {
        /** */
        private final int cacheId;

        /** Cache key */
        private final KeyCacheObject key;

        /** Entry version */
        private final GridCacheVersion ver;

        /** Entry expire time. */
        private final long expireTime;

        /**
         * @param cacheId Cache ID.
         * @param key Key.
         * @param ver Entry version.
         * @param ttl TTL.
         */
        private RemovedEntryHolder(int cacheId, KeyCacheObject key, GridCacheVersion ver, long ttl) {
            this.cacheId = cacheId;
            this.key = key;
            this.ver = ver;

            expireTime = U.currentTimeMillis() + ttl;
        }

        /**
         * @return Cache ID.
         */
        int cacheId() {
            return cacheId;
        }

        /**
         * @return Key.
         */
        KeyCacheObject key() {
            return key;
        }

        /**
         * @return Version.
         */
        GridCacheVersion version() {
            return ver;
        }

        /**
         * @return item expired time
         */
        long expireTime() {
            return expireTime;
        }

        /** {@inheritDoc} */
        @Override public String toString() {
            return S.toString(RemovedEntryHolder.class, this);
        }
    }

    /**
     * Collects detailed info about the partition.
     *
     * @param buf Buffer.
     */
    public void dumpDebugInfo(SB buf) {
        GridDhtPartitionTopology top = grp.topology();
        AffinityTopologyVersion topVer = top.readyTopologyVersion();

        if (!topVer.initialized()) {
            buf.a(toString());

            return;
        }

        final int limit = 3;

        buf.a("[topVer=").a(topVer);
        buf.a(", lastChangeTopVer=").a(top.lastTopologyChangeVersion());
        buf.a(", waitRebalance=").a(ctx.kernalContext().cache().context().affinity().waitRebalance(grp.groupId(), id));
        buf.a(", nodes=").a(F.nodeIds(top.nodes(id, topVer)).stream().limit(limit).collect(Collectors.toList()));
        buf.a(", locPart=").a(toString());

        NavigableSet<AffinityTopologyVersion> versions = grp.affinity().cachedVersions();

        int i = 5;

        Iterator<AffinityTopologyVersion> iter = versions.descendingIterator();

        while (--i >= 0 && iter.hasNext()) {
            AffinityTopologyVersion topVer0 = iter.next();
            buf.a(", ver").a(i).a('=').a(topVer0);

            Collection<UUID> nodeIds = F.nodeIds(grp.affinity().cachedAffinity(topVer0).get(id));
            buf.a(", affOwners").a(i).a('=').a(nodeIds.stream().limit(limit).collect(Collectors.toList()));
        }

        buf.a(']');
    }
}<|MERGE_RESOLUTION|>--- conflicted
+++ resolved
@@ -1001,11 +1001,7 @@
             // and repeat clearing on applying updates from WAL if the record was read.
             // It's need for atomic cache only. Transactional cache start a rebalance due to outdated counter in this case,
             // because atomic and transactional caches use different partition counters implementation.
-<<<<<<< HEAD
-            if (state() == MOVING && !recoveryMode && grp.walEnabled() &&
-=======
             if (state() == MOVING && !recoveryMode && grp.persistenceEnabled() && grp.walEnabled() &&
->>>>>>> 9cf06362
                 grp.config().getAtomicityMode() == ATOMIC)
                 ctx.wal().log(new PartitionClearingStartRecord(id, grp.groupId(), order));
 
