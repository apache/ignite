--- conflicted
+++ resolved
@@ -229,14 +229,11 @@
             // Log partition creation for further crash recovery purposes.
             if (grp.walEnabled() && !recovery)
                 ctx.wal().log(new PartitionMetaStateRecord(grp.groupId(), id, state(), 0));
-<<<<<<< HEAD
-=======
 
             // Inject row cache cleaner on store creation.
             // Used in case the cache with enabled SqlOnheapCache is single cache at the cache group.
             if (ctx.kernalContext().query().moduleEnabled())
                 store.setRowCacheCleaner(ctx.kernalContext().indexProcessor().rowCacheCleaner(grp.groupId()));
->>>>>>> 00988d20
         }
         catch (IgniteCheckedException e) {
             // TODO ignite-db
