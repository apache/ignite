--- conflicted
+++ resolved
@@ -49,13 +49,8 @@
      * @param skipZeros Skip zeros partitions.
      * @param cacheFilterEnum Cache kind.
      */
-<<<<<<< HEAD
-    public VisorIdleVerifyDumpTaskArg(Set<String> caches, Set<String> excludeCaches, boolean skipZeros) {
+    public VisorIdleVerifyDumpTaskArg(Set<String> caches, Set<String> excludeCaches, boolean skipZeros, CacheFilterEnum cacheFilterEnum) {
         super(caches, excludeCaches);
-=======
-    public VisorIdleVerifyDumpTaskArg(Set<String> caches, boolean skipZeros, CacheFilterEnum cacheFilterEnum) {
-        super(caches);
->>>>>>> edcc1089
         this.skipZeros = skipZeros;
         this.cacheFilterEnum = cacheFilterEnum;
     }
