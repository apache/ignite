/*
 * Licensed to the Apache Software Foundation (ASF) under one or more
 * contributor license agreements.  See the NOTICE file distributed with
 * this work for additional information regarding copyright ownership.
 * The ASF licenses this file to You under the Apache License, Version 2.0
 * (the "License"); you may not use this file except in compliance with
 * the License.  You may obtain a copy of the License at
 *
 *      http://www.apache.org/licenses/LICENSE-2.0
 *
 * Unless required by applicable law or agreed to in writing, software
 * distributed under the License is distributed on an "AS IS" BASIS,
 * WITHOUT WARRANTIES OR CONDITIONS OF ANY KIND, either express or implied.
 * See the License for the specific language governing permissions and
 * limitations under the License.
 */

package org.apache.ignite.internal.processors.cache.distributed.dht;

import java.io.IOException;
import java.util.Collection;
import java.util.Collections;
import java.util.LinkedList;
import java.util.Queue;
import java.util.UUID;
import java.util.concurrent.atomic.AtomicReference;
import org.apache.ignite.IgniteCheckedException;
import org.apache.ignite.IgniteLogger;
import org.apache.ignite.internal.IgniteNeedReconnectException;
import org.apache.ignite.cluster.ClusterNode;
import org.apache.ignite.internal.GridNodeOrderComparator;
import org.apache.ignite.internal.cluster.ClusterTopologyCheckedException;
import org.apache.ignite.internal.managers.discovery.DiscoCache;
import org.apache.ignite.internal.processors.affinity.AffinityTopologyVersion;
import org.apache.ignite.internal.processors.cache.GridCacheSharedContext;
import org.apache.ignite.internal.util.future.GridFutureAdapter;
import org.apache.ignite.internal.util.tostring.GridToStringInclude;
import org.apache.ignite.internal.util.typedef.T2;
import org.apache.ignite.internal.util.typedef.X;
import org.apache.ignite.internal.util.typedef.internal.CU;
import org.apache.ignite.internal.util.typedef.internal.S;
import org.apache.ignite.internal.util.typedef.internal.U;
import org.jetbrains.annotations.Nullable;

import static org.apache.ignite.internal.managers.communication.GridIoPolicy.AFFINITY_POOL;

/**
 * Future that fetches affinity assignment from remote cache nodes.
 */
public class GridDhtAssignmentFetchFuture extends GridFutureAdapter<GridDhtAffinityAssignmentResponse> {
    /** */
    private static final long serialVersionUID = 0L;

    /** Logger reference. */
    private static final AtomicReference<IgniteLogger> logRef = new AtomicReference<>();

    /** Logger. */
    private static IgniteLogger log;

    /** */
    private final GridCacheSharedContext ctx;

    /** List of available nodes this future can fetch data from. */
    @GridToStringInclude
    private Queue<ClusterNode> availableNodes;

    /** Pending node from which response is being awaited. */
    private ClusterNode pendingNode;

    /** */
    @GridToStringInclude
    private final T2<Integer, AffinityTopologyVersion> key;

    /**
     * @param ctx Context.
     * @param cacheName Cache name.
     * @param topVer Topology version.
     * @param discoCache Discovery cache.
     */
    public GridDhtAssignmentFetchFuture(
        GridCacheSharedContext ctx,
        String cacheName,
        AffinityTopologyVersion topVer,
        DiscoCache discoCache
    ) {
        this.ctx = ctx;
        int cacheId = CU.cacheId(cacheName);

<<<<<<< HEAD
        Collection<ClusterNode> availableNodes = discoCache.cacheAffinityNodes(cacheName);
=======
        key = new T2<>(cacheId, topVer);

        Collection<ClusterNode> availableNodes = discoCache.cacheAffinityNodes(cacheId);
>>>>>>> 75c760aa

        LinkedList<ClusterNode> tmp = new LinkedList<>();

        for (ClusterNode node : availableNodes) {
            if (!node.isLocal() && ctx.discovery().alive(node))
                tmp.add(node);
        }

        Collections.sort(tmp, GridNodeOrderComparator.INSTANCE);

        this.availableNodes = tmp;

        if (log == null)
            log = U.logger(ctx.kernalContext(), logRef, GridDhtAssignmentFetchFuture.class);
    }

    /**
     * Initializes fetch future.
     */
    public void init() {
        ctx.affinity().addDhtAssignmentFetchFuture(this);

        requestFromNextNode();
    }

    /**
     * @return Future key.
     */
    public T2<Integer, AffinityTopologyVersion> key() {
        return key;
    }

    /**
     * @param nodeId Node ID.
     * @param res Response.
     */
    public void onResponse(UUID nodeId, GridDhtAffinityAssignmentResponse res) {
        if (!res.topologyVersion().equals(key.get2())) {
            if (log.isDebugEnabled())
                log.debug("Received affinity assignment for wrong topology version (will ignore) " +
                    "[node=" + nodeId + ", res=" + res + ", topVer=" + key.get2() + ']');

            return;
        }

        GridDhtAffinityAssignmentResponse res0 = null;

        synchronized (this) {
            if (pendingNode != null && pendingNode.id().equals(nodeId))
                res0 = res;
        }

        if (res0 != null)
            onDone(res);
    }

    /**
     * @param leftNodeId Left node ID.
     */
    public void onNodeLeft(UUID leftNodeId) {
        synchronized (this) {
            if (pendingNode != null && pendingNode.id().equals(leftNodeId)) {
                availableNodes.remove(pendingNode);

                pendingNode = null;
            }
        }

        requestFromNextNode();
    }

    /** {@inheritDoc} */
    @Override public boolean onDone(@Nullable GridDhtAffinityAssignmentResponse res, @Nullable Throwable err) {
        if (super.onDone(res, err)) {
            ctx.affinity().removeDhtAssignmentFetchFuture(this);

            return true;
        }

        return false;
    }

    /**
     * Requests affinity from next node in the list.
     */
    private void requestFromNextNode() {
        boolean complete;

        // Avoid 'protected field is accessed in synchronized context' warning.
        IgniteLogger log0 = log;

        synchronized (this) {
            while (!availableNodes.isEmpty()) {
                ClusterNode node = availableNodes.poll();

                try {
                    if (log0.isDebugEnabled())
                        log0.debug("Sending affinity fetch request to remote node [locNodeId=" + ctx.localNodeId() +
                            ", node=" + node + ']');

                    ctx.io().send(node, new GridDhtAffinityAssignmentRequest(key.get1(), key.get2()),
                        AFFINITY_POOL);

                    // Close window for listener notification.
                    if (ctx.discovery().node(node.id()) == null) {
                        U.warn(log0, "Failed to request affinity assignment from remote node (node left grid, will " +
                            "continue to another node): " + node);

                        continue;
                    }

                    pendingNode = node;

                    break;
                }
                catch (ClusterTopologyCheckedException ignored) {
                    U.warn(log0, "Failed to request affinity assignment from remote node (node left grid, will " +
                        "continue to another node): " + node);
                }
                catch (IgniteCheckedException e) {
                    if (ctx.discovery().reconnectSupported() && X.hasCause(e, IOException.class)) {
                        onDone(new IgniteNeedReconnectException(ctx.localNode(), e));

                        return;
                    }

                    U.warn(log0, "Failed to request affinity assignment from remote node (will " +
                        "continue to another node): " + node);
                }
            }

            complete = pendingNode == null;
        }

        // No more nodes left, complete future with null outside of synchronization.
        // Affinity should be calculated from scratch.
        if (complete)
            onDone((GridDhtAffinityAssignmentResponse)null);
    }

    /** {@inheritDoc} */
    @Override public String toString() {
        return S.toString(GridDhtAssignmentFetchFuture.class, this);
    }
}<|MERGE_RESOLUTION|>--- conflicted
+++ resolved
@@ -86,13 +86,9 @@
         this.ctx = ctx;
         int cacheId = CU.cacheId(cacheName);
 
-<<<<<<< HEAD
-        Collection<ClusterNode> availableNodes = discoCache.cacheAffinityNodes(cacheName);
-=======
         key = new T2<>(cacheId, topVer);
 
         Collection<ClusterNode> availableNodes = discoCache.cacheAffinityNodes(cacheId);
->>>>>>> 75c760aa
 
         LinkedList<ClusterNode> tmp = new LinkedList<>();
 
