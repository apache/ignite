/*
 * Licensed to the Apache Software Foundation (ASF) under one or more
 * contributor license agreements.  See the NOTICE file distributed with
 * this work for additional information regarding copyright ownership.
 * The ASF licenses this file to You under the Apache License, Version 2.0
 * (the "License"); you may not use this file except in compliance with
 * the License.  You may obtain a copy of the License at
 *
 *      http://www.apache.org/licenses/LICENSE-2.0
 *
 * Unless required by applicable law or agreed to in writing, software
 * distributed under the License is distributed on an "AS IS" BASIS,
 * WITHOUT WARRANTIES OR CONDITIONS OF ANY KIND, either express or implied.
 * See the License for the specific language governing permissions and
 * limitations under the License.
 */

package org.apache.ignite.internal.processors.cache.persistence.snapshot;

import java.io.File;
import java.util.Collection;
import java.util.HashMap;
import java.util.List;
import java.util.Map;
import java.util.Set;
import java.util.UUID;
import java.util.concurrent.CompletableFuture;
import java.util.concurrent.atomic.AtomicReference;
import java.util.function.Function;
import org.apache.ignite.IgniteException;
import org.apache.ignite.internal.processors.cache.GridCacheSharedContext;
import org.apache.ignite.internal.processors.cache.persistence.partstate.GroupPartitionId;
import org.apache.ignite.internal.util.typedef.F;
import org.jetbrains.annotations.Nullable;

import static org.apache.ignite.internal.processors.cache.persistence.file.FilePageStoreManager.cacheDirectory;
import static org.apache.ignite.internal.processors.cache.persistence.file.FilePageStoreManager.getPartitionFile;
import static org.apache.ignite.internal.processors.cache.persistence.snapshot.IgniteSnapshotManager.databaseRelativePath;

/** */
public class SnapshotResponseRemoteFutureTask extends AbstractSnapshotPartsSenderFuture<Void> {
    /** */
    private final GridCacheSharedContext<?, ?> cctx;

    /** */
    private final AtomicReference<Throwable> err = new AtomicReference<>();

    /** Snapshot directory path. */
    private final String snpPath;

    /**
     * @param cctx Shared context.
     * @param srcNodeId Node id which cause snapshot task creation.
     * @param reqId Snapshot operation request ID.
     * @param snpName Unique identifier of snapshot process.
     * @param snpPath Snapshot directory path.
     * @param snpSndr Factory which produces snapshot receiver instance.
     * @param parts Partition to be processed.
     */
    public SnapshotResponseRemoteFutureTask(
        GridCacheSharedContext<?, ?> cctx,
        UUID srcNodeId,
        UUID reqId,
        String snpName,
        String snpPath,
        SnapshotSender snpSndr,
        Map<Integer, Set<Integer>> parts
    ) {
        super(cctx, cctx.logger(SnapshotResponseRemoteFutureTask.class), srcNodeId, reqId, snpName, snpSndr, parts);

        this.cctx = cctx;

        this.snpPath = snpPath;
    }

    /** {@inheritDoc} */
<<<<<<< HEAD
    @Override protected boolean doStop() {
        close(null);

        return true;
    }

    /** {@inheritDoc} */
=======
>>>>>>> 4e48cb31
    @Override protected boolean doStart() {
        if (F.isEmpty(parts))
            return false;

        try {
            List<SnapshotMetadata> metas = cctx.snapshotMgr().readSnapshotMetadatas(snpName, snpPath);

            Function<GroupPartitionId, SnapshotMetadata> findMeta = pair -> {
                for (SnapshotMetadata meta : metas) {
                    Map<Integer, Set<Integer>> parts0 = meta.partitions();

                    if (F.isEmpty(parts0))
                        continue;

                    Set<Integer> locParts = parts0.get(pair.getGroupId());

                    if (locParts != null && locParts.contains(pair.getPartitionId()))
                        return meta;
                }

                return null;
            };

            Map<GroupPartitionId, SnapshotMetadata> partsToSend = new HashMap<>();

            parts.forEach((grpId, parts) -> parts.forEach(
                part -> partsToSend.computeIfAbsent(new GroupPartitionId(grpId, part), findMeta)));

            if (partsToSend.containsValue(null)) {
                Collection<GroupPartitionId> missed = F.viewReadOnly(partsToSend.entrySet(), Map.Entry::getKey,
                    e -> e.getValue() == null);

                throw new IgniteException("Snapshot partitions missed on local node " +
                    "[snpName=" + snpName + ", missed=" + missed + ']');
            }

            snpSndr.init(partsToSend.size());

            File snpDir = cctx.snapshotMgr().snapshotLocalDir(snpName, snpPath);

            CompletableFuture.runAsync(() -> partsToSend.forEach((gp, meta) -> {
                if (err.get() != null)
                    return;

                File cacheDir = cacheDirectory(new File(snpDir, databaseRelativePath(meta.folderName())),
                    gp.getGroupId());

                if (cacheDir == null) {
                    throw new IgniteException("Cache directory not found [snpName=" + snpName + ", meta=" + meta +
                        ", pair=" + gp + ']');
                }

                File snpPart = getPartitionFile(cacheDir.getParentFile(), cacheDir.getName(), gp.getPartitionId());

                if (!snpPart.exists()) {
                    throw new IgniteException("Snapshot partition file not found [cacheDir=" + cacheDir +
                        ", pair=" + gp + ']');
                }

                snpSndr.sendPart(snpPart, cacheDir.getName(), gp, snpPart.length());
            }), snpSndr.executor())
                .whenComplete((r, t) -> {
                    if (t != null)
                        err.compareAndSet(null, t);

                    Throwable th = err.get();

                    if (th == null && log.isInfoEnabled()) {
                        log.info("Snapshot partitions have been sent to the remote node [snpName=" + snpName +
                            ", rmtNodeId=" + srcNodeId + ']');
                    }

                    close(th);
                });

            return true;
        }
        catch (Throwable t) {
            if (err.compareAndSet(null, t))
                close(t);

            return false;
        }
    }

    /** {@inheritDoc} */
    @Override protected boolean doStop() {
        err.compareAndSet(null, error());

        close(err.get());

        return true;
    }

    /**
     * @param th Additional close exception if occurred.
     */
    private void close(@Nullable Throwable th) {
        if (th == null) {
            snpSndr.close(null);
            onDone((Void)null);
        }
        else {
            snpSndr.close(th);
            onDone(th);
        }
    }
}<|MERGE_RESOLUTION|>--- conflicted
+++ resolved
@@ -74,16 +74,6 @@
     }
 
     /** {@inheritDoc} */
-<<<<<<< HEAD
-    @Override protected boolean doStop() {
-        close(null);
-
-        return true;
-    }
-
-    /** {@inheritDoc} */
-=======
->>>>>>> 4e48cb31
     @Override protected boolean doStart() {
         if (F.isEmpty(parts))
             return false;
