/*
 * Licensed to the Apache Software Foundation (ASF) under one or more
 * contributor license agreements.  See the NOTICE file distributed with
 * this work for additional information regarding copyright ownership.
 * The ASF licenses this file to You under the Apache License, Version 2.0
 * (the "License"); you may not use this file except in compliance with
 * the License.  You may obtain a copy of the License at
 *
 *      http://www.apache.org/licenses/LICENSE-2.0
 *
 * Unless required by applicable law or agreed to in writing, software
 * distributed under the License is distributed on an "AS IS" BASIS,
 * WITHOUT WARRANTIES OR CONDITIONS OF ANY KIND, either express or implied.
 * See the License for the specific language governing permissions and
 * limitations under the License.
 */

package org.apache.ignite.internal.processors.odbc;

import org.apache.ignite.IgniteCheckedException;
import org.apache.ignite.configuration.OdbcConfiguration;
import org.apache.ignite.internal.GridKernalContext;
import org.apache.ignite.internal.binary.BinaryMarshaller;
import org.apache.ignite.internal.processors.GridProcessorAdapter;
import org.apache.ignite.internal.util.GridSpinBusyLock;
import org.apache.ignite.internal.util.nio.GridNioCodecFilter;
import org.apache.ignite.internal.util.nio.GridNioServer;
import org.apache.ignite.internal.util.typedef.F;
import org.apache.ignite.internal.util.typedef.internal.U;
import org.apache.ignite.marshaller.Marshaller;
import org.apache.ignite.spi.IgnitePortProtocol;

import java.io.IOException;
import java.net.InetAddress;
import java.net.InetSocketAddress;
import java.nio.ByteOrder;
import java.util.ArrayList;
import java.util.Collection;
import java.util.Collections;

/**
 * ODBC processor.
 */
public class OdbcProcessor extends GridProcessorAdapter {
    /** Default TCP_NODELAY flag. */
    private static final boolean DFLT_TCP_NODELAY = true;

    /** Default TCP direct buffer flag. */
    private static final boolean DFLT_TCP_DIRECT_BUF = false;

    /** Default ODBC idle timeout. */
    private static final int DFLT_IDLE_TIMEOUT = 7000;

    /** Default socket send and receive buffer size. */
    private static final int DFLT_SOCK_BUF_SIZE = 32 * 1024;

    /** Busy lock. */
    private final GridSpinBusyLock busyLock = new GridSpinBusyLock();

    /** OBCD TCP Server. */
    private GridNioServer<byte[]> srv;

    /**
     * @param ctx Kernal context.
     */
    public OdbcProcessor(GridKernalContext ctx) {
        super(ctx);
    }

    /** {@inheritDoc} */
    @Override public void start() throws IgniteCheckedException {
        OdbcConfiguration odbcCfg = ctx.config().getOdbcConfiguration();

        if (odbcCfg != null) {
            Marshaller marsh = ctx.config().getMarshaller();

            if (marsh != null && !(marsh instanceof BinaryMarshaller))
                throw new IgniteCheckedException("ODBC can only be used with BinaryMarshaller (please set it " +
                        "through IgniteConfiguration.setMarshaller())");

            String addrStr = odbcCfg.getAddress();

            if (addrStr == null) {
                addrStr = ctx.config().getLocalHost();

<<<<<<< HEAD
                if (addrStr == null)
                    addrStr = ""; // Using default host and port range.
=======
                InetAddress host = U.resolveLocalHost(hostStr);

                int port = odbcCfg.getPort();

                srv = GridNioServer.<byte[]>builder()
                    .address(host)
                    .port(port)
                    .listener(new OdbcNioListener(ctx, busyLock))
                    .logger(log)
                    .selectorCount(Math.min(4, Runtime.getRuntime().availableProcessors()))
                    .gridName(ctx.gridName())
                    .tcpNoDelay(DFLT_TCP_NODELAY)
                    .directBuffer(DFLT_TCP_DIRECT_BUF)
                    .byteOrder(ByteOrder.nativeOrder())
                    .socketSendBufferSize(DFLT_SOCK_BUF_SIZE)
                    .socketReceiveBufferSize(DFLT_SOCK_BUF_SIZE)
                    .filters(new GridNioCodecFilter(new OdbcBufferedParser(), log, false))
                    .directMode(false)
                    .idleTimeout(DFLT_IDLE_TIMEOUT)
                    .build();

                srv.start();

                ctx.ports().registerPort(port, IgnitePortProtocol.TCP, getClass());

                log.info("ODBC processor has started on TCP port " + port);
>>>>>>> 81542ac6
            }

            Collection<InetSocketAddress> addrs = address(addrStr);

            for (InetSocketAddress addr : addrs) {
                try {
                    srv = GridNioServer.<byte[]>builder()
                            .address(addr.getAddress())
                            .port(addr.getPort())
                            .listener(new OdbcNioListener(ctx, busyLock))
                            .logger(log)
                            .selectorCount(odbcCfg.getSelectorCount())
                            .gridName(ctx.gridName())
                            .tcpNoDelay(odbcCfg.isNoDelay())
                            .directBuffer(odbcCfg.isDirectBuffer())
                            .byteOrder(ByteOrder.nativeOrder())
                            .socketSendBufferSize(odbcCfg.getSendBufferSize())
                            .socketReceiveBufferSize(odbcCfg.getReceiveBufferSize())
                            .sendQueueLimit(odbcCfg.getSendQueueLimit())
                            .filters(new GridNioCodecFilter(new OdbcBufferedParser(), log, false))
                            .directMode(false)
                            .idleTimeout(odbcCfg.getIdleTimeout())
                            .build();

                    srv.start();

                    ctx.ports().registerPort(addr.getPort(), IgnitePortProtocol.TCP, getClass());

                    log.info("ODBC processor has started on " + addr);

                    break;
                }
                catch (Exception e) {
                    if (log.isDebugEnabled())
                        log.debug("Failed to start ODBC processor on " + addr + ": " + e);

                    srv = null;
                }
            }

            if (srv == null)
                throw new IgniteCheckedException("Failed to start ODBC processor using provided address: " + addrStr);
        }
    }

    /** {@inheritDoc} */
    @Override public void onKernalStop(boolean cancel) {
        if (srv != null) {
            busyLock.block();

            srv.stop();

            ctx.ports().deregisterPorts(getClass());

            if (log.isDebugEnabled())
                log.debug("ODBC processor stopped.");
        }
    }

    /**
     * Creates address from string.
     *
     * @param ipStr Address string.
     * @return Socket addresses (may contain 1 or more addresses if provided string
     *      includes port range).
     * @throws IgniteCheckedException If failed.
     */
    private static Collection<InetSocketAddress> address(String ipStr) throws IgniteCheckedException {
        assert ipStr != null;

        ipStr = ipStr.trim();

        String errMsg = "Failed to parse provided ODBC address: " + ipStr;

        int colonCnt = ipStr.length() - ipStr.replace(":", "").length();

        if (colonCnt > 1) {
            // IPv6 address (literal IPv6 addresses are enclosed in square brackets, for example
            // https://[2001:db8:85a3:8d3:1319:8a2e:370:7348]:443).
            if (ipStr.startsWith("[")) {
                ipStr = ipStr.substring(1);

                if (ipStr.contains("]:"))
                    return addresses(ipStr, "\\]\\:", errMsg);
                else if (ipStr.endsWith("]"))
                    ipStr = ipStr.substring(0, ipStr.length() - 1);
                else
                    throw new IgniteCheckedException(errMsg);
            }
        }
        else {
            // IPv4 address.
            if (ipStr.endsWith(":"))
                ipStr = ipStr.substring(0, ipStr.length() - 1);
            else if (ipStr.indexOf(':') >= 0)
                return addresses(ipStr, "\\:", errMsg);
        }

        // Provided address does not contain port (will use default range).
        return address(ipStr + ':' + OdbcConfiguration.DFLT_TCP_PORT_RANGE);
    }

    /**
     * Creates address from string with port information.
     *
     * @param ipStr Address string
     * @param regexDelim Port regex delimiter.
     * @param errMsg Error message.
     * @return Socket addresses (may contain 1 or more addresses if provided string
     *      includes port range).
     * @throws IgniteCheckedException If failed.
     */
    private static Collection<InetSocketAddress> addresses(String ipStr, String regexDelim, String errMsg)
            throws IgniteCheckedException {
        String[] tokens = ipStr.split(regexDelim);

        if (tokens.length == 2) {
            String addrStr = tokens[0];
            String portStr = tokens[1];

            if (portStr.contains("..")) {
                try {
                    int port1 = Integer.parseInt(portStr.substring(0, portStr.indexOf("..")));
                    int port2 = Integer.parseInt(portStr.substring(portStr.indexOf("..") + 2, portStr.length()));

                    if (port2 < port1 || port1 == port2 || port1 <= 0 || port2 <= 0)
                        throw new IgniteCheckedException(errMsg);

                    Collection<InetSocketAddress> res = new ArrayList<>(port2 - port1);

                    // Upper bound included.
                    for (int i = port1; i <= port2; i++)
                        res.add(new InetSocketAddress(addrStr, i));

                    return res;
                }
                catch (IllegalArgumentException e) {
                    throw new IgniteCheckedException(errMsg, e);
                }
            }
            else {
                try {
                    int port = Integer.parseInt(portStr);

                    return Collections.singleton(new InetSocketAddress(addrStr, port));
                }
                catch (IllegalArgumentException e) {
                    throw new IgniteCheckedException(errMsg, e);
                }
            }
        }
        else
            throw new IgniteCheckedException(errMsg);
    }
}<|MERGE_RESOLUTION|>--- conflicted
+++ resolved
@@ -83,37 +83,8 @@
             if (addrStr == null) {
                 addrStr = ctx.config().getLocalHost();
 
-<<<<<<< HEAD
                 if (addrStr == null)
                     addrStr = ""; // Using default host and port range.
-=======
-                InetAddress host = U.resolveLocalHost(hostStr);
-
-                int port = odbcCfg.getPort();
-
-                srv = GridNioServer.<byte[]>builder()
-                    .address(host)
-                    .port(port)
-                    .listener(new OdbcNioListener(ctx, busyLock))
-                    .logger(log)
-                    .selectorCount(Math.min(4, Runtime.getRuntime().availableProcessors()))
-                    .gridName(ctx.gridName())
-                    .tcpNoDelay(DFLT_TCP_NODELAY)
-                    .directBuffer(DFLT_TCP_DIRECT_BUF)
-                    .byteOrder(ByteOrder.nativeOrder())
-                    .socketSendBufferSize(DFLT_SOCK_BUF_SIZE)
-                    .socketReceiveBufferSize(DFLT_SOCK_BUF_SIZE)
-                    .filters(new GridNioCodecFilter(new OdbcBufferedParser(), log, false))
-                    .directMode(false)
-                    .idleTimeout(DFLT_IDLE_TIMEOUT)
-                    .build();
-
-                srv.start();
-
-                ctx.ports().registerPort(port, IgnitePortProtocol.TCP, getClass());
-
-                log.info("ODBC processor has started on TCP port " + port);
->>>>>>> 81542ac6
             }
 
             Collection<InetSocketAddress> addrs = address(addrStr);
@@ -125,17 +96,16 @@
                             .port(addr.getPort())
                             .listener(new OdbcNioListener(ctx, busyLock))
                             .logger(log)
-                            .selectorCount(odbcCfg.getSelectorCount())
+                            .selectorCount(Math.min(4, Runtime.getRuntime().availableProcessors()))
                             .gridName(ctx.gridName())
-                            .tcpNoDelay(odbcCfg.isNoDelay())
-                            .directBuffer(odbcCfg.isDirectBuffer())
+                            .tcpNoDelay(DFLT_TCP_NODELAY)
+                            .directBuffer(DFLT_TCP_DIRECT_BUF)
                             .byteOrder(ByteOrder.nativeOrder())
-                            .socketSendBufferSize(odbcCfg.getSendBufferSize())
-                            .socketReceiveBufferSize(odbcCfg.getReceiveBufferSize())
-                            .sendQueueLimit(odbcCfg.getSendQueueLimit())
+                            .socketSendBufferSize(DFLT_SOCK_BUF_SIZE)
+                            .socketReceiveBufferSize(DFLT_SOCK_BUF_SIZE)
                             .filters(new GridNioCodecFilter(new OdbcBufferedParser(), log, false))
                             .directMode(false)
-                            .idleTimeout(odbcCfg.getIdleTimeout())
+                            .idleTimeout(DFLT_IDLE_TIMEOUT)
                             .build();
 
                     srv.start();
