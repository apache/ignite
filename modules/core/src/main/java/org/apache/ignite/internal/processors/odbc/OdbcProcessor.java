/*
 * Licensed to the Apache Software Foundation (ASF) under one or more
 * contributor license agreements.  See the NOTICE file distributed with
 * this work for additional information regarding copyright ownership.
 * The ASF licenses this file to You under the Apache License, Version 2.0
 * (the "License"); you may not use this file except in compliance with
 * the License.  You may obtain a copy of the License at
 *
 *      http://www.apache.org/licenses/LICENSE-2.0
 *
 * Unless required by applicable law or agreed to in writing, software
 * distributed under the License is distributed on an "AS IS" BASIS,
 * WITHOUT WARRANTIES OR CONDITIONS OF ANY KIND, either express or implied.
 * See the License for the specific language governing permissions and
 * limitations under the License.
 */

package org.apache.ignite.internal.processors.odbc;

import org.apache.ignite.IgniteCheckedException;
import org.apache.ignite.configuration.OdbcConfiguration;
import org.apache.ignite.internal.GridKernalContext;
import org.apache.ignite.internal.binary.BinaryMarshaller;
import org.apache.ignite.internal.processors.GridProcessorAdapter;
import org.apache.ignite.internal.util.GridSpinBusyLock;
import org.apache.ignite.internal.util.HostAndPortRange;
import org.apache.ignite.internal.util.nio.GridNioCodecFilter;
import org.apache.ignite.internal.util.nio.GridNioServer;
import org.apache.ignite.internal.util.typedef.F;
<<<<<<< HEAD
import org.apache.ignite.internal.util.typedef.internal.U;
=======
>>>>>>> 33214b65
import org.apache.ignite.marshaller.Marshaller;
import org.apache.ignite.spi.IgnitePortProtocol;

import java.io.IOException;
import java.net.InetAddress;
import java.net.InetSocketAddress;
import java.nio.ByteOrder;
import java.util.ArrayList;
import java.util.Collection;
import java.util.Collections;

/**
 * ODBC processor.
 */
public class OdbcProcessor extends GridProcessorAdapter {
    /** Default number of selectors. */
    private static final int DFLT_SELECTOR_CNT = Math.min(4, Runtime.getRuntime().availableProcessors());

    /** Default TCP_NODELAY flag. */
    private static final boolean DFLT_TCP_NODELAY = true;

    /** Default TCP direct buffer flag. */
    private static final boolean DFLT_TCP_DIRECT_BUF = false;

    /** Default socket send and receive buffer size. */
    private static final int DFLT_SOCK_BUF_SIZE = 32 * 1024;

    /** Busy lock. */
    private final GridSpinBusyLock busyLock = new GridSpinBusyLock();

    /** OBCD TCP Server. */
    private GridNioServer<byte[]> srv;

    /**
     * @param ctx Kernal context.
     */
    public OdbcProcessor(GridKernalContext ctx) {
        super(ctx);
    }

    /** {@inheritDoc} */
    @Override public void start() throws IgniteCheckedException {
        OdbcConfiguration odbcCfg = ctx.config().getOdbcConfiguration();

        if (odbcCfg != null) {
            Marshaller marsh = ctx.config().getMarshaller();

            if (marsh != null && !(marsh instanceof BinaryMarshaller))
                throw new IgniteCheckedException("ODBC can only be used with BinaryMarshaller (please set it " +
                        "through IgniteConfiguration.setMarshaller())");

<<<<<<< HEAD
            String addrStr = odbcCfg.getAddress();

            if (addrStr == null) {
                addrStr = ctx.config().getLocalHost();

                if (addrStr == null)
                    addrStr = ""; // Using default host and port range.
=======
                HostAndPortRange hostPort;

                if (F.isEmpty(odbcCfg.getEndpointAddress())) {
                    hostPort = new HostAndPortRange(OdbcConfiguration.DFLT_TCP_HOST,
                        OdbcConfiguration.DFLT_TCP_PORT_FROM,
                        OdbcConfiguration.DFLT_TCP_PORT_TO
                    );
                }
                else {
                    hostPort = HostAndPortRange.parse(odbcCfg.getEndpointAddress(),
                        OdbcConfiguration.DFLT_TCP_PORT_FROM,
                        OdbcConfiguration.DFLT_TCP_PORT_TO,
                        "Failed to parse ODBC endpoint address"
                    );
                }

                InetAddress host;

                try {
                    host = InetAddress.getByName(hostPort.host());
                }
                catch (Exception e) {
                    throw new IgniteCheckedException("Failed to resolve ODBC host: " + hostPort.host(), e);
                }

                Exception lastErr = null;

                for (int port = hostPort.portFrom(); port <= hostPort.portTo(); port++) {
                    try {
                        GridNioServer<byte[]> srv0 = GridNioServer.<byte[]>builder()
                            .address(host)
                            .port(port)
                            .listener(new OdbcNioListener(ctx, busyLock))
                            .logger(log)
                            .selectorCount(DFLT_SELECTOR_CNT)
                            .gridName(ctx.gridName())
                            .tcpNoDelay(DFLT_TCP_NODELAY)
                            .directBuffer(DFLT_TCP_DIRECT_BUF)
                            .byteOrder(ByteOrder.nativeOrder())
                            .socketSendBufferSize(DFLT_SOCK_BUF_SIZE)
                            .socketReceiveBufferSize(DFLT_SOCK_BUF_SIZE)
                            .filters(new GridNioCodecFilter(new OdbcBufferedParser(), log, false))
                            .directMode(false)
                            .idleTimeout(Long.MAX_VALUE)
                            .build();

                        srv0.start();

                        srv = srv0;

                        ctx.ports().registerPort(port, IgnitePortProtocol.TCP, getClass());

                        log.info("ODBC processor has started on TCP port " + port);

                        lastErr = null;

                        break;
                    }
                    catch (Exception e) {
                        lastErr = e;
                    }
                }

                assert (srv != null && lastErr == null) || (srv == null && lastErr != null);

                if (lastErr != null)
                    throw new IgniteCheckedException("Failed to bind to any [host:port] from the range [" +
                        "address=" + hostPort + ", lastErr=" + lastErr + ']');
>>>>>>> 33214b65
            }

            Collection<InetSocketAddress> addrs = address(addrStr);

            for (InetSocketAddress addr : addrs) {
                try {
                    srv = GridNioServer.<byte[]>builder()
                            .address(addr.getAddress())
                            .port(addr.getPort())
                            .listener(new OdbcNioListener(ctx, busyLock))
                            .logger(log)
                            .selectorCount(odbcCfg.getSelectorCount())
                            .gridName(ctx.gridName())
                            .tcpNoDelay(odbcCfg.isNoDelay())
                            .directBuffer(odbcCfg.isDirectBuffer())
                            .byteOrder(ByteOrder.nativeOrder())
                            .socketSendBufferSize(odbcCfg.getSendBufferSize())
                            .socketReceiveBufferSize(odbcCfg.getReceiveBufferSize())
                            .sendQueueLimit(odbcCfg.getSendQueueLimit())
                            .filters(new GridNioCodecFilter(new OdbcBufferedParser(), log, false))
                            .directMode(false)
                            .idleTimeout(odbcCfg.getIdleTimeout())
                            .build();

                    srv.start();

                    ctx.ports().registerPort(addr.getPort(), IgnitePortProtocol.TCP, getClass());

                    log.info("ODBC processor has started on " + addr);

                    break;
                }
                catch (Exception e) {
                    if (log.isDebugEnabled())
                        log.debug("Failed to start ODBC processor on " + addr + ": " + e);

                    srv = null;
                }
            }

            if (srv == null)
                throw new IgniteCheckedException("Failed to start ODBC processor using provided address: " + addrStr);
        }
    }

    /** {@inheritDoc} */
    @Override public void onKernalStop(boolean cancel) {
        if (srv != null) {
            busyLock.block();

            srv.stop();

            ctx.ports().deregisterPorts(getClass());

            if (log.isDebugEnabled())
                log.debug("ODBC processor stopped.");
        }
    }

    /**
     * Creates address from string.
     *
     * @param ipStr Address string.
     * @return Socket addresses (may contain 1 or more addresses if provided string
     *      includes port range).
     * @throws IgniteCheckedException If failed.
     */
    private static Collection<InetSocketAddress> address(String ipStr) throws IgniteCheckedException {
        assert ipStr != null;

        ipStr = ipStr.trim();

        String errMsg = "Failed to parse provided ODBC address: " + ipStr;

        int colonCnt = ipStr.length() - ipStr.replace(":", "").length();

        if (colonCnt > 1) {
            // IPv6 address (literal IPv6 addresses are enclosed in square brackets, for example
            // https://[2001:db8:85a3:8d3:1319:8a2e:370:7348]:443).
            if (ipStr.startsWith("[")) {
                ipStr = ipStr.substring(1);

                if (ipStr.contains("]:"))
                    return addresses(ipStr, "\\]\\:", errMsg);
                else if (ipStr.endsWith("]"))
                    ipStr = ipStr.substring(0, ipStr.length() - 1);
                else
                    throw new IgniteCheckedException(errMsg);
            }
        }
        else {
            // IPv4 address.
            if (ipStr.endsWith(":"))
                ipStr = ipStr.substring(0, ipStr.length() - 1);
            else if (ipStr.indexOf(':') >= 0)
                return addresses(ipStr, "\\:", errMsg);
        }

        // Provided address does not contain port (will use default range).
        return address(ipStr + ':' + OdbcConfiguration.DFLT_TCP_PORT_RANGE);
    }

    /**
     * Creates address from string with port information.
     *
     * @param ipStr Address string
     * @param regexDelim Port regex delimiter.
     * @param errMsg Error message.
     * @return Socket addresses (may contain 1 or more addresses if provided string
     *      includes port range).
     * @throws IgniteCheckedException If failed.
     */
    private static Collection<InetSocketAddress> addresses(String ipStr, String regexDelim, String errMsg)
            throws IgniteCheckedException {
        String[] tokens = ipStr.split(regexDelim);

        if (tokens.length == 2) {
            String addrStr = tokens[0];
            String portStr = tokens[1];

            if (portStr.contains("..")) {
                try {
                    int port1 = Integer.parseInt(portStr.substring(0, portStr.indexOf("..")));
                    int port2 = Integer.parseInt(portStr.substring(portStr.indexOf("..") + 2, portStr.length()));

                    if (port2 < port1 || port1 == port2 || port1 <= 0 || port2 <= 0)
                        throw new IgniteCheckedException(errMsg);

                    Collection<InetSocketAddress> res = new ArrayList<>(port2 - port1);

                    // Upper bound included.
                    for (int i = port1; i <= port2; i++)
                        res.add(new InetSocketAddress(addrStr, i));

                    return res;
                }
                catch (IllegalArgumentException e) {
                    throw new IgniteCheckedException(errMsg, e);
                }
            }
            else {
                try {
                    int port = Integer.parseInt(portStr);

                    return Collections.singleton(new InetSocketAddress(addrStr, port));
                }
                catch (IllegalArgumentException e) {
                    throw new IgniteCheckedException(errMsg, e);
                }
            }
        }
        else
            throw new IgniteCheckedException(errMsg);
    }
}<|MERGE_RESOLUTION|>--- conflicted
+++ resolved
@@ -27,20 +27,11 @@
 import org.apache.ignite.internal.util.nio.GridNioCodecFilter;
 import org.apache.ignite.internal.util.nio.GridNioServer;
 import org.apache.ignite.internal.util.typedef.F;
-<<<<<<< HEAD
-import org.apache.ignite.internal.util.typedef.internal.U;
-=======
->>>>>>> 33214b65
 import org.apache.ignite.marshaller.Marshaller;
 import org.apache.ignite.spi.IgnitePortProtocol;
 
-import java.io.IOException;
 import java.net.InetAddress;
-import java.net.InetSocketAddress;
 import java.nio.ByteOrder;
-import java.util.ArrayList;
-import java.util.Collection;
-import java.util.Collections;
 
 /**
  * ODBC processor.
@@ -76,21 +67,13 @@
         OdbcConfiguration odbcCfg = ctx.config().getOdbcConfiguration();
 
         if (odbcCfg != null) {
-            Marshaller marsh = ctx.config().getMarshaller();
+            try {
+                Marshaller marsh = ctx.config().getMarshaller();
 
-            if (marsh != null && !(marsh instanceof BinaryMarshaller))
-                throw new IgniteCheckedException("ODBC can only be used with BinaryMarshaller (please set it " +
+                if (marsh != null && !(marsh instanceof BinaryMarshaller))
+                    throw new IgniteCheckedException("ODBC can only be used with BinaryMarshaller (please set it " +
                         "through IgniteConfiguration.setMarshaller())");
 
-<<<<<<< HEAD
-            String addrStr = odbcCfg.getAddress();
-
-            if (addrStr == null) {
-                addrStr = ctx.config().getLocalHost();
-
-                if (addrStr == null)
-                    addrStr = ""; // Using default host and port range.
-=======
                 HostAndPortRange hostPort;
 
                 if (F.isEmpty(odbcCfg.getEndpointAddress())) {
@@ -159,49 +142,10 @@
                 if (lastErr != null)
                     throw new IgniteCheckedException("Failed to bind to any [host:port] from the range [" +
                         "address=" + hostPort + ", lastErr=" + lastErr + ']');
->>>>>>> 33214b65
             }
-
-            Collection<InetSocketAddress> addrs = address(addrStr);
-
-            for (InetSocketAddress addr : addrs) {
-                try {
-                    srv = GridNioServer.<byte[]>builder()
-                            .address(addr.getAddress())
-                            .port(addr.getPort())
-                            .listener(new OdbcNioListener(ctx, busyLock))
-                            .logger(log)
-                            .selectorCount(odbcCfg.getSelectorCount())
-                            .gridName(ctx.gridName())
-                            .tcpNoDelay(odbcCfg.isNoDelay())
-                            .directBuffer(odbcCfg.isDirectBuffer())
-                            .byteOrder(ByteOrder.nativeOrder())
-                            .socketSendBufferSize(odbcCfg.getSendBufferSize())
-                            .socketReceiveBufferSize(odbcCfg.getReceiveBufferSize())
-                            .sendQueueLimit(odbcCfg.getSendQueueLimit())
-                            .filters(new GridNioCodecFilter(new OdbcBufferedParser(), log, false))
-                            .directMode(false)
-                            .idleTimeout(odbcCfg.getIdleTimeout())
-                            .build();
-
-                    srv.start();
-
-                    ctx.ports().registerPort(addr.getPort(), IgnitePortProtocol.TCP, getClass());
-
-                    log.info("ODBC processor has started on " + addr);
-
-                    break;
-                }
-                catch (Exception e) {
-                    if (log.isDebugEnabled())
-                        log.debug("Failed to start ODBC processor on " + addr + ": " + e);
-
-                    srv = null;
-                }
+            catch (Exception e) {
+                throw new IgniteCheckedException("Failed to start ODBC processor.", e);
             }
-
-            if (srv == null)
-                throw new IgniteCheckedException("Failed to start ODBC processor using provided address: " + addrStr);
         }
     }
 
@@ -218,100 +162,4 @@
                 log.debug("ODBC processor stopped.");
         }
     }
-
-    /**
-     * Creates address from string.
-     *
-     * @param ipStr Address string.
-     * @return Socket addresses (may contain 1 or more addresses if provided string
-     *      includes port range).
-     * @throws IgniteCheckedException If failed.
-     */
-    private static Collection<InetSocketAddress> address(String ipStr) throws IgniteCheckedException {
-        assert ipStr != null;
-
-        ipStr = ipStr.trim();
-
-        String errMsg = "Failed to parse provided ODBC address: " + ipStr;
-
-        int colonCnt = ipStr.length() - ipStr.replace(":", "").length();
-
-        if (colonCnt > 1) {
-            // IPv6 address (literal IPv6 addresses are enclosed in square brackets, for example
-            // https://[2001:db8:85a3:8d3:1319:8a2e:370:7348]:443).
-            if (ipStr.startsWith("[")) {
-                ipStr = ipStr.substring(1);
-
-                if (ipStr.contains("]:"))
-                    return addresses(ipStr, "\\]\\:", errMsg);
-                else if (ipStr.endsWith("]"))
-                    ipStr = ipStr.substring(0, ipStr.length() - 1);
-                else
-                    throw new IgniteCheckedException(errMsg);
-            }
-        }
-        else {
-            // IPv4 address.
-            if (ipStr.endsWith(":"))
-                ipStr = ipStr.substring(0, ipStr.length() - 1);
-            else if (ipStr.indexOf(':') >= 0)
-                return addresses(ipStr, "\\:", errMsg);
-        }
-
-        // Provided address does not contain port (will use default range).
-        return address(ipStr + ':' + OdbcConfiguration.DFLT_TCP_PORT_RANGE);
-    }
-
-    /**
-     * Creates address from string with port information.
-     *
-     * @param ipStr Address string
-     * @param regexDelim Port regex delimiter.
-     * @param errMsg Error message.
-     * @return Socket addresses (may contain 1 or more addresses if provided string
-     *      includes port range).
-     * @throws IgniteCheckedException If failed.
-     */
-    private static Collection<InetSocketAddress> addresses(String ipStr, String regexDelim, String errMsg)
-            throws IgniteCheckedException {
-        String[] tokens = ipStr.split(regexDelim);
-
-        if (tokens.length == 2) {
-            String addrStr = tokens[0];
-            String portStr = tokens[1];
-
-            if (portStr.contains("..")) {
-                try {
-                    int port1 = Integer.parseInt(portStr.substring(0, portStr.indexOf("..")));
-                    int port2 = Integer.parseInt(portStr.substring(portStr.indexOf("..") + 2, portStr.length()));
-
-                    if (port2 < port1 || port1 == port2 || port1 <= 0 || port2 <= 0)
-                        throw new IgniteCheckedException(errMsg);
-
-                    Collection<InetSocketAddress> res = new ArrayList<>(port2 - port1);
-
-                    // Upper bound included.
-                    for (int i = port1; i <= port2; i++)
-                        res.add(new InetSocketAddress(addrStr, i));
-
-                    return res;
-                }
-                catch (IllegalArgumentException e) {
-                    throw new IgniteCheckedException(errMsg, e);
-                }
-            }
-            else {
-                try {
-                    int port = Integer.parseInt(portStr);
-
-                    return Collections.singleton(new InetSocketAddress(addrStr, port));
-                }
-                catch (IllegalArgumentException e) {
-                    throw new IgniteCheckedException(errMsg, e);
-                }
-            }
-        }
-        else
-            throw new IgniteCheckedException(errMsg);
-    }
 }