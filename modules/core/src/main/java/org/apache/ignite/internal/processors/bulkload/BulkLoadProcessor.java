/*
 * Licensed to the Apache Software Foundation (ASF) under one or more
 * contributor license agreements.  See the NOTICE file distributed with
 * this work for additional information regarding copyright ownership.
 * The ASF licenses this file to You under the Apache License, Version 2.0
 * (the "License"); you may not use this file except in compliance with
 * the License.  You may obtain a copy of the License at
 *
 *      http://www.apache.org/licenses/LICENSE-2.0
 *
 * Unless required by applicable law or agreed to in writing, software
 * distributed under the License is distributed on an "AS IS" BASIS,
 * WITHOUT WARRANTIES OR CONDITIONS OF ANY KIND, either express or implied.
 * See the License for the specific language governing permissions and
 * limitations under the License.
 */

package org.apache.ignite.internal.processors.bulkload;

import java.util.List;
import org.apache.ignite.IgniteCheckedException;
import org.apache.ignite.IgniteDataStreamer;
import org.apache.ignite.IgniteIllegalStateException;
import org.apache.ignite.internal.processors.query.GridRunningQueryInfo;
import org.apache.ignite.internal.processors.query.RunningQueryManager;
import org.apache.ignite.internal.processors.tracing.MTC;
import org.apache.ignite.internal.processors.tracing.MTC.TraceSurroundings;
import org.apache.ignite.internal.processors.tracing.NoopSpan;
import org.apache.ignite.internal.processors.tracing.Span;
import org.apache.ignite.internal.processors.tracing.Tracing;
import org.apache.ignite.internal.util.lang.IgniteClosureX;
import org.apache.ignite.lang.IgniteBiTuple;

import static org.apache.ignite.internal.processors.tracing.SpanType.SQL_BATCH_PROCESS;

/**
 * Bulk load (COPY) command processor used on server to keep various context data and process portions of input
 * received from the client side.
 */
public class BulkLoadProcessor implements AutoCloseable {
    /** Parser of the input bytes. */
    private final BulkLoadParser inputParser;

    /**
     * Converter, which transforms the list of strings parsed from the input stream to the key+value entry to add to
     * the cache.
     */
    private final IgniteClosureX<List<?>, IgniteBiTuple<?, ?>> dataConverter;

    /** Streamer that puts actual key/value into the cache. */
    private final BulkLoadCacheWriter outputStreamer;

    /** Becomes true after {@link #close()} method is called. */
    private boolean isClosed;

    /** Running query manager. */
    private final RunningQueryManager runningQryMgr;

    /** Query id. */
    private final long qryId;

    /** Exception, current load process ended with, or {@code null} if in progress or if succeded. */
    private Exception failReason;

    /** Tracing processor. */
    private final Tracing tracing;

    /** Span of the running query. */
    private final Span qrySpan;

    /**
     * Creates bulk load processor.
     *
     * @param inputParser Parser of the input bytes.
     * @param dataConverter Converter, which transforms the list of strings parsed from the input stream to the
     *     key+value entry to add to the cache.
     * @param outputStreamer Streamer that puts actual key/value into the cache.
     * @param runningQryMgr Running query manager.
     * @param qryId Running query id.
     * @param tracing Tracing processor.
     */
    public BulkLoadProcessor(BulkLoadParser inputParser, IgniteClosureX<List<?>, IgniteBiTuple<?, ?>> dataConverter,
<<<<<<< HEAD
        BulkLoadCacheWriter outputStreamer, RunningQueryManager runningQryMgr, Long qryId, Tracing tracing) {
=======
        BulkLoadCacheWriter outputStreamer, RunningQueryManager runningQryMgr, long qryId, Tracing tracing) {
>>>>>>> 9cf06362
        this.inputParser = inputParser;
        this.dataConverter = dataConverter;
        this.outputStreamer = outputStreamer;
        this.runningQryMgr = runningQryMgr;
        this.qryId = qryId;
        this.tracing = tracing;

        GridRunningQueryInfo qryInfo = runningQryMgr.runningQueryInfo(qryId);

        qrySpan = qryInfo == null ? NoopSpan.INSTANCE : qryInfo.span();

        isClosed = false;
    }

    /**
     * Returns the streamer that puts actual key/value into the cache.
     *
     * @return Streamer that puts actual key/value into the cache.
     */
    public BulkLoadCacheWriter outputStreamer() {
        return outputStreamer;
    }

    /**
     * Processes the incoming batch and writes data to the cache by calling the data converter and output streamer.
     *
     * @param batchData Data from the current batch.
     * @param isLastBatch true if this is the last batch.
     * @throws IgniteIllegalStateException when called after {@link #close()}.
     */
    public void processBatch(byte[] batchData, boolean isLastBatch) throws IgniteCheckedException {
        try (TraceSurroundings ignored = MTC.support(tracing.create(SQL_BATCH_PROCESS, qrySpan))) {
            if (isClosed)
                throw new IgniteIllegalStateException("Attempt to process a batch on a closed BulkLoadProcessor");

            Iterable<List<Object>> inputRecords = inputParser.parseBatch(batchData, isLastBatch);

            for (List<Object> record : inputRecords) {
                IgniteBiTuple<?, ?> kv = dataConverter.apply(record);

                outputStreamer.apply(kv);
            }
        }
    }

    /**
     * Is called to notify processor, that bulk load execution, this processor is performing, failed with specified
     * exception.
     *
     * @param failReason why current load failed.
     */
    public void onError(Exception failReason) {
        this.failReason = failReason;
    }

    /**
     * Aborts processing and closes the underlying objects ({@link IgniteDataStreamer}).
     */
    @Override public void close() throws Exception {
        if (isClosed)
            return;

        try {
            isClosed = true;

            outputStreamer.close();
        }
        catch (Exception e) {
            if (failReason == null)
                failReason = e;

            throw e;
        }
        finally {
            runningQryMgr.unregister(qryId, failReason);
        }
    }
}<|MERGE_RESOLUTION|>--- conflicted
+++ resolved
@@ -80,11 +80,7 @@
      * @param tracing Tracing processor.
      */
     public BulkLoadProcessor(BulkLoadParser inputParser, IgniteClosureX<List<?>, IgniteBiTuple<?, ?>> dataConverter,
-<<<<<<< HEAD
-        BulkLoadCacheWriter outputStreamer, RunningQueryManager runningQryMgr, Long qryId, Tracing tracing) {
-=======
         BulkLoadCacheWriter outputStreamer, RunningQueryManager runningQryMgr, long qryId, Tracing tracing) {
->>>>>>> 9cf06362
         this.inputParser = inputParser;
         this.dataConverter = dataConverter;
         this.outputStreamer = outputStreamer;
