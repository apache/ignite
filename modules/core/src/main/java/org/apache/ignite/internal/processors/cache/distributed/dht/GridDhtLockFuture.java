/*
 * Licensed to the Apache Software Foundation (ASF) under one or more
 * contributor license agreements.  See the NOTICE file distributed with
 * this work for additional information regarding copyright ownership.
 * The ASF licenses this file to You under the Apache License, Version 2.0
 * (the "License"); you may not use this file except in compliance with
 * the License.  You may obtain a copy of the License at
 *
 *      http://www.apache.org/licenses/LICENSE-2.0
 *
 * Unless required by applicable law or agreed to in writing, software
 * distributed under the License is distributed on an "AS IS" BASIS,
 * WITHOUT WARRANTIES OR CONDITIONS OF ANY KIND, either express or implied.
 * See the License for the specific language governing permissions and
 * limitations under the License.
 */

package org.apache.ignite.internal.processors.cache.distributed.dht;

import org.apache.ignite.*;
import org.apache.ignite.cluster.*;
import org.apache.ignite.internal.*;
import org.apache.ignite.internal.cluster.*;
import org.apache.ignite.internal.processors.affinity.*;
import org.apache.ignite.internal.processors.cache.*;
import org.apache.ignite.internal.processors.cache.distributed.*;
import org.apache.ignite.internal.processors.cache.transactions.*;
import org.apache.ignite.internal.processors.cache.version.*;
import org.apache.ignite.internal.processors.dr.*;
import org.apache.ignite.internal.processors.timeout.*;
import org.apache.ignite.internal.util.*;
import org.apache.ignite.internal.util.future.*;
import org.apache.ignite.internal.util.tostring.*;
import org.apache.ignite.internal.util.typedef.*;
import org.apache.ignite.internal.util.typedef.internal.*;
import org.apache.ignite.lang.*;
import org.apache.ignite.transactions.*;
import org.jetbrains.annotations.*;
import org.jsr166.*;

import java.util.*;
import java.util.concurrent.atomic.*;

import static org.apache.ignite.events.EventType.*;
import static org.apache.ignite.internal.processors.dr.GridDrType.*;

/**
 * Cache lock future.
 */
public final class GridDhtLockFuture extends GridCompoundIdentityFuture<Boolean>
    implements GridCacheMvccFuture<Boolean>, GridDhtFuture<Boolean>, GridCacheMappedVersion {
    /** */
    private static final long serialVersionUID = 0L;

    /** Logger reference. */
    private static final AtomicReference<IgniteLogger> logRef = new AtomicReference<>();

    /** Logger. */
    private static IgniteLogger log;

    /** Cache registry. */
    @GridToStringExclude
    private GridCacheContext<?, ?> cctx;

    /** Near node ID. */
    private UUID nearNodeId;

    /** Near lock version. */
    private GridCacheVersion nearLockVer;

    /** Topology version. */
    private AffinityTopologyVersion topVer;

    /** Thread. */
    private long threadId;

    /** Keys locked so far. */
    @SuppressWarnings({"FieldAccessedSynchronizedAndUnsynchronized"})
    @GridToStringExclude
    private List<GridDhtCacheEntry> entries;

    /** DHT mappings. */
    private Map<ClusterNode, List<GridDhtCacheEntry>> dhtMap =
        new ConcurrentHashMap8<>();

    /** Future ID. */
    private IgniteUuid futId;

    /** Lock version. */
    private GridCacheVersion lockVer;

    /** Read flag. */
    private boolean read;

    /** Error. */
    private AtomicReference<Throwable> err = new AtomicReference<>(null);

    /** Timed out flag. */
    private volatile boolean timedOut;

    /** Timeout object. */
    @GridToStringExclude
    private LockTimeoutObject timeoutObj;

    /** Lock timeout. */
    private long timeout;

    /** Filter. */
    private CacheEntryPredicate[] filter;

    /** Transaction. */
    private GridDhtTxLocalAdapter tx;

    /** All replies flag. */
    private AtomicBoolean mapped = new AtomicBoolean(false);

    /** */
    private Collection<Integer> invalidParts = new GridLeanSet<>();

    /** Trackable flag. */
    private boolean trackable = true;

    /** Mutex. */
    private final Object mux = new Object();

    /** Pending locks. */
    private final Collection<KeyCacheObject> pendingLocks = new GridConcurrentHashSet<>();

    /** TTL for read operation. */
    private long accessTtl;

    /** Need return value flag. */
    private boolean needReturnVal;

    /** Skip store flag. */
    private final boolean skipStore;

    /**
     * @param cctx Cache context.
     * @param nearNodeId Near node ID.
     * @param nearLockVer Near lock version.
     * @param topVer Topology version.
     * @param cnt Number of keys to lock.
     * @param read Read flag.
     * @param needReturnVal Need return value flag.
     * @param timeout Lock acquisition timeout.
     * @param tx Transaction.
     * @param threadId Thread ID.
     * @param accessTtl TTL for read operation.
     * @param filter Filter.
     * @param skipStore Skip store flag.
     */
    public GridDhtLockFuture(
        GridCacheContext<?, ?> cctx,
        UUID nearNodeId,
        GridCacheVersion nearLockVer,
        @NotNull AffinityTopologyVersion topVer,
        int cnt,
        boolean read,
        boolean needReturnVal,
        long timeout,
        GridDhtTxLocalAdapter tx,
        long threadId,
        long accessTtl,
        CacheEntryPredicate[] filter,
        boolean skipStore) {
        super(cctx.kernalContext(), CU.boolReducer());

        assert nearNodeId != null;
        assert nearLockVer != null;
        assert topVer.topologyVersion() > 0;

        this.cctx = cctx;
        this.nearNodeId = nearNodeId;
        this.nearLockVer = nearLockVer;
        this.topVer = topVer;
        this.read = read;
        this.needReturnVal = needReturnVal;
        this.timeout = timeout;
        this.filter = filter;
        this.tx = tx;
        this.accessTtl = accessTtl;
        this.skipStore = skipStore;

        if (tx != null)
            tx.topologyVersion(topVer);

        assert tx == null || threadId == tx.threadId();

        this.threadId = threadId;

        if (tx != null)
            lockVer = tx.xidVersion();
        else {
            lockVer = cctx.mvcc().mappedVersion(nearLockVer);

            if (lockVer == null)
                lockVer = nearLockVer;
        }

        futId = IgniteUuid.randomUuid();

        entries = new ArrayList<>(cnt);

        if (log == null)
            log = U.logger(cctx.kernalContext(), logRef, GridDhtLockFuture.class);

        if (timeout > 0) {
            timeoutObj = new LockTimeoutObject();

            cctx.time().addTimeoutObject(timeoutObj);
        }
    }

    /** {@inheritDoc} */
    @Override public Collection<Integer> invalidPartitions() {
        return invalidParts;
    }

    /**
     * @param cacheCtx Cache context.
     * @param invalidPart Partition to retry.
     */
    void addInvalidPartition(GridCacheContext<?, ?> cacheCtx, int invalidPart) {
        invalidParts.add(invalidPart);

        // Register invalid partitions with transaction.
        if (tx != null)
            tx.addInvalidPartition(cacheCtx, invalidPart);

        if (log.isDebugEnabled())
            log.debug("Added invalid partition to future [invalidPart=" + invalidPart + ", fut=" + this + ']');
    }

    /**
     * @return Participating nodes.
     */
    @Override public Collection<? extends ClusterNode> nodes() {
        return F.viewReadOnly(futures(), new IgniteClosure<IgniteInternalFuture<?>, ClusterNode>() {
            @Nullable @Override public ClusterNode apply(IgniteInternalFuture<?> f) {
                if (isMini(f))
                    return ((MiniFuture)f).node();

                return cctx.discovery().localNode();
            }
        });
    }

    /** {@inheritDoc} */
    @Override public GridCacheVersion version() {
        return lockVer;
    }

    /** {@inheritDoc} */
    @Override public boolean trackable() {
        return trackable;
    }

    /** {@inheritDoc} */
    @Override public void markNotTrackable() {
        trackable = false;
    }

    /**
     * @return Entries.
     */
    public Collection<GridDhtCacheEntry> entries() {
        return F.view(entries, F.notNull());
    }

    /**
     * @return Entries.
     */
    public Collection<GridDhtCacheEntry> entriesCopy() {
        synchronized (mux) {
            return new ArrayList<>(entries());
        }
    }

    /**
     * @return Future ID.
     */
    @Override public IgniteUuid futureId() {
        return futId;
    }

    /**
     * @return Near lock version.
     */
    public GridCacheVersion nearLockVersion() {
        return nearLockVer;
    }

    /** {@inheritDoc} */
    @Nullable @Override public GridCacheVersion mappedVersion() {
        return tx == null ? nearLockVer : null;
    }

    /**
     * @return {@code True} if transaction is not {@code null}.
     */
    private boolean inTx() {
        return tx != null;
    }

    /**
     * @return {@code True} if transaction is implicit.
     */
    private boolean implicitSingle() {
        return tx != null && tx.implicitSingle();
    }

    /**
     * @return {@code True} if transaction is not {@code null} and has invalidate flag set.
     */
    private boolean isInvalidate() {
        return tx != null && tx.isInvalidate();
    }

    /**
     * @return Transaction isolation or {@code null} if no transaction.
     */
    @Nullable private TransactionIsolation isolation() {
        return tx == null ? null : tx.isolation();
    }

    /**
     * @param cached Entry.
     * @return {@code True} if locked.
     * @throws GridCacheEntryRemovedException If removed.
     */
    private boolean locked(GridCacheEntryEx cached) throws GridCacheEntryRemovedException {
        return (cached.lockedLocally(lockVer) && filter(cached)); // If filter failed, lock is failed.
    }

    /**
     * @param cached Entry.
     * @param owner Lock owner.
     * @return {@code True} if locked.
     */
    private boolean locked(GridCacheEntryEx cached, GridCacheMvccCandidate owner) {
        // Reentry-aware check (if filter failed, lock is failed).
        return owner != null && owner.matches(lockVer, cctx.nodeId(), threadId) && filter(cached);
    }

    /**
     * Adds entry to future.
     *
     * @param entry Entry to add.
     * @return Lock candidate.
     * @throws GridCacheEntryRemovedException If entry was removed.
     * @throws GridDistributedLockCancelledException If lock is canceled.
     */
    @Nullable public GridCacheMvccCandidate addEntry(GridDhtCacheEntry entry)
        throws GridCacheEntryRemovedException, GridDistributedLockCancelledException {
        if (log.isDebugEnabled())
            log.debug("Adding entry: " + entry);

        if (entry == null)
            return null;

        // Check if the future is timed out.
        if (timedOut)
            return null;

        // Add local lock first, as it may throw GridCacheEntryRemovedException.
        GridCacheMvccCandidate c = entry.addDhtLocal(
            nearNodeId,
            nearLockVer,
            topVer,
            threadId,
            lockVer,
            timeout,
            /*reenter*/false,
            inTx(),
            implicitSingle()
        );

        if (c == null && timeout < 0) {
            if (log.isDebugEnabled())
                log.debug("Failed to acquire lock with negative timeout: " + entry);

            onFailed(false);

            return null;
        }

        synchronized (mux) {
            entries.add(c == null || c.reentry() ? null : entry);
        }

        if (c != null && !c.reentry())
            pendingLocks.add(entry.key());

        // Double check if the future has already timed out.
        if (timedOut) {
            entry.removeLock(lockVer);

            return null;
        }

        return c;
    }

    /**
     * Undoes all locks.
     *
     * @param dist If {@code true}, then remove locks from remote nodes as well.
     */
    private void undoLocks(boolean dist) {
        // Transactions will undo during rollback.
        Collection<GridDhtCacheEntry> entriesCp = entriesCopy();

        if (dist && tx == null) {
            cctx.dhtTx().removeLocks(nearNodeId, lockVer, F.viewReadOnly(entriesCp,
                new C1<GridDhtCacheEntry, KeyCacheObject>() {
                    @Override public KeyCacheObject apply(GridDhtCacheEntry e) {
                        return e.key();
                    }
                }), false);
        }
        else {
            if (tx != null) {
                if (tx.setRollbackOnly()) {
                    if (log.isDebugEnabled())
                        log.debug("Marked transaction as rollback only because locks could not be acquired: " + tx);
                }
                else if (log.isDebugEnabled())
                    log.debug("Transaction was not marked rollback-only while locks were not acquired: " + tx);
            }

            for (GridCacheEntryEx e : entriesCp) {
                try {
                    e.removeLock(lockVer);
                }
                catch (GridCacheEntryRemovedException ignored) {
                    while (true) {
                        try {
                            e = cctx.cache().peekEx(e.key());

                            if (e != null)
                                e.removeLock(lockVer);

                            break;
                        }
                        catch (GridCacheEntryRemovedException ignore) {
                            if (log.isDebugEnabled())
                                log.debug("Attempted to remove lock on removed entry (will retry) [ver=" +
                                    lockVer + ", entry=" + e + ']');
                        }
                    }
                }
            }
        }
    }

    /**
     *
     * @param dist {@code True} if need to distribute lock release.
     */
    private void onFailed(boolean dist) {
        undoLocks(dist);

        onComplete(false);
    }

    /**
     * @param nodeId Left node ID
     * @return {@code True} if node was in the list.
     */
    @SuppressWarnings({"ThrowableInstanceNeverThrown"})
    @Override public boolean onNodeLeft(UUID nodeId) {
        boolean found = false;

        for (IgniteInternalFuture<?> fut : futures()) {
            if (isMini(fut)) {
                MiniFuture f = (MiniFuture)fut;

                if (f.node().id().equals(nodeId)) {
                    f.onResult(new ClusterTopologyCheckedException("Remote node left grid (will ignore): " + nodeId));

                    found = true;
                }
            }
        }

        return found;
    }

    /**
     * @param nodeId Sender.
     * @param res Result.
     */
    void onResult(UUID nodeId, GridDhtLockResponse res) {
        if (!isDone()) {
            if (log.isDebugEnabled())
                log.debug("Received lock response from node [nodeId=" + nodeId + ", res=" + res + ", fut=" + this + ']');

            boolean found = false;

            for (IgniteInternalFuture<Boolean> fut : pending()) {
                if (isMini(fut)) {
                    MiniFuture mini = (MiniFuture)fut;

                    if (mini.futureId().equals(res.miniId())) {
                        assert mini.node().id().equals(nodeId);

                        if (log.isDebugEnabled())
                            log.debug("Found mini future for response [mini=" + mini + ", res=" + res + ']');

                        found = true;

                        mini.onResult(res);

                        if (log.isDebugEnabled())
                            log.debug("Futures after processed lock response [fut=" + this + ", mini=" + mini +
                                ", res=" + res + ']');

                        break;
                    }
                }
            }

            if (!found)
                U.warn(log, "Failed to find mini future for response (perhaps due to stale message) [res=" + res +
                    ", fut=" + this + ']');
        }
    }

    /**
     * Sets all local locks as ready. After local locks are acquired, lock requests will be sent to remote nodes.
     * Thus, no reordering will occur for remote locks as they are added after local locks are acquired.
     */
    private void readyLocks() {
        if (log.isDebugEnabled())
            log.debug("Marking local locks as ready for DHT lock future: " + this);

        for (int i = 0; i < entries.size(); i++) {
            while (true) {
                GridDistributedCacheEntry entry = entries.get(i);

                if (entry == null)
                    break; // While.

                try {
                    GridCacheMvccCandidate owner = entry.readyLock(lockVer);

                    if (timeout < 0) {
                        if (owner == null || !owner.version().equals(lockVer)) {
                            // We did not send any requests yet.
                            onFailed(false);

                            return;
                        }
                    }

                    if (log.isDebugEnabled()) {
                        if (!locked(entry, owner))
                            log.debug("Entry is not locked (will keep waiting) [entry=" + entry +
                                ", fut=" + this + ']');
                    }

                    break; // Inner while loop.
                }
                // Possible in concurrent cases, when owner is changed after locks
                // have been released or cancelled.
                catch (GridCacheEntryRemovedException ignored) {
                    if (log.isDebugEnabled())
                        log.debug("Failed to ready lock because entry was removed (will renew).");

                    entries.set(i, (GridDhtCacheEntry)cctx.cache().entryEx(entry.key(), topVer));
                }
            }
        }
    }

    /**
     * @param e Error.
     */
    public void onError(GridDistributedLockCancelledException e) {
        if (err.compareAndSet(null, e))
            onComplete(false);
    }

    /**
     * @param t Error.
     */
    public void onError(Throwable t) {
        if (err.compareAndSet(null, t))
            onComplete(false);
    }

    /**
     * @param cached Entry to check.
     * @return {@code True} if filter passed.
     */
    private boolean filter(GridCacheEntryEx cached) {
        try {
            if (!cctx.isAll(cached, filter)) {
                if (log.isDebugEnabled())
                    log.debug("Filter didn't pass for entry (will fail lock): " + cached);

                onFailed(true);

                return false;
            }

            return true;
        }
        catch (IgniteCheckedException e) {
            onError(e);

            return false;
        }
    }

    /**
     * Callback for whenever entry lock ownership changes.
     *
     * @param entry Entry whose lock ownership changed.
     */
    @Override public boolean onOwnerChanged(GridCacheEntryEx entry, GridCacheMvccCandidate owner) {
        if (isDone())
            return false; // Check other futures.

        if (log.isDebugEnabled())
            log.debug("Received onOwnerChanged() callback [entry=" + entry + ", owner=" + owner + "]");

        if (owner != null && owner.version().equals(lockVer)) {
            pendingLocks.remove(entry.key());

            if (checkLocks())
                map(entries());

            return true;
        }

        return false;
    }

    /**
     * @return {@code True} if locks have been acquired.
     */
    private boolean checkLocks() {
        return pendingLocks.isEmpty();
    }

    /** {@inheritDoc} */
    @Override public boolean cancel() {
        if (onCancelled())
            onComplete(false);

        return isCancelled();
    }

    /** {@inheritDoc} */
    @Override public boolean onDone(@Nullable Boolean success, @Nullable Throwable err) {
        // Protect against NPE.
        if (success == null) {
            assert err != null;

            success = false;
        }

        assert err == null || !success;
        assert !success || (initialized() && !hasPending()) : "Invalid done callback [success=" + success +
            ", fut=" + this + ']';

        if (log.isDebugEnabled())
            log.debug("Received onDone(..) callback [success=" + success + ", err=" + err + ", fut=" + this + ']');

        // If locks were not acquired yet, delay completion.
        if (isDone() || (err == null && success && !checkLocks()))
            return false;

        this.err.compareAndSet(null, err);

        return onComplete(success);
    }

    /**
     * Completeness callback.
     *
     * @param success {@code True} if lock was acquired.
     * @return {@code True} if complete by this operation.
     */
    private boolean onComplete(boolean success) {
        if (log.isDebugEnabled())
            log.debug("Received onComplete(..) callback [success=" + success + ", fut=" + this + ']');

        if (!success)
            undoLocks(true);

        if (tx != null)
            cctx.tm().txContext(tx);

        if (err.get() == null)
            loadMissingFromStore();

        if (super.onDone(success, err.get())) {
            if (log.isDebugEnabled())
                log.debug("Completing future: " + this);

            // Clean up.
            cctx.mvcc().removeFuture(this);

            if (timeoutObj != null)
                cctx.time().removeTimeoutObject(timeoutObj);

            return true;
        }

        return false;
    }

    /**
     * @param f Future.
     * @return {@code True} if mini-future.
     */
    private boolean isMini(IgniteInternalFuture<?> f) {
        return f.getClass().equals(MiniFuture.class);
    }

    /**
     *
     */
    public void map() {
        if (F.isEmpty(entries)) {
            onComplete(true);

            return;
        }

        readyLocks();
    }

    /**
     * @param entries Entries.
     */
    private void map(Iterable<GridDhtCacheEntry> entries) {
        if (!mapped.compareAndSet(false, true)) {
            if (log.isDebugEnabled())
                log.debug("Will not map DHT lock future (other thread is mapping): " + this);

            return;
        }

        try {
            if (log.isDebugEnabled())
                log.debug("Mapping entry for DHT lock future: " + this);

            // Assign keys to primary nodes.
            for (GridDhtCacheEntry entry : entries) {
                try {
                    while (true) {
                        try {
<<<<<<< HEAD
                            cctx.dhtMap(nearNodeId, topVer, entry, log, dhtMap, null);
=======
                            hasRmtNodes = cctx.dhtMap(
                                nearNodeId,
                                topVer,
                                entry,
                                tx == null ? lockVer : null,
                                log,
                                dhtMap,
                                null);
>>>>>>> d9acbd1d

                            GridCacheMvccCandidate cand = entry.candidate(lockVer);

                            // Possible in case of lock cancellation.
                            if (cand == null) {
                                onFailed(false);

                                // Will mark initialized in finally block.
                                return;
                            }

                            break;
                        }
                        catch (GridCacheEntryRemovedException ignore) {
                            if (log.isDebugEnabled())
                                log.debug("Got removed entry when mapping DHT lock future (will retry): " + entry);

                            entry = cctx.dht().entryExx(entry.key(), topVer);
                        }
                    }
                }
                catch (GridDhtInvalidPartitionException e) {
                    assert false : "DHT lock should never get invalid partition [err=" + e + ", fut=" + this + ']';
                }
            }

            if (isDone()) {
                if (log.isDebugEnabled())
                    log.debug("Mapping won't proceed because future is done: " + this);

                return;
            }

            if (log.isDebugEnabled())
                log.debug("Mapped DHT lock future [dhtMap=" + F.nodeIds(dhtMap.keySet()) + ", dhtLockFut=" + this + ']');

            // Create mini futures.
            for (Map.Entry<ClusterNode, List<GridDhtCacheEntry>> mapped : dhtMap.entrySet()) {
                ClusterNode n = mapped.getKey();

                List<GridDhtCacheEntry> dhtMapping = mapped.getValue();

                int cnt = F.size(dhtMapping);

                if (cnt > 0) {
                    assert !n.id().equals(cctx.localNodeId());

                    MiniFuture fut = new MiniFuture(n, dhtMapping);

                    GridDhtLockRequest req = new GridDhtLockRequest(
                        cctx.cacheId(),
                        nearNodeId,
                        inTx() ? tx.nearXidVersion() : null,
                        threadId,
                        futId,
                        fut.futureId(),
                        lockVer,
                        topVer,
                        inTx(),
                        read,
                        isolation(),
                        isInvalidate(),
                        timeout,
                        cnt,
                        0,
                        inTx() ? tx.size() : cnt,
                        inTx() ? tx.subjectId() : null,
                        inTx() ? tx.taskNameHash() : 0,
                        read ? accessTtl : -1L,
                        skipStore);

                    try {
                        for (ListIterator<GridDhtCacheEntry> it = dhtMapping.listIterator(); it.hasNext();) {
                            GridDhtCacheEntry e = it.next();

                            // Must unswap entry so that isNewLocked returns correct value.
                            e.unswap(false);

                            boolean needVal = false;

                            try {
                                needVal = e.isNewLocked();

                                if (needVal) {
                                    List<ClusterNode> owners = cctx.topology().owners(e.partition(),
                                        tx != null ? tx.topologyVersion() : cctx.affinity().affinityTopologyVersion());

                                    // Do not preload if local node is partition owner.
                                    if (owners.contains(cctx.localNode()))
                                        needVal = false;
                                }
                            }
                            catch (GridCacheEntryRemovedException ex) {
                                assert false : "Entry cannot become obsolete when DHT local candidate is added " +
                                    "[e=" + e + ", ex=" + ex + ']';
                            }

                            // Skip entry if it is not new and is not present in updated mapping.
                            if (tx != null && !needVal)
                                continue;

                            boolean invalidateRdr = e.readerId(n.id()) != null;

                            req.addDhtKey(e.key(), invalidateRdr, cctx);

                            if (needVal) {
                                // Mark last added key as needed to be preloaded.
                                req.markLastKeyForPreload();
<<<<<<< HEAD
=======

                                if (tx != null) {
                                    IgniteTxEntry txEntry = tx.entry(e.txKey());

                                    // NOOP entries will be sent to backups on prepare step.
                                    if (txEntry.op() == GridCacheOperation.READ)
                                        txEntry.op(GridCacheOperation.NOOP);
                                }
                            }

                            it.set(addOwned(req, e));
>>>>>>> d9acbd1d
                        }

                        if (!F.isEmpty(req.keys())) {
                            if (tx != null)
                                tx.addLockTransactionNode(n);

                            add(fut); // Append new future.

                            if (log.isDebugEnabled())
                                log.debug("Sending DHT lock request to DHT node [node=" + n.id() + ", req=" + req + ']');

                            cctx.io().send(n, req, cctx.ioPolicy());
                        }
                    }
                    catch (IgniteCheckedException e) {
                        // Fail the whole thing.
                        if (e instanceof ClusterTopologyCheckedException)
                            fut.onResult((ClusterTopologyCheckedException)e);
                        else
                            fut.onResult(e);
                    }
                }
            }
        }
        finally {
            markInitialized();
        }
    }

    /** {@inheritDoc} */
    @Override public int hashCode() {
        return futId.hashCode();
    }

    /** {@inheritDoc} */
    @Override public String toString() {
        return S.toString(GridDhtLockFuture.class, this, super.toString());
    }

    /**
     *
     */
    private void loadMissingFromStore() {
        if (!skipStore && (read || cctx.loadPreviousValue()) && cctx.readThrough() && (needReturnVal || read)) {
            final Map<KeyCacheObject, GridDhtCacheEntry> loadMap = new LinkedHashMap<>();

            final GridCacheVersion ver = version();

            for (GridDhtCacheEntry entry : entries) {
                if (!entry.hasValue())
                    loadMap.put(entry.key(), entry);
            }

            try {
                cctx.store().loadAll(
                    null,
                    loadMap.keySet(),
                    new CI2<KeyCacheObject, Object>() {
                        @Override public void apply(KeyCacheObject key, Object val) {
                            // No value loaded from store.
                            if (val == null)
                                return;

                            GridDhtCacheEntry entry0 = loadMap.get(key);

                            try {
                                CacheObject val0 = cctx.toCacheObject(val);

                                entry0.initialValue(val0, ver, 0, 0, false, topVer, GridDrType.DR_LOAD);
                            }
                            catch (GridCacheEntryRemovedException e) {
                                assert false : "Should not get removed exception while holding lock on entry " +
                                    "[entry=" + entry0 + ", e=" + e + ']';
                            }
                            catch (IgniteCheckedException e) {
                                onDone(e);
                            }
                        }
                    });
            }
            catch (IgniteCheckedException e) {
                onDone(e);
            }
        }
    }

    /**
     * Lock request timeout object.
     */
    private class LockTimeoutObject extends GridTimeoutObjectAdapter {
        /**
         * Default constructor.
         */
        LockTimeoutObject() {
            super(timeout);
        }

        /** {@inheritDoc} */
        @SuppressWarnings({"ThrowableInstanceNeverThrown"})
        @Override public void onTimeout() {
            if (log.isDebugEnabled())
                log.debug("Timed out waiting for lock response: " + this);

            timedOut = true;

            onComplete(false);
        }

        /** {@inheritDoc} */
        @Override public String toString() {
            return S.toString(LockTimeoutObject.class, this);
        }
    }

    /**
     * Mini-future for get operations. Mini-futures are only waiting on a single
     * node as opposed to multiple nodes.
     */
    private class MiniFuture extends GridFutureAdapter<Boolean> {
        /** */
        private static final long serialVersionUID = 0L;

        /** */
        private final IgniteUuid futId = IgniteUuid.randomUuid();

        /** Node. */
        @GridToStringExclude
        private ClusterNode node;

        /** DHT mapping. */
        @GridToStringInclude
        private List<GridDhtCacheEntry> dhtMapping;

        /**
         * @param node Node.
         * @param dhtMapping Mapping.
         */
        MiniFuture(ClusterNode node, List<GridDhtCacheEntry> dhtMapping) {
            assert node != null;

            this.node = node;
            this.dhtMapping = dhtMapping;
        }

        /**
         * @return Future ID.
         */
        IgniteUuid futureId() {
            return futId;
        }

        /**
         * @return Node ID.
         */
        public ClusterNode node() {
            return node;
        }

        /**
         * @param e Error.
         */
        void onResult(Throwable e) {
            if (log.isDebugEnabled())
                log.debug("Failed to get future result [fut=" + this + ", err=" + e + ']');

            // Fail.
            onDone(e);
        }

        /**
         * @param e Node failure.
         */
        void onResult(ClusterTopologyCheckedException e) {
            if (log.isDebugEnabled())
                log.debug("Remote node left grid while sending or waiting for reply (will ignore): " + this);

            if (tx != null)
                tx.removeMapping(node.id());

            onDone(true);
        }

        /**
         * @param res Result callback.
         */
        void onResult(GridDhtLockResponse res) {
            if (res.error() != null)
                // Fail the whole compound future.
                onError(res.error());
            else {
                Collection<Integer> invalidParts = res.invalidPartitions();

                // Removing mappings for invalid partitions.
                if (!F.isEmpty(invalidParts)) {
                    for (Iterator<GridDhtCacheEntry> it = dhtMapping.iterator(); it.hasNext();) {
                        GridDhtCacheEntry entry = it.next();

                        if (invalidParts.contains(entry.partition())) {
                            it.remove();

                            if (log.isDebugEnabled())
                                log.debug("Removed mapping for entry [nodeId=" + node.id() + ", entry=" + entry +
                                    ", fut=" + GridDhtLockFuture.this + ']');

                            if (tx != null)
                                tx.removeDhtMapping(node.id(), entry);
                            else
                                entry.removeMapping(lockVer, node);
                        }
                    }

                    if (dhtMapping.isEmpty())
                        dhtMap.remove(node);
                }

                boolean replicate = cctx.isDrEnabled();

                boolean rec = cctx.events().isRecordable(EVT_CACHE_REBALANCE_OBJECT_LOADED);

                for (GridCacheEntryInfo info : res.preloadEntries()) {
                    try {
                        GridCacheEntryEx entry = cctx.cache().entryEx(info.key(), topVer);

                        if (entry.initialValue(info.value(), info.version(), info.ttl(),
                            info.expireTime(), true, topVer, replicate ? DR_PRELOAD : DR_NONE)) {
                            if (rec && !entry.isInternal())
                                cctx.events().addEvent(entry.partition(), entry.key(), cctx.localNodeId(),
                                    (IgniteUuid)null, null, EVT_CACHE_REBALANCE_OBJECT_LOADED, info.value(), true, null,
                                    false, null, null, null);
                        }
                    }
                    catch (IgniteCheckedException e) {
                        onDone(e);

                        return;
                    }
                    catch (GridCacheEntryRemovedException e) {
                        assert false : "Entry cannot become obsolete when DHT local candidate is added " +
                            "[e=" + e + ", ex=" + e + ']';
                    }
                }

                // Finish mini future.
                onDone(true);
            }
        }

        /**
         * @param cacheCtx Context.
         * @param keys Keys to evict readers for.
         * @param nodeId Node ID.
         * @param msgId Message ID.
         * @param entries Entries to check.
         */
        @SuppressWarnings({"ForLoopReplaceableByForEach"})
        private void evictReaders(GridCacheContext<?, ?> cacheCtx, Collection<IgniteTxKey> keys, UUID nodeId, long msgId,
            @Nullable List<GridDhtCacheEntry> entries) {
            if (entries == null || keys == null || entries.isEmpty() || keys.isEmpty())
                return;

            for (ListIterator<GridDhtCacheEntry> it = entries.listIterator(); it.hasNext(); ) {
                GridDhtCacheEntry cached = it.next();

                if (keys.contains(cached.txKey())) {
                    while (true) {
                        try {
                            cached.removeReader(nodeId, msgId);

                            if (tx != null)
                                tx.removeNearMapping(nodeId, cached);

                            break;
                        }
                        catch (GridCacheEntryRemovedException ignore) {
                            GridDhtCacheEntry e = cacheCtx.dht().peekExx(cached.key());

                            if (e == null)
                                break;

                            it.set(e);
                        }
                    }
                }
            }
        }

        /** {@inheritDoc} */
        @Override public String toString() {
            return S.toString(MiniFuture.class, this, "nodeId", node.id(), "super", super.toString());
        }
    }
}<|MERGE_RESOLUTION|>--- conflicted
+++ resolved
@@ -754,18 +754,7 @@
                 try {
                     while (true) {
                         try {
-<<<<<<< HEAD
                             cctx.dhtMap(nearNodeId, topVer, entry, log, dhtMap, null);
-=======
-                            hasRmtNodes = cctx.dhtMap(
-                                nearNodeId,
-                                topVer,
-                                entry,
-                                tx == null ? lockVer : null,
-                                log,
-                                dhtMap,
-                                null);
->>>>>>> d9acbd1d
 
                             GridCacheMvccCandidate cand = entry.candidate(lockVer);
 
@@ -874,8 +863,6 @@
                             if (needVal) {
                                 // Mark last added key as needed to be preloaded.
                                 req.markLastKeyForPreload();
-<<<<<<< HEAD
-=======
 
                                 if (tx != null) {
                                     IgniteTxEntry txEntry = tx.entry(e.txKey());
@@ -885,9 +872,6 @@
                                         txEntry.op(GridCacheOperation.NOOP);
                                 }
                             }
-
-                            it.set(addOwned(req, e));
->>>>>>> d9acbd1d
                         }
 
                         if (!F.isEmpty(req.keys())) {
