--- conflicted
+++ resolved
@@ -882,38 +882,6 @@
         }
     }
 
-<<<<<<< HEAD
-=======
-    /**
-     * @param req Request.
-     * @param e Entry.
-     * @return Entry.
-     */
-    private GridDhtCacheEntry addOwned(GridDhtLockRequest req, GridDhtCacheEntry e) {
-        while (true) {
-            try {
-                GridCacheMvccCandidate added = e.candidate(lockVer);
-
-                assert added != null;
-                assert added.dhtLocal();
-
-                if (added.ownerVersion() != null)
-                    req.owned(e.key(), added.ownerVersion());
-
-                break;
-            }
-            catch (GridCacheEntryRemovedException ignore) {
-                if (log.isDebugEnabled())
-                    log.debug("Got removed entry when creating DHT lock request (will retry): " + e);
-
-                e = cctx.dht().entryExx(e.key(), topVer);
-            }
-        }
-
-        return e;
-    }
-
->>>>>>> 50fc5a9d
     /** {@inheritDoc} */
     @Override public int hashCode() {
         return futId.hashCode();
