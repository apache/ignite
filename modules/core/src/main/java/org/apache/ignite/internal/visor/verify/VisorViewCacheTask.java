--- conflicted
+++ resolved
@@ -60,11 +60,7 @@
         /** {@inheritDoc} */
         @Override protected VisorViewCacheTaskResult run(@Nullable CacheListCommandArg arg) throws IgniteException {
             try {
-<<<<<<< HEAD
-                VisorViewCacheCmd cmd = arg.groups()
-=======
                 VisorViewCacheCmd cmd = (arg == null || arg.groups())
->>>>>>> 178afe37
                     ? GROUPS
                     : (arg.seq() ? SEQ : CACHES);
 
