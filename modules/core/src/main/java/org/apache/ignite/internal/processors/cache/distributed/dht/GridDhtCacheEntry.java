--- conflicted
+++ resolved
@@ -648,14 +648,10 @@
                     ']');
             }
 
-<<<<<<< HEAD
                 if (cctx.mvccEnabled())
                     cctx.offheap().mvccRemoveAll(this);
                 else
                     removeValue();
-=======
-            removeValue();
->>>>>>> 536009b4
 
             // Give to GC.
             update(null, 0L, 0L, ver, true);
