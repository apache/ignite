/*
 * Licensed to the Apache Software Foundation (ASF) under one or more
 * contributor license agreements.  See the NOTICE file distributed with
 * this work for additional information regarding copyright ownership.
 * The ASF licenses this file to You under the Apache License, Version 2.0
 * (the "License"); you may not use this file except in compliance with
 * the License.  You may obtain a copy of the License at
 *
 *      http://www.apache.org/licenses/LICENSE-2.0
 *
 * Unless required by applicable law or agreed to in writing, software
 * distributed under the License is distributed on an "AS IS" BASIS,
 * WITHOUT WARRANTIES OR CONDITIONS OF ANY KIND, either express or implied.
 * See the License for the specific language governing permissions and
 * limitations under the License.
 */

package org.apache.ignite.internal.processors.cache.distributed.dht;

import java.util.ArrayList;
import java.util.Arrays;
import java.util.Collection;
import java.util.Collections;
import java.util.List;
import java.util.UUID;
import org.apache.ignite.IgniteCheckedException;
import org.apache.ignite.cluster.ClusterNode;
import org.apache.ignite.internal.IgniteInternalFuture;
import org.apache.ignite.internal.processors.affinity.AffinityTopologyVersion;
import org.apache.ignite.internal.processors.cache.CacheLockCandidates;
import org.apache.ignite.internal.processors.cache.CacheObject;
import org.apache.ignite.internal.processors.cache.GridCacheContext;
import org.apache.ignite.internal.processors.cache.GridCacheEntryRemovedException;
import org.apache.ignite.internal.processors.cache.GridCacheMultiTxFuture;
import org.apache.ignite.internal.processors.cache.GridCacheMvcc;
import org.apache.ignite.internal.processors.cache.GridCacheMvccCandidate;
import org.apache.ignite.internal.processors.cache.KeyCacheObject;
import org.apache.ignite.internal.processors.cache.distributed.GridDistributedCacheEntry;
import org.apache.ignite.internal.processors.cache.distributed.GridDistributedLockCancelledException;
import org.apache.ignite.internal.processors.cache.distributed.dht.topology.GridDhtLocalPartition;
import org.apache.ignite.internal.processors.cache.extras.GridCacheObsoleteEntryExtras;
import org.apache.ignite.internal.processors.cache.transactions.IgniteInternalTx;
import org.apache.ignite.internal.processors.cache.version.GridCacheVersion;
import org.apache.ignite.internal.util.lang.GridPlainRunnable;
import org.apache.ignite.internal.util.tostring.GridToStringExclude;
import org.apache.ignite.internal.util.tostring.GridToStringInclude;
import org.apache.ignite.internal.util.typedef.C1;
import org.apache.ignite.internal.util.typedef.CI1;
import org.apache.ignite.internal.util.typedef.F;
import org.apache.ignite.internal.util.typedef.internal.CU;
import org.apache.ignite.internal.util.typedef.internal.S;
import org.apache.ignite.lang.IgniteBiTuple;
import org.apache.ignite.lang.IgniteClosure;
import org.jetbrains.annotations.Nullable;

/**
 * Replicated cache entry.
 */
@SuppressWarnings({"TooBroadScope"})
public class GridDhtCacheEntry extends GridDistributedCacheEntry {
    /** Size overhead. */
    private static final int DHT_SIZE_OVERHEAD = 16;

    /** Gets node value from reader ID. */
    private static final IgniteClosure<ReaderId, UUID> R2N = new C1<ReaderId, UUID>() {
        @Override public UUID apply(ReaderId e) {
            return e.nodeId();
        }
    };

    /** Reader clients. */
    @GridToStringInclude
    private volatile ReaderId[] rdrs = ReaderId.EMPTY_ARRAY;

    /** Local partition. */
    @GridToStringExclude
    private final GridDhtLocalPartition locPart;

    /**
     * @param ctx Cache context.
     * @param topVer Topology version at the time of creation (if negative, then latest topology is assumed).
     * @param key Cache key.
     */
    public GridDhtCacheEntry(
        GridCacheContext ctx,
        AffinityTopologyVersion topVer,
        KeyCacheObject key
    ) {
        super(ctx, key);

        // Record this entry with partition.
        int p = cctx.affinity().partition(key);

        locPart = ctx.topology().localPartition(p, topVer, true, true);

        assert locPart != null : p;
    }

    /** {@inheritDoc} */
    @Override protected long nextPartitionCounter(AffinityTopologyVersion topVer,
        boolean primary,
        boolean init,
        @Nullable Long primaryCntr) {
        try {
            return locPart.nextUpdateCounter(cctx.cacheId(), topVer, primary, init, primaryCntr);
        }
        catch (Throwable t) {
            log.error("Failed to update counter for atomic cache [" +
                ", initial=" + init +
                ", primaryCntr=" + primaryCntr +
                ", part=" + locPart + ']', t);

            throw t;
        }
    }

    /** {@inheritDoc} */
<<<<<<< HEAD
    @Override  protected long nextPartitionCounter(IgniteInternalTx tx, @Nullable Long primaryCntr) {
=======
    @Override protected long nextPartitionCounter(IgniteInternalTx tx, @Nullable Long primaryCntr) {
>>>>>>> 1e84d448
        try {
            return locPart.nextUpdateCounter(cctx.cacheId(), tx, primaryCntr);
        }
        catch (Throwable t) {
            log.error("Failed to update counter for tx cache [" +
                ", primaryCntr=" + primaryCntr +
                ", part=" + locPart + ", tx=" + CU.txString(tx) + ']', t);

            throw t;
        }
    }

    /** {@inheritDoc} */
    @Override public int memorySize() throws IgniteCheckedException {
        int rdrsOverhead;

        lockEntry();

        try {
            rdrsOverhead = ReaderId.READER_ID_SIZE * rdrs.length;
        }
        finally {
            unlockEntry();
        }

        return super.memorySize() + DHT_SIZE_OVERHEAD + rdrsOverhead;
    }

    /** {@inheritDoc} */
    @Override public int partition() {
        return locPart.id();
    }

    /** {@inheritDoc} */
    @Override protected GridDhtLocalPartition localPartition() {
        return locPart;
    }

    /** {@inheritDoc} */
    @Override public boolean isDht() {
        return true;
    }

    /** {@inheritDoc} */
    @Override public boolean partitionValid() {
        return locPart.valid();
    }

    /** {@inheritDoc} */
    @Override public void onMarkedObsolete() {
        assert !lockedByCurrentThread();

        // Remove this entry from partition mapping.
        cctx.topology().onRemoved(this);
    }

    /**
     * @param nearVer Near version.
     * @param rmv If {@code true}, then add to removed list if not found.
     * @return Local candidate by near version.
     * @throws GridCacheEntryRemovedException If removed.
     */
    @Nullable GridCacheMvccCandidate localCandidateByNearVersion(
        GridCacheVersion nearVer,
        boolean rmv
    ) throws GridCacheEntryRemovedException {
        lockEntry();

        try {
            checkObsolete();

            GridCacheMvcc mvcc = mvccExtras();

            if (mvcc != null) {
                for (GridCacheMvccCandidate c : mvcc.localCandidatesNoCopy(false)) {
                    GridCacheVersion ver = c.otherVersion();

                    if (ver != null && ver.equals(nearVer))
                        return c;
                }
            }

            if (rmv)
                addRemoved(nearVer);

            return null;
        }
        finally {
            unlockEntry();
        }
    }

    /**
     * Add local candidate.
     *
     * @param nearNodeId Near node ID.
     * @param nearVer Near version.
     * @param topVer Topology version.
     * @param threadId Owning thread ID.
     * @param ver Lock version.
     * @param serOrder Version for serializable transactions ordering.
     * @param timeout Timeout to acquire lock.
     * @param reenter Reentry flag.
     * @param tx Tx flag.
     * @param implicitSingle Implicit flag.
     * @param read Read lock flag.
     * @return New candidate.
     * @throws GridCacheEntryRemovedException If entry has been removed.
     * @throws GridDistributedLockCancelledException If lock was cancelled.
     */
    @Nullable GridCacheMvccCandidate addDhtLocal(
        UUID nearNodeId,
        GridCacheVersion nearVer,
        AffinityTopologyVersion topVer,
        long threadId,
        GridCacheVersion ver,
        @Nullable GridCacheVersion serOrder,
        long timeout,
        boolean reenter,
        boolean tx,
        boolean implicitSingle,
        boolean read)
        throws GridCacheEntryRemovedException, GridDistributedLockCancelledException {
        assert !reenter || serOrder == null;

        GridCacheMvccCandidate cand;
        CacheLockCandidates prev;
        CacheLockCandidates owner;

        CacheObject val;

        lockEntry();

        try {
            // Check removed locks prior to obsolete flag.
            checkRemoved(ver);
            checkRemoved(nearVer);

            checkObsolete();

            GridCacheMvcc mvcc = mvccExtras();

            if (mvcc == null) {
                mvcc = new GridCacheMvcc(cctx);

                mvccExtras(mvcc);
            }

            prev = mvcc.allOwners();

            boolean emptyBefore = mvcc.isEmpty();

            cand = mvcc.addLocal(
                this,
                nearNodeId,
                nearVer,
                threadId,
                ver,
                timeout,
                serOrder,
                reenter,
                tx,
                implicitSingle,
                /*dht-local*/true,
                read
            );

            if (cand == null)
                return null;

            cand.topologyVersion(topVer);

            owner = mvcc.allOwners();

            if (owner != null)
                cand.ownerVersion(owner.candidate(0).version());

            boolean emptyAfter = mvcc.isEmpty();

            checkCallbacks(emptyBefore, emptyAfter);

            val = this.val;

            if (mvcc.isEmpty())
                mvccExtras(null);
        }
        finally {
            unlockEntry();
        }

        // Don't link reentries.
        if (!cand.reentry())
            // Link with other candidates in the same thread.
            cctx.mvcc().addNext(cctx, cand);

        checkOwnerChanged(prev, owner, val);

        return cand;
    }

    /** {@inheritDoc} */
    @Override public boolean tmLock(IgniteInternalTx tx,
        long timeout,
        @Nullable GridCacheVersion serOrder,
        GridCacheVersion serReadVer,
        boolean read
    ) throws GridCacheEntryRemovedException, GridDistributedLockCancelledException {
        if (tx.local()) {
            GridDhtTxLocalAdapter dhtTx = (GridDhtTxLocalAdapter)tx;

            // Null is returned if timeout is negative and there is other lock owner.
            return addDhtLocal(
                dhtTx.nearNodeId(),
                dhtTx.nearXidVersion(),
                tx.topologyVersion(),
                tx.threadId(),
                tx.xidVersion(),
                serOrder,
                timeout,
                /*reenter*/false,
                /*tx*/true,
                tx.implicitSingle(),
                read) != null;
        }

        try {
            addRemote(
                tx.nodeId(),
                tx.otherNodeId(),
                tx.threadId(),
                tx.xidVersion(),
                /*tx*/true,
                tx.implicit(),
                null);

            return true;
        }
        catch (GridDistributedLockCancelledException ignored) {
            if (log.isDebugEnabled())
                log.debug("Attempted to enter tx lock for cancelled ID (will ignore): " + tx);

            return false;
        }
    }

    /** {@inheritDoc} */
    @Override public GridCacheMvccCandidate removeLock() {
        GridCacheMvccCandidate ret = super.removeLock();

        locPart.onUnlock();

        return ret;
    }

    /** {@inheritDoc} */
    @Override public boolean removeLock(GridCacheVersion ver) throws GridCacheEntryRemovedException {
        boolean ret = super.removeLock(ver);

        locPart.onUnlock();

        return ret;
    }

    /** {@inheritDoc} */
    @Override public void onUnlock() {
        locPart.onUnlock();
    }

    /**
     * @param topVer Topology version.
     * @return Tuple with version and value of this entry, or {@code null} if entry is new.
     * @throws GridCacheEntryRemovedException If entry has been removed.
     */
    @Nullable public IgniteBiTuple<GridCacheVersion, CacheObject> versionedValue(
        AffinityTopologyVersion topVer)
        throws GridCacheEntryRemovedException {
        lockEntry();

        try {
            if (isNew() || !valid(AffinityTopologyVersion.NONE) || deletedUnlocked())
                return null;
            else {
                CacheObject val0 = this.val;

                return F.t(ver, val0);
            }
        }
        finally {
            unlockEntry();
        }
    }

    /**
     * @return Readers.
     * @throws GridCacheEntryRemovedException If removed.
     */
    public Collection<UUID> readers() throws GridCacheEntryRemovedException {
        return F.viewReadOnly(checkReaders(), R2N);
    }

    /**
     * @param nodeId Node ID.
     * @return reader ID.
     */
    @Nullable public ReaderId readerId(UUID nodeId) {
        ReaderId[] rdrs = this.rdrs;

        for (ReaderId reader : rdrs) {
            if (reader.nodeId().equals(nodeId))
                return reader;
        }

        return null;
    }

    /**
     * @param nodeId Reader to add.
     * @param msgId Message ID.
     * @param topVer Topology version.
     * @return Future for all relevant transactions that were active at the time of adding reader,
     *      or {@code null} if reader was added
     * @throws GridCacheEntryRemovedException If entry was removed.
     */
    @SuppressWarnings("unchecked")
    @Nullable public IgniteInternalFuture<Boolean> addReader(UUID nodeId, long msgId, AffinityTopologyVersion topVer)
        throws GridCacheEntryRemovedException {
        // Don't add local node as reader.
        if (cctx.nodeId().equals(nodeId))
            return null;

        ClusterNode node = cctx.discovery().node(nodeId);

        if (node == null) {
            if (log.isDebugEnabled())
                log.debug("Ignoring near reader because node left the grid: " + nodeId);

            return null;
        }

        // If remote node is (primary?) or back up, don't add it as a reader.
        if (cctx.affinity().partitionBelongs(node, partition(), topVer)) {
            if (log.isDebugEnabled())
                log.debug("Ignoring near reader because remote node is affinity node [locNodeId=" + cctx.localNodeId()
                    + ", rmtNodeId=" + nodeId + ", key=" + key + ']');

            return null;
        }

        boolean ret = false;

        GridCacheMultiTxFuture txFut = null;

        Collection<GridCacheMvccCandidate> cands = null;

        ReaderId reader;

        lockEntry();

        try {
            checkObsolete();

            reader = readerId(nodeId);

            if (reader == null) {
                reader = new ReaderId(nodeId, msgId);

                ReaderId[] rdrs = Arrays.copyOf(this.rdrs, this.rdrs.length + 1);

                rdrs[rdrs.length - 1] = reader;

                // Seal.
                this.rdrs = rdrs;

                // No transactions in ATOMIC cache.
                if (!cctx.atomic()) {
                    txFut = reader.getOrCreateTxFuture(cctx);

                    cands = localCandidates();

                    ret = true;
                }
            }
            else {
                txFut = reader.txFuture();

                long id = reader.messageId();

                if (id < msgId)
                    reader.messageId(msgId);
            }
        }
        finally {
            unlockEntry();
        }

        if (ret) {
            assert txFut != null;

            if (!F.isEmpty(cands)) {
                for (GridCacheMvccCandidate c : cands) {
                    IgniteInternalTx tx = cctx.tm().tx(c.version());

                    if (tx != null && tx.local())
                        txFut.addTx(tx);
                }
            }

            txFut.init();

            if (!txFut.isDone()) {
                final ReaderId reader0 = reader;

                txFut.listen(new CI1<IgniteInternalFuture<?>>() {
                    @Override public void apply(IgniteInternalFuture<?> f) {
                        cctx.kernalContext().closure().runLocalSafe(new GridPlainRunnable() {
                            @Override public void run() {
                                lockEntry();

                                try {
                                    // Release memory.
                                    reader0.resetTxFuture();
                                }
                                finally {
                                    unlockEntry();
                                }
                            }
                        });
                    }
                });
            }
            else {
                lockEntry();

                try {
                    // Release memory.
                    reader.resetTxFuture();
                }
                finally {
                    unlockEntry();
                }

                txFut = null;
            }
        }

        return txFut;
    }

    /**
     * @param nodeId Reader to remove.
     * @param msgId Message ID.
     * @return {@code True} if reader was removed as a result of this operation.
     * @throws GridCacheEntryRemovedException If entry was removed.
     */
    public boolean removeReader(UUID nodeId, long msgId) throws GridCacheEntryRemovedException {
        lockEntry();

        try {
            checkObsolete();

            ReaderId[] rdrs = this.rdrs;

            int readerIdx = -1;

            for (int i = 0; i < rdrs.length; i++) {
                if (rdrs[i].nodeId().equals(nodeId)) {
                    readerIdx = i;

                    break;
                }
            }

            if (readerIdx == -1 || (rdrs[readerIdx].messageId() > msgId && msgId >= 0))
                return false;

            if (rdrs.length == 1)
                this.rdrs = ReaderId.EMPTY_ARRAY;
            else {
                ReaderId[] newRdrs = Arrays.copyOf(rdrs, rdrs.length - 1);

                System.arraycopy(rdrs, readerIdx + 1, newRdrs, readerIdx, rdrs.length - readerIdx - 1);

                // Seal.
                this.rdrs = newRdrs;
            }

            return true;
        }
        finally {
            unlockEntry();
        }
    }

    /**
     * Clears all readers (usually when partition becomes invalid and ready for eviction).
     */
    @Override public void clearReaders() {
        lockEntry();

        try {
            rdrs = ReaderId.EMPTY_ARRAY;
        }
        finally {
            unlockEntry();
        }
    }

    /** {@inheritDoc} */
    @Override public void clearReader(UUID nodeId) throws GridCacheEntryRemovedException {
        lockEntry();

        try {
            removeReader(nodeId, -1);
        }
        finally {
            unlockEntry();
        }
    }

    /**
     * Marks entry as obsolete and, if possible or required, removes it
     * from swap storage.
     *
     * @param ver Obsolete version.
     * @return {@code True} if entry was not being used, passed the filter and could be removed.
     * @throws IgniteCheckedException If failed to remove from swap.
     */
    public boolean clearInternal(
        GridCacheVersion ver,
        GridCacheObsoleteEntryExtras extras
    ) throws IgniteCheckedException {
        boolean rmv = false;

        lockEntry();

        try {
            // Call markObsolete0 to avoid recursive calls to clear if
            // we are clearing dht local partition (onMarkedObsolete should not be called).
            if (!markObsolete0(ver, false, extras)) {
                if (log.isDebugEnabled())
                    log.debug("Entry could not be marked obsolete (it is still used or has readers): " + this);

                return false;
            }

            rdrs = ReaderId.EMPTY_ARRAY;

            if (log.isDebugEnabled())
                log.debug("Entry has been marked obsolete: " + this);

            if (log.isTraceEnabled()) {
                log.trace("clearInternal [key=" + key +
                    ", entry=" + System.identityHashCode(this) +
                    ']');
            }

            if (cctx.mvccEnabled())
                cctx.offheap().mvccRemoveAll(this);
            else
                removeValue();

            // Give to GC.
            update(null, 0L, 0L, ver, true);

            if (cctx.store().isLocal())
                cctx.store().remove(null, key);

            updatePlatformCache(null, null);

            rmv = true;

            return true;
        }
        finally {
            unlockEntry();

            if (rmv)
                cctx.cache().removeEntry(this); // Clear cache.
        }
    }

    /**
     * @return Collection of readers after check.
     * @throws GridCacheEntryRemovedException If removed.
     */
    public Collection<ReaderId> checkReaders() throws GridCacheEntryRemovedException {
        lockEntry();

        try {
            return checkReadersLocked();
        }
        finally {
            unlockEntry();
        }
    }

    /**
     * @return Readers.
     */
    @Nullable public ReaderId[] readersLocked() {
        assert lockedByCurrentThread();

        return this.rdrs;
    }

    /**
     * @return Collection of readers after check.
     * @throws GridCacheEntryRemovedException If removed.
     */
    @SuppressWarnings({"ManualArrayToCollectionCopy"})
    protected Collection<ReaderId> checkReadersLocked() throws GridCacheEntryRemovedException {
        assert lockedByCurrentThread();

        checkObsolete();

        ReaderId[] rdrs = this.rdrs;

        if (rdrs.length == 0)
            return Collections.emptySet();

        List<ReaderId> newRdrs = null;

        for (int i = 0; i < rdrs.length; i++) {
            ClusterNode node = cctx.discovery().getAlive(rdrs[i].nodeId());

            if (node == null) {
                // Node has left and if new list has already been created, just skip.
                // Otherwise, create new list and add alive nodes.
                if (newRdrs == null) {
                    newRdrs = new ArrayList<>(rdrs.length);

                    for (int k = 0; k < i; k++)
                        newRdrs.add(rdrs[k]);
                }
            }
            // If node is still alive and no failed nodes
            // found yet, simply go to next iteration.
            else if (newRdrs != null)
                // Some of the nodes has left. Add to list.
                newRdrs.add(rdrs[i]);
        }

        if (newRdrs != null) {
            rdrs = newRdrs.toArray(new ReaderId[newRdrs.size()]);

            this.rdrs = rdrs;
        }

        return Arrays.asList(rdrs);
    }

    /** {@inheritDoc} */
    @Override protected boolean hasReaders() throws GridCacheEntryRemovedException {
        lockEntry();

        try {
            checkReadersLocked();

            return rdrs.length > 0;
        }
        finally {
            unlockEntry();
        }
    }

    /**
     * Sets mappings into entry.
     *
     * @param ver Version.
     * @return Candidate, if one existed for the version, or {@code null} if candidate was not found.
     * @throws GridCacheEntryRemovedException If removed.
     */
    @Nullable public GridCacheMvccCandidate mappings(
        GridCacheVersion ver,
        Collection<ClusterNode> dhtNodeIds,
        Collection<ClusterNode> nearNodeIds
    ) throws GridCacheEntryRemovedException {
        lockEntry();

        try {
            checkObsolete();

            GridCacheMvcc mvcc = mvccExtras();

            GridCacheMvccCandidate cand = mvcc == null ? null : mvcc.candidate(ver);

            if (cand != null)
                cand.mappedNodeIds(dhtNodeIds, nearNodeIds);

            return cand;
        }
        finally {
            unlockEntry();
        }
    }

    /**
     * @param ver Version.
     * @param mappedNode Mapped node to remove.
     */
    public void removeMapping(GridCacheVersion ver, ClusterNode mappedNode) {
        lockEntry();

        try {
            GridCacheMvcc mvcc = mvccExtras();

            GridCacheMvccCandidate cand = mvcc == null ? null : mvcc.candidate(ver);

            if (cand != null)
                cand.removeMappedNode(mappedNode);
        }
        finally {
            unlockEntry();
        }
    }

    /**
     * @return Cache name.
     */
    protected final String cacheName() {
        return cctx.name();
    }

    /** {@inheritDoc} */
    @Override public String toString() {
        lockEntry();

        try {
            return S.toString(GridDhtCacheEntry.class, this,
                "part", locPart.id(),
                "super", super.toString());
        }
        finally {
            unlockEntry();
        }
    }

    /** {@inheritDoc} */
    @Override protected void incrementMapPublicSize() {
        locPart.incrementPublicSize(null, this);
    }

    /** {@inheritDoc} */
    @Override protected void decrementMapPublicSize() {
        locPart.decrementPublicSize(null, this);
    }

    /**
     * Reader ID.
     */
    public static class ReaderId {
        /** */
        private static final ReaderId[] EMPTY_ARRAY = new ReaderId[0];

        /** Reader ID size. */
        private static final int READER_ID_SIZE = 24;

        /** Node ID. */
        private UUID nodeId;

        /** Message ID. */
        private long msgId;

        /** Transaction future. */
        private GridCacheMultiTxFuture txFut;

        /**
         * @param nodeId Node ID.
         * @param msgId Message ID.
         */
        ReaderId(UUID nodeId, long msgId) {
            this.nodeId = nodeId;
            this.msgId = msgId;
        }

        /**
         * @param readers Readers array.
         * @param nodeId Node ID to check.
         * @return {@code True} if node ID found in readers array.
         */
        public static boolean contains(@Nullable ReaderId[] readers, UUID nodeId) {
            if (readers == null)
                return false;

            for (int i = 0; i < readers.length; i++) {
                if (nodeId.equals(readers[i].nodeId))
                    return true;
            }

            return false;
        }

        /**
         * @return Node ID.
         */
        public UUID nodeId() {
            return nodeId;
        }

        /**
         * @return Message ID.
         */
        long messageId() {
            return msgId;
        }

        /**
         * @param msgId Message ID.
         */
        void messageId(long msgId) {
            this.msgId = msgId;
        }

        /**
         * @param cctx Cache context.
         * @return Transaction future.
         */
        GridCacheMultiTxFuture getOrCreateTxFuture(GridCacheContext cctx) {
            if (txFut == null)
                txFut = new GridCacheMultiTxFuture<>(cctx);

            return txFut;
        }

        /**
         * @return Transaction future.
         */
        GridCacheMultiTxFuture txFuture() {
            return txFut;
        }

        /**
         * Sets multi-transaction future to {@code null}.
         *
         * @return Previous transaction future.
         */
        GridCacheMultiTxFuture resetTxFuture() {
            GridCacheMultiTxFuture txFut = this.txFut;

            this.txFut = null;

            return txFut;
        }

        /** {@inheritDoc} */
        @Override public boolean equals(Object o) {
            if (this == o)
                return true;

            if (!(o instanceof ReaderId))
                return false;

            ReaderId readerId = (ReaderId)o;

            return msgId == readerId.msgId && nodeId.equals(readerId.nodeId);
        }

        /** {@inheritDoc} */
        @Override public int hashCode() {
            int res = nodeId.hashCode();

            res = 31 * res + (int)(msgId ^ (msgId >>> 32));

            return res;
        }

        /** {@inheritDoc} */
        @Override public String toString() {
            return S.toString(ReaderId.class, this);
        }
    }
}<|MERGE_RESOLUTION|>--- conflicted
+++ resolved
@@ -115,11 +115,7 @@
     }
 
     /** {@inheritDoc} */
-<<<<<<< HEAD
-    @Override  protected long nextPartitionCounter(IgniteInternalTx tx, @Nullable Long primaryCntr) {
-=======
     @Override protected long nextPartitionCounter(IgniteInternalTx tx, @Nullable Long primaryCntr) {
->>>>>>> 1e84d448
         try {
             return locPart.nextUpdateCounter(cctx.cacheId(), tx, primaryCntr);
         }
