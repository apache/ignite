--- conflicted
+++ resolved
@@ -1,157 +1,80 @@
-<<<<<<< HEAD
-/*
- * Licensed to the Apache Software Foundation (ASF) under one or more
- * contributor license agreements.  See the NOTICE file distributed with
- * this work for additional information regarding copyright ownership.
- * The ASF licenses this file to You under the Apache License, Version 2.0
- * (the "License"); you may not use this file except in compliance with
- * the License.  You may obtain a copy of the License at
- *
- *      http://www.apache.org/licenses/LICENSE-2.0
- *
- * Unless required by applicable law or agreed to in writing, software
- * distributed under the License is distributed on an "AS IS" BASIS,
- * WITHOUT WARRANTIES OR CONDITIONS OF ANY KIND, either express or implied.
- * See the License for the specific language governing permissions and
- * limitations under the License.
- */
-
-package org.apache.ignite.cache.query;
-
-import javax.cache.Cache;
-import org.apache.ignite.IgniteCache;
-import org.apache.ignite.internal.util.tostring.GridToStringInclude;
-import org.apache.ignite.internal.util.typedef.internal.S;
-import org.apache.ignite.spi.indexing.IndexingSpi;
-
-/**
- * Query to be used by {@link IndexingSpi} implementations.
- *
- * @see IgniteCache#query(Query)
- */
-public final class SpiQuery<K, V> extends Query<Cache.Entry<K, V>> {
-    /** */
-    private static final long serialVersionUID = 0L;
-
-    /** Arguments. */
-    @GridToStringInclude
-    private Object[] args;
-
-    /**
-     * Gets SQL arguments.
-     *
-     * @return SQL arguments.
-     */
-    public Object[] getArgs() {
-        return args;
-    }
-
-    /**
-     * Sets SQL arguments.
-     *
-     * @param args SQL arguments.
-     * @return {@code this} For chaining.
-     */
-    public SpiQuery<K, V> setArgs(Object... args) {
-        this.args = args;
-
-        return this;
-    }
-
-    /** {@inheritDoc} */
-    @Override public SpiQuery<K, V> setPageSize(int pageSize) {
-        return (SpiQuery<K, V>)super.setPageSize(pageSize);
-    }
-
-    /** {@inheritDoc} */
-    @Override public SpiQuery<K, V> setLocal(boolean loc) {
-        return (SpiQuery<K, V>)super.setLocal(loc);
-    }
-
-    /** {@inheritDoc} */
-    @Override public String toString() {
-        return S.toString(SpiQuery.class, this);
-    }
-}
-=======
-/*
- * Licensed to the Apache Software Foundation (ASF) under one or more
- * contributor license agreements.  See the NOTICE file distributed with
- * this work for additional information regarding copyright ownership.
- * The ASF licenses this file to You under the Apache License, Version 2.0
- * (the "License"); you may not use this file except in compliance with
- * the License.  You may obtain a copy of the License at
- *
- *      http://www.apache.org/licenses/LICENSE-2.0
- *
- * Unless required by applicable law or agreed to in writing, software
- * distributed under the License is distributed on an "AS IS" BASIS,
- * WITHOUT WARRANTIES OR CONDITIONS OF ANY KIND, either express or implied.
- * See the License for the specific language governing permissions and
- * limitations under the License.
- */
-
-package org.apache.ignite.cache.query;
-
-import javax.cache.Cache;
-import org.apache.ignite.IgniteCache;
-import org.apache.ignite.internal.util.tostring.GridToStringInclude;
-import org.apache.ignite.internal.util.typedef.internal.S;
-import org.apache.ignite.spi.indexing.IndexingSpi;
-
-/**
- * Query to be used by {@link IndexingSpi} implementations.
- *
- * @see IgniteCache#query(Query)
- * @see ScanQuery
- * @see SqlFieldsQuery
- * @see IndexQuery
- *
- * @deprecated Use {@link ScanQuery}, {@link SqlFieldsQuery}, {@link IndexQuery} instead.
- */
-@Deprecated
-public final class SpiQuery<K, V> extends Query<Cache.Entry<K, V>> {
-    /** */
-    private static final long serialVersionUID = 0L;
-
-    /** Arguments. */
-    @GridToStringInclude
-    private Object[] args;
-
-    /**
-     * Gets SQL arguments.
-     *
-     * @return SQL arguments.
-     */
-    public Object[] getArgs() {
-        return args;
-    }
-
-    /**
-     * Sets SQL arguments.
-     *
-     * @param args SQL arguments.
-     * @return {@code this} For chaining.
-     */
-    public SpiQuery<K, V> setArgs(Object... args) {
-        this.args = args;
-
-        return this;
-    }
-
-    /** {@inheritDoc} */
-    @Override public SpiQuery<K, V> setPageSize(int pageSize) {
-        return (SpiQuery<K, V>)super.setPageSize(pageSize);
-    }
-
-    /** {@inheritDoc} */
-    @Override public SpiQuery<K, V> setLocal(boolean loc) {
-        return (SpiQuery<K, V>)super.setLocal(loc);
-    }
-
-    /** {@inheritDoc} */
-    @Override public String toString() {
-        return S.toString(SpiQuery.class, this);
-    }
-}
->>>>>>> 5759c797
+/*
+ * Licensed to the Apache Software Foundation (ASF) under one or more
+ * contributor license agreements.  See the NOTICE file distributed with
+ * this work for additional information regarding copyright ownership.
+ * The ASF licenses this file to You under the Apache License, Version 2.0
+ * (the "License"); you may not use this file except in compliance with
+ * the License.  You may obtain a copy of the License at
+ *
+ *      http://www.apache.org/licenses/LICENSE-2.0
+ *
+ * Unless required by applicable law or agreed to in writing, software
+ * distributed under the License is distributed on an "AS IS" BASIS,
+ * WITHOUT WARRANTIES OR CONDITIONS OF ANY KIND, either express or implied.
+ * See the License for the specific language governing permissions and
+ * limitations under the License.
+ */
+
+package org.apache.ignite.cache.query;
+
+import javax.cache.Cache;
+import org.apache.ignite.IgniteCache;
+import org.apache.ignite.internal.util.tostring.GridToStringInclude;
+import org.apache.ignite.internal.util.typedef.internal.S;
+import org.apache.ignite.spi.indexing.IndexingSpi;
+
+/**
+ * Query to be used by {@link IndexingSpi} implementations.
+ *
+ * @see IgniteCache#query(Query)
+ * @see ScanQuery
+ * @see SqlFieldsQuery
+ * @see IndexQuery
+ *
+ * @deprecated Use {@link ScanQuery}, {@link SqlFieldsQuery}, {@link IndexQuery} instead.
+ */
+@Deprecated
+public final class SpiQuery<K, V> extends Query<Cache.Entry<K, V>> {
+    /** */
+    private static final long serialVersionUID = 0L;
+
+    /** Arguments. */
+    @GridToStringInclude
+    private Object[] args;
+
+    /**
+     * Gets SQL arguments.
+     *
+     * @return SQL arguments.
+     */
+    public Object[] getArgs() {
+        return args;
+    }
+
+    /**
+     * Sets SQL arguments.
+     *
+     * @param args SQL arguments.
+     * @return {@code this} For chaining.
+     */
+    public SpiQuery<K, V> setArgs(Object... args) {
+        this.args = args;
+
+        return this;
+    }
+
+    /** {@inheritDoc} */
+    @Override public SpiQuery<K, V> setPageSize(int pageSize) {
+        return (SpiQuery<K, V>)super.setPageSize(pageSize);
+    }
+
+    /** {@inheritDoc} */
+    @Override public SpiQuery<K, V> setLocal(boolean loc) {
+        return (SpiQuery<K, V>)super.setLocal(loc);
+    }
+
+    /** {@inheritDoc} */
+    @Override public String toString() {
+        return S.toString(SpiQuery.class, this);
+    }
+}