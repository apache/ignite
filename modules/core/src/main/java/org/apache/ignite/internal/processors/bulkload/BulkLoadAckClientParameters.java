--- conflicted
+++ resolved
@@ -32,13 +32,8 @@
      */
     public static final int MAX_PACKET_SIZE = Integer.MAX_VALUE - 512;
 
-<<<<<<< HEAD
-    /** Size of a file batch for COPY command. */
-    public static final int DEFAULT_BATCH_SIZE = 512 * 1024;
-=======
     /** Size of a file packet size for COPY command. */
     public static final int DFLT_PACKET_SIZE = 4 * 1024 * 1024;
->>>>>>> 19a05815
 
     /** Local name of the file to send to server */
     @NotNull private final String locFileName;
@@ -80,6 +75,7 @@
      *
      * @param sz The packet size to check.
      * @throws IllegalArgumentException if packet size is invalid.
+     * @return {@code true} when packet size is valid. Otherwise returns {@code false}.
      */
     public static boolean isValidPacketSize(int sz) {
         return sz >= MIN_PACKET_SIZE && sz <= MAX_PACKET_SIZE;
