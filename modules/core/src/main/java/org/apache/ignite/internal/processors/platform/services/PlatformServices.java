/*
 * Licensed to the Apache Software Foundation (ASF) under one or more
 * contributor license agreements.  See the NOTICE file distributed with
 * this work for additional information regarding copyright ownership.
 * The ASF licenses this file to You under the Apache License, Version 2.0
 * (the "License"); you may not use this file except in compliance with
 * the License.  You may obtain a copy of the License at
 *
 *      http://www.apache.org/licenses/LICENSE-2.0
 *
 * Unless required by applicable law or agreed to in writing, software
 * distributed under the License is distributed on an "AS IS" BASIS,
 * WITHOUT WARRANTIES OR CONDITIONS OF ANY KIND, either express or implied.
 * See the License for the specific language governing permissions and
 * limitations under the License.
 */

package org.apache.ignite.internal.processors.platform.services;

import java.lang.reflect.Array;
import java.lang.reflect.Method;
import java.util.ArrayList;
import java.util.Collection;
import java.util.HashMap;
import java.util.List;
import java.util.Map;
import java.util.UUID;
import org.apache.ignite.IgniteCheckedException;
import org.apache.ignite.IgniteException;
import org.apache.ignite.IgniteServices;
import org.apache.ignite.internal.binary.BinaryArray;
import org.apache.ignite.internal.binary.BinaryRawReaderEx;
import org.apache.ignite.internal.binary.BinaryRawWriterEx;
import org.apache.ignite.internal.processors.platform.PlatformAbstractTarget;
import org.apache.ignite.internal.processors.platform.PlatformContext;
import org.apache.ignite.internal.processors.platform.PlatformTarget;
import org.apache.ignite.internal.processors.platform.cluster.PlatformClusterNodeFilterImpl;
import org.apache.ignite.internal.processors.platform.dotnet.PlatformDotNetService;
import org.apache.ignite.internal.processors.platform.dotnet.PlatformDotNetServiceImpl;
import org.apache.ignite.internal.processors.platform.utils.PlatformFutureUtils;
import org.apache.ignite.internal.processors.platform.utils.PlatformUtils;
import org.apache.ignite.internal.processors.platform.utils.PlatformWriterBiClosure;
import org.apache.ignite.internal.processors.platform.utils.PlatformWriterClosure;
import org.apache.ignite.internal.processors.service.GridServiceProxy;
import org.apache.ignite.internal.processors.service.ServiceCallContextImpl;
import org.apache.ignite.internal.util.typedef.T3;
import org.apache.ignite.lang.IgniteFuture;
import org.apache.ignite.lang.IgnitePredicate;
import org.apache.ignite.services.Service;
import org.apache.ignite.services.ServiceConfiguration;
import org.apache.ignite.services.ServiceDeploymentException;
import org.apache.ignite.services.ServiceDescriptor;
import org.jetbrains.annotations.NotNull;

/**
 * Interop services.
 */
public class PlatformServices extends PlatformAbstractTarget {
    /** */
    private static final int OP_DOTNET_DEPLOY = 1;

    /** */
    private static final int OP_DOTNET_DEPLOY_MULTIPLE = 2;

    /** */
    private static final int OP_DOTNET_SERVICES = 3;

    /** */
    private static final int OP_INVOKE = 4;

    /** */
    private static final int OP_DESCRIPTORS = 5;

    /** */
    private static final int OP_WITH_ASYNC = 6;

    /** */
    private static final int OP_WITH_SERVER_KEEP_BINARY = 7;

    /** */
    private static final int OP_SERVICE_PROXY = 8;

    /** */
    private static final int OP_CANCEL = 9;

    /** */
    private static final int OP_CANCEL_ALL = 10;

    /** */
    private static final int OP_DOTNET_DEPLOY_ASYNC = 11;

    /** */
    private static final int OP_DOTNET_DEPLOY_MULTIPLE_ASYNC = 12;

    /** */
    private static final int OP_CANCEL_ASYNC = 13;

    /** */
    private static final int OP_CANCEL_ALL_ASYNC = 14;

    /** */
    private static final int OP_DOTNET_DEPLOY_ALL = 15;

    /** */
    private static final int OP_DOTNET_DEPLOY_ALL_ASYNC = 16;

    /** */
    private static final byte PLATFORM_JAVA = 0;

    /** */
    private static final byte PLATFORM_DOTNET = 1;

    /** */
    private static final CopyOnWriteConcurrentMap<T3<Class, String, Integer>, Method> SVC_METHODS
        = new CopyOnWriteConcurrentMap<>();

    /** Future result writer. */
    private static final PlatformFutureUtils.Writer RESULT_WRITER = new ServiceDeploymentResultWriter();

    /** */
    private final IgniteServices services;

    /** Server keep binary flag. */
    private final boolean srvKeepBinary;

    /**
     * Ctor.
     *
     * @param platformCtx Context.
     * @param services Services facade.
     * @param srvKeepBinary Server keep binary flag.
     */
    public PlatformServices(PlatformContext platformCtx, IgniteServices services, boolean srvKeepBinary) {
        super(platformCtx);

        assert services != null;

        this.services = services;
        this.srvKeepBinary = srvKeepBinary;
    }

    /**
     * Finds a service descriptor by name.
     *
     * @param name Service name.
     * @return Descriptor or null.
     */
    private ServiceDescriptor findDescriptor(String name) {
        for (ServiceDescriptor d : services.serviceDescriptors())
            if (d.name().equals(name))
                return d;

        return null;
    }

    /** {@inheritDoc} */
    @Override public long processInStreamOutLong(int type, BinaryRawReaderEx reader)
        throws IgniteCheckedException {
        switch (type) {
            case OP_DOTNET_DEPLOY_ASYNC: {
                readAndListenFuture(reader, dotnetDeployAsync(reader, services), RESULT_WRITER);

                return TRUE;
            }

            case OP_DOTNET_DEPLOY_MULTIPLE_ASYNC: {
                readAndListenFuture(reader, dotnetDeployMultipleAsync(reader), RESULT_WRITER);

                return TRUE;
            }

            case OP_CANCEL: {
                services.cancel(reader.readString());

                return TRUE;
            }

            case OP_CANCEL_ASYNC: {
                readAndListenFuture(reader, services.cancelAsync(reader.readString()));

                return TRUE;
            }

            case OP_CANCEL_ALL_ASYNC: {
                readAndListenFuture(reader, services.cancelAllAsync());

                return TRUE;
            }

            case OP_DOTNET_DEPLOY_ALL_ASYNC: {
                readAndListenFuture(reader, dotnetDeployAllAsync(reader, services), RESULT_WRITER);

                return TRUE;
            }

            default:
                return super.processInStreamOutLong(type, reader);
        }
    }

    /** {@inheritDoc} */
    @Override public void processInStreamOutStream(int type, BinaryRawReaderEx reader, BinaryRawWriterEx writer)
        throws IgniteCheckedException {
        switch (type) {
            case OP_DOTNET_SERVICES: {
                Collection<Service> svcs = services.services(reader.readString());

                PlatformUtils.writeNullableCollection(writer, svcs,
                    new PlatformWriterClosure<Service>() {
                        @Override public void write(BinaryRawWriterEx writer, Service svc) {
                            writer.writeLong(((PlatformService) svc).pointer());
                        }
                    },
                    new IgnitePredicate<Service>() {
                        @Override public boolean apply(Service svc) {
                            return svc instanceof PlatformDotNetService;
                        }
                    }
                );

                return;
            }

            case OP_DOTNET_DEPLOY: {
                try {
                    dotnetDeploy(reader, services);
                    writeDeploymentResult(writer, null);
                }
                catch (Exception e) {
                    writeDeploymentResult(writer, e);
                }

                return;
            }

            case OP_DOTNET_DEPLOY_MULTIPLE: {
                try {
                    dotnetDeployMultiple(reader);

                    writeDeploymentResult(writer, null);
                }
                catch (Exception e) {
                    writeDeploymentResult(writer, e);
                }

                return;
            }

            case OP_DOTNET_DEPLOY_ALL: {
                try {
                    dotnetDeployAll(reader, services);

                    writeDeploymentResult(writer, null);
                }
                catch (Exception e) {
                    writeDeploymentResult(writer, e);
                }

                return;
            }

            default:
                super.processInStreamOutStream(type, reader, writer);
        }
    }

    /** {@inheritDoc} */
    @Override public PlatformTarget processInObjectStreamOutObjectStream(int type, PlatformTarget arg,
        BinaryRawReaderEx reader, BinaryRawWriterEx writer) throws IgniteCheckedException {
        switch (type) {
            case OP_INVOKE: {
                assert arg != null;
                assert arg instanceof ServiceProxyHolder;

                ServiceProxyHolder svc = (ServiceProxyHolder)arg;

                String mthdName = reader.readString();

                Object[] args;

                if (reader.readBoolean()) {
                    args = new Object[reader.readInt()];

                    for (int i = 0; i < args.length; i++)
                        args[i] = reader.readObjectDetached(!srvKeepBinary && !svc.isPlatformService());
                }
                else
                    args = null;

                Map<String, Object> callAttrs = reader.readMap();

                try {
                    Object result = svc.invoke(mthdName, srvKeepBinary, args, callAttrs);

                    PlatformUtils.writeInvocationResult(writer, result, null);
                }
                catch (Throwable e) {
                    PlatformUtils.writeInvocationResult(writer, null, e);
                }

                return null;
            }
        }

        return super.processInObjectStreamOutObjectStream(type, arg, reader, writer);
    }

    /** {@inheritDoc} */
    @Override public void processOutStream(int type, BinaryRawWriterEx writer) throws IgniteCheckedException {
        switch (type) {
            case OP_DESCRIPTORS: {
                Collection<ServiceDescriptor> descs = services.serviceDescriptors();

                PlatformUtils.writeCollection(writer, descs, new PlatformWriterClosure<ServiceDescriptor>() {
                    @Override public void write(BinaryRawWriterEx writer, ServiceDescriptor d) {
                        writer.writeString(d.name());
                        writer.writeString(d.cacheName());
                        writer.writeInt(d.maxPerNodeCount());
                        writer.writeInt(d.totalCount());
                        writer.writeUuid(d.originNodeId());
                        writer.writeObject(d.affinityKey());

                        // Write platform. There are only 2 platforms now.
                        byte platform = d.serviceClass().equals(PlatformDotNetServiceImpl.class)
                            ? PLATFORM_DOTNET : PLATFORM_JAVA;
                        writer.writeByte(platform);

                        Map<UUID, Integer> top = d.topologySnapshot();

                        PlatformUtils.writeMap(writer, top, new PlatformWriterBiClosure<UUID, Integer>() {
                            @Override public void write(BinaryRawWriterEx writer, UUID key, Integer val) {
                                writer.writeUuid(key);
                                writer.writeInt(val);
                            }
                        });
                    }
                });

                return;
            }

            default:
                super.processOutStream(type, writer);
        }
    }

    /** {@inheritDoc} */
    @Override public PlatformTarget processOutObject(int type) throws IgniteCheckedException {
        switch (type) {
            case OP_WITH_ASYNC:
                if (services.isAsync())
                    return this;

                return new PlatformServices(platformCtx, services.withAsync(), srvKeepBinary);

            case OP_WITH_SERVER_KEEP_BINARY:
                return srvKeepBinary ? this : new PlatformServices(platformCtx, services, true);
        }

        return super.processOutObject(type);
    }

    /** {@inheritDoc} */
    @Override public long processInLongOutLong(int type, long val) throws IgniteCheckedException {
        switch (type) {
            case OP_CANCEL_ALL:
                services.cancelAll();

                return TRUE;
        }

        return super.processInLongOutLong(type, val);
    }

    /** {@inheritDoc} */
    @Override public PlatformTarget processInStreamOutObject(int type, BinaryRawReaderEx reader) throws IgniteCheckedException {
        switch (type) {
            case OP_SERVICE_PROXY: {
                String name = reader.readString();
                boolean sticky = reader.readBoolean();

                ServiceDescriptor d = findDescriptor(name);

                if (d == null)
                    throw new IgniteException("Failed to find deployed service: " + name);

                Object proxy = PlatformService.class.isAssignableFrom(d.serviceClass())
                    ? services.serviceProxy(name, PlatformService.class, sticky)
                    : new GridServiceProxy<>(services.clusterGroup(), name, Service.class, sticky, 0,
                        platformCtx.kernalContext(), null);

                return new ServiceProxyHolder(proxy, d.serviceClass(), platformContext());
            }
        }
        return super.processInStreamOutObject(type, reader);
    }

    /**
     * Deploys multiple dotnet services.
     *
     * @param reader Binary reader.
     */
    private void dotnetDeployMultiple(BinaryRawReaderEx reader) {
        String name = reader.readString();
        Object svc = reader.readObjectDetached();
        int totalCnt = reader.readInt();
        int maxPerNodeCnt = reader.readInt();

        services.deployMultiple(name, new PlatformDotNetServiceImpl(svc, platformCtx, srvKeepBinary),
                totalCnt, maxPerNodeCnt);
    }

    /**
     * Asynchronously deploys multiple dotnet services.
     *
     * @param reader Binary reader.
     * @return Future of the operation.
     */
    private IgniteFuture<Void> dotnetDeployMultipleAsync(BinaryRawReaderEx reader) {
        String name = reader.readString();
        Object svc = reader.readObjectDetached();
        int totalCnt = reader.readInt();
        int maxPerNodeCnt = reader.readInt();

        return services.deployMultipleAsync(name, new PlatformDotNetServiceImpl(svc, platformCtx, srvKeepBinary),
            totalCnt, maxPerNodeCnt);
    }

    /**
     * Deploys dotnet service.
     *
     * @param reader Binary reader.
     * @param services Services.
     */
    private void dotnetDeploy(BinaryRawReaderEx reader, IgniteServices services) {
        ServiceConfiguration cfg = dotnetConfiguration(reader);

        services.deploy(cfg);
    }

    /**
     * Deploys dotnet service asynchronously.
     *
     * @param reader Binary reader.
     * @param services Services.
     * @return Future of the operation.
     */
    private IgniteFuture<Void> dotnetDeployAsync(BinaryRawReaderEx reader, IgniteServices services) {
        ServiceConfiguration cfg = dotnetConfiguration(reader);

        return services.deployAsync(cfg);
    }

    /**
     * Deploys a collection of dotnet services.
     *
     * @param reader Binary reader.
     * @param services Services.
     */
    private void dotnetDeployAll(BinaryRawReaderEx reader, IgniteServices services) {
        Collection<ServiceConfiguration> cfgs = dotnetConfigurations(reader);

        services.deployAll(cfgs);
    }

    /**
     * Deploys a collection of dotnet services asynchronously.
     *
     * @param reader Binary reader.
     * @param services Services.
     * @return Future of the operation.
     */
    private IgniteFuture<Void> dotnetDeployAllAsync(BinaryRawReaderEx reader, IgniteServices services) {
        Collection<ServiceConfiguration> cfgs = dotnetConfigurations(reader);

        return services.deployAllAsync(cfgs);
    }

    /**
     * Read the dotnet service configuration.
     *
     * @param reader Binary reader,
     * @return Service configuration.
     */
    @NotNull private ServiceConfiguration dotnetConfiguration(BinaryRawReaderEx reader) {
        ServiceConfiguration cfg = new ServiceConfiguration();

        cfg.setName(reader.readString());
        cfg.setService(new PlatformDotNetServiceImpl(reader.readObjectDetached(), platformCtx, srvKeepBinary));
        cfg.setTotalCount(reader.readInt());
        cfg.setMaxPerNodeCount(reader.readInt());
        cfg.setCacheName(reader.readString());
        cfg.setAffinityKey(reader.readObjectDetached());

        Object filter = reader.readObjectDetached();

        if (filter != null)
            cfg.setNodeFilter(platformCtx.createClusterNodeFilter(filter));

        return cfg;
    }

    /**
     * Reads the collection of dotnet service configurations.
     *
     * @param reader Binary reader,
     * @return Service configuration.
     */
    @NotNull private Collection<ServiceConfiguration> dotnetConfigurations(BinaryRawReaderEx reader) {
        int numServices = reader.readInt();

        List<ServiceConfiguration> cfgs = new ArrayList<>(numServices);

        for (int i = 0; i < numServices; i++) {
            cfgs.add(dotnetConfiguration(reader));
        }

        return cfgs;
    }

    /**
     * Finds a suitable method in a class.
     *
     * @param clazz Class.
     * @param mthdName Name.
     * @param args Args.
     * @return Method.
     * @throws NoSuchMethodException On error.
     */
    public static Method getMethod(Class<?> clazz, String mthdName, Object[] args) throws NoSuchMethodException {
        return ServiceProxyHolder.getMethod(clazz, mthdName, args);
    }

    /**
     * Convert Object[] to T[] when required:
     * Ignite loses array item types when passing arguments through GridServiceProxy.
     *
     * @param args Service method args.
     * @param mtd Target method.
     */
    public static void convertArrayArgs(Object[] args, Method mtd) {
        for (int i = 0; i < args.length; i++) {
            Object arg = args[i];

            if (arg instanceof Object[]) {
                Class<?> parameterType = mtd.getParameterTypes()[i];

                if (parameterType.isArray() && parameterType != Object[].class) {
                    Object[] arr = (Object[])arg;
                    Object newArg = Array.newInstance(parameterType.getComponentType(), arr.length);

                    for (int j = 0; j < arr.length; j++)
                        Array.set(newArg, j, arr[j]);

                    args[i] = newArg;
                }
            }
        }
    }

    /**
     * Proxy holder.
     */
    @SuppressWarnings({"unchecked", "rawtypes"})
    private static class ServiceProxyHolder extends PlatformAbstractTarget {
        /** */
        private final Object proxy;

        /** */
        private final Class serviceClass;

        /** */
        private static final Map<Class<?>, Class<?>> PRIMITIVES_TO_WRAPPERS = new HashMap<>();

        /*
          Class initializer.
         */
        static {
            PRIMITIVES_TO_WRAPPERS.put(boolean.class, Boolean.class);
            PRIMITIVES_TO_WRAPPERS.put(byte.class, Byte.class);
            PRIMITIVES_TO_WRAPPERS.put(char.class, Character.class);
            PRIMITIVES_TO_WRAPPERS.put(double.class, Double.class);
            PRIMITIVES_TO_WRAPPERS.put(float.class, Float.class);
            PRIMITIVES_TO_WRAPPERS.put(int.class, Integer.class);
            PRIMITIVES_TO_WRAPPERS.put(long.class, Long.class);
            PRIMITIVES_TO_WRAPPERS.put(short.class, Short.class);
        }

        /**
         * Ctor.
         *
         * @param proxy Proxy object.
         * @param clazz Proxy class.
         * @param ctx Platform context.
         */
        private ServiceProxyHolder(Object proxy, Class clazz, PlatformContext ctx) {
            super(ctx);

            assert proxy != null;
            assert clazz != null;

            this.proxy = proxy;
            serviceClass = clazz;
        }

        /**
         * Invokes the proxy.
         *
         * @param mthdName Method name.
         * @param srvKeepBinary Binary flag.
         * @param args Args.
         * @param callAttrs Service call context attributes.
         * @return Invocation result.
         * @throws IgniteCheckedException On error.
         * @throws NoSuchMethodException On error.
         */
<<<<<<< HEAD
        public Object invoke(String mthdName, boolean srvKeepBinary, Object[] args) throws Throwable {
            if (BinaryArray.useTypedArrays())
                GridServiceProxy.KEEP_BINARY.set(true);
=======
        public Object invoke(String mthdName, boolean srvKeepBinary, Object[] args, Map<String, Object> callAttrs) throws Throwable {
            if (isPlatformService())
                return ((PlatformService)proxy).invokeMethod(mthdName, srvKeepBinary, false, args, callAttrs);
            else {
                assert proxy instanceof GridServiceProxy;
>>>>>>> 620ee3f2

            try {
                if (isPlatformService())
                    return ((PlatformService)proxy).invokeMethod(mthdName, srvKeepBinary, args);
                else {
                    assert proxy instanceof GridServiceProxy;

                    // Deserialize arguments for Java service when not in binary mode.
                    if (!srvKeepBinary)
                        args = PlatformUtils.unwrapBinariesInArray(args);

<<<<<<< HEAD
                    Method mtd = getMethod(serviceClass, mthdName, args);

                    if (!BinaryArray.useTypedArrays())
                        convertArrayArgs(args, mtd);

                    return ((GridServiceProxy)proxy).invokeMethod(mtd, args, null);
                }
            }
            finally {
                if (BinaryArray.useTypedArrays())
                    GridServiceProxy.KEEP_BINARY.set(false);
=======
                return ((GridServiceProxy)proxy)
                    .invokeMethod(mtd, args, callAttrs == null ? null : new ServiceCallContextImpl(callAttrs));
>>>>>>> 620ee3f2
            }
        }

        /**
         * Finds a suitable method in a class
         *
         * @param clazz Class.
         * @param mthdName Name.
         * @param args Args.
         * @return Method.
         * @throws NoSuchMethodException On error.
         */
        private static Method getMethod(Class clazz, String mthdName, Object[] args) throws NoSuchMethodException {
            assert clazz != null;
            assert mthdName != null;
            assert args != null;

            T3<Class, String, Integer> cacheKey = new T3<>(clazz, mthdName, args.length);
            Method res = SVC_METHODS.get(cacheKey);

            if (res != null)
                return res;

            Method[] allMethods = clazz.getMethods();

            List<Method> methods = new ArrayList<>(allMethods.length);

            // Filter by name and param count
            for (Method m : allMethods)
                if (m.getName().equals(mthdName) && m.getParameterTypes().length == args.length)
                    methods.add(m);

            if (methods.size() == 1) {
                res = methods.get(0);

                // Update cache only when there is a single method with a given name and arg count.
                SVC_METHODS.put(cacheKey, res);

                return res;
            }

            if (methods.isEmpty())
                throw new NoSuchMethodException("Could not find proxy method '" + mthdName + "' in class " + clazz);

            // Filter by param types
            for (int i = 0; i < methods.size(); i++)
                if (!areMethodArgsCompatible(methods.get(i).getParameterTypes(), args))
                    methods.remove(i--);

            if (methods.size() == 1)
                return methods.get(0);

            if (methods.isEmpty())
                throw new NoSuchMethodException("Could not find proxy method '" + mthdName + "' in class " + clazz);

            throw new NoSuchMethodException("Ambiguous proxy method '" + mthdName + "' in class " + clazz);
        }

        /**
         * Determines whether specified method arguments are compatible with given method parameter definitions.
         *
         * @param argTypes Method arg types.
         * @param args Method args.
         * @return Whether specified args are compatible with argTypes.
         */
        private static boolean areMethodArgsCompatible(Class[] argTypes, Object[] args) {
            for (int i = 0; i < args.length; i++) {
                // arg is always of a primitive wrapper class, and argTypes can have actual primitive
                Object arg = args[i];
                Class argType = wrap(argTypes[i]);

                if (arg != null && !argType.isAssignableFrom(arg.getClass()))
                    return false;
            }

            return true;
        }

        /**
         * Gets corresponding wrapper for a primitive type.
         * @param c Class to convert.
         *
         * @return Primitive wrapper, or the same class.
         */
        private static Class wrap(Class c) {
            return c.isPrimitive() ? PRIMITIVES_TO_WRAPPERS.get(c) : c;
        }

        /** @return {@code True} if service is platform service. */
        public boolean isPlatformService() {
            return proxy instanceof PlatformService;
        }
    }

    /**
     * Concurrent map.
     */
    private static class CopyOnWriteConcurrentMap<K, V> {
        /** */
        private volatile Map<K, V> map = new HashMap<>();

        /**
         * Gets a value.
         *
         * @param key Key.
         * @return Value.
         */
        public V get(K key) {
            return map.get(key);
        }

        /**
         * Puts a value.
         *
         * @param key Key.
         * @param val Value.
         */
        public void put(K key, V val) {
            synchronized (this) {
                if (map.containsKey(key))
                    return;

                Map<K, V> map0 = new HashMap<>(map);

                map0.put(key, val);

                map = map0;
            }
        }
    }

    /**
     * Writes an EventBase.
     */
    private static class ServiceDeploymentResultWriter implements PlatformFutureUtils.Writer {
        /** <inheritDoc /> */
        @Override public void write(BinaryRawWriterEx writer, Object obj, Throwable err) {
            writeDeploymentResult(writer, err);
        }

        /** <inheritDoc /> */
        @Override public boolean canWrite(Object obj, Throwable err) {
            return true;
        }
    }

    /**
     * Writes a service deployment result for dotnet code.
     *
     * @param writer Writer.
     * @param err Error.
      */
    private static void writeDeploymentResult(BinaryRawWriterEx writer, Throwable err) {
        PlatformUtils.writeInvocationResult(writer, null, err);

        Collection<ServiceConfiguration> failedCfgs = null;

        if (err instanceof ServiceDeploymentException)
            failedCfgs = ((ServiceDeploymentException)err).getFailedConfigurations();

        // write a collection of failed service configurations
        PlatformUtils.writeNullableCollection(writer, failedCfgs, new PlatformWriterClosure<ServiceConfiguration>() {
            @Override public void write(BinaryRawWriterEx writer, ServiceConfiguration svcCfg) {
                writeFailedConfiguration(writer, svcCfg);
            }
        });
    }

    /**
     * Writes a failed service configuration for dotnet code.
     *
     * @param w Writer
     * @param svcCfg Service configuration
     */
    private static void writeFailedConfiguration(BinaryRawWriterEx w, ServiceConfiguration svcCfg) {
        Object dotnetSvc = null;
        Object dotnetFilter = null;
        w.writeString(svcCfg.getName());
        if (svcCfg.getService() instanceof PlatformDotNetServiceImpl)
            dotnetSvc = ((PlatformDotNetServiceImpl)svcCfg.getService()).getInternalService();

        w.writeObjectDetached(dotnetSvc);
        w.writeInt(svcCfg.getTotalCount());
        w.writeInt(svcCfg.getMaxPerNodeCount());
        w.writeString(svcCfg.getCacheName());
        w.writeObjectDetached(svcCfg.getAffinityKey());

        if (svcCfg.getNodeFilter() instanceof PlatformClusterNodeFilterImpl)
            dotnetFilter = ((PlatformClusterNodeFilterImpl)svcCfg.getNodeFilter()).getInternalPredicate();
        w.writeObjectDetached(dotnetFilter);
    }
}<|MERGE_RESOLUTION|>--- conflicted
+++ resolved
@@ -614,21 +614,13 @@
          * @throws IgniteCheckedException On error.
          * @throws NoSuchMethodException On error.
          */
-<<<<<<< HEAD
-        public Object invoke(String mthdName, boolean srvKeepBinary, Object[] args) throws Throwable {
+        public Object invoke(String mthdName, boolean srvKeepBinary, Object[] args, Map<String, Object> callAttrs) throws Throwable {
             if (BinaryArray.useTypedArrays())
                 GridServiceProxy.KEEP_BINARY.set(true);
-=======
-        public Object invoke(String mthdName, boolean srvKeepBinary, Object[] args, Map<String, Object> callAttrs) throws Throwable {
-            if (isPlatformService())
-                return ((PlatformService)proxy).invokeMethod(mthdName, srvKeepBinary, false, args, callAttrs);
-            else {
-                assert proxy instanceof GridServiceProxy;
->>>>>>> 620ee3f2
 
             try {
                 if (isPlatformService())
-                    return ((PlatformService)proxy).invokeMethod(mthdName, srvKeepBinary, args);
+                    return ((PlatformService)proxy).invokeMethod(mthdName, srvKeepBinary, false, args, callAttrs);
                 else {
                     assert proxy instanceof GridServiceProxy;
 
@@ -636,22 +628,18 @@
                     if (!srvKeepBinary)
                         args = PlatformUtils.unwrapBinariesInArray(args);
 
-<<<<<<< HEAD
                     Method mtd = getMethod(serviceClass, mthdName, args);
 
                     if (!BinaryArray.useTypedArrays())
                         convertArrayArgs(args, mtd);
 
-                    return ((GridServiceProxy)proxy).invokeMethod(mtd, args, null);
+                    return ((GridServiceProxy)proxy)
+                        .invokeMethod(mtd, args, callAttrs == null ? null : new ServiceCallContextImpl(callAttrs));
                 }
             }
             finally {
                 if (BinaryArray.useTypedArrays())
                     GridServiceProxy.KEEP_BINARY.set(false);
-=======
-                return ((GridServiceProxy)proxy)
-                    .invokeMethod(mtd, args, callAttrs == null ? null : new ServiceCallContextImpl(callAttrs));
->>>>>>> 620ee3f2
             }
         }
 
