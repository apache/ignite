/*
 * Licensed to the Apache Software Foundation (ASF) under one or more
 * contributor license agreements.  See the NOTICE file distributed with
 * this work for additional information regarding copyright ownership.
 * The ASF licenses this file to You under the Apache License, Version 2.0
 * (the "License"); you may not use this file except in compliance with
 * the License.  You may obtain a copy of the License at
 *
 *      http://www.apache.org/licenses/LICENSE-2.0
 *
 * Unless required by applicable law or agreed to in writing, software
 * distributed under the License is distributed on an "AS IS" BASIS,
 * WITHOUT WARRANTIES OR CONDITIONS OF ANY KIND, either express or implied.
 * See the License for the specific language governing permissions and
 * limitations under the License.
 */

package org.apache.ignite.internal.processors.platform.services;

import java.lang.reflect.Array;
import java.lang.reflect.Method;
import java.util.ArrayList;
import java.util.Collection;
import java.util.HashMap;
import java.util.List;
import java.util.Map;
import java.util.UUID;
import org.apache.ignite.IgniteCheckedException;
import org.apache.ignite.IgniteException;
import org.apache.ignite.IgniteServices;
import org.apache.ignite.internal.IgniteServicesImpl;
import org.apache.ignite.internal.binary.BinaryArray;
import org.apache.ignite.internal.binary.BinaryRawReaderEx;
import org.apache.ignite.internal.binary.BinaryRawWriterEx;
import org.apache.ignite.internal.processors.platform.PlatformAbstractTarget;
import org.apache.ignite.internal.processors.platform.PlatformContext;
import org.apache.ignite.internal.processors.platform.PlatformTarget;
import org.apache.ignite.internal.processors.platform.cluster.PlatformClusterNodeFilterImpl;
import org.apache.ignite.internal.processors.platform.dotnet.PlatformDotNetService;
import org.apache.ignite.internal.processors.platform.dotnet.PlatformDotNetServiceImpl;
import org.apache.ignite.internal.processors.platform.utils.PlatformFutureUtils;
import org.apache.ignite.internal.processors.platform.utils.PlatformUtils;
import org.apache.ignite.internal.processors.platform.utils.PlatformWriterBiClosure;
import org.apache.ignite.internal.processors.platform.utils.PlatformWriterClosure;
import org.apache.ignite.internal.processors.service.GridServiceProxy;
<<<<<<< HEAD
import org.apache.ignite.internal.processors.service.ServiceCallContextImpl;
=======
>>>>>>> 9cf06362
import org.apache.ignite.internal.util.typedef.T3;
import org.apache.ignite.lang.IgniteFuture;
import org.apache.ignite.lang.IgnitePredicate;
import org.apache.ignite.services.Service;
import org.apache.ignite.services.ServiceConfiguration;
import org.apache.ignite.services.ServiceDeploymentException;
import org.apache.ignite.services.ServiceDescriptor;
import org.jetbrains.annotations.NotNull;

import static org.apache.ignite.internal.IgniteServicesImpl.DFLT_TIMEOUT;

/**
 * Interop services.
 */
public class PlatformServices extends PlatformAbstractTarget {
    /** */
    private static final int OP_DOTNET_DEPLOY = 1;

    /** */
    private static final int OP_DOTNET_DEPLOY_MULTIPLE = 2;

    /** */
    private static final int OP_DOTNET_SERVICES = 3;

    /** */
    private static final int OP_INVOKE = 4;

    /** */
    private static final int OP_DESCRIPTORS = 5;

    /** */
    private static final int OP_WITH_ASYNC = 6;

    /** */
    private static final int OP_WITH_SERVER_KEEP_BINARY = 7;

    /** */
    private static final int OP_SERVICE_PROXY = 8;

    /** */
    private static final int OP_CANCEL = 9;

    /** */
    private static final int OP_CANCEL_ALL = 10;

    /** */
    private static final int OP_DOTNET_DEPLOY_ASYNC = 11;

    /** */
    private static final int OP_DOTNET_DEPLOY_MULTIPLE_ASYNC = 12;

    /** */
    private static final int OP_CANCEL_ASYNC = 13;

    /** */
    private static final int OP_CANCEL_ALL_ASYNC = 14;

    /** */
    private static final int OP_DOTNET_DEPLOY_ALL = 15;

    /** */
    private static final int OP_DOTNET_DEPLOY_ALL_ASYNC = 16;

    /** */
    public static final byte PLATFORM_JAVA = 0;

    /** */
    public static final byte PLATFORM_DOTNET = 1;

    /** */
    private static final CopyOnWriteConcurrentMap<T3<Class, String, Integer>, Method> SVC_METHODS
        = new CopyOnWriteConcurrentMap<>();

    /** Future result writer. */
    private static final PlatformFutureUtils.Writer RESULT_WRITER = new ServiceDeploymentResultWriter();

    /** */
    private final IgniteServices services;

    /** Server keep binary flag. */
    private final boolean srvKeepBinary;

    /**
     * Ctor.
     *
     * @param platformCtx Context.
     * @param services Services facade.
     * @param srvKeepBinary Server keep binary flag.
     */
    public PlatformServices(PlatformContext platformCtx, IgniteServices services, boolean srvKeepBinary) {
        super(platformCtx);

        assert services != null;

        this.services = services;
        this.srvKeepBinary = srvKeepBinary;
    }

    /**
     * Finds a service descriptor by name.
     *
     * @param name Service name.
     * @return Descriptor or null.
     */
    private ServiceDescriptor findDescriptor(String name) {
        for (ServiceDescriptor d : services.serviceDescriptors())
            if (d.name().equals(name))
                return d;

        return null;
    }

    /** {@inheritDoc} */
    @Override public long processInStreamOutLong(int type, BinaryRawReaderEx reader)
        throws IgniteCheckedException {
        switch (type) {
            case OP_DOTNET_DEPLOY_ASYNC: {
                readAndListenFuture(reader, dotnetDeployAsync(reader, services), RESULT_WRITER);

                return TRUE;
            }

            case OP_DOTNET_DEPLOY_MULTIPLE_ASYNC: {
                readAndListenFuture(reader, dotnetDeployMultipleAsync(reader), RESULT_WRITER);

                return TRUE;
            }

            case OP_CANCEL: {
                services.cancel(reader.readString());

                return TRUE;
            }

            case OP_CANCEL_ASYNC: {
                readAndListenFuture(reader, services.cancelAsync(reader.readString()));

                return TRUE;
            }

            case OP_CANCEL_ALL_ASYNC: {
                readAndListenFuture(reader, services.cancelAllAsync());

                return TRUE;
            }

            case OP_DOTNET_DEPLOY_ALL_ASYNC: {
                readAndListenFuture(reader, dotnetDeployAllAsync(reader, services), RESULT_WRITER);

                return TRUE;
            }

            default:
                return super.processInStreamOutLong(type, reader);
        }
    }

    /** {@inheritDoc} */
    @Override public void processInStreamOutStream(int type, BinaryRawReaderEx reader, BinaryRawWriterEx writer)
        throws IgniteCheckedException {
        switch (type) {
            case OP_DOTNET_SERVICES: {
                Collection<Service> svcs = services.services(reader.readString());

                PlatformUtils.writeNullableCollection(writer, svcs,
                    new PlatformWriterClosure<Service>() {
                        @Override public void write(BinaryRawWriterEx writer, Service svc) {
                            writer.writeLong(((PlatformService)svc).pointer());
                        }
                    },
                    new IgnitePredicate<Service>() {
                        @Override public boolean apply(Service svc) {
                            return svc instanceof PlatformDotNetService;
                        }
                    }
                );

                return;
            }

            case OP_DOTNET_DEPLOY: {
                try {
                    dotnetDeploy(reader, services);
                    writeDeploymentResult(writer, null);
                }
                catch (Exception e) {
                    writeDeploymentResult(writer, e);
                }

                return;
            }

            case OP_DOTNET_DEPLOY_MULTIPLE: {
                try {
                    dotnetDeployMultiple(reader);

                    writeDeploymentResult(writer, null);
                }
                catch (Exception e) {
                    writeDeploymentResult(writer, e);
                }

                return;
            }

            case OP_DOTNET_DEPLOY_ALL: {
                try {
                    dotnetDeployAll(reader, services);

                    writeDeploymentResult(writer, null);
                }
                catch (Exception e) {
                    writeDeploymentResult(writer, e);
                }

                return;
            }

            default:
                super.processInStreamOutStream(type, reader, writer);
        }
    }

    /** {@inheritDoc} */
    @Override public PlatformTarget processInObjectStreamOutObjectStream(int type, PlatformTarget arg,
        BinaryRawReaderEx reader, BinaryRawWriterEx writer) throws IgniteCheckedException {
        switch (type) {
            case OP_INVOKE: {
                assert arg != null;
                assert arg instanceof ServiceProxyHolder;

                ServiceProxyHolder svc = (ServiceProxyHolder)arg;

                String mthdName = reader.readString();

                Object[] args;

                if (reader.readBoolean()) {
                    args = new Object[reader.readInt()];

                    for (int i = 0; i < args.length; i++)
                        args[i] = reader.readObjectDetached(!srvKeepBinary && !svc.isPlatformService());
                }
                else
                    args = null;

                Map<String, Object> callAttrs = reader.readMap();

                try {
                    Object result = svc.invoke(mthdName, srvKeepBinary, args, callAttrs);

                    PlatformUtils.writeInvocationResult(writer, result, null);
                }
                catch (Throwable e) {
                    PlatformUtils.writeInvocationResult(writer, null, e);
                }

                return null;
            }
        }

        return super.processInObjectStreamOutObjectStream(type, arg, reader, writer);
    }

    /** {@inheritDoc} */
    @Override public void processOutStream(int type, BinaryRawWriterEx writer) throws IgniteCheckedException {
        switch (type) {
            case OP_DESCRIPTORS: {
                Collection<ServiceDescriptor> descs = services.serviceDescriptors();

                PlatformUtils.writeCollection(writer, descs, new PlatformWriterClosure<ServiceDescriptor>() {
                    @Override public void write(BinaryRawWriterEx writer, ServiceDescriptor d) {
                        writer.writeString(d.name());
                        writer.writeString(d.cacheName());
                        writer.writeInt(d.maxPerNodeCount());
                        writer.writeInt(d.totalCount());
                        writer.writeUuid(d.originNodeId());
                        writer.writeObject(d.affinityKey());

                        // Write platform. There are only 2 platforms now.
                        byte platform = d.serviceClass().equals(PlatformDotNetServiceImpl.class)
                            ? PLATFORM_DOTNET : PLATFORM_JAVA;
                        writer.writeByte(platform);

                        Map<UUID, Integer> top = d.topologySnapshot();

                        PlatformUtils.writeMap(writer, top, new PlatformWriterBiClosure<UUID, Integer>() {
                            @Override public void write(BinaryRawWriterEx writer, UUID key, Integer val) {
                                writer.writeUuid(key);
                                writer.writeInt(val);
                            }
                        });
                    }
                });

                return;
            }

            default:
                super.processOutStream(type, writer);
        }
    }

    /** {@inheritDoc} */
    @Override public PlatformTarget processOutObject(int type) throws IgniteCheckedException {
        switch (type) {
            case OP_WITH_ASYNC:
                if (services.isAsync())
                    return this;

                return new PlatformServices(platformCtx, services.withAsync(), srvKeepBinary);

            case OP_WITH_SERVER_KEEP_BINARY:
                return srvKeepBinary ? this : new PlatformServices(platformCtx, services, true);
        }

        return super.processOutObject(type);
    }

    /** {@inheritDoc} */
    @Override public long processInLongOutLong(int type, long val) throws IgniteCheckedException {
        switch (type) {
            case OP_CANCEL_ALL:
                services.cancelAll();

                return TRUE;
        }

        return super.processInLongOutLong(type, val);
    }

    /** {@inheritDoc} */
    @Override public PlatformTarget processInStreamOutObject(int type, BinaryRawReaderEx reader) throws IgniteCheckedException {
        switch (type) {
            case OP_SERVICE_PROXY: {
                String name = reader.readString();
                boolean sticky = reader.readBoolean();

                ServiceDescriptor d = findDescriptor(name);

                if (d == null)
                    throw new IgniteException("Failed to find deployed service: " + name);

                Object proxy = PlatformService.class.isAssignableFrom(d.serviceClass())
                    ? ((IgniteServicesImpl)services).serviceProxy(name, PlatformService.class, sticky, DFLT_TIMEOUT, true)
                    : new GridServiceProxy<>(services.clusterGroup(), name, Service.class, sticky, 0,
                        platformCtx.kernalContext(), null, true);

                return new ServiceProxyHolder(proxy, d.serviceClass(), platformContext());
            }
        }
        return super.processInStreamOutObject(type, reader);
    }

    /**
     * Deploys multiple dotnet services.
     *
     * @param reader Binary reader.
     */
    private void dotnetDeployMultiple(BinaryRawReaderEx reader) {
        String name = reader.readString();
        Object svc = reader.readObjectDetached();
        int totalCnt = reader.readInt();
        int maxPerNodeCnt = reader.readInt();

        services.deployMultiple(name, new PlatformDotNetServiceImpl(svc, platformCtx, srvKeepBinary),
                totalCnt, maxPerNodeCnt);
    }

    /**
     * Asynchronously deploys multiple dotnet services.
     *
     * @param reader Binary reader.
     * @return Future of the operation.
     */
    private IgniteFuture<Void> dotnetDeployMultipleAsync(BinaryRawReaderEx reader) {
        String name = reader.readString();
        Object svc = reader.readObjectDetached();
        int totalCnt = reader.readInt();
        int maxPerNodeCnt = reader.readInt();

        return services.deployMultipleAsync(name, new PlatformDotNetServiceImpl(svc, platformCtx, srvKeepBinary),
            totalCnt, maxPerNodeCnt);
    }

    /**
     * Deploys dotnet service.
     *
     * @param reader Binary reader.
     * @param services Services.
     */
    private void dotnetDeploy(BinaryRawReaderEx reader, IgniteServices services) {
        ServiceConfiguration cfg = dotnetConfiguration(reader);

        services.deploy(cfg);
    }

    /**
     * Deploys dotnet service asynchronously.
     *
     * @param reader Binary reader.
     * @param services Services.
     * @return Future of the operation.
     */
    private IgniteFuture<Void> dotnetDeployAsync(BinaryRawReaderEx reader, IgniteServices services) {
        ServiceConfiguration cfg = dotnetConfiguration(reader);

        return services.deployAsync(cfg);
    }

    /**
     * Deploys a collection of dotnet services.
     *
     * @param reader Binary reader.
     * @param services Services.
     */
    private void dotnetDeployAll(BinaryRawReaderEx reader, IgniteServices services) {
        Collection<ServiceConfiguration> cfgs = dotnetConfigurations(reader);

        services.deployAll(cfgs);
    }

    /**
     * Deploys a collection of dotnet services asynchronously.
     *
     * @param reader Binary reader.
     * @param services Services.
     * @return Future of the operation.
     */
    private IgniteFuture<Void> dotnetDeployAllAsync(BinaryRawReaderEx reader, IgniteServices services) {
        Collection<ServiceConfiguration> cfgs = dotnetConfigurations(reader);

        return services.deployAllAsync(cfgs);
    }

    /**
     * Read the dotnet service configuration.
     *
     * @param reader Binary reader,
     * @return Service configuration.
     */
    @NotNull private PlatformServiceConfiguration dotnetConfiguration(BinaryRawReaderEx reader) {
        PlatformServiceConfiguration cfg = new PlatformServiceConfiguration();

        cfg.setName(reader.readString());
        cfg.setService(new PlatformDotNetServiceImpl(reader.readObjectDetached(), platformCtx, srvKeepBinary));
        cfg.setTotalCount(reader.readInt());
        cfg.setMaxPerNodeCount(reader.readInt());
        cfg.setCacheName(reader.readString());
        cfg.setAffinityKey(reader.readObjectDetached());

        Object filter = reader.readObjectDetached();

        if (filter != null)
            cfg.setNodeFilter(platformCtx.createClusterNodeFilter(filter));

        cfg.setStatisticsEnabled(reader.readBoolean());

        if (cfg.isStatisticsEnabled())
            cfg.mtdNames(reader.readStringArray());

        return cfg;
    }

    /**
     * Reads the collection of dotnet service configurations.
     *
     * @param reader Binary reader,
     * @return Service configuration.
     */
    @NotNull private Collection<ServiceConfiguration> dotnetConfigurations(BinaryRawReaderEx reader) {
        int numServices = reader.readInt();

        List<ServiceConfiguration> cfgs = new ArrayList<>(numServices);

        for (int i = 0; i < numServices; i++)
            cfgs.add(dotnetConfiguration(reader));

        return cfgs;
    }

    /**
     * Finds a suitable method in a class.
     *
     * @param clazz Class.
     * @param mthdName Name.
     * @param args Args.
     * @return Method.
     * @throws NoSuchMethodException On error.
     */
    public static Method getMethod(Class<?> clazz, String mthdName, Object[] args) throws NoSuchMethodException {
        return ServiceProxyHolder.getMethod(clazz, mthdName, args);
    }

    /**
     * Convert Object[] to T[] when required:
     * Ignite loses array item types when passing arguments through GridServiceProxy.
     *
     * @param args Service method args.
     * @param mtd Target method.
     */
    public static void convertArrayArgs(Object[] args, Method mtd) {
        for (int i = 0; i < args.length; i++) {
            Object arg = args[i];

            if (arg instanceof Object[]) {
                Class<?> parameterType = mtd.getParameterTypes()[i];

                if (parameterType.isArray() && parameterType != Object[].class) {
                    Object[] arr = (Object[])arg;
                    Object newArg = Array.newInstance(parameterType.getComponentType(), arr.length);

                    for (int j = 0; j < arr.length; j++)
                        Array.set(newArg, j, arr[j]);

                    args[i] = newArg;
                }
            }
        }
    }

    /**
     * Proxy holder.
     */
    @SuppressWarnings({"unchecked", "rawtypes"})
    private static class ServiceProxyHolder extends PlatformAbstractTarget {
        /** */
        private final Object proxy;

        /** */
        private final Class serviceClass;

        /** */
        private static final Map<Class<?>, Class<?>> PRIMITIVES_TO_WRAPPERS = new HashMap<>();

        /*
          Class initializer.
         */
        static {
            PRIMITIVES_TO_WRAPPERS.put(boolean.class, Boolean.class);
            PRIMITIVES_TO_WRAPPERS.put(byte.class, Byte.class);
            PRIMITIVES_TO_WRAPPERS.put(char.class, Character.class);
            PRIMITIVES_TO_WRAPPERS.put(double.class, Double.class);
            PRIMITIVES_TO_WRAPPERS.put(float.class, Float.class);
            PRIMITIVES_TO_WRAPPERS.put(int.class, Integer.class);
            PRIMITIVES_TO_WRAPPERS.put(long.class, Long.class);
            PRIMITIVES_TO_WRAPPERS.put(short.class, Short.class);
        }

        /**
         * Ctor.
         *
         * @param proxy Proxy object.
         * @param clazz Proxy class.
         * @param ctx Platform context.
         */
        private ServiceProxyHolder(Object proxy, Class clazz, PlatformContext ctx) {
            super(ctx);

            assert proxy != null;
            assert clazz != null;

            this.proxy = proxy;
            serviceClass = clazz;
        }

        /**
         * Invokes the proxy.
         *
         * @param mthdName Method name.
         * @param srvKeepBinary Binary flag.
         * @param args Args.
         * @param callAttrs Service call context attributes.
         * @return Invocation result.
         * @throws IgniteCheckedException On error.
         * @throws NoSuchMethodException On error.
         */
        public Object invoke(String mthdName, boolean srvKeepBinary, Object[] args, Map<String, Object> callAttrs) throws Throwable {
            if (isPlatformService())
                return ((PlatformService)proxy).invokeMethod(mthdName, srvKeepBinary, false, args, callAttrs);
            else {
                assert proxy instanceof GridServiceProxy;

                // Deserialize arguments for Java service when not in binary mode
                if (!srvKeepBinary)
                    args = PlatformUtils.unwrapBinariesInArray(args);

                Method mtd = getMethod(serviceClass, mthdName, args);

                if (!BinaryArray.useBinaryArrays())
                    convertArrayArgs(args, mtd);

<<<<<<< HEAD
                return ((GridServiceProxy)proxy)
                    .invokeMethod(mtd, args, callAttrs == null ? null : new ServiceCallContextImpl(callAttrs));
=======
                return ((GridServiceProxy)proxy).invokeMethod(mtd, args, callAttrs);
>>>>>>> 9cf06362
            }
        }

        /**
         * Finds a suitable method in a class
         *
         * @param clazz Class.
         * @param mthdName Name.
         * @param args Args.
         * @return Method.
         * @throws NoSuchMethodException On error.
         */
        private static Method getMethod(Class clazz, String mthdName, Object[] args) throws NoSuchMethodException {
            assert clazz != null;
            assert mthdName != null;
            assert args != null;

            T3<Class, String, Integer> cacheKey = new T3<>(clazz, mthdName, args.length);
            Method res = SVC_METHODS.get(cacheKey);

            if (res != null)
                return res;

            Method[] allMethods = clazz.getMethods();

            List<Method> methods = new ArrayList<>(allMethods.length);

            // Filter by name and param count
            for (Method m : allMethods)
                if (m.getName().equals(mthdName) && m.getParameterTypes().length == args.length)
                    methods.add(m);

            if (methods.size() == 1) {
                res = methods.get(0);

                // Update cache only when there is a single method with a given name and arg count.
                SVC_METHODS.put(cacheKey, res);

                return res;
            }

            if (methods.isEmpty())
                throw new NoSuchMethodException("Could not find proxy method '" + mthdName + "' in class " + clazz);

            // Filter by param types
            for (int i = 0; i < methods.size(); i++)
                if (!areMethodArgsCompatible(methods.get(i).getParameterTypes(), args))
                    methods.remove(i--);

            if (methods.size() == 1)
                return methods.get(0);

            if (methods.isEmpty())
                throw new NoSuchMethodException("Could not find proxy method '" + mthdName + "' in class " + clazz);

            throw new NoSuchMethodException("Ambiguous proxy method '" + mthdName + "' in class " + clazz);
        }

        /**
         * Determines whether specified method arguments are compatible with given method parameter definitions.
         *
         * @param argTypes Method arg types.
         * @param args Method args.
         * @return Whether specified args are compatible with argTypes.
         */
        private static boolean areMethodArgsCompatible(Class[] argTypes, Object[] args) {
            for (int i = 0; i < args.length; i++) {
                // arg is always of a primitive wrapper class, and argTypes can have actual primitive
                Object arg = args[i];
                Class argType = wrap(argTypes[i]);

                if (arg != null && !argType.isAssignableFrom(arg.getClass()))
                    return false;
            }

            return true;
        }

        /**
         * Gets corresponding wrapper for a primitive type.
         * @param c Class to convert.
         *
         * @return Primitive wrapper, or the same class.
         */
        private static Class wrap(Class c) {
            return c.isPrimitive() ? PRIMITIVES_TO_WRAPPERS.get(c) : c;
        }

        /** @return {@code True} if service is platform service. */
        public boolean isPlatformService() {
            return proxy instanceof PlatformService;
        }
    }

    /**
     * Concurrent map.
     */
    private static class CopyOnWriteConcurrentMap<K, V> {
        /** */
        private volatile Map<K, V> map = new HashMap<>();

        /**
         * Gets a value.
         *
         * @param key Key.
         * @return Value.
         */
        public V get(K key) {
            return map.get(key);
        }

        /**
         * Puts a value.
         *
         * @param key Key.
         * @param val Value.
         */
        public void put(K key, V val) {
            synchronized (this) {
                if (map.containsKey(key))
                    return;

                Map<K, V> map0 = new HashMap<>(map);

                map0.put(key, val);

                map = map0;
            }
        }
    }

    /**
     * Writes an EventBase.
     */
    private static class ServiceDeploymentResultWriter implements PlatformFutureUtils.Writer {
        /** <inheritDoc /> */
        @Override public void write(BinaryRawWriterEx writer, Object obj, Throwable err) {
            writeDeploymentResult(writer, err);
        }

        /** <inheritDoc /> */
        @Override public boolean canWrite(Object obj, Throwable err) {
            return true;
        }
    }

    /**
     * Writes a service deployment result for dotnet code.
     *
     * @param writer Writer.
     * @param err Error.
      */
    private static void writeDeploymentResult(BinaryRawWriterEx writer, Throwable err) {
        PlatformUtils.writeInvocationResult(writer, null, err);

        Collection<ServiceConfiguration> failedCfgs = null;

        if (err instanceof ServiceDeploymentException)
            failedCfgs = ((ServiceDeploymentException)err).getFailedConfigurations();

        // write a collection of failed service configurations
        PlatformUtils.writeNullableCollection(writer, failedCfgs, new PlatformWriterClosure<ServiceConfiguration>() {
            @Override public void write(BinaryRawWriterEx writer, ServiceConfiguration svcCfg) {
                writeFailedConfiguration(writer, svcCfg);
            }
        });
    }

    /**
     * Writes a failed service configuration for dotnet code.
     *
     * @param w Writer
     * @param svcCfg Service configuration
     */
    private static void writeFailedConfiguration(BinaryRawWriterEx w, ServiceConfiguration svcCfg) {
        Object dotnetSvc = null;
        Object dotnetFilter = null;
        w.writeString(svcCfg.getName());
        if (svcCfg.getService() instanceof PlatformDotNetServiceImpl)
            dotnetSvc = ((PlatformDotNetServiceImpl)svcCfg.getService()).getInternalService();

        w.writeObjectDetached(dotnetSvc);
        w.writeInt(svcCfg.getTotalCount());
        w.writeInt(svcCfg.getMaxPerNodeCount());
        w.writeString(svcCfg.getCacheName());
        w.writeObjectDetached(svcCfg.getAffinityKey());

        if (svcCfg.getNodeFilter() instanceof PlatformClusterNodeFilterImpl)
            dotnetFilter = ((PlatformClusterNodeFilterImpl)svcCfg.getNodeFilter()).getInternalPredicate();
        w.writeObjectDetached(dotnetFilter);

        w.writeBoolean(svcCfg.isStatisticsEnabled());
    }
}<|MERGE_RESOLUTION|>--- conflicted
+++ resolved
@@ -43,10 +43,6 @@
 import org.apache.ignite.internal.processors.platform.utils.PlatformWriterBiClosure;
 import org.apache.ignite.internal.processors.platform.utils.PlatformWriterClosure;
 import org.apache.ignite.internal.processors.service.GridServiceProxy;
-<<<<<<< HEAD
-import org.apache.ignite.internal.processors.service.ServiceCallContextImpl;
-=======
->>>>>>> 9cf06362
 import org.apache.ignite.internal.util.typedef.T3;
 import org.apache.ignite.lang.IgniteFuture;
 import org.apache.ignite.lang.IgnitePredicate;
@@ -639,12 +635,7 @@
                 if (!BinaryArray.useBinaryArrays())
                     convertArrayArgs(args, mtd);
 
-<<<<<<< HEAD
-                return ((GridServiceProxy)proxy)
-                    .invokeMethod(mtd, args, callAttrs == null ? null : new ServiceCallContextImpl(callAttrs));
-=======
                 return ((GridServiceProxy)proxy).invokeMethod(mtd, args, callAttrs);
->>>>>>> 9cf06362
             }
         }
 
