/*
 * Licensed to the Apache Software Foundation (ASF) under one or more
 * contributor license agreements.  See the NOTICE file distributed with
 * this work for additional information regarding copyright ownership.
 * The ASF licenses this file to You under the Apache License, Version 2.0
 * (the "License"); you may not use this file except in compliance with
 * the License.  You may obtain a copy of the License at
 *
 *      http://www.apache.org/licenses/LICENSE-2.0
 *
 * Unless required by applicable law or agreed to in writing, software
 * distributed under the License is distributed on an "AS IS" BASIS,
 * WITHOUT WARRANTIES OR CONDITIONS OF ANY KIND, either express or implied.
 * See the License for the specific language governing permissions and
 * limitations under the License.
 */

package org.apache.ignite.internal.processors.platform.services;

import java.lang.reflect.Array;
import java.lang.reflect.Method;
import java.util.ArrayList;
import java.util.Collection;
import java.util.HashMap;
import java.util.List;
import java.util.Map;
import java.util.UUID;
import org.apache.ignite.IgniteCheckedException;
import org.apache.ignite.IgniteException;
import org.apache.ignite.IgniteServices;
<<<<<<< HEAD
=======
import org.apache.ignite.internal.IgniteServicesImpl;
>>>>>>> 914c5dd1
import org.apache.ignite.internal.binary.BinaryArray;
import org.apache.ignite.internal.binary.BinaryRawReaderEx;
import org.apache.ignite.internal.binary.BinaryRawWriterEx;
import org.apache.ignite.internal.processors.platform.PlatformAbstractTarget;
import org.apache.ignite.internal.processors.platform.PlatformContext;
import org.apache.ignite.internal.processors.platform.PlatformTarget;
import org.apache.ignite.internal.processors.platform.cluster.PlatformClusterNodeFilterImpl;
import org.apache.ignite.internal.processors.platform.dotnet.PlatformDotNetService;
import org.apache.ignite.internal.processors.platform.dotnet.PlatformDotNetServiceImpl;
import org.apache.ignite.internal.processors.platform.utils.PlatformFutureUtils;
import org.apache.ignite.internal.processors.platform.utils.PlatformUtils;
import org.apache.ignite.internal.processors.platform.utils.PlatformWriterBiClosure;
import org.apache.ignite.internal.processors.platform.utils.PlatformWriterClosure;
import org.apache.ignite.internal.processors.service.GridServiceProxy;
import org.apache.ignite.internal.processors.service.ServiceCallContextImpl;
import org.apache.ignite.internal.util.typedef.T3;
import org.apache.ignite.lang.IgniteFuture;
import org.apache.ignite.lang.IgnitePredicate;
import org.apache.ignite.services.Service;
import org.apache.ignite.services.ServiceConfiguration;
import org.apache.ignite.services.ServiceDeploymentException;
import org.apache.ignite.services.ServiceDescriptor;
import org.jetbrains.annotations.NotNull;

import static org.apache.ignite.internal.IgniteServicesImpl.DFLT_TIMEOUT;

/**
 * Interop services.
 */
public class PlatformServices extends PlatformAbstractTarget {
    /** */
    private static final int OP_DOTNET_DEPLOY = 1;

    /** */
    private static final int OP_DOTNET_DEPLOY_MULTIPLE = 2;

    /** */
    private static final int OP_DOTNET_SERVICES = 3;

    /** */
    private static final int OP_INVOKE = 4;

    /** */
    private static final int OP_DESCRIPTORS = 5;

    /** */
    private static final int OP_WITH_ASYNC = 6;

    /** */
    private static final int OP_WITH_SERVER_KEEP_BINARY = 7;

    /** */
    private static final int OP_SERVICE_PROXY = 8;

    /** */
    private static final int OP_CANCEL = 9;

    /** */
    private static final int OP_CANCEL_ALL = 10;

    /** */
    private static final int OP_DOTNET_DEPLOY_ASYNC = 11;

    /** */
    private static final int OP_DOTNET_DEPLOY_MULTIPLE_ASYNC = 12;

    /** */
    private static final int OP_CANCEL_ASYNC = 13;

    /** */
    private static final int OP_CANCEL_ALL_ASYNC = 14;

    /** */
    private static final int OP_DOTNET_DEPLOY_ALL = 15;

    /** */
    private static final int OP_DOTNET_DEPLOY_ALL_ASYNC = 16;

    /** */
    private static final byte PLATFORM_JAVA = 0;

    /** */
    private static final byte PLATFORM_DOTNET = 1;

    /** */
    private static final CopyOnWriteConcurrentMap<T3<Class, String, Integer>, Method> SVC_METHODS
        = new CopyOnWriteConcurrentMap<>();

    /** Future result writer. */
    private static final PlatformFutureUtils.Writer RESULT_WRITER = new ServiceDeploymentResultWriter();

    /** */
    private final IgniteServices services;

    /** Server keep binary flag. */
    private final boolean srvKeepBinary;

    /**
     * Ctor.
     *
     * @param platformCtx Context.
     * @param services Services facade.
     * @param srvKeepBinary Server keep binary flag.
     */
    public PlatformServices(PlatformContext platformCtx, IgniteServices services, boolean srvKeepBinary) {
        super(platformCtx);

        assert services != null;

        this.services = services;
        this.srvKeepBinary = srvKeepBinary;
    }

    /**
     * Finds a service descriptor by name.
     *
     * @param name Service name.
     * @return Descriptor or null.
     */
    private ServiceDescriptor findDescriptor(String name) {
        for (ServiceDescriptor d : services.serviceDescriptors())
            if (d.name().equals(name))
                return d;

        return null;
    }

    /** {@inheritDoc} */
    @Override public long processInStreamOutLong(int type, BinaryRawReaderEx reader)
        throws IgniteCheckedException {
        switch (type) {
            case OP_DOTNET_DEPLOY_ASYNC: {
                readAndListenFuture(reader, dotnetDeployAsync(reader, services), RESULT_WRITER);

                return TRUE;
            }

            case OP_DOTNET_DEPLOY_MULTIPLE_ASYNC: {
                readAndListenFuture(reader, dotnetDeployMultipleAsync(reader), RESULT_WRITER);

                return TRUE;
            }

            case OP_CANCEL: {
                services.cancel(reader.readString());

                return TRUE;
            }

            case OP_CANCEL_ASYNC: {
                readAndListenFuture(reader, services.cancelAsync(reader.readString()));

                return TRUE;
            }

            case OP_CANCEL_ALL_ASYNC: {
                readAndListenFuture(reader, services.cancelAllAsync());

                return TRUE;
            }

            case OP_DOTNET_DEPLOY_ALL_ASYNC: {
                readAndListenFuture(reader, dotnetDeployAllAsync(reader, services), RESULT_WRITER);

                return TRUE;
            }

            default:
                return super.processInStreamOutLong(type, reader);
        }
    }

    /** {@inheritDoc} */
    @Override public void processInStreamOutStream(int type, BinaryRawReaderEx reader, BinaryRawWriterEx writer)
        throws IgniteCheckedException {
        switch (type) {
            case OP_DOTNET_SERVICES: {
                Collection<Service> svcs = services.services(reader.readString());

                PlatformUtils.writeNullableCollection(writer, svcs,
                    new PlatformWriterClosure<Service>() {
                        @Override public void write(BinaryRawWriterEx writer, Service svc) {
                            writer.writeLong(((PlatformService)svc).pointer());
                        }
                    },
                    new IgnitePredicate<Service>() {
                        @Override public boolean apply(Service svc) {
                            return svc instanceof PlatformDotNetService;
                        }
                    }
                );

                return;
            }

            case OP_DOTNET_DEPLOY: {
                try {
                    dotnetDeploy(reader, services);
                    writeDeploymentResult(writer, null);
                }
                catch (Exception e) {
                    writeDeploymentResult(writer, e);
                }

                return;
            }

            case OP_DOTNET_DEPLOY_MULTIPLE: {
                try {
                    dotnetDeployMultiple(reader);

                    writeDeploymentResult(writer, null);
                }
                catch (Exception e) {
                    writeDeploymentResult(writer, e);
                }

                return;
            }

            case OP_DOTNET_DEPLOY_ALL: {
                try {
                    dotnetDeployAll(reader, services);

                    writeDeploymentResult(writer, null);
                }
                catch (Exception e) {
                    writeDeploymentResult(writer, e);
                }

                return;
            }

            default:
                super.processInStreamOutStream(type, reader, writer);
        }
    }

    /** {@inheritDoc} */
    @Override public PlatformTarget processInObjectStreamOutObjectStream(int type, PlatformTarget arg,
        BinaryRawReaderEx reader, BinaryRawWriterEx writer) throws IgniteCheckedException {
        switch (type) {
            case OP_INVOKE: {
                assert arg != null;
                assert arg instanceof ServiceProxyHolder;

                ServiceProxyHolder svc = (ServiceProxyHolder)arg;

                String mthdName = reader.readString();

                Object[] args;

                if (reader.readBoolean()) {
                    args = new Object[reader.readInt()];

                    for (int i = 0; i < args.length; i++)
                        args[i] = reader.readObjectDetached(!srvKeepBinary && !svc.isPlatformService());
                }
                else
                    args = null;

                Map<String, Object> callAttrs = reader.readMap();

                try {
                    Object result = svc.invoke(mthdName, srvKeepBinary, args, callAttrs);

                    PlatformUtils.writeInvocationResult(writer, result, null);
                }
                catch (Throwable e) {
                    PlatformUtils.writeInvocationResult(writer, null, e);
                }

                return null;
            }
        }

        return super.processInObjectStreamOutObjectStream(type, arg, reader, writer);
    }

    /** {@inheritDoc} */
    @Override public void processOutStream(int type, BinaryRawWriterEx writer) throws IgniteCheckedException {
        switch (type) {
            case OP_DESCRIPTORS: {
                Collection<ServiceDescriptor> descs = services.serviceDescriptors();

                PlatformUtils.writeCollection(writer, descs, new PlatformWriterClosure<ServiceDescriptor>() {
                    @Override public void write(BinaryRawWriterEx writer, ServiceDescriptor d) {
                        writer.writeString(d.name());
                        writer.writeString(d.cacheName());
                        writer.writeInt(d.maxPerNodeCount());
                        writer.writeInt(d.totalCount());
                        writer.writeUuid(d.originNodeId());
                        writer.writeObject(d.affinityKey());

                        // Write platform. There are only 2 platforms now.
                        byte platform = d.serviceClass().equals(PlatformDotNetServiceImpl.class)
                            ? PLATFORM_DOTNET : PLATFORM_JAVA;
                        writer.writeByte(platform);

                        Map<UUID, Integer> top = d.topologySnapshot();

                        PlatformUtils.writeMap(writer, top, new PlatformWriterBiClosure<UUID, Integer>() {
                            @Override public void write(BinaryRawWriterEx writer, UUID key, Integer val) {
                                writer.writeUuid(key);
                                writer.writeInt(val);
                            }
                        });
                    }
                });

                return;
            }

            default:
                super.processOutStream(type, writer);
        }
    }

    /** {@inheritDoc} */
    @Override public PlatformTarget processOutObject(int type) throws IgniteCheckedException {
        switch (type) {
            case OP_WITH_ASYNC:
                if (services.isAsync())
                    return this;

                return new PlatformServices(platformCtx, services.withAsync(), srvKeepBinary);

            case OP_WITH_SERVER_KEEP_BINARY:
                return srvKeepBinary ? this : new PlatformServices(platformCtx, services, true);
        }

        return super.processOutObject(type);
    }

    /** {@inheritDoc} */
    @Override public long processInLongOutLong(int type, long val) throws IgniteCheckedException {
        switch (type) {
            case OP_CANCEL_ALL:
                services.cancelAll();

                return TRUE;
        }

        return super.processInLongOutLong(type, val);
    }

    /** {@inheritDoc} */
    @Override public PlatformTarget processInStreamOutObject(int type, BinaryRawReaderEx reader) throws IgniteCheckedException {
        switch (type) {
            case OP_SERVICE_PROXY: {
                String name = reader.readString();
                boolean sticky = reader.readBoolean();

                ServiceDescriptor d = findDescriptor(name);

                if (d == null)
                    throw new IgniteException("Failed to find deployed service: " + name);

                Object proxy = PlatformService.class.isAssignableFrom(d.serviceClass())
                    ? ((IgniteServicesImpl)services).serviceProxy(name, PlatformService.class, sticky, DFLT_TIMEOUT, true)
                    : new GridServiceProxy<>(services.clusterGroup(), name, Service.class, sticky, 0,
                        platformCtx.kernalContext(), null, true);

                return new ServiceProxyHolder(proxy, d.serviceClass(), platformContext());
            }
        }
        return super.processInStreamOutObject(type, reader);
    }

    /**
     * Deploys multiple dotnet services.
     *
     * @param reader Binary reader.
     */
    private void dotnetDeployMultiple(BinaryRawReaderEx reader) {
        String name = reader.readString();
        Object svc = reader.readObjectDetached();
        int totalCnt = reader.readInt();
        int maxPerNodeCnt = reader.readInt();

        services.deployMultiple(name, new PlatformDotNetServiceImpl(svc, platformCtx, srvKeepBinary),
                totalCnt, maxPerNodeCnt);
    }

    /**
     * Asynchronously deploys multiple dotnet services.
     *
     * @param reader Binary reader.
     * @return Future of the operation.
     */
    private IgniteFuture<Void> dotnetDeployMultipleAsync(BinaryRawReaderEx reader) {
        String name = reader.readString();
        Object svc = reader.readObjectDetached();
        int totalCnt = reader.readInt();
        int maxPerNodeCnt = reader.readInt();

        return services.deployMultipleAsync(name, new PlatformDotNetServiceImpl(svc, platformCtx, srvKeepBinary),
            totalCnt, maxPerNodeCnt);
    }

    /**
     * Deploys dotnet service.
     *
     * @param reader Binary reader.
     * @param services Services.
     */
    private void dotnetDeploy(BinaryRawReaderEx reader, IgniteServices services) {
        ServiceConfiguration cfg = dotnetConfiguration(reader);

        services.deploy(cfg);
    }

    /**
     * Deploys dotnet service asynchronously.
     *
     * @param reader Binary reader.
     * @param services Services.
     * @return Future of the operation.
     */
    private IgniteFuture<Void> dotnetDeployAsync(BinaryRawReaderEx reader, IgniteServices services) {
        ServiceConfiguration cfg = dotnetConfiguration(reader);

        return services.deployAsync(cfg);
    }

    /**
     * Deploys a collection of dotnet services.
     *
     * @param reader Binary reader.
     * @param services Services.
     */
    private void dotnetDeployAll(BinaryRawReaderEx reader, IgniteServices services) {
        Collection<ServiceConfiguration> cfgs = dotnetConfigurations(reader);

        services.deployAll(cfgs);
    }

    /**
     * Deploys a collection of dotnet services asynchronously.
     *
     * @param reader Binary reader.
     * @param services Services.
     * @return Future of the operation.
     */
    private IgniteFuture<Void> dotnetDeployAllAsync(BinaryRawReaderEx reader, IgniteServices services) {
        Collection<ServiceConfiguration> cfgs = dotnetConfigurations(reader);

        return services.deployAllAsync(cfgs);
    }

    /**
     * Read the dotnet service configuration.
     *
     * @param reader Binary reader,
     * @return Service configuration.
     */
    @NotNull private ServiceConfiguration dotnetConfiguration(BinaryRawReaderEx reader) {
        ServiceConfiguration cfg = new ServiceConfiguration();

        cfg.setName(reader.readString());
        cfg.setService(new PlatformDotNetServiceImpl(reader.readObjectDetached(), platformCtx, srvKeepBinary));
        cfg.setTotalCount(reader.readInt());
        cfg.setMaxPerNodeCount(reader.readInt());
        cfg.setCacheName(reader.readString());
        cfg.setAffinityKey(reader.readObjectDetached());

        Object filter = reader.readObjectDetached();

        if (filter != null)
            cfg.setNodeFilter(platformCtx.createClusterNodeFilter(filter));

        return cfg;
    }

    /**
     * Reads the collection of dotnet service configurations.
     *
     * @param reader Binary reader,
     * @return Service configuration.
     */
    @NotNull private Collection<ServiceConfiguration> dotnetConfigurations(BinaryRawReaderEx reader) {
        int numServices = reader.readInt();

        List<ServiceConfiguration> cfgs = new ArrayList<>(numServices);

        for (int i = 0; i < numServices; i++) {
            cfgs.add(dotnetConfiguration(reader));
        }

        return cfgs;
    }

    /**
     * Finds a suitable method in a class.
     *
     * @param clazz Class.
     * @param mthdName Name.
     * @param args Args.
     * @return Method.
     * @throws NoSuchMethodException On error.
     */
    public static Method getMethod(Class<?> clazz, String mthdName, Object[] args) throws NoSuchMethodException {
        return ServiceProxyHolder.getMethod(clazz, mthdName, args);
    }

    /**
     * Convert Object[] to T[] when required:
     * Ignite loses array item types when passing arguments through GridServiceProxy.
     *
     * @param args Service method args.
     * @param mtd Target method.
     */
    public static void convertArrayArgs(Object[] args, Method mtd) {
        for (int i = 0; i < args.length; i++) {
            Object arg = args[i];

            if (arg instanceof Object[]) {
                Class<?> parameterType = mtd.getParameterTypes()[i];

                if (parameterType.isArray() && parameterType != Object[].class) {
                    Object[] arr = (Object[])arg;
                    Object newArg = Array.newInstance(parameterType.getComponentType(), arr.length);

                    for (int j = 0; j < arr.length; j++)
                        Array.set(newArg, j, arr[j]);

                    args[i] = newArg;
                }
            }
        }
    }

    /**
     * Proxy holder.
     */
    @SuppressWarnings({"unchecked", "rawtypes"})
    private static class ServiceProxyHolder extends PlatformAbstractTarget {
        /** */
        private final Object proxy;

        /** */
        private final Class serviceClass;

        /** */
        private static final Map<Class<?>, Class<?>> PRIMITIVES_TO_WRAPPERS = new HashMap<>();

        /*
          Class initializer.
         */
        static {
            PRIMITIVES_TO_WRAPPERS.put(boolean.class, Boolean.class);
            PRIMITIVES_TO_WRAPPERS.put(byte.class, Byte.class);
            PRIMITIVES_TO_WRAPPERS.put(char.class, Character.class);
            PRIMITIVES_TO_WRAPPERS.put(double.class, Double.class);
            PRIMITIVES_TO_WRAPPERS.put(float.class, Float.class);
            PRIMITIVES_TO_WRAPPERS.put(int.class, Integer.class);
            PRIMITIVES_TO_WRAPPERS.put(long.class, Long.class);
            PRIMITIVES_TO_WRAPPERS.put(short.class, Short.class);
        }

        /**
         * Ctor.
         *
         * @param proxy Proxy object.
         * @param clazz Proxy class.
         * @param ctx Platform context.
         */
        private ServiceProxyHolder(Object proxy, Class clazz, PlatformContext ctx) {
            super(ctx);

            assert proxy != null;
            assert clazz != null;

            this.proxy = proxy;
            serviceClass = clazz;
        }

        /**
         * Invokes the proxy.
         *
         * @param mthdName Method name.
         * @param srvKeepBinary Binary flag.
         * @param args Args.
         * @param callAttrs Service call context attributes.
         * @return Invocation result.
         * @throws IgniteCheckedException On error.
         * @throws NoSuchMethodException On error.
         */
<<<<<<< HEAD
        public Object invoke(String mthdName, boolean srvKeepBinary, Object[] args) throws Throwable {
            if (BinaryArray.useTypedArrays())
                GridServiceProxy.KEEP_BINARY.set(true);
=======
        public Object invoke(String mthdName, boolean srvKeepBinary, Object[] args, Map<String, Object> callAttrs) throws Throwable {
            if (isPlatformService())
                return ((PlatformService)proxy).invokeMethod(mthdName, srvKeepBinary, false, args, callAttrs);
            else {
                assert proxy instanceof GridServiceProxy;
>>>>>>> 914c5dd1

            try {
                if (isPlatformService())
                    return ((PlatformService)proxy).invokeMethod(mthdName, srvKeepBinary, args);
                else {
                    assert proxy instanceof GridServiceProxy;

<<<<<<< HEAD
                    // Deserialize arguments for Java service when not in binary mode
                    if (!srvKeepBinary)
                        args = PlatformUtils.unwrapBinariesInArray(args);

                    Method mtd = getMethod(serviceClass, mthdName, args);

                    if (!BinaryArray.useTypedArrays())
                        convertArrayArgs(args, mtd);

                    return ((GridServiceProxy)proxy).invokeMethod(mtd, args);
                }
            }
            finally {
                if (BinaryArray.useTypedArrays())
                    GridServiceProxy.KEEP_BINARY.set(false);
=======
                Method mtd = getMethod(serviceClass, mthdName, args);

                if (!BinaryArray.useBinaryArrays())
                    convertArrayArgs(args, mtd);

                return ((GridServiceProxy)proxy)
                    .invokeMethod(mtd, args, callAttrs == null ? null : new ServiceCallContextImpl(callAttrs));
>>>>>>> 914c5dd1
            }
        }

        /**
         * Finds a suitable method in a class
         *
         * @param clazz Class.
         * @param mthdName Name.
         * @param args Args.
         * @return Method.
         * @throws NoSuchMethodException On error.
         */
        private static Method getMethod(Class clazz, String mthdName, Object[] args) throws NoSuchMethodException {
            assert clazz != null;
            assert mthdName != null;
            assert args != null;

            T3<Class, String, Integer> cacheKey = new T3<>(clazz, mthdName, args.length);
            Method res = SVC_METHODS.get(cacheKey);

            if (res != null)
                return res;

            Method[] allMethods = clazz.getMethods();

            List<Method> methods = new ArrayList<>(allMethods.length);

            // Filter by name and param count
            for (Method m : allMethods)
                if (m.getName().equals(mthdName) && m.getParameterTypes().length == args.length)
                    methods.add(m);

            if (methods.size() == 1) {
                res = methods.get(0);

                // Update cache only when there is a single method with a given name and arg count.
                SVC_METHODS.put(cacheKey, res);

                return res;
            }

            if (methods.isEmpty())
                throw new NoSuchMethodException("Could not find proxy method '" + mthdName + "' in class " + clazz);

            // Filter by param types
            for (int i = 0; i < methods.size(); i++)
                if (!areMethodArgsCompatible(methods.get(i).getParameterTypes(), args))
                    methods.remove(i--);

            if (methods.size() == 1)
                return methods.get(0);

            if (methods.isEmpty())
                throw new NoSuchMethodException("Could not find proxy method '" + mthdName + "' in class " + clazz);

            throw new NoSuchMethodException("Ambiguous proxy method '" + mthdName + "' in class " + clazz);
        }

        /**
         * Determines whether specified method arguments are compatible with given method parameter definitions.
         *
         * @param argTypes Method arg types.
         * @param args Method args.
         * @return Whether specified args are compatible with argTypes.
         */
        private static boolean areMethodArgsCompatible(Class[] argTypes, Object[] args) {
            for (int i = 0; i < args.length; i++) {
                // arg is always of a primitive wrapper class, and argTypes can have actual primitive
                Object arg = args[i];
                Class argType = wrap(argTypes[i]);

                if (arg != null && !argType.isAssignableFrom(arg.getClass()))
                    return false;
            }

            return true;
        }

        /**
         * Gets corresponding wrapper for a primitive type.
         * @param c Class to convert.
         *
         * @return Primitive wrapper, or the same class.
         */
        private static Class wrap(Class c) {
            return c.isPrimitive() ? PRIMITIVES_TO_WRAPPERS.get(c) : c;
        }

        /** @return {@code True} if service is platform service. */
        public boolean isPlatformService() {
            return proxy instanceof PlatformService;
        }
    }

    /**
     * Concurrent map.
     */
    private static class CopyOnWriteConcurrentMap<K, V> {
        /** */
        private volatile Map<K, V> map = new HashMap<>();

        /**
         * Gets a value.
         *
         * @param key Key.
         * @return Value.
         */
        public V get(K key) {
            return map.get(key);
        }

        /**
         * Puts a value.
         *
         * @param key Key.
         * @param val Value.
         */
        public void put(K key, V val) {
            synchronized (this) {
                if (map.containsKey(key))
                    return;

                Map<K, V> map0 = new HashMap<>(map);

                map0.put(key, val);

                map = map0;
            }
        }
    }

    /**
     * Writes an EventBase.
     */
    private static class ServiceDeploymentResultWriter implements PlatformFutureUtils.Writer {
        /** <inheritDoc /> */
        @Override public void write(BinaryRawWriterEx writer, Object obj, Throwable err) {
            writeDeploymentResult(writer, err);
        }

        /** <inheritDoc /> */
        @Override public boolean canWrite(Object obj, Throwable err) {
            return true;
        }
    }

    /**
     * Writes a service deployment result for dotnet code.
     *
     * @param writer Writer.
     * @param err Error.
      */
    private static void writeDeploymentResult(BinaryRawWriterEx writer, Throwable err) {
        PlatformUtils.writeInvocationResult(writer, null, err);

        Collection<ServiceConfiguration> failedCfgs = null;

        if (err instanceof ServiceDeploymentException)
            failedCfgs = ((ServiceDeploymentException)err).getFailedConfigurations();

        // write a collection of failed service configurations
        PlatformUtils.writeNullableCollection(writer, failedCfgs, new PlatformWriterClosure<ServiceConfiguration>() {
            @Override public void write(BinaryRawWriterEx writer, ServiceConfiguration svcCfg) {
                writeFailedConfiguration(writer, svcCfg);
            }
        });
    }

    /**
     * Writes a failed service configuration for dotnet code.
     *
     * @param w Writer
     * @param svcCfg Service configuration
     */
    private static void writeFailedConfiguration(BinaryRawWriterEx w, ServiceConfiguration svcCfg) {
        Object dotnetSvc = null;
        Object dotnetFilter = null;
        w.writeString(svcCfg.getName());
        if (svcCfg.getService() instanceof PlatformDotNetServiceImpl)
            dotnetSvc = ((PlatformDotNetServiceImpl)svcCfg.getService()).getInternalService();

        w.writeObjectDetached(dotnetSvc);
        w.writeInt(svcCfg.getTotalCount());
        w.writeInt(svcCfg.getMaxPerNodeCount());
        w.writeString(svcCfg.getCacheName());
        w.writeObjectDetached(svcCfg.getAffinityKey());

        if (svcCfg.getNodeFilter() instanceof PlatformClusterNodeFilterImpl)
            dotnetFilter = ((PlatformClusterNodeFilterImpl)svcCfg.getNodeFilter()).getInternalPredicate();
        w.writeObjectDetached(dotnetFilter);
    }
}<|MERGE_RESOLUTION|>--- conflicted
+++ resolved
@@ -28,10 +28,7 @@
 import org.apache.ignite.IgniteCheckedException;
 import org.apache.ignite.IgniteException;
 import org.apache.ignite.IgniteServices;
-<<<<<<< HEAD
-=======
 import org.apache.ignite.internal.IgniteServicesImpl;
->>>>>>> 914c5dd1
 import org.apache.ignite.internal.binary.BinaryArray;
 import org.apache.ignite.internal.binary.BinaryRawReaderEx;
 import org.apache.ignite.internal.binary.BinaryRawWriterEx;
@@ -620,41 +617,16 @@
          * @throws IgniteCheckedException On error.
          * @throws NoSuchMethodException On error.
          */
-<<<<<<< HEAD
-        public Object invoke(String mthdName, boolean srvKeepBinary, Object[] args) throws Throwable {
-            if (BinaryArray.useTypedArrays())
-                GridServiceProxy.KEEP_BINARY.set(true);
-=======
         public Object invoke(String mthdName, boolean srvKeepBinary, Object[] args, Map<String, Object> callAttrs) throws Throwable {
             if (isPlatformService())
                 return ((PlatformService)proxy).invokeMethod(mthdName, srvKeepBinary, false, args, callAttrs);
             else {
                 assert proxy instanceof GridServiceProxy;
->>>>>>> 914c5dd1
-
-            try {
-                if (isPlatformService())
-                    return ((PlatformService)proxy).invokeMethod(mthdName, srvKeepBinary, args);
-                else {
-                    assert proxy instanceof GridServiceProxy;
-
-<<<<<<< HEAD
-                    // Deserialize arguments for Java service when not in binary mode
-                    if (!srvKeepBinary)
-                        args = PlatformUtils.unwrapBinariesInArray(args);
-
-                    Method mtd = getMethod(serviceClass, mthdName, args);
-
-                    if (!BinaryArray.useTypedArrays())
-                        convertArrayArgs(args, mtd);
-
-                    return ((GridServiceProxy)proxy).invokeMethod(mtd, args);
-                }
-            }
-            finally {
-                if (BinaryArray.useTypedArrays())
-                    GridServiceProxy.KEEP_BINARY.set(false);
-=======
+
+                // Deserialize arguments for Java service when not in binary mode
+                if (!srvKeepBinary)
+                    args = PlatformUtils.unwrapBinariesInArray(args);
+
                 Method mtd = getMethod(serviceClass, mthdName, args);
 
                 if (!BinaryArray.useBinaryArrays())
@@ -662,7 +634,6 @@
 
                 return ((GridServiceProxy)proxy)
                     .invokeMethod(mtd, args, callAttrs == null ? null : new ServiceCallContextImpl(callAttrs));
->>>>>>> 914c5dd1
             }
         }
 
