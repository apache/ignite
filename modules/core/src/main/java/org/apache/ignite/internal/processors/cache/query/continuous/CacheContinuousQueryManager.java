--- conflicted
+++ resolved
@@ -661,21 +661,6 @@
             autoUnsubscribe,
             pred).get();
 
-<<<<<<< HEAD
-        try {
-            if (hnd.isQuery() && cctx.userCache() && !onStart && !loc)
-                hnd.waitTopologyFuture(cctx.kernalContext());
-        }
-        catch (IgniteCheckedException e) {
-            log.warning("Failed to start continuous query.", e);
-
-            cctx.kernalContext().continuous().stopRoutine(id);
-
-            throw new IgniteCheckedException("Failed to start continuous query.", e);
-        }
-
-=======
->>>>>>> 3d64cf1a
         if (notifyExisting) {
             final Iterator<GridCacheEntryEx> it = cctx.cache().allEntries().iterator();
 
