--- conflicted
+++ resolved
@@ -40,7 +40,6 @@
 import javax.cache.processor.EntryProcessor;
 import javax.cache.processor.EntryProcessorException;
 import javax.cache.processor.EntryProcessorResult;
-
 import org.apache.ignite.IgniteCache;
 import org.apache.ignite.IgniteCheckedException;
 import org.apache.ignite.IgniteException;
@@ -64,6 +63,7 @@
 import org.apache.ignite.internal.GridKernalContext;
 import org.apache.ignite.internal.IgniteEx;
 import org.apache.ignite.internal.IgniteInternalFuture;
+import org.apache.ignite.internal.binary.BinaryUtils;
 import org.apache.ignite.internal.processors.affinity.AffinityTopologyVersion;
 import org.apache.ignite.internal.processors.cache.query.CacheQuery;
 import org.apache.ignite.internal.processors.cache.query.CacheQueryFuture;
@@ -505,7 +505,7 @@
                             if (needToConvert) {
                                 Map.Entry<K, V> entry = (Map.Entry<K, V>)next;
 
-                                return (R)new CacheEntryImpl<>(entry.getKey(), entry.getValue());
+                                return (R) new CacheEntryImpl<>(entry.getKey(), entry.getValue());
                             }
 
                             return (R)next;
@@ -533,11 +533,11 @@
     @SuppressWarnings("unchecked")
     private QueryCursor<Cache.Entry<K, V>> query(final Query filter, @Nullable ClusterGroup grp)
         throws IgniteCheckedException {
-        final CacheQuery qry;
+        final CacheQuery<Map.Entry<K, V>> qry;
 
         boolean isKeepBinary = opCtx != null && opCtx.isKeepBinary();
 
-        final CacheQueryFuture fut;
+        final CacheQueryFuture<Map.Entry<K, V>> fut;
 
         if (filter instanceof TextQuery) {
             TextQuery p = (TextQuery)filter;
@@ -561,8 +561,8 @@
                 qry.projection(grp);
 
             fut = ctx.kernalContext().query().executeQuery(ctx,
-                new IgniteOutClosureX<CacheQueryFuture<Cache.Entry<K, V>>>() {
-                    @Override public CacheQueryFuture<Cache.Entry<K, V>> applyx() throws IgniteCheckedException {
+                new IgniteOutClosureX<CacheQueryFuture<Map.Entry<K, V>>>() {
+                    @Override public CacheQueryFuture<Map.Entry<K, V>> applyx() throws IgniteCheckedException {
                         return qry.execute(((SpiQuery)filter).getArgs());
                     }
                 }, false);
@@ -577,38 +577,21 @@
 
         return new QueryCursorImpl<>(new GridCloseableIteratorAdapter<Entry<K, V>>() {
             /** */
-            private Cache.Entry<K, V> cur;
+            private Map.Entry<K, V> cur;
 
             @Override protected Entry<K, V> onNext() throws IgniteCheckedException {
                 if (!onHasNext())
                     throw new NoSuchElementException();
 
-                Cache.Entry<K, V> e = cur;
+                Map.Entry<K, V> e = cur;
 
                 cur = null;
 
-                return e;
+                return new CacheEntryImpl<>(e.getKey(), e.getValue());
             }
 
             @Override protected boolean onHasNext() throws IgniteCheckedException {
-                if (cur != null)
-                    return true;
-
-                Object next = fut.next();
-
-                //Workaround a bug: if IndexingSpi is configured future represents Iterator<Cache.Entry>
-                // instead of Iterator<Map.Entry> due to IndexingSpi interface
-                if (next == null)
-                    return false;
-
-                if (next instanceof Cache.Entry)
-                    cur = (Cache.Entry)next;
-                else {
-                    Map.Entry e = (Map.Entry)next;
-                    cur = new CacheEntryImpl(e.getKey(), e.getValue());
-                }
-
-                return true;
+                return cur != null || (cur = fut.next()) != null;
             }
 
             @Override protected void onClose() throws IgniteCheckedException {
@@ -706,6 +689,8 @@
 
             validate(qry);
 
+            convertToBinary(qry);
+
             final CacheOperationContext opCtxCall = ctx.operationContextPerCall();
 
             if (qry instanceof ContinuousQuery)
@@ -782,8 +767,6 @@
     }
 
     /**
-<<<<<<< HEAD
-=======
      * Convert query arguments to BinaryObjects if binary marshaller used.
      *
      * @param qry Query.
@@ -822,7 +805,6 @@
     }
 
     /**
->>>>>>> b5121adf
      * @return {@code true} If this is a replicated cache and we are on a data node.
      */
     private boolean isReplicatedDataNode() {
