--- conflicted
+++ resolved
@@ -461,12 +461,7 @@
         if (filter instanceof ScanQuery) {
             IgniteBiPredicate<K, V> p = ((ScanQuery)filter).getFilter();
 
-<<<<<<< HEAD
-            qry = ctx.queries().createScanQuery(p != null ? p : ACCEPT_ALL, ((ScanQuery)filter).getPartition(),
-                isKeepBinary);
-=======
             qry = ctx.queries().createScanQuery(p, ((ScanQuery)filter).getPartition(), isKeepBinary);
->>>>>>> 9db05f5f
 
             if (grp != null)
                 qry.projection(grp);
