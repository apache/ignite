--- conflicted
+++ resolved
@@ -325,11 +325,7 @@
      * @return Cluster state that finished transition.
      */
     public DiscoveryDataClusterState finish(boolean success) {
-<<<<<<< HEAD
-        if(success)
-=======
         if (success)
->>>>>>> 1e84d448
             return createState(state, baselineTopology);
         else
             return prevState != null ? prevState : createState(INACTIVE, null);
