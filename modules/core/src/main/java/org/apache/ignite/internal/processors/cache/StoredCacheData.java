--- conflicted
+++ resolved
@@ -130,8 +130,6 @@
     }
 
     /**
-<<<<<<< HEAD
-=======
      * @return Ciphered encryption key for this cache or cache group. {@code Null} if not encrypted.
      */
     public GroupKeyEncrypted groupKeyEncrypted() {
@@ -146,7 +144,6 @@
     }
 
     /**
->>>>>>> 9cf06362
      * @param ccfgEnrichment Configuration enrichment.
      */
     public StoredCacheData cacheConfigurationEnrichment(CacheConfigurationEnrichment ccfgEnrichment) {
