/*
 * Licensed to the Apache Software Foundation (ASF) under one or more
 * contributor license agreements.  See the NOTICE file distributed with
 * this work for additional information regarding copyright ownership.
 * The ASF licenses this file to You under the Apache License, Version 2.0
 * (the "License"); you may not use this file except in compliance with
 * the License.  You may obtain a copy of the License at
 *
 *      http://www.apache.org/licenses/LICENSE-2.0
 *
 * Unless required by applicable law or agreed to in writing, software
 * distributed under the License is distributed on an "AS IS" BASIS,
 * WITHOUT WARRANTIES OR CONDITIONS OF ANY KIND, either express or implied.
 * See the License for the specific language governing permissions and
 * limitations under the License.
 */

package org.apache.ignite.internal.processors.cache;

import java.io.Closeable;
import java.io.Externalizable;
import java.io.IOException;
import java.io.InvalidObjectException;
import java.io.ObjectInput;
import java.io.ObjectOutput;
import java.io.ObjectStreamException;
import java.util.ArrayList;
import java.util.Arrays;
import java.util.Collection;
import java.util.LinkedList;
import java.util.List;
import java.util.Map;
import java.util.Set;
import java.util.UUID;
import java.util.concurrent.Callable;
import java.util.concurrent.CountDownLatch;
import java.util.concurrent.ThreadLocalRandom;
import javax.cache.Cache;
import javax.cache.configuration.Factory;
import javax.cache.expiry.EternalExpiryPolicy;
import javax.cache.expiry.ExpiryPolicy;
import javax.cache.processor.EntryProcessorResult;
import org.apache.ignite.IgniteCheckedException;
import org.apache.ignite.IgniteLogger;
import org.apache.ignite.IgniteSystemProperties;
import org.apache.ignite.binary.BinaryField;
import org.apache.ignite.binary.BinaryObjectBuilder;
import org.apache.ignite.cache.CacheInterceptor;
import org.apache.ignite.cache.CacheMode;
import org.apache.ignite.cluster.ClusterNode;
import org.apache.ignite.configuration.CacheConfiguration;
import org.apache.ignite.configuration.IgniteConfiguration;
import org.apache.ignite.events.EventType;
import org.apache.ignite.internal.GridKernalContext;
import org.apache.ignite.internal.IgniteEx;
import org.apache.ignite.internal.IgniteKernal;
import org.apache.ignite.internal.IgnitionEx;
import org.apache.ignite.internal.binary.BinaryMarshaller;
import org.apache.ignite.internal.binary.builder.BinaryObjectBuilderImpl;
import org.apache.ignite.internal.managers.communication.GridIoManager;
import org.apache.ignite.internal.managers.deployment.GridDeploymentManager;
import org.apache.ignite.internal.managers.discovery.GridDiscoveryManager;
import org.apache.ignite.internal.managers.eventstorage.GridEventStorageManager;
import org.apache.ignite.internal.processors.affinity.AffinityTopologyVersion;
import org.apache.ignite.internal.processors.cache.datastructures.CacheDataStructuresManager;
import org.apache.ignite.internal.processors.cache.distributed.dht.GridDhtCacheAdapter;
import org.apache.ignite.internal.processors.cache.distributed.dht.GridDhtCacheEntry;
import org.apache.ignite.internal.processors.cache.distributed.dht.GridDhtTopologyFuture;
import org.apache.ignite.internal.processors.cache.distributed.dht.GridDhtTransactionalCacheAdapter;
import org.apache.ignite.internal.processors.cache.distributed.dht.colocated.GridDhtColocatedCache;
import org.apache.ignite.internal.processors.cache.distributed.dht.topology.GridDhtLocalPartition;
import org.apache.ignite.internal.processors.cache.distributed.dht.topology.GridDhtPartitionTopology;
import org.apache.ignite.internal.processors.cache.distributed.near.GridNearCacheAdapter;
import org.apache.ignite.internal.processors.cache.distributed.near.GridNearTransactionalCache;
import org.apache.ignite.internal.processors.cache.dr.GridCacheDrManager;
import org.apache.ignite.internal.processors.cache.jta.CacheJtaManagerAdapter;
import org.apache.ignite.internal.processors.cache.local.GridLocalCache;
import org.apache.ignite.internal.processors.cache.persistence.DataRegion;
import org.apache.ignite.internal.processors.cache.query.GridCacheQueryManager;
import org.apache.ignite.internal.processors.cache.query.continuous.CacheContinuousQueryManager;
import org.apache.ignite.internal.processors.cache.store.CacheStoreManager;
import org.apache.ignite.internal.processors.cache.transactions.IgniteTxEntry;
import org.apache.ignite.internal.processors.cache.transactions.IgniteTxKey;
import org.apache.ignite.internal.processors.cache.transactions.IgniteTxManager;
import org.apache.ignite.internal.processors.cache.version.CacheVersionConflictResolver;
import org.apache.ignite.internal.processors.cache.version.GridCacheVersion;
import org.apache.ignite.internal.processors.cache.version.GridCacheVersionConflictContext;
import org.apache.ignite.internal.processors.cache.version.GridCacheVersionManager;
import org.apache.ignite.internal.processors.cache.version.GridCacheVersionedEntryEx;
import org.apache.ignite.internal.processors.cacheobject.IgniteCacheObjectProcessor;
import org.apache.ignite.internal.processors.closure.GridClosureProcessor;
import org.apache.ignite.internal.processors.plugin.CachePluginManager;
import org.apache.ignite.internal.processors.timeout.GridTimeoutProcessor;
import org.apache.ignite.internal.util.F0;
import org.apache.ignite.internal.util.lang.GridFunc;
import org.apache.ignite.internal.util.tostring.GridToStringExclude;
import org.apache.ignite.internal.util.typedef.C1;
import org.apache.ignite.internal.util.typedef.F;
import org.apache.ignite.internal.util.typedef.X;
import org.apache.ignite.internal.util.typedef.internal.CU;
import org.apache.ignite.internal.util.typedef.internal.GPC;
import org.apache.ignite.internal.util.typedef.internal.GPR;
import org.apache.ignite.internal.util.typedef.internal.U;
import org.apache.ignite.lang.IgniteBiTuple;
import org.apache.ignite.lang.IgnitePredicate;
import org.apache.ignite.lang.IgniteUuid;
import org.apache.ignite.marshaller.Marshaller;
import org.apache.ignite.plugin.security.SecurityException;
import org.apache.ignite.plugin.security.SecurityPermission;
import org.jetbrains.annotations.Nullable;

import static org.apache.ignite.IgniteSystemProperties.IGNITE_READ_LOAD_BALANCING;
import static org.apache.ignite.cache.CacheAtomicityMode.ATOMIC;
import static org.apache.ignite.cache.CacheAtomicityMode.TRANSACTIONAL;
import static org.apache.ignite.cache.CacheAtomicityMode.TRANSACTIONAL_SNAPSHOT;
import static org.apache.ignite.cache.CacheWriteSynchronizationMode.FULL_SYNC;
import static org.apache.ignite.cache.CacheWriteSynchronizationMode.PRIMARY_SYNC;
import static org.apache.ignite.events.EventType.EVT_CACHE_REBALANCE_STARTED;
import static org.apache.ignite.events.EventType.EVT_CACHE_REBALANCE_STOPPED;
import static org.apache.ignite.internal.IgniteNodeAttributes.ATTR_MACS;
import static org.apache.ignite.internal.processors.cache.distributed.dht.topology.GridDhtPartitionState.OWNING;

/**
 * Cache context.
 */
@GridToStringExclude
public class GridCacheContext<K, V> implements Externalizable {
    /** */
    private static final long serialVersionUID = 0L;

    /** Deserialization stash. */
    private static final ThreadLocal<IgniteBiTuple<String, String>> stash = new ThreadLocal<IgniteBiTuple<String, String>>() {
        @Override protected IgniteBiTuple<String, String> initialValue() {
            return new IgniteBiTuple<>();
        }
    };

    /** Empty cache version array. */
    private static final GridCacheVersion[] EMPTY_VERSION = new GridCacheVersion[0];

    /** Kernal context. */
    private GridKernalContext ctx;

    /** Cache shared context. */
    private GridCacheSharedContext<K, V> sharedCtx;

    /** Cache group. */
    private CacheGroupContext grp;

    /** Logger. */
    private IgniteLogger log;

    /** Cache configuration. */
    private CacheConfiguration cacheCfg;

    /** Affinity manager. */
    private GridCacheAffinityManager affMgr;

    /** Event manager. */
    private GridCacheEventManager evtMgr;

    /** Query manager. */
    private GridCacheQueryManager<K, V> qryMgr;

    /** Continuous query manager. */
    private CacheContinuousQueryManager contQryMgr;

    /** Evictions manager. */
    private CacheEvictionManager evictMgr;

    /** Data structures manager. */
    private CacheDataStructuresManager dataStructuresMgr;

    /** Eager TTL manager. */
    private GridCacheTtlManager ttlMgr;

    /** Store manager. */
    private CacheStoreManager storeMgr;

    /** Compression manager. */
    private CacheCompressionManager compressMgr;

    /** Replication manager. */
    private GridCacheDrManager drMgr;

    /** Conflict resolver manager. */
    private CacheConflictResolutionManager rslvrMgr;

    /** Cache plugin manager. */
    private CachePluginManager pluginMgr;

    /** Managers. */
    private List<GridCacheManager<K, V>> mgrs = new LinkedList<>();

    /** Cache gateway. */
    private GridCacheGateway<K, V> gate;

    /** Grid cache. */
    private GridCacheAdapter<K, V> cache;

    /** Cached local rich node. */
    private ClusterNode locNode;

    /**
     * Thread local operation context. If it's set it means that method call was initiated
     * by child cache of initial cache.
     */
    private ThreadLocal<CacheOperationContext> opCtxPerCall = new ThreadLocal<>();

    /** Cache name. */
    private String cacheName;

    /** Cache ID. */
    private int cacheId;

    /** Cache ID. */
    private Integer cacheIdBoxed;

    /** Cache type. */
    private CacheType cacheType;

    /** IO policy. */
    private byte plc;

    /** Default expiry policy. */
    private ExpiryPolicy expiryPlc;

    /** Cache weak query iterator holder. */
    private CacheWeakQueryIteratorsHolder<Map.Entry<K, V>> itHolder;

    /** Affinity node. */
    private volatile boolean affNode;

    /** Conflict resolver. */
    private CacheVersionConflictResolver conflictRslvr;

    /** */
    private CacheObjectContext cacheObjCtx;

    /** */
    private CountDownLatch startLatch = new CountDownLatch(1);

    /** Topology version when cache was started on local node. */
    private volatile AffinityTopologyVersion locStartTopVer;

    /** Dynamic cache deployment ID. */
    private volatile IgniteUuid dynamicDeploymentId;

    /** Updates allowed flag. */
    private boolean updatesAllowed;

    /** Deployment enabled flag for this specific cache */
    private boolean depEnabled;

    /** */
    private boolean deferredDel;

    /** Whether {@link EventType#EVT_CACHE_REBALANCE_STARTED} was sent (used only for REPLICATED cache). */
    private volatile boolean rebalanceStartedEvtSent;

    /** Whether {@link EventType#EVT_CACHE_REBALANCE_STOPPED} was sent (used only for REPLICATED cache). */
    private volatile boolean rebalanceStoppedEvtSent;

    /** Statistics enabled flag. */
    private volatile boolean statisticsEnabled;

    /** Whether to enable read load balancing. */
    private final boolean readLoadBalancingEnabled = IgniteSystemProperties.getBoolean(IGNITE_READ_LOAD_BALANCING, true);

    /** Flag indicating whether data can be read from backup. */
    private boolean readFromBackup = CacheConfiguration.DFLT_READ_FROM_BACKUP;

    /** Local node's MAC address. */
    private volatile String locMacs;

    /** Recovery mode flag. */
    private volatile boolean recoveryMode;

    /**
     * Empty constructor required for {@link Externalizable}.
     */
    public GridCacheContext() {
        // No-op.
    }

    /**
     * @param ctx Kernal context.
     * @param sharedCtx Cache shared context.
     * @param cacheCfg Cache configuration.
     * @param grp Cache group.
     * @param cacheType Cache type.
     * @param locStartTopVer Topology version when cache was started on local node.
     * @param affNode {@code True} if local node is affinity node.
     * @param updatesAllowed Updates allowed flag.
     * @param evtMgr Cache event manager.
     * @param storeMgr Store manager.
     * @param evictMgr Cache eviction manager.
     * @param qryMgr Cache query manager.
     * @param contQryMgr Continuous query manager.
     * @param affMgr Affinity manager.
     * @param dataStructuresMgr Cache dataStructures manager.
     * @param ttlMgr TTL manager.
     * @param drMgr Data center replication manager.
     * @param rslvrMgr Conflict resolution manager.
     * @param pluginMgr Cache plugin manager.
     */
    @SuppressWarnings({"unchecked"})
    public GridCacheContext(
        GridKernalContext ctx,
        GridCacheSharedContext sharedCtx,
        CacheConfiguration cacheCfg,
        CacheGroupContext grp,
        CacheType cacheType,
        AffinityTopologyVersion locStartTopVer,
        IgniteUuid deploymentId,
        boolean affNode,
        boolean updatesAllowed,
        boolean statisticsEnabled,
        boolean recoveryMode,

        /*
         * Managers in starting order!
         * ===========================
         */

        CacheCompressionManager compressMgr,
        GridCacheEventManager evtMgr,
        CacheStoreManager storeMgr,
        CacheEvictionManager evictMgr,
        GridCacheQueryManager<K, V> qryMgr,
        CacheContinuousQueryManager contQryMgr,
        CacheDataStructuresManager dataStructuresMgr,
        GridCacheTtlManager ttlMgr,
        GridCacheDrManager drMgr,
        CacheConflictResolutionManager<K, V> rslvrMgr,
        CachePluginManager pluginMgr,
        GridCacheAffinityManager affMgr
    ) {
        assert ctx != null;
        assert sharedCtx != null;
        assert cacheCfg != null;
        assert locStartTopVer != null : cacheCfg.getName();

        assert compressMgr != null;
        assert grp != null;
        assert evtMgr != null;
        assert storeMgr != null;
        assert evictMgr != null;
        assert qryMgr != null;
        assert contQryMgr != null;
        assert affMgr != null;
        assert dataStructuresMgr != null;
        assert ttlMgr != null;
        assert rslvrMgr != null;
        assert pluginMgr != null;

        this.ctx = ctx;
        this.sharedCtx = sharedCtx;
        this.cacheCfg = cacheCfg;
        this.grp = grp;
        this.cacheType = cacheType;
        this.locStartTopVer = locStartTopVer;
        this.affNode = affNode;
        this.updatesAllowed = updatesAllowed;
        this.depEnabled = ctx.deploy().enabled() && !cacheObjects().isBinaryEnabled(cacheCfg);

        /*
         * Managers in starting order!
         * ===========================
         */
        this.compressMgr = add(compressMgr);
        this.evtMgr = add(evtMgr);
        this.storeMgr = add(storeMgr);
        this.evictMgr = add(evictMgr);
        this.qryMgr = add(qryMgr);
        this.contQryMgr = add(contQryMgr);
        this.dataStructuresMgr = add(dataStructuresMgr);
        this.ttlMgr = add(ttlMgr);
        this.drMgr = add(drMgr);
        this.rslvrMgr = add(rslvrMgr);
        this.pluginMgr = add(pluginMgr);
        this.affMgr = add(affMgr);

        log = ctx.log(getClass());

        gate = new GridCacheGateway<>(this);

        cacheName = cacheCfg.getName();

        cacheId = CU.cacheId(cacheName);

        cacheIdBoxed = cacheId;

        plc = cacheType.ioPolicy();

        Factory<ExpiryPolicy> factory = cacheCfg.getExpiryPolicyFactory();

        expiryPlc = factory != null ? factory.create() : null;

        if (expiryPlc instanceof EternalExpiryPolicy)
            expiryPlc = null;

        itHolder = new CacheWeakQueryIteratorsHolder(log);

        readFromBackup = cacheCfg.isReadFromBackup();

        this.dynamicDeploymentId = deploymentId;
        this.recoveryMode = recoveryMode;

        statisticsEnabled(statisticsEnabled);

        assert kernalContext().recoveryMode() == recoveryMode;

        if (!recoveryMode) {
            locMacs = localNode().attribute(ATTR_MACS);

            assert locMacs != null;
        }
    }

    /**
     * Called when cache was restored during recovery and node has joined to topology.
     *
     * @param topVer Cache topology join version.
     * @param clusterWideDesc Cluster-wide cache descriptor received during exchange.
     */
    public void finishRecovery(AffinityTopologyVersion topVer, DynamicCacheDescriptor clusterWideDesc) {
        assert recoveryMode : this;

        recoveryMode = false;

        locStartTopVer = topVer;

        locMacs = localNode().attribute(ATTR_MACS);

        assert locMacs != null;

        this.statisticsEnabled = clusterWideDesc.cacheConfiguration().isStatisticsEnabled();
        this.dynamicDeploymentId = clusterWideDesc.deploymentId();
    }

    /**
     * @return {@code True} if cache is in recovery mode.
     */
    public boolean isRecoveryMode() {
        return recoveryMode;
    }

    /**
     * @return Cache group ID.
     */
    public int groupId() {
        return grp.groupId();
    }

    /**
     * @return Cache group.
     */
    public CacheGroupContext group() {
        return grp;
    }

    /**
<<<<<<< HEAD
     * @param dynamicDeploymentId Dynamic deployment ID.
     */
    void dynamicDeploymentId(IgniteUuid dynamicDeploymentId) {
        this.dynamicDeploymentId = dynamicDeploymentId;
=======
     * @return {@code True} if custom {@link AffinityKeyMapper} is configured for cache.
     */
    public boolean customAffinityMapper() {
        return customAffMapper;
>>>>>>> cde6caee
    }

    /**
     * @return Dynamic deployment ID.
     */
    public IgniteUuid dynamicDeploymentId() {
        return dynamicDeploymentId;
    }

    /**
     * Initialize conflict resolver after all managers are started.
     */
    void initConflictResolver() {
        conflictRslvr = rslvrMgr.conflictResolver();
    }

    /**
     * @return {@code True} if local node is affinity node.
     */
    public boolean affinityNode() {
        return affNode;
    }

    /**
     * @return {@code true} If this is a replicated cache and we are on a data node.
     */
    public boolean isReplicatedAffinityNode() {
        return isReplicated() && affinityNode();
    }

    /**
     * @throws IgniteCheckedException If failed to wait.
     */
    public void awaitStarted() throws IgniteCheckedException {
        U.await(startLatch);

        GridCachePreloader prldr = preloader();

        if (prldr != null)
            prldr.startFuture().get();
    }

    /**
     * @return Started flag.
     */
    public boolean started() {
        if (startLatch.getCount() != 0)
            return false;

        GridCachePreloader prldr = preloader();

        return prldr == null || prldr.startFuture().isDone();
    }

    /**
     *
     */
    public void onStarted() {
        startLatch.countDown();
    }

    /**
     * @return Topology version when cache was started on local node.
     */
    public AffinityTopologyVersion startTopologyVersion() {
        assert locStartTopVer != null : name();

        return locStartTopVer;
    }

    /**
     * @return Cache default {@link ExpiryPolicy}.
     */
    @Nullable public ExpiryPolicy expiry() {
        return expiryPlc;
    }

    /**
     * @param txEntry TX entry.
     * @return Expiry policy for the given TX entry.
     */
    @Nullable public ExpiryPolicy expiryForTxEntry(IgniteTxEntry txEntry) {
        ExpiryPolicy plc = txEntry.expiry();

        return plc != null ? plc : expiryPlc;
    }

    /**
     * @param mgr Manager to add.
     * @return Added manager.
     */
    @Nullable private <T extends GridCacheManager<K, V>> T add(@Nullable T mgr) {
        if (mgr != null)
            mgrs.add(mgr);

        return mgr;
    }

    /**
     * @return Cache managers.
     */
    public List<GridCacheManager<K, V>> managers() {
        return mgrs;
    }

    /**
     * @return Shared cache context.
     */
    public GridCacheSharedContext<K, V> shared() {
        return sharedCtx;
    }

    /**
     * @return Cache ID.
     */
    public int cacheId() {
        return cacheId;
    }

    /**
     * @return Cache ID.
     */
    public Integer cacheIdBoxed() {
        return cacheIdBoxed;
    }

    /**
     * @return {@code True} if should use system transactions which are isolated from user transactions.
     */
    public boolean systemTx() {
        return cacheType == CacheType.UTILITY ||
            ((cacheType == CacheType.INTERNAL || cacheType == CacheType.DATA_STRUCTURES)&& transactional());
    }

    /**
     * @return {@code True} if cache created by user.
     */
    public boolean userCache() {
        return cacheType.userCache();
    }

    /**
     * @return {@code True} if cache created to store data structures.
     */
    public boolean dataStructuresCache() {
        return cacheType == CacheType.DATA_STRUCTURES;
    }

    /**
     * @return IO policy for the given cache.
     */
    public byte ioPolicy() {
        return plc;
    }

    /**
     * @param cache Cache.
     */
    public void cache(GridCacheAdapter<K, V> cache) {
        this.cache = cache;

        deferredDel = cache.isDht() || cache.isDhtAtomic() || cache.isColocated() ||
            (cache.isNear() && cache.configuration().getAtomicityMode() == ATOMIC);
    }

    /**
     * @return Local cache.
     */
    public GridLocalCache<K, V> local() {
        return (GridLocalCache<K, V>)cache;
    }

    /**
     * @return {@code True} if cache is DHT.
     */
    public boolean isDht() {
        return cache != null && cache.isDht();
    }

    /**
     * @return {@code True} if cache is DHT atomic.
     */
    public boolean isDhtAtomic() {
        return cache != null && cache.isDhtAtomic();
    }

    /**
     * @return {@code True} if cache is colocated (dht with near disabled).
     */
    public boolean isColocated() {
        return cache != null && cache.isColocated();
    }

    /**
     * @return {@code True} if cache is near cache.
     */
    public boolean isNear() {
        return cache != null && cache.isNear();
    }

    /**
     * @return {@code True} if cache is local.
     */
    public boolean isLocal() {
        return cache != null && cache.isLocal();
    }

    /**
     * @return {@code True} if cache is replicated cache.
     */
    public boolean isReplicated() {
        return cacheCfg.getCacheMode() == CacheMode.REPLICATED;
    }

    /**
     * @return {@code True} if cache is partitioned cache.
     */
    public boolean isPartitioned() {
        return cacheCfg.getCacheMode() == CacheMode.PARTITIONED;
    }

    /**
     * @return {@code True} in case replication is enabled.
     */
    public boolean isDrEnabled() {
        return dr().enabled();
    }

    /**
     * @return {@code True} in case cache supports query.
     */
    public boolean isQueryEnabled() {
        return !F.isEmpty(cacheCfg.getQueryEntities());
    }

    /**
     * @return {@code True} if entries should not be deleted from cache immediately.
     */
    public boolean deferredDelete() {
        return deferredDel;
    }

    /**
     * @param e Entry.
     */
    public void incrementPublicSize(GridCacheMapEntry e) {
        assert deferredDelete();
        assert e != null;
        assert !e.isInternal() : e;

        cache.incrementSize(e);
    }

    /**
     * @param e Entry.
     */
    public void decrementPublicSize(GridCacheMapEntry e) {
        assert deferredDelete();
        assert e != null;
        assert !e.isInternal() : e;

        cache.decrementSize(e);
    }

    /**
     * @return DHT cache.
     */
    public GridDhtCacheAdapter<K, V> dht() {
        return (GridDhtCacheAdapter<K, V>)cache;
    }

    /**
     * @return Transactional DHT cache.
     */
    public GridDhtTransactionalCacheAdapter<K, V> dhtTx() {
        return (GridDhtTransactionalCacheAdapter<K, V>)cache;
    }

    /**
     * @return Colocated cache.
     */
    public GridDhtColocatedCache<K, V> colocated() {
        return (GridDhtColocatedCache<K, V>)cache;
    }

    /**
     * @return Near cache.
     */
    public GridNearCacheAdapter<K, V> near() {
        return (GridNearCacheAdapter<K, V>)cache;
    }

    /**
     * @return Near cache for transactional mode.
     */
    public GridNearTransactionalCache<K, V> nearTx() {
        return (GridNearTransactionalCache<K, V>)cache;
    }

    /**
     * @return Cache gateway.
     */
    public GridCacheGateway<K, V> gate() {
        return gate;
    }

    /**
     * @return Kernal context.
     */
    public GridKernalContext kernalContext() {
        return ctx;
    }

    /**
     * @return Grid instance.
     */
    public IgniteEx grid() {
        return ctx.grid();
    }

    /**
     * @return Ignite instance name.
     */
    public String igniteInstanceName() {
        return ctx.igniteInstanceName();
    }

    /**
     * @return Cache name.
     */
    public String name() {
        return cacheName;
    }

    /**
     * @return Data region.
     */
    public DataRegion dataRegion() {
        return grp.dataRegion();
    }

    /**
     * @param key Key to construct tx key for.
     * @return Transaction key.
     */
    public IgniteTxKey txKey(KeyCacheObject key) {
        return new IgniteTxKey(key, cacheId);
    }

    /**
     * @param op Operation to check.
     * @throws SecurityException If security check failed.
     */
    public void checkSecurity(SecurityPermission op) throws SecurityException {
        if (CU.isSystemCache(name()))
            return;

        ctx.security().authorize(name(), op, null);
    }

    /**
     * @return Preloader.
     */
    public GridCachePreloader preloader() {
        return cache().preloader();
    }

    /**
     * @return Local node ID.
     */
    public UUID nodeId() {
        return ctx.localNodeId();
    }

    /**
     * @return {@code True} if rebalance is enabled.
     */
    public boolean rebalanceEnabled() {
        return grp.rebalanceEnabled();
    }

    /**
     * @return {@code True} if atomic.
     */
    public boolean atomic() {
        return cacheCfg.getAtomicityMode() == ATOMIC;
    }

    /**
     * @return {@code True} if transactional.
     */
    public boolean transactional() {
        return cacheCfg.getAtomicityMode() == TRANSACTIONAL || cacheCfg.getAtomicityMode() == TRANSACTIONAL_SNAPSHOT;
    }

    /**
     * @return {@code True} if transactional snapshot.
     */
    public boolean transactionalSnapshot() {
        return cacheCfg.getAtomicityMode() == TRANSACTIONAL_SNAPSHOT;
    }

    /**
     * @return Local node.
     */
    public ClusterNode localNode() {
        if (locNode == null)
            locNode = ctx.discovery().localNode();

        return locNode;
    }

    /**
     * @return Local node ID.
     */
    public UUID localNodeId() {
        return ctx.localNodeId();
    }

    /**
     * @param n Node to check.
     * @return {@code True} if node is local.
     */
    public boolean isLocalNode(ClusterNode n) {
        assert n != null;

        return localNode().id().equals(n.id());
    }

    /**
     * @param id Node ID to check.
     * @return {@code True} if node ID is local.
     */
    public boolean isLocalNode(UUID id) {
        assert id != null;

        return localNode().id().equals(id);
    }

    /**
     * @param nodeId Node id.
     * @return Node.
     */
    @Nullable public ClusterNode node(UUID nodeId) {
        assert nodeId != null;

        return ctx.discovery().node(nodeId);
    }

    /**
     * @return Partition topology.
     */
    public GridDhtPartitionTopology topology() {
        return grp.topology();
    }

    /**
     * @return DHT cache.
     */
    public GridDhtCacheAdapter dhtCache() {
        GridCacheAdapter<K, V> cache = this.cache;

        if (cache == null)
            throw new IllegalStateException("Cache stopped: " + cacheName);

        return isNear() ? ((GridNearCacheAdapter<K, V>)cache).dht() : dht();
    }

    /**
     * @return Topology version future.
     */
    public GridDhtTopologyFuture topologyVersionFuture() {
        GridCacheAdapter<K, V> cache = this.cache;

        if (cache == null)
            throw new IllegalStateException("Cache stopped: " + cacheName);

        assert cache.isNear() || cache.isDht() || cache.isColocated() || cache.isDhtAtomic() : cache;

        return topology(cache).topologyVersionFuture();
    }

    /**
     * @param cache Cache.
     * @return Partition topology.
     */
    private GridDhtPartitionTopology topology(GridCacheAdapter<K, V> cache) {
        return cache.isNear() ? ((GridNearCacheAdapter<K, V>)cache).dht().topology() :
            ((GridDhtCacheAdapter<K, V>)cache).topology();
    }

    /**
     * @return Marshaller.
     */
    public Marshaller marshaller() {
        return ctx.config().getMarshaller();
    }

    /**
     * @param ctgr Category to log.
     * @return Logger.
     */
    public IgniteLogger logger(String ctgr) {
        return new GridCacheLogger(this, ctgr);
    }

    /**
     * @param cls Class to log.
     * @return Logger.
     */
    public IgniteLogger logger(Class<?> cls) {
        return logger(cls.getName());
    }

    /**
     * @return Grid configuration.
     */
    public IgniteConfiguration gridConfig() {
        return ctx.config();
    }

    /**
     * @return Grid communication manager.
     */
    public GridIoManager gridIO() {
        return ctx.io();
    }

    /**
     * @return Grid timeout processor.
     */
    public GridTimeoutProcessor time() {
        return ctx.timeout();
    }

    /**
     * @return Grid deployment manager.
     */
    public GridDeploymentManager gridDeploy() {
        return ctx.deploy();
    }

    /**
     * @return Grid event storage manager.
     */
    public GridEventStorageManager gridEvents() {
        return ctx.event();
    }

    /**
     * @return Closures processor.
     */
    public GridClosureProcessor closures() {
        return ctx.closure();
    }

    /**
     * @return Grid discovery manager.
     */
    public GridDiscoveryManager discovery() {
        return ctx.discovery();
    }

    /**
     * @return Cache instance.
     */
    public GridCacheAdapter<K, V> cache() {
        return cache;
    }

    /**
     * @return Cache configuration for given cache instance.
     */
    public CacheConfiguration config() {
        return cacheCfg;
    }

    /**
     * @return {@code True} If store writes should be performed from dht transactions. This happens if both
     *      {@code writeBehindEnabled} and {@code writeBehindPreferPrimary} cache configuration properties
     *      are set to {@code true} or the store is local.
     */
    public boolean writeToStoreFromDht() {
        return store().isLocal() || cacheCfg.isWriteBehindEnabled();
    }

    /**
     * @return Cache transaction manager.
     */
    public IgniteTxManager tm() {
        return sharedCtx.tm();
    }

    /**
     * @return Lock order manager.
     */
    public GridCacheVersionManager versions() {
        return sharedCtx.versions();
    }

    /**
     * @return Lock manager.
     */
    public GridCacheMvccManager mvcc() {
        return sharedCtx.mvcc();
    }

    /**
     * @return Event manager.
     */
    public GridCacheEventManager events() {
        return evtMgr;
    }

    /**
     * @return Cache affinity manager.
     */
    public GridCacheAffinityManager affinity() {
        return affMgr;
    }

    /**
     * @return Query manager, {@code null} if disabled.
     */
    public GridCacheQueryManager<K, V> queries() {
        return qryMgr;
    }

    /**
     * @return Continuous query manager, {@code null} if disabled.
     */
    public CacheContinuousQueryManager continuousQueries() {
        return contQryMgr;
    }

    /**
     * @return Iterators Holder.
     */
    public CacheWeakQueryIteratorsHolder<Map.Entry<K, V>> itHolder() {
        return itHolder;
    }

    /**
     * @return Store manager.
     */
    public CacheStoreManager store() {
        return storeMgr;
    }

    /**
     * @return Cache deployment manager.
     */
    public GridCacheDeploymentManager<K, V> deploy() {
        return sharedCtx.deploy();
    }

    /**
     * @return Cache communication manager.
     */
    public GridCacheIoManager io() {
        return sharedCtx.io();
    }

    /**
     * @return Eviction manager.
     */
    public CacheEvictionManager evicts() {
        return evictMgr;
    }

    /**
     * @return Data structures manager.
     */
    public CacheDataStructuresManager dataStructures() {
        return dataStructuresMgr;
    }

    /**
     * @return DR manager.
     */
    public GridCacheDrManager dr() {
        return drMgr;
    }

    /**
     * @return Offheap manager.
     */
    public IgniteCacheOffheapManager offheap() {
        return grp.offheap();
    }

    /**
     * @return TTL manager.
     */
    public GridCacheTtlManager ttl() {
        return ttlMgr;
    }

    /**
     * @return JTA manager.
     */
    public CacheJtaManagerAdapter jta() {
        return sharedCtx.jta();
    }

    /**
     * @return Cache plugin manager.
     */
    public CachePluginManager plugin() {
        return pluginMgr;
    }

    /**
     * @param p Predicate.
     * @return {@code True} if given predicate is filter for {@code putIfAbsent} operation.
     */
    public boolean putIfAbsentFilter(@Nullable CacheEntryPredicate[] p) {
        if (p == null || p.length == 0)
            return false;

        for (CacheEntryPredicate p0 : p) {
            if ((p0 instanceof CacheEntrySerializablePredicate) &&
                ((CacheEntrySerializablePredicate)p0).predicate() instanceof CacheEntryPredicateNoValue)
                return true;
        }

        return false;
    }

    /**
     * @return No value filter.
     */
    public CacheEntryPredicate noVal() {
        return new CacheEntrySerializablePredicate(new CacheEntryPredicateNoValue());
    }

    /**
     * @return Has value filter.
     */
    public CacheEntryPredicate hasVal() {
        return new CacheEntrySerializablePredicate(new CacheEntryPredicateHasValue());
    }

    /**
     * @param val Value to check.
     * @return Predicate that checks for value.
     */
    public CacheEntryPredicate equalsVal(V val) {
        return new CacheEntryPredicateContainsValue(toCacheObject(val));
    }

    /**
     * @return Empty cache version array.
     */
    public GridCacheVersion[] emptyVersion() {
        return EMPTY_VERSION;
    }

    /**
     * @return Compression manager.
     */
    public CacheCompressionManager compress() {
        return compressMgr;
    }

    /**
     * Sets cache object context.
     *
     * @param cacheObjCtx Cache object context.
     */
    public void cacheObjectContext(CacheObjectContext cacheObjCtx) {
        this.cacheObjCtx = cacheObjCtx;
    }

    /**
     * @param p Single predicate.
     * @return Array containing single predicate.
     */
    @SuppressWarnings({"unchecked"})
    public IgnitePredicate<Cache.Entry<K, V>>[] vararg(IgnitePredicate<Cache.Entry<K, V>> p) {
        return p == null ? CU.<K, V>empty() : new IgnitePredicate[] {p};
    }

    /**
     * Same as {@link GridFunc#isAll(Object, IgnitePredicate[])}, but safely unwraps exceptions.
     *
     * @param e Element.
     * @param p Predicates.
     * @param <E> Element type.
     * @return {@code True} if predicates passed.
     * @throws IgniteCheckedException If failed.
     */
    public <E> boolean isAll(E e, @Nullable IgnitePredicate<? super E>[] p) throws IgniteCheckedException {
        if (F.isEmpty(p))
            return true;

        try {
            boolean pass = F.isAll(e, p);

            if (log.isDebugEnabled())
                log.debug("Evaluated filters for entry [pass=" + pass + ", entry=" + e + ", filters=" +
                    Arrays.toString(p) + ']');

            return pass;
        }
        catch (RuntimeException ex) {
            throw U.cast(ex);
        }
    }

    /**
     * @param e Entry.
     * @param p Predicates.
     * @return {@code True} if predicates passed.
     * @throws IgniteCheckedException If failed.
     */
    public boolean isAll(GridCacheEntryEx e, CacheEntryPredicate[] p) throws IgniteCheckedException {
        if (p == null || p.length == 0)
            return true;

        try {
            for (CacheEntryPredicate p0 : p) {
                if (p0 != null && !p0.apply(e))
                    return false;
            }
        }
        catch (RuntimeException ex) {
            throw U.cast(ex);
        }

        return true;
    }

    /**
     * @param e Entry.
     * @param p Predicates.
     * @return {@code True} if predicates passed.
     * @throws IgniteCheckedException If failed.
     */
    public boolean isAllLocked(GridCacheEntryEx e, CacheEntryPredicate[] p) throws IgniteCheckedException {
        if (p == null || p.length == 0)
            return true;

        try {
            for (CacheEntryPredicate p0 : p) {
                if (p0 != null) {
                    p0.entryLocked(true);

                    if (!p0.apply(e))
                        return false;
                }
            }
        }
        catch (RuntimeException ex) {
            throw U.cast(ex);
        }
        finally {
            for (CacheEntryPredicate p0 : p) {
                if (p0 != null)
                    p0.entryLocked(false);
            }
        }

        return true;
    }

    /**
     * Sets thread local cache operation context.
     *
     * @param opCtx Operation context.
     */
    public void operationContextPerCall(@Nullable CacheOperationContext opCtx) {
        if (nearContext())
            dht().near().context().opCtxPerCall.set(opCtx);
        else
            opCtxPerCall.set(opCtx);
    }

    /**
     * Gets thread local cache operation context.
     *
     * @return Operation context per call.
     */
    public CacheOperationContext operationContextPerCall() {
        return nearContext() ? dht().near().context().opCtxPerCall.get() : opCtxPerCall.get();
    }

    /**
     * Gets subject ID per call.
     *
     * @param subjId Optional already existing subject ID.
     * @return Subject ID per call.
     */
    public UUID subjectIdPerCall(@Nullable UUID subjId) {
        if (subjId != null)
            return subjId;

        return subjectIdPerCall(subjId, operationContextPerCall());
    }

    /**
     * Gets subject ID per call.
     *
     * @param subjId Optional already existing subject ID.
     * @param opCtx Optional thread local operation context.
     * @return Subject ID per call.
     */
    public UUID subjectIdPerCall(@Nullable UUID subjId, @Nullable CacheOperationContext opCtx) {
        if (opCtx != null)
            subjId = opCtx.subjectId();

        if (subjId == null)
            subjId = ctx.localNodeId();

        return subjId;
    }

    /**
     * @return {@code true} if the skip store flag is set.
     */
    public boolean skipStore() {
        if (nearContext())
            return dht().near().context().skipStore();

        CacheOperationContext opCtx = opCtxPerCall.get();

        return (opCtx != null && opCtx.skipStore());
    }

    /**
     * @return {@code True} if need check near cache context.
     */
    private boolean nearContext() {
        return isDht() || (isDhtAtomic() && dht().near() != null);
    }

    /**
     * Creates Runnable that can be executed safely in a different thread inheriting
     * the same thread local projection as for the current thread. If no projection is
     * set for current thread then there's no need to create new object and method simply
     * returns given Runnable.
     *
     * @param r Runnable.
     * @return Runnable that can be executed in a different thread with the same
     *      projection as for current thread.
     */
    public Runnable projectSafe(final Runnable r) {
        assert r != null;

        // Have to get operation context per call used by calling thread to use it in a new thread.
        final CacheOperationContext opCtx = operationContextPerCall();

        if (opCtx == null)
            return r;

        return new GPR() {
            @Override public void run() {
                CacheOperationContext old = operationContextPerCall();

                operationContextPerCall(opCtx);

                try {
                    r.run();
                }
                finally {
                    operationContextPerCall(old);
                }
            }
        };
    }

    /**
     * Creates callable that can be executed safely in a different thread inheriting
     * the same thread local projection as for the current thread. If no projection is
     * set for current thread then there's no need to create new object and method simply
     * returns given callable.
     *
     * @param r Callable.
     * @return Callable that can be executed in a different thread with the same
     *      projection as for current thread.
     */
    public <T> Callable<T> projectSafe(final Callable<T> r) {
        assert r != null;

        // Have to get operation context per call used by calling thread to use it in a new thread.
        final CacheOperationContext opCtx = operationContextPerCall();

        if (opCtx == null)
            return r;

        return new GPC<T>() {
            @Override public T call() throws Exception {
                CacheOperationContext old = operationContextPerCall();

                operationContextPerCall(opCtx);

                try {
                    return r.call();
                }
                finally {
                    operationContextPerCall(old);
                }
            }
        };
    }

    /**
     * @return {@code True} if deployment is enabled.
     */
    public boolean deploymentEnabled() {
        return depEnabled;
    }

    /**
     * @return {@code True} if store read-through mode is enabled.
     */
    public boolean readThrough() {
        return cacheCfg.isReadThrough() && !skipStore();
    }

    /**
     * @return {@code True} if store and read-through mode are enabled in configuration.
     */
    public boolean readThroughConfigured() {
        return store().configured() && cacheCfg.isReadThrough();
    }

    /**
     * @return {@code True} if {@link CacheConfiguration#isLoadPreviousValue()} flag is set.
     */
    public boolean loadPreviousValue() {
        return cacheCfg.isLoadPreviousValue();
    }

    /**
     * @return {@code True} if store write-through is enabled.
     */
    public boolean writeThrough() {
        return cacheCfg.isWriteThrough() && !skipStore();
    }

    /**
     * @return {@code True} if invalidation is enabled.
     */
    public boolean isInvalidate() {
        return cacheCfg.isInvalidate();
    }

    /**
     * @return {@code True} if synchronous commit is enabled.
     */
    public boolean syncCommit() {
        return cacheCfg.getWriteSynchronizationMode() == FULL_SYNC;
    }

    /**
     * @return {@code True} if synchronous rollback is enabled.
     */
    public boolean syncRollback() {
        return cacheCfg.getWriteSynchronizationMode() == FULL_SYNC;
    }

    /**
     * @return {@code True} if only primary node should be updated synchronously.
     */
    public boolean syncPrimary() {
        return cacheCfg.getWriteSynchronizationMode() == PRIMARY_SYNC;
    }

    /**
     * @param nearNodeId Near node ID.
     * @param topVer Topology version.
     * @param entry Entry.
     * @param log Log.
     * @param dhtMap Dht mappings.
     * @param nearMap Near mappings.
     * @throws GridCacheEntryRemovedException If reader for entry is removed.
     */
    public void dhtMap(
        UUID nearNodeId,
        AffinityTopologyVersion topVer,
        GridDhtCacheEntry entry,
        GridCacheVersion explicitLockVer,
        IgniteLogger log,
        Map<ClusterNode, List<GridDhtCacheEntry>> dhtMap,
        @Nullable Map<ClusterNode, List<GridDhtCacheEntry>> nearMap
    ) throws GridCacheEntryRemovedException {
        assert !AffinityTopologyVersion.NONE.equals(topVer);

        Collection<ClusterNode> dhtNodes = dht().topology().nodes(entry.partition(), topVer);

        if (log.isDebugEnabled())
            log.debug("Mapping entry to DHT nodes [nodes=" + U.nodeIds(dhtNodes) + ", entry=" + entry + ']');

        Collection<ClusterNode> dhtRemoteNodes = F.view(dhtNodes, F.remoteNodes(nodeId())); // Exclude local node.

        map(entry, dhtRemoteNodes, dhtMap);

        Collection<ClusterNode> nearRemoteNodes = null;

        if (nearMap != null) {
            Collection<UUID> readers = entry.readers();

            Collection<ClusterNode> nearNodes = null;

            if (!F.isEmpty(readers)) {
                nearNodes = discovery().nodes(readers, F0.notEqualTo(nearNodeId));

                if (log.isDebugEnabled())
                    log.debug("Mapping entry to near nodes [nodes=" + U.nodeIds(nearNodes) + ", entry=" + entry + ']');
            }
            else if (log.isDebugEnabled())
                log.debug("Entry has no near readers: " + entry);

            if (nearNodes != null && !nearNodes.isEmpty()) {
                nearRemoteNodes = F.view(nearNodes, F.notIn(dhtNodes));

                map(entry, nearRemoteNodes, nearMap);
            }
        }

        if (explicitLockVer != null) {
            Collection<ClusterNode> dhtNodeIds = new ArrayList<>(dhtRemoteNodes);
            Collection<ClusterNode> nearNodeIds = F.isEmpty(nearRemoteNodes) ? null : new ArrayList<>(nearRemoteNodes);

            entry.mappings(explicitLockVer, dhtNodeIds, nearNodeIds);
        }
    }

    /**
     * @param entry Entry.
     * @param log Log.
     * @param dhtMap Dht mappings.
     * @param nearMap Near mappings.
     * @throws GridCacheEntryRemovedException If reader for entry is removed.
     */
    public void dhtMap(
        GridDhtCacheEntry entry,
        GridCacheVersion explicitLockVer,
        IgniteLogger log,
        Map<ClusterNode, List<GridDhtCacheEntry>> dhtMap,
        Map<ClusterNode, List<GridDhtCacheEntry>> nearMap
    ) throws GridCacheEntryRemovedException {
        assert explicitLockVer != null;

        GridCacheMvccCandidate cand = entry.candidate(explicitLockVer);

        if (cand != null) {
            Collection<ClusterNode> dhtNodes = cand.mappedDhtNodes();

            if (log.isDebugEnabled())
                log.debug("Mapping explicit lock to DHT nodes [nodes=" + U.nodeIds(dhtNodes) + ", entry=" + entry + ']');

            Collection<ClusterNode> nearNodes = cand.mappedNearNodes();

            map(entry, dhtNodes, dhtMap);

            if (nearNodes != null && !nearNodes.isEmpty())
                map(entry, nearNodes, nearMap);
        }
    }

    /**
     * @param entry Entry.
     * @param nodes Nodes.
     * @param map Map.
     */
    private void map(GridDhtCacheEntry entry, Iterable<ClusterNode> nodes,
        Map<ClusterNode, List<GridDhtCacheEntry>> map) {
        if (nodes != null) {
            for (ClusterNode n : nodes) {
                List<GridDhtCacheEntry> entries = map.get(n);

                if (entries == null)
                    map.put(n, entries = new LinkedList<>());

                entries.add(entry);
            }
        }
    }

    /**
     * Check whether conflict resolution is required.
     *
     * @return {@code True} in case DR is required.
     */
    public boolean conflictNeedResolve() {
        return conflictRslvr != null;
    }

    /**
     * Resolve DR conflict.
     *
     * @param oldEntry Old entry.
     * @param newEntry New entry.
     * @param atomicVerComp Whether to use atomic version comparator.
     * @return Conflict resolution result.
     * @throws IgniteCheckedException In case of exception.
     */
    public GridCacheVersionConflictContext<K, V> conflictResolve(GridCacheVersionedEntryEx<K, V> oldEntry,
        GridCacheVersionedEntryEx<K, V> newEntry, boolean atomicVerComp) throws IgniteCheckedException {
        assert conflictRslvr != null : "Should not reach this place.";

        GridCacheVersionConflictContext<K, V> ctx = conflictRslvr.resolve(cacheObjCtx, oldEntry, newEntry,
            atomicVerComp);

        if (ctx.isManualResolve())
            drMgr.onReceiveCacheConflictResolved(ctx.isUseNew(), ctx.isUseOld(), ctx.isMerge());

        return ctx;
    }

    /**
     * @return Data center ID.
     */
    public byte dataCenterId() {
        return dr().dataCenterId();
    }

    /**
     * @param entry Entry.
     * @param ver Version.
     */
    public void onDeferredDelete(GridCacheEntryEx entry, GridCacheVersion ver) {
        assert entry != null;
        assert !entry.lockedByCurrentThread() : entry;
        assert ver != null;
        assert deferredDelete() : cache;

        cache.onDeferredDelete(entry, ver);
    }

    /**
     * @param interceptorRes Result of {@link CacheInterceptor#onBeforeRemove} callback.
     * @return {@code True} if interceptor cancels remove.
     */
    public boolean cancelRemove(@Nullable IgniteBiTuple<Boolean, ?> interceptorRes) {
        if (interceptorRes != null) {
            if (interceptorRes.get1() == null) {
                U.warn(log, "CacheInterceptor must not return null as cancellation flag value from " +
                    "'onBeforeRemove' method.");

                return false;
            }
            else
                return interceptorRes.get1();
        }
        else {
            U.warn(log, "CacheInterceptor must not return null from 'onBeforeRemove' method.");

            return false;
        }
    }

    /**
     * @return Binary processor.
     */
    public IgniteCacheObjectProcessor cacheObjects() {
        return kernalContext().cacheObjects();
    }

    /**
     * @return {@code True} if {@link BinaryMarshaller is configured}.
     */
    public boolean binaryMarshaller() {
        return marshaller() instanceof BinaryMarshaller;
    }

    /**
     * @return Keep binary flag.
     */
    public boolean keepBinary() {
        CacheOperationContext opCtx = operationContextPerCall();

        return opCtx != null && opCtx.isKeepBinary();
    }

    /**
     * @return {@code True} if the value for the cache object has to be copied because
     * of {@link CacheConfiguration#isCopyOnRead()}.
     */
    public boolean needValueCopy() {
        return affNode && cacheCfg.isCopyOnRead();
    }

    /**
     * Converts temporary offheap object to heap-based.
     *
     * @param obj Object.
     * @return Heap-based object.
     */
    @Nullable public <T> T unwrapTemporary(@Nullable Object obj) {
        return (T)cacheObjects().unwrapTemporary(this, obj);
    }

    /**
     * Unwraps collection.
     *
     * @param col Collection to unwrap.
     * @param keepBinary Keep binary flag.
     * @return Unwrapped collection.
     */
    public Collection<Object> unwrapBinariesIfNeeded(Collection<Object> col, boolean keepBinary) {
        return CacheObjectUtils.unwrapBinariesIfNeeded(cacheObjCtx, col, keepBinary);
    }

    /**
     * Unwraps object for binary.
     *
     * @param o Object to unwrap.
     * @param keepBinary Keep binary flag.
     * @return Unwrapped object.
     */
    public Object unwrapBinaryIfNeeded(Object o, boolean keepBinary) {
        return unwrapBinaryIfNeeded(o, keepBinary, true);
    }

    /**
     * Unwraps object for binary.
     *
     * @param o Object to unwrap.
     * @param keepBinary Keep binary flag.
     * @param cpy Copy value flag.
     * @return Unwrapped object.
     */
    public Object unwrapBinaryIfNeeded(Object o, boolean keepBinary, boolean cpy) {
        return cacheObjCtx.unwrapBinaryIfNeeded(o, keepBinary, cpy);
    }

    /**
     * @param resMap Invoke results map.
     * @param keepBinary Keep binary flag.
     * @return Unwrapped results.
     */
    public Map unwrapInvokeResult(@Nullable Map<Object, EntryProcessorResult> resMap, final boolean keepBinary) {
        return F.viewReadOnly(resMap, new C1<EntryProcessorResult, EntryProcessorResult>() {
            @Override public EntryProcessorResult apply(EntryProcessorResult res) {
                if (res instanceof CacheInvokeResult) {
                    CacheInvokeResult invokeRes = (CacheInvokeResult)res;

                    if (invokeRes.result() != null)
                        res = CacheInvokeResult.fromResult(unwrapBinaryIfNeeded(invokeRes.result(),
                            keepBinary, false));
                }

                return res;
            }
        });
    }

    /**
     * @return Cache object context.
     */
    public CacheObjectContext cacheObjectContext() {
        return cacheObjCtx;
    }

    /**
     * @param obj Object.
     * @return Cache object.
     */
    @Nullable public CacheObject toCacheObject(@Nullable Object obj) {
        assert validObjectForCache(obj) : obj;

        return cacheObjects().toCacheObject(cacheObjCtx, obj, true, grp.isTopologyLocked());
    }

    /**
     * @param obj Object.
     * @return Cache key object.
     */
    public KeyCacheObject toCacheKeyObject(Object obj) {
        assert validObjectForCache(obj) : obj;

        return cacheObjects().toCacheKeyObject(cacheObjCtx, this, obj, true);
    }

    /**
     * @param obj Object.
     * @return {@code False} if objects is not expected for cache.
     */
    private boolean validObjectForCache(Object obj) {
        return obj == null ||
            !CU.isUtilityCache(cacheName) ||
            ctx.marshallerContext().isSystemType(obj.getClass().getName());
    }

    /**
     * @param bytes Bytes.
     * @return Cache key object.
     * @throws IgniteCheckedException If failed.
     */
    public KeyCacheObject toCacheKeyObject(byte[] bytes) throws IgniteCheckedException {
        Object obj = ctx.cacheObjects().unmarshal(cacheObjCtx, bytes, deploy().localLoader());

        return cacheObjects().toCacheKeyObject(cacheObjCtx, this, obj, false);
    }

    /**
     * Performs validation of provided key and value against configured constraints.
     *
     * @param key Key.
     * @param val Value.
     * @throws IgniteCheckedException, If validation fails.
     */
    public void validateKeyAndValue(KeyCacheObject key, CacheObject val) throws IgniteCheckedException {
        // No validation for removal.
        if (val == null)
            return;

        if (!isQueryEnabled())
            return;

        try {
            ctx.query().validateKeyAndValue(cacheObjCtx, key, val);
        }
        catch (RuntimeException e) {
            throw U.cast(e);
        }
    }

    /**
     * @param map Map.
     * @param key Key.
     * @param val Value.
     * @param skipVals Skip values flag.
     * @param keepCacheObjects Keep cache objects flag.
     * @param deserializeBinary Deserialize binary flag.
     * @param cpy Copy flag.
     * @param ver GridCacheVersion.
     */
    @SuppressWarnings("unchecked")
    public <K1, V1> void addResult(Map<K1, V1> map,
        KeyCacheObject key,
        CacheObject val,
        boolean skipVals,
        boolean keepCacheObjects,
        boolean deserializeBinary,
        boolean cpy,
        final GridCacheVersion ver,
        final long expireTime,
        final long ttl) {
        // Creates EntryGetResult
        addResult(map, key, val, skipVals, keepCacheObjects, deserializeBinary, cpy, null,
            ver, expireTime, ttl, ver != null);
    }

    /**
     * @param map Map.
     * @param key Key.
     * @param getRes EntryGetResult.
     * @param skipVals Skip values.
     * @param keepCacheObjects Keep CacheObject.
     * @param deserializeBinary Deserialize binary flag.
     * @param cpy Copy flag.
     * @param needVer Need version flag.
     */
    @SuppressWarnings("unchecked")
    public <K1, V1> void addResult(Map<K1, V1> map,
        KeyCacheObject key,
        EntryGetResult getRes,
        boolean skipVals,
        boolean keepCacheObjects,
        boolean deserializeBinary,
        boolean cpy,
        boolean needVer) {
        // Uses getRes as result.
        addResult(map, key, getRes.<CacheObject>value(), skipVals, keepCacheObjects, deserializeBinary, cpy, getRes,
            null, 0, 0, needVer);
    }

    /**
     * @param map Map.
     * @param key Key.
     * @param val Value.
     * @param skipVals Skip values.
     * @param keepCacheObjects Keep CacheObject.
     * @param deserializeBinary Deserialize binary.
     * @param cpy Copy flag.
     * @param getRes EntryGetResult.
     * @param ver Version.
     * @param expireTime Entry expire time.
     * @param ttl Entry TTL.
     * @param needVer Need version flag.
     */
    @SuppressWarnings("unchecked")
    public <K1, V1> void addResult(Map<K1, V1> map,
        KeyCacheObject key,
        CacheObject val,
        boolean skipVals,
        boolean keepCacheObjects,
        boolean deserializeBinary,
        boolean cpy,
        @Nullable EntryGetResult getRes,
        final GridCacheVersion ver,
        final long expireTime,
        final long ttl,
        boolean needVer) {
        assert key != null;
        assert val != null || skipVals;

        if (!keepCacheObjects) {
            Object key0 = unwrapBinaryIfNeeded(key, !deserializeBinary, cpy);

            Object val0 = skipVals ? true : unwrapBinaryIfNeeded(val, !deserializeBinary, cpy);

            assert key0 != null : key;
            assert val0 != null : val;

            V1 v = createValue(ver, expireTime, ttl, val0, getRes, needVer);

            map.put((K1)key0, v);
        }
        else {
            Object val0 = skipVals ? true : val;

            V1 v = createValue(ver, expireTime, ttl, val0, getRes, needVer);

            map.put((K1)key, v);
        }
    }

    /**
     * Creates new EntryGetResult or uses existing one.
     *
     * @param ver Version.
     * @param expireTime Entry expire time.
     * @param ttl Entry TTL.
     * @param val Value.
     * @param getRes EntryGetResult
     * @param needVer Need version flag.
     * @return EntryGetResult or value.
     */
    @SuppressWarnings("unchecked")
    private <V1> V1 createValue(final GridCacheVersion ver,
        final long expireTime,
        final long ttl,
        final Object val,
        @Nullable final EntryGetResult getRes,
        final boolean needVer) {
        final V1 v;

        if (!needVer)
            v = (V1) val;
        else if (getRes == null) {
            v = expireTime != 0 || ttl != 0
                ? (V1)new EntryGetWithTtlResult(val, ver, false, expireTime, ttl)
                : (V1)new EntryGetResult(val, ver, false);
        }
        else {
            getRes.value(val);

            v = (V1)getRes;
        }

        return v;
    }

    /**
     * @return Updates allowed.
     */
    public boolean updatesAllowed() {
        return updatesAllowed;
    }

    /**
     * Nulling references to potentially leak-prone objects.
     */
    public void cleanup() {
        cache = null;
        cacheCfg = null;
        evictMgr = null;
        qryMgr = null;
        dataStructuresMgr = null;
        cacheObjCtx = null;

        if (expiryPlc instanceof Closeable)
            U.closeQuiet((Closeable)expiryPlc);

        mgrs.clear();
    }

    /**
     * Print memory statistics of all cache managers.
     *
     * NOTE: this method is for testing and profiling purposes only.
     */
    public void printMemoryStats() {
        X.println(">>> ");
        X.println(">>> Cache memory stats [igniteInstanceName=" + ctx.igniteInstanceName() +
            ", cache=" + name() + ']');

        cache().printMemoryStats();

        Collection<GridCacheManager> printed = new LinkedList<>();

        for (GridCacheManager mgr : managers()) {
            mgr.printMemoryStats();

            printed.add(mgr);
        }

        if (isNear())
            for (GridCacheManager mgr : near().dht().context().managers())
                if (!printed.contains(mgr))
                    mgr.printMemoryStats();
    }

    /**
     * @param keys Keys.
     * @return Read-only collection of KeyCacheObject instances.
     */
    public Collection<KeyCacheObject> cacheKeysView(Collection<?> keys) {
        return F.viewReadOnly(keys, new C1<Object, KeyCacheObject>() {
            @Override public KeyCacheObject apply(Object key) {
                if (key == null)
                    throw new NullPointerException("Null key.");

                return toCacheKeyObject(key);
            }
        });
    }

    /**
     * Checks if local reads are allowed for the given partition and reserves the partition when needed. If this
     * method returns {@code true}, then {@link #releaseForFastLocalGet(int, AffinityTopologyVersion)} method
     * must be called after the read is completed.
     *
     * @param part Partition.
     * @param topVer Topology version.
     * @return {@code True} if cache 'get' operation is allowed to get entry locally.
     */
    public boolean reserveForFastLocalGet(int part, AffinityTopologyVersion topVer) {
        boolean result = affinityNode() && rebalanceEnabled() && checkAndReservePartition(part, topVer);

        // When persistence is enabled, only reading from partitions with OWNING state is allowed.
        assert !result || !group().persistenceEnabled() ||
            topology().partitionState(localNodeId(), part) == OWNING :
            "result=" + result + ", persistenceEnabled=" + group().persistenceEnabled() +
                ", partitionState=" + topology().partitionState(localNodeId(), part) +
                ", replicated=" + isReplicated() + ", part=" + part;

        return result;
    }

    /**
     * Releases the partition that was reserved by a call to
     * {@link #reserveForFastLocalGet(int, AffinityTopologyVersion)}.
     *
     * @param part Partition to release.
     * @param topVer Topology version.
     */
    public void releaseForFastLocalGet(int part, AffinityTopologyVersion topVer) {
        assert affinityNode();

        if (!isReplicated() || group().persistenceEnabled()) {
            GridDhtLocalPartition locPart = topology().localPartition(part, topVer, false);

            assert locPart != null && locPart.state() == OWNING : "partition evicted after reserveForFastLocalGet " +
                "[part=" + part + ", locPart=" + locPart + ", topVer=" + topVer + ']';

            locPart.release();
        }
    }

    /**
     * Checks if it is possible to directly read data memory without entry creation (this
     * is optimization to avoid unnecessary blocking synchronization on cache entry).
     *
     * @param expiryPlc Optional expiry policy for read operation.
     * @param readers {@code True} if need update near cache readers.
     * @return {@code True} if it is possible to directly read offheap instead of using {@link GridCacheEntryEx#innerGet}.
     */
    public boolean readNoEntry(@Nullable IgniteCacheExpiryPolicy expiryPlc, boolean readers) {
        return !config().isOnheapCacheEnabled() && !readers && expiryPlc == null;
    }

    /**
     * @return {@code True} if mvcc is enabled for cache.
     */
    public boolean mvccEnabled() {
        return grp.mvccEnabled();
    }

    /**
     * @param part Partition.
     * @param topVer Topology version.
     * @return {@code True} if partition is available locally.
     */
    private boolean checkAndReservePartition(int part, AffinityTopologyVersion topVer) {
        assert affinityNode();

        GridDhtPartitionTopology top = topology();

        if (isReplicated() && !group().persistenceEnabled()) {
            boolean rebFinished = top.rebalanceFinished(topVer);

            if (rebFinished)
                return true;

            GridDhtLocalPartition locPart = top.localPartition(part, topVer, false, false);

            // No need to reserve a partition for REPLICATED cache because this partition cannot be evicted.
            return locPart != null && locPart.state() == OWNING;
        }
        else {
            GridDhtLocalPartition locPart = top.localPartition(part, topVer, false, false);

            if (locPart != null && locPart.reserve()) {
                boolean canRead = true;

                try {
                    canRead = locPart.state() == OWNING;

                    return canRead;
                }
                finally {
                    if (!canRead)
                        locPart.release();
                }
            }
            else
                return false;
        }
    }

    /**
     * @param type Event type.
     * @return {@code True} if event should be recorded.
     */
    public boolean recordEvent(int type) {
        if (isReplicated()) {
            if (type == EVT_CACHE_REBALANCE_STARTED) {
                if (!rebalanceStartedEvtSent) {
                    rebalanceStartedEvtSent = true;

                    return true;
                }
                else
                    return false;
            }
            else if (type == EVT_CACHE_REBALANCE_STOPPED) {
                if (!rebalanceStoppedEvtSent) {
                    rebalanceStoppedEvtSent = true;

                    return true;
                }
                else
                    return false;
            }
        }

        return true;
    }

    /**
     * Determines an affinity node to send get request to.
     *
     * @param affNodes All affinity nodes.
     * @param canRemap Flag indicating that 'get' should be done on a locked topology version.
     * @param partitionId Partition ID.
     * @return Affinity node to get key from or {@code null} if there is no suitable alive node.
     */
    @Nullable public ClusterNode selectAffinityNodeBalanced(
        List<ClusterNode> affNodes,
        Set<ClusterNode> invalidNodes,
        int partitionId,
        boolean canRemap
    ) {
        if (!readLoadBalancingEnabled) {
            if (!canRemap) {
                // Find next available node if we can not wait next topology version.
                for (ClusterNode node : affNodes) {
                    if (ctx.discovery().alive(node) && !invalidNodes.contains(node))
                        return node;
                }

                return null;
            }
            else {
                ClusterNode first = affNodes.get(0);

                return !invalidNodes.contains(first) ? first : null;
            }
        }

        if (!readFromBackup){
            ClusterNode first = affNodes.get(0);

            return !invalidNodes.contains(first) ? first : null;
        }

        assert locMacs != null;

        int r = ThreadLocalRandom.current().nextInt(affNodes.size());

        ClusterNode n0 = null;

        for (ClusterNode node : affNodes) {
            if ((canRemap || discovery().alive(node)) && !invalidNodes.contains(node)) {
                if (locMacs.equals(node.attribute(ATTR_MACS)))
                    return node;

                if (r >= 0 || n0 == null)
                    n0 = node;
            }

            r--;
        }

        return n0;
    }

    /**
     * Prepare affinity field for builder (if possible).
     *
     * @param buider Builder.
     */
    public void prepareAffinityField(BinaryObjectBuilder buider) {
        assert binaryMarshaller();
        assert buider instanceof BinaryObjectBuilderImpl;

        BinaryObjectBuilderImpl builder0 = (BinaryObjectBuilderImpl)buider;

        if (!cacheObjCtx.customAffinityMapper()) {
            CacheDefaultBinaryAffinityKeyMapper mapper =
                (CacheDefaultBinaryAffinityKeyMapper)cacheObjCtx.defaultAffMapper();

            BinaryField field = mapper.affinityKeyField(builder0.typeId());

            if (field != null) {
                String fieldName = field.name();

                builder0.affinityFieldName(fieldName);
            }
        }
    }

    /**
     * @return Statistics enabled flag.
     */
    public boolean statisticsEnabled() {
        return statisticsEnabled;
    }

    /**
     * @param statisticsEnabled Statistics enabled flag.
     */
    public void statisticsEnabled(boolean statisticsEnabled) {
        this.statisticsEnabled = statisticsEnabled;

        if (isNear())
            near().dht().context().statisticsEnabled = statisticsEnabled;
    }

    /** {@inheritDoc} */
    @Override public void writeExternal(ObjectOutput out) throws IOException {
        U.writeString(out, igniteInstanceName());
        U.writeString(out, name());
    }

    /** {@inheritDoc} */
    @Override public void readExternal(ObjectInput in) throws IOException, ClassNotFoundException {
        IgniteBiTuple<String, String> t = stash.get();

        t.set1(U.readString(in));
        t.set2(U.readString(in));
    }

    /**
     * Reconstructs object on unmarshalling.
     *
     * @return Reconstructed object.
     * @throws ObjectStreamException Thrown in case of unmarshalling error.
     */
    protected Object readResolve() throws ObjectStreamException {
        try {
            IgniteBiTuple<String, String> t = stash.get();

            IgniteKernal grid = IgnitionEx.localIgnite();

            GridCacheAdapter<K, V> cache = grid.internalCache(t.get2());

            if (cache == null)
                throw new IllegalStateException("Failed to find cache for name: " + t.get2());

            return cache.context();
        }
        catch (IllegalStateException e) {
            throw U.withCause(new InvalidObjectException(e.getMessage()), e);
        }
        finally {
            stash.remove();
        }
    }

    /** {@inheritDoc} */
    @Override public String toString() {
        return "GridCacheContext: " + name();
    }
}<|MERGE_RESOLUTION|>--- conflicted
+++ resolved
@@ -461,17 +461,17 @@
     }
 
     /**
-<<<<<<< HEAD
      * @param dynamicDeploymentId Dynamic deployment ID.
      */
     void dynamicDeploymentId(IgniteUuid dynamicDeploymentId) {
         this.dynamicDeploymentId = dynamicDeploymentId;
-=======
+    }
+
+    /**
      * @return {@code True} if custom {@link AffinityKeyMapper} is configured for cache.
      */
     public boolean customAffinityMapper() {
         return customAffMapper;
->>>>>>> cde6caee
     }
 
     /**
