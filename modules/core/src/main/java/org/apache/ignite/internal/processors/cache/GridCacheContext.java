--- conflicted
+++ resolved
@@ -135,11 +135,7 @@
     private GridCacheSharedContext<K, V> sharedCtx;
 
     /** Cache group. */
-<<<<<<< HEAD
-    private CacheGroupInfrastructure grp;
-=======
     private CacheGroupContext grp;
->>>>>>> f270533b
 
     /** Logger. */
     private IgniteLogger log;
@@ -268,10 +264,7 @@
      * @param cacheCfg Cache configuration.
      * @param grp Cache group.
      * @param cacheType Cache type.
-<<<<<<< HEAD
-=======
      * @param locStartTopVer Topology version when cache was started on local node.
->>>>>>> f270533b
      * @param affNode {@code True} if local node is affinity node.
      * @param updatesAllowed Updates allowed flag.
      * @param evtMgr Cache event manager.
@@ -291,11 +284,7 @@
         GridKernalContext ctx,
         GridCacheSharedContext sharedCtx,
         CacheConfiguration cacheCfg,
-<<<<<<< HEAD
-        CacheGroupInfrastructure grp,
-=======
         CacheGroupContext grp,
->>>>>>> f270533b
         CacheType cacheType,
         AffinityTopologyVersion locStartTopVer,
         boolean affNode,
@@ -393,11 +382,7 @@
     /**
      * @return Cache group.
      */
-<<<<<<< HEAD
-    public CacheGroupInfrastructure group() {
-=======
     public CacheGroupContext group() {
->>>>>>> f270533b
         return grp;
     }
 
