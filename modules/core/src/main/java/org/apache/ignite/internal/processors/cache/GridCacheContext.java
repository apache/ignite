/*
 * Licensed to the Apache Software Foundation (ASF) under one or more
 * contributor license agreements.  See the NOTICE file distributed with
 * this work for additional information regarding copyright ownership.
 * The ASF licenses this file to You under the Apache License, Version 2.0
 * (the "License"); you may not use this file except in compliance with
 * the License.  You may obtain a copy of the License at
 *
 *      http://www.apache.org/licenses/LICENSE-2.0
 *
 * Unless required by applicable law or agreed to in writing, software
 * distributed under the License is distributed on an "AS IS" BASIS,
 * WITHOUT WARRANTIES OR CONDITIONS OF ANY KIND, either express or implied.
 * See the License for the specific language governing permissions and
 * limitations under the License.
 */

package org.apache.ignite.internal.processors.cache;

import java.io.Closeable;
import java.io.Externalizable;
import java.io.IOException;
import java.io.InvalidObjectException;
import java.io.ObjectInput;
import java.io.ObjectOutput;
import java.io.ObjectStreamException;
import java.io.Serializable;
import java.util.ArrayList;
import java.util.Arrays;
import java.util.Collection;
import java.util.HashSet;
import java.util.LinkedList;
import java.util.List;
import java.util.Map;
import java.util.Set;
import java.util.UUID;
import java.util.concurrent.Callable;
import java.util.concurrent.CountDownLatch;
import java.util.concurrent.ThreadLocalRandom;
import java.util.concurrent.atomic.AtomicReference;
import java.util.function.Function;
import javax.cache.Cache;
import javax.cache.configuration.Factory;
import javax.cache.expiry.EternalExpiryPolicy;
import javax.cache.expiry.ExpiryPolicy;
import javax.cache.processor.EntryProcessorResult;
import org.apache.ignite.IgniteCheckedException;
import org.apache.ignite.IgniteException;
import org.apache.ignite.IgniteLogger;
import org.apache.ignite.IgniteSystemProperties;
import org.apache.ignite.cache.CacheInterceptor;
import org.apache.ignite.cache.CacheMode;
import org.apache.ignite.cache.QueryEntity;
import org.apache.ignite.cluster.ClusterNode;
import org.apache.ignite.configuration.CacheConfiguration;
import org.apache.ignite.configuration.IgniteConfiguration;
import org.apache.ignite.events.EventType;
import org.apache.ignite.internal.GridKernalContext;
import org.apache.ignite.internal.IgniteEx;
import org.apache.ignite.internal.IgniteInternalFuture;
import org.apache.ignite.internal.IgniteKernal;
import org.apache.ignite.internal.IgnitionEx;
import org.apache.ignite.internal.cache.context.SessionContextImpl;
import org.apache.ignite.internal.managers.communication.GridIoManager;
import org.apache.ignite.internal.managers.deployment.GridDeploymentManager;
import org.apache.ignite.internal.managers.discovery.GridDiscoveryManager;
import org.apache.ignite.internal.managers.eventstorage.GridEventStorageManager;
import org.apache.ignite.internal.processors.affinity.AffinityTopologyVersion;
import org.apache.ignite.internal.processors.cache.datastructures.CacheDataStructuresManager;
import org.apache.ignite.internal.processors.cache.distributed.GridDistributedCacheAdapter.GlobalRemoveAllJob;
import org.apache.ignite.internal.processors.cache.distributed.dht.GridDhtCacheAdapter;
import org.apache.ignite.internal.processors.cache.distributed.dht.GridDhtCacheEntry;
import org.apache.ignite.internal.processors.cache.distributed.dht.GridDhtTopologyFuture;
import org.apache.ignite.internal.processors.cache.distributed.dht.GridDhtTransactionalCacheAdapter;
import org.apache.ignite.internal.processors.cache.distributed.dht.colocated.GridDhtColocatedCache;
import org.apache.ignite.internal.processors.cache.distributed.dht.topology.GridDhtLocalPartition;
import org.apache.ignite.internal.processors.cache.distributed.dht.topology.GridDhtPartitionTopology;
import org.apache.ignite.internal.processors.cache.distributed.near.GridNearCacheAdapter;
import org.apache.ignite.internal.processors.cache.distributed.near.GridNearTransactionalCache;
import org.apache.ignite.internal.processors.cache.dr.GridCacheDrManager;
import org.apache.ignite.internal.processors.cache.jta.CacheJtaManagerAdapter;
import org.apache.ignite.internal.processors.cache.persistence.DataRegion;
import org.apache.ignite.internal.processors.cache.persistence.snapshot.dump.DumpEntryChangeListener;
import org.apache.ignite.internal.processors.cache.query.GridCacheQueryManager;
import org.apache.ignite.internal.processors.cache.query.continuous.CacheContinuousQueryManager;
import org.apache.ignite.internal.processors.cache.store.CacheStoreManager;
import org.apache.ignite.internal.processors.cache.transactions.IgniteInternalTx;
import org.apache.ignite.internal.processors.cache.transactions.IgniteTxEntry;
import org.apache.ignite.internal.processors.cache.transactions.IgniteTxKey;
import org.apache.ignite.internal.processors.cache.transactions.IgniteTxManager;
import org.apache.ignite.internal.processors.cache.transactions.TransactionChanges;
import org.apache.ignite.internal.processors.cache.version.CacheVersionConflictResolver;
import org.apache.ignite.internal.processors.cache.version.GridCacheVersion;
import org.apache.ignite.internal.processors.cache.version.GridCacheVersionConflictContext;
import org.apache.ignite.internal.processors.cache.version.GridCacheVersionManager;
import org.apache.ignite.internal.processors.cache.version.GridCacheVersionedEntryEx;
import org.apache.ignite.internal.processors.cacheobject.IgniteCacheObjectProcessor;
import org.apache.ignite.internal.processors.closure.GridClosureProcessor;
import org.apache.ignite.internal.processors.platform.cache.PlatformCacheManager;
import org.apache.ignite.internal.processors.plugin.CachePluginManager;
import org.apache.ignite.internal.processors.query.schema.operation.SchemaAddQueryEntityOperation;
import org.apache.ignite.internal.processors.timeout.GridTimeoutProcessor;
import org.apache.ignite.internal.util.F0;
import org.apache.ignite.internal.util.tostring.GridToStringExclude;
import org.apache.ignite.internal.util.typedef.C1;
import org.apache.ignite.internal.util.typedef.F;
import org.apache.ignite.internal.util.typedef.X;
import org.apache.ignite.internal.util.typedef.internal.CU;
import org.apache.ignite.internal.util.typedef.internal.GPC;
import org.apache.ignite.internal.util.typedef.internal.U;
import org.apache.ignite.lang.IgniteBiTuple;
import org.apache.ignite.lang.IgnitePredicate;
import org.apache.ignite.lang.IgniteUuid;
import org.apache.ignite.marshaller.Marshaller;
import org.apache.ignite.plugin.security.SecurityException;
import org.apache.ignite.plugin.security.SecurityPermission;
import org.apache.ignite.session.SessionContext;
import org.apache.ignite.session.SessionContextProvider;
import org.jetbrains.annotations.Nullable;

import static org.apache.ignite.IgniteSystemProperties.IGNITE_DISABLE_TRIGGERING_CACHE_INTERCEPTOR_ON_CONFLICT;
import static org.apache.ignite.IgniteSystemProperties.IGNITE_READ_LOAD_BALANCING;
import static org.apache.ignite.cache.CacheAtomicityMode.ATOMIC;
import static org.apache.ignite.cache.CacheAtomicityMode.TRANSACTIONAL;
import static org.apache.ignite.cache.CacheWriteSynchronizationMode.FULL_SYNC;
import static org.apache.ignite.cache.CacheWriteSynchronizationMode.PRIMARY_SYNC;
import static org.apache.ignite.events.EventType.EVT_CACHE_REBALANCE_STARTED;
import static org.apache.ignite.events.EventType.EVT_CACHE_REBALANCE_STOPPED;
import static org.apache.ignite.internal.IgniteNodeAttributes.ATTR_MACS;
import static org.apache.ignite.internal.processors.cache.distributed.dht.topology.GridDhtPartitionState.OWNING;
import static org.apache.ignite.internal.util.lang.ClusterNodeFunc.nodeIds;
import static org.apache.ignite.internal.util.lang.ClusterNodeFunc.remoteNodes;

/**
 * Cache context.
 */
@GridToStringExclude
public class GridCacheContext<K, V> implements Externalizable {
    /** */
    private static final long serialVersionUID = 0L;

    /** Deserialization stash. */
    private static final ThreadLocal<IgniteBiTuple<String, String>> stash = new ThreadLocal<IgniteBiTuple<String, String>>() {
        @Override protected IgniteBiTuple<String, String> initialValue() {
            return new IgniteBiTuple<>();
        }
    };

    /** Empty cache version array. */
    private static final GridCacheVersion[] EMPTY_VERSION = new GridCacheVersion[0];

    /** @see IgniteSystemProperties#IGNITE_READ_LOAD_BALANCING */
    public static final boolean DFLT_READ_LOAD_BALANCING = true;

    /** Kernal context. */
    private GridKernalContext ctx;

    /** Cache shared context. */
    private GridCacheSharedContext<K, V> sharedCtx;

    /** Cache group. */
    private CacheGroupContext grp;

    /** Logger. */
    private IgniteLogger log;

    /** Cache configuration. */
    private volatile CacheConfiguration cacheCfg;

    /** Affinity manager. */
    private GridCacheAffinityManager affMgr;

    /** Event manager. */
    private GridCacheEventManager evtMgr;

    /** Query manager. */
    private GridCacheQueryManager<K, V> qryMgr;

    /** Continuous query manager. */
    private CacheContinuousQueryManager contQryMgr;

    /** Evictions manager. */
    private CacheEvictionManager evictMgr;

    /** Data structures manager. */
    private CacheDataStructuresManager dataStructuresMgr;

    /** Eager TTL manager. */
    private GridCacheTtlManager ttlMgr;

    /** Store manager. */
    private CacheStoreManager storeMgr;

    /** Replication manager. */
    private GridCacheDrManager drMgr;

    /** Conflict resolver manager. */
    private CacheConflictResolutionManager rslvrMgr;

    /** Cache plugin manager. */
    private CachePluginManager pluginMgr;

    /** Managers. */
    private List<GridCacheManager<K, V>> mgrs = new LinkedList<>();

    /** Cache gateway. */
    private GridCacheGateway<K, V> gate;

    /** Grid cache. */
    private GridCacheAdapter<K, V> cache;

    /** Cached local rich node. */
    private ClusterNode locNode;

    /**
     * Thread local operation context. If it's set it means that method call was initiated
     * by child cache of initial cache.
     */
    private ThreadLocal<CacheOperationContext> opCtxPerCall = new ThreadLocal<>();

    /** Cache name. */
    private String cacheName;

    /** Cache ID. */
    private int cacheId;

    /** Cache ID. */
    private Integer cacheIdBoxed;

    /** Cache type. */
    private CacheType cacheType;

    /** IO policy. */
    private byte plc;

    /** Default expiry policy. */
    private ExpiryPolicy expiryPlc;

    /** Cache weak query iterator holder. */
    private CacheWeakQueryIteratorsHolder<Map.Entry<K, V>> itHolder;

    /** Affinity node. */
    private volatile boolean affNode;

    /** Conflict resolver. */
    private CacheVersionConflictResolver conflictRslvr;

    /** */
    private CacheObjectContext cacheObjCtx;

    /** */
    private CountDownLatch startLatch = new CountDownLatch(1);

    /** Topology version when cache was started on local node. */
    private volatile AffinityTopologyVersion locStartTopVer;

    /** Dynamic cache deployment ID. */
    private volatile IgniteUuid dynamicDeploymentId;

    /** Updates allowed flag. */
    private boolean updatesAllowed;

<<<<<<< HEAD
=======
    // TODO: IGNITE-26571, is always false.
    /** Deployment enabled flag for this specific cache */
    private boolean depEnabled;

>>>>>>> 05fa9b6f
    /** */
    private boolean deferredDel;

    /** Whether {@link EventType#EVT_CACHE_REBALANCE_STARTED} was sent (used only for REPLICATED cache). */
    private volatile boolean rebalanceStartedEvtSent;

    /** Whether {@link EventType#EVT_CACHE_REBALANCE_STOPPED} was sent (used only for REPLICATED cache). */
    private volatile boolean rebalanceStoppedEvtSent;

    /** Statistics enabled flag. */
    private volatile boolean statisticsEnabled;

    /** Whether to enable read load balancing. */
    private final boolean readLoadBalancingEnabled =
        IgniteSystemProperties.getBoolean(IGNITE_READ_LOAD_BALANCING, DFLT_READ_LOAD_BALANCING);

    /** Flag indicating whether data can be read from backup. */
    private boolean readFromBackup = CacheConfiguration.DFLT_READ_FROM_BACKUP;

    /** Local node's MAC address. */
    private volatile String locMacs;

    /** Recovery mode flag. */
    private volatile boolean recoveryMode;

    /** Dump callback. */
    private volatile DumpEntryChangeListener dumpLsnr;

    /** */
    private final boolean disableTriggeringCacheInterceptorOnConflict =
        Boolean.parseBoolean(System.getProperty(IGNITE_DISABLE_TRIGGERING_CACHE_INTERCEPTOR_ON_CONFLICT, "false"));

    /** Last remove all job future. */
    private AtomicReference<IgniteInternalFuture<Boolean>> lastRmvAllJobFut = new AtomicReference<>();

    /**
     * Empty constructor required for {@link Externalizable}.
     */
    public GridCacheContext() {
        // No-op.
    }

    /**
     * @param ctx Kernal context.
     * @param sharedCtx Cache shared context.
     * @param cacheCfg Cache configuration.
     * @param grp Cache group.
     * @param cacheType Cache type.
     * @param locStartTopVer Topology version when cache was started on local node.
     * @param affNode {@code True} if local node is affinity node.
     * @param updatesAllowed Updates allowed flag.
     * @param evtMgr Cache event manager.
     * @param storeMgr Store manager.
     * @param evictMgr Cache eviction manager.
     * @param qryMgr Cache query manager.
     * @param contQryMgr Continuous query manager.
     * @param affMgr Affinity manager.
     * @param dataStructuresMgr Cache dataStructures manager.
     * @param ttlMgr TTL manager.
     * @param drMgr Data center replication manager.
     * @param rslvrMgr Conflict resolution manager.
     * @param pluginMgr Cache plugin manager.
     */
    @SuppressWarnings({"unchecked"})
    public GridCacheContext(
        GridKernalContext ctx,
        GridCacheSharedContext sharedCtx,
        CacheConfiguration cacheCfg,
        CacheGroupContext grp,
        CacheType cacheType,
        AffinityTopologyVersion locStartTopVer,
        IgniteUuid deploymentId,
        boolean affNode,
        boolean updatesAllowed,
        boolean statisticsEnabled,
        boolean recoveryMode,

        /*
         * Managers in starting order!
         * ===========================
         */
        GridCacheEventManager evtMgr,
        CacheStoreManager storeMgr,
        CacheEvictionManager evictMgr,
        GridCacheQueryManager<K, V> qryMgr,
        CacheContinuousQueryManager contQryMgr,
        CacheDataStructuresManager dataStructuresMgr,
        GridCacheTtlManager ttlMgr,
        GridCacheDrManager drMgr,
        CacheConflictResolutionManager<K, V> rslvrMgr,
        CachePluginManager pluginMgr,
        GridCacheAffinityManager affMgr,
        PlatformCacheManager platformMgr
    ) {
        assert ctx != null;
        assert sharedCtx != null;
        assert cacheCfg != null;
        assert locStartTopVer != null : cacheCfg.getName();

        assert grp != null;
        assert evtMgr != null;
        assert storeMgr != null;
        assert evictMgr != null;
        assert qryMgr != null;
        assert contQryMgr != null;
        assert affMgr != null;
        assert dataStructuresMgr != null;
        assert ttlMgr != null;
        assert rslvrMgr != null;
        assert pluginMgr != null;

        this.ctx = ctx;
        this.sharedCtx = sharedCtx;
        this.cacheCfg = cacheCfg;
        this.grp = grp;
        this.cacheType = cacheType;
        this.locStartTopVer = locStartTopVer;
        this.affNode = affNode;
        this.updatesAllowed = updatesAllowed;

        /*
         * Managers in starting order!
         * ===========================
         */
        this.evtMgr = add(evtMgr);
        this.storeMgr = add(storeMgr);
        this.evictMgr = add(evictMgr);
        this.qryMgr = add(qryMgr);
        this.contQryMgr = add(contQryMgr);
        this.dataStructuresMgr = add(dataStructuresMgr);
        this.ttlMgr = add(ttlMgr);
        this.drMgr = add(drMgr);
        this.rslvrMgr = add(rslvrMgr);
        this.pluginMgr = add(pluginMgr);
        this.affMgr = add(affMgr);
        add(platformMgr);

        log = ctx.log(getClass());

        gate = new GridCacheGateway<>(this);

        cacheName = cacheCfg.getName();

        cacheId = CU.cacheId(cacheName);

        cacheIdBoxed = cacheId;

        plc = cacheType.ioPolicy();

        Factory<ExpiryPolicy> factory = cacheCfg.getExpiryPolicyFactory();

        expiryPlc = factory != null ? factory.create() : null;

        if (expiryPlc instanceof EternalExpiryPolicy)
            expiryPlc = null;

        itHolder = new CacheWeakQueryIteratorsHolder(log);

        readFromBackup = cacheCfg.isReadFromBackup();

        this.dynamicDeploymentId = deploymentId;
        this.recoveryMode = recoveryMode;

        statisticsEnabled(statisticsEnabled);

        assert kernalContext().recoveryMode() == recoveryMode;

        if (!recoveryMode) {
            locMacs = localNode().attribute(ATTR_MACS);

            assert locMacs != null;
        }

        try {
            if (cacheCfg.getInterceptor() != null)
                ctx.resource().injectToUdf(cacheCfg.getInterceptor(), new SessionContextProviderImpl(this));
        }
        catch (IgniteCheckedException e) {
            throw new IgniteException("Failed to inject resources to CacheInterceptor", e);
        }
    }

    /**
     * Called when cache was restored during recovery and node has joined to topology.
     *
     * @param topVer Cache topology join version.
     * @param clusterWideDesc Cluster-wide cache descriptor received during exchange.
     */
    public void finishRecovery(AffinityTopologyVersion topVer, DynamicCacheDescriptor clusterWideDesc) {
        assert recoveryMode : this;

        recoveryMode = false;

        locStartTopVer = topVer;

        locMacs = localNode().attribute(ATTR_MACS);

        assert locMacs != null;

        this.statisticsEnabled = clusterWideDesc.cacheConfiguration().isStatisticsEnabled();
        this.dynamicDeploymentId = clusterWideDesc.deploymentId();
    }

    /**
     * @return {@code True} if cache is in recovery mode.
     */
    public boolean isRecoveryMode() {
        return recoveryMode;
    }

    /**
     * @return Cache group ID.
     */
    public int groupId() {
        return grp.groupId();
    }

    /**
     * @return Cache group.
     */
    public CacheGroupContext group() {
        return grp;
    }

    /**
     * @return Dynamic deployment ID.
     */
    public IgniteUuid dynamicDeploymentId() {
        return dynamicDeploymentId;
    }

    /**
     * Initialize conflict resolver after all managers are started.
     */
    void initConflictResolver() {
        conflictRslvr = rslvrMgr.conflictResolver();

        if (conflictRslvr != null)
            cache().metrics0().registerResolverMetrics();
    }

    /**
     * @return {@code True} if local node is affinity node.
     */
    public boolean affinityNode() {
        return affNode;
    }

    /**
     * @return {@code true} If this is a replicated cache and we are on a data node.
     */
    public boolean isReplicatedAffinityNode() {
        return isReplicated() && affinityNode();
    }

    /**
     * @throws IgniteCheckedException If failed to wait.
     */
    public void awaitStarted() throws IgniteCheckedException {
        U.await(startLatch);

        GridCachePreloader prldr = preloader();

        if (prldr != null)
            prldr.startFuture().get();
    }

    /**
     * @return Started flag.
     */
    public boolean started() {
        if (startLatch.getCount() != 0)
            return false;

        GridCachePreloader prldr = preloader();

        return prldr == null || prldr.startFuture().isDone();
    }

    /**
     *
     */
    public void onStarted() {
        startLatch.countDown();
    }

    /**
     * @return Topology version when cache was started on local node.
     */
    public AffinityTopologyVersion startTopologyVersion() {
        assert locStartTopVer != null : name();

        return locStartTopVer;
    }

    /**
     * @return Cache default {@link ExpiryPolicy}.
     */
    @Nullable public ExpiryPolicy expiry() {
        return expiryPlc;
    }

    /**
     * @param txEntry TX entry.
     * @return Expiry policy for the given TX entry.
     */
    @Nullable public ExpiryPolicy expiryForTxEntry(IgniteTxEntry txEntry) {
        ExpiryPolicy plc = txEntry.expiry();

        return plc != null ? plc : expiryPlc;
    }

    /**
     * @param mgr Manager to add.
     * @return Added manager.
     */
    @Nullable private <T extends GridCacheManager<K, V>> T add(@Nullable T mgr) {
        if (mgr != null)
            mgrs.add(mgr);

        return mgr;
    }

    /**
     * @return Cache managers.
     */
    public List<GridCacheManager<K, V>> managers() {
        return mgrs;
    }

    /**
     * @return Shared cache context.
     */
    public GridCacheSharedContext<K, V> shared() {
        return sharedCtx;
    }

    /**
     * @return Cache ID.
     */
    public int cacheId() {
        return cacheId;
    }

    /**
     * @return Cache ID.
     */
    public Integer cacheIdBoxed() {
        return cacheIdBoxed;
    }

    /**
     * @return {@code True} if should use system transactions which are isolated from user transactions.
     */
    public boolean systemTx() {
        return cacheType == CacheType.UTILITY ||
            ((cacheType == CacheType.INTERNAL || cacheType == CacheType.DATA_STRUCTURES) && transactional());
    }

    /**
     * @return {@code True} if cache created by user.
     */
    public boolean userCache() {
        return cacheType.userCache();
    }

    /**
     * @return {@code True} if cache created to store data structures.
     */
    public boolean dataStructuresCache() {
        return cacheType == CacheType.DATA_STRUCTURES;
    }

    /**
     * @return IO policy for the given cache.
     */
    public byte ioPolicy() {
        return plc;
    }

    /**
     * @param cache Cache.
     */
    public void cache(GridCacheAdapter<K, V> cache) {
        this.cache = cache;

        deferredDel = cache.isDht() || cache.isDhtAtomic() || cache.isColocated() ||
            (cache.isNear() && cache.configuration().getAtomicityMode() == ATOMIC);
    }

    /**
     * @return {@code True} if cache is DHT.
     */
    public boolean isDht() {
        return cache != null && cache.isDht();
    }

    /**
     * @return {@code True} if cache is DHT atomic.
     */
    public boolean isDhtAtomic() {
        return cache != null && cache.isDhtAtomic();
    }

    /**
     * @return {@code True} if cache is colocated (dht with near disabled).
     */
    public boolean isColocated() {
        return cache != null && cache.isColocated();
    }

    /**
     * @return {@code True} if cache is near cache.
     */
    public boolean isNear() {
        return cache != null && cache.isNear();
    }

    /**
     * @return {@code True} if cache is replicated cache.
     */
    public boolean isReplicated() {
        return config().getCacheMode() == CacheMode.REPLICATED;
    }

    /**
     * @return {@code True} if cache is partitioned cache.
     */
    public boolean isPartitioned() {
        return config().getCacheMode() == CacheMode.PARTITIONED;
    }

    /**
     * @return {@code True} in case replication is enabled.
     */
    public boolean isDrEnabled() {
        return dr().enabled();
    }

    /**
     * @return {@code True} in case cache supports query.
     */
    public boolean isQueryEnabled() {
        return !F.isEmpty(config().getQueryEntities());
    }

    /**
     * @return {@code True} if entries should not be deleted from cache immediately.
     */
    public boolean deferredDelete() {
        return deferredDel;
    }

    /**
     * @param e Entry.
     */
    public void incrementPublicSize(GridCacheMapEntry e) {
        assert deferredDelete();
        assert e != null;
        assert !e.isInternal() : e;

        cache.incrementSize(e);
    }

    /**
     * @param e Entry.
     */
    public void decrementPublicSize(GridCacheMapEntry e) {
        assert deferredDelete();
        assert e != null;
        assert !e.isInternal() : e;

        cache.decrementSize(e);
    }

    /**
     * @return DHT cache.
     */
    public GridDhtCacheAdapter<K, V> dht() {
        return (GridDhtCacheAdapter<K, V>)cache;
    }

    /**
     * @return Transactional DHT cache.
     */
    public GridDhtTransactionalCacheAdapter<K, V> dhtTx() {
        return (GridDhtTransactionalCacheAdapter<K, V>)cache;
    }

    /**
     * @return Colocated cache.
     */
    public GridDhtColocatedCache<K, V> colocated() {
        return (GridDhtColocatedCache<K, V>)cache;
    }

    /**
     * @return Near cache.
     */
    public GridNearCacheAdapter<K, V> near() {
        return (GridNearCacheAdapter<K, V>)cache;
    }

    /**
     * @return Near cache for transactional mode.
     */
    public GridNearTransactionalCache<K, V> nearTx() {
        return (GridNearTransactionalCache<K, V>)cache;
    }

    /**
     * @return Cache gateway.
     */
    public GridCacheGateway<K, V> gate() {
        return gate;
    }

    /**
     * @return Kernal context.
     */
    public GridKernalContext kernalContext() {
        return ctx;
    }

    /**
     * @return Grid instance.
     */
    public IgniteEx grid() {
        return ctx.grid();
    }

    /**
     * @return Ignite instance name.
     */
    public String igniteInstanceName() {
        return ctx.igniteInstanceName();
    }

    /**
     * @return Cache name.
     */
    public String name() {
        return cacheName;
    }

    /**
     * @return Data region.
     */
    public DataRegion dataRegion() {
        return grp.dataRegion();
    }

    /**
     * @param key Key to construct tx key for.
     * @return Transaction key.
     */
    public IgniteTxKey txKey(KeyCacheObject key) {
        return new IgniteTxKey(key, cacheId);
    }

    /**
     * @param op Operation to check.
     * @throws SecurityException If security check failed.
     */
    public void checkSecurity(SecurityPermission op) throws SecurityException {
        if (CU.isSystemCache(name()))
            return;

        ctx.security().authorize(name(), op);
    }

    /**
     * @return Preloader.
     */
    public GridCachePreloader preloader() {
        return cache().preloader();
    }

    /**
     * @return Local node ID.
     */
    public UUID nodeId() {
        return ctx.localNodeId();
    }

    /**
     * @return {@code True} if rebalance is enabled.
     */
    public boolean rebalanceEnabled() {
        return grp.rebalanceEnabled();
    }

    /**
     * @return {@code True} if atomic.
     */
    public boolean atomic() {
        return config().getAtomicityMode() == ATOMIC;
    }

    /**
     * @return {@code True} if transactional.
     */
    public boolean transactional() {
        CacheConfiguration cfg = config();

        return cfg.getAtomicityMode() == TRANSACTIONAL;
    }

    /**
     * @return {@code True} if cache interceptor should be skipped in case of conflicts.
     */
    public boolean disableTriggeringCacheInterceptorOnConflict() {
        return disableTriggeringCacheInterceptorOnConflict;
    }

    /**
     * @return Local node.
     */
    public ClusterNode localNode() {
        if (locNode == null)
            locNode = ctx.discovery().localNode();

        return locNode;
    }

    /**
     * @return Local node ID.
     */
    public UUID localNodeId() {
        return ctx.localNodeId();
    }

    /**
     * @param n Node to check.
     * @return {@code True} if node is local.
     */
    public boolean isLocalNode(ClusterNode n) {
        assert n != null;

        return localNode().id().equals(n.id());
    }

    /**
     * @param id Node ID to check.
     * @return {@code True} if node ID is local.
     */
    public boolean isLocalNode(UUID id) {
        assert id != null;

        return localNode().id().equals(id);
    }

    /**
     * @param nodeId Node id.
     * @return Node.
     */
    @Nullable public ClusterNode node(UUID nodeId) {
        assert nodeId != null;

        return ctx.discovery().node(nodeId);
    }

    /**
     * @return Partition topology.
     */
    public GridDhtPartitionTopology topology() {
        return grp.topology();
    }

    /**
     * @return DHT cache.
     */
    public GridDhtCacheAdapter dhtCache() {
        GridCacheAdapter<K, V> cache = this.cache;

        if (cache == null)
            throw new IllegalStateException("Cache stopped: " + cacheName);

        return isNear() ? ((GridNearCacheAdapter<K, V>)cache).dht() : dht();
    }

    /**
     * @return Topology version future.
     */
    public GridDhtTopologyFuture topologyVersionFuture() {
        GridCacheAdapter<K, V> cache = this.cache;

        if (cache == null)
            throw new IllegalStateException("Cache stopped: " + cacheName);

        assert cache.isNear() || cache.isDht() || cache.isColocated() || cache.isDhtAtomic() : cache;

        return topology(cache).topologyVersionFuture();
    }

    /**
     * @param cache Cache.
     * @return Partition topology.
     */
    private GridDhtPartitionTopology topology(GridCacheAdapter<K, V> cache) {
        return cache.isNear() ? ((GridNearCacheAdapter<K, V>)cache).dht().topology() :
            ((GridDhtCacheAdapter<K, V>)cache).topology();
    }

    /**
     * @return Marshaller.
     */
    public Marshaller marshaller() {
        return ctx.marshaller();
    }

    /**
     * @param ctgr Category to log.
     * @return Logger.
     */
    public IgniteLogger logger(String ctgr) {
        return new GridCacheLogger(this, ctgr);
    }

    /**
     * @param cls Class to log.
     * @return Logger.
     */
    public IgniteLogger logger(Class<?> cls) {
        return logger(cls.getName());
    }

    /**
     * @return Grid configuration.
     */
    public IgniteConfiguration gridConfig() {
        return ctx.config();
    }

    /**
     * @return Grid communication manager.
     */
    public GridIoManager gridIO() {
        return ctx.io();
    }

    /**
     * @return Grid timeout processor.
     */
    public GridTimeoutProcessor time() {
        return ctx.timeout();
    }

    /**
     * @return Grid deployment manager.
     */
    public GridDeploymentManager gridDeploy() {
        return ctx.deploy();
    }

    /**
     * @return Grid event storage manager.
     */
    public GridEventStorageManager gridEvents() {
        return ctx.event();
    }

    /**
     * @return Closures processor.
     */
    public GridClosureProcessor closures() {
        return ctx.closure();
    }

    /**
     * @return Grid discovery manager.
     */
    public GridDiscoveryManager discovery() {
        return ctx.discovery();
    }

    /**
     * @return Cache instance.
     */
    public GridCacheAdapter<K, V> cache() {
        return cache;
    }

    /**
     * @return Cache configuration for given cache instance.
     * @throws IllegalStateException If this cache context was cleaned up.
     */
    public CacheConfiguration config() {
        CacheConfiguration res = cacheCfg;

        if (res == null)
            throw new IllegalStateException((new CacheStoppedException(name())));

        return res;
    }

    /**
     * @return {@code True} If store writes should be performed from dht transactions. This happens if both
     *      {@code writeBehindEnabled} and {@code writeBehindPreferPrimary} cache configuration properties
     *      are set to {@code true} or the store is local.
     */
    public boolean writeToStoreFromDht() {
        return store().isLocal() || config().isWriteBehindEnabled();
    }

    /**
     * @return Cache transaction manager.
     */
    public IgniteTxManager tm() {
        return sharedCtx.tm();
    }

    /**
     * @return Lock order manager.
     */
    public GridCacheVersionManager versions() {
        return sharedCtx.versions();
    }

    /**
     * @return Lock manager.
     */
    public GridCacheMvccManager mvcc() {
        return sharedCtx.mvcc();
    }

    /**
     * @return Event manager.
     */
    public GridCacheEventManager events() {
        return evtMgr;
    }

    /**
     * @return Cache affinity manager.
     */
    public GridCacheAffinityManager affinity() {
        return affMgr;
    }

    /**
     * @return Query manager, {@code null} if disabled.
     */
    public GridCacheQueryManager<K, V> queries() {
        return qryMgr;
    }

    /**
     * @return Continuous query manager, {@code null} if disabled.
     */
    public CacheContinuousQueryManager continuousQueries() {
        return contQryMgr;
    }

    /**
     * @return Iterators Holder.
     */
    public CacheWeakQueryIteratorsHolder<Map.Entry<K, V>> itHolder() {
        return itHolder;
    }

    /**
     * @return Store manager.
     */
    public CacheStoreManager store() {
        return storeMgr;
    }

    /**
     * @return Cache deployment manager.
     */
    public GridCacheDeploymentManager<K, V> deploy() {
        return sharedCtx.deploy();
    }

    /**
     * @return Cache communication manager.
     */
    public GridCacheIoManager io() {
        return sharedCtx.io();
    }

    /**
     * @return Eviction manager.
     */
    public CacheEvictionManager evicts() {
        return evictMgr;
    }

    /**
     * @return Data structures manager.
     */
    public CacheDataStructuresManager dataStructures() {
        return dataStructuresMgr;
    }

    /**
     * @return DR manager.
     */
    public GridCacheDrManager dr() {
        return drMgr;
    }

    /**
     * @return Offheap manager.
     */
    public IgniteCacheOffheapManager offheap() {
        return grp.offheap();
    }

    /**
     * @return TTL manager.
     */
    public GridCacheTtlManager ttl() {
        return ttlMgr;
    }

    /**
     * @return JTA manager.
     */
    public CacheJtaManagerAdapter jta() {
        return sharedCtx.jta();
    }

    /**
     * @return Cache plugin manager.
     */
    public CachePluginManager plugin() {
        return pluginMgr;
    }

    /**
     * @param p Predicate.
     * @return {@code True} if given predicate is filter for {@code putIfAbsent} operation.
     */
    public boolean putIfAbsentFilter(@Nullable CacheEntryPredicate[] p) {
        if (p == null || p.length == 0)
            return false;

        for (CacheEntryPredicate p0 : p) {
            if ((p0 instanceof CacheEntryPredicateAdapter) &&
                ((CacheEntryPredicateAdapter)p0).type() == CacheEntryPredicateAdapter.PredicateType.HAS_NO_VALUE)
                return true;
        }

        return false;
    }

    /**
     * @return No value filter.
     */
    public CacheEntryPredicate noVal() {
        return new CacheEntryPredicateAdapter(CacheEntryPredicateAdapter.PredicateType.HAS_NO_VALUE);
    }

    /**
     * @return Has value filter.
     */
    public CacheEntryPredicate hasVal() {
        return new CacheEntryPredicateAdapter(CacheEntryPredicateAdapter.PredicateType.HAS_VALUE);
    }

    /**
     * @param val Value to check.
     * @return Predicate that checks for value.
     */
    public CacheEntryPredicate equalsVal(V val) {
        return new CacheEntryPredicateAdapter(toCacheObject(val));
    }

    /**
     * @return Empty cache version array.
     */
    public GridCacheVersion[] emptyVersion() {
        return EMPTY_VERSION;
    }

    /**
     * Sets cache object context.
     *
     * @param cacheObjCtx Cache object context.
     */
    public void cacheObjectContext(CacheObjectContext cacheObjCtx) {
        this.cacheObjCtx = cacheObjCtx;
    }

    /**
     * @param p Single predicate.
     * @return Array containing single predicate.
     */
    @SuppressWarnings({"unchecked"})
    public IgnitePredicate<Cache.Entry<K, V>>[] vararg(IgnitePredicate<Cache.Entry<K, V>> p) {
        return p == null ? CU.<K, V>empty() : new IgnitePredicate[] {p};
    }

    /**
     * Same as {@link GridFunc#isAll(Object, IgnitePredicate[])}, but safely unwraps exceptions.
     *
     * @param e Element.
     * @param p Predicates.
     * @param <E> Element type.
     * @return {@code True} if predicates passed.
     * @throws IgniteCheckedException If failed.
     */
    public <E> boolean isAll(E e, @Nullable IgnitePredicate<? super E>[] p) throws IgniteCheckedException {
        if (F.isEmpty(p))
            return true;

        try {
            boolean pass = F.isAll(e, p);

            if (log.isDebugEnabled())
                log.debug("Evaluated filters for entry [pass=" + pass + ", entry=" + e + ", filters=" +
                    Arrays.toString(p) + ']');

            return pass;
        }
        catch (RuntimeException ex) {
            throw U.cast(ex);
        }
    }

    /**
     * @param e Entry.
     * @param p Predicates.
     * @return {@code True} if predicates passed.
     * @throws IgniteCheckedException If failed.
     */
    public boolean isAll(GridCacheEntryEx e, CacheEntryPredicate[] p) throws IgniteCheckedException {
        if (p == null || p.length == 0)
            return true;

        try {
            for (CacheEntryPredicate p0 : p) {
                if (p0 != null && !p0.apply(e))
                    return false;
            }
        }
        catch (RuntimeException ex) {
            throw U.cast(ex);
        }

        return true;
    }

    /**
     * @param e Entry.
     * @param p Predicates.
     * @return {@code True} if predicates passed.
     * @throws IgniteCheckedException If failed.
     */
    public boolean isAllLocked(GridCacheEntryEx e, CacheEntryPredicate[] p) throws IgniteCheckedException {
        if (p == null || p.length == 0)
            return true;

        try {
            for (CacheEntryPredicate p0 : p) {
                if (p0 != null) {
                    p0.entryLocked(true);

                    if (!p0.apply(e))
                        return false;
                }
            }
        }
        catch (RuntimeException ex) {
            throw U.cast(ex);
        }
        finally {
            for (CacheEntryPredicate p0 : p) {
                if (p0 != null)
                    p0.entryLocked(false);
            }
        }

        return true;
    }

    /**
     * Sets thread local cache operation context.
     *
     * @param opCtx Operation context.
     */
    public void operationContextPerCall(@Nullable CacheOperationContext opCtx) {
        if (nearContext())
            dht().near().context().opCtxPerCall.set(opCtx);
        else
            opCtxPerCall.set(opCtx);
    }

    /**
     * Gets thread local cache operation context.
     *
     * @return Operation context per call.
     */
    public CacheOperationContext operationContextPerCall() {
        return nearContext() ? dht().near().context().opCtxPerCall.get() : opCtxPerCall.get();
    }

    /**
     * @return {@code true} if the skip store flag is set.
     */
    public boolean skipStore() {
        if (nearContext())
            return dht().near().context().skipStore();

        CacheOperationContext opCtx = opCtxPerCall.get();

        return (opCtx != null && opCtx.skipStore());
    }

    /** @return {@code true} if the skip read-through cache store flag is set. */
    public boolean skipReadThrough() {
        if (nearContext())
            return dht().near().context().skipReadThrough();

        CacheOperationContext opCtx = opCtxPerCall.get();

        return (opCtx != null && opCtx.skipReadThrough());
    }

    /**
     * @return {@code True} if need check near cache context.
     */
    private boolean nearContext() {
        return isDht() || (isDhtAtomic() && dht().near() != null);
    }

    /**
     * Creates callable that can be executed safely in a different thread inheriting
     * the same thread local projection as for the current thread. If no projection is
     * set for current thread then there's no need to create new object and method simply
     * returns given callable.
     *
     * @param r Callable.
     * @return Callable that can be executed in a different thread with the same
     *      projection as for current thread.
     */
    public <T> Callable<T> projectSafe(final Callable<T> r) {
        assert r != null;

        // Have to get operation context per call used by calling thread to use it in a new thread.
        final CacheOperationContext opCtx = operationContextPerCall();

        if (opCtx == null)
            return r;

        return new GPC<T>() {
            @Override public T call() throws Exception {
                CacheOperationContext old = operationContextPerCall();

                operationContextPerCall(opCtx);

                try {
                    return r.call();
                }
                finally {
                    operationContextPerCall(old);
                }
            }
        };
    }

    /**
     * @return {@code True} if store read-through mode is enabled.
     */
    public boolean readThrough() {
        return config().isReadThrough() && !skipStore() && !skipReadThrough();
    }

    /**
     * @return {@code True} if store and read-through mode are enabled in configuration.
     */
    public boolean readThroughConfigured() {
        return store().configured() && config().isReadThrough();
    }

    /**
     * @return {@code True} if {@link CacheConfiguration#isLoadPreviousValue()} flag is set.
     */
    public boolean loadPreviousValue() {
        return config().isLoadPreviousValue();
    }

    /**
     * @return {@code True} if store write-through is enabled.
     */
    public boolean writeThrough() {
        return config().isWriteThrough() && !skipStore();
    }

    /**
     * @return {@code True} if invalidation is enabled.
     */
    public boolean isInvalidate() {
        return config().isInvalidate();
    }

    /**
     * @return {@code True} if synchronous commit is enabled.
     */
    public boolean syncCommit() {
        return config().getWriteSynchronizationMode() == FULL_SYNC;
    }

    /**
     * @return {@code True} if synchronous rollback is enabled.
     */
    public boolean syncRollback() {
        return config().getWriteSynchronizationMode() == FULL_SYNC;
    }

    /**
     * @return {@code True} if only primary node should be updated synchronously.
     */
    public boolean syncPrimary() {
        return config().getWriteSynchronizationMode() == PRIMARY_SYNC;
    }

    /**
     * @param nearNodeId Near node ID.
     * @param topVer Topology version.
     * @param entry Entry.
     * @param log Log.
     * @param dhtMap Dht mappings.
     * @param nearMap Near mappings.
     * @throws GridCacheEntryRemovedException If reader for entry is removed.
     */
    public void dhtMap(
        UUID nearNodeId,
        AffinityTopologyVersion topVer,
        GridDhtCacheEntry entry,
        GridCacheVersion explicitLockVer,
        IgniteLogger log,
        Map<ClusterNode, List<GridDhtCacheEntry>> dhtMap,
        @Nullable Map<ClusterNode, List<GridDhtCacheEntry>> nearMap
    ) throws GridCacheEntryRemovedException {
        assert !AffinityTopologyVersion.NONE.equals(topVer);

        Collection<ClusterNode> dhtNodes = dht().topology().nodes(entry.partition(), topVer);

        if (log.isDebugEnabled())
            log.debug("Mapping entry to DHT nodes [nodes=" + nodeIds(dhtNodes) + ", entry=" + entry + ']');

        Collection<ClusterNode> dhtRemoteNodes = F.view(dhtNodes, remoteNodes(nodeId())); // Exclude local node.

        map(entry, dhtRemoteNodes, dhtMap);

        Collection<ClusterNode> nearRemoteNodes = null;

        if (nearMap != null) {
            Collection<UUID> readers = entry.readers();

            Collection<ClusterNode> nearNodes = null;

            if (!F.isEmpty(readers)) {
                nearNodes = discovery().nodes(readers, F0.notEqualTo(nearNodeId));

                if (log.isDebugEnabled())
                    log.debug("Mapping entry to near nodes [nodes=" + nodeIds(nearNodes) + ", entry=" + entry + ']');
            }
            else if (log.isDebugEnabled())
                log.debug("Entry has no near readers: " + entry);

            if (nearNodes != null && !nearNodes.isEmpty()) {
                nearRemoteNodes = F.view(nearNodes, F.notIn(dhtNodes));

                map(entry, nearRemoteNodes, nearMap);
            }
        }

        if (explicitLockVer != null) {
            Collection<ClusterNode> dhtNodeIds = new ArrayList<>(dhtRemoteNodes);
            Collection<ClusterNode> nearNodeIds = F.isEmpty(nearRemoteNodes) ? null : new ArrayList<>(nearRemoteNodes);

            entry.mappings(explicitLockVer, dhtNodeIds, nearNodeIds);
        }
    }

    /**
     * @param entry Entry.
     * @param log Log.
     * @param dhtMap Dht mappings.
     * @param nearMap Near mappings.
     * @throws GridCacheEntryRemovedException If reader for entry is removed.
     */
    public void dhtMap(
        GridDhtCacheEntry entry,
        GridCacheVersion explicitLockVer,
        IgniteLogger log,
        Map<ClusterNode, List<GridDhtCacheEntry>> dhtMap,
        Map<ClusterNode, List<GridDhtCacheEntry>> nearMap
    ) throws GridCacheEntryRemovedException {
        assert explicitLockVer != null;

        GridCacheMvccCandidate cand = entry.candidate(explicitLockVer);

        if (cand != null) {
            Collection<ClusterNode> dhtNodes = cand.mappedDhtNodes();

            if (log.isDebugEnabled())
                log.debug("Mapping explicit lock to DHT nodes [nodes=" + nodeIds(dhtNodes) + ", entry=" + entry + ']');

            Collection<ClusterNode> nearNodes = cand.mappedNearNodes();

            map(entry, dhtNodes, dhtMap);

            if (nearNodes != null && !nearNodes.isEmpty())
                map(entry, nearNodes, nearMap);
        }
    }

    /**
     * @param entry Entry.
     * @param nodes Nodes.
     * @param map Map.
     */
    private void map(GridDhtCacheEntry entry, Iterable<ClusterNode> nodes,
        Map<ClusterNode, List<GridDhtCacheEntry>> map) {
        if (nodes != null) {
            for (ClusterNode n : nodes) {
                List<GridDhtCacheEntry> entries = map.get(n);

                if (entries == null)
                    map.put(n, entries = new LinkedList<>());

                entries.add(entry);
            }
        }
    }

    /**
     * Check whether conflict resolution is required.
     *
     * @return {@code True} in case DR is required.
     */
    public boolean conflictNeedResolve() {
        return conflictRslvr != null;
    }

    /** @return Conflict resolver. */
    public CacheVersionConflictResolver conflictResolver() {
        return conflictRslvr;
    }

    /**
     * Resolve DR conflict.
     *
     * @param oldEntry Old entry.
     * @param newEntry New entry.
     * @param atomicVerComp Whether to use atomic version comparator.
     * @return Conflict resolution result.
     * @throws IgniteCheckedException In case of exception.
     */
    public GridCacheVersionConflictContext<K, V> conflictResolve(GridCacheVersionedEntryEx<K, V> oldEntry,
        GridCacheVersionedEntryEx<K, V> newEntry, boolean atomicVerComp) throws IgniteCheckedException {
        assert conflictRslvr != null : "Should not reach this place.";

        GridCacheVersionConflictContext<K, V> ctx = conflictRslvr.resolve(cacheObjCtx, oldEntry, newEntry,
            atomicVerComp);

        if (ctx.isUseNew())
            cache().metrics0().incrementResolverAcceptedCount();
        else if (ctx.isUseOld())
            cache().metrics0().incrementResolverRejectedCount();
        else
            cache().metrics0().incrementResolverMergedCount();

        if (ctx.isManualResolve())
            drMgr.onReceiveCacheConflictResolved(ctx.isUseNew(), ctx.isUseOld(), ctx.isMerge());

        return ctx;
    }

    /**
     * @return Data center ID.
     */
    public byte dataCenterId() {
        return dr().dataCenterId();
    }

    /**
     * @param entry Entry.
     * @param ver Version.
     */
    public void onDeferredDelete(GridCacheEntryEx entry, GridCacheVersion ver) {
        assert entry != null;
        assert !entry.lockedByCurrentThread() : entry;
        assert ver != null;
        assert deferredDelete() : cache;

        cache.onDeferredDelete(entry, ver);
    }

    /**
     * @param interceptorRes Result of {@link CacheInterceptor#onBeforeRemove} callback.
     * @return {@code True} if interceptor cancels remove.
     */
    public boolean cancelRemove(@Nullable IgniteBiTuple<Boolean, ?> interceptorRes) {
        if (interceptorRes != null) {
            if (interceptorRes.get1() == null) {
                U.warn(log, "CacheInterceptor must not return null as cancellation flag value from " +
                    "'onBeforeRemove' method.");

                return false;
            }
            else
                return interceptorRes.get1();
        }
        else {
            U.warn(log, "CacheInterceptor must not return null from 'onBeforeRemove' method.");

            return false;
        }
    }

    /**
     * @return Binary processor.
     */
    public IgniteCacheObjectProcessor cacheObjects() {
        return kernalContext().cacheObjects();
    }

    /**
     * @return Keep binary flag.
     */
    public boolean keepBinary() {
        CacheOperationContext opCtx = operationContextPerCall();

        return opCtx != null && opCtx.isKeepBinary();
    }

    /**
     * @return {@code True} if the value for the cache object has to be copied because
     * of {@link CacheConfiguration#isCopyOnRead()}.
     */
    public boolean needValueCopy() {
        return affNode && config().isCopyOnRead();
    }

    /**
     * Converts temporary offheap object to heap-based.
     *
     * @param obj Object.
     * @return Heap-based object.
     */
    @Nullable public <T> T unwrapTemporary(@Nullable Object obj) {
        return (T)cacheObjects().unwrapTemporary(this, obj);
    }

    /**
     * Unwraps collection.
     *
     * @param col Collection to unwrap.
     * @param keepBinary Keep binary flag.
     * @return Unwrapped collection.
     */
    public Collection<Object> unwrapBinariesIfNeeded(Collection<?> col, boolean keepBinary) {
        return CacheObjectUtils.unwrapBinariesIfNeeded(cacheObjCtx, col, keepBinary);
    }

    /**
     * Unwraps object for binary.
     *
     * @param o Object to unwrap.
     * @param keepBinary Keep binary flag.
     * @param ldr Class loader, used for deserialization from binary representation.
     * @return Unwrapped object.
     */
    public Object unwrapBinaryIfNeeded(Object o, boolean keepBinary, @Nullable ClassLoader ldr) {
        return unwrapBinaryIfNeeded(o, keepBinary, true, ldr);
    }

    /**
     * Unwraps object for binary.
     *
     * @param o Object to unwrap.
     * @param keepBinary Keep binary flag.
     * @param cpy Copy value flag.
     * @param ldr Class loader, used for deserialization from binary representation.
     * @return Unwrapped object.
     */
    public Object unwrapBinaryIfNeeded(Object o, boolean keepBinary, boolean cpy, @Nullable ClassLoader ldr) {
        return cacheObjCtx.unwrapBinaryIfNeeded(o, keepBinary, cpy, ldr);
    }

    /**
     * @param resMap Invoke results map.
     * @param keepBinary Keep binary flag.
     * @return Unwrapped results.
     */
    public Map unwrapInvokeResult(@Nullable Map<Object, EntryProcessorResult> resMap, final boolean keepBinary) {
        return F.viewReadOnly(resMap, new C1<EntryProcessorResult, EntryProcessorResult>() {
            @Override public EntryProcessorResult apply(EntryProcessorResult res) {
                if (res instanceof CacheInvokeResult) {
                    CacheInvokeResult invokeRes = (CacheInvokeResult)res;

                    if (invokeRes.result() != null)
                        res = CacheInvokeResult.fromResult(unwrapBinaryIfNeeded(invokeRes.result(),
                            keepBinary, false, null));
                }

                return res;
            }
        });
    }

    /**
     * @return Cache object context.
     */
    public CacheObjectContext cacheObjectContext() {
        return cacheObjCtx;
    }

    /**
     * @param obj Object.
     * @return Cache object.
     */
    @Nullable public CacheObject toCacheObject(@Nullable Object obj) {
        assert validObjectForCache(obj) : obj;

        return cacheObjects().toCacheObject(cacheObjCtx, obj, true, grp.isTopologyLocked());
    }

    /**
     * @param obj Object.
     * @return Cache key object.
     */
    public KeyCacheObject toCacheKeyObject(Object obj) {
        assert validObjectForCache(obj) : obj;

        return cacheObjects().toCacheKeyObject(cacheObjCtx, this, obj, true);
    }

    /**
     * @param obj Object.
     * @return {@code False} if objects is not expected for cache.
     */
    private boolean validObjectForCache(Object obj) {
        return obj == null ||
            !CU.isUtilityCache(cacheName) ||
            ctx.marshallerContext().isSystemType(obj.getClass().getName());
    }

    /**
     * @param bytes Bytes.
     * @return Cache key object.
     * @throws IgniteCheckedException If failed.
     */
    public KeyCacheObject toCacheKeyObject(byte[] bytes) throws IgniteCheckedException {
        Object obj = ctx.cacheObjects().unmarshal(cacheObjCtx, bytes, deploy().localLoader());

        return cacheObjects().toCacheKeyObject(cacheObjCtx, this, obj, false);
    }

    /**
     * Performs validation of provided key and value against configured constraints.
     *
     * @param key Key.
     * @param val Value.
     * @throws IgniteCheckedException, If validation fails.
     */
    public void validateKeyAndValue(KeyCacheObject key, CacheObject val) throws IgniteCheckedException {
        // No validation for removal.
        if (val == null)
            return;

        if (!isQueryEnabled())
            return;

        try {
            ctx.query().validateKeyAndValue(cacheObjCtx, key, val);
        }
        catch (RuntimeException e) {
            throw U.cast(e);
        }
    }

    /**
     * @param map Map.
     * @param key Key.
     * @param val Value.
     * @param skipVals Skip values flag.
     * @param keepCacheObjects Keep cache objects flag.
     * @param deserializeBinary Deserialize binary flag.
     * @param cpy Copy flag.
     * @param ver GridCacheVersion.
     * @param ldr Class loader, used for deserialization from binary representation.
     */
    public <K1, V1> void addResult(Map<K1, V1> map,
        KeyCacheObject key,
        CacheObject val,
        boolean skipVals,
        boolean keepCacheObjects,
        boolean deserializeBinary,
        boolean cpy,
        final GridCacheVersion ver,
        final long expireTime,
        final long ttl,
        @Nullable ClassLoader ldr) {
        // Creates EntryGetResult
        addResult(map, key, val, skipVals, keepCacheObjects, deserializeBinary, cpy, null,
            ver, expireTime, ttl, ver != null, ldr);
    }

    /**
     * @param map Map.
     * @param key Key.
     * @param getRes EntryGetResult.
     * @param skipVals Skip values.
     * @param keepCacheObjects Keep CacheObject.
     * @param deserializeBinary Deserialize binary flag.
     * @param cpy Copy flag.
     * @param needVer Need version flag.
     */
    public <K1, V1> void addResult(Map<K1, V1> map,
        KeyCacheObject key,
        EntryGetResult getRes,
        boolean skipVals,
        boolean keepCacheObjects,
        boolean deserializeBinary,
        boolean cpy,
        boolean needVer) {
        // Uses getRes as result.
        addResult(map, key, getRes.<CacheObject>value(), skipVals, keepCacheObjects, deserializeBinary, cpy, getRes,
            null, 0, 0, needVer, null);
    }

    /**
     * @param map Map.
     * @param key Key.
     * @param val Value.
     * @param skipVals Skip values.
     * @param keepCacheObjects Keep CacheObject.
     * @param deserializeBinary Deserialize binary.
     * @param cpy Copy flag.
     * @param getRes EntryGetResult.
     * @param ver Version.
     * @param expireTime Entry expire time.
     * @param ttl Entry TTL.
     * @param needVer Need version flag.
     * @param ldr Class loader, used for deserialization from binary representation.
     */
    public <K1, V1> void addResult(Map<K1, V1> map,
        KeyCacheObject key,
        CacheObject val,
        boolean skipVals,
        boolean keepCacheObjects,
        boolean deserializeBinary,
        boolean cpy,
        @Nullable EntryGetResult getRes,
        final GridCacheVersion ver,
        final long expireTime,
        final long ttl,
        boolean needVer,
        @Nullable ClassLoader ldr) {
        assert key != null;
        assert val != null || skipVals;

        if (!keepCacheObjects) {
            Object key0 = unwrapBinaryIfNeeded(key, !deserializeBinary, cpy, ldr);

            Object val0 = skipVals ? true : unwrapBinaryIfNeeded(val, !deserializeBinary, cpy, ldr);

            assert key0 != null : key;
            assert val0 != null : val;

            V1 v = createValue(ver, expireTime, ttl, val0, getRes, needVer);

            map.put((K1)key0, v);
        }
        else {
            Object val0 = skipVals ? true : val;

            V1 v = createValue(ver, expireTime, ttl, val0, getRes, needVer);

            map.put((K1)key, v);
        }
    }

    /**
     * Creates new EntryGetResult or uses existing one.
     *
     * @param ver Version.
     * @param expireTime Entry expire time.
     * @param ttl Entry TTL.
     * @param val Value.
     * @param getRes EntryGetResult
     * @param needVer Need version flag.
     * @return EntryGetResult or value.
     */
    private <V1> V1 createValue(final GridCacheVersion ver,
        final long expireTime,
        final long ttl,
        final Object val,
        @Nullable final EntryGetResult getRes,
        final boolean needVer) {
        final V1 v;

        if (!needVer)
            v = (V1)val;
        else if (getRes == null) {
            v = expireTime != 0 || ttl != 0
                ? (V1)new EntryGetWithTtlResult(val, ver, false, expireTime, ttl)
                : (V1)new EntryGetResult(val, ver, false);
        }
        else {
            getRes.value(val);

            v = (V1)getRes;
        }

        return v;
    }

    /**
     * @return Updates allowed.
     */
    public boolean updatesAllowed() {
        return updatesAllowed;
    }

    /**
     * Nulling references to potentially leak-prone objects.
     */
    public void cleanup() {
        cache = null;
        cacheCfg = null;
        evictMgr = null;
        qryMgr = null;
        dataStructuresMgr = null;
        cacheObjCtx = null;

        if (expiryPlc instanceof Closeable)
            U.closeQuiet((Closeable)expiryPlc);

        mgrs.clear();
    }

    /**
     * Print memory statistics of all cache managers.
     *
     * NOTE: this method is for testing and profiling purposes only.
     */
    public void printMemoryStats() {
        X.println(">>> ");
        X.println(">>> Cache memory stats [igniteInstanceName=" + ctx.igniteInstanceName() +
            ", cache=" + name() + ']');

        cache().printMemoryStats();

        Collection<GridCacheManager> printed = new LinkedList<>();

        for (GridCacheManager mgr : managers()) {
            mgr.printMemoryStats();

            printed.add(mgr);
        }

        if (isNear())
            for (GridCacheManager mgr : near().dht().context().managers())
                if (!printed.contains(mgr))
                    mgr.printMemoryStats();
    }

    /**
     * @param keys Keys.
     * @return Read-only collection of KeyCacheObject instances.
     */
    public Collection<KeyCacheObject> cacheKeysView(Collection<?> keys) {
        return F.viewReadOnly(keys, new C1<Object, KeyCacheObject>() {
            @Override public KeyCacheObject apply(Object key) {
                if (key == null)
                    throw new NullPointerException("Null key.");

                return toCacheKeyObject(key);
            }
        });
    }

    /**
     * Checks if local reads are allowed for the given partition and reserves the partition when needed. If this
     * method returns {@code true}, then {@link #releaseForFastLocalGet(int, AffinityTopologyVersion)} method
     * must be called after the read is completed.
     *
     * @param part Partition.
     * @param topVer Topology version.
     * @return {@code True} if cache 'get' operation is allowed to get entry locally.
     */
    public boolean reserveForFastLocalGet(int part, AffinityTopologyVersion topVer) {
        boolean result = affinityNode() && rebalanceEnabled() && checkAndReservePartition(part, topVer);

        // When persistence is enabled, only reading from partitions with OWNING state is allowed.
        assert !result || !group().persistenceEnabled() ||
            topology().partitionState(localNodeId(), part) == OWNING :
            "result=" + result + ", persistenceEnabled=" + group().persistenceEnabled() +
                ", partitionState=" + topology().partitionState(localNodeId(), part) +
                ", replicated=" + isReplicated() + ", part=" + part;

        return result;
    }

    /**
     * Releases the partition that was reserved by a call to
     * {@link #reserveForFastLocalGet(int, AffinityTopologyVersion)}.
     *
     * @param part Partition to release.
     * @param topVer Topology version.
     */
    public void releaseForFastLocalGet(int part, AffinityTopologyVersion topVer) {
        assert affinityNode();

        if (!isReplicated() || group().persistenceEnabled()) {
            GridDhtLocalPartition locPart = topology().localPartition(part, topVer, false);

            assert locPart != null && locPart.state() == OWNING : "partition evicted after reserveForFastLocalGet " +
                "[part=" + part + ", locPart=" + locPart + ", topVer=" + topVer + ']';

            locPart.release();
        }
    }

    /**
     * Checks if it is possible to directly read data memory without entry creation (this
     * is optimization to avoid unnecessary blocking synchronization on cache entry).
     *
     * @param expiryPlc Optional expiry policy for read operation.
     * @param readers {@code True} if need update near cache readers.
     * @return {@code True} if it is possible to directly read offheap instead of using {@link GridCacheEntryEx#innerGet}.
     */
    public boolean readNoEntry(@Nullable IgniteCacheExpiryPolicy expiryPlc, boolean readers) {
        return !config().isOnheapCacheEnabled() && !readers && expiryPlc == null && config().getPlatformCacheConfiguration() == null;
    }

    /**
     * @param part Partition.
     * @param topVer Topology version.
     * @return {@code True} if partition is available locally.
     */
    private boolean checkAndReservePartition(int part, AffinityTopologyVersion topVer) {
        assert affinityNode();

        GridDhtPartitionTopology top = topology();

        if (isReplicated() && !group().persistenceEnabled()) {
            boolean rebFinished = top.rebalanceFinished(topVer);

            if (rebFinished)
                return true;

            GridDhtLocalPartition locPart = top.localPartition(part, topVer, false, false);

            // No need to reserve a partition for REPLICATED cache because this partition cannot be evicted.
            return locPart != null && locPart.state() == OWNING;
        }
        else {
            GridDhtLocalPartition locPart = top.localPartition(part, topVer, false, false);

            if (locPart != null && locPart.reserve()) {
                boolean canRead = true;

                try {
                    canRead = locPart.state() == OWNING;

                    return canRead;
                }
                finally {
                    if (!canRead)
                        locPart.release();
                }
            }
            else
                return false;
        }
    }

    /**
     * @param type Event type.
     * @return {@code True} if event should be recorded.
     */
    public boolean recordEvent(int type) {
        if (isReplicated()) {
            if (type == EVT_CACHE_REBALANCE_STARTED) {
                if (!rebalanceStartedEvtSent) {
                    rebalanceStartedEvtSent = true;

                    return true;
                }
                else
                    return false;
            }
            else if (type == EVT_CACHE_REBALANCE_STOPPED) {
                if (!rebalanceStoppedEvtSent) {
                    rebalanceStoppedEvtSent = true;

                    return true;
                }
                else
                    return false;
            }
        }

        return true;
    }

    /**
     * Determines an affinity node to send get request to.
     *
     * @param affNodes All affinity nodes.
     * @param canRemap Flag indicating that 'get' should be done on a locked topology version.
     * @param partId Partition ID.
     * @param forcePrimary Force primary flag.
     * @return Affinity node to get key from or {@code null} if there is no suitable alive node.
     */
    @Nullable public ClusterNode selectAffinityNodeBalanced(
        List<ClusterNode> affNodes,
        Set<ClusterNode> invalidNodes,
        int partId,
        boolean canRemap,
        boolean forcePrimary
    ) {
        if (!readLoadBalancingEnabled) {
            if (!canRemap && !forcePrimary) {
                // Find next available node if we can not wait next topology version.
                for (ClusterNode node : affNodes) {
                    if (ctx.discovery().alive(node) && !invalidNodes.contains(node))
                        return node;
                }

                return null;
            }
            else {
                ClusterNode first = affNodes.get(0);

                return !invalidNodes.contains(first) ? first : null;
            }
        }

        if (!readFromBackup || forcePrimary) {
            ClusterNode first = affNodes.get(0);

            return !invalidNodes.contains(first) ? first : null;
        }

        assert locMacs != null;

        int r = ThreadLocalRandom.current().nextInt(affNodes.size());

        ClusterNode n0 = null;

        for (ClusterNode node : affNodes) {
            if ((canRemap || discovery().alive(node)) && !invalidNodes.contains(node)) {
                if (locMacs.equals(node.attribute(ATTR_MACS)))
                    return node;
                else if (localNode().dataCenterId() != null) {
                    if (localNode().dataCenterId().equals(node.dataCenterId()))
                        return node;
                }

                if (r >= 0 || n0 == null)
                    n0 = node;
            }

            r--;
        }

        return n0;
    }

    /**
     * @return Statistics enabled flag.
     */
    public boolean statisticsEnabled() {
        return statisticsEnabled;
    }

    /**
     * @param statisticsEnabled Statistics enabled flag.
     */
    public void statisticsEnabled(boolean statisticsEnabled) {
        this.statisticsEnabled = statisticsEnabled;

        if (isNear())
            near().dht().context().statisticsEnabled = statisticsEnabled;
    }

    /**
     * Apply changes from {@link SchemaAddQueryEntityOperation}.
     *
     * @param op Add query entity schema operation.
     */
    public void onSchemaAddQueryEntity(SchemaAddQueryEntityOperation op) {
        onSchemaAddQueryEntity(op.entities(), op.schemaName(), op.isSqlEscape(),
                op.queryParallelism());
    }

    /**
     * Apply changes on enable indexing.
     *
     * @param entities New query entities.
     * @param sqlSchema Sql schema name.
     * @param isSqlEscape Sql escape flag.
     * @param qryParallelism Query parallelism parameter.
     */
    public void onSchemaAddQueryEntity(
            Collection<QueryEntity> entities,
            String sqlSchema,
            boolean isSqlEscape,
            int qryParallelism
    ) {
        CacheConfiguration oldCfg = cacheCfg;

        if (oldCfg != null)
            cacheCfg = GridCacheUtils.patchCacheConfiguration(oldCfg, entities, sqlSchema, isSqlEscape, qryParallelism);

        if (qryMgr != null)
            qryMgr.enable();
    }

    /**
     * Returns future that assigned to last performing {@link GlobalRemoveAllJob}.
     */
    public AtomicReference<IgniteInternalFuture<Boolean>> lastRemoveAllJobFut() {
        return lastRmvAllJobFut;
    }

    /** */
    public DumpEntryChangeListener dumpListener() {
        return dumpLsnr;
    }

    /** */
    public void dumpListener(DumpEntryChangeListener dumpEntryChangeLsnr) {
        assert this.dumpLsnr == null || dumpEntryChangeLsnr == null;
        assert cacheType == CacheType.USER || cacheType == CacheType.DATA_STRUCTURES;

        this.dumpLsnr = dumpEntryChangeLsnr;
    }

    /**
     * @param part Partition.
     * @return First, set of object changed in transaction, second, list of transaction data in required format.
     * @see ExecutionContext#transactionChanges(int, int[], Function)
     */
    public TransactionChanges<Object> transactionChanges(Integer part) {
        if (!U.isTxAwareQueriesEnabled(ctx))
            return TransactionChanges.empty();

        IgniteInternalTx tx = tm().tx();

        if (tx == null)
            return TransactionChanges.empty();

        IgniteTxManager.ensureTransactionModeSupported(tx.isolation());

        Set<KeyCacheObject> changedKeys = new HashSet<>();
        List<Object> newAndUpdatedRows = new ArrayList<>();

        for (IgniteTxEntry e : tx.writeEntries()) {
            if (e.cacheId() != cacheId)
                continue;

            int epart = e.key().partition();

            assert epart != -1;

            if (part != null && epart != part)
                continue;

            changedKeys.add(e.key());

            CacheObject val = e.value();

            boolean hasEntryProcessors = !F.isEmpty(e.entryProcessors());

            if (hasEntryProcessors)
                val = e.applyEntryProcessors(val);

            // Mix only updated or inserted entries. In case val == null entry removed.
            if (val != null)
                newAndUpdatedRows.add(hasEntryProcessors ? F.t(e.key(), val) : e);
        }

        return new TransactionChanges<>(changedKeys, newAndUpdatedRows);
    }

    /** {@inheritDoc} */
    @Override public void writeExternal(ObjectOutput out) throws IOException {
        U.writeString(out, igniteInstanceName());
        U.writeString(out, name());
    }

    /** {@inheritDoc} */
    @Override public void readExternal(ObjectInput in) throws IOException, ClassNotFoundException {
        IgniteBiTuple<String, String> t = stash.get();

        t.set1(U.readString(in));
        t.set2(U.readString(in));
    }

    /**
     * Reconstructs object on unmarshalling.
     *
     * @return Reconstructed object.
     * @throws ObjectStreamException Thrown in case of unmarshalling error.
     */
    protected Object readResolve() throws ObjectStreamException {
        try {
            IgniteBiTuple<String, String> t = stash.get();

            IgniteKernal grid = IgnitionEx.localIgnite();

            GridCacheAdapter<K, V> cache = grid.internalCache(t.get2());

            if (cache == null)
                throw new IllegalStateException("Failed to find cache for name: " + t.get2());

            return cache.context();
        }
        catch (IllegalStateException e) {
            throw U.withCause(new InvalidObjectException(e.getMessage()), e);
        }
        finally {
            stash.remove();
        }
    }

    /** SessionContext provider to UDF. */
    private static final class SessionContextProviderImpl implements SessionContextProvider, Serializable {
        /** */
        private static final long serialVersionUID = 0L;

        /** Emtpy session context. */
        private static final SessionContext EMPTY = (attrName) -> null;

        /** Cache context. */
        private final GridCacheContext<?, ?> ctx;

        /** */
        SessionContextProviderImpl(GridCacheContext<?, ?> ctx) {
            this.ctx = ctx;
        }

        /** {@inheritDoc} */
        @Override public SessionContext getSessionContext() {
            if (ctx.transactional()) {
                IgniteInternalTx tx = ctx.cache().context().tm().tx();

                if (tx != null) {
                    if (tx.applicationAttributes() == null)
                        return EMPTY;

                    return new SessionContextImpl(tx.applicationAttributes());
                }
            }

            // It works for transactional caches also. For example, CacheInterceptor#onGet invoked out of the scope of
            // a transaction context.
            CacheOperationContext opCtx = ctx.operationContextPerCall();

            if (opCtx == null || opCtx.applicationAttributes() == null)
                return EMPTY;

            return new SessionContextImpl(opCtx.applicationAttributes());
        }
    }

    /** {@inheritDoc} */
    @Override public String toString() {
        return "GridCacheContext: " + name();
    }
}<|MERGE_RESOLUTION|>--- conflicted
+++ resolved
@@ -260,13 +260,6 @@
     /** Updates allowed flag. */
     private boolean updatesAllowed;
 
-<<<<<<< HEAD
-=======
-    // TODO: IGNITE-26571, is always false.
-    /** Deployment enabled flag for this specific cache */
-    private boolean depEnabled;
-
->>>>>>> 05fa9b6f
     /** */
     private boolean deferredDel;
 
