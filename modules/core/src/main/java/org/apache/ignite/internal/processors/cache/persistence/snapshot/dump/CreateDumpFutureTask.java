/*
 * Licensed to the Apache Software Foundation (ASF) under one or more
 * contributor license agreements.  See the NOTICE file distributed with
 * this work for additional information regarding copyright ownership.
 * The ASF licenses this file to You under the Apache License, Version 2.0
 * (the "License"); you may not use this file except in compliance with
 * the License.  You may obtain a copy of the License at
 *
 *      http://www.apache.org/licenses/LICENSE-2.0
 *
 * Unless required by applicable law or agreed to in writing, software
 * distributed under the License is distributed on an "AS IS" BASIS,
 * WITHOUT WARRANTIES OR CONDITIONS OF ANY KIND, either express or implied.
 * See the License for the specific language governing permissions and
 * limitations under the License.
 */

package org.apache.ignite.internal.processors.cache.persistence.snapshot.dump;

import java.io.Closeable;
import java.io.File;
import java.io.IOException;
import java.nio.ByteBuffer;
import java.util.HashMap;
import java.util.HashSet;
import java.util.List;
import java.util.Map;
import java.util.Set;
import java.util.UUID;
import java.util.concurrent.CompletableFuture;
import java.util.concurrent.ConcurrentHashMap;
import java.util.concurrent.ConcurrentMap;
import java.util.concurrent.atomic.AtomicInteger;
import java.util.concurrent.atomic.AtomicLong;
import java.util.concurrent.atomic.LongAdder;
import java.util.concurrent.locks.LockSupport;
import java.util.stream.Collectors;
import org.apache.ignite.IgniteCache;
import org.apache.ignite.IgniteCheckedException;
import org.apache.ignite.IgniteDataStreamer;
import org.apache.ignite.IgniteException;
import org.apache.ignite.cache.affinity.rendezvous.RendezvousAffinityFunction;
import org.apache.ignite.configuration.CacheConfiguration;
import org.apache.ignite.configuration.IgniteConfiguration;
import org.apache.ignite.dump.DumpEntry;
import org.apache.ignite.internal.processors.affinity.AffinityTopologyVersion;
import org.apache.ignite.internal.processors.cache.CacheGroupContext;
import org.apache.ignite.internal.processors.cache.CacheObject;
import org.apache.ignite.internal.processors.cache.DynamicCacheDescriptor;
import org.apache.ignite.internal.processors.cache.GridCacheContext;
import org.apache.ignite.internal.processors.cache.GridCacheSharedContext;
import org.apache.ignite.internal.processors.cache.KeyCacheObject;
import org.apache.ignite.internal.processors.cache.StoredCacheData;
import org.apache.ignite.internal.processors.cache.persistence.CacheDataRow;
import org.apache.ignite.internal.processors.cache.persistence.file.FileIO;
import org.apache.ignite.internal.processors.cache.persistence.file.FileIOFactory;
import org.apache.ignite.internal.processors.cache.persistence.partstate.GroupPartitionId;
import org.apache.ignite.internal.processors.cache.persistence.snapshot.AbstractCreateSnapshotFutureTask;
import org.apache.ignite.internal.processors.cache.persistence.snapshot.IgniteSnapshotManager;
import org.apache.ignite.internal.processors.cache.persistence.snapshot.SnapshotFutureTaskResult;
import org.apache.ignite.internal.processors.cache.persistence.snapshot.SnapshotSender;
import org.apache.ignite.internal.processors.cache.version.GridCacheVersion;
import org.apache.ignite.internal.processors.cache.version.GridCacheVersionManager;
import org.apache.ignite.internal.util.BasicRateLimiter;
import org.apache.ignite.internal.util.GridConcurrentHashSet;
import org.apache.ignite.internal.util.IgniteUtils;
import org.apache.ignite.internal.util.lang.GridCloseableIterator;
import org.apache.ignite.internal.util.typedef.internal.U;
import org.jetbrains.annotations.Nullable;

import static org.apache.ignite.internal.pagemem.PageIdAllocator.INDEX_PARTITION;
import static org.apache.ignite.internal.processors.cache.GridLocalConfigManager.cacheDataFilename;
import static org.apache.ignite.internal.processors.cache.persistence.file.FilePageStoreManager.CACHE_DIR_PREFIX;
import static org.apache.ignite.internal.processors.cache.persistence.file.FilePageStoreManager.CACHE_GRP_DIR_PREFIX;
import static org.apache.ignite.internal.processors.cache.persistence.snapshot.IgniteSnapshotManager.DUMP_LOCK;
import static org.apache.ignite.internal.processors.cache.persistence.snapshot.dump.Dump.dumpPartFileName;

/**
 * Task creates cache group dump.
 * Dump is a consistent snapshot of cache entries.
 * Directories structure is same as a full snapshot but each partitions saved in "part-0.dump" file.
 * Files structure is a set of {@link DumpEntry} written one by one.
 *
 * @see Dump
 * @see DumpEntry
 */
public class CreateDumpFutureTask extends AbstractCreateSnapshotFutureTask implements DumpEntryChangeListener {
    /** Dump files name. */
    public static final String DUMP_FILE_EXT = ".dump";

    /** Root dump directory. */
    private final File dumpDir;

    /** */
    private final FileIOFactory ioFactory;

<<<<<<< HEAD
    /** */
    private final BasicRateLimiter transferRateLimiter;
=======
    /** If {@code true} then compress partition files. */
    private final boolean compress;
>>>>>>> b7a8f021

    /**
     * Dump contextes.
     * Key is [group_id, partition_id] combined in single long value.
     *
     * @see #toLong(int, int)
     */
    private final Map<Long, PartitionDumpContext> dumpCtxs = new ConcurrentHashMap<>();

    /** Local node is primary for set of group partitions. */
    private final Map<Integer, Set<Integer>> grpPrimaries = new ConcurrentHashMap<>();

    /**
     * Map shared across all instances of {@link PartitionDumpContext} and {@link DumpEntrySerializer}.
     * We use per thread buffer because number of threads is fewer then number of partitions.
     * Regular count of partitions is {@link RendezvousAffinityFunction#DFLT_PARTITION_COUNT}
     * and thread is {@link IgniteConfiguration#DFLT_PUBLIC_THREAD_CNT} whic is significantly less.
     */
    private final ConcurrentMap<Long, ByteBuffer> thLocBufs = new ConcurrentHashMap<>();

    /**
     * @param cctx Cache context.
     * @param srcNodeId Node id which cause snapshot task creation.
     * @param reqId Snapshot operation request ID.
     * @param dumpName Dump name.
     * @param ioFactory IO factory.
     * @param snpSndr Snapshot sender.
     * @param parts Parts to dump.
     * @param compress If {@code true} then compress partition files.
     */
    public CreateDumpFutureTask(
        GridCacheSharedContext<?, ?> cctx,
        UUID srcNodeId,
        UUID reqId,
        String dumpName,
        File dumpDir,
        FileIOFactory ioFactory,
        BasicRateLimiter transferRateLimiter,
        SnapshotSender snpSndr,
        Map<Integer, Set<Integer>> parts,
        boolean compress
    ) {
        super(
            cctx,
            srcNodeId,
            reqId,
            dumpName,
            snpSndr,
            parts
        );

        this.dumpDir = dumpDir;
<<<<<<< HEAD
        this.ioFactory = ioFactory;
        this.transferRateLimiter = transferRateLimiter;
=======
        this.ioFactory = compress ? new WriteOnlyZipFileIOFactory() : ioFactory;
        this.compress = compress;
>>>>>>> b7a8f021
    }

    /** {@inheritDoc} */
    @Override public boolean start() {
        try {
            if (log.isInfoEnabled())
                log.info("Start cache dump [name=" + snpName + ", grps=" + parts.keySet() + ']');

            createDumpLock();

            processPartitions();

            prepare();

            saveSnapshotData();
        }
        catch (IgniteCheckedException | IOException e) {
            acceptException(e);
        }

        return false; // Don't wait for checkpoint.
    }

    /** {@inheritDoc} */
    @Override protected void processPartitions() throws IgniteCheckedException {
        super.processPartitions();

        processed.values().forEach(parts -> parts.remove(INDEX_PARTITION));
    }

    /** Prepares all data structures to dump entries. */
    private void prepare() throws IOException, IgniteCheckedException {
        for (Map.Entry<Integer, Set<Integer>> e : processed.entrySet()) {
            int grp = e.getKey();

            File grpDumpDir = groupDirectory(cctx.cache().cacheGroup(grp));

            if (!grpDumpDir.mkdirs())
                throw new IgniteCheckedException("Dump directory can't be created: " + grpDumpDir);

            CacheGroupContext gctx = cctx.cache().cacheGroup(grp);

            for (GridCacheContext<?, ?> cctx : gctx.caches())
                cctx.dumpListener(this);

            grpPrimaries.put(
                grp,
                gctx.affinity().primaryPartitions(gctx.shared().kernalContext().localNodeId(), gctx.affinity().lastVersion())
            );
        }
    }

    /** {@inheritDoc} */
    @Override protected List<CompletableFuture<Void>> saveCacheConfigs() {
        return processed.keySet().stream().map(grp -> runAsync(() -> {
            CacheGroupContext gctx = cctx.cache().cacheGroup(grp);

            File grpDir = groupDirectory(gctx);

            IgniteUtils.ensureDirectory(grpDir, "dump group directory", null);

            for (GridCacheContext<?, ?> cacheCtx : gctx.caches()) {
                DynamicCacheDescriptor desc = cctx.kernalContext().cache().cacheDescriptor(cacheCtx.cacheId());

                StoredCacheData cacheData = new StoredCacheData(new CacheConfiguration(desc.cacheConfiguration()));

                cacheData.queryEntities(desc.schema().entities());
                cacheData.sql(desc.sql());

                cctx.cache().configManager().writeCacheData(cacheData, new File(grpDir, cacheDataFilename(cacheData.config())));
            }
        })).collect(Collectors.toList());
    }

    /** {@inheritDoc} */
    @Override protected List<CompletableFuture<Void>> saveGroup(int grp, Set<Integer> grpParts) {
        long start = System.currentTimeMillis();

        AtomicLong entriesCnt = new AtomicLong();
        AtomicLong writtenEntriesCnt = new AtomicLong();
        AtomicLong changedEntriesCnt = new AtomicLong();

        String name = cctx.cache().cacheGroup(grp).cacheOrGroupName();

        CacheGroupContext gctx = cctx.kernalContext().cache().cacheGroup(grp);

        if (log.isInfoEnabled())
            log.info("Start group dump [name=" + name + ", id=" + grp + ']');

        List<CompletableFuture<Void>> futs = grpParts.stream().map(part -> runAsync(() -> {
            long entriesCnt0 = 0;
            long writtenEntriesCnt0 = 0;

            try (PartitionDumpContext dumpCtx = dumpContext(grp, part)) {
                try (GridCloseableIterator<CacheDataRow> rows = gctx.offheap().reservedIterator(part, dumpCtx.topVer)) {
                    if (rows == null)
                        throw new IgniteCheckedException("Partition missing [part=" + part + ']');

                    while (rows.hasNext()) {
                        CacheDataRow row = rows.next();

                        assert row.partition() == part;

                        int cache = row.cacheId() == 0 ? grp : row.cacheId();

                        if (dumpCtx.writeForIterator(cache, row.expireTime(), row.key(), row.value(), row.version()))
                            writtenEntriesCnt0++;

                        entriesCnt0++;
                    }
                }

                entriesCnt.addAndGet(entriesCnt0);
                writtenEntriesCnt.addAndGet(writtenEntriesCnt0);
                changedEntriesCnt.addAndGet(dumpCtx.changedCnt.intValue());

                if (log.isDebugEnabled()) {
                    log.debug("Finish group partition dump [name=" + name +
                        ", id=" + grp +
                        ", part=" + part +
                        ", time=" + (System.currentTimeMillis() - start) +
                        ", iterEntriesCnt=" + entriesCnt +
                        ", writtenIterEntriesCnt=" + entriesCnt +
                        ", changedEntriesCnt=" + changedEntriesCnt + ']');

                }
            }
        })).collect(Collectors.toList());

        int futsSize = futs.size();

        CompletableFuture.allOf(futs.toArray(new CompletableFuture[futsSize])).whenComplete((res, t) -> {
            clearDumpListener(gctx);

            if (log.isInfoEnabled()) {
                log.info("Finish group dump [name=" + name +
                    ", id=" + grp +
                    ", time=" + (System.currentTimeMillis() - start) +
                    ", iterEntriesCnt=" + entriesCnt.get() +
                    ", writtenIterEntriesCnt=" + writtenEntriesCnt.get() +
                    ", changedEntriesCnt=" + changedEntriesCnt.get() + ']');
            }
        });

        return futs;
    }

    /** {@inheritDoc} */
    @Override public void beforeChange(GridCacheContext cctx, KeyCacheObject key, CacheObject val, long expireTime, GridCacheVersion ver) {
        try {
            int part = key.partition();
            int grp = cctx.groupId();

            assert part != -1;

            if (!processed.get(grp).contains(part))
                return;

            dumpContext(grp, part).writeChanged(cctx.cacheId(), expireTime, key, val, ver);
        }
        catch (IgniteException e) {
            acceptException(e);
        }
    }

    /** {@inheritDoc} */
    @Override protected synchronized CompletableFuture<Void> closeAsync() {
        if (closeFut == null) {
            dumpCtxs.values().forEach(PartitionDumpContext::close);

            Throwable err0 = err.get();

            Set<GroupPartitionId> taken = new HashSet<>();

            for (Map.Entry<Integer, Set<Integer>> e : processed.entrySet()) {
                int grp = e.getKey();

                clearDumpListener(cctx.cache().cacheGroup(grp));

                for (Integer part : e.getValue())
                    taken.add(new GroupPartitionId(grp, part));
            }

            closeFut = CompletableFuture.runAsync(
                () -> {
                    thLocBufs.clear();
                    onDone(new SnapshotFutureTaskResult(taken, null), err0);
                },
                cctx.kernalContext().pools().getSystemExecutorService()
            );
        }

        return closeFut;
    }

    /** */
    private void clearDumpListener(CacheGroupContext gctx) {
        for (GridCacheContext<?, ?> cctx : gctx.caches())
            cctx.dumpListener(null);
    }

    /** */
    private void createDumpLock() throws IgniteCheckedException, IOException {
        File nodeDumpDir = IgniteSnapshotManager.nodeDumpDirectory(dumpDir, cctx);

        if (!nodeDumpDir.mkdirs())
            throw new IgniteCheckedException("Can't create node dump directory: " + nodeDumpDir.getAbsolutePath());

        File lock = new File(nodeDumpDir, DUMP_LOCK);

        if (!lock.createNewFile())
            throw new IgniteCheckedException("Lock file can't be created or already exists: " + lock.getAbsolutePath());
    }

    /** */
    private PartitionDumpContext dumpContext(int grp, int part) {
        return dumpCtxs.computeIfAbsent(
            toLong(grp, part),
            key -> new PartitionDumpContext(cctx.kernalContext().cache().cacheGroup(grp), part)
        );
    }

    /**
     * Context of dump single partition.
     */
    private class PartitionDumpContext implements Closeable {
        /** Group id. */
        final int grp;

        /** Partition id. */
        final int part;

        /**
         * Key is cache id, values is set of keys dumped via
         * {@link #writeChanged(int, long, KeyCacheObject, CacheObject, GridCacheVersion)}.
         */
        final Map<Integer, Set<KeyCacheObject>> changed;

        /** Count of entries changed during dump creation. */
        LongAdder changedCnt = new LongAdder();

        /** Partition dump file. Lazily initialized to prevent creation files for empty partitions. */
        final FileIO file;

        /**
         * Regular updates with {@link IgniteCache#put(Object, Object)} and similar calls
         * will use version generated with {@link GridCacheVersionManager#next(GridCacheVersion)}.
         * Version is monotonically increase.
         * Version generated on <b>primary</b> node and propagated to backups.
         * So on primary we can distinguish updates that happens before and after dump start comparing versions
         * with the version we read with {@link GridCacheVersionManager#last()}.
         */
        @Nullable final GridCacheVersion startVer;

        /**
         * Unlike regular update, {@link IgniteDataStreamer} updates receive the same version for all entries.
         * See {@code IsolatedUpdater.receive}.
         * Note, using {@link IgniteDataStreamer} during cache dump creation can lead to dump inconsistency.
         *
         * @see GridCacheVersionManager#isolatedStreamerVersion()
         */
        final GridCacheVersion isolatedStreamerVer;

        /** Topology Version. */
        private final AffinityTopologyVersion topVer;

        /** Partition serializer. */
        private final DumpEntrySerializer serializer;

        /** If {@code true} context is closed. */
        volatile boolean closed;

        /**
         * Count of writers. When count becomes {@code 0} context must be closed.
         * By deafult, one writer exists - partition iterator.
         * Each call of {@link #writeChanged(int, long, KeyCacheObject, CacheObject, GridCacheVersion)} increment writers count.
         * When count of writers becomes zero we good to relase all resources associated with partition dump.
         */
        private final AtomicInteger writers = new AtomicInteger(1);

        /**
         * @param gctx Group context.
         * @param part Partition id.
         */
        public PartitionDumpContext(CacheGroupContext gctx, int part) {
            assert gctx != null;

            try {
                this.part = part;
                grp = gctx.groupId();
                topVer = gctx.topology().lastTopologyChangeVersion();

                startVer = grpPrimaries.get(gctx.groupId()).contains(part) ? gctx.shared().versions().last() : null;
                isolatedStreamerVer = cctx.versions().isolatedStreamerVersion();

                serializer = new DumpEntrySerializer(thLocBufs);
                changed = new HashMap<>();

                for (int cache : gctx.cacheIds())
                    changed.put(cache, new GridConcurrentHashSet<>());

                File dumpFile = new File(groupDirectory(gctx), dumpPartFileName(part, compress));

                if (!dumpFile.createNewFile())
                    throw new IgniteException("Dump file can't be created: " + dumpFile);

                file = ioFactory.create(dumpFile);
            }
            catch (IOException | IgniteCheckedException e) {
                throw new IgniteException(e);
            }
        }

        /**
         * Writes entry that changed while dump creation in progress.
         * @param cache Cache id.
         * @param expireTime Expire time.
         * @param key Key.
         * @param val Value before change.
         * @param ver Version before change.
         */
        public void writeChanged(int cache, long expireTime, KeyCacheObject key, CacheObject val, GridCacheVersion ver) {
            String reasonToSkip = null;

            if (closed) // Quick exit. Partition already saved in dump.
                reasonToSkip = "partition already saved";
            else {
                writers.getAndIncrement();

                try {
                    if (closed) // Partition already saved in dump.
                        reasonToSkip = "partition already saved";
                    else if (isAfterStart(ver))
                        reasonToSkip = "greater version";
                    else if (!changed.get(cache).add(key)) // Entry changed several time during dump.
                        reasonToSkip = "changed several times";
                    else if (val == null)
                        reasonToSkip = "newly created or already removed"; // Previous value is null. Entry created after dump start, skip.
                    else {
                        write(cache, expireTime, key, val, ver);

                        changedCnt.increment();
                    }
                }
                finally {
                    writers.decrementAndGet();
                }
            }

            if (log.isTraceEnabled()) {
                log.trace("Listener [grp=" + grp +
                    ", cache=" + cache +
                    ", part=" + part +
                    ", key=" + key +
                    ", written=" + (reasonToSkip == null ? "true" : reasonToSkip) + ']');
            }
        }

        /**
         * Writes entry fetched from partition iterator.
         *
         * @param cache Cache id.
         * @param expireTime Expire time.
         * @param key Key.
         * @param val Value.
         * @param ver Version.
         * @return {@code True} if entry was written in dump.
         * {@code false} if it was already written by {@link #writeChanged(int, long, KeyCacheObject, CacheObject, GridCacheVersion)}.
         */
        public boolean writeForIterator(
            int cache,
            long expireTime,
            KeyCacheObject key,
            CacheObject val,
            GridCacheVersion ver
        ) {
            boolean written = true;

            if (isAfterStart(ver))
                written = false;
            else if (changed.get(cache).contains(key))
                written = false;
            else
                write(cache, expireTime, key, val, ver);

            if (log.isTraceEnabled()) {
                log.trace("Iterator [" +
                    "grp=" + grp +
                    ", cache=" + cache +
                    ", part=" + part +
                    ", key=" + key +
                    ", written=" + written +
                    ", ver=" + ver + ']');
            }

            return written;
        }

        /** */
        private void write(int cache, long expireTime, KeyCacheObject key, CacheObject val, GridCacheVersion ver) {
            synchronized (serializer) { // Prevent concurrent access to the dump file.
                try {
                    ByteBuffer buf = serializer.writeToBuffer(cache, expireTime, key, val, ver, cctx.cacheObjectContext(cache));

                    transferRateLimiter.acquire(buf.limit());

                    if (file.writeFully(buf) != buf.limit())
                        throw new IgniteException("Can't write row");
                }
                catch (IOException | IgniteCheckedException e) {
                    throw new IgniteException(e);
                }
            }
        }

        /**
         * Note, usage of {@link IgniteDataStreamer} may lead to dump inconsistency.
         * Because, streamer use the same {@link GridCacheVersion} for all entries.
         * So, we can't efficiently filter out new entries and write them all to dump.
         *
         * @param ver Entry version.
         * @return {@code True} if {@code ver} appeared after dump started.
         */
        private boolean isAfterStart(GridCacheVersion ver) {
            return (startVer != null && ver.isGreater(startVer)) && !isolatedStreamerVer.equals(ver);
        }

        /** {@inheritDoc} */
        @Override public void close() {
            synchronized (this) { // Prevent concurrent close invocation.
                if (closed)
                    return;

                closed = true;
            }

            writers.decrementAndGet();

            while (writers.get() > 0) // Waiting for all on the fly listeners to complete.
                LockSupport.parkNanos(1_000_000);

            U.closeQuiet(file);
        }
    }

    /** */
    public static long toLong(int high, int low) {
        return (((long)high) << Integer.SIZE) | (low & 0xffffffffL);
    }

    /** */
    private File groupDirectory(CacheGroupContext grpCtx) throws IgniteCheckedException {
        return new File(
            IgniteSnapshotManager.nodeDumpDirectory(dumpDir, cctx),
            (grpCtx.caches().size() > 1 ? CACHE_GRP_DIR_PREFIX : CACHE_DIR_PREFIX) + grpCtx.cacheOrGroupName()
        );
    }
}<|MERGE_RESOLUTION|>--- conflicted
+++ resolved
@@ -94,13 +94,11 @@
     /** */
     private final FileIOFactory ioFactory;
 
-<<<<<<< HEAD
+    /** If {@code true} then compress partition files. */
+    private final boolean compress;
+
     /** */
     private final BasicRateLimiter transferRateLimiter;
-=======
-    /** If {@code true} then compress partition files. */
-    private final boolean compress;
->>>>>>> b7a8f021
 
     /**
      * Dump contextes.
@@ -127,6 +125,7 @@
      * @param reqId Snapshot operation request ID.
      * @param dumpName Dump name.
      * @param ioFactory IO factory.
+     * @param transferRateLimiter Rate limiter.
      * @param snpSndr Snapshot sender.
      * @param parts Parts to dump.
      * @param compress If {@code true} then compress partition files.
@@ -153,13 +152,9 @@
         );
 
         this.dumpDir = dumpDir;
-<<<<<<< HEAD
-        this.ioFactory = ioFactory;
-        this.transferRateLimiter = transferRateLimiter;
-=======
         this.ioFactory = compress ? new WriteOnlyZipFileIOFactory() : ioFactory;
         this.compress = compress;
->>>>>>> b7a8f021
+        this.transferRateLimiter = transferRateLimiter;
     }
 
     /** {@inheritDoc} */
@@ -378,7 +373,7 @@
     private PartitionDumpContext dumpContext(int grp, int part) {
         return dumpCtxs.computeIfAbsent(
             toLong(grp, part),
-            key -> new PartitionDumpContext(cctx.kernalContext().cache().cacheGroup(grp), part)
+            key -> new PartitionDumpContext(cctx.kernalContext().cache().cacheGroup(grp), part, thLocBufs)
         );
     }
 
@@ -443,8 +438,9 @@
         /**
          * @param gctx Group context.
          * @param part Partition id.
-         */
-        public PartitionDumpContext(CacheGroupContext gctx, int part) {
+         * @param thLocBufs Thread local buffers.
+         */
+        public PartitionDumpContext(CacheGroupContext gctx, int part, ConcurrentMap<Long, ByteBuffer> thLocBufs) {
             assert gctx != null;
 
             try {
