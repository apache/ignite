/*
 * Licensed to the Apache Software Foundation (ASF) under one or more
 * contributor license agreements.  See the NOTICE file distributed with
 * this work for additional information regarding copyright ownership.
 * The ASF licenses this file to You under the Apache License, Version 2.0
 * (the "License"); you may not use this file except in compliance with
 * the License.  You may obtain a copy of the License at
 *
 *      http://www.apache.org/licenses/LICENSE-2.0
 *
 * Unless required by applicable law or agreed to in writing, software
 * distributed under the License is distributed on an "AS IS" BASIS,
 * WITHOUT WARRANTIES OR CONDITIONS OF ANY KIND, either express or implied.
 * See the License for the specific language governing permissions and
 * limitations under the License.
 */

package org.apache.ignite.internal.processors.cache.persistence.snapshot.dump;

import java.io.Closeable;
import java.io.File;
import java.io.IOException;
import java.nio.ByteBuffer;
import java.util.HashMap;
import java.util.HashSet;
import java.util.List;
import java.util.Map;
import java.util.Set;
import java.util.UUID;
import java.util.concurrent.CompletableFuture;
import java.util.concurrent.ConcurrentHashMap;
import java.util.concurrent.ConcurrentMap;
import java.util.concurrent.atomic.AtomicInteger;
import java.util.concurrent.atomic.AtomicLong;
import java.util.concurrent.atomic.LongAdder;
import java.util.concurrent.locks.LockSupport;
import java.util.stream.Collectors;
import org.apache.ignite.IgniteCheckedException;
import org.apache.ignite.IgniteException;
import org.apache.ignite.cache.affinity.rendezvous.RendezvousAffinityFunction;
import org.apache.ignite.configuration.CacheConfiguration;
import org.apache.ignite.configuration.IgniteConfiguration;
<<<<<<< HEAD
import org.apache.ignite.dump.DumpEntry;
=======
>>>>>>> 084580bd
import org.apache.ignite.internal.processors.affinity.AffinityTopologyVersion;
import org.apache.ignite.internal.processors.cache.CacheGroupContext;
import org.apache.ignite.internal.processors.cache.CacheObject;
import org.apache.ignite.internal.processors.cache.DynamicCacheDescriptor;
import org.apache.ignite.internal.processors.cache.GridCacheContext;
import org.apache.ignite.internal.processors.cache.GridCacheSharedContext;
import org.apache.ignite.internal.processors.cache.KeyCacheObject;
import org.apache.ignite.internal.processors.cache.StoredCacheData;
import org.apache.ignite.internal.processors.cache.persistence.CacheDataRow;
import org.apache.ignite.internal.processors.cache.persistence.file.FileIO;
import org.apache.ignite.internal.processors.cache.persistence.file.FileIOFactory;
import org.apache.ignite.internal.processors.cache.persistence.partstate.GroupPartitionId;
import org.apache.ignite.internal.processors.cache.persistence.snapshot.AbstractCreateSnapshotFutureTask;
import org.apache.ignite.internal.processors.cache.persistence.snapshot.IgniteSnapshotManager;
import org.apache.ignite.internal.processors.cache.persistence.snapshot.SnapshotFutureTaskResult;
import org.apache.ignite.internal.processors.cache.persistence.snapshot.SnapshotSender;
import org.apache.ignite.internal.processors.cache.version.GridCacheVersion;
import org.apache.ignite.internal.util.GridConcurrentHashSet;
import org.apache.ignite.internal.util.IgniteUtils;
import org.apache.ignite.internal.util.lang.GridCloseableIterator;
import org.apache.ignite.internal.util.typedef.internal.U;
import org.jetbrains.annotations.Nullable;

import static org.apache.ignite.internal.pagemem.PageIdAllocator.INDEX_PARTITION;
import static org.apache.ignite.internal.processors.cache.GridLocalConfigManager.cacheDataFilename;
import static org.apache.ignite.internal.processors.cache.persistence.file.FilePageStoreManager.CACHE_DIR_PREFIX;
import static org.apache.ignite.internal.processors.cache.persistence.file.FilePageStoreManager.CACHE_GRP_DIR_PREFIX;
import static org.apache.ignite.internal.processors.cache.persistence.file.FilePageStoreManager.PART_FILE_PREFIX;
import static org.apache.ignite.internal.processors.cache.persistence.snapshot.IgniteSnapshotManager.DUMP_LOCK;

/**
 * Task creates cache group dump.
 * Dump is a consistent snapshot of cache entries.
 * Directories structure is same as a full snapshot but each partitions saved in "part-0.dump" file.
 * Files structure is a set of {@link DumpEntry} written one by one.
 *
 * @see Dump
 * @see DumpEntry
 */
public class CreateDumpFutureTask extends AbstractCreateSnapshotFutureTask implements DumpEntryChangeListener {
    /** Dump files name. */
    public static final String DUMP_FILE_EXT = ".dump";

    /** Root dump directory. */
    private final File dumpDir;

    /** */
    private final FileIOFactory ioFactory;

    /**
     * Dump contextes.
     * Key is [group_id, partition_id] combined in single long value.
     *
     * @see #toLong(int, int)
     */
    private final Map<Long, PartitionDumpContext> dumpCtxs = new ConcurrentHashMap<>();

    /** Local node is primary for set of group partitions. */
    private final Map<Integer, Set<Integer>> grpPrimaries = new ConcurrentHashMap<>();

    /**
     * Map shared across all instances of {@link PartitionDumpContext} and {@link DumpEntrySerializer}.
     * We use per thread buffer because number of threads is fewer then number of partitions.
     * Regular count of partitions is {@link RendezvousAffinityFunction#DFLT_PARTITION_COUNT}
<<<<<<< HEAD
     * and thread is {@link IgniteConfiguration#DFLT_PUBLIC_THREAD_CNT} which is significantly less.
=======
     * and thread is {@link IgniteConfiguration#DFLT_PUBLIC_THREAD_CNT} whic is significantly less.
>>>>>>> 084580bd
     */
    private final ConcurrentMap<Long, ByteBuffer> thLocBufs = new ConcurrentHashMap<>();

    /**
     * @param cctx Cache context.
     * @param srcNodeId Node id which cause snapshot task creation.
     * @param reqId Snapshot operation request ID.
     * @param dumpName Dump name.
     * @param ioFactory IO factory.
     * @param snpSndr Snapshot sender.
     * @param parts Parts to dump.
     */
    public CreateDumpFutureTask(
        GridCacheSharedContext<?, ?> cctx,
        UUID srcNodeId,
        UUID reqId,
        String dumpName,
        File dumpDir,
        FileIOFactory ioFactory,
        SnapshotSender snpSndr,
        Map<Integer, Set<Integer>> parts
    ) {
        super(
            cctx,
            srcNodeId,
            reqId,
            dumpName,
            snpSndr,
            parts
        );

        this.dumpDir = dumpDir;
        this.ioFactory = ioFactory;
    }

    /** {@inheritDoc} */
    @Override public boolean start() {
        try {
            if (log.isInfoEnabled())
                log.info("Start cache dump [name=" + snpName + ", grps=" + parts.keySet() + ']');

            createDumpLock();

            processPartitions();

            prepare();

            saveSnapshotData();
        }
        catch (IgniteCheckedException | IOException e) {
            acceptException(e);
        }

        return false; // Don't wait for checkpoint.
    }

    /** {@inheritDoc} */
    @Override protected void processPartitions() throws IgniteCheckedException {
        super.processPartitions();

        processed.values().forEach(parts -> parts.remove(INDEX_PARTITION));
    }

    /** Prepares all data structures to dump entries. */
    private void prepare() throws IOException, IgniteCheckedException {
        for (Map.Entry<Integer, Set<Integer>> e : processed.entrySet()) {
            int grp = e.getKey();

            File grpDumpDir = groupDirectory(cctx.cache().cacheGroup(grp));

            if (!grpDumpDir.mkdirs())
                throw new IgniteCheckedException("Dump directory can't be created: " + grpDumpDir);

            CacheGroupContext gctx = cctx.cache().cacheGroup(grp);

            for (GridCacheContext<?, ?> cctx : gctx.caches())
                cctx.dumpListener(this);

            grpPrimaries.put(
                grp,
                gctx.affinity().primaryPartitions(gctx.shared().kernalContext().localNodeId(), gctx.affinity().lastVersion())
            );
        }
    }

    /** {@inheritDoc} */
    @Override protected List<CompletableFuture<Void>> saveCacheConfigs() {
        return parts.keySet().stream().map(grp -> runAsync(() -> {
            CacheGroupContext gctx = cctx.cache().cacheGroup(grp);

            File grpDir = groupDirectory(gctx);

            IgniteUtils.ensureDirectory(grpDir, "dump group directory", null);

            for (GridCacheContext<?, ?> cacheCtx : gctx.caches()) {
                DynamicCacheDescriptor desc = cctx.kernalContext().cache().cacheDescriptor(cacheCtx.cacheId());

                StoredCacheData cacheData = new StoredCacheData(new CacheConfiguration(desc.cacheConfiguration()));

                cacheData.queryEntities(desc.schema().entities());
                cacheData.sql(desc.sql());

                cctx.cache().configManager().writeCacheData(cacheData, new File(grpDir, cacheDataFilename(cacheData.config())));
            }
        })).collect(Collectors.toList());
    }

    /** {@inheritDoc} */
    @Override protected List<CompletableFuture<Void>> saveGroup(int grp, Set<Integer> grpParts) {
        long start = System.currentTimeMillis();

        AtomicLong entriesCnt = new AtomicLong();
        AtomicLong changedEntriesCnt = new AtomicLong();

        String name = cctx.cache().cacheGroup(grp).cacheOrGroupName();

        CacheGroupContext gctx = cctx.kernalContext().cache().cacheGroup(grp);

        if (log.isInfoEnabled())
            log.info("Start group dump [name=" + name + ", id=" + grp + ']');

        List<CompletableFuture<Void>> futs = grpParts.stream().map(part -> runAsync(() -> {
            long entriesCnt0 = 0;

            try (PartitionDumpContext dumpCtx = dumpContext(grp, part)) {
                try (GridCloseableIterator<CacheDataRow> rows = gctx.offheap().reservedIterator(part, dumpCtx.topVer)) {
                    if (rows == null)
                        throw new IgniteCheckedException("Partition missing [part=" + part + ']');

                    while (rows.hasNext()) {
                        CacheDataRow row = rows.next();

                        assert row.partition() == part;

                        int cache = row.cacheId() == 0 ? grp : row.cacheId();

                        if (dumpCtx.writeForIterator(cache, row.expireTime(), row.key(), row.value(), row.version()))
                            entriesCnt0++;
                    }
                }

                entriesCnt.addAndGet(entriesCnt0);
                changedEntriesCnt.addAndGet(dumpCtx.changedCnt.intValue());

                if (log.isDebugEnabled()) {
                    log.debug("Finish group partition dump [name=" + name +
                        ", id=" + grp +
                        ", part=" + part +
                        ", time=" + (System.currentTimeMillis() - start) +
                        ", iteratorEntriesCount=" + entriesCnt +
                        ", changedEntriesCount=" + changedEntriesCnt + ']');

                }
            }
        })).collect(Collectors.toList());

        int futsSize = futs.size();

        CompletableFuture.allOf(futs.toArray(new CompletableFuture[futsSize])).whenComplete((res, t) -> {
            clearDumpListener(gctx);

            if (log.isInfoEnabled()) {
                log.info("Finish group dump [name=" + name +
                    ", id=" + grp +
                    ", time=" + (System.currentTimeMillis() - start) +
                    ", iteratorEntriesCount=" + entriesCnt +
                    ", changedEntriesCount=" + changedEntriesCnt + ']');
            }
        });

        return futs;
    }

    /** {@inheritDoc} */
    @Override public void beforeChange(GridCacheContext cctx, KeyCacheObject key, CacheObject val, long expireTime, GridCacheVersion ver) {
        try {
            assert key.partition() != -1;

            dumpContext(cctx.groupId(), key.partition()).writeChanged(cctx.cacheId(), expireTime, key, val, ver);
        }
        catch (IgniteException e) {
            acceptException(e);
        }
    }

    /** {@inheritDoc} */
    @Override protected CompletableFuture<Void> closeAsync() {
        if (closeFut == null) {
            dumpCtxs.values().forEach(PartitionDumpContext::close);

            Throwable err0 = err.get();

            Set<GroupPartitionId> taken = new HashSet<>();

            for (Map.Entry<Integer, Set<Integer>> e : processed.entrySet()) {
                int grp = e.getKey();

                clearDumpListener(cctx.cache().cacheGroup(grp));

                for (Integer part : e.getValue())
                    taken.add(new GroupPartitionId(grp, part));
            }

            closeFut = CompletableFuture.runAsync(
                () -> {
                    thLocBufs.clear();
                    onDone(new SnapshotFutureTaskResult(taken, null), err0);
                },
                cctx.kernalContext().pools().getSystemExecutorService()
            );
        }

        return closeFut;
    }

    /** */
    private void clearDumpListener(CacheGroupContext gctx) {
        for (GridCacheContext<?, ?> cctx : gctx.caches())
            cctx.dumpListener(null);
    }

    /** */
    private void createDumpLock() throws IgniteCheckedException, IOException {
        File nodeDumpDir = IgniteSnapshotManager.nodeDumpDirectory(dumpDir, cctx);

        if (!nodeDumpDir.mkdirs())
            throw new IgniteCheckedException("Can't create node dump directory: " + nodeDumpDir.getAbsolutePath());

        File lock = new File(nodeDumpDir, DUMP_LOCK);

        if (!lock.createNewFile())
            throw new IgniteCheckedException("Lock file can't be created or already exists: " + lock.getAbsolutePath());
    }

    /** */
    private PartitionDumpContext dumpContext(int grp, int part) {
        return dumpCtxs.computeIfAbsent(
            toLong(grp, part),
            key -> new PartitionDumpContext(cctx.kernalContext().cache().cacheGroup(grp), part, thLocBufs)
        );
    }

    /**
     * Context of dump single partition.
     */
    private class PartitionDumpContext implements Closeable {
        /** Group id. */
        final int grp;

        /** Partition id. */
        final int part;

        /** Hashes of cache keys of entries changed by the user during partition dump. */
        final Map<Integer, Set<KeyCacheObject>> changed;

        /** Count of entries changed during dump creation. */
        LongAdder changedCnt = new LongAdder();

        /** Partition dump file. Lazily initialized to prevent creation files for empty partitions. */
        final FileIO file;

        /** Last version on time of dump start. Can be used only for primary. */
        @Nullable final GridCacheVersion startVer;

        /** Topology Version. */
        private final AffinityTopologyVersion topVer;

        /** Partition serializer. */
        private final DumpEntrySerializer serdes;

        /** If {@code true} context is closed. */
        volatile boolean closed;

        /** Count of writers. When count becomes {@code 0} context must be closed. */
        private final AtomicInteger writers = new AtomicInteger(1); // Iterator writing entries to this context, by default.

        /**
         * @param gctx Group context.
         * @param part Partition id.
         * @param thLocBufs Thread local buffers.
         */
        public PartitionDumpContext(CacheGroupContext gctx, int part, ConcurrentMap<Long, ByteBuffer> thLocBufs) {
            assert gctx != null;

            try {
                this.part = part;
                grp = gctx.groupId();
                topVer = gctx.topology().lastTopologyChangeVersion();

                startVer = grpPrimaries.get(gctx.groupId()).contains(part) ? gctx.shared().versions().last() : null;

                serdes = new DumpEntrySerializer(thLocBufs);
                changed = new HashMap<>();

                for (int cache : gctx.cacheIds())
                    changed.put(cache, new GridConcurrentHashSet<>());

                File dumpFile = new File(groupDirectory(gctx), PART_FILE_PREFIX + part + DUMP_FILE_EXT);

                if (!dumpFile.createNewFile())
                    throw new IgniteException("Dump file can't be created: " + dumpFile);

                file = ioFactory.create(dumpFile);
            }
            catch (IOException | IgniteCheckedException e) {
                throw new IgniteException(e);
            }
        }

        /**
         * Writes entry that changed while dump creation in progress.
         * @param cache Cache id.
         * @param expireTime Expire time.
         * @param key Key.
         * @param val Value before change.
         * @param ver Version before change.
         */
        public void writeChanged(
            int cache,
            long expireTime,
            KeyCacheObject key,
            CacheObject val,
            GridCacheVersion ver
        ) {
            String reasonToSkip = null;

            if (closed) // Quick exit. Partition already saved in dump.
                reasonToSkip = "partition already saved";
            else {
                writers.getAndIncrement();

                try {
                    if (closed) // Partition already saved in dump.
                        reasonToSkip = "partition already saved";
                    else if (startVer != null && ver.isGreater(startVer))
                        reasonToSkip = "greater version";
                    else if (!changed.get(cache).add(key)) // Entry changed several time during dump.
                        reasonToSkip = "changed several times";
                    else if (val == null)
                        reasonToSkip = "newly created or already removed"; // Previous value is null. Entry created after dump start, skip.
                    else {
                        write(cache, expireTime, key, val);

                        changedCnt.increment();
                    }
                }
                finally {
                    writers.decrementAndGet();
                }
            }

            if (log.isTraceEnabled()) {
                log.trace("Listener [grp=" + grp +
                    ", cache=" + cache +
                    ", part=" + part +
                    ", key=" + key +
                    ", written=" + (reasonToSkip == null ? "true" : reasonToSkip) + ']');
            }
        }

        /**
         * Writes entry fetched from partition iterator.
         *
         * @param cache Cache id.
         * @param expireTime Expire time.
         * @param key Key.
         * @param val Value.
         * @param ver Version.
         * @return {@code True} if entry was written in dump,
         * {@code false} if it was already written by {@link #writeChanged(int, long, KeyCacheObject, CacheObject, GridCacheVersion)}.
         */
        public boolean writeForIterator(
            int cache,
            long expireTime,
            KeyCacheObject key,
            CacheObject val,
            GridCacheVersion ver
        ) {
            boolean written = true;

            if (startVer != null && ver.isGreater(startVer))
                written = false;
            else if (changed.get(cache).contains(key))
                written = false;
            else
                write(cache, expireTime, key, val);

            if (log.isTraceEnabled()) {
                log.trace("Iterator [" +
                    "grp=" + grp +
                    ", cache=" + cache +
                    ", part=" + part +
                    ", key=" + key +
                    ", written=" + written + ']');
            }

            return written;
        }

        /** */
        private void write(int cache, long expireTime, KeyCacheObject key, CacheObject val) {
            synchronized (serdes) { // Prevent concurrent access to the dump file.
                try {
                    ByteBuffer buf = serdes.writeToBuffer(cache, expireTime, key, val, cctx.cacheObjectContext(cache));

                    if (file.writeFully(buf) != buf.limit())
                        throw new IgniteException("Can't write row");
                }
                catch (IOException | IgniteCheckedException e) {
                    throw new IgniteException(e);
                }
            }
        }

        /** {@inheritDoc} */
        @Override public void close() {
            synchronized (this) { // Prevent concurrent close invocation.
                if (closed)
                    return;

                closed = true;
            }

            writers.decrementAndGet();

            while (writers.get() > 0) // Waiting for all on the fly listeners to complete.
                LockSupport.parkNanos(1_000_000);

            U.closeQuiet(file);
        }
    }

    /** */
    public static long toLong(int high, int low) {
        return (((long)high) << Integer.SIZE) | (low & 0xffffffffL);
    }

    /** */
    private File groupDirectory(CacheGroupContext grpCtx) throws IgniteCheckedException {
        return new File(
            IgniteSnapshotManager.nodeDumpDirectory(dumpDir, cctx),
            (grpCtx.caches().size() > 1 ? CACHE_GRP_DIR_PREFIX : CACHE_DIR_PREFIX) + grpCtx.cacheOrGroupName()
        );
    }
}<|MERGE_RESOLUTION|>--- conflicted
+++ resolved
@@ -40,10 +40,7 @@
 import org.apache.ignite.cache.affinity.rendezvous.RendezvousAffinityFunction;
 import org.apache.ignite.configuration.CacheConfiguration;
 import org.apache.ignite.configuration.IgniteConfiguration;
-<<<<<<< HEAD
 import org.apache.ignite.dump.DumpEntry;
-=======
->>>>>>> 084580bd
 import org.apache.ignite.internal.processors.affinity.AffinityTopologyVersion;
 import org.apache.ignite.internal.processors.cache.CacheGroupContext;
 import org.apache.ignite.internal.processors.cache.CacheObject;
@@ -108,11 +105,7 @@
      * Map shared across all instances of {@link PartitionDumpContext} and {@link DumpEntrySerializer}.
      * We use per thread buffer because number of threads is fewer then number of partitions.
      * Regular count of partitions is {@link RendezvousAffinityFunction#DFLT_PARTITION_COUNT}
-<<<<<<< HEAD
-     * and thread is {@link IgniteConfiguration#DFLT_PUBLIC_THREAD_CNT} which is significantly less.
-=======
      * and thread is {@link IgniteConfiguration#DFLT_PUBLIC_THREAD_CNT} whic is significantly less.
->>>>>>> 084580bd
      */
     private final ConcurrentMap<Long, ByteBuffer> thLocBufs = new ConcurrentHashMap<>();
 
