--- conflicted
+++ resolved
@@ -20,7 +20,6 @@
 import java.io.Closeable;
 import java.io.File;
 import java.io.IOException;
-import java.io.PrintWriter;
 import java.nio.ByteBuffer;
 import java.util.HashMap;
 import java.util.HashSet;
@@ -87,12 +86,6 @@
     /** */
     private final FileIOFactory ioFactory;
 
-    /** */
-    final String name;
-
-    /** */
-    final PrintWriter logf;
-
     /**
      * Dump contextes.
      * Key is [group_id, partition_id] combined in single long value.
@@ -131,19 +124,6 @@
 
         this.dumpDir = dumpDir;
         this.ioFactory = ioFactory;
-
-        try {
-            name = U.maskForFileName(cctx.localNode().consistentId().toString());
-
-            File logf = new File("/Users/user/tmp/dump_log_" + name + ".log");
-            logf.delete();
-            logf.createNewFile();
-
-            this.logf = new PrintWriter(logf);
-        }
-        catch (IOException e) {
-            throw new RuntimeException(e);
-        }
     }
 
     /** {@inheritDoc} */
@@ -258,26 +238,6 @@
 
                         if (dumpCtx.writeForIterator(cache, row.expireTime(), row.key(), row.value(), row.version()))
                             entriesCnt0++;
-<<<<<<< HEAD
-                        else if (log.isTraceEnabled())
-                            log.trace("Entry saved by change listener. Skip [" +
-                                "grp=" + grp +
-                                ", cache=" + cache +
-                                ", key=" + row.key() + ']');
-
-                        logf.println("iterat.write [grp=" + grp +
-                            ", cache=" + cache +
-                            ", key=" + row.key().value(null, false) +
-                            ", key_hash=" + row.key().hashCode() +
-                            ", part=" + row.key().partition() +
-                            ", written=" + written +
-                            ", version=" + row.version() +
-                            ", name=" + this.name + ']');
-
-                        if (log.isTraceEnabled())
-                            log.trace("Row [key=" + row.key() + ", cacheId=" + cache + ']');
-=======
->>>>>>> 0d1cf9ad
                     }
                 }
 
@@ -317,27 +277,7 @@
 
             assert dumpCtx != null;
 
-<<<<<<< HEAD
-            String reasonToSkip = dumpCtx.writeChanged(cctx.cacheId(), expireTime, key, val, ver);
-
-            logf.println("change.write [grp=" + cctx.groupId() +
-                ", cache=" + cctx.cacheId() +
-                ", key=" + key.value(null, false) +
-                ", key_hash=" + key.hashCode() +
-                ", part=" + key.partition() +
-                ", written=" + (reasonToSkip == null ? "true" : reasonToSkip) +
-                ", version=" + ver +
-                ", name=" + name + ']');
-
-            if (reasonToSkip != null && log.isTraceEnabled()) {
-                log.trace("Skip entry [grp=" + cctx.groupId() +
-                    ", cache=" + cctx.cacheId() +
-                    ", key=" + key +
-                    ", reason=" + reasonToSkip + ']');
-            }
-=======
             dumpCtx.writeChanged(cctx.cacheId(), expireTime, key, val, ver);
->>>>>>> 0d1cf9ad
         }
         catch (IgniteException e) {
             acceptException(e);
@@ -347,8 +287,6 @@
     /** {@inheritDoc} */
     @Override protected CompletableFuture<Void> closeAsync() {
         if (closeFut == null) {
-            U.closeQuiet(logf);
-
             dumpCtxs.values().forEach(PartitionDumpContext::close);
 
             Throwable err0 = err.get();
@@ -576,8 +514,6 @@
                 LockSupport.parkNanos(1_000_000);
 
             synchronized (this) {
-                logf.println("PARTITION DONE [part=" + part + ", group=" + grp + ", start_ver=" + startVer + ", name = " + name + ']');
-
                 closed = true;
             }
 
