/*
 * Licensed to the Apache Software Foundation (ASF) under one or more
 * contributor license agreements.  See the NOTICE file distributed with
 * this work for additional information regarding copyright ownership.
 * The ASF licenses this file to You under the Apache License, Version 2.0
 * (the "License"); you may not use this file except in compliance with
 * the License.  You may obtain a copy of the License at
 *
 *      http://www.apache.org/licenses/LICENSE-2.0
 *
 * Unless required by applicable law or agreed to in writing, software
 * distributed under the License is distributed on an "AS IS" BASIS,
 * WITHOUT WARRANTIES OR CONDITIONS OF ANY KIND, either express or implied.
 * See the License for the specific language governing permissions and
 * limitations under the License.
 */

package org.apache.ignite.internal.portable;

<<<<<<< HEAD
import org.apache.ignite.IgniteCheckedException;
import org.apache.ignite.internal.processors.cache.CacheObjectImpl;
import org.apache.ignite.internal.util.GridUnsafe;
import org.apache.ignite.internal.util.typedef.internal.U;
import org.apache.ignite.marshaller.MarshallerExclusions;
import org.apache.ignite.marshaller.optimized.OptimizedMarshaller;
import org.jetbrains.annotations.Nullable;

=======
>>>>>>> afbb0dc0
import java.io.Externalizable;
import java.io.IOException;
import java.io.ObjectInputStream;
import java.io.ObjectOutputStream;
import java.lang.reflect.Constructor;
import java.lang.reflect.Field;
import java.lang.reflect.InvocationTargetException;
import java.lang.reflect.Method;
import java.lang.reflect.Modifier;
import java.math.BigDecimal;
import java.sql.Timestamp;
import java.util.ArrayList;
import java.util.Collection;
import java.util.Collections;
import java.util.Date;
import java.util.HashMap;
import java.util.HashSet;
import java.util.Map;
import java.util.UUID;
import org.apache.ignite.IgniteCheckedException;
import org.apache.ignite.binary.BinaryIdMapper;
import org.apache.ignite.binary.BinaryObjectException;
import org.apache.ignite.binary.BinarySerializer;
<<<<<<< HEAD
import sun.misc.Unsafe;
=======
import org.apache.ignite.binary.Binarylizable;
import org.apache.ignite.internal.processors.cache.CacheObjectImpl;
import org.apache.ignite.internal.util.typedef.internal.U;
import org.apache.ignite.marshaller.MarshallerExclusions;
import org.apache.ignite.marshaller.optimized.OptimizedMarshaller;
import org.jetbrains.annotations.Nullable;
>>>>>>> afbb0dc0

import static java.lang.reflect.Modifier.isStatic;
import static java.lang.reflect.Modifier.isTransient;

/**
 * Portable class descriptor.
 */
public class PortableClassDescriptor {
    /** */
    public static final Unsafe UNSAFE = GridUnsafe.unsafe();

    /** */
    private final PortableContext ctx;

    /** */
    private final Class<?> cls;

    /** */
    private final BinarySerializer serializer;

    /** ID mapper. */
    private final BinaryIdMapper idMapper;

    /** */
    private final BinaryWriteMode mode;

    /** */
    private final boolean userType;

    /** */
    private final int typeId;

    /** */
    private final String typeName;

    /** Affinity key field name. */
    private final String affKeyFieldName;

    /** */
    private final Constructor<?> ctor;

    /** */
    private final BinaryFieldAccessor[] fields;

    /** */
    private final Method writeReplaceMtd;

    /** */
    private final Method readResolveMtd;

    /** */
    private final Map<String, Integer> stableFieldsMeta;

    /** Object schemas. Initialized only for serializable classes and contains only 1 entry. */
    private final PortableSchema stableSchema;

    /** Schema registry. */
    private final PortableSchemaRegistry schemaReg;

    /** */
    private final boolean registered;

    /** */
    private final boolean useOptMarshaller;

    /** */
    private final boolean excluded;

    /**
     * @param ctx Context.
     * @param cls Class.
     * @param userType User type flag.
     * @param typeId Type ID.
     * @param typeName Type name.
     * @param affKeyFieldName Affinity key field name.
     * @param idMapper ID mapper.
     * @param serializer Serializer.
     * @param metaDataEnabled Metadata enabled flag.
     * @param registered Whether typeId has been successfully registered by MarshallerContext or not.
     * @param predefined Whether the class is predefined or not.
     * @throws BinaryObjectException In case of error.
     */
    PortableClassDescriptor(
        PortableContext ctx,
        Class<?> cls,
        boolean userType,
        int typeId,
        String typeName,
        @Nullable String affKeyFieldName,
        @Nullable BinaryIdMapper idMapper,
        @Nullable BinarySerializer serializer,
        boolean metaDataEnabled,
        boolean registered,
        boolean predefined
    ) throws BinaryObjectException {
        assert ctx != null;
        assert cls != null;
        assert idMapper != null;

        this.ctx = ctx;
        this.cls = cls;
        this.typeId = typeId;
        this.userType = userType;
        this.typeName = typeName;
        this.affKeyFieldName = affKeyFieldName;
        this.serializer = serializer;
        this.idMapper = idMapper;
        this.registered = registered;

        schemaReg = ctx.schemaRegistry(typeId);

        excluded = MarshallerExclusions.isExcluded(cls);

        useOptMarshaller = !predefined && initUseOptimizedMarshallerFlag();

        if (excluded)
            mode = BinaryWriteMode.EXCLUSION;
        else {
            if (cls == BinaryEnumObjectImpl.class)
                mode = BinaryWriteMode.PORTABLE_ENUM;
            else
                mode = serializer != null ? BinaryWriteMode.PORTABLE : PortableUtils.mode(cls);
        }

        switch (mode) {
            case P_BYTE:
            case P_BOOLEAN:
            case P_SHORT:
            case P_CHAR:
            case P_INT:
            case P_LONG:
            case P_FLOAT:
            case P_DOUBLE:
            case BYTE:
            case SHORT:
            case INT:
            case LONG:
            case FLOAT:
            case DOUBLE:
            case CHAR:
            case BOOLEAN:
            case DECIMAL:
            case STRING:
            case UUID:
            case DATE:
            case TIMESTAMP:
            case BYTE_ARR:
            case SHORT_ARR:
            case INT_ARR:
            case LONG_ARR:
            case FLOAT_ARR:
            case DOUBLE_ARR:
            case CHAR_ARR:
            case BOOLEAN_ARR:
            case DECIMAL_ARR:
            case STRING_ARR:
            case UUID_ARR:
            case DATE_ARR:
            case TIMESTAMP_ARR:
            case OBJECT_ARR:
            case COL:
            case MAP:
            case MAP_ENTRY:
            case PORTABLE_OBJ:
            case ENUM:
            case PORTABLE_ENUM:
            case ENUM_ARR:
            case CLASS:
            case EXCLUSION:
                ctor = null;
                fields = null;
                stableFieldsMeta = null;
                stableSchema = null;

                break;

            case PORTABLE:
            case EXTERNALIZABLE:
                ctor = constructor(cls);
                fields = null;
                stableFieldsMeta = null;
                stableSchema = null;

                break;

            case OBJECT:
                // Must not use constructor to honor transient fields semantics.
                ctor = null;
                ArrayList<BinaryFieldAccessor> fields0 = new ArrayList<>();
                stableFieldsMeta = metaDataEnabled ? new HashMap<String, Integer>() : null;

                PortableSchema.Builder schemaBuilder = PortableSchema.Builder.newBuilder();

                Collection<String> names = new HashSet<>();
                Collection<Integer> ids = new HashSet<>();

                for (Class<?> c = cls; c != null && !c.equals(Object.class); c = c.getSuperclass()) {
                    for (Field f : c.getDeclaredFields()) {
                        int mod = f.getModifiers();

                        if (!isStatic(mod) && !isTransient(mod)) {
                            f.setAccessible(true);

                            String name = f.getName();

                            if (!names.add(name))
                                throw new BinaryObjectException("Duplicate field name [fieldName=" + name +
                                    ", cls=" + cls.getName() + ']');

                            int fieldId = idMapper.fieldId(typeId, name);

                            if (!ids.add(fieldId))
                                throw new BinaryObjectException("Duplicate field ID: " + name);

                            BinaryFieldAccessor fieldInfo = BinaryFieldAccessor.create(f, fieldId);

                            fields0.add(fieldInfo);

                            schemaBuilder.addField(fieldId);

                            if (metaDataEnabled)
                                stableFieldsMeta.put(name, fieldInfo.mode().typeId());
                        }
                    }
                }

                fields = fields0.toArray(new BinaryFieldAccessor[fields0.size()]);

                stableSchema = schemaBuilder.build();

                break;

            default:
                // Should never happen.
                throw new BinaryObjectException("Invalid mode: " + mode);
        }

        if (mode == BinaryWriteMode.PORTABLE || mode == BinaryWriteMode.EXTERNALIZABLE ||
            mode == BinaryWriteMode.OBJECT) {
            readResolveMtd = U.findNonPublicMethod(cls, "readResolve");
            writeReplaceMtd = U.findNonPublicMethod(cls, "writeReplace");
        }
        else {
            readResolveMtd = null;
            writeReplaceMtd = null;
        }
    }

    /**
     * @return {@code True} if enum.
     */
    boolean isEnum() {
        return mode == BinaryWriteMode.ENUM;
    }

    /**
     * @return Described class.
     */
    Class<?> describedClass() {
        return cls;
    }

    /**
     * @return Type ID.
     */
    public int typeId() {
        return typeId;
    }

    /**
     * @return User type flag.
     */
    public boolean userType() {
        return userType;
    }

    /**
     * @return Fields meta data.
     */
    Map<String, Integer> fieldsMeta() {
        return stableFieldsMeta;
    }

    /**
     * @return Schema.
     */
    PortableSchema schema() {
        return stableSchema;
    }

    /**
     * @return Whether typeId has been successfully registered by MarshallerContext or not.
     */
    public boolean registered() {
        return registered;
    }

    /**
     * @return {@code true} if {@link OptimizedMarshaller} must be used instead of {@link BinaryMarshaller}
     * for object serialization and deserialization.
     */
    public boolean useOptimizedMarshaller() {
        return useOptMarshaller;
    }

    /**
     * Checks whether the class values are explicitly excluded from marshalling.
     *
     * @return {@code true} if excluded, {@code false} otherwise.
     */
    public boolean excluded() {
        return excluded;
    }

    /**
     * @return portableWriteReplace() method
     */
    @Nullable Method getWriteReplaceMethod() {
        return writeReplaceMtd;
    }

    /**
     * @return portableReadResolve() method
     */
    @SuppressWarnings("UnusedDeclaration")
    @Nullable Method getReadResolveMethod() {
        return readResolveMtd;
    }

    /**
     * @param obj Object.
     * @param writer Writer.
     * @throws BinaryObjectException In case of error.
     */
    void write(Object obj, BinaryWriterExImpl writer) throws BinaryObjectException {
        assert obj != null;
        assert writer != null;

        writer.typeId(typeId);

        switch (mode) {
            case P_BYTE:
            case BYTE:
                writer.writeByteFieldPrimitive((byte) obj);

                break;

            case P_SHORT:
            case SHORT:
                writer.writeShortFieldPrimitive((short)obj);

                break;

            case P_INT:
            case INT:
                writer.writeIntFieldPrimitive((int) obj);

                break;

            case P_LONG:
            case LONG:
                writer.writeLongFieldPrimitive((long) obj);

                break;

            case P_FLOAT:
            case FLOAT:
                writer.writeFloatFieldPrimitive((float) obj);

                break;

            case P_DOUBLE:
            case DOUBLE:
                writer.writeDoubleFieldPrimitive((double) obj);

                break;

            case P_CHAR:
            case CHAR:
                writer.writeCharFieldPrimitive((char) obj);

                break;

            case P_BOOLEAN:
            case BOOLEAN:
                writer.writeBooleanFieldPrimitive((boolean) obj);

                break;

            case DECIMAL:
                writer.doWriteDecimal((BigDecimal)obj);

                break;

            case STRING:
                writer.doWriteString((String)obj);

                break;

            case UUID:
                writer.doWriteUuid((UUID)obj);

                break;

            case DATE:
                writer.doWriteDate((Date)obj);

                break;

            case TIMESTAMP:
                writer.doWriteTimestamp((Timestamp)obj);

                break;

            case BYTE_ARR:
                writer.doWriteByteArray((byte[])obj);

                break;

            case SHORT_ARR:
                writer.doWriteShortArray((short[]) obj);

                break;

            case INT_ARR:
                writer.doWriteIntArray((int[]) obj);

                break;

            case LONG_ARR:
                writer.doWriteLongArray((long[]) obj);

                break;

            case FLOAT_ARR:
                writer.doWriteFloatArray((float[]) obj);

                break;

            case DOUBLE_ARR:
                writer.doWriteDoubleArray((double[]) obj);

                break;

            case CHAR_ARR:
                writer.doWriteCharArray((char[]) obj);

                break;

            case BOOLEAN_ARR:
                writer.doWriteBooleanArray((boolean[]) obj);

                break;

            case DECIMAL_ARR:
                writer.doWriteDecimalArray((BigDecimal[]) obj);

                break;

            case STRING_ARR:
                writer.doWriteStringArray((String[]) obj);

                break;

            case UUID_ARR:
                writer.doWriteUuidArray((UUID[]) obj);

                break;

            case DATE_ARR:
                writer.doWriteDateArray((Date[]) obj);

                break;

            case TIMESTAMP_ARR:
                writer.doWriteTimestampArray((Timestamp[]) obj);

                break;

            case OBJECT_ARR:
                writer.doWriteObjectArray((Object[])obj);

                break;

            case COL:
                writer.doWriteCollection((Collection<?>)obj);

                break;

            case MAP:
                writer.doWriteMap((Map<?, ?>)obj);

                break;

            case MAP_ENTRY:
                writer.doWriteMapEntry((Map.Entry<?, ?>)obj);

                break;

            case ENUM:
                writer.doWriteEnum((Enum<?>)obj);

                break;

            case PORTABLE_ENUM:
                writer.doWritePortableEnum((BinaryEnumObjectImpl)obj);

                break;

            case ENUM_ARR:
                writer.doWriteEnumArray((Object[])obj);

                break;

            case CLASS:
                writer.doWriteClass((Class)obj);

                break;

            case PORTABLE_OBJ:
                writer.doWritePortableObject((BinaryObjectImpl)obj);

                break;

            case PORTABLE:
                if (preWrite(writer, obj)) {
                    try {
                        if (serializer != null)
                            serializer.writeBinary(obj, writer);
                        else
                            ((Binarylizable)obj).writeBinary(writer);

                        postWrite(writer, obj);

                        // Check whether we need to update metadata.
                        if (obj.getClass() != BinaryMetadata.class) {
                            int schemaId = writer.schemaId();

                            if (schemaReg.schema(schemaId) == null) {
                                // This is new schema, let's update metadata.
                                BinaryMetadataCollector collector =
                                    new BinaryMetadataCollector(typeId, typeName, idMapper);

                                if (serializer != null)
                                    serializer.writeBinary(obj, collector);
                                else
                                    ((Binarylizable)obj).writeBinary(collector);

                                PortableSchema newSchema = collector.schema();

                                BinaryMetadata meta = new BinaryMetadata(typeId, typeName, collector.meta(),
                                    affKeyFieldName, Collections.singleton(newSchema), false);

                                ctx.updateMetadata(typeId, meta);

                                schemaReg.addSchema(newSchema.schemaId(), newSchema);
                            }
                        }
                    }
                    finally {
                        writer.popSchema();
                    }
                }

                break;

            case EXTERNALIZABLE:
                if (preWrite(writer, obj)) {
                    writer.rawWriter();

                    try {
                        ((Externalizable)obj).writeExternal(writer);

                        postWrite(writer, obj);
                    }
                    catch (IOException e) {
                        throw new BinaryObjectException("Failed to write Externalizable object: " + obj, e);
                    }
                    finally {
                        writer.popSchema();
                    }
                }

                break;

            case OBJECT:
                if (preWrite(writer, obj)) {
                    try {
                        for (BinaryFieldAccessor info : fields)
                            info.write(obj, writer);

                        writer.schemaId(stableSchema.schemaId());

                        postWrite(writer, obj);
                    }
                    finally {
                        writer.popSchema();
                    }
                }

                break;

            default:
                assert false : "Invalid mode: " + mode;
        }
    }

    /**
     * @param reader Reader.
     * @return Object.
     * @throws BinaryObjectException If failed.
     */
    Object read(BinaryReaderExImpl reader) throws BinaryObjectException {
        assert reader != null;

        Object res;

        switch (mode) {
            case PORTABLE:
                res = newInstance();

                reader.setHandle(res);

                if (serializer != null)
                    serializer.readBinary(res, reader);
                else
                    ((Binarylizable)res).readBinary(reader);

                break;

            case EXTERNALIZABLE:
                res = newInstance();

                reader.setHandle(res);

                try {
                    ((Externalizable)res).readExternal(reader);
                }
                catch (IOException | ClassNotFoundException e) {
                    throw new BinaryObjectException("Failed to read Externalizable object: " +
                        res.getClass().getName(), e);
                }

                break;

            case OBJECT:
                res = newInstance();

                reader.setHandle(res);

                for (BinaryFieldAccessor info : fields)
                    info.read(res, reader);

                break;

            default:
                assert false : "Invalid mode: " + mode;

                return null;
        }

        if (readResolveMtd != null) {
            try {
                res = readResolveMtd.invoke(res);

                reader.setHandle(res);
            }
            catch (IllegalAccessException e) {
                throw new RuntimeException(e);
            }
            catch (InvocationTargetException e) {
                if (e.getTargetException() instanceof BinaryObjectException)
                    throw (BinaryObjectException)e.getTargetException();

                throw new BinaryObjectException("Failed to execute readResolve() method on " + res, e);
            }
        }

        return res;
    }

    /**
     * Pre-write phase.
     *
     * @param writer Writer.
     * @param obj Object.
     * @return Whether further write is needed.
     */
    private boolean preWrite(BinaryWriterExImpl writer, Object obj) {
        if (writer.tryWriteAsHandle(obj))
            return false;

        writer.preWrite(registered ? null : cls.getName());

        return true;
    }

    /**
     * Post-write phase.
     *
     * @param writer Writer.
     * @param obj Object.
     */
    private void postWrite(BinaryWriterExImpl writer, Object obj) {
        writer.postWrite(userType, registered, obj instanceof CacheObjectImpl ? 0 : obj.hashCode());
    }

    /**
     * @return Instance.
     * @throws BinaryObjectException In case of error.
     */
    private Object newInstance() throws BinaryObjectException {
        try {
            return ctor != null ? ctor.newInstance() : UNSAFE.allocateInstance(cls);
        }
        catch (InstantiationException | InvocationTargetException | IllegalAccessException e) {
            throw new BinaryObjectException("Failed to instantiate instance: " + cls, e);
        }
    }

    /**
     * @param cls Class.
     * @return Constructor.
     * @throws BinaryObjectException If constructor doesn't exist.
     */
    @SuppressWarnings("ConstantConditions")
    @Nullable private static Constructor<?> constructor(Class<?> cls) throws BinaryObjectException {
        assert cls != null;

        try {
            Constructor<?> ctor = U.forceEmptyConstructor(cls);

            if (ctor == null)
                throw new BinaryObjectException("Failed to find empty constructor for class: " + cls.getName());

            ctor.setAccessible(true);

            return ctor;
        }
        catch (IgniteCheckedException e) {
            throw new BinaryObjectException("Failed to get constructor for class: " + cls.getName(), e);
        }
    }

    /**
     * Determines whether to use {@link OptimizedMarshaller} for serialization or
     * not.
     *
     * @return {@code true} if to use, {@code false} otherwise.
     */
    private boolean initUseOptimizedMarshallerFlag() {
        for (Class c = cls; !c.equals(Object.class); c = c.getSuperclass()) {
            try {
                Method writeObj = c.getDeclaredMethod("writeObject", ObjectOutputStream.class);
                Method readObj = c.getDeclaredMethod("readObject", ObjectInputStream.class);

<<<<<<< HEAD
            use = !Modifier.isStatic(writeObj.getModifiers()) && !Modifier.isStatic(readObj.getModifiers()) &&
                writeObj.getReturnType() == void.class && readObj.getReturnType() == void.class;
        }
        catch (NoSuchMethodException ignored) {
            use = false;
=======
                if (!Modifier.isStatic(writeObj.getModifiers()) && !Modifier.isStatic(readObj.getModifiers()) &&
                    writeObj.getReturnType() == void.class && readObj.getReturnType() == void.class)
                    return true;
            }
            catch (NoSuchMethodException e) {
                // No-op.
            }
>>>>>>> afbb0dc0
        }

        return false;
    }
}<|MERGE_RESOLUTION|>--- conflicted
+++ resolved
@@ -17,7 +17,6 @@
 
 package org.apache.ignite.internal.portable;
 
-<<<<<<< HEAD
 import org.apache.ignite.IgniteCheckedException;
 import org.apache.ignite.internal.processors.cache.CacheObjectImpl;
 import org.apache.ignite.internal.util.GridUnsafe;
@@ -26,8 +25,6 @@
 import org.apache.ignite.marshaller.optimized.OptimizedMarshaller;
 import org.jetbrains.annotations.Nullable;
 
-=======
->>>>>>> afbb0dc0
 import java.io.Externalizable;
 import java.io.IOException;
 import java.io.ObjectInputStream;
@@ -51,16 +48,13 @@
 import org.apache.ignite.binary.BinaryIdMapper;
 import org.apache.ignite.binary.BinaryObjectException;
 import org.apache.ignite.binary.BinarySerializer;
-<<<<<<< HEAD
-import sun.misc.Unsafe;
-=======
 import org.apache.ignite.binary.Binarylizable;
 import org.apache.ignite.internal.processors.cache.CacheObjectImpl;
 import org.apache.ignite.internal.util.typedef.internal.U;
 import org.apache.ignite.marshaller.MarshallerExclusions;
 import org.apache.ignite.marshaller.optimized.OptimizedMarshaller;
 import org.jetbrains.annotations.Nullable;
->>>>>>> afbb0dc0
+import sun.misc.Unsafe;
 
 import static java.lang.reflect.Modifier.isStatic;
 import static java.lang.reflect.Modifier.isTransient;
@@ -812,26 +806,18 @@
      * @return {@code true} if to use, {@code false} otherwise.
      */
     private boolean initUseOptimizedMarshallerFlag() {
-        for (Class c = cls; !c.equals(Object.class); c = c.getSuperclass()) {
+        for (Class<?> c = cls; !c.equals(Object.class); c = c.getSuperclass()) {
             try {
                 Method writeObj = c.getDeclaredMethod("writeObject", ObjectOutputStream.class);
                 Method readObj = c.getDeclaredMethod("readObject", ObjectInputStream.class);
 
-<<<<<<< HEAD
-            use = !Modifier.isStatic(writeObj.getModifiers()) && !Modifier.isStatic(readObj.getModifiers()) &&
-                writeObj.getReturnType() == void.class && readObj.getReturnType() == void.class;
-        }
-        catch (NoSuchMethodException ignored) {
-            use = false;
-=======
                 if (!Modifier.isStatic(writeObj.getModifiers()) && !Modifier.isStatic(readObj.getModifiers()) &&
                     writeObj.getReturnType() == void.class && readObj.getReturnType() == void.class)
                     return true;
             }
-            catch (NoSuchMethodException e) {
+            catch (NoSuchMethodException ignored) {
                 // No-op.
             }
->>>>>>> afbb0dc0
         }
 
         return false;
