/*
* Licensed to the Apache Software Foundation (ASF) under one or more
* contributor license agreements.  See the NOTICE file distributed with
* this work for additional information regarding copyright ownership.
* The ASF licenses this file to You under the Apache License, Version 2.0
* (the "License"); you may not use this file except in compliance with
* the License.  You may obtain a copy of the License at
*
*      http://www.apache.org/licenses/LICENSE-2.0
*
* Unless required by applicable law or agreed to in writing, software
* distributed under the License is distributed on an "AS IS" BASIS,
* WITHOUT WARRANTIES OR CONDITIONS OF ANY KIND, either express or implied.
* See the License for the specific language governing permissions and
* limitations under the License.
*/
package org.apache.ignite.internal.processors.cache.verify;

import java.io.IOException;
import java.io.ObjectInput;
import java.io.ObjectOutput;

import org.apache.ignite.internal.util.tostring.GridToStringExclude;
import org.apache.ignite.internal.util.tostring.GridToStringInclude;
import org.apache.ignite.internal.util.typedef.internal.S;
import org.apache.ignite.internal.util.typedef.internal.U;
import org.apache.ignite.internal.visor.VisorDataTransferObject;
import org.jetbrains.annotations.Nullable;

/**
 * Record containing partition checksum, primary flag and consistent ID of owner.
 */
public class PartitionHashRecordV2 extends VisorDataTransferObject {
    /** */
    private static final long serialVersionUID = 0L;

    /** Moving partition size. */
    public static final long MOVING_PARTITION_SIZE = Long.MIN_VALUE;

    /** Partition key. */
    @GridToStringExclude
    private PartitionKeyV2 partKey;

    /** Is primary flag. */
    private boolean isPrimary;

    /** Consistent id. */
    @GridToStringInclude
    private Object consistentId;

    /** Partition hash. */
    @GridToStringExclude
    private int partHash;

    /** Update counter. */
    private long updateCntr;

    /** Size. */
    @GridToStringExclude
    private long size;

    /** Partition state. */
    private PartitionState partitionState;

    /**
     * @param partKey Partition key.
     * @param isPrimary Is primary.
     * @param consistentId Consistent id.
     * @param partHash Partition hash.
     * @param updateCntr Update counter.
     * @param size Size.
     * @param partitionState Partition state.
     */
<<<<<<< HEAD
    public PartitionHashRecordV2(PartitionKeyV2 partKey, boolean isPrimary,
        Object consistentId, int partHash, long updateCntr, long size, PartitionState partitionState) {
=======
    public PartitionHashRecordV2(
        PartitionKeyV2 partKey,
        boolean isPrimary,
        Object consistentId,
        int partHash,
        long updateCntr,
        long size,
        PartitionState partitionState
    ) {
>>>>>>> 1e84d448
        this.partKey = partKey;
        this.isPrimary = isPrimary;
        this.consistentId = consistentId;
        this.partHash = partHash;
        this.updateCntr = updateCntr;
        this.size = size;
        this.partitionState = partitionState;
    }

    /**
     * Default constructor for Externalizable.
     */
    public PartitionHashRecordV2() {
    }

    /**
     * @return Partition key.
     */
    public PartitionKeyV2 partitionKey() {
        return partKey;
    }

    /**
     * @return Is primary.
     */
    public boolean isPrimary() {
        return isPrimary;
    }

    /**
     * @return Consistent id.
     */
    public Object consistentId() {
        return consistentId;
    }

    /**
     * @return Partition hash.
     */
    public int partitionHash() {
        return partHash;
    }

    /**
     * @return Update counter.
     */
    public long updateCounter() {
        return updateCntr;
    }

    /**
     * @return Size.
     */
    public long size() {
        return size;
    }

    /**
     * @return Partitions state.
     */
    public PartitionState partitionState() {
        return partitionState;
    }

    /** {@inheritDoc} */
    @Override protected void writeExternalData(ObjectOutput out) throws IOException {
        out.writeObject(partKey);
        out.writeBoolean(isPrimary);
        out.writeObject(consistentId);
        out.writeInt(partHash);
        out.writeLong(updateCntr);
        out.writeLong(size);
        U.writeEnum(out, partitionState);
    }

    /** {@inheritDoc} */
    @Override protected void readExternalData(byte protoVer,
        ObjectInput in) throws IOException, ClassNotFoundException {
        partKey = (PartitionKeyV2)in.readObject();
        isPrimary = in.readBoolean();
        consistentId = in.readObject();
        partHash = in.readInt();
        updateCntr = in.readLong();
        size = in.readLong();

        if (protoVer >= V2)
            partitionState = PartitionState.fromOrdinal(in.readByte());
        else
            partitionState = size == MOVING_PARTITION_SIZE ? PartitionState.MOVING : PartitionState.OWNING;
    }

    /** {@inheritDoc} */
    @Override public byte getProtocolVersion() {
        return V2;
    }

    /** {@inheritDoc} */
    @Override public String toString() {
        return size == MOVING_PARTITION_SIZE ?
            S.toString(PartitionHashRecordV2.class, this, "state", "MOVING") :
            S.toString(PartitionHashRecordV2.class, this, "size", size, "partHash", partHash);
    }

    /** {@inheritDoc} */
    @Override public boolean equals(Object o) {
        if (this == o)
            return true;
        if (o == null || getClass() != o.getClass())
            return false;

        PartitionHashRecordV2 record = (PartitionHashRecordV2)o;

        return consistentId.equals(record.consistentId);
    }

    /** {@inheritDoc} */
    @Override public int hashCode() {
        return consistentId.hashCode();
    }

    /** **/
    public enum PartitionState {
        /** */
        OWNING,
        /** */
        MOVING,
        /** */
        LOST;

        /** Enumerated values. */
        private static final PartitionState[] VALS = values();

        /**
         * Efficiently gets enumerated value from its ordinal.
         *
         * @param ord Ordinal value.
         * @return Enumerated value or {@code null} if ordinal out of range.
         */
        public static @Nullable PartitionState fromOrdinal(int ord) {
            return ord >= 0 && ord < VALS.length ? VALS[ord] : null;
        }
    }
}<|MERGE_RESOLUTION|>--- conflicted
+++ resolved
@@ -71,10 +71,6 @@
      * @param size Size.
      * @param partitionState Partition state.
      */
-<<<<<<< HEAD
-    public PartitionHashRecordV2(PartitionKeyV2 partKey, boolean isPrimary,
-        Object consistentId, int partHash, long updateCntr, long size, PartitionState partitionState) {
-=======
     public PartitionHashRecordV2(
         PartitionKeyV2 partKey,
         boolean isPrimary,
@@ -84,7 +80,6 @@
         long size,
         PartitionState partitionState
     ) {
->>>>>>> 1e84d448
         this.partKey = partKey;
         this.isPrimary = isPrimary;
         this.consistentId = consistentId;
