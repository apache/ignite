--- conflicted
+++ resolved
@@ -123,17 +123,10 @@
      *
      */
     public void walMode(CacheGroupWalMode walMode) {
-<<<<<<< HEAD
-        assert (this.walMode == CacheGroupWalMode.ENABLING && walMode == CacheGroupWalMode.ENABLE) ||
-            (this.walMode == CacheGroupWalMode.ENABLE && walMode == CacheGroupWalMode.DISABLING) ||
-            (this.walMode == CacheGroupWalMode.DISABLING && walMode == CacheGroupWalMode.DISABLE) ||
-            (this.walMode == CacheGroupWalMode.DISABLE && walMode == CacheGroupWalMode.ENABLING) :
-=======
         assert (this.walMode == CacheGroupWalMode.ENABLING && walMode == CacheGroupWalMode.ENABLED) ||
             (this.walMode == CacheGroupWalMode.ENABLED && walMode == CacheGroupWalMode.DISABLING) ||
             (this.walMode == CacheGroupWalMode.DISABLING && walMode == CacheGroupWalMode.DISABLED) ||
             (this.walMode == CacheGroupWalMode.DISABLED && walMode == CacheGroupWalMode.ENABLING) :
->>>>>>> 43444384
             "Unexpected modification [current=" + this.walMode + ", new=" + walMode + "]";
 
         this.walMode = walMode;
