--- conflicted
+++ resolved
@@ -42,11 +42,7 @@
     /**
      * Required to keep compatibility with existing {@code control.sh} output.
      *
-<<<<<<< HEAD
-     * @return {@code True} if paramter example printed in help message must be formatted in java style.
-=======
      * @return {@code True} if parameter example printed in help message must be formatted in java style.
->>>>>>> 308775e8
      */
     public boolean javaStyleExample() default false;
 
