/*
 * Licensed to the Apache Software Foundation (ASF) under one or more
 * contributor license agreements.  See the NOTICE file distributed with
 * this work for additional information regarding copyright ownership.
 * The ASF licenses this file to You under the Apache License, Version 2.0
 * (the "License"); you may not use this file except in compliance with
 * the License.  You may obtain a copy of the License at
 *
 *      http://www.apache.org/licenses/LICENSE-2.0
 *
 * Unless required by applicable law or agreed to in writing, software
 * distributed under the License is distributed on an "AS IS" BASIS,
 * WITHOUT WARRANTIES OR CONDITIONS OF ANY KIND, either express or implied.
 * See the License for the specific language governing permissions and
 * limitations under the License.
 */
package org.apache.ignite.internal.processors.marshaller;

import java.nio.ByteBuffer;
import org.apache.ignite.internal.util.typedef.internal.S;
import org.apache.ignite.plugin.extensions.communication.Message;
import org.apache.ignite.plugin.extensions.communication.MessageReader;
import org.apache.ignite.plugin.extensions.communication.MessageWriter;

/**
 * On receiving a {@link MissingMappingRequestMessage} mapping request server node looks up class name
 * for requested platformId and typeId in its local marshaller cache and sends back
 * a {@link MissingMappingResponseMessage} mapping response with resolved class name.
 */
public class MissingMappingResponseMessage implements Message {
    /** */
    private static final long serialVersionUID = 0L;

    /** */
    private byte platformId;

    /** */
    private int typeId;

    /** */
    private String clsName;

    /**
     * Default constructor.
     */
    public MissingMappingResponseMessage() {
    }

    /**
     * @param platformId Platform id.
     * @param typeId Type id.
     * @param clsName Class name.
     */
    MissingMappingResponseMessage(byte platformId, int typeId, String clsName) {
        this.platformId = platformId;
        this.typeId = typeId;
        this.clsName = clsName;
    }

    /** {@inheritDoc} */
    @Override public boolean writeTo(ByteBuffer buf, MessageWriter writer) {
        writer.setBuffer(buf);

        if (!writer.isHeaderWritten()) {
            if (!writer.writeHeader(directType(), fieldsCount()))
                return false;

            writer.onHeaderWritten();
        }

        switch (writer.state()) {
            case 0:
                if (!writer.writeByte("platformId", platformId))
                    return false;

                writer.incrementState();
            case 1:
                if (!writer.writeInt("typeId", typeId))
                    return false;

                writer.incrementState();

            case 2:
                if (!writer.writeString("clsName", clsName))
                    return false;

                writer.incrementState();
        }

        return true;
    }

    /** {@inheritDoc} */
    @Override public boolean readFrom(ByteBuffer buf, MessageReader reader) {
        reader.setBuffer(buf);

        if (!reader.beforeMessageRead())
            return false;

        switch (reader.state()) {
            case 0:
                platformId = reader.readByte("platformId");

                if (!reader.isLastRead())
                    return false;

                reader.incrementState();

            case 1:
                typeId = reader.readInt("typeId");

                if (!reader.isLastRead())
                    return false;

                reader.incrementState();

            case 2:
                clsName = reader.readString("clsName");

                if (!reader.isLastRead())
                    return false;

                reader.incrementState();
        }

        return reader.afterMessageRead(MissingMappingResponseMessage.class);
    }

    /** {@inheritDoc} */
<<<<<<< HEAD
    @Override public short directType() {
        return 121;
=======
    @Override public byte directType() {
        return 79;
>>>>>>> 2e421c2a
    }

    /** {@inheritDoc} */
    @Override public byte fieldsCount() {
        return 3;
    }

    /** {@inheritDoc} */
    @Override public void onAckReceived() {
        // No-op.
    }

    /**
     *
     */
    public byte platformId() {
        return platformId;
    }

    /**
     *
     */
    public int typeId() {
        return typeId;
    }

    /**
     *
     */
    public String className() {
        return clsName;
    }

    /** {@inheritDoc} */
    @Override public String toString() {
        return S.toString(MissingMappingResponseMessage.class, this);
    }
}<|MERGE_RESOLUTION|>--- conflicted
+++ resolved
@@ -127,13 +127,8 @@
     }
 
     /** {@inheritDoc} */
-<<<<<<< HEAD
     @Override public short directType() {
-        return 121;
-=======
-    @Override public byte directType() {
         return 79;
->>>>>>> 2e421c2a
     }
 
     /** {@inheritDoc} */
