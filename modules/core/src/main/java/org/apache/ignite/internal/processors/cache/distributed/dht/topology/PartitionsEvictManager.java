--- conflicted
+++ resolved
@@ -449,7 +449,6 @@
          * Shows progress group of eviction.
          */
         private void showProgress() {
-<<<<<<< HEAD
             if (log.isInfoEnabled()) {
                 StringBuilder msg = new StringBuilder(
                     "Group cleanup in progress [grpName=" + grp.cacheOrGroupName() + ", grpId=" + grp.groupId());
@@ -468,18 +467,10 @@
                     }
                 }
 
-                msg.append(", totalParts= " + grp.topology().localPartitions().size() + "]");
+                msg.append(", totalParts=" + grp.topology().localPartitions().size() + "]");
 
                 log.info(msg.toString());
             }
-=======
-            if (log.isInfoEnabled())
-                log.info("Group eviction in progress [grpName=" + grp.cacheOrGroupName()+
-                    ", grpId=" + grp.groupId() +
-                    ", remainingPartsToEvict=" + (totalTasks.get() - taskInProgress) +
-                    ", partsEvictInProgress=" + taskInProgress +
-                    ", totalParts=" + grp.topology().localPartitions().size() + "]");
->>>>>>> b67f2df7
         }
     }
 
@@ -591,16 +582,7 @@
             }
 
             try {
-<<<<<<< HEAD
                 boolean success = run0();
-=======
-                boolean success = part.tryClear(grpEvictionCtx);
-
-                if (success) {
-                    if (part.state() == GridDhtPartitionState.EVICTED && part.markForDestroy())
-                        part.destroy();
-                }
->>>>>>> b67f2df7
 
                 // Complete eviction future before schedule new to prevent deadlock with
                 // simultaneous eviction stopping and scheduling new eviction.
