/*
 * Licensed to the Apache Software Foundation (ASF) under one or more
 * contributor license agreements.  See the NOTICE file distributed with
 * this work for additional information regarding copyright ownership.
 * The ASF licenses this file to You under the Apache License, Version 2.0
 * (the "License"); you may not use this file except in compliance with
 * the License.  You may obtain a copy of the License at
 *
 *      http://www.apache.org/licenses/LICENSE-2.0
 *
 * Unless required by applicable law or agreed to in writing, software
 * distributed under the License is distributed on an "AS IS" BASIS,
 * WITHOUT WARRANTIES OR CONDITIONS OF ANY KIND, either express or implied.
 * See the License for the specific language governing permissions and
 * limitations under the License.
 */

package org.apache.ignite.internal.processors.cache.distributed.dht.topology;

import java.util.ArrayList;
import java.util.Collection;
import java.util.Comparator;
import java.util.EnumMap;
import java.util.HashMap;
import java.util.HashSet;
import java.util.Map;
import java.util.Map.Entry;
import java.util.Queue;
import java.util.Set;
import java.util.StringJoiner;
import java.util.concurrent.ConcurrentHashMap;
import java.util.concurrent.LinkedBlockingQueue;
import java.util.concurrent.PriorityBlockingQueue;
import java.util.concurrent.atomic.AtomicInteger;
import org.apache.ignite.IgniteCheckedException;
import org.apache.ignite.failure.FailureContext;
import org.apache.ignite.internal.IgniteInternalFuture;
import org.apache.ignite.internal.managers.communication.GridIoPolicy;
import org.apache.ignite.internal.processors.cache.CacheGroupContext;
import org.apache.ignite.internal.processors.cache.GridCacheSharedManagerAdapter;
import org.apache.ignite.internal.util.future.GridFutureAdapter;
import org.apache.ignite.internal.util.typedef.internal.LT;
import org.apache.ignite.internal.util.typedef.internal.S;
import org.apache.ignite.internal.util.typedef.internal.U;

import static java.util.Objects.nonNull;
import static org.apache.ignite.IgniteSystemProperties.IGNITE_EVICTION_PERMITS;
import static org.apache.ignite.IgniteSystemProperties.getInteger;
import static org.apache.ignite.IgniteSystemProperties.getLong;
import static org.apache.ignite.failure.FailureType.SYSTEM_WORKER_TERMINATION;

/**
 * Class that serves asynchronous part eviction process.
 * Multiple partition from group can be evicted at the same time.
 */
public class PartitionsEvictManager extends GridCacheSharedManagerAdapter {
    /** Default eviction progress show frequency. */
    private static final int DEFAULT_SHOW_EVICTION_PROGRESS_FREQ_MS = 2 * 60 * 1000; // 2 Minutes.

    /** Eviction progress frequency property name. */
    private static final String SHOW_EVICTION_PROGRESS_FREQ = "SHOW_EVICTION_PROGRESS_FREQ";

    /** Eviction thread pool policy. */
    private static final byte EVICT_POOL_PLC = GridIoPolicy.SYSTEM_POOL;

    /** Eviction progress frequency in ms. */
    private final long evictionProgressFreqMs =
        getLong(SHOW_EVICTION_PROGRESS_FREQ, DEFAULT_SHOW_EVICTION_PROGRESS_FREQ_MS);

    /** */
    private final int confPermits = getInteger(IGNITE_EVICTION_PERMITS, -1);

    /** Last time of show eviction progress. */
    private long lastShowProgressTimeNanos = System.nanoTime() - U.millisToNanos(evictionProgressFreqMs);

    /** */
    private final Map<Integer, GroupEvictionContext> evictionGroupsMap = new ConcurrentHashMap<>();

    /**
     * Evicted partitions for printing to log. It works under {@link #mux}.
     */
    private final Map<Integer, Map<Integer, EvictReason>> logEvictPartByGrps = new HashMap<>();

    /** Flag indicates that eviction process has stopped. */
    private volatile boolean stop;

    /** Check stop eviction context. */
    private final EvictionContext sharedEvictionCtx = () -> stop;

    /** Number of maximum concurrent operations. */
    private volatile int threads;

    /** How many eviction task may execute concurrent. */
    private volatile int permits;

    /**
     * Bucket queue for load balance partitions to the threads via count of
     * partition size. Is not thread-safe. All method should be called under
     * mux synchronization.
     */
    volatile BucketQueue evictionQueue;

    /** Lock object. */
    private final Object mux = new Object();

    /**
     * Stops eviction process for group.
     *
     * Method awaits last offered partition eviction.
     *
     * @param grp Group context.
     */
<<<<<<< HEAD
    public void onCacheGroupStopped(CacheGroupContext grp){
        GroupEvictionContext grpEvictionCtx = evictionGroupsMap.remove(grp.groupId());

        if (grpEvictionCtx != null){
=======
    public void onCacheGroupStopped(CacheGroupContext grp) {
        GroupEvictionContext grpEvictionCtx = evictionGroupsMap.remove(grp.groupId());

        if (grpEvictionCtx != null) {
>>>>>>> 1e84d448
            grpEvictionCtx.stop();

            grpEvictionCtx.awaitFinishAll();
        }
    }

    /**
     * Adds partition to eviction queue and starts eviction process if permit
     * available.
     *
     * @param grp Group context.
     * @param part Partition to evict.
     * @param reason Reason for eviction.
     */
    public void evictPartitionAsync(
        CacheGroupContext grp,
        GridDhtLocalPartition part,
        EvictReason reason
    ) {
        assert nonNull(grp);
        assert nonNull(part);
        assert nonNull(reason);

        int grpId = grp.groupId();

        GroupEvictionContext grpEvictionCtx = evictionGroupsMap.computeIfAbsent(
            grpId, (k) -> new GroupEvictionContext(grp));

        // Check node stop.
        if (grpEvictionCtx.shouldStop())
            return;

        int bucket;

        synchronized (mux) {
            int partId = part.id();

            if (!grpEvictionCtx.partIds.add(partId))
                return;

            bucket = evictionQueue.offer(new PartitionEvictionTask(part, grpEvictionCtx, reason));

            logEvictPartByGrps.computeIfAbsent(grpId, i -> new HashMap<>()).put(partId, reason);
        }

        grpEvictionCtx.totalTasks.incrementAndGet();

        if (log.isDebugEnabled())
            log.debug("Partition has been scheduled for eviction [grp=" + grp.cacheOrGroupName()
                + ", p=" + part.id() + ", state=" + part.state() + "]");

        scheduleNextPartitionEviction(bucket);
    }

    /**
     * Gets next partition from the queue and schedules it for eviction.
     *
     * @param bucket Bucket.
     */
    private void scheduleNextPartitionEviction(int bucket) {
        // Check node stop.
        if (sharedEvictionCtx.shouldStop())
            return;

        synchronized (mux) {
            // Check that we have permits for next operation.
            if (permits > 0) {
                // If queue is empty not need to do.
                if (evictionQueue.isEmpty())
                    return;

                // Get task until we have permits.
                while (permits >= 0) {
                    // Get task from bucket.
                    PartitionEvictionTask evictionTask = evictionQueue.poll(bucket);

                    // If bucket empty try get from another.
                    if (evictionTask == null) {
                        // Until queue have tasks.
                        while (!evictionQueue.isEmpty()) {
                            // Get task from any other bucket.
                            evictionTask = evictionQueue.pollAny();

                            // Stop iteration if we found task.
                            if (evictionTask != null)
                                break;
                        }

                        // If task not found no need to do some.
                        if (evictionTask == null)
                            return;
                    }

                    // Print current eviction progress.
                    showProgress();

                    GroupEvictionContext grpEvictionCtx = evictionTask.grpEvictionCtx;

                    // Check that group or node stopping.
                    if (grpEvictionCtx.shouldStop())
                        continue;

                    // Get permit for this task.
                    permits--;

                    // Register task future, may need if group or node will be stopped.
                    grpEvictionCtx.taskScheduled(evictionTask);

                    evictionTask.finishFut.listen(f -> {
                        synchronized (mux) {
                            // Return permit after task completed.
                            permits++;
                        }

                        // Re-schedule new one task form same bucket.
                        scheduleNextPartitionEviction(bucket);
                    });

                    // Submit task to executor.
                     cctx.kernalContext()
                        .closure()
                        .runLocalSafe(evictionTask, EVICT_POOL_PLC);
                }
            }
        }
    }

    /**
     * Shows progress of eviction.
     */
    private void showProgress() {
        if (U.millisSinceNanos(lastShowProgressTimeNanos) >= evictionProgressFreqMs) {
            int size = evictionQueue.size() + 1; // Queue size plus current partition.

            if (log.isInfoEnabled()) {
                log.info("Eviction in progress [permits=" + permits +
                    ", threads=" + threads +
                    ", groups=" + evictionGroupsMap.keySet().size() +
                    ", remainingPartsToEvict=" + size + "]");

                evictionGroupsMap.values().forEach(GroupEvictionContext::showProgress);

                if (!logEvictPartByGrps.isEmpty()) {
                    StringJoiner evictPartJoiner = new StringJoiner(", ");

                    logEvictPartByGrps.forEach((grpId, evictParts) -> {
                        CacheGroupContext grpCtx = cctx.cache().cacheGroup(grpId);
                        String grpName = (nonNull(grpCtx) ? grpCtx.cacheOrGroupName() : null);

                        String partByReasonStr = partByReasonStr(evictParts);
<<<<<<< HEAD

                        evictPartJoiner.add("[grpId=" + grpId + ", grpName=" + grpName + ", " + partByReasonStr + ']');
                    });

                    log.info("Partitions have been scheduled for eviction: " + evictPartJoiner);

=======

                        evictPartJoiner.add("[grpId=" + grpId + ", grpName=" + grpName + ", " + partByReasonStr + ']');
                    });

                    log.info("Partitions have been scheduled for eviction: " + evictPartJoiner);

>>>>>>> 1e84d448
                    logEvictPartByGrps.clear();
                }
            }

            lastShowProgressTimeNanos = System.nanoTime();
        }
    }

    /** {@inheritDoc} */
    @Override protected void start0() throws IgniteCheckedException {
        super.start0();

        // If property is not setup, calculate permits as parts of sys pool.
        if (confPermits == -1) {
            int sysPoolSize = cctx.kernalContext().config().getSystemThreadPoolSize();

            threads = permits = sysPoolSize / 4;
        }
        else
            threads = permits = confPermits;

        // Avoid 0 permits if sys pool size less that 4.
        if (threads == 0)
            threads = permits = 1;

        if (log.isInfoEnabled())
            log.info("Evict partition permits=" + permits);

        evictionQueue = new BucketQueue(threads);
    }

    /** {@inheritDoc} */
    @Override protected void stop0(boolean cancel) {
        super.stop0(cancel);

        stop = true;

        Collection<GroupEvictionContext> evictionGrps = evictionGroupsMap.values();

        evictionGrps.forEach(GroupEvictionContext::stop);

        evictionGrps.forEach(GroupEvictionContext::awaitFinishAll);
    }

    /**
     * Creating a group partitions for reasons of eviction as a string.
     *
     * @param evictParts Partitions with a reason for eviction.
     * @return String with group partitions for reasons of eviction.
     */
    private String partByReasonStr(Map<Integer, EvictReason> evictParts) {
        assert nonNull(evictParts);

        Map<EvictReason, Collection<Integer>> partByReason = new EnumMap<>(EvictReason.class);

        for (Entry<Integer, EvictReason> entry : evictParts.entrySet())
            partByReason.computeIfAbsent(entry.getValue(), b -> new ArrayList<>()).add(entry.getKey());

        StringJoiner joiner = new StringJoiner(", ");

        partByReason.forEach((reason, partIds) -> joiner.add(reason.toString() + '=' + S.compact(partIds)));

        return joiner.toString();
    }

    /**
     *
     */
    private class GroupEvictionContext implements EvictionContext {
        /** */
        private final CacheGroupContext grp;

        /** Deduplicate set partition ids. */
        private final Set<Integer> partIds = new HashSet<>();

        /** Future for currently running partition eviction task. */
        private final Map<Integer, IgniteInternalFuture<?>> partsEvictFutures = new ConcurrentHashMap<>();

        /** Flag indicates that eviction process has stopped for this group. */
        private volatile boolean stop;

        /** Total partition to evict. */
        private AtomicInteger totalTasks = new AtomicInteger();

        /** Total partition evict in progress. */
        private int taskInProgress;

        /**
         * @param grp Group context.
         */
        private GroupEvictionContext(CacheGroupContext grp) {
            this.grp = grp;
        }

        /** {@inheritDoc} */
        @Override public boolean shouldStop() {
            return stop || sharedEvictionCtx.shouldStop();
        }

        /**
         *
         * @param task Partition eviction task.
         */
        private synchronized void taskScheduled(PartitionEvictionTask task) {
            if (shouldStop())
                return;

            taskInProgress++;

            GridFutureAdapter<?> fut = task.finishFut;

            int partId = task.part.id();

            partIds.remove(partId);

            partsEvictFutures.put(partId, fut);

            fut.listen(f -> {
                synchronized (this) {
                    taskInProgress--;

                    partsEvictFutures.remove(partId, f);

                    if (totalTasks.decrementAndGet() == 0)
                        evictionGroupsMap.remove(grp.groupId());
                }
            });
        }

        /**
         * Stop eviction for group.
         */
        private void stop() {
            stop = true;
        }

        /**
         * Await evict finish.
         */
        private void awaitFinishAll() {
            partsEvictFutures.forEach(this::awaitFinish);

            evictionGroupsMap.remove(grp.groupId());
        }

        /**
         * Await evict finish partition.
         */
        private void awaitFinish(Integer part, IgniteInternalFuture<?> fut) {
            // Wait for last offered partition eviction completion
            try {
                if (log.isInfoEnabled())
                    log.info("Await partition evict, grpName=" + grp.cacheOrGroupName() +
                        ", grpId=" + grp.groupId() + ", partId=" + part);

                fut.get();
            }
            catch (IgniteCheckedException e) {
                if (log.isDebugEnabled())
                    log.warning("Failed to await partition eviction during stopping.", e);
            }
        }

        /**
         * Shows progress group of eviction.
         */
        private void showProgress() {
            if (log.isInfoEnabled())
                log.info("Group eviction in progress [grpName=" + grp.cacheOrGroupName() +
                    ", grpId=" + grp.groupId() +
                    ", remainingPartsToEvict=" + (totalTasks.get() - taskInProgress) +
                    ", partsEvictInProgress=" + taskInProgress +
                    ", totalParts=" + grp.topology().localPartitions().size() + "]");
        }
    }

    /**
     * Awaits all futures.
     */
    public void awaitFinishAll() {
        evictionGroupsMap.values().forEach(GroupEvictionContext::awaitFinishAll);
    }

    /**
     * Task for self-scheduled partition eviction / clearing.
     */
    class PartitionEvictionTask implements Runnable {
        /** Partition to evict. */
        private final GridDhtLocalPartition part;

        /** */
        private final long size;

        /** Reason for eviction. */
        private final EvictReason reason;

        /** Eviction context. */
        private final GroupEvictionContext grpEvictionCtx;

        /** */
        private final GridFutureAdapter<?> finishFut = new GridFutureAdapter<>();

        /**
         * @param part Partition.
         * @param grpEvictionCtx Eviction context.
         * @param reason Reason for eviction.
         */
        private PartitionEvictionTask(
            GridDhtLocalPartition part,
            GroupEvictionContext grpEvictionCtx,
            EvictReason reason
        ) {
            this.part = part;
            this.grpEvictionCtx = grpEvictionCtx;
            this.reason = reason;

            size = part.fullSize();
        }

        /** {@inheritDoc} */
        @Override public void run() {
            if (grpEvictionCtx.shouldStop()) {
                finishFut.onDone();

                return;
            }

            try {
                boolean success = part.tryClear(grpEvictionCtx);

                if (success && part.state() == GridDhtPartitionState.EVICTED && part.markForDestroy())
                    part.destroy();

                // Complete eviction future before schedule new to prevent deadlock with
                // simultaneous eviction stopping and scheduling new eviction.
                finishFut.onDone();

                // Re-offer partition if clear was unsuccessful due to partition reservation.
                if (!success)
                    evictPartitionAsync(grpEvictionCtx.grp, part, reason);
            }
            catch (Throwable ex) {
                finishFut.onDone(ex);

                if (cctx.kernalContext().isStopping()) {
                    LT.warn(log, ex, "Partition eviction failed (current node is stopping) " +
                        "[grp=" + grpEvictionCtx.grp.cacheOrGroupName() +
                        ", readyVer=" + grpEvictionCtx.grp.topology().readyTopologyVersion() + ']',
                        false,
                        true);
                }
                else {
                    LT.error(log, ex, "Partition eviction failed, this can cause grid hang.");

                    cctx.kernalContext().failure().process(new FailureContext(SYSTEM_WORKER_TERMINATION, ex));
                }
            }
        }
    }

    /**
     *
     */
    class BucketQueue {
        /** */
        private final long[] bucketSizes;

        /** Queues contains partitions scheduled for eviction. */
        final Queue<PartitionEvictionTask>[] buckets;

        /**
         * @param buckets Number of buckets.
         */
        BucketQueue(int buckets) {
            this.buckets = new Queue[buckets];

            for (int i = 0; i < buckets; i++)
                this.buckets[i] = createEvictPartitionQueue();

            bucketSizes = new long[buckets];
        }

        /**
         * Poll eviction task from queue for specific bucket.
         *
         * @param bucket Bucket index.
         * @return Partition evict task, or {@code null} if bucket queue is empty.
         */
        PartitionEvictionTask poll(int bucket) {
            PartitionEvictionTask task = buckets[bucket].poll();

            if (task != null)
                bucketSizes[bucket] -= task.size;

            return task;
        }

        /**
         * Poll eviction task from queue (bucket is not specific).
         *
         * @return Partition evict task.
         */
        PartitionEvictionTask pollAny() {
            for (int bucket = 0; bucket < bucketSizes.length; bucket++) {
                if (!buckets[bucket].isEmpty())
                    return poll(bucket);
            }

            return null;
        }

        /**
         * Offer task to queue.
         *
         * @param task Eviction task.
         * @return Bucket index.
         */
        int offer(PartitionEvictionTask task) {
            int bucket = calculateBucket();

            buckets[bucket].offer(task);

            bucketSizes[bucket] += task.size;

            return bucket;
        }


        /**
         * @return {@code True} if queue is empty, {@code} False if not empty.
         */
        boolean isEmpty() {
            return size() == 0;
        }

        /**
         * @return Queue size.
         */
        int size() {
            int size = 0;

            for (Queue<PartitionEvictionTask> queue : buckets)
                size += queue.size();

            return size;
        }

        /***
         * @return Bucket index.
         */
        private int calculateBucket() {
            int min = 0;

            for (int bucket = min; bucket < bucketSizes.length; bucket++) {
                if (bucketSizes[min] > bucketSizes[bucket])
                    min = bucket;
            }

            return min;
        }

        /**
         * 0 - PRIORITY QUEUE (compare by partition size).
         * default (any other values) - FIFO.
         */
        private static final byte QUEUE_TYPE = 1;

        /**
         *
         * @return Queue for evict partitions.
         */
        private Queue<PartitionEvictionTask> createEvictPartitionQueue() {
            switch (QUEUE_TYPE) {
                case 1:
                    return new PriorityBlockingQueue<>(
                        1000, Comparator.comparingLong(p -> p.part.fullSize()));
                default:
                    return new LinkedBlockingQueue<>();
            }
        }
    }

    /**
     * Reason for eviction of partition.
     */
    enum EvictReason {
        /**
         * Partition evicted after changing to
         * {@link GridDhtPartitionState#RENTING RENTING} state.
         */
        EVICTION,

        /**
         * Partition evicted after changing to
         * {@link GridDhtPartitionState#MOVING MOVING} state.
         */
        CLEARING;

        /** {@inheritDoc} */
        @Override public String toString() {
            return name().toLowerCase();
        }
    }
}<|MERGE_RESOLUTION|>--- conflicted
+++ resolved
@@ -110,17 +110,10 @@
      *
      * @param grp Group context.
      */
-<<<<<<< HEAD
-    public void onCacheGroupStopped(CacheGroupContext grp){
-        GroupEvictionContext grpEvictionCtx = evictionGroupsMap.remove(grp.groupId());
-
-        if (grpEvictionCtx != null){
-=======
     public void onCacheGroupStopped(CacheGroupContext grp) {
         GroupEvictionContext grpEvictionCtx = evictionGroupsMap.remove(grp.groupId());
 
         if (grpEvictionCtx != null) {
->>>>>>> 1e84d448
             grpEvictionCtx.stop();
 
             grpEvictionCtx.awaitFinishAll();
@@ -271,21 +264,12 @@
                         String grpName = (nonNull(grpCtx) ? grpCtx.cacheOrGroupName() : null);
 
                         String partByReasonStr = partByReasonStr(evictParts);
-<<<<<<< HEAD
 
                         evictPartJoiner.add("[grpId=" + grpId + ", grpName=" + grpName + ", " + partByReasonStr + ']');
                     });
 
                     log.info("Partitions have been scheduled for eviction: " + evictPartJoiner);
 
-=======
-
-                        evictPartJoiner.add("[grpId=" + grpId + ", grpName=" + grpName + ", " + partByReasonStr + ']');
-                    });
-
-                    log.info("Partitions have been scheduled for eviction: " + evictPartJoiner);
-
->>>>>>> 1e84d448
                     logEvictPartByGrps.clear();
                 }
             }
