--- conflicted
+++ resolved
@@ -265,18 +265,9 @@
     }
 
     /** */
-<<<<<<< HEAD
-    private Throwable stopAndCleanLocRequest(SnapshotCheckProcessRequest rq, @Nullable Throwable err) {
-        kctx.metric().remove(metricsRegName(rq.snapshotName()));
-
-        if (requests.remove(rq.snapshotName()) != null) {
-            if (err == null && rq.error() != null)
-                err = rq.error();
-=======
     private Throwable stopAndCleanLocRequest(SnapshotCheckProcessRequest locRq, @Nullable Throwable err) {
         if (err == null && locRq.error() != null)
             err = locRq.error();
->>>>>>> 1105e3f0
 
         GridFutureAdapter<?> locWorkingFut = locRq.fut();
 
@@ -285,6 +276,8 @@
         // Try to stop local working future ASAP.
         if (locWorkingFut != null)
             finished = err == null ? locWorkingFut.onDone() : locWorkingFut.onDone(err);
+
+        kctx.metric().remove(metricsRegName(rq.snapshotName()));
 
         requests.remove(locRq.snapshotName());
 
