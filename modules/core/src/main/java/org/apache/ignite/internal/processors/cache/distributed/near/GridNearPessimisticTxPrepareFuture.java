--- conflicted
+++ resolved
@@ -316,13 +316,8 @@
                 if (mvccCrd == null && cacheCtx.mvccEnabled()) {
                     mvccCrd = cacheCtx.affinity().mvccCoordinator(topVer);
 
-<<<<<<< HEAD
                     if (mvccCrd == null) {
-                        onDone(CacheCoordinatorsProcessor.noCoordinatorError(topVer));
-=======
-                if (mvccCrd == null) {
-                    onDone(MvccProcessor.noCoordinatorError(topVer));
->>>>>>> 62ae171f
+                        onDone(MvccProcessor.noCoordinatorError(topVer));
 
                         return;
                     }
