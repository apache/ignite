--- conflicted
+++ resolved
@@ -155,17 +155,12 @@
     /** {@inheritDoc} */
     @Override public void prepare() {
         if (!tx.state(PREPARING)) {
-<<<<<<< HEAD
-            if ((tx.isRollbackOnly() || tx.setRollbackOnly()) && tx.remainingTime() == -1)
-                onDone(new IgniteTxTimeoutCheckedException("Transaction timed out and was rolled back: " + tx));
-=======
             if (tx.isRollbackOnly() || tx.setRollbackOnly()) {
                 if (tx.remainingTime() == -1)
                     onDone(tx.timeoutException());
                 else
                     onDone(tx.rollbackException());
             }
->>>>>>> f5192156
             else
                 onDone(new IgniteCheckedException("Invalid transaction state for prepare " +
                     "[state=" + tx.state() + ", tx=" + this + ']'));
