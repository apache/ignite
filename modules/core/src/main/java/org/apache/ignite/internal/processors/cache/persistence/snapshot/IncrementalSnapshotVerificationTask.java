--- conflicted
+++ resolved
@@ -135,11 +135,7 @@
 
     /** {@inheritDoc} */
     @Override protected VerifyIncrementalSnapshotJob createJob(String name, String consId, SnapshotPartitionsVerifyTaskArg args) {
-<<<<<<< HEAD
         return new VerifyIncrementalSnapshotJob(args.requestId(), name, args.snapshotPath(), args.incrementIndex(), consId);
-=======
-        return new VerifyIncrementalSnapshotJob(name, args.snapshotPath(), args.incrementIndex(), consId);
->>>>>>> 8be2e2cd
     }
 
     /** */
@@ -167,11 +163,7 @@
             int incIdx,
             String consId
         ) {
-<<<<<<< HEAD
             super(reqId, snpName, snpPath, consId, null, true);
-=======
-            super(snpName, snpPath, consId, null, true);
->>>>>>> 8be2e2cd
 
             this.incIdx = incIdx;
         }
