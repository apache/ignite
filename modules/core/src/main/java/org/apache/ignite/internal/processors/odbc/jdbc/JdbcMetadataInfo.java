--- conflicted
+++ resolved
@@ -80,13 +80,10 @@
                 if (schemCmp != 0)
                     return schemCmp;
 
-<<<<<<< HEAD
                 return o1.tableName().compareTo(o2.tableName());
             }
         };
 
-=======
->>>>>>> 13bcf17b
     /**
      * Initializes info.
      *
