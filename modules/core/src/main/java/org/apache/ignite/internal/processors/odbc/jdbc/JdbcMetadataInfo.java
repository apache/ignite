--- conflicted
+++ resolved
@@ -232,22 +232,12 @@
      * @return Sorted index metadata collection, filtered according to specified criterias.
      */
     public SortedSet<JdbcIndexMeta> getIndexesMeta(String schemaNamePtrn, String tblNamePtrn) {
-<<<<<<< HEAD
-        final Comparator<JdbcIndexMeta> byIdxName = new Comparator<JdbcIndexMeta>() {
-            @Override public int compare(JdbcIndexMeta o1, JdbcIndexMeta o2) {
-                return o1.indexName().compareTo(o2.indexName());
-            }
-        };
-
-        TreeSet<JdbcIndexMeta> meta = new TreeSet<>(byIdxName);
-=======
         Comparator<JdbcIndexMeta> metaComparator = Comparator.comparing(JdbcIndexMeta::schemaName)
             .thenComparing(JdbcIndexMeta::tableName)
             .thenComparing(meta -> !meta.indexName().startsWith(PRIMARY_KEY_INDEX))
             .thenComparing(JdbcIndexMeta::indexName);
 
         TreeSet<JdbcIndexMeta> meta = new TreeSet<>(metaComparator);
->>>>>>> e70b66c5
 
         for (IndexDescriptor indexDescriptor : ctx.query().schemaManager().allIndexes()) {
             GridQueryTypeDescriptor typeDescriptor = indexDescriptor.table().type();
