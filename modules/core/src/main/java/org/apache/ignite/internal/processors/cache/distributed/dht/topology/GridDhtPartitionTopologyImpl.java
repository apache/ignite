--- conflicted
+++ resolved
@@ -2657,9 +2657,6 @@
      * Pre-processes partition update counters before exchange.
      */
     @Override public void finalizeUpdateCounters() {
-<<<<<<< HEAD
-        if (grp.mvccEnabled()) {
-=======
         if (!grp.mvccEnabled())
             return;
 
@@ -2667,17 +2664,12 @@
         ctx.database().checkpointReadLock();
 
         try {
->>>>>>> 8c08de7b
             lock.readLock().lock();
 
             try {
                 for (int i = 0; i < locParts.length(); i++) {
                     GridDhtLocalPartition part = locParts.get(i);
 
-<<<<<<< HEAD
-                    if (part != null && part.state().active())
-                        part.finalizeUpdateCounters();
-=======
                     if (part != null && part.state().active()) {
                         // We need to close all gaps in partition update counters sequence. We assume this finalizing is
                         // happened on exchange and hence all txs are completed. Therefore each gap in update counters
@@ -2693,19 +2685,15 @@
                                 ctx0.continuousQueries().closeBackupUpdateCountersGaps(ctx0, part.id(), topVer, gaps);
                         }
                     }
->>>>>>> 8c08de7b
                 }
             }
             finally {
                 lock.readLock().unlock();
             }
         }
-<<<<<<< HEAD
-=======
         finally {
             ctx.database().checkpointReadUnlock();
         }
->>>>>>> 8c08de7b
     }
 
     /** {@inheritDoc} */
