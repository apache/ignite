--- conflicted
+++ resolved
@@ -59,11 +59,7 @@
  * <p>
  * User defined comparator should implement {@link Serializable} interface.
  */
-<<<<<<< HEAD
-public class SortedEvictionPolicy<K, V> implements EvictionPolicy<K, V>, IgniteMBeanAware, Externalizable {
-=======
-public class SortedEvictionPolicy<K, V> extends AbstractEvictionPolicy<K, V> implements SortedEvictionPolicyMBean {
->>>>>>> 3da7794f
+public class SortedEvictionPolicy<K, V> extends AbstractEvictionPolicy<K, V> implements IgniteMBeanAware {
     /** */
     private static final long serialVersionUID = 0L;
 
@@ -127,97 +123,28 @@
         this.set = new GridConcurrentSkipListSetEx<>(this.comp);
     }
 
-    /**
-<<<<<<< HEAD
-     * Gets maximum allowed size of cache before entry will start getting evicted.
-     *
-     * @return Maximum allowed size of cache before entry will start getting evicted.
-     */
-    public int getMaxSize() {
-        return max;
-    }
-
-    /**
-     * Sets maximum allowed size of cache before entry will start getting evicted.
-     *
-     * @param max Maximum allowed size of cache before entry will start getting evicted.
-     * @return {@code this} for chaining.
-     */
-    public SortedEvictionPolicy<K, V> setMaxSize(int max) {
-        A.ensure(max >= 0, "max >= 0");
-
-        this.max = max;
+    /** {@inheritDoc} */
+    @Override public SortedEvictionPolicy<K, V> setMaxMemorySize(long maxMemSize) {
+        super.setMaxMemorySize(maxMemSize);
 
         return this;
     }
 
-    /**
-     * Gets batch size.
-     *
-     * @return batch size.
-     */
-    public int getBatchSize() {
-        return batchSize;
-    }
-
-    /**
-     * Sets batch size.
-     *
-     * @param batchSize Batch size.
-     * @return {@code this} for chaining.
-     */
-    public SortedEvictionPolicy<K, V> setBatchSize(int batchSize) {
-        A.ensure(batchSize > 0, "batchSize > 0");
-
-        this.batchSize = batchSize;
+    /** {@inheritDoc} */
+    @Override public SortedEvictionPolicy<K, V> setMaxSize(int max) {
+        super.setMaxSize(max);
 
         return this;
     }
 
-    /**
-     * Gets current size.
-     *
-     * @return Current size.
-     */
-    public int getCurrentSize() {
-        return set.sizex();
-    }
-
-    /**
-     * Gets maximum allowed cache size in bytes.
-     *
-     * @return maximum allowed cache size in bytes.
-     */
-    public long getMaxMemorySize() {
-        return maxMemSize;
-    }
-
-    /**
-     * Sets maximum allowed cache size in bytes.
-     *
-     * @param maxMemSize Maximum memory size.
-     * @return {@code this} for chaining.
-     */
-    public SortedEvictionPolicy<K, V> setMaxMemorySize(long maxMemSize) {
-        A.ensure(maxMemSize >= 0, "maxMemSize >= 0");
-
-        this.maxMemSize = maxMemSize;
+    /** {@inheritDoc} */
+    @Override public SortedEvictionPolicy<K, V> setBatchSize(int batchSize) {
+        super.setBatchSize(batchSize);
 
         return this;
     }
 
     /**
-     * Gets current sorted entries queue size in bytes.
-     *
-     * @return current sorted entries queue size in bytes.
-     */
-    public long getCurrentMemorySize() {
-        return memSize.longValue();
-    }
-
-    /**
-=======
->>>>>>> 3da7794f
      * Gets read-only view of backed queue in proper order.
      *
      * @return Read-only view of backed queue.
