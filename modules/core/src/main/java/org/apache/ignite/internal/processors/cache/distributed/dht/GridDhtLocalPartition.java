--- conflicted
+++ resolved
@@ -59,11 +59,6 @@
 import org.apache.ignite.lang.IgniteUuid;
 import org.jetbrains.annotations.NotNull;
 import org.jetbrains.annotations.Nullable;
-<<<<<<< HEAD
-import org.jsr166.ConcurrentHashMap8;
-import org.jsr166.LongAdder8;
-=======
->>>>>>> 7e61197f
 
 import static org.apache.ignite.IgniteSystemProperties.IGNITE_ATOMIC_CACHE_DELETE_HISTORY_SIZE;
 import static org.apache.ignite.events.EventType.EVT_CACHE_REBALANCE_OBJECT_UNLOADED;
@@ -288,11 +283,7 @@
     /**
      * @param entry Entry to remove.
      */
-<<<<<<< HEAD
-    @SuppressWarnings("SynchronizationOnLocalVariableOrMethodParameter") void onRemoved(GridDhtCacheEntry entry) {
-=======
     void onRemoved(GridDhtCacheEntry entry) {
->>>>>>> 7e61197f
         assert entry.obsolete() : entry;
 
         // Make sure to remove exactly this entry.
@@ -667,11 +658,7 @@
 
         boolean rec = cctx.events().isRecordable(EVT_CACHE_REBALANCE_OBJECT_UNLOADED);
 
-<<<<<<< HEAD
-        Iterator<GridDhtCacheEntry> it = (Iterator) map.allEntries().iterator();
-=======
         Iterator<GridDhtCacheEntry> it = (Iterator)map.allEntries().iterator();
->>>>>>> 7e61197f
 
         GridCloseableIterator<Map.Entry<byte[], GridCacheSwapEntry>> swapIt = null;
 
@@ -699,18 +686,10 @@
                 try {
                     cached = it.next();
 
-<<<<<<< HEAD
-                    if ((cached).clearInternal(clearVer, swap, extras)) {
-                        map.removeEntry(cached);
-
-                        if (!cached.isInternal()) {
-
-=======
                     if (cached.clearInternal(clearVer, swap, extras)) {
                         map.removeEntry(cached);
 
                         if (!cached.isInternal()) {
->>>>>>> 7e61197f
                             if (rec) {
                                 cctx.events().addEvent(cached.partition(),
                                     cached.key(),
