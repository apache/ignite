--- conflicted
+++ resolved
@@ -38,11 +38,7 @@
 import org.apache.ignite.internal.NodeStoppingException;
 import org.apache.ignite.internal.pagemem.wal.record.delta.PartitionMetaStateRecord;
 import org.apache.ignite.internal.processors.affinity.AffinityTopologyVersion;
-<<<<<<< HEAD
-import org.apache.ignite.internal.processors.cache.CacheGroupInfrastructure;
-=======
 import org.apache.ignite.internal.processors.cache.CacheGroupContext;
->>>>>>> f270533b
 import org.apache.ignite.internal.processors.cache.GridCacheAdapter;
 import org.apache.ignite.internal.processors.cache.GridCacheConcurrentMapImpl;
 import org.apache.ignite.internal.processors.cache.GridCacheContext;
@@ -127,11 +123,7 @@
 
     /** */
     @GridToStringExclude
-<<<<<<< HEAD
-    private final CacheGroupInfrastructure grp;
-=======
     private final CacheGroupContext grp;
->>>>>>> f270533b
 
     /** Create time. */
     @GridToStringExclude
@@ -139,11 +131,7 @@
 
     /** Eviction history. */
     @GridToStringExclude
-<<<<<<< HEAD
     private final Map<KeyCacheObject, GridCacheVersion> evictHist = new HashMap<>();
-=======
-    private volatile Map<KeyCacheObject, GridCacheVersion> evictHist = new HashMap<>();
->>>>>>> f270533b
 
     /** Lock. */
     @GridToStringExclude
@@ -188,30 +176,18 @@
      * @param grp Cache group.
      * @param id Partition ID.
      */
-<<<<<<< HEAD
-    @SuppressWarnings("ExternalizableWithoutPublicNoArgConstructor") GridDhtLocalPartition(GridCacheSharedContext ctx,
-        CacheGroupInfrastructure grp,int id, GridCacheMapEntryFactory entryFactory) {
-        super( entryFactory);
-=======
     @SuppressWarnings("ExternalizableWithoutPublicNoArgConstructor")
     GridDhtLocalPartition(GridCacheSharedContext ctx,
         CacheGroupContext grp,
         int id) {
         super(ENTRY_FACTORY);
->>>>>>> f270533b
 
         this.id = id;
         this.ctx = ctx;
         this.grp = grp;
-<<<<<<< HEAD
 
         log = U.logger(ctx.kernalContext(), logRef, this);
 
-=======
-
-        log = U.logger(ctx.kernalContext(), logRef, this);
-
->>>>>>> f270533b
         if (grp.sharedGroup()) {
             singleCacheEntryMap = null;
             cacheMaps = new ConcurrentHashMap<>();
@@ -442,20 +418,6 @@
     }
 
     /**
-     * @param cacheId Cache ID.
-     * @param key Key.
-     * @param ver Version.
-     */
-    private void removeVersionedEntry(int cacheId, KeyCacheObject key, GridCacheVersion ver) {
-        CacheMapHolder hld = entriesMap(cacheId, false);
-
-        GridCacheMapEntry entry = hld != null ? hld.map.get(key) : null;
-
-        if (entry != null && entry.markObsoleteVersion(ver))
-            removeEntry(entry);
-    }
-
-    /**
      *
      */
     public void cleanupRemoveQueue() {
@@ -771,11 +733,6 @@
      * @param updateSeq Update sequence.
      */
     void tryEvictAsync(boolean updateSeq) {
-<<<<<<< HEAD
-=======
-        assert ctx.kernalContext().state().active();
-
->>>>>>> f270533b
         long state = this.state.get();
 
         GridDhtPartitionState partState = getPartState(state);
@@ -910,13 +867,7 @@
      */
     private void destroyCacheDataStore() {
         try {
-<<<<<<< HEAD
             grp.offheap().destroyCacheDataStore(dataStore());
-=======
-            CacheDataStore store = dataStore();
-
-            grp.offheap().destroyCacheDataStore(id, store);
->>>>>>> f270533b
         }
         catch (IgniteCheckedException e) {
             log.error("Unable to destroy cache data store on partition eviction [id=" + id + "]", e);
