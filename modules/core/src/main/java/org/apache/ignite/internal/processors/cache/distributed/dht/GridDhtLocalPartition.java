/*
 * Licensed to the Apache Software Foundation (ASF) under one or more
 * contributor license agreements.  See the NOTICE file distributed with
 * this work for additional information regarding copyright ownership.
 * The ASF licenses this file to You under the Apache License, Version 2.0
 * (the "License"); you may not use this file except in compliance with
 * the License.  You may obtain a copy of the License at
 *
 *      http://www.apache.org/licenses/LICENSE-2.0
 *
 * Unless required by applicable law or agreed to in writing, software
 * distributed under the License is distributed on an "AS IS" BASIS,
 * WITHOUT WARRANTIES OR CONDITIONS OF ANY KIND, either express or implied.
 * See the License for the specific language governing permissions and
 * limitations under the License.
 */

package org.apache.ignite.internal.processors.cache.distributed.dht;

import java.util.HashMap;
import java.util.Iterator;
import java.util.List;
import java.util.Map;
import java.util.concurrent.ConcurrentNavigableMap;
import java.util.concurrent.ConcurrentSkipListMap;
import java.util.concurrent.CopyOnWriteArrayList;
import java.util.concurrent.atomic.AtomicInteger;
import java.util.concurrent.atomic.AtomicLong;
import java.util.concurrent.atomic.AtomicReference;
import java.util.concurrent.locks.ReentrantLock;
import org.apache.ignite.IgniteCheckedException;
import org.apache.ignite.IgniteException;
import org.apache.ignite.IgniteLogger;
import org.apache.ignite.cluster.ClusterNode;
import org.apache.ignite.internal.IgniteInternalFuture;
import org.apache.ignite.internal.NodeStoppingException;
import org.apache.ignite.internal.pagemem.wal.record.delta.PartitionMetaStateRecord;
import org.apache.ignite.internal.processors.affinity.AffinityTopologyVersion;
import org.apache.ignite.internal.processors.cache.CacheGroupInfrastructure;
import org.apache.ignite.internal.processors.cache.GridCacheAdapter;
import org.apache.ignite.internal.processors.cache.GridCacheConcurrentMapImpl;
import org.apache.ignite.internal.processors.cache.GridCacheContext;
import org.apache.ignite.internal.processors.cache.GridCacheEntryEx;
import org.apache.ignite.internal.processors.cache.GridCacheMapEntry;
import org.apache.ignite.internal.processors.cache.GridCacheMapEntryFactory;
import org.apache.ignite.internal.processors.cache.GridCacheSharedContext;
import org.apache.ignite.internal.processors.cache.KeyCacheObject;
import org.apache.ignite.internal.processors.cache.database.CacheDataRow;
import org.apache.ignite.internal.processors.cache.distributed.dht.preloader.GridDhtPreloader;
import org.apache.ignite.internal.processors.cache.extras.GridCacheObsoleteEntryExtras;
import org.apache.ignite.internal.processors.cache.version.GridCacheVersion;
import org.apache.ignite.internal.processors.query.QueryUtils;
import org.apache.ignite.internal.util.future.GridFutureAdapter;
import org.apache.ignite.internal.util.lang.GridIterator;
import org.apache.ignite.internal.util.tostring.GridToStringExclude;
import org.apache.ignite.internal.util.typedef.internal.CU;
import org.apache.ignite.internal.util.typedef.internal.S;
import org.apache.ignite.internal.util.typedef.internal.U;
import org.apache.ignite.lang.IgniteUuid;
import org.jetbrains.annotations.NotNull;
import org.jsr166.ConcurrentLinkedDeque8;

import static org.apache.ignite.IgniteSystemProperties.IGNITE_ATOMIC_CACHE_DELETE_HISTORY_SIZE;
import static org.apache.ignite.IgniteSystemProperties.IGNITE_CACHE_REMOVED_ENTRIES_TTL;
import static org.apache.ignite.events.EventType.EVT_CACHE_REBALANCE_OBJECT_UNLOADED;
import static org.apache.ignite.internal.processors.cache.IgniteCacheOffheapManager.CacheDataStore;
import static org.apache.ignite.internal.processors.cache.distributed.dht.GridDhtPartitionState.EVICTED;
import static org.apache.ignite.internal.processors.cache.distributed.dht.GridDhtPartitionState.LOST;
import static org.apache.ignite.internal.processors.cache.distributed.dht.GridDhtPartitionState.MOVING;
import static org.apache.ignite.internal.processors.cache.distributed.dht.GridDhtPartitionState.OWNING;
import static org.apache.ignite.internal.processors.cache.distributed.dht.GridDhtPartitionState.RENTING;

/**
 * Key partition.
 */
public class GridDhtLocalPartition extends GridCacheConcurrentMapImpl implements Comparable<GridDhtLocalPartition>, GridReservable {
    /** Maximum size for delete queue. */
    public static final int MAX_DELETE_QUEUE_SIZE = Integer.getInteger(IGNITE_ATOMIC_CACHE_DELETE_HISTORY_SIZE, 200_000);

    /** Maximum size for {@link #rmvQueue}. */
    private final int rmvQueueMaxSize;

    /** Removed items TTL. */
    private final long rmvdEntryTtl;

    /** Static logger to avoid re-creation. */
    private static final AtomicReference<IgniteLogger> logRef = new AtomicReference<>();

    /** Logger. */
    private static volatile IgniteLogger log;

    /** Partition ID. */
    private final int id;

    /** State. 32 bits - size, 16 bits - reservations, 13 bits - reserved, 3 bits - GridDhtPartitionState. */
    @GridToStringExclude
    private final AtomicLong state = new AtomicLong((long)MOVING.ordinal() << 32);

    /** Evict guard. Must be CASed to -1 only when partition state is EVICTED. */
    @GridToStringExclude
    private final AtomicInteger evictGuard = new AtomicInteger();

    /** Rent future. */
    @GridToStringExclude
    private final GridFutureAdapter<?> rent;

    /** Context. */
    private final GridCacheSharedContext ctx;

    /** */
    private final CacheGroupInfrastructure grp;

    /** Create time. */
    @GridToStringExclude
    private final long createTime = U.currentTimeMillis();

    /** Eviction history. */
    private volatile Map<KeyCacheObject, GridCacheVersion> evictHist = new HashMap<>();

    /** Lock. */
    private final ReentrantLock lock = new ReentrantLock();

    /** Remove queue. */
    private final ConcurrentLinkedDeque8<RemovedEntryHolder> rmvQueue = new ConcurrentLinkedDeque8<>();

    /** Group reservations. */
    private final CopyOnWriteArrayList<GridDhtPartitionsReservation> reservations = new CopyOnWriteArrayList<>();

    /** */
    private final CacheDataStore store;

    /** Partition updates. */
    private final ConcurrentNavigableMap<Long, Boolean> updates = new ConcurrentSkipListMap<>();

    /** Last applied update. */
    private final AtomicLong lastApplied = new AtomicLong(0);

    /** Set if failed to move partition to RENTING state due to reservations, to be checked when
     * reservation is released. */
    private volatile boolean shouldBeRenting;

    /**
     * @param ctx Context.
     * @param id Partition ID.
     * @param entryFactory Entry factory.
     */
    @SuppressWarnings("ExternalizableWithoutPublicNoArgConstructor")
    GridDhtLocalPartition(GridCacheSharedContext ctx,
        CacheGroupInfrastructure grp,
        int id,
        GridCacheMapEntryFactory entryFactory) {
        super(entryFactory, Math.max(10, GridCacheAdapter.DFLT_START_CACHE_SIZE / grp.affinity().partitions()));

        this.id = id;
        this.ctx = ctx;
        this.grp = grp;

        log = U.logger(ctx.kernalContext(), logRef, this);

        rent = new GridFutureAdapter<Object>() {
            @Override public String toString() {
                return "PartitionRentFuture [part=" + GridDhtLocalPartition.this + ']';
            }
        };

        int delQueueSize = CU.isSystemCache(grp.config().getName()) ? 100 :
            Math.max(MAX_DELETE_QUEUE_SIZE / grp.affinity().partitions(), 20);

        rmvQueueMaxSize = U.ceilPow2(delQueueSize);

        rmvdEntryTtl = Long.getLong(IGNITE_CACHE_REMOVED_ENTRIES_TTL, 10_000);

        try {
            store = grp.offheap().createCacheDataStore(id);
        }
        catch (IgniteCheckedException e) {
            // TODO ignite-db
            throw new IgniteException(e);
        }
    }

    /**
     * @return Data store.
     */
    public CacheDataStore dataStore() {
        return store;
    }

    /**
     * Adds group reservation to this partition.
     *
     * @param r Reservation.
     * @return {@code false} If such reservation already added.
     */
    public boolean addReservation(GridDhtPartitionsReservation r) {
        assert (getPartState(state.get())) != EVICTED : "we can reserve only active partitions";
        assert (getReservations(state.get())) != 0 : "partition must be already reserved before adding group reservation";

        return reservations.addIfAbsent(r);
    }

    /**
     * @param r Reservation.
     */
    public void removeReservation(GridDhtPartitionsReservation r) {
        if (!reservations.remove(r))
            throw new IllegalStateException("Reservation was already removed.");
    }

    /**
     * @return Partition ID.
     */
    public int id() {
        return id;
    }

    /**
     * @return Create time.
     */
    long createTime() {
        return createTime;
    }

    /**
     * @return Partition state.
     */
    public GridDhtPartitionState state() {
        return getPartState(state.get());
    }

    /**
     * @return {@code True} if partition is marked for transfer to renting state.
     */
    public boolean shouldBeRenting() {
        return shouldBeRenting;
    }

    /**
     * @return Reservations.
     */
    public int reservations() {
        return getReservations(state.get());
    }

    /**
     * @return {@code True} if partition is empty.
     */
    public boolean isEmpty() {
<<<<<<< HEAD
        if (grp.allowFastEviction())
            return size() == 0;

        return store.fullSize() == 0 && size() == 0;
=======
        if (cctx.allowFastEviction())
            return internalSize() == 0;

        return store.size() == 0 && internalSize() == 0;
>>>>>>> f9aa769a
    }

    /**
     * @return Last applied update.
     */
    public long lastAppliedUpdate() {
        return lastApplied.get();
    }

    /**
     * @param cntr Received counter.
     */
    public void onUpdateReceived(long cntr) {
        boolean changed = updates.putIfAbsent(cntr, true) == null;

        if (!changed)
            return;

        while (true) {
            Map.Entry<Long, Boolean> entry = updates.firstEntry();

            if (entry == null)
                return;

            long first = entry.getKey();

            long cntr0 = lastApplied.get();

            if (first <= cntr0)
                updates.remove(first);
            else if (first == cntr0 + 1)
                if (lastApplied.compareAndSet(cntr0, first))
                    updates.remove(first);
                else
                    break;
            else
                break;
        }
    }

    /**
     * @return If partition is moving or owning or renting.
     */
    public boolean valid() {
        GridDhtPartitionState state = state();

        return state == MOVING || state == OWNING || state == RENTING;
    }

    /**
     * @param entry Entry to remove.
     */
    void onRemoved(GridDhtCacheEntry entry) {
        assert entry.obsolete() : entry;

        // Make sure to remove exactly this entry.
        removeEntry(entry);

        // Attempt to evict.
        try {
            tryEvict();
        }
        catch (NodeStoppingException ignore) {
            // No-op.
        }
    }

    /**
     * @param key Key.
     * @param ver Version.
     */
    private void removeVersionedEntry(KeyCacheObject key, GridCacheVersion ver) {
        GridCacheMapEntry entry = getEntry(null, key);

        if (entry != null && entry.markObsoleteVersion(ver))
            removeEntry(entry);
    }

    /**
     *
     */
    public void cleanupRemoveQueue() {
        while (rmvQueue.sizex() >= rmvQueueMaxSize) {
            RemovedEntryHolder item = rmvQueue.pollFirst();

            if (item != null)
                removeVersionedEntry(item.key(), item.version());
        }

        if (!grp.isDrEnabled()) {
            RemovedEntryHolder item = rmvQueue.peekFirst();

            while (item != null && item.expireTime() < U.currentTimeMillis()) {
                item = rmvQueue.pollFirst();

                if (item == null)
                    break;

                removeVersionedEntry(item.key(), item.version());

                item = rmvQueue.peekFirst();
            }
        }
    }

    /**
     * @param key Removed key.
     * @param ver Removed version.
     */
    public void onDeferredDelete(KeyCacheObject key, GridCacheVersion ver) {
        cleanupRemoveQueue();

        rmvQueue.add(new RemovedEntryHolder(key, ver, rmvdEntryTtl));
    }

    /**
     * Locks partition.
     */
    @SuppressWarnings({"LockAcquiredButNotSafelyReleased"})
    public void lock() {
        lock.lock();
    }

    /**
     * Unlocks partition.
     */
    public void unlock() {
        lock.unlock();
    }

    /**
     * @param key Key.
     * @param ver Version.
     */
    public void onEntryEvicted(KeyCacheObject key, GridCacheVersion ver) {
        assert key != null;
        assert ver != null;
        assert lock.isHeldByCurrentThread(); // Only one thread can enter this method at a time.

        if (state() != MOVING)
            return;

        Map<KeyCacheObject, GridCacheVersion> evictHist0 = evictHist;

        if (evictHist0 != null) {
            GridCacheVersion ver0 = evictHist0.get(key);

            if (ver0 == null || ver0.isLess(ver)) {
                GridCacheVersion ver1 = evictHist0.put(key, ver);

                assert ver1 == ver0;
            }
        }
    }

    /**
     * Cache preloader should call this method within partition lock.
     *
     * @param key Key.
     * @param ver Version.
     * @return {@code True} if preloading is permitted.
     */
    public boolean preloadingPermitted(KeyCacheObject key, GridCacheVersion ver) {
        assert key != null;
        assert ver != null;
        assert lock.isHeldByCurrentThread(); // Only one thread can enter this method at a time.

        if (state() != MOVING)
            return false;

        Map<KeyCacheObject, GridCacheVersion> evictHist0 = evictHist;

        if (evictHist0 != null) {
            GridCacheVersion ver0 = evictHist0.get(key);

            // Permit preloading if version in history
            // is missing or less than passed in.
            return ver0 == null || ver0.isLess(ver);
        }

        return false;
    }

    /**
     * Reserves a partition so it won't be cleared.
     *
     * @return {@code True} if reserved.
     */
    @Override public boolean reserve() {
        while (true) {
            long state = this.state.get();

            if (getPartState(state) == EVICTED)
                return false;

            long newState = setReservations(state, getReservations(state) + 1);

            if (this.state.compareAndSet(state, newState))
                return true;
        }
    }

    /**
     * Releases previously reserved partition.
     */
    @Override public void release() {
        release0(0);
    }

    /** {@inheritDoc} */
    @Override protected void release(int sizeChange, GridCacheEntryEx e) {
        release0(sizeChange);
    }

    /**
     * @param sizeChange Size change delta.
     */
    private void release0(int sizeChange) {
        while (true) {
            long state = this.state.get();

            int reservations = getReservations(state);

            if (reservations == 0)
                return;

            assert getPartState(state) != EVICTED;

            long newState = setReservations(state, --reservations);
            newState = setSize(newState, getSize(newState) + sizeChange);

            assert getSize(newState) == getSize(state) + sizeChange;

            // Decrement reservations.
            if (this.state.compareAndSet(state, newState)) {
                if (reservations == 0 && shouldBeRenting)
                    rent(true);

                tryEvictAsync(false);

                break;
            }
        }
    }

    /**
     * @param stateToRestore State to restore.
     */
    public void restoreState(GridDhtPartitionState stateToRestore) {
        state.set(setPartState(state.get(), stateToRestore));
    }

    /**
     * @param state Current aggregated value.
     * @param toState State to switch to.
     * @return {@code true} if cas succeeds.
     */
    private boolean casState(long state, GridDhtPartitionState toState) {
        if (ctx.database().persistenceEnabled()) {
            synchronized (this) {
                boolean update = this.state.compareAndSet(state, setPartState(state, toState));

                if (update)
                    try {
                        // TODO IGNITE-5075.
                        ctx.wal().log(new PartitionMetaStateRecord(grp.groupId(), id, toState, updateCounter()));
                    }
                    catch (IgniteCheckedException e) {
                        log.error("Error while writing to log", e);
                    }

                return update;
            }
        }
        else
            return this.state.compareAndSet(state, setPartState(state, toState));
    }

    /**
     * @return {@code True} if transitioned to OWNING state.
     */
    boolean own() {
        while (true) {
            long state = this.state.get();

            GridDhtPartitionState partState = getPartState(state);

            if (partState == RENTING || partState == EVICTED)
                return false;

            if (partState == OWNING)
                return true;

            assert partState == MOVING || partState == LOST;

            if (casState(state, OWNING)) {
                if (log.isDebugEnabled())
                    log.debug("Owned partition: " + this);

                // No need to keep history any more.
                evictHist = null;

                return true;
            }
        }
    }

    /**
     * Forcibly moves partition to a MOVING state.
     */
    void moving() {
        while (true) {
            long state = this.state.get();

            GridDhtPartitionState partState = getPartState(state);

            assert partState == OWNING : "Only OWNed partitions should be moved to MOVING state";

            if (casState(state, MOVING)) {
                if (log.isDebugEnabled())
                    log.debug("Forcibly moved partition to a MOVING state: " + this);

                break;
            }
        }
    }

    /**
     * @return {@code True} if partition state changed.
     */
    boolean markLost() {
        while (true) {
            long state = this.state.get();

            GridDhtPartitionState partState = getPartState(state);

            if (partState == LOST)
                return false;

            if (casState(state, LOST)) {
                if (log.isDebugEnabled())
                    log.debug("Marked partition as LOST: " + this);

                // No need to keep history any more.
                evictHist = null;

                return true;
            }
        }
    }

    /**
     * @param updateSeq Update sequence.
     * @return Future to signal that this node is no longer an owner or backup.
     */
    IgniteInternalFuture<?> rent(boolean updateSeq) {
        long state = this.state.get();

        GridDhtPartitionState partState = getPartState(state);

        if (partState == RENTING || partState == EVICTED)
            return rent;

        shouldBeRenting = true;

        if (getReservations(state) == 0 && casState(state, RENTING)) {
            shouldBeRenting = false;

            if (log.isDebugEnabled())
                log.debug("Moved partition to RENTING state: " + this);

            // Evict asynchronously, as the 'rent' method may be called
            // from within write locks on local partition.
            tryEvictAsync(updateSeq);
        }

        return rent;
    }

    /**
     * @param updateSeq Update sequence.
     */
    void tryEvictAsync(boolean updateSeq) {
        assert ctx.kernalContext().state().active();

        long state = this.state.get();

        GridDhtPartitionState partState = getPartState(state);

        if (isEmpty() && !grp.queriesEnabled() && getSize(state) == 0 &&
            partState == RENTING && getReservations(state) == 0 && !groupReserved() &&
            casState(state, EVICTED)) {
            if (log.isDebugEnabled())
                log.debug("Evicted partition: " + this);

            if (markForDestroy())
                finishDestroy(updateSeq);
        }
        else if (partState == RENTING || shouldBeRenting())
            grp.preloader().evictPartitionAsync(this);
    }

    /**
     * @return {@code true} If there is a group reservation.
     */
    boolean groupReserved() {
        for (GridDhtPartitionsReservation reservation : reservations) {
            if (!reservation.invalidate())
                return true; // Failed to invalidate reservation -> we are reserved.
        }

        return false;
    }

    /**
     * @return {@code True} if evicting thread was added.
     */
    private boolean addEvicting() {
        while (true) {
            int cnt = evictGuard.get();

            if (cnt != 0)
                return false;

            if (evictGuard.compareAndSet(cnt, cnt + 1))
                return true;
        }
    }

    /**
     *
     */
    private void clearEvicting() {
        boolean free;

        while (true) {
            int cnt = evictGuard.get();

            assert cnt > 0;

            if (evictGuard.compareAndSet(cnt, cnt - 1)) {
                free = cnt == 1;

                break;
            }
        }

        if (free && state() == EVICTED) {
            if (markForDestroy())
                finishDestroy(true);
        }
    }

    /**
     * @return {@code True} if partition is safe to destroy
     */
    private boolean markForDestroy() {
        while (true) {
            int cnt = evictGuard.get();

            if (cnt != 0)
                return false;

            if (evictGuard.compareAndSet(0, -1))
                return true;
        }
    }

    /**
     * @param updateSeq Update sequence request.
     */
    private void finishDestroy(boolean updateSeq) {
        assert state() == EVICTED : this;
        assert evictGuard.get() == -1;

        grp.onPartitionEvicted(id);

        destroyCacheDataStore();

        rent.onDone();

        ((GridDhtPreloader)grp.preloader()).onPartitionEvicted(this, updateSeq);

        clearDeferredDeletes();
    }

    /**
     * @throws NodeStoppingException If node is stopping.
     */
    public void tryEvict() throws NodeStoppingException {
        long state = this.state.get();

        GridDhtPartitionState partState = getPartState(state);

        if (partState != RENTING || getReservations(state) != 0 || groupReserved())
            return;

        if (addEvicting()) {
            try {
                // Attempt to evict partition entries from cache.
                clearAll();

                if (isEmpty() && getSize(state) == 0 && casState(state, EVICTED)) {
                    if (log.isDebugEnabled())
                        log.debug("Evicted partition: " + this);
                    // finishDestroy() will be initiated by clearEvicting().
                }
            }
            finally {
                clearEvicting();
            }
        }
    }

    /**
     * Release created data store for this partition.
     */
    private void destroyCacheDataStore() {
        try {
            CacheDataStore store = dataStore();

            grp.offheap().destroyCacheDataStore(id, store);
        }
        catch (IgniteCheckedException e) {
            log.error("Unable to destroy cache data store on partition eviction [id=" + id + "]", e);
        }
    }

    /**
     *
     */
    void onUnlock() {
        try {
            tryEvict();
        }
        catch (NodeStoppingException ignore) {
            // No-op.
        }
    }

    /**
     * @param topVer Topology version.
     * @return {@code True} if local node is primary for this partition.
     */
    public boolean primary(AffinityTopologyVersion topVer) {
        List<ClusterNode> nodes = grp.affinity().cachedAffinity(topVer).get(id);

        return !nodes.isEmpty() && ctx.localNode().equals(nodes.get(0));
    }

    /**
     * @param topVer Topology version.
     * @return {@code True} if local node is backup for this partition.
     */
    public boolean backup(AffinityTopologyVersion topVer) {
        List<ClusterNode> nodes = grp.affinity().cachedAffinity(topVer).get(id);

        return nodes.indexOf(ctx.localNode()) > 0;
    }

    /**
     * @return Next update index.
     */
    public long nextUpdateCounter() {
        return store.nextUpdateCounter();
    }

    /**
     * @return Current update index.
     */
    public long updateCounter() {
        return store.updateCounter();
    }

    /**
     * @return Initial update counter.
     */
    public Long initialUpdateCounter() {
        return store.initialUpdateCounter();
    }

    /**
     * @param val Update index value.
     */
    public void updateCounter(long val) {
        store.updateCounter(val);
    }

    /**
     * @param val Initial update index value.
     */
    public void initialUpdateCounter(long val) {
        store.updateInitialCounter(val);
    }

    /**
     * Clears values for this partition.
     *
     * @throws NodeStoppingException If node stopping.
     */
    public void clearAll() throws NodeStoppingException {
        GridCacheVersion clearVer = ctx.versions().next();

        // TODO IGNITE-5075.
        boolean rec = grp.shared().gridEvents().isRecordable(EVT_CACHE_REBALANCE_OBJECT_UNLOADED);

        Iterator<GridCacheMapEntry> it = allEntries().iterator();

        GridCacheObsoleteEntryExtras extras = new GridCacheObsoleteEntryExtras(clearVer);

        while (it.hasNext()) {
            GridCacheMapEntry cached = null;

            ctx.database().checkpointReadLock();

            try {
                cached = it.next();

                if (cached instanceof GridDhtCacheEntry && ((GridDhtCacheEntry)cached).clearInternal(clearVer, extras)) {
                    removeEntry(cached);

                    if (!cached.isInternal()) {
                        if (rec) {
                            // TODO IGNITE-5075.
//                            cctx.events().addEvent(cached.partition(),
//                                cached.key(),
//                                ctx.localNodeId(),
//                                (IgniteUuid)null,
//                                null,
//                                EVT_CACHE_REBALANCE_OBJECT_UNLOADED,
//                                null,
//                                false,
//                                cached.rawGet(),
//                                cached.hasValue(),
//                                null,
//                                null,
//                                null,
//                                false);
                        }
                    }
                }
            }
            catch (GridDhtInvalidPartitionException e) {
                assert isEmpty() && state() == EVICTED : "Invalid error [e=" + e + ", part=" + this + ']';

                break; // Partition is already concurrently cleared and evicted.
            }
            catch (NodeStoppingException e) {
                if (log.isDebugEnabled())
                    log.debug("Failed to clear cache entry for evicted partition: " + cached.partition());

                rent.onDone(e);

                throw e;
            }
            catch (IgniteCheckedException e) {
                U.error(log, "Failed to clear cache entry for evicted partition: " + cached, e);
            }
            finally {
                ctx.database().checkpointReadUnlock();
            }
        }

        if (!grp.allowFastEviction()) {
            GridCacheContext cctx = grp.sharedGroup() ? null : grp.singleCacheContext();

            try {
                GridIterator<CacheDataRow> it0 = grp.offheap().partitionIterator(id);

                while (it0.hasNext()) {
                    ctx.database().checkpointReadLock();

                    try {
                        CacheDataRow row = it0.next();

                        if (grp.sharedGroup() && (cctx == null || cctx.cacheId() != row.cacheId()))
                            cctx = ctx.cacheContext(row.cacheId());GridCacheMapEntry cached = putEntryIfObsoleteOrAbsent(cctx,
                            grp.affinity().lastVersion(),
                            row.key(),  true, false);

                        if (cached instanceof GridDhtCacheEntry && ((GridDhtCacheEntry)cached).clearInternal(clearVer, extras)) {
                            if (rec) {
                                cctx.events().addEvent(cached.partition(),
                                    cached.key(),
                                    ctx.localNodeId(),
                                    (IgniteUuid)null,
                                    null,
                                    EVT_CACHE_REBALANCE_OBJECT_UNLOADED,
                                    null,
                                    false,
                                    cached.rawGet(),
                                    cached.hasValue(),
                                    null,
                                    null,
                                    null,
                                    false);
                            }
                        }
                    }
                    catch (GridDhtInvalidPartitionException e) {
                        assert isEmpty() && state() == EVICTED : "Invalid error [e=" + e + ", part=" + this + ']';

                        break; // Partition is already concurrently cleared and evicted.
                    }
                    finally {
                        ctx.database().checkpointReadUnlock();
                    }
                }
            }
            catch (NodeStoppingException e) {
                if (log.isDebugEnabled())
                    log.debug("Failed to get iterator for evicted partition: " + id);

                rent.onDone(e);

                throw e;
            }
            catch (IgniteCheckedException e) {
                U.error(log, "Failed to get iterator for evicted partition: " + id, e);
            }
        }
    }

    /**
     *
     */
    private void clearDeferredDeletes() {
        for (RemovedEntryHolder e : rmvQueue)
            removeVersionedEntry(e.key(), e.version());
    }

    /** {@inheritDoc} */
    @Override public int hashCode() {
        return id;
    }

    /** {@inheritDoc} */
    @SuppressWarnings({"OverlyStrongTypeCast"})
    @Override public boolean equals(Object obj) {
        return obj instanceof GridDhtLocalPartition && (obj == this || ((GridDhtLocalPartition)obj).id() == id);
    }

    /** {@inheritDoc} */
    @Override public int compareTo(@NotNull GridDhtLocalPartition part) {
        if (part == null)
            return 1;

        return Integer.compare(id, part.id());
    }

    /** {@inheritDoc} */
    @Override public String toString() {
        return S.toString(GridDhtLocalPartition.class, this,
            "state", state(),
            "reservations", reservations(),
            "empty", isEmpty(),
            "createTime", U.format(createTime));
    }

    /** {@inheritDoc} */
    @Override public int publicSize() {
        return getSize(state.get());
    }

    /** {@inheritDoc} */
    @Override public void incrementPublicSize(GridCacheEntryEx e) {
        while (true) {
            long state = this.state.get();

            if (this.state.compareAndSet(state, setSize(state, getSize(state) + 1)))
                return;
        }
    }

    /** {@inheritDoc} */
    @Override public void decrementPublicSize(GridCacheEntryEx e) {
        while (true) {
            long state = this.state.get();

            assert getPartState(state) != EVICTED;

            if (this.state.compareAndSet(state, setSize(state, getSize(state) - 1)))
                return;
        }
    }

    /**
     * @param state Composite state.
     * @return Partition state.
     */
    private static GridDhtPartitionState getPartState(long state) {
        return GridDhtPartitionState.fromOrdinal((int)(state & (0x0000000000000007L)));
    }

    /**
     * @param state Composite state to update.
     * @param partState Partition state.
     * @return Updated composite state.
     */
    private static long setPartState(long state, GridDhtPartitionState partState) {
        return (state & (~0x0000000000000007L)) | partState.ordinal();
    }

    /**
     * @param state Composite state.
     * @return Reservations.
     */
    private static int getReservations(long state) {
        return (int)((state & 0x00000000FFFF0000L) >> 16);
    }

    /**
     * @param state Composite state to update.
     * @param reservations Reservations to set.
     * @return Updated composite state.
     */
    private static long setReservations(long state, int reservations) {
        return (state & (~0x00000000FFFF0000L)) | (reservations << 16);
    }

    /**
     * @param state Composite state.
     * @return Size.
     */
    private static int getSize(long state) {
        return (int)((state & 0xFFFFFFFF00000000L) >> 32);
    }

    /**
     * @param state Composite state to update.
     * @param size Size to set.
     * @return Updated composite state.
     */
    private static long setSize(long state, int size) {
        return (state & (~0xFFFFFFFF00000000L)) | ((long)size << 32);
    }

    /**
     * Removed entry holder.
     */
    private static class RemovedEntryHolder {
        /** Cache key */
        private final KeyCacheObject key;

        /** Entry version */
        private final GridCacheVersion ver;

        /** Entry expire time. */
        private final long expireTime;

        /**
         * @param key Key.
         * @param ver Entry version.
         * @param ttl TTL.
         */
        private RemovedEntryHolder(KeyCacheObject key, GridCacheVersion ver, long ttl) {
            this.key = key;
            this.ver = ver;

            expireTime = U.currentTimeMillis() + ttl;
        }

        /**
         * @return Key.
         */
        KeyCacheObject key() {
            return key;
        }

        /**
         * @return Version.
         */
        GridCacheVersion version() {
            return ver;
        }

        /**
         * @return item expired time
         */
        long expireTime() {
            return expireTime;
        }

        /** {@inheritDoc} */
        @Override public String toString() {
            return S.toString(RemovedEntryHolder.class, this);
        }
    }
}<|MERGE_RESOLUTION|>--- conflicted
+++ resolved
@@ -246,17 +246,10 @@
      * @return {@code True} if partition is empty.
      */
     public boolean isEmpty() {
-<<<<<<< HEAD
         if (grp.allowFastEviction())
-            return size() == 0;
-
-        return store.fullSize() == 0 && size() == 0;
-=======
-        if (cctx.allowFastEviction())
             return internalSize() == 0;
 
-        return store.size() == 0 && internalSize() == 0;
->>>>>>> f9aa769a
+        return store.fullSize() == 0 && internalSize() == 0;
     }
 
     /**
