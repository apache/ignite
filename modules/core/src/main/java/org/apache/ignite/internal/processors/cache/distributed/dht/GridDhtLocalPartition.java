/*
 * Licensed to the Apache Software Foundation (ASF) under one or more
 * contributor license agreements.  See the NOTICE file distributed with
 * this work for additional information regarding copyright ownership.
 * The ASF licenses this file to You under the Apache License, Version 2.0
 * (the "License"); you may not use this file except in compliance with
 * the License.  You may obtain a copy of the License at
 *
 *      http://www.apache.org/licenses/LICENSE-2.0
 *
 * Unless required by applicable law or agreed to in writing, software
 * distributed under the License is distributed on an "AS IS" BASIS,
 * WITHOUT WARRANTIES OR CONDITIONS OF ANY KIND, either express or implied.
 * See the License for the specific language governing permissions and
 * limitations under the License.
 */

package org.apache.ignite.internal.processors.cache.distributed.dht;

import java.util.Collection;
import java.util.Collections;
import java.util.HashMap;
import java.util.Iterator;
import java.util.List;
import java.util.Map;
import java.util.concurrent.ConcurrentHashMap;
import java.util.concurrent.ConcurrentMap;
import java.util.concurrent.ConcurrentNavigableMap;
import java.util.concurrent.ConcurrentSkipListMap;
import java.util.concurrent.CopyOnWriteArrayList;
import java.util.concurrent.atomic.AtomicInteger;
import java.util.concurrent.atomic.AtomicLong;
import java.util.concurrent.atomic.AtomicReference;
import java.util.concurrent.locks.ReentrantLock;
import org.apache.ignite.IgniteCheckedException;
import org.apache.ignite.IgniteException;
import org.apache.ignite.IgniteLogger;
import org.apache.ignite.cluster.ClusterNode;
import org.apache.ignite.internal.IgniteInternalFuture;
import org.apache.ignite.internal.NodeStoppingException;
import org.apache.ignite.internal.pagemem.wal.record.delta.PartitionMetaStateRecord;
import org.apache.ignite.internal.processors.affinity.AffinityTopologyVersion;
import org.apache.ignite.internal.processors.cache.CacheGroupInfrastructure;
import org.apache.ignite.internal.processors.cache.GridCacheAdapter;
import org.apache.ignite.internal.processors.cache.GridCacheConcurrentMapImpl;
import org.apache.ignite.internal.processors.cache.GridCacheContext;
import org.apache.ignite.internal.processors.cache.GridCacheEntryEx;
import org.apache.ignite.internal.processors.cache.GridCacheMapEntry;
import org.apache.ignite.internal.processors.cache.GridCacheMapEntryFactory;
import org.apache.ignite.internal.processors.cache.GridCacheSharedContext;
import org.apache.ignite.internal.processors.cache.KeyCacheObject;
import org.apache.ignite.internal.processors.cache.database.CacheDataRow;
import org.apache.ignite.internal.processors.cache.distributed.dht.preloader.GridDhtPreloader;
import org.apache.ignite.internal.processors.cache.extras.GridCacheObsoleteEntryExtras;
import org.apache.ignite.internal.processors.cache.version.GridCacheVersion;
import org.apache.ignite.internal.util.future.GridFutureAdapter;
import org.apache.ignite.internal.util.lang.GridIterator;
import org.apache.ignite.internal.util.tostring.GridToStringExclude;
import org.apache.ignite.internal.util.typedef.internal.CU;
import org.apache.ignite.internal.util.typedef.internal.S;
import org.apache.ignite.internal.util.typedef.internal.U;
import org.apache.ignite.lang.IgniteUuid;
import org.jetbrains.annotations.NotNull;
<<<<<<< HEAD
import org.jetbrains.annotations.Nullable;
=======
>>>>>>> 6eed51a2
import org.jsr166.ConcurrentHashMap8;
import org.jsr166.ConcurrentLinkedDeque8;

import static org.apache.ignite.IgniteSystemProperties.IGNITE_ATOMIC_CACHE_DELETE_HISTORY_SIZE;
import static org.apache.ignite.IgniteSystemProperties.IGNITE_CACHE_REMOVED_ENTRIES_TTL;
import static org.apache.ignite.events.EventType.EVT_CACHE_REBALANCE_OBJECT_UNLOADED;
import static org.apache.ignite.internal.processors.cache.IgniteCacheOffheapManager.CacheDataStore;
import static org.apache.ignite.internal.processors.cache.distributed.dht.GridDhtPartitionState.EVICTED;
import static org.apache.ignite.internal.processors.cache.distributed.dht.GridDhtPartitionState.LOST;
import static org.apache.ignite.internal.processors.cache.distributed.dht.GridDhtPartitionState.MOVING;
import static org.apache.ignite.internal.processors.cache.distributed.dht.GridDhtPartitionState.OWNING;
import static org.apache.ignite.internal.processors.cache.distributed.dht.GridDhtPartitionState.RENTING;

/**
 * Key partition.
 */
public class GridDhtLocalPartition extends GridCacheConcurrentMapImpl implements Comparable<GridDhtLocalPartition>, GridReservable {
    /** Maximum size for delete queue. */
    public static final int MAX_DELETE_QUEUE_SIZE = Integer.getInteger(IGNITE_ATOMIC_CACHE_DELETE_HISTORY_SIZE, 200_000);

    /** Maximum size for {@link #rmvQueue}. */
    private final int rmvQueueMaxSize;

    /** Removed items TTL. */
    private final long rmvdEntryTtl;

    /** Static logger to avoid re-creation. */
    private static final AtomicReference<IgniteLogger> logRef = new AtomicReference<>();

    /** Logger. */
    private static volatile IgniteLogger log;

    /** Partition ID. */
    private final int id;

    /** State. 32 bits - size, 16 bits - reservations, 13 bits - reserved, 3 bits - GridDhtPartitionState. */
    @GridToStringExclude
    private final AtomicLong state = new AtomicLong((long)MOVING.ordinal() << 32);

    /** Evict guard. Must be CASed to -1 only when partition state is EVICTED. */
    @GridToStringExclude
    private final AtomicInteger evictGuard = new AtomicInteger();

    /** Rent future. */
    @GridToStringExclude
    private final GridFutureAdapter<?> rent;

    /** */
<<<<<<< HEAD
    private final GridCacheSharedContext ctx;

    /** */
=======
    @GridToStringExclude
    private final GridCacheSharedContext ctx;

    /** */
    @GridToStringExclude
>>>>>>> 6eed51a2
    private final CacheGroupInfrastructure grp;

    /** Create time. */
    @GridToStringExclude
    private final long createTime = U.currentTimeMillis();

    /** Eviction history. */
<<<<<<< HEAD
    private final Map<KeyCacheObject, GridCacheVersion> evictHist = new HashMap<>();
=======
    @GridToStringExclude
    private volatile Map<KeyCacheObject, GridCacheVersion> evictHist = new HashMap<>();
>>>>>>> 6eed51a2

    /** Lock. */
    @GridToStringExclude
    private final ReentrantLock lock = new ReentrantLock();

    /** */
<<<<<<< HEAD
    private final ConcurrentMap<Integer, ConcurrentMap<KeyCacheObject, GridCacheMapEntry>> cachesEntryMaps;

    /** */
    private final ConcurrentMap<Integer, AtomicInteger> cacheSizes;

    /** */
=======
    @GridToStringExclude
    private final ConcurrentMap<Integer, ConcurrentMap<KeyCacheObject, GridCacheMapEntry>> cachesEntryMaps;

    /** */
    @GridToStringExclude
    private final ConcurrentMap<Integer, AtomicInteger> cacheSizes;

    /** */
    @GridToStringExclude
>>>>>>> 6eed51a2
    private final ConcurrentMap<KeyCacheObject, GridCacheMapEntry> singleCacheEntryMap;

    /** Remove queue. */
    @GridToStringExclude
    private final ConcurrentLinkedDeque8<RemovedEntryHolder> rmvQueue = new ConcurrentLinkedDeque8<>();

    /** Group reservations. */
    @GridToStringExclude
    private final CopyOnWriteArrayList<GridDhtPartitionsReservation> reservations = new CopyOnWriteArrayList<>();

    /** */
    @GridToStringExclude
    private final CacheDataStore store;

    /** Partition updates. */
    @GridToStringExclude
    private final ConcurrentNavigableMap<Long, Boolean> updates = new ConcurrentSkipListMap<>();

    /** Last applied update. */
    private final AtomicLong lastApplied = new AtomicLong(0);

    /** Set if failed to move partition to RENTING state due to reservations, to be checked when
     * reservation is released. */
    private volatile boolean shouldBeRenting;

    /** Set if partition must be re-created and preloaded after eviction. */
    private boolean reload;

    /**
     * @param ctx Context.
     * @param grp Cache group.
     * @param id Partition ID.
     * @param entryFactory Entry factory.
     */
    @SuppressWarnings("ExternalizableWithoutPublicNoArgConstructor")
    GridDhtLocalPartition(GridCacheSharedContext ctx,
<<<<<<< HEAD
        CacheGroupInfrastructure grp, int id, GridCacheMapEntryFactory entryFactory) {
        super( entryFactory);
=======
        CacheGroupInfrastructure grp,
        int id,
        GridCacheMapEntryFactory entryFactory) {
        super(entryFactory);
>>>>>>> 6eed51a2

        this.id = id;
        this.ctx = ctx;
        this.grp = grp;
<<<<<<< HEAD

        log = U.logger(ctx.kernalContext(), logRef, this);

=======

        log = U.logger(ctx.kernalContext(), logRef, this);

>>>>>>> 6eed51a2
        if (grp.sharedGroup()) {
            singleCacheEntryMap = null;
            cachesEntryMaps = new ConcurrentHashMap<>();
            cacheSizes = new ConcurrentHashMap<>();
        }
        else {
            singleCacheEntryMap = createEntriesMap();
            cachesEntryMaps = null;
            cacheSizes = null;
        }

        rent = new GridFutureAdapter<Object>() {
            @Override public String toString() {
                return "PartitionRentFuture [part=" + GridDhtLocalPartition.this + ']';
            }
        };

        int delQueueSize = grp.systemCache() ? 100 :
            Math.max(MAX_DELETE_QUEUE_SIZE / grp.affinity().partitions(), 20);

        rmvQueueMaxSize = U.ceilPow2(delQueueSize);

        rmvdEntryTtl = Long.getLong(IGNITE_CACHE_REMOVED_ENTRIES_TTL, 10_000);

        try {
            store = grp.offheap().createCacheDataStore(id);
        }
        catch (IgniteCheckedException e) {
            // TODO ignite-db
            throw new IgniteException(e);
        }
    }

    /**
     * @return Entries map.
     */
    private ConcurrentMap<KeyCacheObject, GridCacheMapEntry> createEntriesMap() {
        return new ConcurrentHashMap8<>(Math.max(10, GridCacheAdapter.DFLT_START_CACHE_SIZE / grp.affinity().partitions()),
            0.75f,
            Runtime.getRuntime().availableProcessors() * 2);
    }

    /**
     * @param cacheId Cache ID.
     * @return Size counter.
     */
    private AtomicInteger cacheSizeCounter(int cacheId) {
        assert grp.sharedGroup();

        AtomicInteger cntr = cacheSizes.get(cacheId);

        if (cntr != null)
            return cntr;

        AtomicInteger old = cacheSizes.putIfAbsent(cacheId, cntr = new AtomicInteger());

        if (old != null)
            cntr = old;

        return cntr;
    }

    /** {@inheritDoc} */
    @Override public int internalSize() {
        if (grp.sharedGroup()) {
            int size = 0;

            for (ConcurrentMap<KeyCacheObject, GridCacheMapEntry> map : cachesEntryMaps.values())
                size += map.size();

            return size;
        }

        return singleCacheEntryMap.size();
    }

    /** {@inheritDoc} */
    @Override protected ConcurrentMap<KeyCacheObject, GridCacheMapEntry> entriesMap(int cacheId, boolean create) {
        if (grp.sharedGroup()) {
            ConcurrentMap<KeyCacheObject, GridCacheMapEntry> map = cachesEntryMaps.get(cacheId);

            if (map != null)
                return map;

            if (!create)
                return null;

            ConcurrentMap<KeyCacheObject, GridCacheMapEntry> old =
                cachesEntryMaps.putIfAbsent(cacheId, map = createEntriesMap());

            if (old != null)
                map = old;

            return map;
        }

        return singleCacheEntryMap;
    }

    /**
     * @return Data store.
     */
    public CacheDataStore dataStore() {
        return store;
    }

    /**
     * Adds group reservation to this partition.
     *
     * @param r Reservation.
     * @return {@code false} If such reservation already added.
     */
    public boolean addReservation(GridDhtPartitionsReservation r) {
        assert (getPartState(state.get())) != EVICTED : "we can reserve only active partitions";
        assert (getReservations(state.get())) != 0 : "partition must be already reserved before adding group reservation";

        return reservations.addIfAbsent(r);
    }

    /**
     * @param r Reservation.
     */
    public void removeReservation(GridDhtPartitionsReservation r) {
        if (!reservations.remove(r))
            throw new IllegalStateException("Reservation was already removed.");
    }

    /**
     * @return Partition ID.
     */
    public int id() {
        return id;
    }

    /**
     * @return Create time.
     */
    long createTime() {
        return createTime;
    }

    /**
     * @return Partition state.
     */
    public GridDhtPartitionState state() {
        return getPartState(state.get());
    }

    /**
     * @return {@code True} if partition is marked for transfer to renting state.
     */
    public boolean shouldBeRenting() {
        return shouldBeRenting;
    }

    /**
     * @return Reservations.
     */
    public int reservations() {
        return getReservations(state.get());
    }

    /**
     * @return {@code True} if partition is empty.
     */
    public boolean isEmpty() {
        if (grp.allowFastEviction())
            return internalSize() == 0;

        return store.fullSize() == 0 && internalSize() == 0;
    }

    /**
     * @return Last applied update.
     */
    public long lastAppliedUpdate() {
        return lastApplied.get();
    }

    /**
     * @param cntr Received counter.
     */
    public void onUpdateReceived(long cntr) {
        boolean changed = updates.putIfAbsent(cntr, true) == null;

        if (!changed)
            return;

        while (true) {
            Map.Entry<Long, Boolean> entry = updates.firstEntry();

            if (entry == null)
                return;

            long first = entry.getKey();

            long cntr0 = lastApplied.get();

            if (first <= cntr0)
                updates.remove(first);
            else if (first == cntr0 + 1)
                if (lastApplied.compareAndSet(cntr0, first))
                    updates.remove(first);
                else
                    break;
            else
                break;
        }
    }

    /**
     * @return If partition is moving or owning or renting.
     */
    public boolean valid() {
        GridDhtPartitionState state = state();

        return state == MOVING || state == OWNING || state == RENTING;
    }

    /**
     * @param entry Entry to remove.
     */
    void onRemoved(GridDhtCacheEntry entry) {
        assert entry.obsolete() : entry;

        // Make sure to remove exactly this entry.
        removeEntry(entry);

        // Attempt to evict.
        tryEvictAsync(false);
    }

    /**
     * @param cacheId Cache ID.
     * @param key Key.
     * @param ver Version.
     */
    private void removeVersionedEntry(int cacheId, KeyCacheObject key, GridCacheVersion ver) {
        ConcurrentMap<KeyCacheObject, GridCacheMapEntry> map = entriesMap(cacheId, false);

        GridCacheMapEntry entry = map != null ? map.get(key) : null;

        if (entry != null && entry.markObsoleteVersion(ver))
            removeEntry(entry);
    }

    /**
     * @param cacheId Cache ID.
     * @param key Key.
     * @param ver Version.
     */
    private void removeVersionedEntry(int cacheId, KeyCacheObject key, GridCacheVersion ver) {
        ConcurrentMap<KeyCacheObject, GridCacheMapEntry> map = entriesMap(cacheId, false);

        GridCacheMapEntry entry = map != null ? map.get(key) : null;

        if (entry != null && entry.markObsoleteVersion(ver))
            removeEntry(entry);
    }

    /**
     *
     */
    public void cleanupRemoveQueue() {
        while (rmvQueue.sizex() >= rmvQueueMaxSize) {
            RemovedEntryHolder item = rmvQueue.pollFirst();

            if (item != null)
                removeVersionedEntry(item.cacheId(), item.key(), item.version());
        }

        if (!grp.isDrEnabled()) {
            RemovedEntryHolder item = rmvQueue.peekFirst();

            while (item != null && item.expireTime() < U.currentTimeMillis()) {
                item = rmvQueue.pollFirst();

                if (item == null)
                    break;

                removeVersionedEntry(item.cacheId(), item.key(), item.version());

                item = rmvQueue.peekFirst();
            }
        }
    }

    /**
     * @param cacheId cacheId Cache ID.
     * @param key Removed key.
     * @param ver Removed version.
     */
    public void onDeferredDelete(int cacheId, KeyCacheObject key, GridCacheVersion ver) {
        cleanupRemoveQueue();

        rmvQueue.add(new RemovedEntryHolder(cacheId, key, ver, rmvdEntryTtl));
    }

    /**
     * Locks partition.
     */
    @SuppressWarnings({"LockAcquiredButNotSafelyReleased"})
    public void lock() {
        lock.lock();
    }

    /**
     * Unlocks partition.
     */
    public void unlock() {
        lock.unlock();
    }

    /**
     * @param key Key.
     * @param ver Version.
     */
    public void onEntryEvicted(KeyCacheObject key, GridCacheVersion ver) {
        assert key != null;
        assert ver != null;
        assert lock.isHeldByCurrentThread(); // Only one thread can enter this method at a time.

        if (state() != MOVING)
            return;

        Map<KeyCacheObject, GridCacheVersion> evictHist0 = evictHist;

        if (evictHist0 != null) {
            GridCacheVersion ver0 = evictHist0.get(key);

            if (ver0 == null || ver0.isLess(ver)) {
                GridCacheVersion ver1 = evictHist0.put(key, ver);

                assert ver1 == ver0;
            }
        }
    }

    /**
     * Cache preloader should call this method within partition lock.
     *
     * @param key Key.
     * @param ver Version.
     * @return {@code True} if preloading is permitted.
     */
    public boolean preloadingPermitted(KeyCacheObject key, GridCacheVersion ver) {
        assert key != null;
        assert ver != null;
        assert lock.isHeldByCurrentThread(); // Only one thread can enter this method at a time.

        if (state() != MOVING)
            return false;

        GridCacheVersion ver0 = evictHist.get(key);

        // Permit preloading if version in history
        // is missing or less than passed in.
        return ver0 == null || ver0.isLess(ver);
    }

    /**
     * Reserves a partition so it won't be cleared.
     *
     * @return {@code True} if reserved.
     */
    @Override public boolean reserve() {
        while (true) {
            long state = this.state.get();

            if (getPartState(state) == EVICTED)
                return false;

            long newState = setReservations(state, getReservations(state) + 1);

            if (this.state.compareAndSet(state, newState))
                return true;
        }
    }

    /**
     * Releases previously reserved partition.
     */
    @Override public void release() {
        release0(0);
    }

    /** {@inheritDoc} */
    @Override protected void release(int sizeChange, GridCacheEntryEx e) {
        if (grp.sharedGroup() && sizeChange != 0)
            cacheSizeCounter(e.context().cacheId()).addAndGet(sizeChange);

        release0(sizeChange);
    }

    /**
     * @param sizeChange Size change delta.
     */
    private void release0(int sizeChange) {
        while (true) {
            long state = this.state.get();

            int reservations = getReservations(state);

            if (reservations == 0)
                return;

            assert getPartState(state) != EVICTED;

            long newState = setReservations(state, --reservations);
            newState = setSize(newState, getSize(newState) + sizeChange);

            assert getSize(newState) == getSize(state) + sizeChange;

            // Decrement reservations.
            if (this.state.compareAndSet(state, newState)) {
                if (reservations == 0 && shouldBeRenting)
                    rent(true);

                tryEvictAsync(false);

                break;
            }
        }
    }

    /**
     * @param stateToRestore State to restore.
     */
    public void restoreState(GridDhtPartitionState stateToRestore) {
        state.set(setPartState(state.get(),stateToRestore));
    }

    /**
     * @param state Current aggregated value.
     * @param toState State to switch to.
     * @return {@code true} if cas succeeds.
     */
    private boolean casState(long state, GridDhtPartitionState toState) {
        if (ctx.database().persistenceEnabled()) {
            synchronized (this) {
                boolean update = this.state.compareAndSet(state, setPartState(state, toState));

                if (update)
                    try {
                        // TODO IGNITE-5075.
                        ctx.wal().log(new PartitionMetaStateRecord(grp.groupId(), id, toState, updateCounter()));
                    }
                    catch (IgniteCheckedException e) {
                        log.error("Error while writing to log", e);
                    }

                return update;
            }
        }
        else
            return this.state.compareAndSet(state, setPartState(state, toState));
    }

    /**
     * @return {@code True} if transitioned to OWNING state.
     */
    boolean own() {
        while (true) {
            long state = this.state.get();

            GridDhtPartitionState partState = getPartState(state);

            if (partState == RENTING || partState == EVICTED)
                return false;

            if (partState == OWNING)
                return true;

            assert partState == MOVING || partState == LOST;

            if (casState(state, OWNING)) {
                if (log.isDebugEnabled())
                    log.debug("Owned partition: " + this);

                // No need to keep history any more.
                evictHist.clear();

                return true;
            }
        }
    }

    /**
     * Forcibly moves partition to a MOVING state.
     */
    void moving() {
        while (true) {
            long state = this.state.get();

            GridDhtPartitionState partState = getPartState(state);

            assert partState == OWNING : "Only OWNed partitions should be moved to MOVING state";

            if (casState(state, MOVING)) {
                if (log.isDebugEnabled())
                    log.debug("Forcibly moved partition to a MOVING state: " + this);

                break;
            }
        }
    }

    /**
     * @return {@code True} if partition state changed.
     */
    boolean markLost() {
        while (true) {
            long state = this.state.get();

            GridDhtPartitionState partState = getPartState(state);

            if (partState == LOST)
                return false;

            if (casState(state, LOST)) {
                if (log.isDebugEnabled())
                    log.debug("Marked partition as LOST: " + this);

                // No need to keep history any more.
                evictHist.clear();

                return true;
            }
        }
    }

    /**
     * @return {@code True} if partition should be re-created after it is cleared.
     */
    public boolean reload() {
        return reload;
    }

    /**
     * @param value {@code reload} flag value.
     */
    public void reload(boolean value) {
        reload = value;
    }

    /**
     * @param updateSeq Update sequence.
     * @return Future to signal that this node is no longer an owner or backup.
     */
    public IgniteInternalFuture<?> rent(boolean updateSeq) {
        long state = this.state.get();

        GridDhtPartitionState partState = getPartState(state);

        if (partState == RENTING || partState == EVICTED)
            return rent;

        shouldBeRenting = true;

        if (getReservations(state) == 0 && casState(state, RENTING)) {
            shouldBeRenting = false;

            if (log.isDebugEnabled())
                log.debug("Moved partition to RENTING state: " + this);

            // Evict asynchronously, as the 'rent' method may be called
            // from within write locks on local partition.
            tryEvictAsync(updateSeq);
        }

        return rent;
    }

    /**
     * @param updateSeq Update sequence.
     */
    void tryEvictAsync(boolean updateSeq) {
<<<<<<< HEAD
=======
        assert ctx.kernalContext().state().active();

>>>>>>> 6eed51a2
        long state = this.state.get();

        GridDhtPartitionState partState = getPartState(state);

        if (isEmpty() && !grp.queriesEnabled() && getSize(state) == 0 &&
            partState == RENTING && getReservations(state) == 0 && !groupReserved() &&
            casState(state, EVICTED)) {
            if (log.isDebugEnabled())
                log.debug("Evicted partition: " + this);

            if (markForDestroy())
                finishDestroy(updateSeq);
        }
        else if (partState == RENTING || shouldBeRenting())
            grp.preloader().evictPartitionAsync(this);
    }

    /**
     * @return {@code true} If there is a group reservation.
     */
    boolean groupReserved() {
        for (GridDhtPartitionsReservation reservation : reservations) {
            if (!reservation.invalidate())
                return true; // Failed to invalidate reservation -> we are reserved.
        }

        return false;
    }

    /**
     * @return {@code True} if evicting thread was added.
     */
    private boolean addEvicting() {
        while (true) {
            int cnt = evictGuard.get();

            if (cnt != 0)
                return false;

            if (evictGuard.compareAndSet(cnt, cnt + 1))
                return true;
        }
    }

    /**
     *
     */
    private void clearEvicting() {
        boolean free;

        while (true) {
            int cnt = evictGuard.get();

            assert cnt > 0;

            if (evictGuard.compareAndSet(cnt, cnt - 1)) {
                free = cnt == 1;

                break;
            }
        }

        if (free && state() == EVICTED) {
            if (markForDestroy())
                finishDestroy(true);
        }
    }

    /**
     * @return {@code True} if partition is safe to destroy
     */
    private boolean markForDestroy() {
        while (true) {
            int cnt = evictGuard.get();

            if (cnt != 0)
                return false;

            if (evictGuard.compareAndSet(0, -1))
                return true;
        }
    }

    /**
     * @param updateSeq Update sequence request.
     */
    private void finishDestroy(boolean updateSeq) {
        assert state() == EVICTED : this;
        assert evictGuard.get() == -1;

        grp.onPartitionEvicted(id);

        destroyCacheDataStore();

        rent.onDone();

        ((GridDhtPreloader)grp.preloader()).onPartitionEvicted(this, updateSeq);

        clearDeferredDeletes();
    }

    /**
     * @throws NodeStoppingException If node is stopping.
     */
    public void tryEvict() throws NodeStoppingException {
        long state = this.state.get();

        GridDhtPartitionState partState = getPartState(state);

        if (partState != RENTING || getReservations(state) != 0 || groupReserved())
            return;

        if (addEvicting()) {
            try {
                // Attempt to evict partition entries from cache.
                clearAll();

                if (isEmpty() && getSize(state) == 0 && casState(state, EVICTED)) {
                    if (log.isDebugEnabled())
                        log.debug("Evicted partition: " + this);
                    // finishDestroy() will be initiated by clearEvicting().
                }
            }
            finally {
                clearEvicting();
            }
        }
    }

    /**
     * Release created data store for this partition.
     */
    private void destroyCacheDataStore() {
        try {
<<<<<<< HEAD
            grp.offheap().destroyCacheDataStore(dataStore());
=======
            CacheDataStore store = dataStore();

            grp.offheap().destroyCacheDataStore(id, store);
>>>>>>> 6eed51a2
        }
        catch (IgniteCheckedException e) {
            log.error("Unable to destroy cache data store on partition eviction [id=" + id + "]", e);
        }
    }

    /**
     *
     */
    void onUnlock() {
        tryEvictAsync(false);
    }

    /**
     * @param topVer Topology version.
     * @return {@code True} if local node is primary for this partition.
     */
    public boolean primary(AffinityTopologyVersion topVer) {
        List<ClusterNode> nodes = grp.affinity().cachedAffinity(topVer).get(id);

        return !nodes.isEmpty() && ctx.localNode().equals(nodes.get(0));
    }

    /**
     * @param topVer Topology version.
     * @return {@code True} if local node is backup for this partition.
     */
    public boolean backup(AffinityTopologyVersion topVer) {
        List<ClusterNode> nodes = grp.affinity().cachedAffinity(topVer).get(id);

        return nodes.indexOf(ctx.localNode()) > 0;
    }

    /**
     * @return Next update index.
     */
    public long nextUpdateCounter() {
        return store.nextUpdateCounter();
    }

    /**
     * @return Current update index.
     */
    public long updateCounter() {
        return store.updateCounter();
    }

    /**
     * @return Initial update counter.
     */
    public Long initialUpdateCounter() {
        return store.initialUpdateCounter();
    }

    /**
     * @param val Update index value.
     */
    public void updateCounter(long val) {
        store.updateCounter(val);
    }

    /**
     * @param val Initial update index value.
     */
    public void initialUpdateCounter(long val) {
        store.updateInitialCounter(val);
    }

    /**
     * Clears values for this partition.
     *
     * @throws NodeStoppingException If node stopping.
     */
    public void clearAll() throws NodeStoppingException {
        GridCacheVersion clearVer = ctx.versions().next();

        boolean rec = grp.eventRecordable(EVT_CACHE_REBALANCE_OBJECT_UNLOADED);

        Collection<ConcurrentMap<KeyCacheObject, GridCacheMapEntry>> maps =
            grp.sharedGroup() ? cachesEntryMaps.values() : Collections.singleton(singleCacheEntryMap);

        GridCacheObsoleteEntryExtras extras = new GridCacheObsoleteEntryExtras(clearVer);

        for (ConcurrentMap<KeyCacheObject, GridCacheMapEntry> map : maps) {
            Iterator<GridCacheMapEntry> it = map.values().iterator();

            while (it.hasNext()) {
                GridCacheMapEntry cached = null;

                ctx.database().checkpointReadLock();

                try {
                    cached = it.next();

                    if (cached instanceof GridDhtCacheEntry && ((GridDhtCacheEntry)cached).clearInternal(clearVer, extras)) {
                        removeEntry(cached);

                        if (!cached.isInternal()) {
                            if (rec) {
                                grp.addCacheEvent(cached.partition(),
                                    cached.key(),
                                    ctx.localNodeId(),
                                    EVT_CACHE_REBALANCE_OBJECT_UNLOADED,
                                    null,
                                    false,
                                    cached.rawGet(),
                                    cached.hasValue(),
                                    false);
                            }
                        }
                    }
                }
                catch (GridDhtInvalidPartitionException e) {
                    assert isEmpty() && state() == EVICTED : "Invalid error [e=" + e + ", part=" + this + ']';

                    break; // Partition is already concurrently cleared and evicted.
                }
                catch (NodeStoppingException e) {
                    if (log.isDebugEnabled())
                        log.debug("Failed to clear cache entry for evicted partition: " + cached.partition());

                    rent.onDone(e);

                    throw e;
                }
                catch (IgniteCheckedException e) {
                    U.error(log, "Failed to clear cache entry for evicted partition: " + cached, e);
                }
                finally {
                    ctx.database().checkpointReadUnlock();
                }
            }
        }

        if (!grp.allowFastEviction()) {
            GridCacheContext cctx = grp.sharedGroup() ? null : grp.singleCacheContext().dhtCache().context();

            try {
                GridIterator<CacheDataRow> it0 = grp.offheap().partitionIterator(id);

                while (it0.hasNext()) {
                    ctx.database().checkpointReadLock();

                    try {
                        CacheDataRow row = it0.next();

                        if (grp.sharedGroup() && (cctx == null || cctx.cacheId() != row.cacheId()))
                            cctx = ctx.cacheContext(row.cacheId()).dhtCache().context();

                        GridCacheMapEntry cached = putEntryIfObsoleteOrAbsent(cctx,
                            grp.affinity().lastVersion(),
                            row.key(),
                            true,
                            false);

                        cctx.shared().database().checkpointReadLock();

                        try {if (cached instanceof GridDhtCacheEntry && ((GridDhtCacheEntry)cached).clearInternal(clearVer, extras)) {
                            if (rec) {
                                cctx.events().addEvent(cached.partition(),
                                    cached.key(),
                                    ctx.localNodeId(),
                                    (IgniteUuid)null,
                                    null,
                                    EVT_CACHE_REBALANCE_OBJECT_UNLOADED,
                                    null,
                                    false,
                                    cached.rawGet(),
                                    cached.hasValue(),
                                    null,
                                    null,
                                    null,
                                    false);}
                            }
                        }
                        finally {
                            cctx.shared().database().checkpointReadUnlock();
                        }
                    }
                    catch (GridDhtInvalidPartitionException e) {
                        assert isEmpty() && state() == EVICTED : "Invalid error [e=" + e + ", part=" + this + ']';

                        break; // Partition is already concurrently cleared and evicted.
                    }
                    finally {
                        ctx.database().checkpointReadUnlock();
                    }
                }
            }
            catch (NodeStoppingException e) {
                if (log.isDebugEnabled())
                    log.debug("Failed to get iterator for evicted partition: " + id);

                rent.onDone(e);

                throw e;
            }
            catch (IgniteCheckedException e) {
                U.error(log, "Failed to get iterator for evicted partition: " + id, e);
            }
        }
    }

    /**
     *
     */
    private void clearDeferredDeletes() {
        for (RemovedEntryHolder e : rmvQueue)
            removeVersionedEntry(e.cacheId(), e.key(), e.version());
    }

    /** {@inheritDoc} */
    @Override public int hashCode() {
        return id;
    }

    /** {@inheritDoc} */
    @SuppressWarnings({"OverlyStrongTypeCast"})
    @Override public boolean equals(Object obj) {
        return obj instanceof GridDhtLocalPartition && (obj == this || ((GridDhtLocalPartition)obj).id() == id);
    }

    /** {@inheritDoc} */
    @Override public int compareTo(@NotNull GridDhtLocalPartition part) {
        if (part == null)
            return 1;

        return Integer.compare(id, part.id());
    }

    /** {@inheritDoc} */
    @Override public String toString() {
        return S.toString(GridDhtLocalPartition.class, this,
            "grp", grp.cacheOrGroupName(),
            "state", state(),
            "reservations", reservations(),
            "empty", isEmpty(),
            "createTime", U.format(createTime));
    }

    /** {@inheritDoc} */
    @Override public int publicSize(int cacheId) {
        if (grp.sharedGroup())
            return cacheSizeCounter(cacheId).get();

        return getSize(state.get());
    }

    /** {@inheritDoc} */
    @Override public void incrementPublicSize(GridCacheEntryEx e) {
        if (grp.sharedGroup())
            cacheSizeCounter(e.context().cacheId()).incrementAndGet();

        while (true) {
            long state = this.state.get();

            if (this.state.compareAndSet(state, setSize(state, getSize(state) + 1)))
                return;
        }
    }

    /** {@inheritDoc} */
    @Override public void decrementPublicSize(GridCacheEntryEx e) {
        if (grp.sharedGroup())
            cacheSizeCounter(e.context().cacheId()).decrementAndGet();

        while (true) {
            long state = this.state.get();

            assert getPartState(state) != EVICTED;

            if (this.state.compareAndSet(state, setSize(state, getSize(state) - 1)))
                return;
        }
    }

    /**
     * @param cacheId Cache ID.
     */
    void onCacheStopped(int cacheId) {
        assert grp.sharedGroup() : grp.cacheOrGroupName();

        for (Iterator<RemovedEntryHolder> it = rmvQueue.iterator(); it.hasNext();) {
            RemovedEntryHolder e = it.next();

            if (e.cacheId() == cacheId)
                it.remove();
        }

        cachesEntryMaps.remove(cacheId);
    }

    /**
     * @param state Composite state.
     * @return Partition state.
     */
    private static GridDhtPartitionState getPartState(long state) {
        return GridDhtPartitionState.fromOrdinal((int)(state & (0x0000000000000007L)));
    }

    /**
     * @param state Composite state to update.
     * @param partState Partition state.
     * @return Updated composite state.
     */
    private static long setPartState(long state, GridDhtPartitionState partState) {
        return (state & (~0x0000000000000007L)) | partState.ordinal();
    }

    /**
     * @param state Composite state.
     * @return Reservations.
     */
    private static int getReservations(long state) {
        return (int)((state & 0x00000000FFFF0000L) >> 16);
    }

    /**
     * @param state Composite state to update.
     * @param reservations Reservations to set.
     * @return Updated composite state.
     */
    private static long setReservations(long state, int reservations) {
        return (state & (~0x00000000FFFF0000L)) | (reservations << 16);
    }

    /**
     * @param state Composite state.
     * @return Size.
     */
    private static int getSize(long state) {
        return (int)((state & 0xFFFFFFFF00000000L) >> 32);
    }

    /**
     * @param state Composite state to update.
     * @param size Size to set.
     * @return Updated composite state.
     */
    private static long setSize(long state, int size) {
        return (state & (~0xFFFFFFFF00000000L)) | ((long)size << 32);
    }

    /**
     * Removed entry holder.
     */
    private static class RemovedEntryHolder {
        /** */
        private final int cacheId;

        /** Cache key */
        private final KeyCacheObject key;

        /** Entry version */
        private final GridCacheVersion ver;

        /** Entry expire time. */
        private final long expireTime;

        /**
         * @param cacheId Cache ID.
         * @param key Key.
         * @param ver Entry version.
         * @param ttl TTL.
         */
        private RemovedEntryHolder(int cacheId, KeyCacheObject key, GridCacheVersion ver, long ttl) {
            this.cacheId = cacheId;
            this.key = key;
            this.ver = ver;

            expireTime = U.currentTimeMillis() + ttl;
        }

        /**
         * @return Cache ID.
         */
        int cacheId() {
            return cacheId;
        }

        /**
         * @return Key.
         */
        KeyCacheObject key() {
            return key;
        }

        /**
         * @return Version.
         */
        GridCacheVersion version() {
            return ver;
        }

        /**
         * @return item expired time
         */
        long expireTime() {
            return expireTime;
        }

        /** {@inheritDoc} */
        @Override public String toString() {
            return S.toString(RemovedEntryHolder.class, this);
        }
    }
}<|MERGE_RESOLUTION|>--- conflicted
+++ resolved
@@ -61,10 +61,7 @@
 import org.apache.ignite.internal.util.typedef.internal.U;
 import org.apache.ignite.lang.IgniteUuid;
 import org.jetbrains.annotations.NotNull;
-<<<<<<< HEAD
 import org.jetbrains.annotations.Nullable;
-=======
->>>>>>> 6eed51a2
 import org.jsr166.ConcurrentHashMap8;
 import org.jsr166.ConcurrentLinkedDeque8;
 
@@ -113,54 +110,35 @@
     private final GridFutureAdapter<?> rent;
 
     /** */
-<<<<<<< HEAD
+    @GridToStringExclude
     private final GridCacheSharedContext ctx;
 
     /** */
-=======
-    @GridToStringExclude
-    private final GridCacheSharedContext ctx;
+    @GridToStringExclude
+    private final CacheGroupInfrastructure grp;
+
+    /** Create time. */
+    @GridToStringExclude
+    private final long createTime = U.currentTimeMillis();
+
+    /** Eviction history. */
+    @GridToStringExclude
+    private final Map<KeyCacheObject, GridCacheVersion> evictHist = new HashMap<>();
+
+    /** Lock. */
+    @GridToStringExclude
+    private final ReentrantLock lock = new ReentrantLock();
 
     /** */
     @GridToStringExclude
->>>>>>> 6eed51a2
-    private final CacheGroupInfrastructure grp;
-
-    /** Create time. */
-    @GridToStringExclude
-    private final long createTime = U.currentTimeMillis();
-
-    /** Eviction history. */
-<<<<<<< HEAD
-    private final Map<KeyCacheObject, GridCacheVersion> evictHist = new HashMap<>();
-=======
-    @GridToStringExclude
-    private volatile Map<KeyCacheObject, GridCacheVersion> evictHist = new HashMap<>();
->>>>>>> 6eed51a2
-
-    /** Lock. */
-    @GridToStringExclude
-    private final ReentrantLock lock = new ReentrantLock();
+    private final ConcurrentMap<Integer, ConcurrentMap<KeyCacheObject, GridCacheMapEntry>> cachesEntryMaps;
 
     /** */
-<<<<<<< HEAD
-    private final ConcurrentMap<Integer, ConcurrentMap<KeyCacheObject, GridCacheMapEntry>> cachesEntryMaps;
+    @GridToStringExclude
+    private final ConcurrentMap<Integer, AtomicInteger> cacheSizes;
 
     /** */
-    private final ConcurrentMap<Integer, AtomicInteger> cacheSizes;
-
-    /** */
-=======
-    @GridToStringExclude
-    private final ConcurrentMap<Integer, ConcurrentMap<KeyCacheObject, GridCacheMapEntry>> cachesEntryMaps;
-
-    /** */
-    @GridToStringExclude
-    private final ConcurrentMap<Integer, AtomicInteger> cacheSizes;
-
-    /** */
-    @GridToStringExclude
->>>>>>> 6eed51a2
+    @GridToStringExclude
     private final ConcurrentMap<KeyCacheObject, GridCacheMapEntry> singleCacheEntryMap;
 
     /** Remove queue. */
@@ -197,28 +175,15 @@
      */
     @SuppressWarnings("ExternalizableWithoutPublicNoArgConstructor")
     GridDhtLocalPartition(GridCacheSharedContext ctx,
-<<<<<<< HEAD
         CacheGroupInfrastructure grp, int id, GridCacheMapEntryFactory entryFactory) {
         super( entryFactory);
-=======
-        CacheGroupInfrastructure grp,
-        int id,
-        GridCacheMapEntryFactory entryFactory) {
-        super(entryFactory);
->>>>>>> 6eed51a2
 
         this.id = id;
         this.ctx = ctx;
         this.grp = grp;
-<<<<<<< HEAD
 
         log = U.logger(ctx.kernalContext(), logRef, this);
 
-=======
-
-        log = U.logger(ctx.kernalContext(), logRef, this);
-
->>>>>>> 6eed51a2
         if (grp.sharedGroup()) {
             singleCacheEntryMap = null;
             cachesEntryMaps = new ConcurrentHashMap<>();
@@ -466,20 +431,6 @@
     }
 
     /**
-     * @param cacheId Cache ID.
-     * @param key Key.
-     * @param ver Version.
-     */
-    private void removeVersionedEntry(int cacheId, KeyCacheObject key, GridCacheVersion ver) {
-        ConcurrentMap<KeyCacheObject, GridCacheMapEntry> map = entriesMap(cacheId, false);
-
-        GridCacheMapEntry entry = map != null ? map.get(key) : null;
-
-        if (entry != null && entry.markObsoleteVersion(ver))
-            removeEntry(entry);
-    }
-
-    /**
      *
      */
     public void cleanupRemoveQueue() {
@@ -796,11 +747,6 @@
      * @param updateSeq Update sequence.
      */
     void tryEvictAsync(boolean updateSeq) {
-<<<<<<< HEAD
-=======
-        assert ctx.kernalContext().state().active();
-
->>>>>>> 6eed51a2
         long state = this.state.get();
 
         GridDhtPartitionState partState = getPartState(state);
@@ -935,13 +881,7 @@
      */
     private void destroyCacheDataStore() {
         try {
-<<<<<<< HEAD
             grp.offheap().destroyCacheDataStore(dataStore());
-=======
-            CacheDataStore store = dataStore();
-
-            grp.offheap().destroyCacheDataStore(id, store);
->>>>>>> 6eed51a2
         }
         catch (IgniteCheckedException e) {
             log.error("Unable to destroy cache data store on partition eviction [id=" + id + "]", e);
