--- conflicted
+++ resolved
@@ -95,8 +95,6 @@
      * @return Client transactions facade.
      */
     public ClientTransactions transactions();
-<<<<<<< HEAD
-=======
 
     /**
      * Gets compute facade over all cluster nodes started in server mode.
@@ -141,5 +139,4 @@
      * @return {@code Services} functionality over given cluster group.
      */
     public ClientServices services(ClientClusterGroup grp);
->>>>>>> 1e84d448
 }