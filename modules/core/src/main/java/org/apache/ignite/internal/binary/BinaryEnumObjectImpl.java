--- conflicted
+++ resolved
@@ -174,12 +174,10 @@
     }
 
     /** {@inheritDoc} */
-<<<<<<< HEAD
-    @SuppressWarnings("unchecked")
     @Override public <T> T deserialize(@Nullable ClassLoader ldr) throws BinaryObjectException {
         ClassLoader resolveLdr = ldr == null ? ctx.configuration().getClassLoader() : ldr;
 
-        Class cls = BinaryUtils.resolveClass(ctx, typeId, clsName, resolveLdr, true);
+        Class cls = BinaryUtils.resolveClass(ctx, typeId, clsName, resolveLdr, false);
 
         return (T)(ldr == null ? BinaryEnumCache.get(cls, ord) : uncachedValue(cls));
     }
@@ -191,10 +189,6 @@
      */
     private <T> T uncachedValue(Class<?> cls) throws BinaryObjectException {
         assert cls != null;
-=======
-    @Override public <T> T deserialize() throws BinaryObjectException {
-        Class cls = BinaryUtils.resolveClass(ctx, typeId, clsName, ctx.configuration().getClassLoader(), false);
->>>>>>> f3eff278
 
         if (ord >= 0) {
             Object[] vals = cls.getEnumConstants();
@@ -210,7 +204,6 @@
     }
 
     /** {@inheritDoc} */
-    @SuppressWarnings("unchecked")
     @Override public <T> T deserialize() throws BinaryObjectException {
         return (T)deserialize(null);
     }
