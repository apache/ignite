--- conflicted
+++ resolved
@@ -97,10 +97,6 @@
     public BinaryEnumObjectImpl(BinaryContext ctx, byte[] arr) {
         assert ctx != null;
         assert arr != null;
-<<<<<<< HEAD
-        assert arr[0] == GridBinaryMarshaller.BINARY_ENUM || arr[0] == GridBinaryMarshaller.ENUM;
-=======
->>>>>>> e09b5a2d
 
         if (arr[0] == GridBinaryMarshaller.ENUM)
             valBytes = arr;
@@ -201,13 +197,6 @@
 
     /** {@inheritDoc} */
     @Override public String enumName() throws BinaryObjectException {
-<<<<<<< HEAD
-        BinaryTypeImpl binTypeImpl = (BinaryTypeImpl)ctx.metadata(typeId);
-        String name = binTypeImpl.metadata().getEnumNameByOrdinal(ord);
-        if (name == null)
-            throw new BinaryObjectException("Unable to resolve enum constant name [typeId=" +
-                    typeId + ", typeName='" + binTypeImpl.typeName() + "', ordinal=" + ord + "]");
-=======
         BinaryMetadata metadata = ctx.metadata0(typeId);
 
         if (metadata == null)
@@ -220,7 +209,6 @@
             throw new BinaryObjectException("Unable to resolve enum constant name [typeId=" +
                 typeId + ", typeName='" + metadata.typeName() + "', ordinal=" + ord + "]");
 
->>>>>>> e09b5a2d
         return name;
     }
 
