--- conflicted
+++ resolved
@@ -165,11 +165,7 @@
      * @param duration Duration in milliseconds.
      */
     void pagesWriteThrottle(UUID nodeId, long endTime, long duration);
-<<<<<<< HEAD
-    
-=======
 
->>>>>>> 1d69c5fc
     /**
      * @param id Node id.
      * @param name Name of system view.
