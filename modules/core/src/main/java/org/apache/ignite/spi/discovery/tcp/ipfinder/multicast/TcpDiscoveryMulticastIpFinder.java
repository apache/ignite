/*
 * Licensed to the Apache Software Foundation (ASF) under one or more
 * contributor license agreements.  See the NOTICE file distributed with
 * this work for additional information regarding copyright ownership.
 * The ASF licenses this file to You under the Apache License, Version 2.0
 * (the "License"); you may not use this file except in compliance with
 * the License.  You may obtain a copy of the License at
 *
 *      http://www.apache.org/licenses/LICENSE-2.0
 *
 * Unless required by applicable law or agreed to in writing, software
 * distributed under the License is distributed on an "AS IS" BASIS,
 * WITHOUT WARRANTIES OR CONDITIONS OF ANY KIND, either express or implied.
 * See the License for the specific language governing permissions and
 * limitations under the License.
 */

package org.apache.ignite.spi.discovery.tcp.ipfinder.multicast;

import java.io.IOException;
import java.net.DatagramPacket;
import java.net.InetAddress;
import java.net.InetSocketAddress;
import java.net.MulticastSocket;
import java.net.SocketTimeoutException;
import java.net.UnknownHostException;
import java.util.ArrayList;
import java.util.Arrays;
import java.util.Collection;
import java.util.Collections;
import java.util.HashSet;
import java.util.Set;
import org.apache.ignite.IgniteCheckedException;
import org.apache.ignite.IgniteLogger;
import org.apache.ignite.internal.IgniteInterruptedCheckedException;
import org.apache.ignite.internal.util.tostring.GridToStringExclude;
import org.apache.ignite.internal.util.typedef.F;
import org.apache.ignite.internal.util.typedef.T2;
import org.apache.ignite.internal.util.typedef.internal.LT;
import org.apache.ignite.internal.util.typedef.internal.S;
import org.apache.ignite.internal.util.typedef.internal.U;
import org.apache.ignite.marshaller.Marshaller;
import org.apache.ignite.marshaller.jdk.JdkMarshaller;
import org.apache.ignite.resources.LoggerResource;
import org.apache.ignite.spi.IgniteSpiConfiguration;
import org.apache.ignite.spi.IgniteSpiContext;
import org.apache.ignite.spi.IgniteSpiException;
import org.apache.ignite.spi.IgniteSpiThread;
import org.apache.ignite.spi.discovery.tcp.TcpDiscoverySpi;
import org.apache.ignite.spi.discovery.tcp.ipfinder.vm.TcpDiscoveryVmIpFinder;
import org.jetbrains.annotations.Nullable;

import static org.apache.ignite.IgniteSystemProperties.IGNITE_OVERRIDE_MCAST_GRP;
import static org.apache.ignite.spi.IgnitePortProtocol.UDP;

/**
 * Multicast-based IP finder.
 * <p>
 * When TCP discovery starts this finder sends multicast request and waits
 * for some time when others nodes reply to this request with messages containing
 * their addresses (time IP finder waits for response and number of attempts to
 * re-send multicast request in case if no replies are received can be configured,
 * see {@link #setResponseWaitTime(int)} and {@link #setAddressRequestAttempts(int)}).
 * <p>
 * In addition to address received via multicast this finder can work with pre-configured
 * list of addresses specified via {@link #setAddresses(Collection)} method.
 * <h1 class="header">Configuration</h1>
 * <h2 class="header">Mandatory</h2>
 * There are no mandatory configuration parameters.
 * <h2 class="header">Optional</h2>
 * <ul>
 *      <li>Multicast IP address (see {@link #setMulticastGroup(String)}).</li>
 *      <li>Multicast port number (see {@link #setMulticastPort(int)}).</li>
 *      <li>Address response wait time (see {@link #setResponseWaitTime(int)}).</li>
 *      <li>Address request attempts (see {@link #setAddressRequestAttempts(int)}).</li>
 *      <li>Pre-configured addresses (see {@link #setAddresses(Collection)})</li>
 *      <li>Local address (see {@link #setLocalAddress(String)})</li>
 * </ul>
 */
public class TcpDiscoveryMulticastIpFinder extends TcpDiscoveryVmIpFinder {
    /** Default multicast IP address (value is {@code 228.1.2.4}). */
    public static final String DFLT_MCAST_GROUP = "228.1.2.4";

    /** Default multicast port number (value is {@code 47400}). */
    public static final int DFLT_MCAST_PORT = 47400;

    /** Default time IP finder waits for reply to multicast address request (value is {@code 500}). */
    public static final int DFLT_RES_WAIT_TIME = 500;

    /** Default number of attempts to send multicast address request (value is {@code 2}). */
    public static final int DFLT_ADDR_REQ_ATTEMPTS = 2;

    /** Address request message data. */
    private static final byte[] MSG_ADDR_REQ_DATA = U.IGNITE_HEADER;

    /** */
    private static final Marshaller marsh = new JdkMarshaller();

    /** Grid logger. */
    @LoggerResource
    private IgniteLogger log;

    /** Multicast IP address as string. */
    private String mcastGrp = DFLT_MCAST_GROUP;

    /** Multicast port number. */
    private int mcastPort = DFLT_MCAST_PORT;

    /** Time IP finder waits for reply to multicast address request. */
    private int resWaitTime = DFLT_RES_WAIT_TIME;

    /** Number of attempts to send multicast address request. */
    private int addrReqAttempts = DFLT_ADDR_REQ_ATTEMPTS;

    /** Local address */
    private String locAddr;

    /** Time to live. */
    private Integer ttl;

    /** */
    @GridToStringExclude
    private Collection<AddressSender> addrSnds;

    /** */
    @GridToStringExclude
    private InetAddress mcastAddr;

    /** */
    @GridToStringExclude
    private Set<InetAddress> reqItfs;

    /** */
    private boolean firstReq;

    /** */
    private boolean mcastErr;

<<<<<<< HEAD
=======
    @GridToStringExclude
    private Set<InetSocketAddress> locNodeAddrs;

>>>>>>> 9db05f5f
    /**
     * Constructs new IP finder.
     */
    public TcpDiscoveryMulticastIpFinder() {
        setShared(true);
    }

    /**
     * Sets IP address of multicast group.
     * <p>
     * If not provided, default value is {@link #DFLT_MCAST_GROUP}.
     *
     * @param mcastGrp Multicast IP address.
     */
    @IgniteSpiConfiguration(optional = true)
    public void setMulticastGroup(String mcastGrp) {
        this.mcastGrp = mcastGrp;
    }

    /**
     * Gets IP address of multicast group.
     *
     * @return Multicast IP address.
     */
    public String getMulticastGroup() {
        return mcastGrp;
    }

    /**
     * Sets port number which multicast messages are sent to.
     * <p>
     * If not provided, default value is {@link #DFLT_MCAST_PORT}.
     *
     * @param mcastPort Multicast port number.
     */
    @IgniteSpiConfiguration(optional = true)
    public void setMulticastPort(int mcastPort) {
        this.mcastPort = mcastPort;
    }

    /**
     * Gets port number which multicast messages are sent to.
     *
     * @return Port number.
     */
    public int getMulticastPort() {
        return mcastPort;
    }

    /**
     * Sets time in milliseconds IP finder waits for reply to
     * multicast address request.
     * <p>
     * If not provided, default value is {@link #DFLT_RES_WAIT_TIME}.
     *
     * @param resWaitTime Time IP finder waits for reply to multicast address request.
     */
    @IgniteSpiConfiguration(optional = true)
    public void setResponseWaitTime(int resWaitTime) {
        this.resWaitTime = resWaitTime;
    }

    /**
     * Gets time in milliseconds IP finder waits for reply to
     * multicast address request.
     *
     * @return Time IP finder waits for reply to multicast address request.
     */
    public int getResponseWaitTime() {
        return resWaitTime;
    }

    /**
     * Sets number of attempts to send multicast address request. IP finder re-sends
     * request only in case if no reply for previous request is received.
     * <p>
     * If not provided, default value is {@link #DFLT_ADDR_REQ_ATTEMPTS}.
     *
     * @param addrReqAttempts Number of attempts to send multicast address request.
     */
    @IgniteSpiConfiguration(optional = true)
    public void setAddressRequestAttempts(int addrReqAttempts) {
        this.addrReqAttempts = addrReqAttempts;
    }

    /**
     * Gets number of attempts to send multicast address request. IP finder re-sends
     * request only in case if no reply for previous request is received.
     *
     * @return Number of attempts to send multicast address request.
     */
    public int getAddressRequestAttempts() {
        return addrReqAttempts;
    }

    /**
     * Sets local host address used by this IP finder. If provided address is non-loopback then multicast
     * socket is bound to this interface. If local address is not set or is any local address then IP finder
     * creates multicast sockets for all found non-loopback addresses.
     * <p>
     * If not provided then this property is initialized by the local address set in {@link org.apache.ignite.spi.discovery.tcp.TcpDiscoverySpi}
     * configuration.
     *
     * @param locAddr Local host address.
     * @see org.apache.ignite.spi.discovery.tcp.TcpDiscoverySpi#setLocalAddress(String)
     */
    @IgniteSpiConfiguration(optional = true)
    public void setLocalAddress(String locAddr) {
        this.locAddr = locAddr;
    }

    /**
     * Gets local address that multicast IP finder uses.
     *
     * @return Local address.
     */
    public String getLocalAddress() {
        return locAddr;
    }

    /**
     * Set the default time-to-live for multicast packets sent out on this
     * IP finder in order to control the scope of the multicast.
     * <p>
     * The TTL has to be in the range {@code  0 <= TTL <= 255}.
     * <p>
     * If TTL is {@code 0}, packets are not transmitted on the network,
     * but may be delivered locally.
     *
     * @param ttl Time to live.
     */
    @IgniteSpiConfiguration(optional = true)
    public void setTimeToLive(int ttl) {
        this.ttl = ttl;
    }

    /**
     * Set the default time-to-live for multicast packets sent out on this
     * IP finder.
     *
     * @return Time to live.
     */
    public int getTimeToLive() {
        return ttl;
    }

    /** {@inheritDoc} */
    @Override public void initializeLocalAddresses(Collection<InetSocketAddress> addrs) throws IgniteSpiException {
        // If IGNITE_OVERRIDE_MCAST_GRP system property is set, use its value to override multicast group from
        // configuration. Used for testing purposes.
        String overrideMcastGrp = System.getProperty(IGNITE_OVERRIDE_MCAST_GRP);

        if (overrideMcastGrp != null)
            mcastGrp = overrideMcastGrp;

        if (F.isEmpty(mcastGrp))
            throw new IgniteSpiException("Multicast IP address is not specified.");

        if (mcastPort < 0 || mcastPort > 65535)
            throw new IgniteSpiException("Invalid multicast port: " + mcastPort);

        if (resWaitTime <= 0)
            throw new IgniteSpiException("Invalid wait time, value greater than zero is expected: " + resWaitTime);

        if (addrReqAttempts <= 0)
            throw new IgniteSpiException("Invalid number of address request attempts, " +
                "value greater than zero is expected: " + addrReqAttempts);

        if (ttl != null && (ttl < 0 || ttl > 255))
            throw new IgniteSpiException("Time-to-live value is out of 0 <= TTL <= 255 range: " + ttl);

        if (F.isEmpty(getRegisteredAddresses()))
            U.warn(log, "TcpDiscoveryMulticastIpFinder has no pre-configured addresses " +
                "(it is recommended in production to specify at least one address in " +
                "TcpDiscoveryMulticastIpFinder.getAddresses() configuration property)");

        boolean clientMode = discoveryClientMode();

        try {
            mcastAddr = InetAddress.getByName(mcastGrp);
        }
        catch (UnknownHostException e) {
            throw new IgniteSpiException("Unknown multicast group: " + mcastGrp, e);
        }

        if (!mcastAddr.isMulticastAddress())
            throw new IgniteSpiException("Invalid multicast group address: " + mcastAddr);

        Collection<String> locAddrs;

        try {
            locAddrs = U.resolveLocalAddresses(U.resolveLocalHost(locAddr)).get1();
        }
        catch (IOException | IgniteCheckedException e) {
            throw new IgniteSpiException("Failed to resolve local addresses [locAddr=" + locAddr + ']', e);
        }

        assert locAddrs != null;

        addrSnds = new ArrayList<>(locAddrs.size());

        reqItfs = new HashSet<>(locAddrs.size()); // Interfaces used to send requests.

        for (String locAddr : locAddrs) {
            InetAddress addr;

            try {
                addr = InetAddress.getByName(locAddr);
            }
            catch (UnknownHostException e) {
                if (log.isDebugEnabled())
                    log.debug("Failed to resolve local address [locAddr=" + locAddr + ", err=" + e + ']');

                continue;
            }

            if (!addr.isLoopbackAddress()) {
                try {
                    if (!clientMode)
                        addrSnds.add(new AddressSender(mcastAddr, addr, addrs));

                    reqItfs.add(addr);
                }
                catch (IOException e) {
                    if (log.isDebugEnabled())
                        log.debug("Failed to create multicast socket [mcastAddr=" + mcastAddr +
                            ", mcastGrp=" + mcastGrp + ", mcastPort=" + mcastPort + ", locAddr=" + addr +
                            ", err=" + e + ']');
                }
            }
        }

        if (!clientMode) {
            locNodeAddrs = new HashSet<>(addrs);

            if (addrSnds.isEmpty()) {
                try {
                    // Create non-bound socket if local host is loopback or failed to create sockets explicitly
                    // bound to interfaces.
                    addrSnds.add(new AddressSender(mcastAddr, null, addrs));
                }
                catch (IOException e) {
                    if (log.isDebugEnabled())
                        log.debug("Failed to create multicast socket [mcastAddr=" + mcastAddr +
                            ", mcastGrp=" + mcastGrp + ", mcastPort=" + mcastPort + ", err=" + e + ']');
                }

                if (addrSnds.isEmpty()) {
                    try {
                        addrSnds.add(new AddressSender(mcastAddr, mcastAddr, addrs));

                        reqItfs.add(mcastAddr);
                    }
                    catch (IOException e) {
                        if (log.isDebugEnabled())
                            log.debug("Failed to create multicast socket [mcastAddr=" + mcastAddr +
                                ", mcastGrp=" + mcastGrp + ", mcastPort=" + mcastPort + ", locAddr=" + mcastAddr +
                                ", err=" + e + ']');
                    }
                }
            }

            if (!addrSnds.isEmpty()) {
                for (AddressSender addrSnd : addrSnds)
                    addrSnd.start();
            }
            else
                mcastErr = true;
        }
        else {
            assert addrSnds.isEmpty() : addrSnds;
    }

    /** {@inheritDoc} */
    @Override public void onSpiContextInitialized(IgniteSpiContext spiCtx) throws IgniteSpiException {
        super.onSpiContextInitialized(spiCtx);

        spiCtx.registerPort(mcastPort, UDP);
    }

    /** {@inheritDoc} */
    @Override public synchronized Collection<InetSocketAddress> getRegisteredAddresses() {
        if (mcastAddr != null && reqItfs != null) {
            Collection<InetSocketAddress> ret;

            if (reqItfs.size() > 1)
                ret = requestAddresses(reqItfs);
            else {
                T2<Collection<InetSocketAddress>, Boolean> res = requestAddresses(mcastAddr, F.first(reqItfs));

<<<<<<< HEAD
=======
            locNodeAddrs = Collections.emptySet();
        }
    }

    /** {@inheritDoc} */
    @Override public void onSpiContextInitialized(IgniteSpiContext spiCtx) throws IgniteSpiException {
        super.onSpiContextInitialized(spiCtx);

        spiCtx.registerPort(mcastPort, UDP);
    }

    /** {@inheritDoc} */
    @Override public synchronized Collection<InetSocketAddress> getRegisteredAddresses() {
        if (mcastAddr != null && reqItfs != null) {
            Collection<InetSocketAddress> ret;

            if (reqItfs.size() > 1)
                ret = requestAddresses(reqItfs);
            else {
                T2<Collection<InetSocketAddress>, Boolean> res = requestAddresses(mcastAddr, F.first(reqItfs));

>>>>>>> 9db05f5f
                ret = res.get1();

                mcastErr |= res.get2();
            }
<<<<<<< HEAD

            if (ret.isEmpty()) {
                if (mcastErr && firstReq) {
                    if (getRegisteredAddresses().isEmpty()) {
                        InetSocketAddress addr = new InetSocketAddress("localhost", TcpDiscoverySpi.DFLT_PORT);

                        U.quietAndWarn(log, "TcpDiscoveryMulticastIpFinder failed to initialize multicast, " +
                            "will use default address: " + addr);

                        registerAddresses(Collections.singleton(addr));
                    }
                    else
                        U.quietAndWarn(log, "TcpDiscoveryMulticastIpFinder failed to initialize multicast, " +
                            "will use pre-configured addresses.");
                }
            }
            else
                registerAddresses(ret);

=======

            if (ret.isEmpty()) {
                if (mcastErr && firstReq) {
                    if (getRegisteredAddresses().isEmpty()) {
                        InetSocketAddress addr = new InetSocketAddress("localhost", TcpDiscoverySpi.DFLT_PORT);

                        U.quietAndWarn(log, "TcpDiscoveryMulticastIpFinder failed to initialize multicast, " +
                            "will use default address: " + addr);

                        registerAddresses(Collections.singleton(addr));
                    }
                    else
                        U.quietAndWarn(log, "TcpDiscoveryMulticastIpFinder failed to initialize multicast, " +
                            "will use pre-configured addresses.");
                }
            }
            else
                registerAddresses(ret);

>>>>>>> 9db05f5f
            firstReq = false;
        }

        return super.getRegisteredAddresses();
    }


    /**
     * @param reqItfs Interfaces used to send requests.
     * @return Addresses.
     */
    private Collection<InetSocketAddress> requestAddresses(Set<InetAddress> reqItfs) {
        if (reqItfs.size() > 1) {
            Collection<InetSocketAddress> ret = new HashSet<>();

            Collection<AddressReceiver> rcvrs = new ArrayList<>();

            for (InetAddress itf : reqItfs) {
                AddressReceiver rcvr = new AddressReceiver(mcastAddr, itf);

                rcvr.start();

                rcvrs.add(rcvr);
            }

            for (AddressReceiver rcvr : rcvrs) {
                try {
                    rcvr.join();

                    ret.addAll(rcvr.addresses());
                }
                catch (InterruptedException ignore) {
                    U.warn(log, "Got interrupted while receiving address request.");

                    Thread.currentThread().interrupt();

                    break;
                }
            }

            return ret;
        }
        else {
            T2<Collection<InetSocketAddress>, Boolean> res = requestAddresses(mcastAddr, F.first(reqItfs));

            return res.get1();
        }
    }

    /**
     * Sends multicast address request message and waits for reply. Response wait time and number
     * of request attempts are configured as properties {@link #setResponseWaitTime} and
     * {@link #setAddressRequestAttempts}.
     *
     * @param mcastAddr Multicast address where to send request.
     * @param sockItf Optional interface multicast socket should be bound to.
     * @return Tuple where first value is collection of received addresses, second is boolean which is
     *      {@code true} if got error on send.
     */
    private T2<Collection<InetSocketAddress>, Boolean> requestAddresses(InetAddress mcastAddr,
        @Nullable InetAddress sockItf)
    {
        Collection<InetSocketAddress> rmtAddrs = new HashSet<>();

        boolean sndErr = false;

        try {
            DatagramPacket reqPckt = new DatagramPacket(MSG_ADDR_REQ_DATA, MSG_ADDR_REQ_DATA.length,
                mcastAddr, mcastPort);

            byte[] resData = new byte[AddressResponse.MAX_DATA_LENGTH];

            DatagramPacket resPckt = new DatagramPacket(resData, resData.length);

            boolean sndError = false;

            for (int i = 0; i < addrReqAttempts; i++) {
                MulticastSocket sock = null;

                try {
                    sock = new MulticastSocket(0);

                    // Use 'false' to enable support for more than one node on the same machine.
                    sock.setLoopbackMode(false);

                    if (sockItf != null)
                        sock.setInterface(sockItf);

                    sock.setSoTimeout(resWaitTime);

                    if (ttl != null)
                        sock.setTimeToLive(ttl);

                    reqPckt.setData(MSG_ADDR_REQ_DATA);

                    try {
                        sock.send(reqPckt);
                    }
                    catch (IOException e) {
                        sndErr = true;

                        if (!handleNetworkError(e))
                            break;

                        if (i < addrReqAttempts - 1) {
                            if (log.isDebugEnabled())
                                log.debug("Failed to send multicast address request (will retry in 500 ms): " + e);

                            U.sleep(500);
                        }
                        else {
                            if (log.isDebugEnabled())
                                log.debug("Failed to send multicast address request: " + e);
                        }

                        sndError = true;

                        continue;
                    }

                    long rcvEnd = U.currentTimeMillis() + resWaitTime;

                    try {
                        while (U.currentTimeMillis() < rcvEnd) { // Try to receive multiple responses.
                            sock.receive(resPckt);

                            byte[] data = resPckt.getData();

                            if (!U.bytesEqual(U.IGNITE_HEADER, 0, data, 0, U.IGNITE_HEADER.length)) {
                                U.error(log, "Failed to verify message header.");

                                continue;
                            }

                            AddressResponse addrRes;

                            try {
                                addrRes = new AddressResponse(data);
                            }
                            catch (IgniteCheckedException e) {
                                LT.warn(log, e, "Failed to deserialize multicast response.");

                                continue;
                            }

                            rmtAddrs.addAll(addrRes.addresses());
                        }
                    }
                    catch (SocketTimeoutException ignored) {
                        if (log.isDebugEnabled()) // DatagramSocket.receive timeout has expired.
                            log.debug("Address receive timeout.");
                    }
                }
                catch (IOException e) {
                    U.error(log, "Failed to request nodes addresses.", e);
                }
                finally {
                    U.close(sock);
                }

                if (rmtAddrs.size() > locNodeAddrs.size())
                    break;

                if (i < addrReqAttempts - 1) // Wait some time before re-sending address request.
                    U.sleep(200);
            }

            if (log.isDebugEnabled())
                log.debug("Received nodes addresses: " + rmtAddrs);

            if (rmtAddrs.isEmpty() && sndError)
                U.quietAndWarn(log, "Failed to send multicast message (is multicast enabled on this node?).");

            return new T2<>(rmtAddrs, sndErr);
        }
        catch (IgniteInterruptedCheckedException ignored) {
            U.warn(log, "Got interrupted while sending address request.");

            Thread.currentThread().interrupt();

            return new T2<>(rmtAddrs, sndErr);
        }
    }

    /** {@inheritDoc} */
    @Override public void close() {
        if (addrSnds != null) {
            for (AddressSender addrSnd : addrSnds)
                U.interrupt(addrSnd);

            for (AddressSender addrSnd : addrSnds)
                U.join(addrSnd, log);
        }
    }

    /** {@inheritDoc} */
    @Override public String toString() {
        return S.toString(TcpDiscoveryMulticastIpFinder.class, this, "super", super.toString());
    }

    /**
     * @param e Network error to handle.
     * @return {@code True} if this error is recoverable and the operation can be retried.
     */
    private boolean handleNetworkError(IOException e) {
        if ("Network is unreachable".equals(e.getMessage()) && U.isMacOs()) {
            U.warn(log, "Multicast does not work on Mac OS JVM loopback address (configure external IP address " +
                "for 'localHost' configuration property)");

            return false;
        }

        return true;
    }

    /**
     * Response to multicast address request.
     */
    private static class AddressResponse {
        /** Maximum supported multicast message. */
        public static final int MAX_DATA_LENGTH = 64 * 1024;

        /** */
        private byte[] data;

        /** */
        private Collection<InetSocketAddress> addrs;

        /**
         * @param addrs Addresses discovery SPI binds to.
         * @throws IgniteCheckedException If marshalling failed.
         */
        private AddressResponse(Collection<InetSocketAddress> addrs) throws IgniteCheckedException {
            this.addrs = addrs;

            byte[] addrsData = marsh.marshal(addrs);
            data = new byte[U.IGNITE_HEADER.length + addrsData.length];

            if (data.length > MAX_DATA_LENGTH)
                throw new IgniteCheckedException("Too long data packet [size=" + data.length + ", max=" + MAX_DATA_LENGTH + "]");

            System.arraycopy(U.IGNITE_HEADER, 0, data, 0, U.IGNITE_HEADER.length);
            System.arraycopy(addrsData, 0, data, 4, addrsData.length);
        }

        /**
         * @param data Message data.
         * @throws IgniteCheckedException If unmarshalling failed.
         */
        private AddressResponse(byte[] data) throws IgniteCheckedException {
            assert U.bytesEqual(U.IGNITE_HEADER, 0, data, 0, U.IGNITE_HEADER.length);

            this.data = data;

            addrs = marsh.unmarshal(Arrays.copyOfRange(data, U.IGNITE_HEADER.length, data.length), null);
        }

        /**
         * @return Message data.
         */
        byte[] data() {
            return data;
        }

        /**
         * @return IP address discovery SPI binds to.
         */
        public Collection<InetSocketAddress> addresses() {
            return addrs;
        }
    }

    /**
     * Thread sends multicast address request message and waits for reply.
     */
    private class AddressReceiver extends IgniteSpiThread {
        /** */
        private final InetAddress mcastAddr;

        /** */
        private final InetAddress sockAddr;

        /** */
        private Collection<InetSocketAddress> addrs;

        /**
         * @param mcastAddr Multicast address where to send request.
         * @param sockAddr Optional address multicast socket should be bound to.
         */
        private AddressReceiver(InetAddress mcastAddr, InetAddress sockAddr) {
            super(ignite == null ? null : ignite.name(), "tcp-disco-multicast-addr-rcvr", log);
            this.mcastAddr = mcastAddr;
            this.sockAddr = sockAddr;
        }

        /** {@inheritDoc} */
        @Override protected void body() throws InterruptedException {
            addrs = requestAddresses(mcastAddr, sockAddr).get1();
        }

        /**
         * @return Received addresses.
         */
        Collection<InetSocketAddress> addresses() {
            return addrs;
        }
    }

    /**
     * Thread listening for multicast address requests and sending response
     * containing socket address this node's discovery SPI listens to.
     */
    private class AddressSender extends IgniteSpiThread {
        /** */
        @SuppressWarnings("FieldAccessedSynchronizedAndUnsynchronized")
        private MulticastSocket sock;

        /** */
        private final InetAddress mcastGrp;

        /** */
        private final Collection<InetSocketAddress> addrs;

        /** */
        private final InetAddress sockItf;

        /**
         * @param mcastGrp Multicast address.
         * @param sockItf Optional interface multicast socket should be bound to.
         * @param addrs Local node addresses.
         * @throws IOException If fails to create multicast socket.
         */
        private AddressSender(InetAddress mcastGrp, @Nullable InetAddress sockItf, Collection<InetSocketAddress> addrs)
            throws IOException {
            super(ignite == null ? null : ignite.name(), "tcp-disco-multicast-addr-sender", log);
            this.mcastGrp = mcastGrp;
            this.addrs = addrs;
            this.sockItf = sockItf;

            sock = createSocket();
        }

        /**
         * Creates multicast socket and joins multicast group.
         *
         * @throws IOException If fails to create socket or join multicast group.
         * @return Multicast socket.
         */
        private MulticastSocket createSocket() throws IOException {
            MulticastSocket sock = new MulticastSocket(mcastPort);

            sock.setLoopbackMode(false); // Use 'false' to enable support for more than one node on the same machine.

            if (sockItf != null)
                sock.setInterface(sockItf);

            if (sock.getLoopbackMode())
                U.warn(log, "Loopback mode is disabled which prevents nodes on the same machine from discovering " +
                    "each other.");

            sock.joinGroup(mcastGrp);

            if (ttl != null)
                sock.setTimeToLive(ttl);

            return sock;
        }

        /** {@inheritDoc} */
        @Override protected void body() throws InterruptedException {
            AddressResponse res;

            try {
                res = new AddressResponse(addrs);
            }
            catch (IgniteCheckedException e) {
                U.error(log, "Failed to prepare multicast message.", e);

                return;
            }

            byte[] reqData = new byte[MSG_ADDR_REQ_DATA.length];

            DatagramPacket pckt = new DatagramPacket(reqData, reqData.length);

            while (!isInterrupted()) {
                try {
                    MulticastSocket sock;

                    synchronized (this) {
                        if (isInterrupted())
                            return;

                        sock = this.sock;

                        if (sock == null)
                            sock = createSocket();
                    }

                    sock.receive(pckt);

                    if (!U.bytesEqual(U.IGNITE_HEADER, 0, reqData, 0, U.IGNITE_HEADER.length)) {
                        U.error(log, "Failed to verify message header.");

                        continue;
                    }

                    try {
                        sock.send(new DatagramPacket(res.data(), res.data().length, pckt.getAddress(), pckt.getPort()));
                    }
                    catch (IOException e) {
                        if (e.getMessage().contains("Operation not permitted")) {
                            if (log.isDebugEnabled())
                                log.debug("Got 'operation not permitted' error, ignoring: " + e);
                        }
                        else
                            throw e;
                    }
                }
                catch (IOException e) {
                    if (!isInterrupted()) {
                        LT.warn(log, e, "Failed to send/receive address message (will try to reconnect).");

                        synchronized (this) {
                            U.close(sock);

                            sock = null;
                        }
                    }
                }
            }
        }

        /** {@inheritDoc} */
        @Override public void interrupt() {
            super.interrupt();

            synchronized (this) {
                U.close(sock);

                sock = null;
            }
        }

        /** {@inheritDoc} */
        @Override protected void cleanup() {
            synchronized (this) {
                U.close(sock);

                sock = null;
            }
        }
    }
}<|MERGE_RESOLUTION|>--- conflicted
+++ resolved
@@ -136,12 +136,9 @@
     /** */
     private boolean mcastErr;
 
-<<<<<<< HEAD
-=======
     @GridToStringExclude
     private Set<InetSocketAddress> locNodeAddrs;
 
->>>>>>> 9db05f5f
     /**
      * Constructs new IP finder.
      */
@@ -413,6 +410,9 @@
         }
         else {
             assert addrSnds.isEmpty() : addrSnds;
+
+            locNodeAddrs = Collections.emptySet();
+        }
     }
 
     /** {@inheritDoc} */
@@ -432,35 +432,10 @@
             else {
                 T2<Collection<InetSocketAddress>, Boolean> res = requestAddresses(mcastAddr, F.first(reqItfs));
 
-<<<<<<< HEAD
-=======
-            locNodeAddrs = Collections.emptySet();
-        }
-    }
-
-    /** {@inheritDoc} */
-    @Override public void onSpiContextInitialized(IgniteSpiContext spiCtx) throws IgniteSpiException {
-        super.onSpiContextInitialized(spiCtx);
-
-        spiCtx.registerPort(mcastPort, UDP);
-    }
-
-    /** {@inheritDoc} */
-    @Override public synchronized Collection<InetSocketAddress> getRegisteredAddresses() {
-        if (mcastAddr != null && reqItfs != null) {
-            Collection<InetSocketAddress> ret;
-
-            if (reqItfs.size() > 1)
-                ret = requestAddresses(reqItfs);
-            else {
-                T2<Collection<InetSocketAddress>, Boolean> res = requestAddresses(mcastAddr, F.first(reqItfs));
-
->>>>>>> 9db05f5f
                 ret = res.get1();
 
                 mcastErr |= res.get2();
             }
-<<<<<<< HEAD
 
             if (ret.isEmpty()) {
                 if (mcastErr && firstReq) {
@@ -480,27 +455,6 @@
             else
                 registerAddresses(ret);
 
-=======
-
-            if (ret.isEmpty()) {
-                if (mcastErr && firstReq) {
-                    if (getRegisteredAddresses().isEmpty()) {
-                        InetSocketAddress addr = new InetSocketAddress("localhost", TcpDiscoverySpi.DFLT_PORT);
-
-                        U.quietAndWarn(log, "TcpDiscoveryMulticastIpFinder failed to initialize multicast, " +
-                            "will use default address: " + addr);
-
-                        registerAddresses(Collections.singleton(addr));
-                    }
-                    else
-                        U.quietAndWarn(log, "TcpDiscoveryMulticastIpFinder failed to initialize multicast, " +
-                            "will use pre-configured addresses.");
-                }
-            }
-            else
-                registerAddresses(ret);
-
->>>>>>> 9db05f5f
             firstReq = false;
         }
 
