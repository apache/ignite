--- conflicted
+++ resolved
@@ -55,24 +55,17 @@
  */
 public class JdbcConnection implements Connection {
     /** Cache name. */
-<<<<<<< HEAD
-    private String schema;
-=======
     private String schemaName;
->>>>>>> 324ece8e
 
     /** Closed flag. */
     private boolean closed;
 
-<<<<<<< HEAD
-=======
     /** Transactions allowed flag. */
     private boolean txAllowed;
 
     /** Current transaction isolation. */
     private int txIsolation;
 
->>>>>>> 324ece8e
     /** Timeout. */
     private int timeout;
 
@@ -475,20 +468,12 @@
 
     /** {@inheritDoc} */
     @Override public void setSchema(String schema) throws SQLException {
-<<<<<<< HEAD
-        this.schema = schema;
-=======
         schemaName = schema;
->>>>>>> 324ece8e
     }
 
     /** {@inheritDoc} */
     @Override public String getSchema() throws SQLException {
-<<<<<<< HEAD
-        return schema;
-=======
         return schemaName;
->>>>>>> 324ece8e
     }
 
     /** {@inheritDoc} */
@@ -507,13 +492,6 @@
     /** {@inheritDoc} */
     @Override public int getNetworkTimeout() throws SQLException {
         return timeout;
-    }
-
-    /**
-     * @return Cache name.
-     */
-    String cacheName() {
-        return schema;
     }
 
     /**
