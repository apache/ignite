/*
 * Licensed to the Apache Software Foundation (ASF) under one or more
 * contributor license agreements.  See the NOTICE file distributed with
 * this work for additional information regarding copyright ownership.
 * The ASF licenses this file to You under the Apache License, Version 2.0
 * (the "License"); you may not use this file except in compliance with
 * the License.  You may obtain a copy of the License at
 *
 *      http://www.apache.org/licenses/LICENSE-2.0
 *
 * Unless required by applicable law or agreed to in writing, software
 * distributed under the License is distributed on an "AS IS" BASIS,
 * WITHOUT WARRANTIES OR CONDITIONS OF ANY KIND, either express or implied.
 * See the License for the specific language governing permissions and
 * limitations under the License.
 */

package org.apache.ignite.internal.processors.igfs;

import java.util.Arrays;
import java.util.Collection;
import java.util.HashSet;
import org.apache.ignite.IgniteCheckedException;
import org.apache.ignite.IgniteException;
import org.apache.ignite.IgniteSystemProperties;
import org.apache.ignite.binary.BinaryRawReader;
import org.apache.ignite.binary.BinaryRawWriter;
import org.apache.ignite.cache.CacheAtomicWriteOrderMode;
import org.apache.ignite.cache.CacheMode;
import org.apache.ignite.cache.CacheWriteSynchronizationMode;
import org.apache.ignite.cluster.ClusterNode;
import org.apache.ignite.cluster.ClusterTopologyException;
import org.apache.ignite.configuration.CacheConfiguration;
import org.apache.ignite.configuration.FileSystemConfiguration;
import org.apache.ignite.configuration.IgniteConfiguration;
import org.apache.ignite.configuration.NearCacheConfiguration;
import org.apache.ignite.events.IgfsEvent;
import org.apache.ignite.igfs.IgfsException;
import org.apache.ignite.igfs.IgfsGroupDataBlocksKeyMapper;
import org.apache.ignite.igfs.IgfsIpcEndpointConfiguration;
import org.apache.ignite.igfs.IgfsMode;
import org.apache.ignite.igfs.IgfsPath;
import org.apache.ignite.internal.GridKernalContext;
import org.apache.ignite.internal.binary.BinaryUtils;
import org.apache.ignite.internal.cluster.ClusterTopologyServerNotFoundException;
import org.apache.ignite.internal.managers.eventstorage.GridEventStorageManager;
import org.apache.ignite.internal.processors.cache.IgniteInternalCache;
import org.apache.ignite.internal.processors.query.GridQueryProcessor;
import org.apache.ignite.internal.util.IgniteUtils;
import org.apache.ignite.internal.util.future.IgniteFutureImpl;
import org.apache.ignite.internal.util.lang.IgniteOutClosureX;
import org.apache.ignite.internal.util.typedef.F;
import org.apache.ignite.internal.util.typedef.T2;
import org.apache.ignite.internal.util.typedef.X;
import org.apache.ignite.internal.util.typedef.internal.U;
import org.apache.ignite.lang.IgniteUuid;
import org.apache.ignite.transactions.Transaction;
import org.jetbrains.annotations.Nullable;

import java.io.DataInput;
import java.io.DataOutput;
import java.io.IOException;
import java.io.ObjectInput;
import java.lang.reflect.Constructor;
import java.util.ArrayList;
import java.util.Collections;
import java.util.Comparator;
import java.util.HashMap;
import java.util.List;
import java.util.Map;
import java.util.Set;
import java.util.UUID;
import java.util.concurrent.ThreadLocalRandom;

import static org.apache.ignite.IgniteSystemProperties.IGNITE_CACHE_RETRIES_COUNT;
import static org.apache.ignite.cache.CacheAtomicityMode.TRANSACTIONAL;
import static org.apache.ignite.cache.CacheWriteSynchronizationMode.FULL_SYNC;
import static org.apache.ignite.igfs.IgfsMode.DUAL_ASYNC;
import static org.apache.ignite.igfs.IgfsMode.DUAL_SYNC;
import static org.apache.ignite.igfs.IgfsMode.PRIMARY;
import static org.apache.ignite.internal.IgniteNodeAttributes.ATTR_IGFS;
import static org.apache.ignite.transactions.TransactionConcurrency.PESSIMISTIC;
import static org.apache.ignite.transactions.TransactionIsolation.REPEATABLE_READ;

/**
 * Common IGFS utility methods.
 */
public class IgfsUtils {
    /** ID for the root directory. */
    public static final IgniteUuid ROOT_ID = new IgniteUuid(new UUID(0, 0), 0);

    /** Lock Id used to lock files being deleted from TRASH. This is a global constant. */
    public static final IgniteUuid DELETE_LOCK_ID = new IgniteUuid(new UUID(0, 0), 0);

    /** Constant trash concurrency level. */
    public static final int TRASH_CONCURRENCY = 64;

    /** File property: user name. */
    public static final String PROP_USER_NAME = "usrName";

    /** File property: group name. */
    public static final String PROP_GROUP_NAME = "grpName";

    /** File property: permission. */
    public static final String PROP_PERMISSION = "permission";

    /** File property: prefer writes to local node. */
    public static final String PROP_PREFER_LOCAL_WRITES = "locWrite";

    /** Generic property index. */
    private static final byte PROP_IDX = 0;

    /** User name property index. */
    private static final byte PROP_USER_NAME_IDX = 1;

    /** Group name property index. */
    private static final byte PROP_GROUP_NAME_IDX = 2;

    /** Permission property index. */
    private static final byte PROP_PERMISSION_IDX = 3;

    /** Prefer local writes property index. */
    private static final byte PROP_PREFER_LOCAL_WRITES_IDX = 4;

    /** Trash directory IDs. */
    private static final IgniteUuid[] TRASH_IDS;

    /** Maximum number of file unlock transaction retries when topology changes. */
    private static final int MAX_CACHE_TX_RETRIES = IgniteSystemProperties.getInteger(IGNITE_CACHE_RETRIES_COUNT, 100);

    /** Separator between id and name parts in the trash name. */
    private static final char TRASH_NAME_SEPARATOR = '|';

    /** Flag: this is a directory. */
    private static final byte FLAG_DIR = 0x1;

    /** Flag: this is a file. */
    private static final byte FLAG_FILE = 0x2;

<<<<<<< HEAD
    /** Min available TCP port. */
    private static final int MIN_TCP_PORT = 1;

    /** Max available TCP port. */
    private static final int MAX_TCP_PORT = 0xFFFF;

    /** Filesystem cache prefix. */
    public static final String IGFS_CACHE_PREFIX = "igfs-";

    /** Data cache suffix. */
    public static final String DATA_CACHE_SUFFIX = "-data";

    /** Meta cache suffix. */
    public static final String META_CACHE_SUFFIX = "-meta";

    /*
     * Static initializer.
     */
=======
>>>>>>> 5099f143
    static {
        TRASH_IDS = new IgniteUuid[TRASH_CONCURRENCY];

        for (int i = 0; i < TRASH_CONCURRENCY; i++)
            TRASH_IDS[i] = new IgniteUuid(new UUID(0, i + 1), 0);
    }

    /**
     * Get random trash ID.
     *
     * @return Trash ID.
     */
    public static IgniteUuid randomTrashId() {
        return TRASH_IDS[ThreadLocalRandom.current().nextInt(TRASH_CONCURRENCY)];
    }

    /**
     * Get trash ID for the given index.
     *
     * @param idx Index.
     * @return Trahs ID.
     */
    public static IgniteUuid trashId(int idx) {
        assert idx >= 0 && idx < TRASH_CONCURRENCY;

        return TRASH_IDS[idx];
    }

    /**
     * Check whether provided ID is either root ID or trash ID.
     *
     * @param id ID.
     * @return {@code True} if this is root ID or trash ID.
     */
    public static boolean isRootOrTrashId(@Nullable IgniteUuid id) {
        return isRootId(id) || isTrashId(id);
    }

    /**
     * Check whether provided ID is root ID.
     *
     * @param id ID.
     * @return {@code True} if this is root ID.
     */
    public static boolean isRootId(@Nullable IgniteUuid id) {
        return id != null && ROOT_ID.equals(id);
    }

    /**
     * Check whether provided ID is trash ID.
     *
     * @param id ID.
     * @return {@code True} if this is trash ID.
     */
    private static boolean isTrashId(IgniteUuid id) {
        if (id == null)
            return false;

        UUID gid = id.globalId();

        return id.localId() == 0 && gid.getMostSignificantBits() == 0 &&
            gid.getLeastSignificantBits() > 0 && gid.getLeastSignificantBits() <= TRASH_CONCURRENCY;
    }

    /**
     * Converts any passed exception to IGFS exception.
     *
     * @param err Initial exception.
     * @return Converted IGFS exception.
     */
    @SuppressWarnings("ThrowableResultOfMethodCallIgnored")
    public static IgfsException toIgfsException(Throwable err) {
        IgfsException err0 = err instanceof IgfsException ? (IgfsException)err : null;

        IgfsException igfsErr = X.cause(err, IgfsException.class);

        while (igfsErr != null && igfsErr != err0) {
            err0 = igfsErr;

            igfsErr = X.cause(err, IgfsException.class);
        }

        // If initial exception is already IGFS exception and no inner stuff exists, just return it unchanged.
        if (err0 != err) {
            if (err0 != null)
                // Dealing with a kind of IGFS error, wrap it once again, preserving message and root cause.
                err0 = newIgfsException(err0.getClass(), err0.getMessage(), err0);
            else {
                if (err instanceof ClusterTopologyServerNotFoundException)
                    err0 = new IgfsException("Cache server nodes not found.", err);
                else
                    // Unknown error nature.
                    err0 = new IgfsException("Generic IGFS error occurred.", err);
            }
        }

        return err0;
    }

    /**
     * Construct new IGFS exception passing specified message and cause.
     *
     * @param cls Class.
     * @param msg Message.
     * @param cause Cause.
     * @return New IGFS exception.
     */
    public static IgfsException newIgfsException(Class<? extends IgfsException> cls, String msg, Throwable cause) {
        try {
            Constructor<? extends IgfsException> ctor = cls.getConstructor(String.class, Throwable.class);

            return ctor.newInstance(msg, cause);
        }
        catch (ReflectiveOperationException e) {
            throw new IgniteException("Failed to create IGFS exception: " + cls.getName(), e);
        }
    }

    /**
     * Constructor.
     */
    private IgfsUtils() {
        // No-op.
    }

    /**
     * Provides non-null user name.
     * If the user name is null or empty string, defaults to {@link FileSystemConfiguration#DFLT_USER_NAME},
     * which is the current process owner user.
     * @param user a user name to be fixed.
     * @return non-null interned user name.
     */
    public static String fixUserName(@Nullable String user) {
        if (F.isEmpty(user))
           user = FileSystemConfiguration.DFLT_USER_NAME;

        return user;
    }

    /**
     * Performs an operation with transaction with retries.
     *
     * @param cache Cache to do the transaction on.
     * @param clo Closure.
     * @return Result of closure execution.
     * @throws IgniteCheckedException If failed.
     */
    @SuppressWarnings("ThrowableResultOfMethodCallIgnored")
    public static <T> T doInTransactionWithRetries(IgniteInternalCache cache, IgniteOutClosureX<T> clo)
        throws IgniteCheckedException {
        assert cache != null;

        int attempts = 0;

        while (attempts < MAX_CACHE_TX_RETRIES) {
            try (Transaction tx = cache.txStart(PESSIMISTIC, REPEATABLE_READ)) {
                T res = clo.applyx();

                tx.commit();

                return res;
            }
            catch (IgniteException | IgniteCheckedException e) {
                ClusterTopologyException cte = X.cause(e, ClusterTopologyException.class);

                if (cte != null)
                    ((IgniteFutureImpl)cte.retryReadyFuture()).internalFuture().getUninterruptibly();
                else
                    throw U.cast(e);
            }

            attempts++;
        }

        throw new IgniteCheckedException("Failed to perform operation since max number of attempts " +
            "exceeded. [maxAttempts=" + MAX_CACHE_TX_RETRIES + ']');
    }

    /**
     * Sends a series of event.
     *
     * @param kernalCtx Kernal context.
     * @param path The path of the created file.
     * @param type The type of event to send.
     */
    public static void sendEvents(GridKernalContext kernalCtx, IgfsPath path, int type) {
        sendEvents(kernalCtx, path, null, type);
    }

    /**
     * Sends a series of event.
     *
     * @param kernalCtx Kernal context.
     * @param path The path of the created file.
     * @param newPath New path.
     * @param type The type of event to send.
     */
    public static void sendEvents(GridKernalContext kernalCtx, IgfsPath path, IgfsPath newPath, int type) {
        assert kernalCtx != null;
        assert path != null;

        GridEventStorageManager evts = kernalCtx.event();

        ClusterNode locNode = kernalCtx.discovery().localNode();

        if (evts.isRecordable(type)) {
            if (newPath == null)
                evts.record(new IgfsEvent(path, locNode, type));
            else
                evts.record(new IgfsEvent(path, newPath, locNode, type));
        }
    }

    /**
     * @param cacheName Cache name.
     * @return {@code True} in this is IGFS data or meta cache.
     */
    public static boolean isIgfsCache(@Nullable String cacheName) {
        return cacheName != null && cacheName.startsWith(IGFS_CACHE_PREFIX)
            && (cacheName.endsWith(DATA_CACHE_SUFFIX) || cacheName.endsWith(META_CACHE_SUFFIX));
    }

    /**
     * Prepare cache configuration if this is IGFS meta or data cache.
     *
     * @param cfg Configuration.
     * @throws IgniteCheckedException If failed.
     */
    public static void prepareCacheConfigurations(IgniteConfiguration cfg) throws IgniteCheckedException {
        validateIgfsCacheLinkageConfigurations(cfg);

        FileSystemConfiguration[] igfsCfgs = cfg.getFileSystemConfiguration();
        List<CacheConfiguration> ccfgs = new ArrayList<>(Arrays.asList(cfg.getCacheConfiguration()));

        if (igfsCfgs != null) {
            for (FileSystemConfiguration igfsCfg : igfsCfgs) {
                if (igfsCfg == null)
                    continue;

                String linkedMetaCacheName = igfsCfg.getLinkedMetaCacheName();
                CacheConfiguration ccfgMeta = igfsCfg.getMetaCacheConfiguration();
                boolean addMetaCache = true;

                if (ccfgMeta == null) {
                    if(linkedMetaCacheName != null) {
                        ccfgMeta = config(cfg, linkedMetaCacheName);

                        assert ccfgMeta != null : cfg;

                        addMetaCache = false;
                    }
                    else
                        ccfgMeta = defaultMetaCacheConfig();

                    igfsCfg.setMetaCacheConfiguration(ccfgMeta);
                }

                String linkedDataCacheName = igfsCfg.getLinkedDataCacheName();
                CacheConfiguration ccfgData = igfsCfg.getDataCacheConfiguration();
                boolean addDataCache = true;

                if (ccfgData == null) {
                    if(linkedDataCacheName != null) {
                        ccfgData = config(cfg, linkedDataCacheName);

                        assert ccfgMeta != null : cfg;

                        addDataCache = false;
                    }
                    else
                        ccfgData = defaultDataCacheConfig();

                    igfsCfg.setDataCacheConfiguration(ccfgData);
                }

                // Set system names
                ccfgMeta.setName(igfsCfg.getMetaCacheName());
                ccfgData.setName(igfsCfg.getDataCacheName());

                // No copy-on-read.
                ccfgMeta.setCopyOnRead(false);
                ccfgData.setCopyOnRead(false);

                // Always full-sync to maintain consistency.
                ccfgMeta.setWriteSynchronizationMode(CacheWriteSynchronizationMode.FULL_SYNC);
                ccfgData.setWriteSynchronizationMode(CacheWriteSynchronizationMode.FULL_SYNC);

                // Set co-located affinity mapper if needed.
                if (igfsCfg.isColocateMetadata() && ccfgMeta.getAffinityMapper() == null)
                    ccfgMeta.setAffinityMapper(new IgfsColocatedMetadataAffinityKeyMapper());

                // Set affinity mapper if needed.
                if (ccfgData.getAffinityMapper() == null)
                    ccfgData.setAffinityMapper(new IgfsGroupDataBlocksKeyMapper());

                if (addMetaCache)
                    ccfgs.add(ccfgMeta);

                if (addDataCache)
                    ccfgs.add(ccfgData);
            }

            cfg.setCacheConfiguration(ccfgs.toArray(new CacheConfiguration[ccfgs.size()]));
        }
    }

    /**
     * Validates linkage of pre-configured IGFS caches.
     *
     * @param igniteCfg Ignite config.
     * @throws IgniteCheckedException If failed.
     */
    private static void validateIgfsCacheLinkageConfigurations(IgniteConfiguration igniteCfg)
        throws IgniteCheckedException {

        if (igniteCfg.getFileSystemConfiguration() == null || igniteCfg.getFileSystemConfiguration().length == 0)
            return;

        Collection<String> cfgNames = new HashSet<>();
        Collection<String> metaCacheNames = new HashSet<>();
        Collection<String> dataCacheNames = new HashSet<>();

        for (FileSystemConfiguration cfg : igniteCfg.getFileSystemConfiguration()) {
            String name = cfg.getName();

            String dataCacheName = cfg.getLinkedDataCacheName();

            if (dataCacheName != null) {
                CacheConfiguration dataCacheCfg = config(igniteCfg, dataCacheName);
                if (dataCacheNames.contains(dataCacheName)) {
                    throw new IgniteCheckedException("Data cache names should be different for different IGFS instances " +
                        "configuration (fix configuration " + cfg + ')');
                }

                if (dataCacheCfg == null)
                    throw new IgniteCheckedException("Data cache is not configured locally for IGFS: " + cfg);
            }

            String metaCacheName = cfg.getLinkedMetaCacheName();
            if (metaCacheName != null) {
                CacheConfiguration metaCacheCfg = config(igniteCfg, metaCacheName);

                if (metaCacheNames.contains(metaCacheName)) {
                    throw new IgniteCheckedException("Meta cache names should be different for different IGFS instances " +
                        "configuration (fix configuration " + cfg + ')');
                }

                if (metaCacheCfg == null)
                    throw new IgniteCheckedException("Metadata cache is not configured locally for IGFS: " + cfg);
            }

            if (dataCacheName == null && metaCacheName == null)
                continue;

            if (F.eq(dataCacheName, metaCacheName)
                || dataCacheNames.contains(metaCacheName)
                || metaCacheNames.contains(dataCacheName)) {
                throw new IgniteCheckedException("Meta cache and data cache should be different " +
                    "(fix configuration " + cfg + ')');
            }

            cfgNames.add(name);
            dataCacheNames.add(dataCacheName);
            metaCacheNames.add(metaCacheName);
        }
    }

    /**
     * @param cfg Ignite config.
     * @param cacheName Cache name.
     * @return Configuration.
     */
    private static CacheConfiguration config(IgniteConfiguration cfg, String cacheName) {
        for (CacheConfiguration ccfg : cfg.getCacheConfiguration()) {
            if (F.eq(cacheName, ccfg.getName()))
                return ccfg;
        }

        return null;
    }



    /**
     * Validates local IGFS configurations. Compares attributes only for IGFSes with same name.
     *
     * @param igniteCfg Ignite config.
     * @throws IgniteCheckedException If any of IGFS configurations is invalid.
     */
    public static void validateLocalIgfsConfigurations(IgniteConfiguration igniteCfg)
        throws IgniteCheckedException {

        if (igniteCfg.getFileSystemConfiguration() == null || igniteCfg.getFileSystemConfiguration().length == 0)
            return;

        Collection<String> cfgNames = new HashSet<>();

        for (FileSystemConfiguration cfg : igniteCfg.getFileSystemConfiguration()) {
            String name = cfg.getName();

            if (cfgNames.contains(name))
                throw new IgniteCheckedException("Duplicate IGFS name found (check configuration and " +
                    "assign unique name to each): " + name);

            CacheConfiguration dataCacheCfg = cfg.getDataCacheConfiguration();
            CacheConfiguration metaCacheCfg = cfg.getMetaCacheConfiguration();

            if (dataCacheCfg == null)
                throw new IgniteCheckedException("Data cache is not configured locally for IGFS: " + cfg);

            if (GridQueryProcessor.isEnabled(dataCacheCfg))
                throw new IgniteCheckedException("IGFS data cache cannot start with enabled query indexing.");

            if (dataCacheCfg.getAtomicityMode() != TRANSACTIONAL)
                throw new IgniteCheckedException("Data cache should be transactional: " + cfg.getDataCacheName());

            if (metaCacheCfg == null)
                throw new IgniteCheckedException("Metadata cache is not configured locally for IGFS: " + cfg);

            if (GridQueryProcessor.isEnabled(metaCacheCfg))
                throw new IgniteCheckedException("IGFS metadata cache cannot start with enabled query indexing.");

            if (metaCacheCfg.getAtomicityMode() != TRANSACTIONAL)
                throw new IgniteCheckedException("Meta cache should be transactional: " + cfg.getMetaCacheName());

            if (F.eq(cfg.getDataCacheName(), cfg.getMetaCacheName()))
                throw new IgniteCheckedException("Cannot use same cache as both data and meta cache: " + cfg.getName());

            if (!(dataCacheCfg.getAffinityMapper() instanceof IgfsGroupDataBlocksKeyMapper))
                throw new IgniteCheckedException("Invalid IGFS data cache configuration (key affinity mapper class should be " +
                    IgfsGroupDataBlocksKeyMapper.class.getSimpleName() + "): " + cfg);

            IgfsIpcEndpointConfiguration ipcCfg = cfg.getIpcEndpointConfiguration();

            if (ipcCfg != null) {
                final int tcpPort = ipcCfg.getPort();

                if (!(tcpPort >= MIN_TCP_PORT && tcpPort <= MAX_TCP_PORT))
                    throw new IgniteCheckedException("IGFS endpoint TCP port is out of range [" + MIN_TCP_PORT +
                        ".." + MAX_TCP_PORT + "]: " + tcpPort);

                if (ipcCfg.getThreadCount() <= 0)
                    throw new IgniteCheckedException("IGFS endpoint thread count must be positive: " +
                        ipcCfg.getThreadCount());
            }

            boolean secondary = cfg.getDefaultMode() == IgfsMode.PROXY;

            if (cfg.getPathModes() != null) {
                for (Map.Entry<String, IgfsMode> mode : cfg.getPathModes().entrySet()) {
                    if (mode.getValue() == IgfsMode.PROXY)
                        secondary = true;
                }
            }

            if (secondary && cfg.getSecondaryFileSystem() == null) {
                // When working in any mode except of primary, secondary FS config must be provided.
                throw new IgniteCheckedException("Grid configuration parameter invalid: " +
                    "secondaryFileSystem cannot be null when mode is not " + IgfsMode.PRIMARY);
            }

            cfgNames.add(name);
        }
    }

    /**
     * @return Default IGFS cache configuration.
     */
    private static CacheConfiguration defaultCacheConfig() {
        CacheConfiguration cfg = new CacheConfiguration();
        cfg.setAtomicWriteOrderMode(CacheAtomicWriteOrderMode.PRIMARY);
        cfg.setAtomicityMode(TRANSACTIONAL);
        cfg.setWriteSynchronizationMode(FULL_SYNC);
        cfg.setEvictionPolicy(null);
        cfg.setCacheMode(CacheMode.PARTITIONED);

        return cfg;
    }

    /**
     * @return Default IGFS meta cache configuration.
     */
    private static CacheConfiguration defaultMetaCacheConfig() {
        CacheConfiguration cfg = defaultCacheConfig();

        cfg.setBackups(1);

        return cfg;
    }

    /**
     * @return Default IGFS data cache configuration.
     */
    private static CacheConfiguration defaultDataCacheConfig() {
        return defaultCacheConfig();
    }

    /**
     * Create empty directory with the given ID.
     *
     * @param id ID.
     * @return File info.
     */
    public static IgfsDirectoryInfo createDirectory(IgniteUuid id) {
        return createDirectory(id, null, null);
    }

    /**
     * Create directory.
     *
     * @param id ID.
     * @param listing Listing.
     * @param props Properties.
     * @return File info.
     */
    public static IgfsDirectoryInfo createDirectory(
        IgniteUuid id,
        @Nullable Map<String, IgfsListingEntry> listing,
        @Nullable Map<String, String> props) {
        long time = System.currentTimeMillis();

        return createDirectory(id, listing, props, time, time);
    }

    /**
     * Create directory.
     *
     * @param id ID.
     * @param listing Listing.
     * @param props Properties.
     * @param createTime Create time.
     * @param modificationTime Modification time.
     * @return File info.
     */
    public static IgfsDirectoryInfo createDirectory(
        IgniteUuid id,
        @Nullable Map<String, IgfsListingEntry> listing,
        @Nullable Map<String,String> props,
        long createTime,
        long modificationTime) {
        return new IgfsDirectoryInfo(id, listing, props, createTime, modificationTime);
    }

    /**
     * Create file.
     *
     * @param id File ID.
     * @param blockSize Block size.
     * @param len Length.
     * @param affKey Affinity key.
     * @param lockId Lock ID.
     * @param evictExclude Evict exclude flag.
     * @param props Properties.
     * @param accessTime Access time.
     * @param modificationTime Modification time.
     * @return File info.
     */
    public static IgfsFileInfo createFile(IgniteUuid id, int blockSize, long len, @Nullable IgniteUuid affKey,
        @Nullable IgniteUuid lockId, boolean evictExclude, @Nullable Map<String, String> props, long accessTime,
        long modificationTime) {
        return new IgfsFileInfo(id, blockSize, len, affKey, props, null, lockId, accessTime, modificationTime,
            evictExclude);
    }

    /**
     * Write listing entry.
     *
     * @param out Writer.
     * @param entry Entry.
     */
    public static void writeListingEntry(BinaryRawWriter out, @Nullable IgfsListingEntry entry) {
        if (entry != null) {
            out.writeBoolean(true);

            BinaryUtils.writeIgniteUuid(out, entry.fileId());

            out.writeBoolean(entry.isDirectory());
        }
        else
            out.writeBoolean(false);
    }

    /**
     * Read listing entry.
     *
     * @param in Reader.
     * @return Entry.
     */
    @Nullable public static IgfsListingEntry readListingEntry(BinaryRawReader in) {
        if (in.readBoolean()) {
            IgniteUuid id = BinaryUtils.readIgniteUuid(in);
            boolean dir = in.readBoolean();

            return new IgfsListingEntry(id, dir);
        }
        else
            return null;
    }

    /**
     * Write listing entry.
     *
     * @param out Writer.
     * @param entry Entry.
     * @throws IOException If failed.
     */
    public static void writeListingEntry(DataOutput out, @Nullable IgfsListingEntry entry) throws IOException {
        if (entry != null) {
            out.writeBoolean(true);

            IgniteUtils.writeGridUuid(out, entry.fileId());

            out.writeBoolean(entry.isDirectory());
        }
        else
            out.writeBoolean(false);
    }

    /**
     * Read listing entry.
     *
     * @param in Reader.
     * @return Entry.
     * @throws IOException If failed.
     */
    @Nullable public static IgfsListingEntry readListingEntry(DataInput in) throws IOException {
        if (in.readBoolean()) {
            IgniteUuid id = IgniteUtils.readGridUuid(in);
            boolean dir = in.readBoolean();

            return new IgfsListingEntry(id, dir);
        }
        else
            return null;
    }

    /**
     * Write entry properties. Rely on reference equality for well-known properties.
     *
     * @param out Writer.
     * @param props Properties.
     */
    @SuppressWarnings("StringEquality")
    public static void writeProperties(BinaryRawWriter out, @Nullable Map<String, String> props) {
        if (props != null) {
            out.writeInt(props.size());

            for (Map.Entry<String, String> entry : props.entrySet()) {
                String key = entry.getKey();

                if (key == PROP_PERMISSION)
                    out.writeByte(PROP_PERMISSION_IDX);
                else if (key == PROP_PREFER_LOCAL_WRITES)
                    out.writeByte(PROP_PREFER_LOCAL_WRITES_IDX);
                else if (key == PROP_USER_NAME)
                    out.writeByte(PROP_USER_NAME_IDX);
                else if (key == PROP_GROUP_NAME)
                    out.writeByte(PROP_GROUP_NAME_IDX);
                else {
                    out.writeByte(PROP_IDX);
                    out.writeString(key);
                }

                out.writeString(entry.getValue());
            }
        }
        else
            out.writeInt(-1);
    }

    /**
     * Read entry properties.
     *
     * @param in Reader.
     * @return Properties.
     */
    @Nullable public static Map<String, String> readProperties(BinaryRawReader in) {
        int size = in.readInt();

        if (size >= 0) {
            Map<String, String> props = new HashMap<>(size);

            for (int i = 0; i < size; i++) {
                byte idx = in.readByte();

                String key;

                switch (idx) {
                    case PROP_PERMISSION_IDX:
                        key = PROP_PERMISSION;

                        break;

                    case PROP_PREFER_LOCAL_WRITES_IDX:
                        key = PROP_PREFER_LOCAL_WRITES;

                        break;

                    case PROP_USER_NAME_IDX:
                        key = PROP_USER_NAME;

                        break;

                    case PROP_GROUP_NAME_IDX:
                        key = PROP_GROUP_NAME;

                        break;

                    default:
                        key = in.readString();
                }

                props.put(key, in.readString());
            }

            return props;
        }
        else
            return null;
    }

    /**
     * Write entry properties. Rely on reference equality for well-known properties.
     *
     * @param out Writer.
     * @param props Properties.
     * @throws IOException If failed.
     */
    @SuppressWarnings("StringEquality")
    public static void writeProperties(DataOutput out, @Nullable Map<String, String> props) throws IOException {
        if (props != null) {
            out.writeInt(props.size());

            for (Map.Entry<String, String> entry : props.entrySet()) {
                String key = entry.getKey();

                if (key == PROP_PERMISSION)
                    out.writeByte(PROP_PERMISSION_IDX);
                else if (key == PROP_PREFER_LOCAL_WRITES)
                    out.writeByte(PROP_PREFER_LOCAL_WRITES_IDX);
                else if (key == PROP_USER_NAME)
                    out.writeByte(PROP_USER_NAME_IDX);
                else if (key == PROP_GROUP_NAME)
                    out.writeByte(PROP_GROUP_NAME_IDX);
                else {
                    out.writeByte(PROP_IDX);
                    U.writeString(out, key);
                }

                U.writeString(out, entry.getValue());
            }
        }
        else
            out.writeInt(-1);
    }

    /**
     * Read entry properties.
     *
     * @param in Reader.
     * @return Properties.
     * @throws IOException If failed.
     */
    @Nullable public static Map<String, String> readProperties(DataInput in) throws IOException {
        int size = in.readInt();

        if (size >= 0) {
            Map<String, String> props = new HashMap<>(size);

            for (int i = 0; i < size; i++) {
                byte idx = in.readByte();

                String key;

                switch (idx) {
                    case PROP_PERMISSION_IDX:
                        key = PROP_PERMISSION;

                        break;

                    case PROP_PREFER_LOCAL_WRITES_IDX:
                        key = PROP_PREFER_LOCAL_WRITES;

                        break;

                    case PROP_USER_NAME_IDX:
                        key = PROP_USER_NAME;

                        break;

                    case PROP_GROUP_NAME_IDX:
                        key = PROP_GROUP_NAME;

                        break;

                    default:
                        key = U.readString(in);
                }

                props.put(key, U.readString(in));
            }

            return props;
        }
        else
            return null;
    }

    /**
     * Write IGFS path.
     *
     * @param writer Writer.
     * @param path Path.
     */
    public static void writePath(BinaryRawWriter writer, @Nullable IgfsPath path) {
        if (path != null) {
            writer.writeBoolean(true);

            path.writeRawBinary(writer);
        }
        else
            writer.writeBoolean(false);
    }

    /**
     * Read IGFS path.
     *
     * @param reader Reader.
     * @return Path.
     */
    @Nullable public static IgfsPath readPath(BinaryRawReader reader) {
        if (reader.readBoolean()) {
            IgfsPath path = new IgfsPath();

            path.readRawBinary(reader);

            return path;
        }
        else
            return null;
    }

    /**
     * Read non-null path from the input.
     *
     * @param in Input.
     * @return IGFS path.
     * @throws IOException If failed.
     */
    public static IgfsPath readPath(ObjectInput in) throws IOException {
        IgfsPath res = new IgfsPath();

        res.readExternal(in);

        return res;
    }

    /**
     * Write IgfsFileAffinityRange.
     *
     * @param writer Writer
     * @param affRange affinity range.
     */
    public static void writeFileAffinityRange(BinaryRawWriter writer, @Nullable IgfsFileAffinityRange affRange) {
        if (affRange != null) {
            writer.writeBoolean(true);

            affRange.writeRawBinary(writer);
        }
        else
            writer.writeBoolean(false);
    }

    /**
     * Read IgfsFileAffinityRange.
     *
     * @param reader Reader.
     * @return File affinity range.
     */
    public static IgfsFileAffinityRange readFileAffinityRange(BinaryRawReader reader) {
        if (reader.readBoolean()) {
            IgfsFileAffinityRange affRange = new IgfsFileAffinityRange();

            affRange.readRawBinary(reader);

            return affRange;
        }
        else
            return null;
    }

    /**
     * Parses the TRASH file name to extract the original path.
     *
     * @param name The TRASH short (entry) name.
     * @return The original path, or null in case of failure.
     */
    public static IgfsPath extractOriginalPathFromTrash(String name) {
        int idx = name.indexOf(TRASH_NAME_SEPARATOR);

        assert idx >= 0;

        String path = name.substring(idx + 1, name.length());

        return new IgfsPath(path);
    }

    /**
     * Creates short name of the file in TRASH directory.
     * The name consists of the whole file path and its unique id.
     * Upon file cleanup this name will be parsed to extract the path.
     * Note that in contrast to common practice the composed name contains '/' character.
     *
     * @param path The full path of the deleted file.
     * @param id The file id.
     * @return The new short name for trash directory.
     */
    static String composeNameForTrash(IgfsPath path, IgniteUuid id) {
        return id.toString() + TRASH_NAME_SEPARATOR + path.toString();
    }

    /**
     * Check whether provided node contains IGFS with the given name.
     *
     * @param node Node.
     * @param igfsName IGFS name.
     * @return {@code True} if it contains IGFS.
     */
    public static boolean isIgfsNode(ClusterNode node, String igfsName) {
        assert node != null;

        IgfsAttributes[] igfs = node.attribute(ATTR_IGFS);

        if (igfs != null)
            for (IgfsAttributes attrs : igfs)
                if (F.eq(igfsName, attrs.igfsName()))
                    return true;

        return false;
    }

    /**
     * Check whether mode is dual.
     *
     * @param mode Mode.
     * @return {@code True} if dual.
     */
    public static boolean isDualMode(IgfsMode mode) {
        return mode == DUAL_SYNC || mode == DUAL_ASYNC;
    }

    /**
     * Answers if directory of this mode can contain a subdirectory of the given mode.
     *
     * @param parent Parent mode.
     * @param child Child mode.
     * @return {@code true} if directory of this mode can contain a directory of the given mode.
     */
    public static boolean canContain(IgfsMode parent, IgfsMode child) {
        return isDualMode(parent) || parent == child;
    }

    /**
     * Checks, filters and sorts the modes.
     *
     * @param dfltMode The root mode. Must always be not null.
     * @param modes The subdirectory modes.
     * @param dualParentsContainingPrimaryChildren The set to store parents into.
     * @return Descending list of filtered and checked modes.
     * @throws IgniteCheckedException On error.
     */
    public static ArrayList<T2<IgfsPath, IgfsMode>> preparePathModes(final IgfsMode dfltMode,
        @Nullable List<T2<IgfsPath, IgfsMode>> modes, Set<IgfsPath> dualParentsContainingPrimaryChildren)
        throws IgniteCheckedException {
        if (modes == null)
            return null;

        // Sort by depth, shallow first.
        Collections.sort(modes, new Comparator<Map.Entry<IgfsPath, IgfsMode>>() {
            @Override public int compare(Map.Entry<IgfsPath, IgfsMode> o1, Map.Entry<IgfsPath, IgfsMode> o2) {
                return o1.getKey().depth() - o2.getKey().depth();
            }
        });

        ArrayList<T2<IgfsPath, IgfsMode>> resModes = new ArrayList<>(modes.size() + 1);

        resModes.add(new T2<>(IgfsPath.ROOT, dfltMode));

        for (T2<IgfsPath, IgfsMode> mode : modes) {
            assert mode.getKey() != null;

            for (T2<IgfsPath, IgfsMode> resMode : resModes) {
                if (mode.getKey().isSubDirectoryOf(resMode.getKey())) {
                    assert resMode.getValue() != null;

                    if (resMode.getValue() == mode.getValue())
                        // No reason to add a sub-path of the same mode, ignore this pair.
                        break;

                    if (!canContain(resMode.getValue(), mode.getValue()))
                        throw new IgniteCheckedException("Subdirectory " + mode.getKey() + " mode "
                            + mode.getValue() + " is not compatible with upper level "
                            + resMode.getKey() + " directory mode " + resMode.getValue() + ".");

                    // Add to the 1st position (deep first).
                    resModes.add(0, mode);

                    // Store primary paths inside dual paths in separate collection:
                    if (mode.getValue() == PRIMARY)
                        dualParentsContainingPrimaryChildren.add(mode.getKey().parent());

                    break;
                }
            }
        }

        // Remove root, because this class contract is that root mode is not contained in the list.
        resModes.remove(resModes.size() - 1);

        return resModes;
    }

    /**
     * Create flags value.
     *
     * @param isDir Directory flag.
     * @param isFile File flag.
     * @return Result.
     */
    public static byte flags(boolean isDir, boolean isFile) {
        byte res = isDir ? FLAG_DIR : 0;

        if (isFile)
            res |= FLAG_FILE;

        return res;
    }

    /**
     * Check whether passed flags represent directory.
     *
     * @param flags Flags.
     * @return {@code True} if this is directory.
     */
    public static boolean isDirectory(byte flags) {
        return hasFlag(flags, FLAG_DIR);
    }

    /**
     * Check whether passed flags represent file.
     *
     * @param flags Flags.
     * @return {@code True} if this is file.
     */
    public static boolean isFile(byte flags) {
        return hasFlag(flags, FLAG_FILE);
    }

    /**
     * Check whether certain flag is set.
     *
     * @param flags Flags.
     * @param flag Flag to check.
     * @return {@code True} if flag is set.
     */
    private static boolean hasFlag(byte flags, byte flag) {
        return (flags & flag) == flag;
    }

    /**
     * @param igfsCfg IGFS configuration.
     * @return Meta cache name.
     */
    public static String getMetaCacheName(FileSystemConfiguration igfsCfg) {
        return IGFS_CACHE_PREFIX + igfsCfg.getName() + META_CACHE_SUFFIX;
    }

    /**
     * @param igfsCfg IGFS configuration.
     * @return Data cache name.
     */
    public static String getDataCacheName(FileSystemConfiguration igfsCfg) {
        return IGFS_CACHE_PREFIX + igfsCfg.getName() + DATA_CACHE_SUFFIX;
    }
}<|MERGE_RESOLUTION|>--- conflicted
+++ resolved
@@ -137,7 +137,6 @@
     /** Flag: this is a file. */
     private static final byte FLAG_FILE = 0x2;
 
-<<<<<<< HEAD
     /** Min available TCP port. */
     private static final int MIN_TCP_PORT = 1;
 
@@ -156,8 +155,6 @@
     /*
      * Static initializer.
      */
-=======
->>>>>>> 5099f143
     static {
         TRASH_IDS = new IgniteUuid[TRASH_CONCURRENCY];
 
