/*
 * Licensed to the Apache Software Foundation (ASF) under one or more
 * contributor license agreements.  See the NOTICE file distributed with
 * this work for additional information regarding copyright ownership.
 * The ASF licenses this file to You under the Apache License, Version 2.0
 * (the "License"); you may not use this file except in compliance with
 * the License.  You may obtain a copy of the License at
 *
 *      http://www.apache.org/licenses/LICENSE-2.0
 *
 * Unless required by applicable law or agreed to in writing, software
 * distributed under the License is distributed on an "AS IS" BASIS,
 * WITHOUT WARRANTIES OR CONDITIONS OF ANY KIND, either express or implied.
 * See the License for the specific language governing permissions and
 * limitations under the License.
 */
package org.apache.ignite.internal.commandline.cache.reset_lost_partitions;

import java.util.HashMap;
import java.util.SortedSet;
import java.util.TreeSet;
import java.util.stream.Collectors;
import org.apache.ignite.IgniteException;
import org.apache.ignite.internal.management.cache.CacheResetLostPartitionsCommandArg;
import org.apache.ignite.internal.processors.cache.CacheGroupContext;
import org.apache.ignite.internal.processors.cache.GridCacheContext;
import org.apache.ignite.internal.util.typedef.F;
import org.apache.ignite.internal.util.typedef.internal.CU;
import org.apache.ignite.internal.util.typedef.internal.S;
import org.apache.ignite.internal.visor.VisorJob;
import org.apache.ignite.internal.visor.VisorOneNodeTask;
import org.jetbrains.annotations.Nullable;

/**
 * Reset status of lost partitions.
 */
public class CacheResetLostPartitionsTask extends VisorOneNodeTask<CacheResetLostPartitionsCommandArg, CacheResetLostPartitionsTaskResult> {
    /** */
    private static final long serialVersionUID = 0L;

    /** {@inheritDoc} */
    @Override protected VisorJob<CacheResetLostPartitionsCommandArg, CacheResetLostPartitionsTaskResult> job(
        CacheResetLostPartitionsCommandArg arg) {
        return new CacheResetLostPartitionsJob(arg, debug);
    }

    /** Job for node. */
    private static class CacheResetLostPartitionsJob
        extends VisorJob<CacheResetLostPartitionsCommandArg, CacheResetLostPartitionsTaskResult> {
        /** */
        private static final long serialVersionUID = 0L;

        /**
         * @param arg Argument.
         * @param debug Debug.
         */
        public CacheResetLostPartitionsJob(@Nullable CacheResetLostPartitionsCommandArg arg, boolean debug) {
            super(arg, debug);
        }

        /** {@inheritDoc} */
        @Override public CacheResetLostPartitionsTaskResult run(
            CacheResetLostPartitionsCommandArg arg) throws IgniteException {
            try {
                final CacheResetLostPartitionsTaskResult res = new CacheResetLostPartitionsTaskResult();
                res.setMessageMap(new HashMap<>());

<<<<<<< HEAD
                if (!F.isEmpty(arg.caches())) {
                    for (String groupName : arg.caches()) {
                        final int grpId = CU.cacheId(groupName);
=======
                if (F.isEmpty(arg.caches()))
                    return res;
>>>>>>> 77eaab47

                for (String groupName : arg.caches()) {
                    final int grpId = CU.cacheId(groupName);

                    CacheGroupContext grp = ignite.context().cache().cacheGroup(grpId);

                    if (grp != null) {
                        SortedSet<String> cacheNames = grp.caches().stream()
                            .map(GridCacheContext::name)
                            .collect(Collectors.toCollection(TreeSet::new));

                        if (!F.isEmpty(cacheNames)) {
                            ignite.resetLostPartitions(cacheNames);

                            res.put(groupName, String.format("Reset LOST-partitions performed successfully. " +
                                    "Cache group (name = '%s', id = %d), caches (%s).",
                                groupName, grpId, cacheNames));
                        }
                    }
                    else
                        res.put(groupName, String.format("Cache group (name = '%s', id = %d) not found.",
                            groupName, grpId));
                }

                return res;
            }
            catch (Exception e) {
                throw new IgniteException(e);
            }

        }

        /** {@inheritDoc} */
        @Override public String toString() {
            return S.toString(CacheResetLostPartitionsJob.class, this);
        }
    }
}<|MERGE_RESOLUTION|>--- conflicted
+++ resolved
@@ -65,14 +65,8 @@
                 final CacheResetLostPartitionsTaskResult res = new CacheResetLostPartitionsTaskResult();
                 res.setMessageMap(new HashMap<>());
 
-<<<<<<< HEAD
-                if (!F.isEmpty(arg.caches())) {
-                    for (String groupName : arg.caches()) {
-                        final int grpId = CU.cacheId(groupName);
-=======
                 if (F.isEmpty(arg.caches()))
                     return res;
->>>>>>> 77eaab47
 
                 for (String groupName : arg.caches()) {
                     final int grpId = CU.cacheId(groupName);
