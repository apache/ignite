/*
 * Licensed to the Apache Software Foundation (ASF) under one or more
 * contributor license agreements.  See the NOTICE file distributed with
 * this work for additional information regarding copyright ownership.
 * The ASF licenses this file to You under the Apache License, Version 2.0
 * (the "License"); you may not use this file except in compliance with
 * the License.  You may obtain a copy of the License at
 *
 *      http://www.apache.org/licenses/LICENSE-2.0
 *
 * Unless required by applicable law or agreed to in writing, software
 * distributed under the License is distributed on an "AS IS" BASIS,
 * WITHOUT WARRANTIES OR CONDITIONS OF ANY KIND, either express or implied.
 * See the License for the specific language governing permissions and
 * limitations under the License.
 */

package org.apache.ignite.internal.processors.cache.distributed.near.consistency;

import java.util.Arrays;
import java.util.Collection;
<<<<<<< HEAD
import java.util.HashMap;
import java.util.HashSet;
import java.util.Map;
import java.util.Objects;
=======
import java.util.Map;
>>>>>>> 9cf06362
import java.util.Set;
import org.apache.ignite.IgniteCheckedException;
import org.apache.ignite.cache.ReadRepairStrategy;
import org.apache.ignite.internal.IgniteInternalFuture;
<<<<<<< HEAD
import org.apache.ignite.internal.processors.cache.CacheObjectAdapter;
=======
import org.apache.ignite.internal.processors.affinity.AffinityTopologyVersion;
>>>>>>> 9cf06362
import org.apache.ignite.internal.processors.cache.EntryGetResult;
import org.apache.ignite.internal.processors.cache.GridCacheContext;
import org.apache.ignite.internal.processors.cache.IgniteCacheExpiryPolicy;
import org.apache.ignite.internal.processors.cache.KeyCacheObject;
import org.apache.ignite.internal.processors.cache.transactions.IgniteInternalTx;
import org.apache.ignite.internal.util.lang.GridClosureException;
import org.apache.ignite.internal.util.typedef.F;
import org.apache.ignite.internal.util.typedef.internal.U;
import org.apache.ignite.lang.IgniteBiTuple;

/**
 * Checks data consistency. Checks that each backup value equals to primary value.
 */
public class GridNearReadRepairCheckOnlyFuture extends GridNearReadRepairAbstractFuture {
    /** Skip values. */
    private final boolean skipVals;

    /** Need version. */
    private final boolean needVer;

    /** Keep cache objects. */
    private final boolean keepCacheObjects;

    /**
     * Creates a new instance of GridNearReadRepairCheckOnlyFuture.
     *
     * @param topVer Topology version.
     * @param ctx Cache context.
     * @param keys Keys.
     * @param strategy Read repair strategy.
     * @param readThrough Read-through flag.
     * @param taskName Task name.
     * @param deserializeBinary Deserialize binary flag.
     * @param recovery Partition recovery flag.
     * @param expiryPlc Expiry policy.
     * @param skipVals Skip values flag.
     * @param needVer Need version flag.
     * @param keepCacheObjects Keep cache objects flag.
     * @param tx Transaction. Can be {@code null} in case of atomic cache.
     */
    public GridNearReadRepairCheckOnlyFuture(
        AffinityTopologyVersion topVer,
        GridCacheContext ctx,
        Collection<KeyCacheObject> keys,
        ReadRepairStrategy strategy,
        boolean readThrough,
        String taskName,
        boolean deserializeBinary,
        boolean recovery,
        IgniteCacheExpiryPolicy expiryPlc,
        boolean skipVals,
        boolean needVer,
        boolean keepCacheObjects,
        IgniteInternalTx tx) {
        this(topVer,
            ctx,
            keys,
            strategy,
            readThrough,
            taskName,
            deserializeBinary,
            recovery,
            expiryPlc,
            skipVals,
            needVer,
            keepCacheObjects,
            tx,
            null);
    }

    /**
     * @param topVer Topology version.
     * @param ctx Cache context.
     * @param keys Keys.
     * @param strategy Read repair strategy.
     * @param readThrough Read-through flag.
     * @param taskName Task name.
     * @param deserializeBinary Deserialize binary flag.
     * @param recovery Partition recovery flag.
     * @param expiryPlc Expiry policy.
     * @param skipVals Skip values flag.
     * @param needVer Need version flag.
     * @param keepCacheObjects Keep cache objects flag.
     * @param tx Transaction. Can be {@code null} in case of atomic cache.
     * @param remappedFut Remapped future.
     */
    private GridNearReadRepairCheckOnlyFuture(
        AffinityTopologyVersion topVer,
        GridCacheContext ctx,
        Collection<KeyCacheObject> keys,
        ReadRepairStrategy strategy,
        boolean readThrough,
        String taskName,
        boolean deserializeBinary,
        boolean recovery,
        IgniteCacheExpiryPolicy expiryPlc,
        boolean skipVals,
        boolean needVer,
        boolean keepCacheObjects,
        IgniteInternalTx tx,
        GridNearReadRepairCheckOnlyFuture remappedFut) {
        super(topVer,
            ctx,
            keys,
            strategy,
            readThrough,
            taskName,
            deserializeBinary,
            recovery,
            expiryPlc,
            tx,
            remappedFut);

        this.skipVals = skipVals;
        this.needVer = needVer;
        this.keepCacheObjects = keepCacheObjects;
    }

    /** {@inheritDoc} */
<<<<<<< HEAD
    @Override protected void reduce() {
        Map<KeyCacheObject, EntryGetResult> resMap = new HashMap<>(keys.size());
        Set<KeyCacheObject> inconsistentKeys = new HashSet<>();

        for (GridPartitionedGetFuture<KeyCacheObject, EntryGetResult> fut : futs.values()) {
            for (KeyCacheObject key : fut.keys()) {
                EntryGetResult curRes = fut.result().get(key);

                if (!resMap.containsKey(key)) {
                    resMap.put(key, curRes);

                    continue;
                }

                EntryGetResult prevRes = resMap.get(key);

                if (curRes != null) {
                    if (prevRes == null || prevRes.version().compareTo(curRes.version()) != 0)
                        inconsistentKeys.add(key);
                    else {
                        CacheObjectAdapter curVal = curRes.value();
                        CacheObjectAdapter prevVal = prevRes.value();

                        try {
                            byte[] curBytes = curVal.valueBytes(ctx.cacheObjectContext());
                            byte[] prevBytes = prevVal.valueBytes(ctx.cacheObjectContext());

                            if (!Arrays.equals(curBytes, prevBytes))
                                inconsistentKeys.add(key);
                        }
                        catch (IgniteCheckedException e) {
                            onDone(e);

                            return;
                        }
                    }
                }
                else if (prevRes != null)
                    inconsistentKeys.add(key);
=======
    @Override protected GridNearReadRepairAbstractFuture remapFuture(AffinityTopologyVersion topVer) {
        return new GridNearReadRepairCheckOnlyFuture(
            topVer,
            ctx,
            keys,
            strategy,
            readThrough,
            taskName,
            deserializeBinary,
            recovery,
            expiryPlc,
            skipVals,
            needVer,
            keepCacheObjects,
            tx,
            this);
    }

    /** {@inheritDoc} */
    @Override protected void reduce() {
        try {
            onDone(check());
        }
        catch (IgniteConsistencyViolationException e) {
            Set<KeyCacheObject> inconsistentKeys = e.keys();

            if (remapCnt >= MAX_REMAP_CNT) {
                if (ctx.atomic() || strategy == ReadRepairStrategy.CHECK_ONLY) { // Will not be fixed, should be recorded as is.
                    recordConsistencyViolation(inconsistentKeys, /*nothing fixed*/ null, ReadRepairStrategy.CHECK_ONLY);

                    onDone(new IgniteIrreparableConsistencyViolationException(null,
                        ctx.unwrapBinariesIfNeeded(inconsistentKeys, !deserializeBinary)));
                }
                else // Should be fixed by concurrent tx(s).
                    onDone(e);
>>>>>>> 9cf06362
            }
            else
                remap(ctx.affinity().affinityTopologyVersion()); // Rechecking possible "false positive" case.
        }
        catch (IgniteCheckedException e) {
            onDone(e);
        }
<<<<<<< HEAD

        if (!inconsistentKeys.isEmpty()) {
            if (REMAP_CNT_UPD.incrementAndGet(this) > MAX_REMAP_CNT) {
                if (!ctx.transactional()) // Will not be fixed, should be recorded as is.
                    recordConsistencyViolation(inconsistentKeys, /*nothing fixed*/ null);

                onDone(new IgniteConsistencyViolationException("Distributed cache consistency violation detected."));
            }
            else
                remap(ctx.affinity().affinityTopologyVersion()); // Rechecking possible "false positive" case.

            return;
        }

        // Misses recorded to detect partial misses, but should not be propagated when the key is null at each node.
        resMap.values().removeIf(Objects::isNull);

        onDone(resMap);
=======
>>>>>>> 9cf06362
    }

    /**
     * Returns a future represents 1 entry's value.
     *
     * @return Future represents 1 entry's value.
     */
    public <K, V> IgniteInternalFuture<V> single() {
        return chain((fut) -> {
            try {
                final Map<K, V> map = new IgniteBiTuple<>();

<<<<<<< HEAD
                for (Map.Entry<KeyCacheObject, EntryGetResult> entry : fut.get().entrySet()) {
                    EntryGetResult getRes = entry.getValue();

                    ctx.addResult(map,
                        entry.getKey(),
                        getRes.value(),
                        skipVals,
                        keepCacheObjects,
                        deserializeBinary,
                        false,
                        getRes,
                        getRes.version(),
                        0,
                        0,
                        needVer,
                        null);
                }
=======
                addResult(fut, map);
>>>>>>> 9cf06362

                if (skipVals) {
                    Boolean val = map.isEmpty() ? false : (Boolean)F.firstValue(map);

                    return (V)(val);
                }
                else
                    return F.firstValue(map);
            }
            catch (IgniteCheckedException e) {
                throw new GridClosureException(e);
            }
        });
    }

    /**
     * Returns a future represents entries map.
     *
     * @return Future represents entries map.
     */
    public <K, V> IgniteInternalFuture<Map<K, V>> multi() {
        return chain((fut) -> {
            try {
                final Map<K, V> map = U.newHashMap(keys.size());

<<<<<<< HEAD
                for (Map.Entry<KeyCacheObject, EntryGetResult> entry : fut.get().entrySet()) {
                    EntryGetResult getRes = entry.getValue();

                    ctx.addResult(map,
                        entry.getKey(),
                        getRes.value(),
                        skipVals,
                        keepCacheObjects,
                        deserializeBinary,
                        false,
                        getRes,
                        getRes.version(),
                        0,
                        0,
                        needVer,
                        null);
                }
=======
                addResult(fut, map);
>>>>>>> 9cf06362

                return map;
            }
            catch (Exception e) {
                throw new GridClosureException(e);
            }
        });
    }

    /**
     *
     */
    private <K, V> void addResult(IgniteInternalFuture<Map<KeyCacheObject, EntryGetResult>> fut,
        Map<K, V> map) throws IgniteCheckedException {
        for (Map.Entry<KeyCacheObject, EntryGetResult> entry : fut.get().entrySet()) {
            EntryGetResult getRes = entry.getValue();

            if (getRes != null)
                ctx.addResult(map,
                    entry.getKey(),
                    getRes.value(),
                    skipVals,
                    keepCacheObjects,
                    deserializeBinary,
                    false,
                    getRes,
                    getRes.version(),
                    0,
                    0,
                    needVer,
                    U.deploymentClassLoader(ctx.kernalContext(), U.contextDeploymentClassLoaderId(ctx.kernalContext())));
        }
    }
}<|MERGE_RESOLUTION|>--- conflicted
+++ resolved
@@ -17,25 +17,13 @@
 
 package org.apache.ignite.internal.processors.cache.distributed.near.consistency;
 
-import java.util.Arrays;
 import java.util.Collection;
-<<<<<<< HEAD
-import java.util.HashMap;
-import java.util.HashSet;
 import java.util.Map;
-import java.util.Objects;
-=======
-import java.util.Map;
->>>>>>> 9cf06362
 import java.util.Set;
 import org.apache.ignite.IgniteCheckedException;
 import org.apache.ignite.cache.ReadRepairStrategy;
 import org.apache.ignite.internal.IgniteInternalFuture;
-<<<<<<< HEAD
-import org.apache.ignite.internal.processors.cache.CacheObjectAdapter;
-=======
 import org.apache.ignite.internal.processors.affinity.AffinityTopologyVersion;
->>>>>>> 9cf06362
 import org.apache.ignite.internal.processors.cache.EntryGetResult;
 import org.apache.ignite.internal.processors.cache.GridCacheContext;
 import org.apache.ignite.internal.processors.cache.IgniteCacheExpiryPolicy;
@@ -155,47 +143,6 @@
     }
 
     /** {@inheritDoc} */
-<<<<<<< HEAD
-    @Override protected void reduce() {
-        Map<KeyCacheObject, EntryGetResult> resMap = new HashMap<>(keys.size());
-        Set<KeyCacheObject> inconsistentKeys = new HashSet<>();
-
-        for (GridPartitionedGetFuture<KeyCacheObject, EntryGetResult> fut : futs.values()) {
-            for (KeyCacheObject key : fut.keys()) {
-                EntryGetResult curRes = fut.result().get(key);
-
-                if (!resMap.containsKey(key)) {
-                    resMap.put(key, curRes);
-
-                    continue;
-                }
-
-                EntryGetResult prevRes = resMap.get(key);
-
-                if (curRes != null) {
-                    if (prevRes == null || prevRes.version().compareTo(curRes.version()) != 0)
-                        inconsistentKeys.add(key);
-                    else {
-                        CacheObjectAdapter curVal = curRes.value();
-                        CacheObjectAdapter prevVal = prevRes.value();
-
-                        try {
-                            byte[] curBytes = curVal.valueBytes(ctx.cacheObjectContext());
-                            byte[] prevBytes = prevVal.valueBytes(ctx.cacheObjectContext());
-
-                            if (!Arrays.equals(curBytes, prevBytes))
-                                inconsistentKeys.add(key);
-                        }
-                        catch (IgniteCheckedException e) {
-                            onDone(e);
-
-                            return;
-                        }
-                    }
-                }
-                else if (prevRes != null)
-                    inconsistentKeys.add(key);
-=======
     @Override protected GridNearReadRepairAbstractFuture remapFuture(AffinityTopologyVersion topVer) {
         return new GridNearReadRepairCheckOnlyFuture(
             topVer,
@@ -231,7 +178,6 @@
                 }
                 else // Should be fixed by concurrent tx(s).
                     onDone(e);
->>>>>>> 9cf06362
             }
             else
                 remap(ctx.affinity().affinityTopologyVersion()); // Rechecking possible "false positive" case.
@@ -239,27 +185,6 @@
         catch (IgniteCheckedException e) {
             onDone(e);
         }
-<<<<<<< HEAD
-
-        if (!inconsistentKeys.isEmpty()) {
-            if (REMAP_CNT_UPD.incrementAndGet(this) > MAX_REMAP_CNT) {
-                if (!ctx.transactional()) // Will not be fixed, should be recorded as is.
-                    recordConsistencyViolation(inconsistentKeys, /*nothing fixed*/ null);
-
-                onDone(new IgniteConsistencyViolationException("Distributed cache consistency violation detected."));
-            }
-            else
-                remap(ctx.affinity().affinityTopologyVersion()); // Rechecking possible "false positive" case.
-
-            return;
-        }
-
-        // Misses recorded to detect partial misses, but should not be propagated when the key is null at each node.
-        resMap.values().removeIf(Objects::isNull);
-
-        onDone(resMap);
-=======
->>>>>>> 9cf06362
     }
 
     /**
@@ -272,27 +197,7 @@
             try {
                 final Map<K, V> map = new IgniteBiTuple<>();
 
-<<<<<<< HEAD
-                for (Map.Entry<KeyCacheObject, EntryGetResult> entry : fut.get().entrySet()) {
-                    EntryGetResult getRes = entry.getValue();
-
-                    ctx.addResult(map,
-                        entry.getKey(),
-                        getRes.value(),
-                        skipVals,
-                        keepCacheObjects,
-                        deserializeBinary,
-                        false,
-                        getRes,
-                        getRes.version(),
-                        0,
-                        0,
-                        needVer,
-                        null);
-                }
-=======
                 addResult(fut, map);
->>>>>>> 9cf06362
 
                 if (skipVals) {
                     Boolean val = map.isEmpty() ? false : (Boolean)F.firstValue(map);
@@ -318,27 +223,7 @@
             try {
                 final Map<K, V> map = U.newHashMap(keys.size());
 
-<<<<<<< HEAD
-                for (Map.Entry<KeyCacheObject, EntryGetResult> entry : fut.get().entrySet()) {
-                    EntryGetResult getRes = entry.getValue();
-
-                    ctx.addResult(map,
-                        entry.getKey(),
-                        getRes.value(),
-                        skipVals,
-                        keepCacheObjects,
-                        deserializeBinary,
-                        false,
-                        getRes,
-                        getRes.version(),
-                        0,
-                        0,
-                        needVer,
-                        null);
-                }
-=======
                 addResult(fut, map);
->>>>>>> 9cf06362
 
                 return map;
             }
