/*
 * Licensed to the Apache Software Foundation (ASF) under one or more
 * contributor license agreements.  See the NOTICE file distributed with
 * this work for additional information regarding copyright ownership.
 * The ASF licenses this file to You under the Apache License, Version 2.0
 * (the "License"); you may not use this file except in compliance with
 * the License.  You may obtain a copy of the License at
 *
 *      http://www.apache.org/licenses/LICENSE-2.0
 *
 * Unless required by applicable law or agreed to in writing, software
 * distributed under the License is distributed on an "AS IS" BASIS,
 * WITHOUT WARRANTIES OR CONDITIONS OF ANY KIND, either express or implied.
 * See the License for the specific language governing permissions and
 * limitations under the License.
 */

package org.apache.ignite.internal.processors.cache.mvcc;

import java.util.ArrayList;
import java.util.Collection;
import java.util.HashMap;
import java.util.HashSet;
import java.util.List;
import java.util.Map;
import java.util.Set;
import java.util.TreeMap;
import java.util.UUID;
import java.util.concurrent.BlockingQueue;
import java.util.concurrent.ConcurrentHashMap;
import java.util.concurrent.LinkedBlockingQueue;
import java.util.concurrent.atomic.AtomicInteger;
import java.util.stream.Collectors;
import org.apache.ignite.IgniteCheckedException;
import org.apache.ignite.IgniteException;
import org.apache.ignite.IgniteLogger;
import org.apache.ignite.cluster.ClusterNode;
import org.apache.ignite.configuration.CacheConfiguration;
import org.apache.ignite.configuration.DataRegionConfiguration;
import org.apache.ignite.configuration.DataStorageConfiguration;
import org.apache.ignite.events.DiscoveryEvent;
import org.apache.ignite.events.Event;
import org.apache.ignite.internal.GridKernalContext;
import org.apache.ignite.internal.IgniteDiagnosticPrepareContext;
import org.apache.ignite.internal.IgniteFutureTimeoutCheckedException;
import org.apache.ignite.internal.IgniteInternalFuture;
import org.apache.ignite.internal.IgniteInterruptedCheckedException;
import org.apache.ignite.internal.NodeStoppingException;
import org.apache.ignite.internal.cluster.ClusterTopologyCheckedException;
import org.apache.ignite.internal.managers.communication.GridMessageListener;
import org.apache.ignite.internal.managers.discovery.DiscoCache;
import org.apache.ignite.internal.managers.discovery.DiscoveryCustomMessage;
import org.apache.ignite.internal.managers.eventstorage.GridLocalEventListener;
import org.apache.ignite.internal.processors.GridProcessorAdapter;
import org.apache.ignite.internal.processors.affinity.AffinityTopologyVersion;
import org.apache.ignite.internal.processors.cache.CacheGroupContext;
import org.apache.ignite.internal.processors.cache.DynamicCacheChangeBatch;
import org.apache.ignite.internal.processors.cache.DynamicCacheChangeRequest;
import org.apache.ignite.internal.processors.cache.ExchangeContext;
import org.apache.ignite.internal.processors.cache.GridCacheContext;
import org.apache.ignite.internal.processors.cache.GridCacheEntryEx;
import org.apache.ignite.internal.processors.cache.KeyCacheObject;
import org.apache.ignite.internal.processors.cache.distributed.dht.topology.GridDhtLocalPartition;
import org.apache.ignite.internal.processors.cache.distributed.near.GridNearTxLocal;
import org.apache.ignite.internal.processors.cache.mvcc.msg.MvccAckRequestQueryCntr;
import org.apache.ignite.internal.processors.cache.mvcc.msg.MvccAckRequestQueryId;
import org.apache.ignite.internal.processors.cache.mvcc.msg.MvccAckRequestTx;
import org.apache.ignite.internal.processors.cache.mvcc.msg.MvccAckRequestTxAndQueryCntr;
import org.apache.ignite.internal.processors.cache.mvcc.msg.MvccAckRequestTxAndQueryId;
import org.apache.ignite.internal.processors.cache.mvcc.msg.MvccActiveQueriesMessage;
import org.apache.ignite.internal.processors.cache.mvcc.msg.MvccFutureResponse;
import org.apache.ignite.internal.processors.cache.mvcc.msg.MvccMessage;
import org.apache.ignite.internal.processors.cache.mvcc.msg.MvccQuerySnapshotRequest;
import org.apache.ignite.internal.processors.cache.mvcc.msg.MvccRecoveryFinishedMessage;
import org.apache.ignite.internal.processors.cache.mvcc.msg.MvccSnapshotResponse;
import org.apache.ignite.internal.processors.cache.mvcc.msg.MvccTxSnapshotRequest;
import org.apache.ignite.internal.processors.cache.mvcc.msg.MvccWaitTxsRequest;
import org.apache.ignite.internal.processors.cache.mvcc.txlog.TxKey;
import org.apache.ignite.internal.processors.cache.mvcc.txlog.TxLog;
import org.apache.ignite.internal.processors.cache.mvcc.txlog.TxState;
import org.apache.ignite.internal.processors.cache.persistence.CacheDataRow;
import org.apache.ignite.internal.processors.cache.persistence.DatabaseLifecycleListener;
import org.apache.ignite.internal.processors.cache.persistence.IgniteCacheDatabaseSharedManager;
import org.apache.ignite.internal.processors.cache.transactions.IgniteInternalTx;
import org.apache.ignite.internal.processors.cache.tree.mvcc.data.MvccDataRow;
import org.apache.ignite.internal.processors.cache.tree.mvcc.search.MvccLinkAwareSearchRow;
import org.apache.ignite.internal.util.GridAtomicLong;
import org.apache.ignite.internal.util.GridLongList;
import org.apache.ignite.internal.util.future.GridCompoundFuture;
import org.apache.ignite.internal.util.future.GridCompoundIdentityFuture;
import org.apache.ignite.internal.util.future.GridFinishedFuture;
import org.apache.ignite.internal.util.future.GridFutureAdapter;
import org.apache.ignite.internal.util.lang.GridClosureException;
import org.apache.ignite.internal.util.lang.GridCursor;
import org.apache.ignite.internal.util.typedef.F;
import org.apache.ignite.internal.util.typedef.internal.CU;
import org.apache.ignite.internal.util.typedef.internal.S;
import org.apache.ignite.internal.util.typedef.internal.U;
import org.apache.ignite.internal.util.worker.GridWorker;
import org.apache.ignite.lang.IgniteClosure;
import org.apache.ignite.lang.IgniteInClosure;
import org.apache.ignite.lang.IgniteProductVersion;
import org.apache.ignite.plugin.extensions.communication.Message;
import org.apache.ignite.spi.IgniteNodeValidationResult;
import org.apache.ignite.thread.IgniteThread;
import org.jetbrains.annotations.NotNull;
import org.jetbrains.annotations.Nullable;

import static org.apache.ignite.cache.CacheAtomicityMode.TRANSACTIONAL_SNAPSHOT;
import static org.apache.ignite.events.EventType.EVT_CLIENT_NODE_DISCONNECTED;
import static org.apache.ignite.events.EventType.EVT_NODE_FAILED;
import static org.apache.ignite.events.EventType.EVT_NODE_LEFT;
import static org.apache.ignite.events.EventType.EVT_NODE_METRICS_UPDATED;
import static org.apache.ignite.events.EventType.EVT_NODE_SEGMENTED;
import static org.apache.ignite.internal.GridTopic.TOPIC_CACHE_COORDINATOR;
import static org.apache.ignite.internal.events.DiscoveryCustomEvent.EVT_DISCOVERY_CUSTOM_EVT;
import static org.apache.ignite.internal.managers.communication.GridIoPolicy.SYSTEM_POOL;
import static org.apache.ignite.internal.processors.cache.mvcc.MvccQueryTracker.MVCC_TRACKER_ID_NA;
import static org.apache.ignite.internal.processors.cache.mvcc.MvccUtils.MVCC_COUNTER_NA;
import static org.apache.ignite.internal.processors.cache.mvcc.MvccUtils.MVCC_CRD_COUNTER_NA;
import static org.apache.ignite.internal.processors.cache.mvcc.MvccUtils.MVCC_HINTS_BIT_OFF;
import static org.apache.ignite.internal.processors.cache.mvcc.MvccUtils.MVCC_INITIAL_CNTR;
import static org.apache.ignite.internal.processors.cache.mvcc.MvccUtils.MVCC_READ_OP_CNTR;
import static org.apache.ignite.internal.processors.cache.mvcc.MvccUtils.MVCC_START_CNTR;
import static org.apache.ignite.internal.processors.cache.mvcc.MvccUtils.MVCC_START_OP_CNTR;
import static org.apache.ignite.internal.processors.cache.mvcc.MvccUtils.compare;
import static org.apache.ignite.internal.processors.cache.mvcc.MvccUtils.hasNewVersion;
import static org.apache.ignite.internal.processors.cache.mvcc.MvccUtils.isVisible;
import static org.apache.ignite.internal.processors.cache.mvcc.MvccUtils.noCoordinatorError;
import static org.apache.ignite.internal.processors.cache.mvcc.txlog.TxLog.TX_LOG_CACHE_ID;
import static org.apache.ignite.internal.processors.cache.mvcc.txlog.TxLog.TX_LOG_CACHE_NAME;
import static org.apache.ignite.internal.processors.cache.persistence.CacheDataRowAdapter.RowData.KEY_ONLY;

/**
 * MVCC processor.
 */
@SuppressWarnings("serial")
public class MvccProcessorImpl extends GridProcessorAdapter implements MvccProcessor, DatabaseLifecycleListener {
    /** */
    private static final IgniteProductVersion MVCC_SUPPORTED_SINCE = IgniteProductVersion.fromString("2.7.0");

    /** */
    private static final Waiter LOCAL_TRANSACTION_MARKER = new LocalTransactionMarker();

    /** Dummy tx for vacuum. */
    private static final IgniteInternalTx DUMMY_TX = new GridNearTxLocal();

    /** For tests only. */
    private static IgniteClosure<Collection<ClusterNode>, ClusterNode> crdC;

    /**
     * For testing only.
     *
     * @param crdC Closure assigning coordinator.
     */
    static void coordinatorAssignClosure(IgniteClosure<Collection<ClusterNode>, ClusterNode> crdC) {
        MvccProcessorImpl.crdC = crdC;
    }

    /** Topology version when local node was assigned as coordinator. */
    private long crdVer;

    /** */
    private volatile MvccCoordinator curCrd;

    /** */
    private volatile MvccCoordinator assignedCrd;

    /** */
    private TxLog txLog;

    /** */
    private List<GridWorker> vacuumWorkers;

    /** */
    private BlockingQueue<VacuumTask> cleanupQueue;

    /**
     * Vacuum mutex. Prevents concurrent vacuum while start/stop operations
     */
    private final Object mux = new Object();

    /** */
    private final GridAtomicLong futIdCntr = new GridAtomicLong(0);

    /** */
    private final GridAtomicLong mvccCntr = new GridAtomicLong(MVCC_START_CNTR);

    /** */
    private final GridAtomicLong committedCntr = new GridAtomicLong(MVCC_INITIAL_CNTR);

    /**
     * Contains active transactions on mvcc coordinator. Key is mvcc counter.
     * Access is protected by "this" monitor.
     */
    private final Map<Long, ActiveTx> activeTxs = new HashMap<>();

    /** Active query trackers. */
    private final Map<Long, MvccQueryTracker> activeTrackers = new ConcurrentHashMap<>();

    /** */
    private final Map<UUID, Map<Long, MvccSnapshotResponseListener>> snapLsnrs = new ConcurrentHashMap<>();

    /** */
    private final Map<Long, WaitAckFuture> ackFuts = new ConcurrentHashMap<>();

    /** */
    private final Map<Long, GridFutureAdapter> waitTxFuts = new ConcurrentHashMap<>();

    /** */
    private final Map<TxKey, Waiter> waitMap = new ConcurrentHashMap<>();

    /** */
    private final ActiveQueries activeQueries = new ActiveQueries();

    /** */
    private final MvccPreviousCoordinatorQueries prevCrdQueries = new MvccPreviousCoordinatorQueries();

    /** */
    private final GridFutureAdapter<Void> initFut = new GridFutureAdapter<>();

    /** Flag whether at least one cache with {@code CacheAtomicityMode.TRANSACTIONAL_SNAPSHOT} mode is registered. */
    private volatile boolean mvccEnabled;

    /** Flag whether all nodes in cluster support MVCC. */
    private volatile boolean mvccSupported = true;

    /**
     * Maps failed node id to votes accumulator for that node.
     */
    private final ConcurrentHashMap<UUID, RecoveryBallotBox> recoveryBallotBoxes = new ConcurrentHashMap<>();

    /**
     * @param ctx Context.
     */
    public MvccProcessorImpl(GridKernalContext ctx) {
        super(ctx);

        ctx.internalSubscriptionProcessor().registerDatabaseListener(this);
    }

    /** {@inheritDoc} */
    @Override public void start() throws IgniteCheckedException {
        ctx.event().addLocalEventListener(new CacheCoordinatorNodeFailListener(),
            EVT_NODE_FAILED, EVT_NODE_LEFT);

        ctx.io().addMessageListener(TOPIC_CACHE_COORDINATOR, new CoordinatorMessageListener());
    }

    /** {@inheritDoc} */
    @Override public boolean mvccEnabled() {
        return mvccEnabled;
    }

    /** {@inheritDoc} */
    @Override public void preProcessCacheConfiguration(CacheConfiguration ccfg) {
        if (ccfg.getAtomicityMode() == TRANSACTIONAL_SNAPSHOT) {
            if (!mvccSupported)
                throw new IgniteException("Cannot start MVCC transactional cache. " +
                    "MVCC is unsupported by the cluster.");

            mvccEnabled = true;
        }
    }

    /** {@inheritDoc} */
    @Override public void validateCacheConfiguration(CacheConfiguration ccfg) {
        if (ccfg.getAtomicityMode() == TRANSACTIONAL_SNAPSHOT) {
            if (!mvccSupported)
                throw new IgniteException("Cannot start MVCC transactional cache. " +
                    "MVCC is unsupported by the cluster.");

            mvccEnabled = true;
        }
    }

    /** {@inheritDoc} */
    @Nullable @Override public IgniteNodeValidationResult validateNode(ClusterNode node) {
        if (mvccEnabled && node.version().compareToIgnoreTimestamp(MVCC_SUPPORTED_SINCE) < 0) {
            String errMsg = "Failed to add node to topology. MVCC is enabled on the cluster, but " +
                "the node doesn't support MVCC [nodeId=" + node.id() + ']';

            return new IgniteNodeValidationResult(node.id(), errMsg, errMsg);
        }

        return null;
    }

    /** {@inheritDoc} */
    @Override public void ensureStarted() throws IgniteCheckedException {
        if (!ctx.clientNode() && txLog == null) {
            assert mvccEnabled && mvccSupported;

            txLog = new TxLog(ctx, ctx.cache().context().database());

            startVacuumWorkers();

            if (log.isInfoEnabled())
                log.info("Mvcc processor started.");
        }
    }

    /** {@inheritDoc} */
    @Override public void beforeStop(IgniteCacheDatabaseSharedManager mgr) {
        stopVacuumWorkers();

        txLog = null;
    }

    /** {@inheritDoc} */
    @Override public void onInitDataRegions(IgniteCacheDatabaseSharedManager mgr) throws IgniteCheckedException {
        // We have to always init txLog data region.
        DataStorageConfiguration dscfg = dataStorageConfiguration();

        mgr.addDataRegion(
            dscfg,
            createTxLogRegion(dscfg),
            CU.isPersistenceEnabled(ctx.config()));
    }

    /** {@inheritDoc} */
    @Override public void afterInitialise(IgniteCacheDatabaseSharedManager mgr) {
        // No-op.
    }

    /** {@inheritDoc} */
    @Override public void beforeBinaryMemoryRestore(IgniteCacheDatabaseSharedManager mgr) throws IgniteCheckedException {
        txLogPageStoreInit(mgr);
    }

<<<<<<< HEAD
=======
    /** {@inheritDoc} */
    @Override public void beforeResumeWalLogging(IgniteCacheDatabaseSharedManager mgr) throws IgniteCheckedException {
        // In case of blt changed we should re-init TX_LOG cache.
        txLogPageStoreInit(mgr);
    }

>>>>>>> c7449f6c
    /**
     * @param mgr Database shared manager.
     * @throws IgniteCheckedException If failed.
     */
    private void txLogPageStoreInit(IgniteCacheDatabaseSharedManager mgr) throws IgniteCheckedException {
        assert CU.isPersistenceEnabled(ctx.config());

        ctx.cache().context().pageStore().initialize(TX_LOG_CACHE_ID, 1,
            TX_LOG_CACHE_NAME, mgr.dataRegion(TX_LOG_CACHE_NAME).memoryMetrics());
    }

    /** {@inheritDoc} */
    @Override public void onDiscoveryEvent(int evtType, Collection<ClusterNode> nodes, long topVer,
        @Nullable DiscoveryCustomMessage customMsg) {
        if (evtType == EVT_NODE_METRICS_UPDATED)
            return;

        if (evtType == EVT_DISCOVERY_CUSTOM_EVT)
            checkMvccCacheStarted(customMsg);
        else
            assignMvccCoordinator(evtType, nodes, topVer);
    }

    /** {@inheritDoc} */
    @Override public void onExchangeStart(MvccCoordinator mvccCrd, ExchangeContext exchCtx, ClusterNode exchCrd) {
        if (!exchCtx.newMvccCoordinator())
            return;

        GridLongList activeQryTrackers = collectActiveQueryTrackers();

        exchCtx.addActiveQueries(ctx.localNodeId(), activeQryTrackers);

        if (exchCrd == null || !mvccCrd.nodeId().equals(exchCrd.id())) {
            try {
                sendMessage(mvccCrd.nodeId(), new MvccActiveQueriesMessage(activeQryTrackers));
            }
            catch (IgniteCheckedException e) {
                U.error(log, "Failed to send active queries to mvcc coordinator: " + e);
            }
        }
    }

    /** {@inheritDoc} */
    @Override public void onExchangeDone(boolean newCrd, DiscoCache discoCache, Map<UUID, GridLongList> activeQueries) {
        if (!newCrd) {
            if (curCrd != null && ctx.localNodeId().equals(curCrd.nodeId()) && discoCache != null)
                cleanupOrphanedServerTransactions(discoCache.serverNodes());

            return;
        }

        ctx.cache().context().tm().rollbackMvccTxOnCoordinatorChange();

        if (ctx.localNodeId().equals(curCrd.nodeId())) {
            assert ctx.localNodeId().equals(curCrd.nodeId());

            MvccCoordinator crd = discoCache.mvccCoordinator();

            assert crd != null;

            // No need to re-initialize if coordinator version hasn't changed (e.g. it was cluster activation).
            if (crdVer == crd.coordinatorVersion())
                return;

            crdVer = crd.coordinatorVersion();

            if (log.isInfoEnabled())
                log.info("Initialize local node as mvcc coordinator [node=" + ctx.localNodeId() +
                    ", crdVer=" + crdVer + ']');

            prevCrdQueries.init(activeQueries, F.view(discoCache.allNodes(), this::supportsMvcc), ctx.discovery());

            initFut.onDone();
        }
    }

    /**
     * Cleans up active transacitons lost near node which is server. Executed on coordinator.
     * @param liveSrvs Live server nodes at the moment of cleanup.
     */
    private void cleanupOrphanedServerTransactions(Collection<ClusterNode> liveSrvs) {
        Set<UUID> ids = liveSrvs.stream()
            .map(ClusterNode::id)
            .collect(Collectors.toSet());

        List<Long> forRmv = new ArrayList<>();

        synchronized (this) {
            for (Map.Entry<Long, ActiveTx> entry : activeTxs.entrySet()) {
                // If node started tx is not known as live then remove such tx from active list
                ActiveTx activeTx = entry.getValue();

                if (activeTx.getClass() == ActiveServerTx.class && !ids.contains(activeTx.nearNodeId))
                    forRmv.add(entry.getKey());
            }
        }

        for (Long txCntr : forRmv)
            // Committed counter is increased because it is not known if transaction was committed or not and we must
            // bump committed counter for committed transaction as it is used in (read-only) query snapshot.
            onTxDone(txCntr, true);
    }

    /** {@inheritDoc} */
    @Override public void processClientActiveQueries(UUID nodeId, @Nullable GridLongList activeQueries) {
        prevCrdQueries.addNodeActiveQueries(nodeId, activeQueries);
    }

    /** {@inheritDoc} */
    @Override @Nullable public MvccCoordinator currentCoordinator() {
        return currentCoordinator(AffinityTopologyVersion.NONE);
    }

    /** {@inheritDoc} */
    @Override @Nullable public MvccCoordinator currentCoordinator(AffinityTopologyVersion topVer) {
        MvccCoordinator crd = curCrd;

        // Assert coordinator did not already change.
        assert crd == null
            || topVer == AffinityTopologyVersion.NONE
            || crd.topologyVersion().compareTo(topVer) <= 0 : "Invalid coordinator [crd=" + crd + ", topVer=" + topVer + ']';

        return crd;
    }

    /** {@inheritDoc} */
    @Override @Nullable public MvccCoordinator assignedCoordinator() {
        return assignedCrd;
    }

    /** {@inheritDoc} */
    @Override public UUID currentCoordinatorId() {
        MvccCoordinator curCrd = this.curCrd;

        return curCrd != null ? curCrd.nodeId() : null;
    }

    /** {@inheritDoc} */
    @Override public void updateCoordinator(MvccCoordinator curCrd) {
        this.curCrd = curCrd;
    }

    /** {@inheritDoc} */
    @Override public byte state(MvccVersion ver) throws IgniteCheckedException {
        return state(ver.coordinatorVersion(), ver.counter());
    }

    /** {@inheritDoc} */
    @Override public byte state(long crdVer, long cntr) throws IgniteCheckedException {
        assert txLog != null && mvccEnabled;

        return txLog.get(crdVer, cntr);
    }

    /** {@inheritDoc} */
    @Override public void updateState(MvccVersion ver, byte state) throws IgniteCheckedException {
        updateState(ver, state, true);
    }

    /** {@inheritDoc} */
    @Override public void updateState(MvccVersion ver, byte state, boolean primary) throws IgniteCheckedException {
        assert txLog != null && mvccEnabled;

        TxKey key = new TxKey(ver.coordinatorVersion(), ver.counter());

        txLog.put(key, state, primary);

        Waiter waiter;

        if (primary && (state == TxState.ABORTED || state == TxState.COMMITTED)
            && (waiter = waitMap.remove(key)) != null)
            waiter.run(ctx);
    }

    /** {@inheritDoc} */
    @Override public void registerLocalTransaction(long crd, long cntr) {
        Waiter old = waitMap.putIfAbsent(new TxKey(crd, cntr), LOCAL_TRANSACTION_MARKER);

        assert old == null || old.hasLocalTransaction();
    }

    /** {@inheritDoc} */
    @Override public boolean hasLocalTransaction(long crd, long cntr) {
        Waiter waiter = waitMap.get(new TxKey(crd, cntr));

        return waiter != null && waiter.hasLocalTransaction();
    }

    /** {@inheritDoc} */
    @Override public IgniteInternalFuture<Void> waitFor(GridCacheContext cctx, MvccVersion locked) throws IgniteCheckedException {
        TxKey key = new TxKey(locked.coordinatorVersion(), locked.counter());

        LockFuture fut = new LockFuture(cctx.ioPolicy());

        Waiter waiter = waitMap.merge(key, fut, Waiter::concat);

        byte state = txLog.get(key);

        if ((state == TxState.ABORTED || state == TxState.COMMITTED)
            && !waiter.hasLocalTransaction() && (waiter = waitMap.remove(key)) != null)
            waiter.run(ctx);

        return fut;
    }

    /** {@inheritDoc} */
    @Override public void addQueryTracker(MvccQueryTracker tracker) {
        assert tracker.id() != MVCC_TRACKER_ID_NA;

        MvccQueryTracker tr = activeTrackers.put(tracker.id(), tracker);

        assert tr == null;
    }

    /** {@inheritDoc} */
    @Override public void removeQueryTracker(Long id) {
        activeTrackers.remove(id);
    }

    /** {@inheritDoc} */
    @Override public MvccSnapshot tryRequestSnapshotLocal() throws ClusterTopologyCheckedException {
        return tryRequestSnapshotLocal(null);
    }

    /** {@inheritDoc} */
    @Override public MvccSnapshot tryRequestSnapshotLocal(@Nullable IgniteInternalTx tx) throws ClusterTopologyCheckedException {
        MvccCoordinator crd = currentCoordinator();

        if (crd == null)
            throw noCoordinatorError();

        if (tx != null) {
            AffinityTopologyVersion topVer = ctx.cache().context().lockedTopologyVersion(null);

            if (topVer != null && topVer.compareTo(crd.topologyVersion()) < 0)
                throw new ClusterTopologyCheckedException("Mvcc coordinator is outdated " +
                    "for the locked topology version. [crd=" + crd + ", tx=" + tx + ']');
        }

        if (!ctx.localNodeId().equals(crd.nodeId()) || !initFut.isDone())
            return null;
        else if (tx != null)
            return assignTxSnapshot(0L, ctx.localNodeId(), false);
        else
            return activeQueries.assignQueryCounter(ctx.localNodeId(), 0L);
    }

    /** {@inheritDoc} */
    @Override public IgniteInternalFuture<MvccSnapshot> requestSnapshotAsync(IgniteInternalTx tx) {
        MvccSnapshotFuture fut = new MvccSnapshotFuture();

        requestSnapshotAsync(tx, fut);

        return fut;
    }

    /** {@inheritDoc} */
    @Override public void requestSnapshotAsync(MvccSnapshotResponseListener lsnr) {
        requestSnapshotAsync(null, lsnr);
    }

    /** {@inheritDoc} */
    @Override public void requestSnapshotAsync(IgniteInternalTx tx, MvccSnapshotResponseListener lsnr) {
        MvccCoordinator crd = currentCoordinator();

        if (crd == null) {
            lsnr.onError(noCoordinatorError());

            return;
        }

        if (tx != null) {
            AffinityTopologyVersion topVer = ctx.cache().context().lockedTopologyVersion(null);

            if (topVer != null && topVer.compareTo(crd.topologyVersion()) < 0) {
                lsnr.onError(new ClusterTopologyCheckedException("Mvcc coordinator is outdated " +
                    "for the locked topology version. [crd=" + crd + ", tx=" + tx + ']'));

                return;
            }
        }

        if (ctx.localNodeId().equals(crd.nodeId())) {
            if (!initFut.isDone()) {
                // Wait for the local coordinator init.
                initFut.listen(new IgniteInClosure<IgniteInternalFuture>() {
                    @Override public void apply(IgniteInternalFuture fut) {
                        requestSnapshotAsync(tx, lsnr);
                    }
                });
            }
            else if (tx != null)
                lsnr.onResponse(assignTxSnapshot(0L, ctx.localNodeId(), false));
            else
                lsnr.onResponse(activeQueries.assignQueryCounter(ctx.localNodeId(), 0L));

            return;
        }

        // Send request to the remote coordinator.
        UUID nodeId = crd.nodeId();

        long id = futIdCntr.incrementAndGet();

        Map<Long, MvccSnapshotResponseListener> map = snapLsnrs.get(nodeId), map0;

        if (map == null && (map0 = snapLsnrs.putIfAbsent(nodeId, map = new ConcurrentHashMap<>())) != null)
            map = map0;

        map.put(id, lsnr);

        try {
            sendMessage(nodeId, tx != null ? new MvccTxSnapshotRequest(id) : new MvccQuerySnapshotRequest(id));
        }
        catch (IgniteCheckedException e) {
            if (map.remove(id) != null)
                lsnr.onError(e);
        }
    }

    /** {@inheritDoc} */
    @Override public IgniteInternalFuture<Void> ackTxCommit(MvccSnapshot updateVer) {
        return ackTxCommit(updateVer, null, 0L);
    }

    /** {@inheritDoc} */
    @Override public IgniteInternalFuture<Void> ackTxCommit(MvccVersion updateVer, MvccSnapshot readSnapshot,
        long qryId) {
        assert updateVer != null;

        MvccCoordinator crd = curCrd;

        if (updateVer.coordinatorVersion() == crd.coordinatorVersion())
            return sendTxCommit(crd, createTxAckMessage(futIdCntr.incrementAndGet(), updateVer, readSnapshot, qryId));
        else if (readSnapshot != null)
            ackQueryDone(readSnapshot, qryId);

        return new GridFinishedFuture<>();
    }

    /** {@inheritDoc} */
    @Override public void ackTxRollback(MvccVersion updateVer) {
        assert updateVer != null;

        MvccCoordinator crd = curCrd;

        if (crd.coordinatorVersion() != updateVer.coordinatorVersion())
            return;

        MvccAckRequestTx msg = createTxAckMessage(-1, updateVer, null, 0L);

        msg.skipResponse(true);

        try {
            sendMessage(crd.nodeId(), msg);
        }
        catch (ClusterTopologyCheckedException e) {
            if (log.isDebugEnabled())
                log.debug("Failed to send tx rollback ack, node left [msg=" + msg + ", node=" + crd.nodeId() + ']');
        }
        catch (IgniteCheckedException e) {
            U.error(log, "Failed to send tx rollback ack [msg=" + msg + ", node=" + crd.nodeId() + ']', e);
        }
    }

    /** {@inheritDoc} */
    @Override public void ackTxRollback(MvccVersion updateVer, MvccSnapshot readSnapshot, long qryTrackerId) {
        assert updateVer != null;

        MvccCoordinator crd = curCrd;

        if (crd.coordinatorVersion() != updateVer.coordinatorVersion()) {
            if (readSnapshot != null)
                ackQueryDone(readSnapshot, qryTrackerId);

            return;
        }

        MvccAckRequestTx msg = createTxAckMessage(-1, updateVer, readSnapshot, qryTrackerId);

        msg.skipResponse(true);

        try {
            sendMessage(crd.nodeId(), msg);
        }
        catch (ClusterTopologyCheckedException e) {
            if (log.isDebugEnabled())
                log.debug("Failed to send tx rollback ack, node left [msg=" + msg + ", node=" + crd.nodeId() + ']');
        }
        catch (IgniteCheckedException e) {
            U.error(log, "Failed to send tx rollback ack [msg=" + msg + ", node=" + crd.nodeId() + ']', e);
        }
    }

    /** {@inheritDoc} */
    @Override public void ackQueryDone(MvccSnapshot snapshot, long qryId) {
        assert snapshot != null;

        MvccCoordinator crd = currentCoordinator();

        if (crd == null || crd.coordinatorVersion() == snapshot.coordinatorVersion()
            && sendQueryDone(crd, new MvccAckRequestQueryCntr(queryTrackCounter(snapshot))))
            return;

        Message msg = new MvccAckRequestQueryId(qryId);

        do {
            crd = currentCoordinator();
        }
        while (!sendQueryDone(crd, msg));
    }

    /** {@inheritDoc} */
    @Override public IgniteInternalFuture<Void> waitTxsFuture(UUID crdId, GridLongList txs) {
        assert crdId != null;
        assert txs != null && !txs.isEmpty();

        WaitAckFuture fut = new WaitAckFuture(futIdCntr.incrementAndGet(), crdId, false);

        ackFuts.put(fut.id, fut);

        try {
            sendMessage(crdId, new MvccWaitTxsRequest(fut.id, txs));
        }
        catch (IgniteCheckedException e) {
            if (ackFuts.remove(fut.id) != null) {
                if (e instanceof ClusterTopologyCheckedException)
                    fut.onDone(); // No need to wait, new coordinator will be assigned, finish without error.
                else
                    fut.onDone(e);
            }
        }

        return fut;
    }

    /** {@inheritDoc} */
    // TODO: Proper use of diagnostic context.
    @Override public void dumpDebugInfo(IgniteLogger log, @Nullable IgniteDiagnosticPrepareContext diagCtx) {
        boolean first = true;

        for (Map<Long, MvccSnapshotResponseListener> map : snapLsnrs.values()) {
            if (first) {
                U.warn(log, "Pending mvcc listener: ");

                first = false;
            }

            for (MvccSnapshotResponseListener lsnr : map.values())
                U.warn(log, ">>> " + lsnr.toString());
        }

        first = true;

        for (WaitAckFuture waitAckFut : ackFuts.values()) {
            if (first) {
                U.warn(log, "Pending mvcc wait ack futures: ");

                first = false;
            }

            U.warn(log, ">>> " + waitAckFut.toString());
        }
    }

    /**
     * Removes all less or equals to the given one records from Tx log.
     *
     * @param ver Version.
     * @throws IgniteCheckedException If fails.
     */
    void removeUntil(MvccVersion ver) throws IgniteCheckedException {
        txLog.removeUntil(ver.coordinatorVersion(), ver.counter());
    }

    /**
     * TODO IGNITE-7966
     *
     * @return Data region configuration.
     */
    private DataRegionConfiguration createTxLogRegion(DataStorageConfiguration dscfg) {
        DataRegionConfiguration cfg = new DataRegionConfiguration();

        cfg.setName(TX_LOG_CACHE_NAME);
        cfg.setInitialSize(dscfg.getSystemRegionInitialSize());
        cfg.setMaxSize(dscfg.getSystemRegionMaxSize());
        cfg.setPersistenceEnabled(CU.isPersistenceEnabled(dscfg));
        return cfg;
    }

    /**
     * @return Data storage configuration.
     */
    private DataStorageConfiguration dataStorageConfiguration() {
        return ctx.config().getDataStorageConfiguration();
    }

    /** */
    private void assignMvccCoordinator(int evtType, Collection<ClusterNode> nodes, long topVer) {
        checkMvccSupported(nodes);

        MvccCoordinator crd;

        if (evtType == EVT_NODE_SEGMENTED || evtType == EVT_CLIENT_NODE_DISCONNECTED)
            crd = null;
        else {
            crd = assignedCrd;

            if (crd == null ||
                ((evtType == EVT_NODE_FAILED || evtType == EVT_NODE_LEFT) && !F.nodeIds(nodes).contains(crd.nodeId()))) {
                ClusterNode crdNode = null;

                if (crdC != null) {
                    crdNode = crdC.apply(nodes);

                    if (log.isInfoEnabled())
                        log.info("Assigned coordinator using test closure: " + crd);
                }
                else {
                    // Expect nodes are sorted by order.
                    for (ClusterNode node : nodes) {
                        if (!node.isClient() && supportsMvcc(node)) {
                            crdNode = node;

                            break;
                        }
                    }
                }

                crd = crdNode != null ? new MvccCoordinator(crdNode.id(), coordinatorVersion(crdNode),
                    new AffinityTopologyVersion(topVer, 0)) : null;

                if (log.isInfoEnabled() && crd != null)
                    log.info("Assigned mvcc coordinator [crd=" + crd + ", crdNode=" + crdNode + ']');
                else if (crd == null)
                    U.warn(log, "New mvcc coordinator was not assigned [topVer=" + topVer + ']');
            }
        }

        assignedCrd = crd;
    }

    /**
     * @param crdNode Assigned coordinator node.
     * @return Coordinator version.
     */
    private long coordinatorVersion(ClusterNode crdNode) {
        return crdNode.order() + ctx.discovery().gridStartTime();
    }

    /** */
    private void checkMvccSupported(Collection<ClusterNode> nodes) {
        if (mvccEnabled) {
            assert mvccSupported;

            return;
        }

        boolean res = true, was = mvccSupported;

        for (ClusterNode node : nodes) {
            if (!supportsMvcc(node)) {
                res = false;

                break;
            }
        }

        if (was != res)
            mvccSupported = res;
    }

    /** */
    private boolean supportsMvcc(ClusterNode node) {
        return node.version().compareToIgnoreTimestamp(MVCC_SUPPORTED_SINCE) >= 0;
    }

    /** */
    private void checkMvccCacheStarted(@Nullable DiscoveryCustomMessage customMsg) {
        assert customMsg != null;

        if (!mvccEnabled && customMsg instanceof DynamicCacheChangeBatch) {
            for (DynamicCacheChangeRequest req : ((DynamicCacheChangeBatch)customMsg).requests()) {
                CacheConfiguration ccfg = req.startCacheConfiguration();

                if (ccfg == null)
                    continue;

                if (ccfg.getAtomicityMode() == TRANSACTIONAL_SNAPSHOT) {
                    assert mvccSupported;

                    mvccEnabled = true;
                }
            }
        }
    }

    /**
     * @return Active queries list.
     */
    private GridLongList collectActiveQueryTrackers() {
        assert curCrd != null;

        GridLongList activeQryTrackers = new GridLongList();

        for (MvccQueryTracker tracker : activeTrackers.values()) {
            long trackerId = tracker.onMvccCoordinatorChange(curCrd);

            if (trackerId != MVCC_TRACKER_ID_NA)
                activeQryTrackers.add(trackerId);
        }

        return activeQryTrackers;
    }

    /** */
    private MvccSnapshotResponse assignTxSnapshot(long futId, UUID nearId, boolean client) {
        assert initFut.isDone();
        assert crdVer != 0;
        assert ctx.localNodeId().equals(currentCoordinatorId());

        MvccSnapshotResponse res = new MvccSnapshotResponse();

        long ver, cleanup, tracking;

        synchronized (this) {
            ver = mvccCntr.incrementAndGet();
            tracking = ver;
            cleanup = committedCntr.get() + 1;

            for (Map.Entry<Long, ActiveTx> entry : activeTxs.entrySet()) {
                cleanup = Math.min(entry.getValue().tracking, cleanup);
                tracking = Math.min(entry.getKey(), tracking);

                res.addTx(entry.getKey());
            }

            ActiveTx activeTx = client ? new ActiveTx(tracking, nearId) : new ActiveServerTx(tracking, nearId);

            boolean add = activeTxs.put(ver, activeTx) == null;

            assert add : ver;
        }

        long minQry = activeQueries.minimalQueryCounter();

        if (minQry != -1)
            cleanup = Math.min(cleanup, minQry);

        cleanup = prevCrdQueries.previousQueriesDone() ? cleanup - 1 : MVCC_COUNTER_NA;

        res.init(futId, crdVer, ver, MVCC_START_OP_CNTR, cleanup, tracking);

        return res;
    }

    /** */
    private void onTxDone(Long txCntr, boolean increaseCommittedCntr) {
        assert initFut.isDone();

        GridFutureAdapter fut;

        synchronized (this) {
            activeTxs.remove(txCntr);

            if (increaseCommittedCntr)
                committedCntr.setIfGreater(txCntr);
        }

        fut = waitTxFuts.remove(txCntr);

        if (fut != null)
            fut.onDone();
    }

    /**
     * @param mvccCntr Query counter.
     */
    private void onQueryDone(UUID nodeId, Long mvccCntr) {
        activeQueries.onQueryDone(nodeId, mvccCntr);
    }

    /**
     * @param futId Future ID.
     * @param updateVer Update version.
     * @param readSnapshot Optional read version.
     * @param qryTrackerId Query tracker id.
     * @return Message.
     */
    private MvccAckRequestTx createTxAckMessage(long futId, MvccVersion updateVer, MvccSnapshot readSnapshot,
        long qryTrackerId) {
        if (readSnapshot == null)
            return new MvccAckRequestTx(futId, updateVer.counter());
        else if (readSnapshot.coordinatorVersion() == updateVer.coordinatorVersion())
            return new MvccAckRequestTxAndQueryCntr(futId, updateVer.counter(), queryTrackCounter(readSnapshot));
        else
            return new MvccAckRequestTxAndQueryId(futId, updateVer.counter(), qryTrackerId);
    }

    /**
     * @param mvccVer Read version.
     * @return Tracker counter.
     */
    private long queryTrackCounter(MvccSnapshot mvccVer) {
        long trackCntr = mvccVer.counter();

        MvccLongList txs = mvccVer.activeTransactions();

        int size = txs.size();

        for (int i = 0; i < size; i++) {
            long txVer = txs.get(i);

            if (txVer < trackCntr)
                trackCntr = txVer;
        }

        return trackCntr;
    }

    /**
     * Launches vacuum workers and scheduler.
     */
    void startVacuumWorkers() {
        if (!ctx.clientNode()) {
            synchronized (mux) {
                if (vacuumWorkers == null) {
                    assert cleanupQueue == null;

                    cleanupQueue = new LinkedBlockingQueue<>();

                    vacuumWorkers = new ArrayList<>(ctx.config().getMvccVacuumThreadCount() + 1);

                    vacuumWorkers.add(new VacuumScheduler(ctx, log, this));

                    for (int i = 0; i < ctx.config().getMvccVacuumThreadCount(); i++) {
                        vacuumWorkers.add(new VacuumWorker(ctx, log, cleanupQueue));
                    }

                    for (GridWorker worker : vacuumWorkers) {
                        new IgniteThread(worker).start();
                    }

                    return;
                }
            }

            U.warn(log, "Attempting to start active vacuum.");
        }
    }

    /**
     * Stops vacuum worker and scheduler.
     */
    void stopVacuumWorkers() {
        if (!ctx.clientNode()) {
            List<GridWorker> workers;
            BlockingQueue<VacuumTask> queue;

            synchronized (mux) {
                workers = vacuumWorkers;
                queue = cleanupQueue;

                vacuumWorkers = null;
                cleanupQueue = null;
            }

            if (workers == null) {
                if (log.isInfoEnabled())
                    log.info("Attempting to stop inactive vacuum.");

                return;
            }

            assert queue != null;

            // Stop vacuum workers outside mutex to prevent deadlocks.
            U.cancel(workers);
            U.join(workers, log);

            if (!queue.isEmpty()) {
                IgniteCheckedException ex = vacuumCancelledException();

                for (VacuumTask task : queue) {
                    task.onDone(ex);
                }
            }
        }
    }

    /**
     * Runs vacuum process.
     *
     * @return {@code Future} with {@link VacuumMetrics}.
     */
    IgniteInternalFuture<VacuumMetrics> runVacuum() {
        assert !ctx.clientNode();

        MvccCoordinator crd0 = currentCoordinator();

        if (Thread.currentThread().isInterrupted() ||
            crd0 == null ||
            crdVer == 0 && ctx.localNodeId().equals(crd0.nodeId()))
            return new GridFinishedFuture<>(new VacuumMetrics());

        final GridFutureAdapter<VacuumMetrics> res = new GridFutureAdapter<>();

        MvccSnapshot snapshot;

        try {
            // TODO IGNITE-8974 create special method for getting cleanup version only.
            snapshot = tryRequestSnapshotLocal(DUMMY_TX);
        }
        catch (ClusterTopologyCheckedException e) {
            throw new AssertionError(e);
        }

        if (snapshot != null)
            continueRunVacuum(res, snapshot);
        else
            requestSnapshotAsync(DUMMY_TX, new MvccSnapshotResponseListener() {
                @Override public void onResponse(MvccSnapshot s) {
                    continueRunVacuum(res, s);
                }

                @Override public void onError(IgniteCheckedException e) {
                    if (!(e instanceof ClusterTopologyCheckedException))
                        completeWithException(res, e);
                    else {
                        if (log.isDebugEnabled())
                            log.debug("Vacuum failed to receive an Mvcc snapshot. " +
                                "Need to retry on the stable topology. " + e.getMessage());

                        res.onDone(new VacuumMetrics());
                    }
                }
            });

        return res;
    }

    /**
     * @param res Result.
     * @param snapshot Snapshot.
     */
    private void continueRunVacuum(GridFutureAdapter<VacuumMetrics> res, MvccSnapshot snapshot) {
        ackTxCommit(snapshot)
            .listen(new IgniteInClosure<IgniteInternalFuture>() {
                @Override public void apply(IgniteInternalFuture fut) {
                    Throwable err;

                    if ((err = fut.error()) != null) {
                        U.error(log, "Vacuum error.", err);

                        res.onDone(err);
                    }
                    else if (snapshot.cleanupVersion() <= MVCC_COUNTER_NA)
                        res.onDone(new VacuumMetrics());
                    else {
                        try {
                            if (log.isDebugEnabled())
                                log.debug("Started vacuum with cleanup version=" + snapshot.cleanupVersion() + '.');

                            synchronized (mux) {
                                if (cleanupQueue == null) {
                                    res.onDone(vacuumCancelledException());

                                    return;
                                }

                                GridCompoundIdentityFuture<VacuumMetrics> res0 =
                                    new GridCompoundIdentityFuture<VacuumMetrics>(new VacuumMetricsReducer()) {
                                        /** {@inheritDoc} */
                                        @Override protected void logError(IgniteLogger log, String msg, Throwable e) {
                                            // no-op
                                        }

                                        /** {@inheritDoc} */
                                        @Override protected void logDebug(IgniteLogger log, String msg) {
                                            // no-op
                                        }
                                    };

                                for (CacheGroupContext grp : ctx.cache().cacheGroups()) {
                                    if (grp.mvccEnabled()) {
                                        grp.topology().readLock();

                                        try {
                                            for (GridDhtLocalPartition part : grp.topology().localPartitions()) {
                                                VacuumTask task = new VacuumTask(snapshot, part);

                                                cleanupQueue.offer(task);

                                                res0.add(task);
                                            }
                                        }
                                        finally {
                                            grp.topology().readUnlock();
                                        }
                                    }
                                }

                                res0.markInitialized();

                                res0.listen(future -> {
                                    VacuumMetrics metrics = null; Throwable ex = null;

                                    try {
                                        metrics = future.get();

                                        if (U.assertionsEnabled()) {
                                            MvccCoordinator crd = currentCoordinator();

                                            assert crd != null
                                                && crd.coordinatorVersion() >= snapshot.coordinatorVersion();

                                            for (TxKey key : waitMap.keySet()) {
                                                if (!( key.major() == snapshot.coordinatorVersion()
                                                    && key.minor() > snapshot.cleanupVersion()
                                                    || key.major() > snapshot.coordinatorVersion())) {
                                                    byte state = state(key.major(), key.minor());

                                                    assert state == TxState.ABORTED : "tx state=" + state;
                                                }
                                            }
                                        }

                                        txLog.removeUntil(snapshot.coordinatorVersion(), snapshot.cleanupVersion());

                                        if (log.isDebugEnabled())
                                            log.debug("Vacuum completed. " + metrics);
                                    }
                                    catch (NodeStoppingException ignored) {
                                        if (log.isDebugEnabled())
                                            log.debug("Cannot complete vacuum (node is stopping).");

                                        metrics = new VacuumMetrics();
                                    }
                                    catch (Throwable e) {
                                        ex = new GridClosureException(e);
                                    }

                                    res.onDone(metrics, ex);
                                });
                            }

                        }
                        catch (Throwable e) {
                            completeWithException(res, e);
                        }
                    }
                }
            });
    }

    /** */
    private void completeWithException(GridFutureAdapter fut, Throwable e) {
        fut.onDone(e);

        if (e instanceof Error)
            throw (Error)e;
    }

    /** */
    @NotNull private IgniteCheckedException vacuumCancelledException() {
        return new NodeStoppingException("Operation has been cancelled (node is stopping).");
    }

    /**
     * @param nodeId Node ID.
     * @param msg Message.
     */
    private void sendFutureResponse(UUID nodeId, MvccWaitTxsRequest msg) {
        try {
            sendMessage(nodeId, new MvccFutureResponse(msg.futureId()));
        }
        catch (ClusterTopologyCheckedException e) {
            if (log.isDebugEnabled())
                log.debug("Failed to send tx ack response, node left [msg=" + msg + ", node=" + nodeId + ']');
        }
        catch (IgniteCheckedException e) {
            U.error(log, "Failed to send tx ack response [msg=" + msg + ", node=" + nodeId + ']', e);
        }
    }

    /** */
    @NotNull private IgniteInternalFuture<Void> sendTxCommit(MvccCoordinator crd, MvccAckRequestTx msg) {
        WaitAckFuture fut = new WaitAckFuture(msg.futureId(), crd.nodeId(), true);

        ackFuts.put(fut.id, fut);

        try {
            sendMessage(crd.nodeId(), msg);
        }
        catch (IgniteCheckedException e) {
            if (ackFuts.remove(fut.id) != null) {
                if (e instanceof ClusterTopologyCheckedException) {
                    if (log.isDebugEnabled())
                        log.debug("Failed to send tx ack, node left [crd=" + crd + ", msg=" + msg + ']');

                    fut.onDone(); // No need to ack, finish without error.
                }
                else

                    fut.onDone(e);
            }
        }

        return fut;
    }

    /**
     * @param crd Mvcc coordinator.
     * @param msg Message.
     * @return {@code True} if no need to resend the message to a new coordinator.
     */
    private boolean sendQueryDone(MvccCoordinator crd, Message msg) {
        if (crd == null)
            return true; // no need to send ack;

        try {
            sendMessage(crd.nodeId(), msg);

            return true;
        }
        catch (ClusterTopologyCheckedException e) {
            if (log.isDebugEnabled())
                log.debug("Failed to send query ack, node left [crd=" + crd + ", msg=" + msg + ']');

            MvccCoordinator crd0 = currentCoordinator();

            // Coordinator is unassigned or still the same.
            return crd0 == null || crd.coordinatorVersion() == crd0.coordinatorVersion();
        }
        catch (IgniteCheckedException e) {
            U.error(log, "Failed to send query ack [crd=" + crd + ", msg=" + msg + ']', e);

            return true;
        }
    }

    /**
     * Send IO message.
     *
     * @param nodeId Node ID.
     * @param msg Message.
     */
    private void sendMessage(UUID nodeId, Message msg) throws IgniteCheckedException {
        ctx.io().sendToGridTopic(nodeId, TOPIC_CACHE_COORDINATOR, msg, SYSTEM_POOL);
    }

    /**
     * @param nodeId Sender node ID.
     * @param msg Message.
     */
    private void processCoordinatorTxSnapshotRequest(UUID nodeId, MvccTxSnapshotRequest msg) {
        ClusterNode node = ctx.discovery().node(nodeId);

        if (node == null) {
            if (log.isDebugEnabled())
                log.debug("Ignore tx snapshot request processing, node left [msg=" + msg + ", node=" + nodeId + ']');

            return;
        }

        MvccSnapshotResponse res = assignTxSnapshot(msg.futureId(), nodeId, node.isClient());

        boolean finishFailed = true;

        try {
            sendMessage(node.id(), res);

            finishFailed = false;
        }
        catch (ClusterTopologyCheckedException e) {
            if (log.isDebugEnabled())
                log.debug("Failed to send tx snapshot response, node left [msg=" + msg + ", node=" + nodeId + ']');
        }
        catch (IgniteCheckedException e) {
            U.error(log, "Failed to send tx snapshot response [msg=" + msg + ", node=" + nodeId + ']', e);
        }

        if (finishFailed)
            onTxDone(res.counter(), false);
    }

    /**
     * @param nodeId Sender node ID.
     * @param msg Message.
     */
    private void processCoordinatorQuerySnapshotRequest(UUID nodeId, MvccQuerySnapshotRequest msg) {
        ClusterNode node = ctx.discovery().node(nodeId);

        if (node == null) {
            if (log.isDebugEnabled())
                log.debug("Ignore query counter request processing, node left [msg=" + msg + ", node=" + nodeId + ']');

            return;
        }

        MvccSnapshotResponse res = activeQueries.assignQueryCounter(nodeId, msg.futureId());

        try {
            sendMessage(node.id(), res);
        }
        catch (ClusterTopologyCheckedException e) {
            if (log.isDebugEnabled())
                log.debug("Failed to send query counter response, node left [msg=" + msg + ", node=" + nodeId + ']');
        }
        catch (IgniteCheckedException e) {
            onQueryDone(nodeId, res.tracking());

            U.error(log, "Failed to send query counter response [msg=" + msg + ", node=" + nodeId + ']', e);
        }
    }

    /**
     * @param nodeId Sender node ID.
     * @param msg Message.
     */
    private void processCoordinatorSnapshotResponse(UUID nodeId, MvccSnapshotResponse msg) {
        Map<Long, MvccSnapshotResponseListener> map = snapLsnrs.get(nodeId);

        MvccSnapshotResponseListener lsnr;

        if (map != null && (lsnr = map.remove(msg.futureId())) != null)
            lsnr.onResponse(msg);
        else {
            if (ctx.discovery().alive(nodeId))
                U.warn(log, "Failed to find query version future [node=" + nodeId + ", msg=" + msg + ']');
            else if (log.isDebugEnabled())
                log.debug("Failed to find query version future [node=" + nodeId + ", msg=" + msg + ']');
        }
    }

    /**
     * @param nodeId Node ID.
     * @param msg Message.
     */
    private void processCoordinatorQueryAckRequest(UUID nodeId, MvccAckRequestQueryCntr msg) {
        onQueryDone(nodeId, msg.counter());
    }

    /**
     * @param nodeId Node ID.
     * @param msg Message.
     */
    private void processNewCoordinatorQueryAckRequest(UUID nodeId, MvccAckRequestQueryId msg) {
        prevCrdQueries.onQueryDone(nodeId, msg.queryTrackerId());
    }

    /**
     * @param nodeId Sender node ID.
     * @param msg Message.
     */
    private void processCoordinatorTxAckRequest(UUID nodeId, MvccAckRequestTx msg) {
        onTxDone(msg.txCounter(), msg.futureId() >= 0);

        if (msg.queryCounter() != MVCC_COUNTER_NA)
            onQueryDone(nodeId, msg.queryCounter());
        else if (msg.queryTrackerId() != MVCC_TRACKER_ID_NA)
            prevCrdQueries.onQueryDone(nodeId, msg.queryTrackerId());

        if (!msg.skipResponse()) {
            try {
                sendMessage(nodeId, new MvccFutureResponse(msg.futureId()));
            }
            catch (ClusterTopologyCheckedException e) {
                if (log.isDebugEnabled())
                    log.debug("Failed to send tx ack response, node left [msg=" + msg + ", node=" + nodeId + ']');
            }
            catch (IgniteCheckedException e) {
                U.error(log, "Failed to send tx ack response [msg=" + msg + ", node=" + nodeId + ']', e);
            }
        }
    }

    /**
     * @param nodeId Sender node ID.
     * @param msg Message.
     */
    private void processCoordinatorAckResponse(UUID nodeId, MvccFutureResponse msg) {
        WaitAckFuture fut = ackFuts.remove(msg.futureId());

        if (fut != null)
            fut.onResponse();
        else {
            if (ctx.discovery().alive(nodeId))
                U.warn(log, "Failed to find tx ack future [node=" + nodeId + ", msg=" + msg + ']');
            else if (log.isDebugEnabled())
                log.debug("Failed to find tx ack future [node=" + nodeId + ", msg=" + msg + ']');
        }
    }

    /**
     * @param nodeId Node ID.
     * @param msg Message.
     */
    @SuppressWarnings("unchecked")
    private void processCoordinatorWaitTxsRequest(final UUID nodeId, final MvccWaitTxsRequest msg) {
        GridLongList txs = msg.transactions();

        GridCompoundFuture resFut = null;

        for (int i = 0; i < txs.size(); i++) {
            Long txId = txs.get(i);

            GridFutureAdapter fut = waitTxFuts.get(txId);

            if (fut == null) {
                GridFutureAdapter old = waitTxFuts.putIfAbsent(txId, fut = new GridFutureAdapter());

                if (old != null)
                    fut = old;
            }

            boolean isDone;

            synchronized (this) {
                isDone = !activeTxs.containsKey(txId);
            }

            if (isDone)
                fut.onDone();

            if (!fut.isDone()) {
                if (resFut == null)
                    resFut = new GridCompoundFuture();

                resFut.add(fut);
            }
        }

        if (resFut != null)
            resFut.markInitialized();

        if (resFut == null || resFut.isDone())
            sendFutureResponse(nodeId, msg);
        else {
            resFut.listen(new IgniteInClosure<IgniteInternalFuture>() {
                @Override public void apply(IgniteInternalFuture fut) {
                    sendFutureResponse(nodeId, msg);
                }
            });
        }
    }

    /**
     * @param nodeId Node ID.
     * @param msg Message.
     */
    private void processCoordinatorActiveQueriesMessage(UUID nodeId, MvccActiveQueriesMessage msg) {
        prevCrdQueries.addNodeActiveQueries(nodeId, msg.activeQueries());
    }

    /**
     *
     */
    private class ActiveQueries {
        /** */
        private final Map<UUID, TreeMap<Long, AtomicInteger>> activeQueries = new HashMap<>();

        /** */
        private Long minQry;

        /** */
        private synchronized long minimalQueryCounter() {
            return minQry == null ? -1 : minQry;
        }

        /** */
        private synchronized MvccSnapshotResponse assignQueryCounter(UUID nodeId, long futId) {
            MvccSnapshotResponse res = new MvccSnapshotResponse();

            long ver, tracking;

            synchronized (MvccProcessorImpl.this) {
                ver = committedCntr.get();
                tracking = ver;

                for (Long txVer : activeTxs.keySet()) {
                    if (txVer < ver) {
                        tracking = Math.min(txVer, tracking);
                        res.addTx(txVer);
                    }
                }
            }

            TreeMap<Long, AtomicInteger> nodeMap = activeQueries.get(nodeId);

            if (nodeMap == null) {
                activeQueries.put(nodeId, nodeMap = new TreeMap<>());

                nodeMap.put(tracking, new AtomicInteger(1));
            }
            else {
                AtomicInteger cntr = nodeMap.get(tracking);

                if (cntr == null)
                    nodeMap.put(tracking, new AtomicInteger(1));
                else
                    cntr.incrementAndGet();
            }

            if (minQry == null)
                minQry = tracking;

            res.init(futId, crdVer, ver, MVCC_READ_OP_CNTR, MVCC_COUNTER_NA, tracking);

            return res;
        }

        /** */
        private synchronized void onQueryDone(UUID nodeId, Long ver) {
            TreeMap<Long, AtomicInteger> nodeMap = activeQueries.get(nodeId);

            if (nodeMap == null)
                return;

            assert minQry != null;

            AtomicInteger cntr = nodeMap.get(ver);

            assert cntr != null && cntr.get() > 0 : "onQueryDone ver=" + ver;

            if (cntr.decrementAndGet() == 0) {
                nodeMap.remove(ver);

                if (nodeMap.isEmpty())
                    activeQueries.remove(nodeId);

                if (ver.equals(minQry))
                    minQry = activeMinimal();
            }
        }

        /** */
        private synchronized void onNodeFailed(UUID nodeId) {
            activeQueries.remove(nodeId);

            minQry = activeMinimal();
        }

        /** */
        private Long activeMinimal() {
            Long min = null;

            for (TreeMap<Long, AtomicInteger> s : activeQueries.values()) {
                Long first = s.firstKey();

                if (min == null || first < min)
                    min = first;
            }

            return min;
        }
    }

    /**
     *
     */
    private class WaitAckFuture extends MvccFuture<Void> {
        /** */
        private final long id;

        /** */
        final boolean ackTx;

        /**
         * @param id Future ID.
         * @param nodeId Coordinator node ID.
         * @param ackTx {@code True} if ack tx commit, {@code false} if waits for previous txs.
         */
        WaitAckFuture(long id, UUID nodeId, boolean ackTx) {
            super(nodeId);

            this.id = id;
            this.ackTx = ackTx;
        }

        /**
         *
         */
        void onResponse() {
            onDone();
        }

        /**
         * @param nodeId Failed node ID.
         */
        void onNodeLeft(UUID nodeId) {
            if (crdId.equals(nodeId) && ackFuts.remove(id) != null)
                onDone();
        }

        /** {@inheritDoc} */
        @Override public String toString() {
            return S.toString(WaitAckFuture.class, this, super.toString());
        }
    }

    /**
     *
     */
    private class CacheCoordinatorNodeFailListener implements GridLocalEventListener {
        /** {@inheritDoc} */
        @Override public void onEvent(Event evt) {
            assert evt instanceof DiscoveryEvent : evt;

            DiscoveryEvent discoEvt = (DiscoveryEvent)evt;

            UUID nodeId = discoEvt.eventNode().id();

            Map<Long, MvccSnapshotResponseListener> map = snapLsnrs.remove(nodeId);

            if (map != null) {
                ClusterTopologyCheckedException ex = new ClusterTopologyCheckedException("Failed to request mvcc " +
                    "version, coordinator failed: " + nodeId);

                MvccSnapshotResponseListener lsnr;

                for (Long id : map.keySet()) {
                    if ((lsnr = map.remove(id)) != null)
                        lsnr.onError(ex);
                }
            }

            for (WaitAckFuture fut : ackFuts.values())
                fut.onNodeLeft(nodeId);

            activeQueries.onNodeFailed(nodeId);

            prevCrdQueries.onNodeFailed(nodeId);

            recoveryBallotBoxes.forEach((nearNodeId, ballotBox) -> {
                // Put synthetic vote from another failed node
                ballotBox.vote(nodeId);

                tryFinishRecoveryVoting(nearNodeId, ballotBox);
            });

            if (discoEvt.eventNode().isClient()) {
                RecoveryBallotBox ballotBox = recoveryBallotBoxes
                    .computeIfAbsent(nodeId, uuid -> new RecoveryBallotBox());

                ballotBox
                    .voters(discoEvt.topologyNodes().stream().map(ClusterNode::id).collect(Collectors.toList()));

                tryFinishRecoveryVoting(nodeId, ballotBox);
            }
        }

        /** {@inheritDoc} */
        @Override public String toString() {
            return "CacheCoordinatorDiscoveryListener[]";
        }
    }

    /**
     *
     */
    private class CoordinatorMessageListener implements GridMessageListener {
        /** {@inheritDoc} */
        @Override public void onMessage(UUID nodeId, Object msg, byte plc) {
            MvccMessage msg0 = (MvccMessage)msg;

            if (msg0.waitForCoordinatorInit() && !initFut.isDone()) {
                initFut.listen(new IgniteInClosure<IgniteInternalFuture<Void>>() {
                    @Override public void apply(IgniteInternalFuture<Void> future) {
                        assert crdVer != 0L;

                        processMessage(nodeId, msg);
                    }
                });
            }
            else
                processMessage(nodeId, msg);
        }

        /**
         * Processes mvcc message.
         *
         * @param nodeId Node id.
         * @param msg Message.
         */
        private void processMessage(UUID nodeId, Object msg) {
            if (msg instanceof MvccTxSnapshotRequest)
                processCoordinatorTxSnapshotRequest(nodeId, (MvccTxSnapshotRequest)msg);
            else if (msg instanceof MvccAckRequestTx)
                processCoordinatorTxAckRequest(nodeId, (MvccAckRequestTx)msg);
            else if (msg instanceof MvccFutureResponse)
                processCoordinatorAckResponse(nodeId, (MvccFutureResponse)msg);
            else if (msg instanceof MvccAckRequestQueryCntr)
                processCoordinatorQueryAckRequest(nodeId, (MvccAckRequestQueryCntr)msg);
            else if (msg instanceof MvccQuerySnapshotRequest)
                processCoordinatorQuerySnapshotRequest(nodeId, (MvccQuerySnapshotRequest)msg);
            else if (msg instanceof MvccSnapshotResponse)
                processCoordinatorSnapshotResponse(nodeId, (MvccSnapshotResponse)msg);
            else if (msg instanceof MvccWaitTxsRequest)
                processCoordinatorWaitTxsRequest(nodeId, (MvccWaitTxsRequest)msg);
            else if (msg instanceof MvccAckRequestQueryId)
                processNewCoordinatorQueryAckRequest(nodeId, (MvccAckRequestQueryId)msg);
            else if (msg instanceof MvccActiveQueriesMessage)
                processCoordinatorActiveQueriesMessage(nodeId, (MvccActiveQueriesMessage)msg);
            else if (msg instanceof MvccRecoveryFinishedMessage)
                processRecoveryFinishedMessage(nodeId, ((MvccRecoveryFinishedMessage)msg));
            else
                U.warn(log, "Unexpected message received [node=" + nodeId + ", msg=" + msg + ']');
        }

        /** {@inheritDoc} */
        @Override public String toString() {
            return "CoordinatorMessageListener[]";
        }
    }

    /**
     * Accumulates transaction recovery votes for a node left the cluster.
     * Transactions started by the left node are considered not active
     * when each cluster server node aknowledges that is has finished transactions for the left node.
     */
    private static class RecoveryBallotBox {
        /** */
        private List<UUID> voters;
        /** */
        private final Set<UUID> ballots = new HashSet<>();

        /**
         * @param voters Nodes which can have transaction started by the left node.
         */
        private synchronized void voters(List<UUID> voters) {
            this.voters = voters;
        }

        /**
         * @param nodeId Voting node id.
         *
         */
        private synchronized void vote(UUID nodeId) {
            ballots.add(nodeId);
        }

        /**
         * @return {@code True} if all nodes expected to vote done it.
         */
        private synchronized boolean isVotingDone() {
            if (voters == null)
                return false;

            return ballots.containsAll(voters);
        }
    }

    /**
     * Process message that one node has finished with transactions for the left node.
     * @param nodeId Node sent the message.
     * @param msg Message.
     */
    private void processRecoveryFinishedMessage(UUID nodeId, MvccRecoveryFinishedMessage msg) {
        UUID nearNodeId = msg.nearNodeId();

        RecoveryBallotBox ballotBox = recoveryBallotBoxes.computeIfAbsent(nearNodeId, uuid -> new RecoveryBallotBox());

        ballotBox.vote(nodeId);

        tryFinishRecoveryVoting(nearNodeId, ballotBox);
    }

    /**
     * Finishes recovery on coordinator by removing transactions started by the left node
     * @param nearNodeId Left node.
     * @param ballotBox Votes accumulator for the left node.
     */
    private void tryFinishRecoveryVoting(UUID nearNodeId, RecoveryBallotBox ballotBox) {
        if (ballotBox.isVotingDone()) {
            List<Long> recoveredTxs;

            synchronized (this) {
                recoveredTxs = activeTxs.entrySet().stream()
                    .filter(e -> e.getValue().nearNodeId.equals(nearNodeId))
                    .map(Map.Entry::getKey)
                    .collect(Collectors.toList());
            }

            // Committed counter is increased because it is not known if transaction was committed or not and we must
            // bump committed counter for committed transaction as it is used in (read-only) query snapshot.
            recoveredTxs.forEach(txCntr -> onTxDone(txCntr, true));

            recoveryBallotBoxes.remove(nearNodeId);
        }
    }

    /** */
    private interface Waiter {
        /**
         * @param ctx Grid kernal context.
         */
        void run(GridKernalContext ctx);

        /**
         * @param other Another waiter.
         * @return New compound waiter.
         */
        Waiter concat(Waiter other);

        /**
         * @return {@code True} if there is an active local transaction
         */
        boolean hasLocalTransaction();

        /**
         * @return {@code True} if it is a compound waiter.
         */
        boolean compound();
    }

    /** */
    private static class LockFuture extends GridFutureAdapter<Void> implements Waiter, Runnable {
        /** */
        private final byte plc;

        /**
         * @param plc Pool policy.
         */
        LockFuture(byte plc) {
            this.plc = plc;
        }

        /** {@inheritDoc} */
        @Override public void run() {
            onDone();
        }

        /** {@inheritDoc} */
        @Override public void run(GridKernalContext ctx) {
            try {
                ctx.pools().poolForPolicy(plc).execute(this);
            }
            catch (IgniteCheckedException e) {
                U.error(ctx.log(LockFuture.class), e);
            }
        }

        /** {@inheritDoc} */
        @Override public Waiter concat(Waiter other) {
            return new CompoundWaiterNoLocal(this, other);
        }

        /** {@inheritDoc} */
        @Override public boolean hasLocalTransaction() {
            return false;
        }

        /** {@inheritDoc} */
        @Override public boolean compound() {
            return false;
        }
    }

    /** */
    private static class LocalTransactionMarker implements Waiter {
        /** {@inheritDoc} */
        @Override public void run(GridKernalContext ctx) {
            // No-op
        }

        /** {@inheritDoc} */
        @Override public Waiter concat(Waiter other) {
            return new CompoundWaiter(other);
        }

        /** {@inheritDoc} */
        @Override public boolean hasLocalTransaction() {
            return true;
        }

        /** {@inheritDoc} */
        @Override public boolean compound() {
            return false;
        }
    }

    /** */
    @SuppressWarnings("unchecked")
    private static class CompoundWaiter implements Waiter {
        /** */
        private final Object inner;

        /**
         * @param waiter Waiter to wrap.
         */
        private CompoundWaiter(Waiter waiter) {
            inner = waiter.compound() ? ((CompoundWaiter)waiter).inner : waiter;
        }

        /**
         * @param first First waiter.
         * @param second Second waiter.
         */
        private CompoundWaiter(Waiter first, Waiter second) {
            ArrayList<Waiter> list = new ArrayList<>();

            add(list, first);
            add(list, second);

            inner = list;
        }

        /** */
        private void add(List<Waiter> to, Waiter waiter) {
            if (!waiter.compound())
                to.add(waiter);
            else if (((CompoundWaiter)waiter).inner.getClass() == ArrayList.class)
                to.addAll((List<Waiter>)((CompoundWaiter)waiter).inner);
            else
                to.add((Waiter)((CompoundWaiter)waiter).inner);
        }

        /** {@inheritDoc} */
        @Override public void run(GridKernalContext ctx) {
            if (inner.getClass() == ArrayList.class) {
                for (Waiter waiter : (List<Waiter>)inner) {
                    waiter.run(ctx);
                }
            }
            else
                ((Waiter)inner).run(ctx);
        }

        /** {@inheritDoc} */
        @Override public Waiter concat(Waiter other) {
            return new CompoundWaiter(this, other);
        }

        /** {@inheritDoc} */
        @Override public boolean hasLocalTransaction() {
            return true;
        }

        /** {@inheritDoc} */
        @Override public boolean compound() {
            return true;
        }
    }

    /** */
    private static class CompoundWaiterNoLocal extends CompoundWaiter {
        /**
         * @param first First waiter.
         * @param second Second waiter.
         */
        private CompoundWaiterNoLocal(Waiter first, Waiter second) {
            super(first, second);
        }

        /** {@inheritDoc} */
        @Override public Waiter concat(Waiter other) {
            return new CompoundWaiterNoLocal(this, other);
        }

        /** {@inheritDoc} */
        @Override public boolean hasLocalTransaction() {
            return false;
        }
    }

    /**
     * Mvcc garbage collection scheduler.
     */
    private static class VacuumScheduler extends GridWorker {
        /** */
        private static final long VACUUM_TIMEOUT = 60_000;

        /** */
        private final long interval;

        /** */
        private final MvccProcessorImpl prc;

        /**
         * @param ctx Kernal context.
         * @param log Logger.
         * @param prc Mvcc processor.
         */
        VacuumScheduler(GridKernalContext ctx, IgniteLogger log, MvccProcessorImpl prc) {
            super(ctx.igniteInstanceName(), "vacuum-scheduler", log);

            this.interval = ctx.config().getMvccVacuumFrequency();
            this.prc = prc;
        }

        /** {@inheritDoc} */
        @Override protected void body() throws InterruptedException, IgniteInterruptedCheckedException {
            U.sleep(interval); // initial delay

            while (!isCancelled()) {
                long nextScheduledTime = U.currentTimeMillis() + interval;

                try {
                    IgniteInternalFuture<VacuumMetrics> fut = prc.runVacuum();

                    if (log.isDebugEnabled())
                        log.debug("Vacuum started by scheduler.");

                    while (true) {
                        try {
                            fut.get(VACUUM_TIMEOUT);

                            break;
                        }
                        catch (IgniteFutureTimeoutCheckedException e) {
                            U.warn(log, "Failed to wait for vacuum complete. Consider increasing vacuum workers count.");
                        }
                    }
                }
                catch (IgniteInterruptedCheckedException e) {
                    throw e; // Cancelled.
                }
                catch (Throwable e) {
                    if (e instanceof Error)
                        throw (Error) e;

                    U.error(log, "Vacuum error.", e);
                }

                long delay = nextScheduledTime - U.currentTimeMillis();

                if (delay > 0)
                    U.sleep(delay);
            }
        }
    }

    /**
     * Vacuum worker.
     */
    private static class VacuumWorker extends GridWorker {
        /** */
        private final BlockingQueue<VacuumTask> cleanupQueue;

        /**
         * @param ctx Kernal context.
         * @param log Logger.
         * @param cleanupQueue Cleanup tasks queue.
         */
        VacuumWorker(GridKernalContext ctx, IgniteLogger log, BlockingQueue<VacuumTask> cleanupQueue) {
            super(ctx.igniteInstanceName(), "vacuum-cleaner", log);

            this.cleanupQueue = cleanupQueue;
        }

        /** {@inheritDoc} */
        @Override protected void body() throws InterruptedException, IgniteInterruptedCheckedException {
            while (!isCancelled()) {
                VacuumTask task = cleanupQueue.take();

                try {
                    switch (task.part().state()) {
                        case EVICTED:
                        case RENTING:
                            task.onDone(new VacuumMetrics());

                            break;
                        case MOVING:
                            task.part().group().preloader().rebalanceFuture().listen(f -> cleanupQueue.add(task));

                            break;
                        case OWNING:
                            task.onDone(processPartition(task));

                            break;
                        case LOST:
                            task.onDone(new IgniteCheckedException("Partition is lost."));

                            break;
                    }
                }
                catch (IgniteInterruptedCheckedException e) {
                    task.onDone(e);

                    throw e; // Cancelled.
                }
                catch (Throwable e) {
                    task.onDone(e);

                    if (e instanceof Error)
                        throw (Error) e;
                }
            }
        }

        /**
         * Process partition.
         *
         * @param task VacuumTask.
         * @throws IgniteCheckedException If failed.
         */
        private VacuumMetrics processPartition(VacuumTask task) throws IgniteCheckedException {
            long startNanoTime = System.nanoTime();

            GridDhtLocalPartition part = task.part();

            VacuumMetrics metrics = new VacuumMetrics();

            if (!part.reserve())
                return metrics;

            int curCacheId = CU.UNDEFINED_CACHE_ID;

            try {
                GridCursor<? extends CacheDataRow> cursor = part.dataStore().cursor(KEY_ONLY);

                KeyCacheObject prevKey = null;

                Object rest = null;

                List<MvccLinkAwareSearchRow> cleanupRows = null;

                MvccSnapshot snapshot = task.snapshot();

                GridCacheContext cctx = null;

                boolean shared = part.group().sharedGroup();

                if (!shared && (cctx = F.first(part.group().caches())) == null)
                    return metrics;

                while (cursor.next()) {
                    if (isCancelled())
                        throw new IgniteInterruptedCheckedException("Operation has been cancelled.");

                    MvccDataRow row = (MvccDataRow)cursor.get();

                    if (prevKey == null)
                        prevKey = row.key();

                    if (cctx == null) {
                        cctx = part.group().shared().cacheContext(curCacheId = row.cacheId());

                        if (cctx == null)
                            return metrics;
                    }

                    if (!prevKey.equals(row.key()) || (shared && curCacheId != row.cacheId())) {
                        if (rest != null || !F.isEmpty(cleanupRows))
                            cleanup(part, prevKey, cleanupRows, rest, cctx, metrics);

                        cleanupRows = null;

                        rest = null;

                        if (shared && curCacheId != row.cacheId()) {
                            cctx = part.group().shared().cacheContext(curCacheId = row.cacheId());

                            if (cctx == null)
                                return metrics;
                        }

                        prevKey = row.key();
                    }

                    if (canClean(row, snapshot, cctx))
                        cleanupRows = addRow(cleanupRows, row);
                    else if (actualize(cctx, row, snapshot))
                        rest = addRest(rest, row);

                    metrics.addScannedRowsCount(1);
                }

                if (rest != null || !F.isEmpty(cleanupRows))
                    cleanup(part, prevKey, cleanupRows, rest, cctx, metrics);

                metrics.addSearchNanoTime(System.nanoTime() - startNanoTime - metrics.cleanupNanoTime());

                return metrics;
            }
            finally {
                part.release();
            }
        }

        /** */
        @SuppressWarnings("unchecked")
        @NotNull private Object addRest(@Nullable Object rest, MvccDataRow row) {
            if (rest == null)
                rest = row;
            else if (rest.getClass() == ArrayList.class)
                ((List)rest).add(row);
            else {
                ArrayList list = new ArrayList();

                list.add(rest);
                list.add(row);

                rest = list;
            }

            return rest;
        }

        /**
         * @param rows Collection of rows.
         * @param row Row to add.
         * @return Collection of rows.
         */
        @NotNull private List<MvccLinkAwareSearchRow> addRow(@Nullable List<MvccLinkAwareSearchRow> rows, MvccDataRow row) {
            if (rows == null)
                rows = new ArrayList<>();

            rows.add(new MvccLinkAwareSearchRow(row.cacheId(), row.key(), row.mvccCoordinatorVersion(),
                row.mvccCounter(), row.mvccOperationCounter(), row.link()));

            return rows;
        }

        /**
         * @param row Mvcc row to check.
         * @param snapshot Cleanup version to compare with.
         * @param cctx Cache context.
         * @throws IgniteCheckedException If failed.
         */
        private boolean canClean(MvccDataRow row, MvccSnapshot snapshot,
            GridCacheContext cctx) throws IgniteCheckedException {
            // Row can be safely cleaned if it has ABORTED min version or COMMITTED and less than cleanup one max version.
            return compare(row, snapshot.coordinatorVersion(), snapshot.cleanupVersion()) <= 0
                && hasNewVersion(row) && MvccUtils.compareNewVersion(row, snapshot.coordinatorVersion(), snapshot.cleanupVersion()) <= 0
                && MvccUtils.state(cctx, row.newMvccCoordinatorVersion(), row.newMvccCounter(),
                row.newMvccOperationCounter() | (row.newMvccTxState() << MVCC_HINTS_BIT_OFF)) == TxState.COMMITTED
                || MvccUtils.state(cctx, row.mvccCoordinatorVersion(), row.mvccCounter(),
                row.mvccOperationCounter() | (row.mvccTxState() << MVCC_HINTS_BIT_OFF)) == TxState.ABORTED;
        }

        /** */
        private boolean actualize(GridCacheContext cctx, MvccDataRow row,
            MvccSnapshot snapshot) throws IgniteCheckedException {
            return isVisible(cctx, snapshot, row.mvccCoordinatorVersion(), row.mvccCounter(), row.mvccOperationCounter(), false)
                && (row.mvccTxState() == TxState.NA || (row.newMvccCoordinatorVersion() != MVCC_CRD_COUNTER_NA && row.newMvccTxState() == TxState.NA));
        }

        /**
         * @param part Local partition.
         * @param key Key.
         * @param cleanupRows Cleanup rows.
         * @param cctx Cache context.
         * @param metrics Vacuum metrics.
         * @throws IgniteCheckedException If failed.
         */
        @SuppressWarnings("unchecked")
        private void cleanup(GridDhtLocalPartition part, KeyCacheObject key, List<MvccLinkAwareSearchRow> cleanupRows,
            Object rest, GridCacheContext cctx, VacuumMetrics metrics) throws IgniteCheckedException {
            assert key != null && cctx != null && (!F.isEmpty(cleanupRows) || rest != null);

            cctx.gate().enter();

            try {
                long cleanupStartNanoTime = System.nanoTime();

                GridCacheEntryEx entry = cctx.cache().entryEx(key);

                while (true) {
                    entry.lockEntry();

                    if (!entry.obsolete())
                        break;

                    entry.unlockEntry();

                    entry = cctx.cache().entryEx(key);
                }

                cctx.shared().database().checkpointReadLock();

                int cleaned = 0;

                try {
                    if (cleanupRows != null)
                        cleaned = part.dataStore().cleanup(cctx, cleanupRows);

                    if (rest != null) {
                        if (rest.getClass() == ArrayList.class) {
                            for (MvccDataRow row : ((List<MvccDataRow>)rest)) {
                                part.dataStore().updateTxState(cctx, row);
                            }
                        }
                        else
                            part.dataStore().updateTxState(cctx, (MvccDataRow)rest);
                    }
                }
                finally {
                    cctx.shared().database().checkpointReadUnlock();

                    entry.unlockEntry();
                    cctx.evicts().touch(entry, AffinityTopologyVersion.NONE);

                    metrics.addCleanupNanoTime(System.nanoTime() - cleanupStartNanoTime);
                    metrics.addCleanupRowsCnt(cleaned);
                }
            }
            finally {
                cctx.gate().leave();
            }
        }
    }

    /** */
    private static class ActiveTx {
        /** */
        private final long tracking;
        /** */
        private final UUID nearNodeId;

        /** */
        private ActiveTx(long tracking, UUID nearNodeId) {
            this.tracking = tracking;
            this.nearNodeId = nearNodeId;
        }
    }

    /** */
    private static class ActiveServerTx extends ActiveTx {
        /** */
        private ActiveServerTx(long tracking, UUID nearNodeId) {
            super(tracking, nearNodeId);
        }
    }
}<|MERGE_RESOLUTION|>--- conflicted
+++ resolved
@@ -328,15 +328,12 @@
         txLogPageStoreInit(mgr);
     }
 
-<<<<<<< HEAD
-=======
     /** {@inheritDoc} */
     @Override public void beforeResumeWalLogging(IgniteCacheDatabaseSharedManager mgr) throws IgniteCheckedException {
         // In case of blt changed we should re-init TX_LOG cache.
         txLogPageStoreInit(mgr);
     }
 
->>>>>>> c7449f6c
     /**
      * @param mgr Database shared manager.
      * @throws IgniteCheckedException If failed.
