/*
 * Licensed to the Apache Software Foundation (ASF) under one or more
 * contributor license agreements.  See the NOTICE file distributed with
 * this work for additional information regarding copyright ownership.
 * The ASF licenses this file to You under the Apache License, Version 2.0
 * (the "License"); you may not use this file except in compliance with
 * the License.  You may obtain a copy of the License at
 *
 *      http://www.apache.org/licenses/LICENSE-2.0
 *
 * Unless required by applicable law or agreed to in writing, software
 * distributed under the License is distributed on an "AS IS" BASIS,
 * WITHOUT WARRANTIES OR CONDITIONS OF ANY KIND, either express or implied.
 * See the License for the specific language governing permissions and
 * limitations under the License.
 */

package org.apache.ignite.internal.processors.cache.mvcc;

import java.util.ArrayList;
import java.util.Collection;
import java.util.HashMap;
import java.util.HashSet;
import java.util.List;
import java.util.Map;
import java.util.Objects;
<<<<<<< HEAD
import java.util.Optional;
=======
>>>>>>> afeee512
import java.util.Set;
import java.util.TreeMap;
import java.util.UUID;
import java.util.concurrent.BlockingQueue;
import java.util.concurrent.ConcurrentHashMap;
import java.util.concurrent.LinkedBlockingQueue;
import java.util.concurrent.atomic.AtomicInteger;
import java.util.stream.Collectors;
import org.apache.ignite.IgniteCheckedException;
import org.apache.ignite.IgniteException;
import org.apache.ignite.IgniteLogger;
import org.apache.ignite.IgniteSystemProperties;
import org.apache.ignite.cluster.ClusterNode;
import org.apache.ignite.configuration.CacheConfiguration;
import org.apache.ignite.configuration.DataRegionConfiguration;
import org.apache.ignite.configuration.DataStorageConfiguration;
import org.apache.ignite.events.DiscoveryEvent;
import org.apache.ignite.failure.FailureContext;
import org.apache.ignite.failure.FailureType;
import org.apache.ignite.internal.GridKernalContext;
import org.apache.ignite.internal.IgniteDiagnosticPrepareContext;
import org.apache.ignite.internal.IgniteFutureTimeoutCheckedException;
import org.apache.ignite.internal.IgniteInternalFuture;
import org.apache.ignite.internal.IgniteInterruptedCheckedException;
import org.apache.ignite.internal.NodeStoppingException;
import org.apache.ignite.internal.cluster.ClusterTopologyCheckedException;
import org.apache.ignite.internal.managers.communication.GridMessageListener;
import org.apache.ignite.internal.managers.discovery.CustomEventListener;
import org.apache.ignite.internal.managers.discovery.DiscoCache;
import org.apache.ignite.internal.processors.GridProcessorAdapter;
import org.apache.ignite.internal.processors.affinity.AffinityTopologyVersion;
import org.apache.ignite.internal.processors.cache.CacheGroupContext;
import org.apache.ignite.internal.processors.cache.DynamicCacheChangeBatch;
import org.apache.ignite.internal.processors.cache.DynamicCacheChangeRequest;
import org.apache.ignite.internal.processors.cache.GridCacheContext;
import org.apache.ignite.internal.processors.cache.GridCacheEntryEx;
import org.apache.ignite.internal.processors.cache.KeyCacheObject;
import org.apache.ignite.internal.processors.cache.distributed.dht.topology.GridDhtLocalPartition;
import org.apache.ignite.internal.processors.cache.mvcc.msg.MvccAckRequestQueryCntr;
import org.apache.ignite.internal.processors.cache.mvcc.msg.MvccAckRequestQueryId;
import org.apache.ignite.internal.processors.cache.mvcc.msg.MvccAckRequestTx;
import org.apache.ignite.internal.processors.cache.mvcc.msg.MvccActiveQueriesMessage;
import org.apache.ignite.internal.processors.cache.mvcc.msg.MvccFutureResponse;
import org.apache.ignite.internal.processors.cache.mvcc.msg.MvccMessage;
import org.apache.ignite.internal.processors.cache.mvcc.msg.MvccQuerySnapshotRequest;
import org.apache.ignite.internal.processors.cache.mvcc.msg.MvccRecoveryFinishedMessage;
import org.apache.ignite.internal.processors.cache.mvcc.msg.MvccSnapshotResponse;
import org.apache.ignite.internal.processors.cache.mvcc.msg.MvccTxSnapshotRequest;
import org.apache.ignite.internal.processors.cache.mvcc.txlog.TxKey;
import org.apache.ignite.internal.processors.cache.mvcc.txlog.TxLog;
import org.apache.ignite.internal.processors.cache.mvcc.txlog.TxState;
import org.apache.ignite.internal.processors.cache.persistence.CacheDataRow;
import org.apache.ignite.internal.processors.cache.persistence.DatabaseLifecycleListener;
import org.apache.ignite.internal.processors.cache.persistence.GridCacheDatabaseSharedManager;
import org.apache.ignite.internal.processors.cache.persistence.IgniteCacheDatabaseSharedManager;
import org.apache.ignite.internal.processors.cache.tree.mvcc.data.MvccDataRow;
import org.apache.ignite.internal.processors.cache.tree.mvcc.search.MvccLinkAwareSearchRow;
import org.apache.ignite.internal.util.GridAtomicLong;
import org.apache.ignite.internal.util.GridLongList;
import org.apache.ignite.internal.util.future.GridCompoundIdentityFuture;
import org.apache.ignite.internal.util.future.GridFinishedFuture;
import org.apache.ignite.internal.util.future.GridFutureAdapter;
import org.apache.ignite.internal.util.lang.GridClosureException;
import org.apache.ignite.internal.util.lang.GridCursor;
import org.apache.ignite.internal.util.typedef.F;
import org.apache.ignite.internal.util.typedef.X;
import org.apache.ignite.internal.util.typedef.internal.CU;
import org.apache.ignite.internal.util.typedef.internal.S;
import org.apache.ignite.internal.util.typedef.internal.U;
import org.apache.ignite.internal.util.worker.GridWorker;
import org.apache.ignite.lang.IgniteClosure;
import org.apache.ignite.lang.IgniteFuture;
import org.apache.ignite.lang.IgniteInClosure;
import org.apache.ignite.lang.IgniteProductVersion;
import org.apache.ignite.plugin.extensions.communication.Message;
import org.apache.ignite.spi.IgniteNodeValidationResult;
import org.apache.ignite.thread.IgniteThread;
import org.jetbrains.annotations.NotNull;
import org.jetbrains.annotations.Nullable;

import static org.apache.ignite.cache.CacheAtomicityMode.TRANSACTIONAL;
import static org.apache.ignite.cache.CacheAtomicityMode.TRANSACTIONAL_SNAPSHOT;
import static org.apache.ignite.events.EventType.EVT_NODE_FAILED;
import static org.apache.ignite.events.EventType.EVT_NODE_JOINED;
import static org.apache.ignite.events.EventType.EVT_NODE_LEFT;
import static org.apache.ignite.internal.GridTopic.TOPIC_CACHE_COORDINATOR;
import static org.apache.ignite.internal.managers.communication.GridIoPolicy.SYSTEM_POOL;
import static org.apache.ignite.internal.processors.cache.mvcc.MvccQueryTracker.MVCC_TRACKER_ID_NA;
import static org.apache.ignite.internal.processors.cache.mvcc.MvccUtils.MVCC_COUNTER_NA;
import static org.apache.ignite.internal.processors.cache.mvcc.MvccUtils.MVCC_CRD_COUNTER_NA;
import static org.apache.ignite.internal.processors.cache.mvcc.MvccUtils.MVCC_HINTS_BIT_OFF;
import static org.apache.ignite.internal.processors.cache.mvcc.MvccUtils.MVCC_INITIAL_CNTR;
import static org.apache.ignite.internal.processors.cache.mvcc.MvccUtils.MVCC_READ_OP_CNTR;
import static org.apache.ignite.internal.processors.cache.mvcc.MvccUtils.MVCC_START_CNTR;
import static org.apache.ignite.internal.processors.cache.mvcc.MvccUtils.MVCC_START_OP_CNTR;
import static org.apache.ignite.internal.processors.cache.mvcc.MvccUtils.belongToSameTx;
import static org.apache.ignite.internal.processors.cache.mvcc.MvccUtils.compare;
import static org.apache.ignite.internal.processors.cache.mvcc.MvccUtils.hasNewVersion;
import static org.apache.ignite.internal.processors.cache.mvcc.MvccUtils.isVisible;
import static org.apache.ignite.internal.processors.cache.mvcc.MvccUtils.noCoordinatorError;
import static org.apache.ignite.internal.processors.cache.mvcc.txlog.TxLog.TX_LOG_CACHE_ID;
import static org.apache.ignite.internal.processors.cache.mvcc.txlog.TxLog.TX_LOG_CACHE_NAME;
import static org.apache.ignite.internal.processors.cache.persistence.CacheDataRowAdapter.RowData.KEY_ONLY;

/**
 * MVCC processor.
 */
@SuppressWarnings("unchecked")
public class MvccProcessorImpl extends GridProcessorAdapter implements MvccProcessor, DatabaseLifecycleListener {
    /** */
    private static final boolean FORCE_MVCC =
        IgniteSystemProperties.getBoolean(IgniteSystemProperties.IGNITE_FORCE_MVCC_MODE_IN_TESTS, false);

    /** */
    private static final IgniteProductVersion MVCC_SUPPORTED_SINCE = IgniteProductVersion.fromString("2.7.0");

    /** */
    private static final Waiter LOCAL_TRANSACTION_MARKER = new LocalTransactionMarker();

    /** For tests only. */
    private static IgniteClosure<Collection<ClusterNode>, ClusterNode> crdC;

    /**
     * For testing only.
     *
     * @param crdC Closure assigning coordinator.
     */
    static void coordinatorAssignClosure(IgniteClosure<Collection<ClusterNode>, ClusterNode> crdC) {
        MvccProcessorImpl.crdC = crdC;
    }

    /** */
    private volatile MvccCoordinator curCrd = MvccCoordinator.UNASSIGNED_COORDINATOR;

    /** */
    private TxLog txLog;

    /** */
    private List<GridWorker> vacuumWorkers;

    /** */
    private BlockingQueue<VacuumTask> cleanupQueue;

    /**
     * Vacuum mutex. Prevents concurrent vacuum while start/stop operations
     */
    private final Object mux = new Object();

    /** */
    private final GridAtomicLong futIdCntr = new GridAtomicLong(0);

    /** */
    private final GridAtomicLong mvccCntr = new GridAtomicLong(MVCC_START_CNTR);

    /** */
    private final GridAtomicLong committedCntr = new GridAtomicLong(MVCC_INITIAL_CNTR);

    /**
     * Contains active transactions on mvcc coordinator. Key is mvcc counter.
     * Access is protected by "this" monitor.
     */
    private final Map<Long, ActiveTx> activeTxs = new HashMap<>();

    /** Active query trackers. */
    private final Map<Long, MvccQueryTracker> activeTrackers = new ConcurrentHashMap<>();

    /** */
    private final Map<UUID, Map<Long, MvccSnapshotResponseListener>> snapLsnrs = new ConcurrentHashMap<>();

    /** */
    private final Map<Long, WaitAckFuture> ackFuts = new ConcurrentHashMap<>();

    /** */
    private final Map<TxKey, Waiter> waitMap = new ConcurrentHashMap<>();

    /** */
    private final ActiveQueries activeQueries = new ActiveQueries();

    /** */
    private final MvccPreviousCoordinatorQueries prevCrdQueries = new MvccPreviousCoordinatorQueries();

    /** */
    private final GridFutureAdapter<Void> initFut = new GridFutureAdapter<>();

    /** Flag whether at least one cache with {@code CacheAtomicityMode.TRANSACTIONAL_SNAPSHOT} mode is registered. */
    private volatile boolean mvccEnabled;

    /** Flag whether all nodes in cluster support MVCC. */
    private volatile boolean mvccSupported = true;

    /** */
    private volatile AffinityTopologyVersion readyVer = AffinityTopologyVersion.NONE;

    /**
     * Maps failed node id to votes accumulator for that node.
     */
    private final ConcurrentHashMap<UUID, RecoveryBallotBox> recoveryBallotBoxes = new ConcurrentHashMap<>();

    /**
     * @param ctx Context.
     */
    public MvccProcessorImpl(GridKernalContext ctx) {
        super(ctx);

        ctx.internalSubscriptionProcessor().registerDatabaseListener(this);
    }

    /** {@inheritDoc} */
    @Override public void start() throws IgniteCheckedException {
        ctx.event().addDiscoveryEventListener(this::onDiscovery, EVT_NODE_FAILED, EVT_NODE_LEFT, EVT_NODE_JOINED);

        ctx.io().addMessageListener(TOPIC_CACHE_COORDINATOR, new MvccMessageListener());

        ctx.discovery().setCustomEventListener(DynamicCacheChangeBatch.class,
            new CustomEventListener<DynamicCacheChangeBatch>() {
                @Override public void onCustomEvent(AffinityTopologyVersion topVer, ClusterNode snd, DynamicCacheChangeBatch msg) {
                    checkMvccCacheStarted(msg);
                }
            });
    }

    /** {@inheritDoc} */
    @Override public boolean mvccEnabled() {
        return mvccEnabled;
    }

    /** {@inheritDoc} */
    @Override public void preProcessCacheConfiguration(CacheConfiguration ccfg) {
        if (FORCE_MVCC && ccfg.getAtomicityMode() == TRANSACTIONAL && !CU.isSystemCache(ccfg.getName())) {
            ccfg.setAtomicityMode(TRANSACTIONAL_SNAPSHOT);
            //noinspection unchecked
            ccfg.setNearConfiguration(null);
        }

        if (ccfg.getAtomicityMode() == TRANSACTIONAL_SNAPSHOT) {
            if (!mvccSupported)
                throw new IgniteException("Cannot start MVCC transactional cache. " +
                    "MVCC is unsupported by the cluster.");

            mvccEnabled = true;
        }
    }

    /** {@inheritDoc} */
    @Override public void validateCacheConfiguration(CacheConfiguration ccfg) {
        if (ccfg.getAtomicityMode() == TRANSACTIONAL_SNAPSHOT) {
            if (!mvccSupported)
                throw new IgniteException("Cannot start MVCC transactional cache. " +
                    "MVCC is unsupported by the cluster.");

            mvccEnabled = true;
        }
    }

    /** {@inheritDoc} */
    @Nullable @Override public IgniteNodeValidationResult validateNode(ClusterNode node) {
        if (mvccEnabled && node.version().compareToIgnoreTimestamp(MVCC_SUPPORTED_SINCE) < 0) {
            String errMsg = "Failed to add node to topology. MVCC is enabled on the cluster, but " +
                "the node doesn't support MVCC [nodeId=" + node.id() + ']';

            return new IgniteNodeValidationResult(node.id(), errMsg, errMsg);
        }

        return null;
    }

    /** {@inheritDoc} */
    @Override public void ensureStarted() throws IgniteCheckedException {
        if (!ctx.clientNode()) {
            assert mvccEnabled && mvccSupported;

            if (txLog == null)
                txLog = new TxLog(ctx, ctx.cache().context().database());

            startVacuumWorkers();

            if (log.isInfoEnabled())
                log.info("Mvcc processor started.");
        }
    }

    /** {@inheritDoc} */
    @Override public void beforeStop(IgniteCacheDatabaseSharedManager mgr) {
        stopVacuumWorkers();

        txLog = null;
    }

    /** {@inheritDoc} */
    @Override public void onInitDataRegions(IgniteCacheDatabaseSharedManager mgr) throws IgniteCheckedException {
        // We have to always init txLog data region.
        DataStorageConfiguration dscfg = dataStorageConfiguration();

        mgr.addDataRegion(
            dscfg,
            createTxLogRegion(dscfg),
            CU.isPersistenceEnabled(ctx.config()));
    }

    /** {@inheritDoc} */
    @Override public void beforeResumeWalLogging(IgniteCacheDatabaseSharedManager mgr) throws IgniteCheckedException {
        // In case of blt changed we should re-init TX_LOG cache.
        txLogPageStoreInit(mgr);
    }

    /** {@inheritDoc} */
    @Override public void beforeBinaryMemoryRestore(IgniteCacheDatabaseSharedManager mgr) throws IgniteCheckedException {
        txLogPageStoreInit(mgr);
    }

    /** {@inheritDoc} */
    @Override public void afterBinaryMemoryRestore(IgniteCacheDatabaseSharedManager mgr,
        GridCacheDatabaseSharedManager.RestoreBinaryState restoreState) throws IgniteCheckedException {

        boolean hasMvccCaches = ctx.cache().persistentCaches().stream()
            .anyMatch(c -> c.cacheConfiguration().getAtomicityMode() == TRANSACTIONAL_SNAPSHOT);

        if (hasMvccCaches) {
            txLog = new TxLog(ctx, mgr);

            mvccEnabled = true;
        }
    }

    /**
     * @param mgr Database shared manager.
     * @throws IgniteCheckedException If failed.
     */
    private void txLogPageStoreInit(IgniteCacheDatabaseSharedManager mgr) throws IgniteCheckedException {
        assert CU.isPersistenceEnabled(ctx.config());

        //noinspection ConstantConditions
        ctx.cache().context().pageStore().initialize(TX_LOG_CACHE_ID, 1,
            TX_LOG_CACHE_NAME, mgr.dataRegion(TX_LOG_CACHE_NAME).memoryMetrics());
    }

    /** {@inheritDoc} */
    @Override public void onExchangeDone(DiscoCache discoCache) {
        assert discoCache != null && readyVer.compareTo(discoCache.version()) < 0;

        MvccCoordinator curCrd0 = curCrd;

        if (curCrd0.disconnected())
            return; // Nothing to do.

        assert curCrd0.topologyVersion().initialized();

        if (curCrd0.initialized() && curCrd0.local())
            cleanupOrphanedServerTransactions(discoCache.serverNodes());

        if (!curCrd0.initialized() && coordinatorChanged(curCrd0, readyVer, discoCache.version()))
            initialize(curCrd0);
    }

    /** {@inheritDoc} */
    @Override public void onLocalJoin(DiscoveryEvent evt, DiscoCache discoCache) {
        assert evt.type() == EVT_NODE_JOINED && evt.eventNode().isLocal();

        checkMvccSupported(discoCache.allNodes());

        onCoordinatorChanged(discoCache.version(), discoCache.allNodes(), false);
    }

    /** {@inheritDoc} */
    @Override public void onDisconnected(IgniteFuture<?> reconnectFut) {
        MvccCoordinator curCrd0 = curCrd;

        if (!curCrd0.disconnected()) {
            // Notify all listeners waiting for a snapshot.
            onCoordinatorFailed(curCrd0.nodeId());

            curCrd = MvccCoordinator.DISCONNECTED_COORDINATOR;

            readyVer = AffinityTopologyVersion.NONE;
        }
    }

    /**
     * Discovery listener. Note: initial join event is handled by {@link MvccProcessorImpl#onLocalJoin}
     * method.
     *
     * @param evt Discovery event.
     */
    private void onDiscovery(DiscoveryEvent evt, DiscoCache discoCache) {
        assert evt.type() == EVT_NODE_FAILED
            || evt.type() == EVT_NODE_LEFT
            || evt.type() == EVT_NODE_JOINED;

        UUID nodeId = evt.eventNode().id();
        AffinityTopologyVersion topVer = discoCache.version();
        List<ClusterNode> nodes = discoCache.allNodes();

        checkMvccSupported(nodes);

        MvccCoordinator curCrd0 = curCrd;

        if (evt.type() == EVT_NODE_JOINED) {
            if (curCrd0.disconnected()) // Handle join event only if coordinator has not been elected yet.
                onCoordinatorChanged(topVer, nodes, false);
        }
        else if (Objects.equals(nodeId, curCrd0.nodeId())) {
            // 1. Notify all listeners waiting for a snapshot.
            onCoordinatorFailed(nodeId);

            // 2. Process coordinator change.
            onCoordinatorChanged(topVer, nodes, true);
        }
        // Process node left event on the current mvcc coordinator.
        else if (curCrd0.local()) {
            // 1. Notify active queries.
            activeQueries.onNodeFailed(nodeId);

            // 2. Notify previous queries.
            prevCrdQueries.onNodeFailed(nodeId);

            // 3. Recover transactions started by the failed node.
            recoveryBallotBoxes.forEach((nearNodeId, ballotBox) -> {
                // Put synthetic vote from another failed node
                ballotBox.vote(nodeId);

                tryFinishRecoveryVoting(nearNodeId, ballotBox);
            });

            if (evt.eventNode().isClient()) {
                RecoveryBallotBox ballotBox = recoveryBallotBoxes
                    .computeIfAbsent(nodeId, uuid -> new RecoveryBallotBox());

                ballotBox
                    .voters(evt.topologyNodes().stream().map(ClusterNode::id).collect(Collectors.toList()));

                tryFinishRecoveryVoting(nodeId, ballotBox);
            }
        }
    }

    /** */
    private void onCoordinatorFailed(UUID nodeId) {
        // 1. Notify all listeners waiting for a snapshot.
        Map<Long, MvccSnapshotResponseListener> map = snapLsnrs.remove(nodeId);

        if (map != null) {
            ClusterTopologyCheckedException ex = new ClusterTopologyCheckedException("Failed to request mvcc " +
                "version, coordinator left: " + nodeId);

            MvccSnapshotResponseListener lsnr;

            for (Long id : map.keySet()) {
                if ((lsnr = map.remove(id)) != null)
                    lsnr.onError(ex);
            }
        }

        // 2. Notify acknowledge futures.
        for (WaitAckFuture fut : ackFuts.values())
            fut.onNodeLeft(nodeId);
    }

    /**
     * Coordinator change callback. Performs all needed actions for handling new coordinator assignment.
     *
     * @param sndQrys {@code True} if it is need to send an active queries list to the new coordinator.
     */
    private void onCoordinatorChanged(AffinityTopologyVersion topVer, Collection<ClusterNode> nodes, boolean sndQrys) {
        MvccCoordinator newCrd = pickMvccCoordinator(nodes, topVer);

        if (newCrd.disconnected()) {
            curCrd = newCrd;

            return;
        }

        assert newCrd.topologyVersion().compareTo(curCrd.topologyVersion()) > 0;

        curCrd = newCrd;

        if (newCrd.local() && !sndQrys)
            // Coordinator was assigned on local join. There was no coordinator before.
            prevCrdQueries.init();

        if (sndQrys) {
            GridLongList activeQryTrackers = new GridLongList();

            for (MvccQueryTracker tracker : activeTrackers.values()) {
                long trackerId = tracker.onMvccCoordinatorChange(newCrd);

                if (trackerId != MVCC_TRACKER_ID_NA)
                    activeQryTrackers.add(trackerId);
            }

            if (newCrd.local())
                prevCrdQueries.init(activeQryTrackers, nodes, ctx.discovery());
            else {
                try {
                    sendMessage(newCrd.nodeId(), new MvccActiveQueriesMessage(activeQryTrackers));
                }
                catch (IgniteCheckedException e) {
                    U.error(log, "Failed to send active queries to mvcc coordinator: " + e);
                }
            }
        }
    }

    /**
     * @param currCrd Current Mvcc coordinator.
     * @param from Start topology version.
     * @param to End topology version
     * @return {@code True} if coordinator was changed between two passed topology versions.
     */
    private boolean coordinatorChanged(MvccCoordinator currCrd, AffinityTopologyVersion from,
        AffinityTopologyVersion to) {
        return from.compareTo(currCrd.topologyVersion()) < 0
            && to.compareTo(currCrd.topologyVersion()) >= 0;
    }

    /**
     * Cleans up active transactions lost near node which is server. Executed on coordinator.
     *
     * @param liveSrvs Live server nodes at the moment of cleanup.
     */
    private void cleanupOrphanedServerTransactions(Collection<ClusterNode> liveSrvs) {
        Set<UUID> ids = liveSrvs.stream()
            .map(ClusterNode::id)
            .collect(Collectors.toSet());

        List<Long> forRmv = new ArrayList<>();

        synchronized (this) {
            for (Map.Entry<Long, ActiveTx> entry : activeTxs.entrySet()) {
                // If node started tx is not known as live then remove such tx from active list
                ActiveTx activeTx = entry.getValue();

                if (activeTx.getClass() == ActiveServerTx.class && !ids.contains(activeTx.nearNodeId))
                    forRmv.add(entry.getKey());
            }
        }

        for (Long txCntr : forRmv)
            // Committed counter is increased because it is not known if transaction was committed or not and we must
            // bump committed counter for committed transaction as it is used in (read-only) query snapshot.
            onTxDone(txCntr, true);
    }

    /**
     * Initializes a new coordinator.
     */
    private void initialize(MvccCoordinator curCrd0) {
        readyVer = curCrd0.topologyVersion();

        curCrd0.initialized(true);

        // Complete init future if local node is a new coordinator. All previous txs have been already completed here.
        if (curCrd0.local())
            ctx.closure().runLocalSafe(initFut::onDone);
    }

    /** {@inheritDoc} */
    @Override @NotNull public MvccCoordinator currentCoordinator() {
        return curCrd;
    }

    /** {@inheritDoc} */
    @Override public byte state(MvccVersion ver) {
        return state(ver.coordinatorVersion(), ver.counter());
    }

    /** {@inheritDoc} */
    @Override public byte state(long crdVer, long cntr) {
        assert txLog != null && mvccEnabled;

        try {
            return txLog.get(crdVer, cntr);
        }
        catch (IgniteCheckedException e) {
            ctx.failure().process(new FailureContext(FailureType.CRITICAL_ERROR, e));
        }

        return TxState.NA;
    }

    /** {@inheritDoc} */
    @Override public void updateState(MvccVersion ver, byte state) {
        updateState(ver, state, true);
    }

    /** {@inheritDoc} */
    @Override public void updateState(MvccVersion ver, byte state, boolean primary) {
        assert txLog != null && mvccEnabled;

        try {
            txLog.put(new TxKey(ver.coordinatorVersion(), ver.counter()), state, primary);
        }
        catch (IgniteCheckedException e) {
            ctx.failure().process(new FailureContext(FailureType.CRITICAL_ERROR, e));
        }
    }

    /** {@inheritDoc} */
    @Override public void registerLocalTransaction(long crd, long cntr) {
        Waiter old = waitMap.putIfAbsent(new TxKey(crd, cntr), LOCAL_TRANSACTION_MARKER);

        assert old == null || old.hasLocalTransaction();
    }

    /** {@inheritDoc} */
    @Override public boolean hasLocalTransaction(long crd, long cntr) {
        Waiter waiter = waitMap.get(new TxKey(crd, cntr));

        return waiter != null && waiter.hasLocalTransaction();
    }

    /** {@inheritDoc} */
<<<<<<< HEAD
    @Override public IgniteInternalFuture<Void> waitForLock(GridCacheContext cctx, MvccVersion waiterVer,
        MvccVersion blockerVer) throws IgniteCheckedException {
        TxKey key = new TxKey(blockerVer.coordinatorVersion(), blockerVer.counter());
=======
    @Override public IgniteInternalFuture<Void> waitFor(GridCacheContext cctx, MvccVersion locked) {
        TxKey key = new TxKey(locked.coordinatorVersion(), locked.counter());
>>>>>>> afeee512

        LockFuture fut = new LockFuture(cctx.ioPolicy(), waiterVer);

        Waiter waiter = waitMap.merge(key, fut, Waiter::concat);

        if (!waiter.hasLocalTransaction() && (waiter = waitMap.remove(key)) != null)
            waiter.run(ctx);
        else {
            DeadlockDetectionManager.DelayedDeadlockComputation delayedComputation
                = ctx.cache().context().deadlockDetectionMgr().initDelayedComputation(waiterVer, blockerVer);

            if (delayedComputation != null)
                fut.listen(fut0 -> delayedComputation.cancel());
        }

        return fut;
    }

    /** {@inheritDoc} */
    @Override public void releaseWaiters(MvccVersion locked) {
        Waiter waiter = waitMap.remove(new TxKey(locked.coordinatorVersion(), locked.counter()));

        if (waiter != null)
            waiter.run(ctx);
    }

    /** {@inheritDoc} */
    @Override public void addQueryTracker(MvccQueryTracker tracker) {
        assert tracker.id() != MVCC_TRACKER_ID_NA;

        activeTrackers.putIfAbsent(tracker.id(), tracker);
    }

    /** {@inheritDoc} */
    @Override public void removeQueryTracker(Long id) {
        activeTrackers.remove(id);
    }

    /** {@inheritDoc} */
    @Override public MvccSnapshot requestWriteSnapshotLocal() {
        if (!currentCoordinator().local() || !initFut.isDone())
            return null;

        return assignTxSnapshot(0L, ctx.localNodeId(), false);
    }

    /** {@inheritDoc} */
    @Override public MvccSnapshot requestReadSnapshotLocal() {
        if (!currentCoordinator().local() || !initFut.isDone())
            return null;

        return activeQueries.assignQueryCounter(ctx.localNodeId(), 0L);
    }

    /** {@inheritDoc} */
    @Override public IgniteInternalFuture<MvccSnapshot> requestReadSnapshotAsync() {
        MvccSnapshotFuture fut = new MvccSnapshotFuture();

        requestReadSnapshotAsync(currentCoordinator(), fut);

        return fut;
    }

    /** {@inheritDoc} */
    @Override public IgniteInternalFuture<MvccSnapshot> requestWriteSnapshotAsync() {
        MvccSnapshotFuture fut = new MvccSnapshotFuture();

        requestWriteSnapshotAsync(currentCoordinator(), fut);

        return fut;
    }

    /** {@inheritDoc} */
    @Override public void requestReadSnapshotAsync(MvccCoordinator crd, MvccSnapshotResponseListener lsnr) {
        requestSnapshotAsync(crd, lsnr, true);
    }

    /** {@inheritDoc} */
    @Override public void requestWriteSnapshotAsync(MvccCoordinator crd, MvccSnapshotResponseListener lsnr) {
        requestSnapshotAsync(crd, lsnr, false);
    }

    /** */
    private void requestSnapshotAsync(MvccCoordinator crd, MvccSnapshotResponseListener lsnr, boolean forRead) {
        if (crd.disconnected()) {
            lsnr.onError(noCoordinatorError());

            return;
        }

        if (ctx.localNodeId().equals(crd.nodeId())) {
            if (!initFut.isDone()) {
                // Wait for the local coordinator init.
                initFut.listen(new IgniteInClosure<IgniteInternalFuture>() {
                    @Override public void apply(IgniteInternalFuture fut) {
                        if (forRead)
                            lsnr.onResponse(activeQueries.assignQueryCounter(ctx.localNodeId(), 0L));
                        else
                            lsnr.onResponse(assignTxSnapshot(0L, ctx.localNodeId(), false));
                    }
                });
            }
            else if (forRead)
                lsnr.onResponse(activeQueries.assignQueryCounter(ctx.localNodeId(), 0L));
            else
                lsnr.onResponse(assignTxSnapshot(0L, ctx.localNodeId(), false));

            return;
        }

        // Send request to the remote coordinator.
        UUID nodeId = crd.nodeId();

        long id = futIdCntr.incrementAndGet();

        Map<Long, MvccSnapshotResponseListener> map = snapLsnrs.get(nodeId), map0;

        if (map == null && (map0 = snapLsnrs.putIfAbsent(nodeId, map = new ConcurrentHashMap<>())) != null)
            map = map0;

        map.put(id, lsnr);

        try {
            sendMessage(nodeId, forRead ? new MvccQuerySnapshotRequest(id) : new MvccTxSnapshotRequest(id));
        }
        catch (IgniteCheckedException e) {
            if (map.remove(id) != null)
                lsnr.onError(e);
        }
    }

    /** {@inheritDoc} */
    @Override public IgniteInternalFuture<Void> ackTxCommit(MvccSnapshot updateVer) {
        assert updateVer != null;

        MvccCoordinator crd = curCrd;

        if (crd.disconnected() || crd.version() != updateVer.coordinatorVersion())
            return new GridFinishedFuture<>();

        return sendTxCommit(crd, new MvccAckRequestTx(futIdCntr.incrementAndGet(), updateVer.counter()));
    }

    /** {@inheritDoc} */
    @Override public void ackTxRollback(MvccVersion updateVer) {
        assert updateVer != null;

        MvccCoordinator crd = curCrd;

        if (crd.disconnected() || crd.version() != updateVer.coordinatorVersion())
            return;

        MvccAckRequestTx msg = new MvccAckRequestTx((long)-1, updateVer.counter());

        msg.skipResponse(true);

        try {
            sendMessage(crd.nodeId(), msg);
        }
        catch (ClusterTopologyCheckedException e) {
            if (log.isDebugEnabled())
                log.debug("Failed to send tx rollback ack, node left [msg=" + msg + ", node=" + crd.nodeId() + ']');
        }
        catch (IgniteCheckedException e) {
            U.error(log, "Failed to send tx rollback ack [msg=" + msg + ", node=" + crd.nodeId() + ']', e);
        }
    }

    /** {@inheritDoc} */
    @Override public void ackQueryDone(MvccSnapshot snapshot, long qryId) {
        MvccCoordinator crd = currentCoordinator();

        if (crd.disconnected() || snapshot == null)
            return;

        if (crd.version() != snapshot.coordinatorVersion()
            || !sendQueryDone(crd, new MvccAckRequestQueryCntr(queryTrackCounter(snapshot)))) {
            Message msg = new MvccAckRequestQueryId(qryId);

            do {
                crd = currentCoordinator();
            }
            while (!sendQueryDone(crd, msg));
        }
    }

    /** {@inheritDoc} */
    // TODO: Proper use of diagnostic context.
    @Override public void dumpDebugInfo(IgniteLogger log, @Nullable IgniteDiagnosticPrepareContext diagCtx) {
        boolean first = true;

        for (Map<Long, MvccSnapshotResponseListener> map : snapLsnrs.values()) {
            if (first) {
                U.warn(log, "Pending mvcc listener: ");

                first = false;
            }

            for (MvccSnapshotResponseListener lsnr : map.values())
                U.warn(log, ">>> " + lsnr.toString());
        }

        first = true;

        for (WaitAckFuture waitAckFut : ackFuts.values()) {
            if (first) {
                U.warn(log, "Pending mvcc wait ack futures: ");

                first = false;
            }

            U.warn(log, ">>> " + waitAckFut.toString());
        }
    }

    /**
     * Removes all less or equals to the given one records from Tx log.
     *
     * @param ver Version.
     * @throws IgniteCheckedException If fails.
     */
    void removeUntil(MvccVersion ver) throws IgniteCheckedException {
        txLog.removeUntil(ver.coordinatorVersion(), ver.counter());
    }

    /**
     * TODO IGNITE-7966
     *
     * @return Data region configuration.
     */
    private DataRegionConfiguration createTxLogRegion(DataStorageConfiguration dscfg) {
        DataRegionConfiguration cfg = new DataRegionConfiguration();

        cfg.setName(TX_LOG_CACHE_NAME);
        cfg.setInitialSize(dscfg.getSystemRegionInitialSize());
        cfg.setMaxSize(dscfg.getSystemRegionMaxSize());
        cfg.setPersistenceEnabled(CU.isPersistenceEnabled(dscfg));
        return cfg;
    }

    /**
     * @return Data storage configuration.
     */
    private DataStorageConfiguration dataStorageConfiguration() {
        return ctx.config().getDataStorageConfiguration();
    }

    /**
     * Picks mvcc coordinator from the given list of nodes.
     *
     * @return Chosen mvcc coordinator.
     */
    private @NotNull MvccCoordinator pickMvccCoordinator(Collection<ClusterNode> nodes, AffinityTopologyVersion topVer) {
        ClusterNode crdNode = null;

        if (crdC != null) {
            crdNode = crdC.apply(nodes);

            if (crdNode != null && log.isInfoEnabled())
                log.info("Assigned coordinator using test closure: " + crdNode.id());
        }
        else {
            // Expect nodes are sorted by order.
            for (ClusterNode node : nodes) {
                if (!node.isClient() && supportsMvcc(node)) {
                    crdNode = node;

                    break;
                }
            }
        }

        MvccCoordinator crd = crdNode != null ? new MvccCoordinator(topVer, crdNode.id(), coordinatorVersion(crdNode),
            crdNode.isLocal()) : MvccCoordinator.DISCONNECTED_COORDINATOR;

        if (crd.disconnected())
            U.warn(log, "New mvcc coordinator was not assigned [topVer=" + topVer + ']');
        else if (log.isInfoEnabled())
            log.info("Assigned mvcc coordinator [crd=" + crd + ']');

        return crd;
    }

    /**
     * @param crdNode Assigned coordinator node.
     * @return Coordinator version.
     */
    private long coordinatorVersion(ClusterNode crdNode) {
        return crdNode.order() + ctx.discovery().gridStartTime();
    }

    /** */
    private void checkMvccSupported(Collection<ClusterNode> nodes) {
        if (mvccEnabled) {
            assert mvccSupported;

            return;
        }

        boolean res = true, was = mvccSupported;

        for (ClusterNode node : nodes) {
            if (!supportsMvcc(node)) {
                res = false;

                break;
            }
        }

        if (was != res)
            mvccSupported = res;
    }

    /** */
    private boolean supportsMvcc(ClusterNode node) {
        return node.version().compareToIgnoreTimestamp(MVCC_SUPPORTED_SINCE) >= 0;
    }

    /** */
    private void checkMvccCacheStarted(DynamicCacheChangeBatch cacheMsg) {
        if (!mvccEnabled) {
            for (DynamicCacheChangeRequest req : cacheMsg.requests()) {
                CacheConfiguration ccfg = req.startCacheConfiguration();

                if (ccfg == null)
                    continue;

                if (ccfg.getAtomicityMode() == TRANSACTIONAL_SNAPSHOT) {
                    assert mvccSupported;

                    mvccEnabled = true;
                }
            }
        }
    }

    /** */
    private MvccSnapshotResponse assignTxSnapshot(long futId, UUID nearId, boolean client) {
        assert initFut.isDone() && curCrd.local();

        MvccSnapshotResponse res = new MvccSnapshotResponse();

        long ver, cleanup, tracking;

        synchronized (this) {
            ver = mvccCntr.incrementAndGet();
            tracking = ver;
            cleanup = committedCntr.get() + 1;

            for (Map.Entry<Long, ActiveTx> entry : activeTxs.entrySet()) {
                cleanup = Math.min(entry.getValue().tracking, cleanup);
                tracking = Math.min(entry.getKey(), tracking);

                res.addTx(entry.getKey());
            }

            ActiveTx activeTx = client ? new ActiveTx(tracking, nearId) : new ActiveServerTx(tracking, nearId);

            boolean add = activeTxs.put(ver, activeTx) == null;

            assert add : ver;
        }

        long minQry = activeQueries.minimalQueryCounter();

        if (minQry != -1)
            cleanup = Math.min(cleanup, minQry);

        cleanup = prevCrdQueries.previousQueriesDone() ? cleanup - 1 : MVCC_COUNTER_NA;

        res.init(futId, curCrd.version(), ver, MVCC_START_OP_CNTR, cleanup, tracking);

        return res;
    }

    /** */
    private void onTxDone(Long txCntr, boolean increaseCommittedCntr) {
        assert initFut.isDone();

        synchronized (this) {
            activeTxs.remove(txCntr);

            if (increaseCommittedCntr)
                committedCntr.setIfGreater(txCntr);
        }
    }

    /**
     * @param mvccCntr Query counter.
     */
    private void onQueryDone(UUID nodeId, Long mvccCntr) {
        activeQueries.onQueryDone(nodeId, mvccCntr);
    }

    /**
     * @param mvccVer Read version.
     * @return Tracker counter.
     */
    private long queryTrackCounter(MvccSnapshot mvccVer) {
        long trackCntr = mvccVer.counter();

        MvccLongList txs = mvccVer.activeTransactions();

        int size = txs.size();

        for (int i = 0; i < size; i++) {
            long txVer = txs.get(i);

            if (txVer < trackCntr)
                trackCntr = txVer;
        }

        return trackCntr;
    }

    /**
     * Launches vacuum workers and scheduler.
     */
    void startVacuumWorkers() {
        if (!ctx.clientNode()) {
            synchronized (mux) {
                if (vacuumWorkers == null) {
                    assert cleanupQueue == null;

                    cleanupQueue = new LinkedBlockingQueue<>();

                    vacuumWorkers = new ArrayList<>(ctx.config().getMvccVacuumThreadCount() + 1);

                    vacuumWorkers.add(new VacuumScheduler(ctx, log, this));

                    for (int i = 0; i < ctx.config().getMvccVacuumThreadCount(); i++)
                        vacuumWorkers.add(new VacuumWorker(ctx, log, cleanupQueue));

                    for (GridWorker worker : vacuumWorkers)
                        new IgniteThread(worker).start();

                    return;
                }
            }

            U.warn(log, "Attempting to start active vacuum.");
        }
    }

    /**
     * Stops vacuum worker and scheduler.
     */
    void stopVacuumWorkers() {
        if (!ctx.clientNode()) {
            List<GridWorker> workers;
            BlockingQueue<VacuumTask> queue;

            synchronized (mux) {
                workers = vacuumWorkers;
                queue = cleanupQueue;

                vacuumWorkers = null;
                cleanupQueue = null;
            }

            if (workers == null) {
                if (log.isDebugEnabled() && mvccEnabled())
                    log.debug("Attempting to stop inactive vacuum.");

                return;
            }

            assert queue != null;

            // Stop vacuum workers outside mutex to prevent deadlocks.
            U.cancel(workers);
            U.join(workers, log);

            if (!queue.isEmpty()) {
                IgniteCheckedException ex = vacuumCancelledException();

                for (VacuumTask task : queue)
                    task.onDone(ex);
            }
        }
    }

    /**
     * Runs vacuum process.
     *
     * @return {@code Future} with {@link VacuumMetrics}.
     */
    IgniteInternalFuture<VacuumMetrics> runVacuum() {
        assert !ctx.clientNode();

        MvccCoordinator crd0 = currentCoordinator();

        if (!crd0.initialized() || Thread.currentThread().isInterrupted())
            return new GridFinishedFuture<>(new VacuumMetrics());

        final GridFutureAdapter<VacuumMetrics> res = new GridFutureAdapter<>();

        // TODO IGNITE-8974 create special method for getting cleanup version only.
        MvccSnapshot snapshot = requestWriteSnapshotLocal();

        if (snapshot != null)
            continueRunVacuum(res, snapshot);
        else
            requestWriteSnapshotAsync(crd0, new MvccSnapshotResponseListener() {
                @Override public void onResponse(MvccSnapshot s) {
                    continueRunVacuum(res, s);
                }

                @Override public void onError(IgniteCheckedException e) {
                    if (!(e instanceof ClusterTopologyCheckedException))
                        completeWithException(res, e);
                    else {
                        if (log.isDebugEnabled())
                            log.debug("Vacuum failed to receive an Mvcc snapshot. " +
                                "Need to retry on the stable topology. " + e.getMessage());

                        res.onDone(new VacuumMetrics());
                    }
                }
            });

        return res;
    }

    /**
     * @param res Result.
     * @param snapshot Snapshot.
     */
    private void continueRunVacuum(GridFutureAdapter<VacuumMetrics> res, MvccSnapshot snapshot) {
        ackTxCommit(snapshot)
            .listen(new IgniteInClosure<IgniteInternalFuture>() {
                @Override public void apply(IgniteInternalFuture fut) {
                    Throwable err;

                    if ((err = fut.error()) != null) {
                        U.error(log, "Vacuum error.", err);

                        res.onDone(err);
                    }
                    else if (snapshot.cleanupVersion() <= MVCC_COUNTER_NA)
                        res.onDone(new VacuumMetrics());
                    else {
                        try {
                            if (log.isDebugEnabled())
                                log.debug("Started vacuum with cleanup version=" + snapshot.cleanupVersion() + '.');

                            synchronized (mux) {
                                if (cleanupQueue == null) {
                                    res.onDone(vacuumCancelledException());

                                    return;
                                }

                                GridCompoundIdentityFuture<VacuumMetrics> res0 =
                                    new GridCompoundIdentityFuture<VacuumMetrics>(new VacuumMetricsReducer()) {
                                        /** {@inheritDoc} */
                                        @Override protected void logError(IgniteLogger log, String msg, Throwable e) {
                                            // no-op
                                        }

                                        /** {@inheritDoc} */
                                        @Override protected void logDebug(IgniteLogger log, String msg) {
                                            // no-op
                                        }
                                    };

                                for (CacheGroupContext grp : ctx.cache().cacheGroups()) {
                                    if (grp.mvccEnabled()) {
                                        grp.topology().readLock();

                                        try {
                                            for (GridDhtLocalPartition part : grp.topology().localPartitions()) {
                                                VacuumTask task = new VacuumTask(snapshot, part);

                                                cleanupQueue.offer(task);

                                                res0.add(task);
                                            }
                                        }
                                        finally {
                                            grp.topology().readUnlock();
                                        }
                                    }
                                }

                                res0.markInitialized();

                                res0.listen(future -> {
                                    VacuumMetrics metrics = null; Throwable ex = null;

                                    try {
                                        metrics = future.get();

                                        txLog.removeUntil(snapshot.coordinatorVersion(), snapshot.cleanupVersion());

                                        if (log.isDebugEnabled())
                                            log.debug("Vacuum completed. " + metrics);
                                    } catch (Throwable e) {
                                        if (X.hasCause(e, NodeStoppingException.class)) {
                                            if (log.isDebugEnabled())
                                                log.debug("Cannot complete vacuum (node is stopping).");

                                            metrics = new VacuumMetrics();
                                        } else
                                            ex = new GridClosureException(e);
                                    }

                                    res.onDone(metrics, ex);
                                });
                            }

                        }
                        catch (Throwable e) {
                            completeWithException(res, e);
                        }
                    }
                }
            });
    }

    /** */
    private void completeWithException(GridFutureAdapter fut, Throwable e) {
        fut.onDone(e);

        if (e instanceof Error)
            throw (Error)e;
    }

    /** */
    @NotNull private IgniteCheckedException vacuumCancelledException() {
        return new NodeStoppingException("Operation has been cancelled (node is stopping).");
    }

    /** */
    @NotNull private IgniteInternalFuture<Void> sendTxCommit(MvccCoordinator crd, MvccAckRequestTx msg) {
        WaitAckFuture fut = new WaitAckFuture(msg.futureId(), crd.nodeId(), true);

        ackFuts.put(fut.id, fut);

        try {
            sendMessage(crd.nodeId(), msg);
        }
        catch (IgniteCheckedException e) {
            if (ackFuts.remove(fut.id) != null) {
                if (e instanceof ClusterTopologyCheckedException) {
                    if (log.isDebugEnabled())
                        log.debug("Failed to send tx ack, node left [crd=" + crd + ", msg=" + msg + ']');

                    fut.onDone(); // No need to ack, finish without error.
                }
                else
                    fut.onDone(e);
            }
        }

        return fut;
    }

    /**
     * @param crd Mvcc coordinator.
     * @param msg Message.
     * @return {@code True} if no need to resend the message to a new coordinator.
     */
    @SuppressWarnings("BooleanMethodIsAlwaysInverted")
    private boolean sendQueryDone(MvccCoordinator crd, Message msg) {
        if (crd.disconnected())
            return true; // no need to send ack;

        try {
            sendMessage(crd.nodeId(), msg);

            return true;
        }
        catch (ClusterTopologyCheckedException e) {
            if (log.isDebugEnabled())
                log.debug("Failed to send query ack, node left [crd=" + crd + ", msg=" + msg + ']');

            MvccCoordinator crd0 = currentCoordinator();

            // Coordinator is unassigned or still the same.
            return crd0.disconnected() || crd.version() == crd0.version();
        }
        catch (IgniteCheckedException e) {
            U.error(log, "Failed to send query ack [crd=" + crd + ", msg=" + msg + ']', e);

            return true;
        }
    }

    /**
     * Send IO message.
     *
     * @param nodeId Node ID.
     * @param msg Message.
     */
    private void sendMessage(UUID nodeId, Message msg) throws IgniteCheckedException {
        ctx.io().sendToGridTopic(nodeId, TOPIC_CACHE_COORDINATOR, msg, SYSTEM_POOL);
    }

    /**
     * @param nodeId Sender node ID.
     * @param msg Message.
     */
    private void processCoordinatorTxSnapshotRequest(UUID nodeId, MvccTxSnapshotRequest msg) {
        ClusterNode node = ctx.discovery().node(nodeId);

        if (node == null) {
            if (log.isDebugEnabled())
                log.debug("Ignore tx snapshot request processing, node left [msg=" + msg + ", node=" + nodeId + ']');

            return;
        }

        MvccSnapshotResponse res = assignTxSnapshot(msg.futureId(), nodeId, node.isClient());

        boolean finishFailed = true;

        try {
            sendMessage(node.id(), res);

            finishFailed = false;
        }
        catch (ClusterTopologyCheckedException e) {
            if (log.isDebugEnabled())
                log.debug("Failed to send tx snapshot response, node left [msg=" + msg + ", node=" + nodeId + ']');
        }
        catch (IgniteCheckedException e) {
            U.error(log, "Failed to send tx snapshot response [msg=" + msg + ", node=" + nodeId + ']', e);
        }

        if (finishFailed)
            onTxDone(res.counter(), false);
    }

    /**
     * @param nodeId Sender node ID.
     * @param msg Message.
     */
    private void processCoordinatorQuerySnapshotRequest(UUID nodeId, MvccQuerySnapshotRequest msg) {
        ClusterNode node = ctx.discovery().node(nodeId);

        if (node == null) {
            if (log.isDebugEnabled())
                log.debug("Ignore query counter request processing, node left [msg=" + msg + ", node=" + nodeId + ']');

            return;
        }

        MvccSnapshotResponse res = activeQueries.assignQueryCounter(nodeId, msg.futureId());

        try {
            sendMessage(node.id(), res);
        }
        catch (ClusterTopologyCheckedException e) {
            if (log.isDebugEnabled())
                log.debug("Failed to send query counter response, node left [msg=" + msg + ", node=" + nodeId + ']');
        }
        catch (IgniteCheckedException e) {
            onQueryDone(nodeId, res.tracking());

            U.error(log, "Failed to send query counter response [msg=" + msg + ", node=" + nodeId + ']', e);
        }
    }

    /**
     * @param nodeId Sender node ID.
     * @param msg Message.
     */
    private void processCoordinatorSnapshotResponse(UUID nodeId, MvccSnapshotResponse msg) {
        Map<Long, MvccSnapshotResponseListener> map = snapLsnrs.get(nodeId);

        MvccSnapshotResponseListener lsnr;

        if (map != null && (lsnr = map.remove(msg.futureId())) != null)
            lsnr.onResponse(msg);
        else {
            if (ctx.discovery().alive(nodeId))
                U.warn(log, "Failed to find query version future [node=" + nodeId + ", msg=" + msg + ']');
            else if (log.isDebugEnabled())
                log.debug("Failed to find query version future [node=" + nodeId + ", msg=" + msg + ']');
        }
    }

    /**
     * @param nodeId Node ID.
     * @param msg Message.
     */
    private void processCoordinatorQueryAckRequest(UUID nodeId, MvccAckRequestQueryCntr msg) {
        onQueryDone(nodeId, msg.counter());
    }

    /**
     * @param nodeId Node ID.
     * @param msg Message.
     */
    private void processNewCoordinatorQueryAckRequest(UUID nodeId, MvccAckRequestQueryId msg) {
        prevCrdQueries.onQueryDone(nodeId, msg.queryTrackerId());
    }

    /**
     * @param nodeId Sender node ID.
     * @param msg Message.
     */
    private void processCoordinatorTxAckRequest(UUID nodeId, MvccAckRequestTx msg) {
        onTxDone(msg.txCounter(), msg.futureId() >= 0);

        if (msg.queryCounter() != MVCC_COUNTER_NA)
            onQueryDone(nodeId, msg.queryCounter());
        else if (msg.queryTrackerId() != MVCC_TRACKER_ID_NA)
            prevCrdQueries.onQueryDone(nodeId, msg.queryTrackerId());

        if (!msg.skipResponse()) {
            try {
                sendMessage(nodeId, new MvccFutureResponse(msg.futureId()));
            }
            catch (ClusterTopologyCheckedException e) {
                if (log.isDebugEnabled())
                    log.debug("Failed to send tx ack response, node left [msg=" + msg + ", node=" + nodeId + ']');
            }
            catch (IgniteCheckedException e) {
                U.error(log, "Failed to send tx ack response [msg=" + msg + ", node=" + nodeId + ']', e);
            }
        }
    }

    /**
     * @param nodeId Sender node ID.
     * @param msg Message.
     */
    private void processCoordinatorAckResponse(UUID nodeId, MvccFutureResponse msg) {
        WaitAckFuture fut = ackFuts.remove(msg.futureId());

        if (fut != null)
            fut.onResponse();
        else {
            if (ctx.discovery().alive(nodeId))
                U.warn(log, "Failed to find tx ack future [node=" + nodeId + ", msg=" + msg + ']');
            else if (log.isDebugEnabled())
                log.debug("Failed to find tx ack future [node=" + nodeId + ", msg=" + msg + ']');
        }
    }

    /**
     * @param nodeId Node ID.
     * @param msg Message.
     */
    private void processActiveQueriesMessage(UUID nodeId, MvccActiveQueriesMessage msg) {
        prevCrdQueries.addNodeActiveQueries(nodeId, msg.activeQueries());
    }

    /**
     *
     */
    private class ActiveQueries {
        /** */
        private final Map<UUID, TreeMap<Long, AtomicInteger>> activeQueries = new HashMap<>();

        /** */
        private Long minQry;

        /** */
        private synchronized long minimalQueryCounter() {
            return minQry == null ? -1 : minQry;
        }

        /** */
        private synchronized MvccSnapshotResponse assignQueryCounter(UUID nodeId, long futId) {
            MvccSnapshotResponse res = new MvccSnapshotResponse();

            long ver, tracking;

            synchronized (MvccProcessorImpl.this) {
                ver = committedCntr.get();
                tracking = ver;

                for (Long txVer : activeTxs.keySet()) {
                    if (txVer < ver) {
                        tracking = Math.min(txVer, tracking);
                        res.addTx(txVer);
                    }
                }
            }

            TreeMap<Long, AtomicInteger> nodeMap = activeQueries.get(nodeId);

            if (nodeMap == null) {
                activeQueries.put(nodeId, nodeMap = new TreeMap<>());

                nodeMap.put(tracking, new AtomicInteger(1));
            }
            else {
                AtomicInteger cntr = nodeMap.get(tracking);

                if (cntr == null)
                    nodeMap.put(tracking, new AtomicInteger(1));
                else
                    cntr.incrementAndGet();
            }

            if (minQry == null)
                minQry = tracking;

            res.init(futId, curCrd.version(), ver, MVCC_READ_OP_CNTR, MVCC_COUNTER_NA, tracking);

            return res;
        }

        /** */
        private synchronized void onQueryDone(UUID nodeId, Long ver) {
            TreeMap<Long, AtomicInteger> nodeMap = activeQueries.get(nodeId);

            if (nodeMap == null)
                return;

            assert minQry != null;

            AtomicInteger cntr = nodeMap.get(ver);

            assert cntr != null && cntr.get() > 0 : "onQueryDone ver=" + ver;

            if (cntr.decrementAndGet() == 0) {
                nodeMap.remove(ver);

                if (nodeMap.isEmpty())
                    activeQueries.remove(nodeId);

                if (ver.equals(minQry))
                    minQry = activeMinimal();
            }
        }

        /** */
        private synchronized void onNodeFailed(UUID nodeId) {
            activeQueries.remove(nodeId);

            minQry = activeMinimal();
        }

        /** */
        private Long activeMinimal() {
            Long min = null;

            for (TreeMap<Long, AtomicInteger> s : activeQueries.values()) {
                Long first = s.firstKey();

                if (min == null || first < min)
                    min = first;
            }

            return min;
        }
    }

    /**
     *
     */
    private class WaitAckFuture extends MvccFuture<Void> {
        /** */
        private final long id;

        /** */
        final boolean ackTx;

        /**
         * @param id Future ID.
         * @param nodeId Coordinator node ID.
         * @param ackTx {@code True} if ack tx commit, {@code false} if waits for previous txs.
         */
        WaitAckFuture(long id, UUID nodeId, boolean ackTx) {
            super(nodeId);

            this.id = id;
            this.ackTx = ackTx;
        }

        /**
         *
         */
        void onResponse() {
            onDone();
        }

        /**
         * @param nodeId Failed node ID.
         */
        void onNodeLeft(UUID nodeId) {
            if (crdId.equals(nodeId) && ackFuts.remove(id) != null)
                onDone();
        }

        /** {@inheritDoc} */
        @Override public String toString() {
            return S.toString(WaitAckFuture.class, this, super.toString());
        }
    }

    /** {@inheritDoc} */
    @Override public Optional<? extends MvccVersion> checkWaiting(MvccVersion mvccVer) {
        return waitMap.entrySet().stream()
            .filter(e -> e.getValue().hasWaiting(mvccVer) != null)
            .map(Map.Entry::getKey)
            .map(key -> new MvccVersionImpl(key.major(), key.minor(), 0))
            .findAny();
    }

    /** {@inheritDoc} */
    @Override public void failWaiter(MvccVersion mvccVer, Exception e) {
        waitMap.values().stream()
            .map(w -> w.hasWaiting(mvccVer))
            .filter(Objects::nonNull)
            .findAny()
            .ifPresent(w -> w.onDone(e));
    }

    /**
     *
     */
    private class MvccMessageListener implements GridMessageListener {
        /** {@inheritDoc} */
        @Override public void onMessage(UUID nodeId, Object msg, byte plc) {
            MvccMessage msg0 = (MvccMessage)msg;

            if (msg0.waitForCoordinatorInit() && !initFut.isDone()) {
                initFut.listen(new IgniteInClosure<IgniteInternalFuture<Void>>() {
<<<<<<< HEAD
                    @Override public void apply(IgniteInternalFuture<Void> fut) {
                        assert crdVer != 0L;
=======
                    @Override public void apply(IgniteInternalFuture<Void> future) {
                        assert curCrd.local();
>>>>>>> afeee512

                        processMessage(nodeId, msg);
                    }
                });
            }
            else
                processMessage(nodeId, msg);
        }

        /**
         * Processes mvcc message.
         *
         * @param nodeId Node id.
         * @param msg Message.
         */
        private void processMessage(UUID nodeId, Object msg) {
            if (msg instanceof MvccTxSnapshotRequest)
                processCoordinatorTxSnapshotRequest(nodeId, (MvccTxSnapshotRequest)msg);
            else if (msg instanceof MvccAckRequestTx)
                processCoordinatorTxAckRequest(nodeId, (MvccAckRequestTx)msg);
            else if (msg instanceof MvccFutureResponse)
                processCoordinatorAckResponse(nodeId, (MvccFutureResponse)msg);
            else if (msg instanceof MvccAckRequestQueryCntr)
                processCoordinatorQueryAckRequest(nodeId, (MvccAckRequestQueryCntr)msg);
            else if (msg instanceof MvccQuerySnapshotRequest)
                processCoordinatorQuerySnapshotRequest(nodeId, (MvccQuerySnapshotRequest)msg);
            else if (msg instanceof MvccSnapshotResponse)
                processCoordinatorSnapshotResponse(nodeId, (MvccSnapshotResponse)msg);
            else if (msg instanceof MvccAckRequestQueryId)
                processNewCoordinatorQueryAckRequest(nodeId, (MvccAckRequestQueryId)msg);
            else if (msg instanceof MvccActiveQueriesMessage)
                processActiveQueriesMessage(nodeId, (MvccActiveQueriesMessage)msg);
            else if (msg instanceof MvccRecoveryFinishedMessage)
                processRecoveryFinishedMessage(nodeId, ((MvccRecoveryFinishedMessage)msg));
            else
                U.warn(log, "Unexpected message received [node=" + nodeId + ", msg=" + msg + ']');
        }

        /** {@inheritDoc} */
        @Override public String toString() {
            return "MvccMessageListener[]";
        }
    }

    /**
     * Accumulates transaction recovery votes for a node left the cluster.
     * Transactions started by the left node are considered not active
     * when each cluster server node aknowledges that is has finished transactions for the left node.
     */
    private static class RecoveryBallotBox {
        /** */
        private List<UUID> voters;
        /** */
        private final Set<UUID> ballots = new HashSet<>();

        /**
         * @param voters Nodes which can have transaction started by the left node.
         */
        private synchronized void voters(List<UUID> voters) {
            this.voters = voters;
        }

        /**
         * @param nodeId Voting node id.
         *
         */
        private synchronized void vote(UUID nodeId) {
            ballots.add(nodeId);
        }

        /**
         * @return {@code True} if all nodes expected to vote done it.
         */
        private synchronized boolean isVotingDone() {
            if (voters == null)
                return false;

            return ballots.containsAll(voters);
        }
    }

    /**
     * Process message that one node has finished with transactions for the left node.
     * @param nodeId Node sent the message.
     * @param msg Message.
     */
    private void processRecoveryFinishedMessage(UUID nodeId, MvccRecoveryFinishedMessage msg) {
        UUID nearNodeId = msg.nearNodeId();

        RecoveryBallotBox ballotBox = recoveryBallotBoxes.computeIfAbsent(nearNodeId, uuid -> new RecoveryBallotBox());

        ballotBox.vote(nodeId);

        tryFinishRecoveryVoting(nearNodeId, ballotBox);
    }

    /**
     * Finishes recovery on coordinator by removing transactions started by the left node
     * @param nearNodeId Left node.
     * @param ballotBox Votes accumulator for the left node.
     */
    private void tryFinishRecoveryVoting(UUID nearNodeId, RecoveryBallotBox ballotBox) {
        if (ballotBox.isVotingDone()) {
            List<Long> recoveredTxs;

            synchronized (this) {
                recoveredTxs = activeTxs.entrySet().stream()
                    .filter(e -> e.getValue().nearNodeId.equals(nearNodeId))
                    .map(Map.Entry::getKey)
                    .collect(Collectors.toList());
            }

            // Committed counter is increased because it is not known if transaction was committed or not and we must
            // bump committed counter for committed transaction as it is used in (read-only) query snapshot.
            recoveredTxs.forEach(txCntr -> onTxDone(txCntr, true));

            recoveryBallotBoxes.remove(nearNodeId);
        }
    }

    /** */
    private interface Waiter {
        /**
         * @param ctx Grid kernal context.
         */
        void run(GridKernalContext ctx);

        /**
         * @param other Another waiter.
         * @return New compound waiter.
         */
        Waiter concat(Waiter other);

        /**
         * @return {@code True} if there is an active local transaction
         */
        boolean hasLocalTransaction();

        /**
         * @return {@code True} if it is a compound waiter.
         */
        boolean compound();

        /**
         * @param checkedVer Version of transaction checking for wait.
         * @return Waiter corresponding to checked transaction or {@code null} if it is not waiting.
         */
        GridFutureAdapter<?> hasWaiting(MvccVersion checkedVer);
    }

    /** */
    private static class LockFuture extends GridFutureAdapter<Void> implements Waiter, Runnable {
        /** */
        private final byte plc;
        /** */
        private final MvccVersion waitingTxVer;

        /** */
        LockFuture(byte plc, MvccVersion waitingTxVer) {
            this.plc = plc;
            this.waitingTxVer = waitingTxVer;
        }

        /** {@inheritDoc} */
        @Override public void run() {
            onDone();
        }

        /** {@inheritDoc} */
        @Override public void run(GridKernalContext ctx) {
            try {
                if (!isDone())
                    ctx.pools().poolForPolicy(plc).execute(this);
            }
            catch (IgniteCheckedException e) {
                U.error(ctx.log(LockFuture.class), e);
            }
        }

        /** {@inheritDoc} */
        @Override public Waiter concat(Waiter other) {
            return new CompoundWaiterNoLocal(this, other);
        }

        /** {@inheritDoc} */
        @Override public boolean hasLocalTransaction() {
            return false;
        }

        /** {@inheritDoc} */
        @Override public boolean compound() {
            return false;
        }

        /** {@inheritDoc} */
        @Override public GridFutureAdapter<?> hasWaiting(MvccVersion checkedVer) {
            return belongToSameTx(waitingTxVer, checkedVer) ? this : null;
        }
    }

    /** */
    private static class LocalTransactionMarker implements Waiter {
        /** {@inheritDoc} */
        @Override public void run(GridKernalContext ctx) {
            // No-op
        }

        /** {@inheritDoc} */
        @Override public Waiter concat(Waiter other) {
            return new CompoundWaiter(other);
        }

        /** {@inheritDoc} */
        @Override public boolean hasLocalTransaction() {
            return true;
        }

        /** {@inheritDoc} */
        @Override public boolean compound() {
            return false;
        }

        /** {@inheritDoc} */
        @Override public GridFutureAdapter<?> hasWaiting(MvccVersion checkedVer) {
            return null;
        }
    }

    /** */
    private static class CompoundWaiter implements Waiter {
        /** */
        private final Object inner;

        /**
         * @param waiter Waiter to wrap.
         */
        private CompoundWaiter(Waiter waiter) {
            inner = waiter.compound() ? ((CompoundWaiter)waiter).inner : waiter;
        }

        /**
         * @param first First waiter.
         * @param second Second waiter.
         */
        private CompoundWaiter(Waiter first, Waiter second) {
            ArrayList<Waiter> list = new ArrayList<>();

            add(list, first);
            add(list, second);

            inner = list;
        }

        /** */
        private void add(List<Waiter> to, Waiter waiter) {
            if (!waiter.compound())
                to.add(waiter);
            else if (((CompoundWaiter)waiter).inner.getClass() == ArrayList.class)
                to.addAll((List<Waiter>)((CompoundWaiter)waiter).inner);
            else
                to.add((Waiter)((CompoundWaiter)waiter).inner);
        }

        /** {@inheritDoc} */
        @Override public void run(GridKernalContext ctx) {
            if (inner.getClass() == ArrayList.class) {
                for (Waiter waiter : (List<Waiter>)inner)
                    waiter.run(ctx);
            }
            else
                ((Waiter)inner).run(ctx);
        }

        /** {@inheritDoc} */
        @Override public Waiter concat(Waiter other) {
            return new CompoundWaiter(this, other);
        }

        /** {@inheritDoc} */
        @Override public boolean hasLocalTransaction() {
            return true;
        }

        /** {@inheritDoc} */
        @Override public boolean compound() {
            return true;
        }

        /** {@inheritDoc} */
        @Override public GridFutureAdapter<?> hasWaiting(MvccVersion checkedVer) {
            if (inner.getClass() == ArrayList.class) {
                for (Waiter waiter : (List<Waiter>)inner) {
                    GridFutureAdapter<?> waitFut;

                    if ((waitFut = waiter.hasWaiting(checkedVer)) != null)
                        return waitFut;
                }

                return null;
            }
            else
                return ((Waiter)inner).hasWaiting(checkedVer);
        }
    }

    /** */
    private static class CompoundWaiterNoLocal extends CompoundWaiter {
        /**
         * @param first First waiter.
         * @param second Second waiter.
         */
        private CompoundWaiterNoLocal(Waiter first, Waiter second) {
            super(first, second);
        }

        /** {@inheritDoc} */
        @Override public Waiter concat(Waiter other) {
            return new CompoundWaiterNoLocal(this, other);
        }

        /** {@inheritDoc} */
        @Override public boolean hasLocalTransaction() {
            return false;
        }
    }

    /**
     * Mvcc garbage collection scheduler.
     */
    private static class VacuumScheduler extends GridWorker {
        /** */
        private static final long VACUUM_TIMEOUT = 60_000;

        /** */
        private final long interval;

        /** */
        private final MvccProcessorImpl prc;

        /**
         * @param ctx Kernal context.
         * @param log Logger.
         * @param prc Mvcc processor.
         */
        VacuumScheduler(GridKernalContext ctx, IgniteLogger log, MvccProcessorImpl prc) {
            super(ctx.igniteInstanceName(), "vacuum-scheduler", log);

            this.interval = ctx.config().getMvccVacuumFrequency();
            this.prc = prc;
        }

        /** {@inheritDoc} */
        @Override protected void body() throws InterruptedException, IgniteInterruptedCheckedException {
            U.sleep(interval); // initial delay

            while (!isCancelled()) {
                long nextScheduledTime = U.currentTimeMillis() + interval;

                try {
                    IgniteInternalFuture<VacuumMetrics> fut = prc.runVacuum();

                    if (log.isDebugEnabled())
                        log.debug("Vacuum started by scheduler.");

                    while (true) {
                        try {
                            fut.get(VACUUM_TIMEOUT);

                            break;
                        }
                        catch (IgniteFutureTimeoutCheckedException e) {
                            U.warn(log, "Failed to wait for vacuum complete. Consider increasing vacuum workers count.");
                        }
                    }
                }
                catch (IgniteInterruptedCheckedException e) {
                    throw e; // Cancelled.
                }
                catch (Throwable e) {
                    if (e instanceof Error)
                        throw (Error) e;

                    if (log.isDebugEnabled())
                        U.warn(log, "Failed to perform vacuum.", e);
                }

                long delay = nextScheduledTime - U.currentTimeMillis();

                if (delay > 0)
                    U.sleep(delay);
            }
        }
    }

    /**
     * Vacuum worker.
     */
    private static class VacuumWorker extends GridWorker {
        /** */
        private final BlockingQueue<VacuumTask> cleanupQueue;

        /**
         * @param ctx Kernal context.
         * @param log Logger.
         * @param cleanupQueue Cleanup tasks queue.
         */
        VacuumWorker(GridKernalContext ctx, IgniteLogger log, BlockingQueue<VacuumTask> cleanupQueue) {
            super(ctx.igniteInstanceName(), "vacuum-cleaner", log);

            this.cleanupQueue = cleanupQueue;
        }

        /** {@inheritDoc} */
        @Override protected void body() throws InterruptedException, IgniteInterruptedCheckedException {
            while (!isCancelled()) {
                VacuumTask task = cleanupQueue.take();

                try {
                    switch (task.part().state()) {
                        case EVICTED:
                        case RENTING:
                            task.onDone(new VacuumMetrics());

                            break;
                        case MOVING:
                            task.part().group().preloader().rebalanceFuture().listen(f -> cleanupQueue.add(task));

                            break;
                        case OWNING:
                            task.onDone(processPartition(task));

                            break;
                        case LOST:
                            task.onDone(new IgniteCheckedException("Partition is lost."));

                            break;
                    }
                }
                catch (IgniteInterruptedCheckedException e) {
                    task.onDone(e);

                    throw e; // Cancelled.
                }
                catch (Throwable e) {
                    task.onDone(e);

                    if (e instanceof Error)
                        throw (Error) e;
                }
            }
        }

        /**
         * Process partition.
         *
         * @param task VacuumTask.
         * @throws IgniteCheckedException If failed.
         */
        private VacuumMetrics processPartition(VacuumTask task) throws IgniteCheckedException {
            long startNanoTime = System.nanoTime();

            GridDhtLocalPartition part = task.part();

            VacuumMetrics metrics = new VacuumMetrics();

            if (!part.reserve())
                return metrics;

            int curCacheId = CU.UNDEFINED_CACHE_ID;

            try {
                GridCursor<? extends CacheDataRow> cursor = part.dataStore().cursor(KEY_ONLY);

                KeyCacheObject prevKey = null;

                Object rest = null;

                List<MvccLinkAwareSearchRow> cleanupRows = null;

                MvccSnapshot snapshot = task.snapshot();

                GridCacheContext cctx = null;

                boolean shared = part.group().sharedGroup();

                if (!shared && (cctx = F.first(part.group().caches())) == null)
                    return metrics;

                while (cursor.next()) {
                    if (isCancelled())
                        throw new IgniteInterruptedCheckedException("Operation has been cancelled.");

                    MvccDataRow row = (MvccDataRow)cursor.get();

                    if (prevKey == null)
                        prevKey = row.key();

                    if (cctx == null) {
                        cctx = part.group().shared().cacheContext(curCacheId = row.cacheId());

                        if (cctx == null)
                            return metrics;
                    }

                    if (!prevKey.equals(row.key()) || (shared && curCacheId != row.cacheId())) {
                        if (rest != null || !F.isEmpty(cleanupRows))
                            cleanup(part, prevKey, cleanupRows, rest, cctx, metrics);

                        cleanupRows = null;

                        rest = null;

                        if (shared && curCacheId != row.cacheId()) {
                            cctx = part.group().shared().cacheContext(curCacheId = row.cacheId());

                            if (cctx == null)
                                return metrics;
                        }

                        prevKey = row.key();
                    }

                    if (canClean(row, snapshot, cctx))
                        cleanupRows = addRow(cleanupRows, row);
                    else if (actualize(cctx, row, snapshot))
                        rest = addRest(rest, row);

                    metrics.addScannedRowsCount(1);
                }

                if (rest != null || !F.isEmpty(cleanupRows))
                    cleanup(part, prevKey, cleanupRows, rest, cctx, metrics);

                metrics.addSearchNanoTime(System.nanoTime() - startNanoTime - metrics.cleanupNanoTime());

                return metrics;
            }
            finally {
                part.release();
            }
        }

        /** */
        @SuppressWarnings("unchecked")
        @NotNull private Object addRest(@Nullable Object rest, MvccDataRow row) {
            if (rest == null)
                rest = row;
            else if (rest.getClass() == ArrayList.class)
                ((List)rest).add(row);
            else {
                ArrayList list = new ArrayList();

                list.add(rest);
                list.add(row);

                rest = list;
            }

            return rest;
        }

        /**
         * @param rows Collection of rows.
         * @param row Row to add.
         * @return Collection of rows.
         */
        @NotNull private List<MvccLinkAwareSearchRow> addRow(@Nullable List<MvccLinkAwareSearchRow> rows, MvccDataRow row) {
            if (rows == null)
                rows = new ArrayList<>();

            rows.add(new MvccLinkAwareSearchRow(row.cacheId(), row.key(), row.mvccCoordinatorVersion(),
                row.mvccCounter(), row.mvccOperationCounter(), row.link()));

            return rows;
        }

        /**
         * @param row Mvcc row to check.
         * @param snapshot Cleanup version to compare with.
         * @param cctx Cache context.
         */
        private boolean canClean(MvccDataRow row, MvccSnapshot snapshot, GridCacheContext cctx) {
            // Row can be safely cleaned if it has ABORTED min version or COMMITTED and less than cleanup one max version.
            return compare(row, snapshot.coordinatorVersion(), snapshot.cleanupVersion()) <= 0
                && hasNewVersion(row) && MvccUtils.compareNewVersion(row, snapshot.coordinatorVersion(), snapshot.cleanupVersion()) <= 0
                && MvccUtils.state(cctx, row.newMvccCoordinatorVersion(), row.newMvccCounter(),
                row.newMvccOperationCounter() | (row.newMvccTxState() << MVCC_HINTS_BIT_OFF)) == TxState.COMMITTED
                || MvccUtils.state(cctx, row.mvccCoordinatorVersion(), row.mvccCounter(),
                row.mvccOperationCounter() | (row.mvccTxState() << MVCC_HINTS_BIT_OFF)) == TxState.ABORTED;
        }

        /** */
        private boolean actualize(GridCacheContext cctx, MvccDataRow row,
            MvccSnapshot snapshot) throws IgniteCheckedException {
            return isVisible(cctx, snapshot, row.mvccCoordinatorVersion(), row.mvccCounter(), row.mvccOperationCounter(), false)
                && (row.mvccTxState() == TxState.NA || (row.newMvccCoordinatorVersion() != MVCC_CRD_COUNTER_NA && row.newMvccTxState() == TxState.NA));
        }

        /**
         * @param part Local partition.
         * @param key Key.
         * @param cleanupRows Cleanup rows.
         * @param cctx Cache context.
         * @param metrics Vacuum metrics.
         * @throws IgniteCheckedException If failed.
         */
        private void cleanup(GridDhtLocalPartition part, KeyCacheObject key, List<MvccLinkAwareSearchRow> cleanupRows,
            Object rest, GridCacheContext cctx, VacuumMetrics metrics) throws IgniteCheckedException {
            assert key != null && cctx != null && (!F.isEmpty(cleanupRows) || rest != null);

            cctx.gate().enter();

            try {
                long cleanupStartNanoTime = System.nanoTime();

                GridCacheEntryEx entry = cctx.cache().entryEx(key);

                while (true) {
                    entry.lockEntry();

                    if (!entry.obsolete())
                        break;

                    entry.unlockEntry();

                    entry = cctx.cache().entryEx(key);
                }

                int cleaned = 0;

                try {
                    cctx.shared().database().checkpointReadLock();

                    try {
                        if (cleanupRows != null)
                            cleaned = part.dataStore().cleanup(cctx, cleanupRows);

                        if (rest != null) {
                            if (rest.getClass() == ArrayList.class) {
                                for (MvccDataRow row : ((List<MvccDataRow>) rest))
                                    part.dataStore().updateTxState(cctx, row);
                            }
                            else
                                part.dataStore().updateTxState(cctx, (MvccDataRow)rest);
                        }
                    }
                    finally {
                        cctx.shared().database().checkpointReadUnlock();
                    }
                }
                finally {
                    entry.unlockEntry();

                    cctx.evicts().touch(entry);

                    metrics.addCleanupNanoTime(System.nanoTime() - cleanupStartNanoTime);
                    metrics.addCleanupRowsCnt(cleaned);
                }
            }
            finally {
                cctx.gate().leave();
            }
        }
    }

    /** */
    private static class ActiveTx {
        /** */
        private final long tracking;
        /** */
        private final UUID nearNodeId;

        /** */
        private ActiveTx(long tracking, UUID nearNodeId) {
            this.tracking = tracking;
            this.nearNodeId = nearNodeId;
        }
    }

    /** */
    private static class ActiveServerTx extends ActiveTx {
        /** */
        private ActiveServerTx(long tracking, UUID nearNodeId) {
            super(tracking, nearNodeId);
        }
    }
}<|MERGE_RESOLUTION|>--- conflicted
+++ resolved
@@ -24,10 +24,7 @@
 import java.util.List;
 import java.util.Map;
 import java.util.Objects;
-<<<<<<< HEAD
 import java.util.Optional;
-=======
->>>>>>> afeee512
 import java.util.Set;
 import java.util.TreeMap;
 import java.util.UUID;
@@ -639,14 +636,9 @@
     }
 
     /** {@inheritDoc} */
-<<<<<<< HEAD
     @Override public IgniteInternalFuture<Void> waitForLock(GridCacheContext cctx, MvccVersion waiterVer,
-        MvccVersion blockerVer) throws IgniteCheckedException {
+        MvccVersion blockerVer) {
         TxKey key = new TxKey(blockerVer.coordinatorVersion(), blockerVer.counter());
-=======
-    @Override public IgniteInternalFuture<Void> waitFor(GridCacheContext cctx, MvccVersion locked) {
-        TxKey key = new TxKey(locked.coordinatorVersion(), locked.counter());
->>>>>>> afeee512
 
         LockFuture fut = new LockFuture(cctx.ioPolicy(), waiterVer);
 
@@ -1671,13 +1663,8 @@
 
             if (msg0.waitForCoordinatorInit() && !initFut.isDone()) {
                 initFut.listen(new IgniteInClosure<IgniteInternalFuture<Void>>() {
-<<<<<<< HEAD
                     @Override public void apply(IgniteInternalFuture<Void> fut) {
-                        assert crdVer != 0L;
-=======
-                    @Override public void apply(IgniteInternalFuture<Void> future) {
                         assert curCrd.local();
->>>>>>> afeee512
 
                         processMessage(nodeId, msg);
                     }
