/*
 * Licensed to the Apache Software Foundation (ASF) under one or more
 * contributor license agreements.  See the NOTICE file distributed with
 * this work for additional information regarding copyright ownership.
 * The ASF licenses this file to You under the Apache License, Version 2.0
 * (the "License"); you may not use this file except in compliance with
 * the License.  You may obtain a copy of the License at
 *
 *      http://www.apache.org/licenses/LICENSE-2.0
 *
 * Unless required by applicable law or agreed to in writing, software
 * distributed under the License is distributed on an "AS IS" BASIS,
 * WITHOUT WARRANTIES OR CONDITIONS OF ANY KIND, either express or implied.
 * See the License for the specific language governing permissions and
 * limitations under the License.
 */

package org.apache.ignite.internal.processors.cache.mvcc;

import java.util.ArrayList;
import java.util.Collection;
import java.util.HashMap;
import java.util.HashSet;
import java.util.List;
import java.util.Map;
import java.util.Set;
import java.util.TreeMap;
import java.util.UUID;
import java.util.concurrent.BlockingQueue;
import java.util.concurrent.ConcurrentHashMap;
import java.util.concurrent.LinkedBlockingQueue;
import java.util.concurrent.atomic.AtomicInteger;
import java.util.stream.Collectors;
import org.apache.ignite.IgniteCheckedException;
import org.apache.ignite.IgniteException;
import org.apache.ignite.IgniteLogger;
import org.apache.ignite.cluster.ClusterNode;
import org.apache.ignite.configuration.CacheConfiguration;
import org.apache.ignite.configuration.DataRegionConfiguration;
import org.apache.ignite.configuration.DataStorageConfiguration;
import org.apache.ignite.events.DiscoveryEvent;
import org.apache.ignite.events.Event;
import org.apache.ignite.internal.GridKernalContext;
import org.apache.ignite.internal.IgniteDiagnosticPrepareContext;
import org.apache.ignite.internal.IgniteFutureTimeoutCheckedException;
import org.apache.ignite.internal.IgniteInternalFuture;
import org.apache.ignite.internal.IgniteInterruptedCheckedException;
import org.apache.ignite.internal.NodeStoppingException;
import org.apache.ignite.internal.cluster.ClusterTopologyCheckedException;
import org.apache.ignite.internal.managers.communication.GridMessageListener;
import org.apache.ignite.internal.managers.discovery.DiscoCache;
import org.apache.ignite.internal.managers.discovery.DiscoveryCustomMessage;
import org.apache.ignite.internal.managers.eventstorage.GridLocalEventListener;
import org.apache.ignite.internal.processors.GridProcessorAdapter;
import org.apache.ignite.internal.processors.affinity.AffinityTopologyVersion;
import org.apache.ignite.internal.processors.cache.CacheGroupContext;
import org.apache.ignite.internal.processors.cache.DynamicCacheChangeBatch;
import org.apache.ignite.internal.processors.cache.DynamicCacheChangeRequest;
import org.apache.ignite.internal.processors.cache.ExchangeContext;
import org.apache.ignite.internal.processors.cache.GridCacheContext;
import org.apache.ignite.internal.processors.cache.GridCacheEntryEx;
import org.apache.ignite.internal.processors.cache.KeyCacheObject;
import org.apache.ignite.internal.processors.cache.distributed.dht.topology.GridDhtLocalPartition;
import org.apache.ignite.internal.processors.cache.distributed.near.GridNearTxLocal;
import org.apache.ignite.internal.processors.cache.mvcc.msg.MvccAckRequestQueryCntr;
import org.apache.ignite.internal.processors.cache.mvcc.msg.MvccAckRequestQueryId;
import org.apache.ignite.internal.processors.cache.mvcc.msg.MvccAckRequestTx;
import org.apache.ignite.internal.processors.cache.mvcc.msg.MvccAckRequestTxAndQueryCntr;
import org.apache.ignite.internal.processors.cache.mvcc.msg.MvccAckRequestTxAndQueryId;
import org.apache.ignite.internal.processors.cache.mvcc.msg.MvccActiveQueriesMessage;
import org.apache.ignite.internal.processors.cache.mvcc.msg.MvccFutureResponse;
import org.apache.ignite.internal.processors.cache.mvcc.msg.MvccMessage;
import org.apache.ignite.internal.processors.cache.mvcc.msg.MvccQuerySnapshotRequest;
import org.apache.ignite.internal.processors.cache.mvcc.msg.MvccRecoveryFinishedMessage;
import org.apache.ignite.internal.processors.cache.mvcc.msg.MvccSnapshotResponse;
import org.apache.ignite.internal.processors.cache.mvcc.msg.MvccTxSnapshotRequest;
import org.apache.ignite.internal.processors.cache.mvcc.msg.MvccWaitTxsRequest;
import org.apache.ignite.internal.processors.cache.mvcc.txlog.TxKey;
import org.apache.ignite.internal.processors.cache.mvcc.txlog.TxLog;
import org.apache.ignite.internal.processors.cache.mvcc.txlog.TxState;
import org.apache.ignite.internal.processors.cache.persistence.CacheDataRow;
import org.apache.ignite.internal.processors.cache.persistence.DatabaseLifecycleListener;
import org.apache.ignite.internal.processors.cache.persistence.IgniteCacheDatabaseSharedManager;
import org.apache.ignite.internal.processors.cache.transactions.IgniteInternalTx;
import org.apache.ignite.internal.processors.cache.tree.mvcc.data.MvccDataRow;
import org.apache.ignite.internal.processors.cache.tree.mvcc.search.MvccLinkAwareSearchRow;
import org.apache.ignite.internal.util.GridAtomicLong;
import org.apache.ignite.internal.util.GridLongList;
import org.apache.ignite.internal.util.future.GridCompoundFuture;
import org.apache.ignite.internal.util.future.GridCompoundIdentityFuture;
import org.apache.ignite.internal.util.future.GridFinishedFuture;
import org.apache.ignite.internal.util.future.GridFutureAdapter;
import org.apache.ignite.internal.util.lang.GridClosureException;
import org.apache.ignite.internal.util.lang.GridCursor;
import org.apache.ignite.internal.util.typedef.F;
import org.apache.ignite.internal.util.typedef.internal.CU;
import org.apache.ignite.internal.util.typedef.internal.S;
import org.apache.ignite.internal.util.typedef.internal.U;
import org.apache.ignite.internal.util.worker.GridWorker;
import org.apache.ignite.lang.IgniteClosure;
import org.apache.ignite.lang.IgniteInClosure;
import org.apache.ignite.lang.IgniteProductVersion;
import org.apache.ignite.plugin.extensions.communication.Message;
import org.apache.ignite.spi.IgniteNodeValidationResult;
import org.apache.ignite.thread.IgniteThread;
import org.jetbrains.annotations.NotNull;
import org.jetbrains.annotations.Nullable;

import static org.apache.ignite.cache.CacheAtomicityMode.TRANSACTIONAL_SNAPSHOT;
import static org.apache.ignite.events.EventType.EVT_CLIENT_NODE_DISCONNECTED;
import static org.apache.ignite.events.EventType.EVT_NODE_FAILED;
import static org.apache.ignite.events.EventType.EVT_NODE_LEFT;
import static org.apache.ignite.events.EventType.EVT_NODE_METRICS_UPDATED;
import static org.apache.ignite.events.EventType.EVT_NODE_SEGMENTED;
import static org.apache.ignite.internal.GridTopic.TOPIC_CACHE_COORDINATOR;
import static org.apache.ignite.internal.events.DiscoveryCustomEvent.EVT_DISCOVERY_CUSTOM_EVT;
import static org.apache.ignite.internal.managers.communication.GridIoPolicy.SYSTEM_POOL;
import static org.apache.ignite.internal.processors.cache.mvcc.MvccQueryTracker.MVCC_TRACKER_ID_NA;
import static org.apache.ignite.internal.processors.cache.mvcc.MvccUtils.MVCC_COUNTER_NA;
import static org.apache.ignite.internal.processors.cache.mvcc.MvccUtils.MVCC_CRD_COUNTER_NA;
import static org.apache.ignite.internal.processors.cache.mvcc.MvccUtils.MVCC_HINTS_BIT_OFF;
import static org.apache.ignite.internal.processors.cache.mvcc.MvccUtils.MVCC_INITIAL_CNTR;
import static org.apache.ignite.internal.processors.cache.mvcc.MvccUtils.MVCC_READ_OP_CNTR;
import static org.apache.ignite.internal.processors.cache.mvcc.MvccUtils.MVCC_START_CNTR;
import static org.apache.ignite.internal.processors.cache.mvcc.MvccUtils.MVCC_START_OP_CNTR;
import static org.apache.ignite.internal.processors.cache.mvcc.MvccUtils.compare;
import static org.apache.ignite.internal.processors.cache.mvcc.MvccUtils.hasNewVersion;
import static org.apache.ignite.internal.processors.cache.mvcc.MvccUtils.isVisible;
import static org.apache.ignite.internal.processors.cache.mvcc.MvccUtils.noCoordinatorError;
import static org.apache.ignite.internal.processors.cache.mvcc.txlog.TxLog.TX_LOG_CACHE_ID;
import static org.apache.ignite.internal.processors.cache.mvcc.txlog.TxLog.TX_LOG_CACHE_NAME;
import static org.apache.ignite.internal.processors.cache.persistence.CacheDataRowAdapter.RowData.KEY_ONLY;

/**
 * MVCC processor.
 */
@SuppressWarnings("serial")
public class MvccProcessorImpl extends GridProcessorAdapter implements MvccProcessor, DatabaseLifecycleListener {
    /** */
    private static final IgniteProductVersion MVCC_SUPPORTED_SINCE = IgniteProductVersion.fromString("2.7.0");

    /** Dummy tx for vacuum. */
    private static final IgniteInternalTx DUMMY_TX = new GridNearTxLocal();

    /** For tests only. */
    private static IgniteClosure<Collection<ClusterNode>, ClusterNode> crdC;

    /**
     * For testing only.
     *
     * @param crdC Closure assigning coordinator.
     */
    static void coordinatorAssignClosure(IgniteClosure<Collection<ClusterNode>, ClusterNode> crdC) {
        MvccProcessorImpl.crdC = crdC;
    }

    /** Topology version when local node was assigned as coordinator. */
    private long crdVer;

    /** */
    private volatile MvccCoordinator curCrd;

    /** */
    private volatile MvccCoordinator assignedCrd;

    /** */
    private TxLog txLog;

    /** */
    private List<GridWorker> vacuumWorkers;

    /** */
    private BlockingQueue<VacuumTask> cleanupQueue;

    /**
     * Vacuum mutex. Prevents concurrent vacuum while start/stop operations
     */
    private final Object mux = new Object();

    /** */
    private final GridAtomicLong futIdCntr = new GridAtomicLong(0);

    /** */
    private final GridAtomicLong mvccCntr = new GridAtomicLong(MVCC_START_CNTR);

    /** */
    private final GridAtomicLong committedCntr = new GridAtomicLong(MVCC_INITIAL_CNTR);

    /**
     * Contains active transactions on mvcc coordinator. Key is mvcc counter.
     * Access is protected by "this" monitor.
     */
    private final Map<Long, ActiveTx> activeTxs = new HashMap<>();

    /** Active query trackers. */
    private final Map<Long, MvccQueryTracker> activeTrackers = new ConcurrentHashMap<>();

    /** */
    private final Map<UUID, Map<Long, MvccSnapshotResponseListener>> snapLsnrs = new ConcurrentHashMap<>();

    /** */
    private final Map<Long, WaitAckFuture> ackFuts = new ConcurrentHashMap<>();

    /** */
    private final Map<Long, GridFutureAdapter> waitTxFuts = new ConcurrentHashMap<>();

    /** Transaction wait map. */
    private final ConcurrentHashMap<TxKey, WaitList> waitMap = new ConcurrentHashMap<>();

    /** */
    private final ActiveQueries activeQueries = new ActiveQueries();

    /** */
    private final MvccPreviousCoordinatorQueries prevCrdQueries = new MvccPreviousCoordinatorQueries();

    /** */
    private final GridFutureAdapter<Void> initFut = new GridFutureAdapter<>();

    /** Flag whether at least one cache with {@code CacheAtomicityMode.TRANSACTIONAL_SNAPSHOT} mode is registered. */
    private volatile boolean mvccEnabled;

    /** Flag whether all nodes in cluster support MVCC. */
    private volatile boolean mvccSupported = true;

    /**
     * Maps failed node id to votes accumulator for that node.
     */
    private final ConcurrentHashMap<UUID, RecoveryBallotBox> recoveryBallotBoxes = new ConcurrentHashMap<>();

    /**
     * @param ctx Context.
     */
    public MvccProcessorImpl(GridKernalContext ctx) {
        super(ctx);

        ctx.internalSubscriptionProcessor().registerDatabaseListener(this);
    }

    /** {@inheritDoc} */
    @Override public void start() throws IgniteCheckedException {
        ctx.event().addLocalEventListener(new CacheCoordinatorNodeFailListener(),
            EVT_NODE_FAILED, EVT_NODE_LEFT);

        ctx.io().addMessageListener(TOPIC_CACHE_COORDINATOR, new CoordinatorMessageListener());
    }

    /** {@inheritDoc} */
    @Override public boolean mvccEnabled() {
        return mvccEnabled;
    }

    /** {@inheritDoc} */
    @Override public void preProcessCacheConfiguration(CacheConfiguration ccfg) {
        if (ccfg.getAtomicityMode() == TRANSACTIONAL_SNAPSHOT) {
            if (!mvccSupported)
                throw new IgniteException("Cannot start MVCC transactional cache. " +
                    "MVCC is unsupported by the cluster.");

            mvccEnabled = true;
        }
    }

    /** {@inheritDoc} */
    @Override public void validateCacheConfiguration(CacheConfiguration ccfg) {
        if (ccfg.getAtomicityMode() == TRANSACTIONAL_SNAPSHOT) {
            if (!mvccSupported)
                throw new IgniteException("Cannot start MVCC transactional cache. " +
                    "MVCC is unsupported by the cluster.");

            mvccEnabled = true;
        }
    }

    /** {@inheritDoc} */
    @Nullable @Override public IgniteNodeValidationResult validateNode(ClusterNode node) {
        if (mvccEnabled && node.version().compareToIgnoreTimestamp(MVCC_SUPPORTED_SINCE) < 0) {
            String errMsg = "Failed to add node to topology. MVCC is enabled on the cluster, but " +
                "the node doesn't support MVCC [nodeId=" + node.id() + ']';

            return new IgniteNodeValidationResult(node.id(), errMsg, errMsg);
        }

        return null;
    }

    /** {@inheritDoc} */
    @Override public void ensureStarted() throws IgniteCheckedException {
        if (!ctx.clientNode() && txLog == null) {
            assert mvccEnabled && mvccSupported;

            txLog = new TxLog(ctx, ctx.cache().context().database());

            startVacuumWorkers();

            if (log.isInfoEnabled())
                log.info("Mvcc processor started.");
        }
    }

    /** {@inheritDoc} */
    @Override public void beforeStop(IgniteCacheDatabaseSharedManager mgr) {
        stopVacuumWorkers();

        txLog = null;
    }

    /** {@inheritDoc} */
    @Override public void onInitDataRegions(IgniteCacheDatabaseSharedManager mgr) throws IgniteCheckedException {
        // We have to always init txLog data region.
        DataStorageConfiguration dscfg = dataStorageConfiguration();

        mgr.addDataRegion(
            dscfg,
            createTxLogRegion(dscfg),
            CU.isPersistenceEnabled(ctx.config()));
    }

    /** {@inheritDoc} */
    @Override public void afterInitialise(IgniteCacheDatabaseSharedManager mgr) {
        // No-op.
    }

    /** {@inheritDoc} */
    @SuppressWarnings("ConstantConditions")
    @Override public void beforeMemoryRestore(IgniteCacheDatabaseSharedManager mgr) throws IgniteCheckedException {
        assert CU.isPersistenceEnabled(ctx.config());
        assert txLog == null;

        ctx.cache().context().pageStore().initialize(TX_LOG_CACHE_ID, 1,
            TX_LOG_CACHE_NAME, mgr.dataRegion(TX_LOG_CACHE_NAME).memoryMetrics());
    }

    /** {@inheritDoc} */
    @Override public void afterMemoryRestore(IgniteCacheDatabaseSharedManager mgr) {
        // No-op.
    }

    /** {@inheritDoc} */
    @Override public void onDiscoveryEvent(int evtType, Collection<ClusterNode> nodes, long topVer,
        @Nullable DiscoveryCustomMessage customMsg) {
        if (evtType == EVT_NODE_METRICS_UPDATED)
            return;

        if (evtType == EVT_DISCOVERY_CUSTOM_EVT)
            checkMvccCacheStarted(customMsg);
        else
            assignMvccCoordinator(evtType, nodes, topVer);
    }

    /** {@inheritDoc} */
    @Override public void onExchangeStart(MvccCoordinator mvccCrd, ExchangeContext exchCtx, ClusterNode exchCrd) {
        if (!exchCtx.newMvccCoordinator())
            return;

        GridLongList activeQryTrackers = collectActiveQueryTrackers();

        exchCtx.addActiveQueries(ctx.localNodeId(), activeQryTrackers);

        if (exchCrd == null || !mvccCrd.nodeId().equals(exchCrd.id())) {
            try {
                sendMessage(mvccCrd.nodeId(), new MvccActiveQueriesMessage(activeQryTrackers));
            }
            catch (IgniteCheckedException e) {
                U.error(log, "Failed to send active queries to mvcc coordinator: " + e);
            }
        }
    }

    /** {@inheritDoc} */
    @Override public void onExchangeDone(boolean newCrd, DiscoCache discoCache, Map<UUID, GridLongList> activeQueries) {
        if (!newCrd) {
            if (curCrd != null && ctx.localNodeId().equals(curCrd.nodeId()) && discoCache != null)
                cleanupOrphanedServerTransactions(discoCache.serverNodes());

            return;
        }

        ctx.cache().context().tm().rollbackMvccTxOnCoordinatorChange();

        if (ctx.localNodeId().equals(curCrd.nodeId())) {
            assert ctx.localNodeId().equals(curCrd.nodeId());

            MvccCoordinator crd = discoCache.mvccCoordinator();

            assert crd != null;

            // No need to re-initialize if coordinator version hasn't changed (e.g. it was cluster activation).
            if (crdVer == crd.coordinatorVersion())
                return;

            crdVer = crd.coordinatorVersion();

            if (log.isInfoEnabled())
                log.info("Initialize local node as mvcc coordinator [node=" + ctx.localNodeId() +
                    ", crdVer=" + crdVer + ']');

            prevCrdQueries.init(activeQueries, F.view(discoCache.allNodes(), this::supportsMvcc), ctx.discovery());

            initFut.onDone();
        }
    }

    /**
     * Cleans up active transacitons lost near node which is server. Executed on coordinator.
     * @param liveSrvs Live server nodes at the moment of cleanup.
     */
    private void cleanupOrphanedServerTransactions(Collection<ClusterNode> liveSrvs) {
        Set<UUID> ids = liveSrvs.stream()
            .map(ClusterNode::id)
            .collect(Collectors.toSet());

        List<Long> forRmv = new ArrayList<>();

        synchronized (this) {
            for (Map.Entry<Long, ActiveTx> entry : activeTxs.entrySet()) {
                // If node started tx is not known as live then remove such tx from active list
                ActiveTx activeTx = entry.getValue();

                if (activeTx.getClass() == ActiveServerTx.class && !ids.contains(activeTx.nearNodeId))
                    forRmv.add(entry.getKey());
            }
        }

        for (Long txCntr : forRmv)
            // Committed counter is increased because it is not known if transaction was committed or not and we must
            // bump committed counter for committed transaction as it is used in (read-only) query snapshot.
            onTxDone(txCntr, true);
    }

    /** {@inheritDoc} */
    @Override public void processClientActiveQueries(UUID nodeId, @Nullable GridLongList activeQueries) {
        prevCrdQueries.addNodeActiveQueries(nodeId, activeQueries);
    }

    /** {@inheritDoc} */
    @Override @Nullable public MvccCoordinator currentCoordinator() {
        return currentCoordinator(AffinityTopologyVersion.NONE);
    }

    /** {@inheritDoc} */
    @Override @Nullable public MvccCoordinator currentCoordinator(AffinityTopologyVersion topVer) {
        MvccCoordinator crd = curCrd;

        // Assert coordinator did not already change.
        assert crd == null
            || topVer == AffinityTopologyVersion.NONE
            || crd.topologyVersion().compareTo(topVer) <= 0 : "Invalid coordinator [crd=" + crd + ", topVer=" + topVer + ']';

        return crd;
    }

    /** {@inheritDoc} */
    @Override @Nullable public MvccCoordinator assignedCoordinator() {
        return assignedCrd;
    }

    /** {@inheritDoc} */
    @Override public UUID currentCoordinatorId() {
        MvccCoordinator curCrd = this.curCrd;

        return curCrd != null ? curCrd.nodeId() : null;
    }

    /** {@inheritDoc} */
    @Override public void updateCoordinator(MvccCoordinator curCrd) {
        this.curCrd = curCrd;
    }

    /** {@inheritDoc} */
<<<<<<< HEAD
    @Override public byte txState(long crdVer, long cntr) throws IgniteCheckedException {
        return txLog.get(crdVer, cntr);
    }

    /** {@inheritDoc} */
    @Override public void updateTxState(long crdVer, long cntr, byte state, boolean primary)
        throws IgniteCheckedException {
        TxKey key = new TxKey(crdVer, cntr);
=======
    @Override public byte state(MvccVersion ver) throws IgniteCheckedException {
        return state(ver.coordinatorVersion(), ver.counter());
    }

    /** {@inheritDoc} */
    @Override public byte state(long crdVer, long cntr) throws IgniteCheckedException {
        assert txLog != null && mvccEnabled;

        return txLog.get(crdVer, cntr);
    }

    /** {@inheritDoc} */
    @Override public void updateState(MvccVersion ver, byte state) throws IgniteCheckedException {
        updateState(ver, state, true);
    }

    /** {@inheritDoc} */
    @Override public void updateState(MvccVersion ver, byte state, boolean primary) throws IgniteCheckedException {
        assert txLog != null && mvccEnabled;

        TxKey key = new TxKey(ver.coordinatorVersion(), ver.counter());
>>>>>>> 610b96dd

        txLog.put(key, state, primary);

        // Release the next transaction waiting for a lock.
        if (primary && (state == TxState.ABORTED || state == TxState.COMMITTED)) {
            WaitList waitList = waitMap.remove(key);

            if (waitList != null) {
                List<Runnable> waiters = waitList.complete();

                if (waiters != null) {
                    for (Runnable waiter : waiters)
                        waiter.run();
                }
            }
        }
    }

    /** {@inheritDoc} */
    @Override public void registerLocalTx(long crd, long cntr) {
        waitMap.putIfAbsent(new TxKey(crd, cntr), new WaitList());
    }

    /** {@inheritDoc} */
    @Override public boolean hasLocalTx(long crd, long cntr) {
        return waitMap.containsKey(new TxKey(crd, cntr));
    }

    /** {@inheritDoc} */
    @Override public IgniteInternalFuture<Void> waitForLocalTx(GridCacheContext cctx, MvccVersion locked) {
        TxKey key = new TxKey(locked.coordinatorVersion(), locked.counter());

        LockFuture fut = new LockFuture(cctx.ioPolicy());

        WaitList waitList = waitMap.get(key);

        boolean enqueued = waitList != null && waitList.addWaiter(fut);

        if (!enqueued)
            fut.run();

        return fut;
    }

    /** {@inheritDoc} */
    @Override public void addQueryTracker(MvccQueryTracker tracker) {
        assert tracker.id() != MVCC_TRACKER_ID_NA;

        MvccQueryTracker tr = activeTrackers.put(tracker.id(), tracker);

        assert tr == null;
    }

    /** {@inheritDoc} */
    @Override public void removeQueryTracker(Long id) {
        activeTrackers.remove(id);
    }

    /** {@inheritDoc} */
    @Override public MvccSnapshot tryRequestSnapshotLocal() throws ClusterTopologyCheckedException {
        return tryRequestSnapshotLocal(null);
    }

    /**
     * Wait list for specific transaction..
     */
    private static class WaitList {
        /** Waiters. */
        private ArrayList<Runnable> waiters;

        /** Completed flag. */
        private boolean completed;

        /**
         * Add waiter if possible.
         *
         * @param waiter Waiter.
         * @return {@code True} if waiter was added, {@code false} if wait list is already completed and cannot be used
         *     any more.
         */
        private boolean addWaiter(Runnable waiter) {
            synchronized (this) {
                if (completed)
                    return false;

                if (waiters == null)
                    waiters = new ArrayList<>(2);

                waiters.add(waiter);

                return true;
            }
        }

        /**
         * Complete
         *
         * @return Waiters available at the time of completion.
         */
        private List<Runnable> complete() {
            synchronized (this) {
                if (completed)
                    return null;

                completed = true;

                return waiters;
            }
        }
    }

    /** {@inheritDoc} */
    @Override public MvccSnapshot tryRequestSnapshotLocal(@Nullable IgniteInternalTx tx) throws ClusterTopologyCheckedException {
        MvccCoordinator crd = currentCoordinator();

        if (crd == null)
            throw noCoordinatorError();

        if (tx != null) {
            AffinityTopologyVersion topVer = ctx.cache().context().lockedTopologyVersion(null);

            if (topVer != null && topVer.compareTo(crd.topologyVersion()) < 0)
                throw new ClusterTopologyCheckedException("Mvcc coordinator is outdated " +
                    "for the locked topology version. [crd=" + crd + ", tx=" + tx + ']');
        }

        if (!ctx.localNodeId().equals(crd.nodeId()) || !initFut.isDone())
            return null;
        else if (tx != null)
            return assignTxSnapshot(0L, ctx.localNodeId(), false);
        else
            return activeQueries.assignQueryCounter(ctx.localNodeId(), 0L);
    }

    /** {@inheritDoc} */
    @Override public IgniteInternalFuture<MvccSnapshot> requestSnapshotAsync(IgniteInternalTx tx) {
        MvccSnapshotFuture fut = new MvccSnapshotFuture();

        requestSnapshotAsync(tx, fut);

        return fut;
    }

    /** {@inheritDoc} */
    @Override public void requestSnapshotAsync(MvccSnapshotResponseListener lsnr) {
        requestSnapshotAsync(null, lsnr);
    }

    /** {@inheritDoc} */
    @Override public void requestSnapshotAsync(IgniteInternalTx tx, MvccSnapshotResponseListener lsnr) {
        MvccCoordinator crd = currentCoordinator();

        if (crd == null) {
            lsnr.onError(noCoordinatorError());

            return;
        }

        if (tx != null) {
            AffinityTopologyVersion topVer = ctx.cache().context().lockedTopologyVersion(null);

            if (topVer != null && topVer.compareTo(crd.topologyVersion()) < 0) {
                lsnr.onError(new ClusterTopologyCheckedException("Mvcc coordinator is outdated " +
                    "for the locked topology version. [crd=" + crd + ", tx=" + tx + ']'));

                return;
            }
        }

        if (ctx.localNodeId().equals(crd.nodeId())) {
            if (!initFut.isDone()) {
                // Wait for the local coordinator init.
                initFut.listen(new IgniteInClosure<IgniteInternalFuture>() {
                    @Override public void apply(IgniteInternalFuture fut) {
                        requestSnapshotAsync(tx, lsnr);
                    }
                });
            }
            else if (tx != null)
                lsnr.onResponse(assignTxSnapshot(0L, ctx.localNodeId(), false));
            else
                lsnr.onResponse(activeQueries.assignQueryCounter(ctx.localNodeId(), 0L));

            return;
        }

        // Send request to the remote coordinator.
        UUID nodeId = crd.nodeId();

        long id = futIdCntr.incrementAndGet();

        Map<Long, MvccSnapshotResponseListener> map = snapLsnrs.get(nodeId), map0;

        if (map == null && (map0 = snapLsnrs.putIfAbsent(nodeId, map = new ConcurrentHashMap<>())) != null)
            map = map0;

        map.put(id, lsnr);

        try {
            sendMessage(nodeId, tx != null ? new MvccTxSnapshotRequest(id) : new MvccQuerySnapshotRequest(id));
        }
        catch (IgniteCheckedException e) {
            if (map.remove(id) != null)
                lsnr.onError(e);
        }
    }

    /** {@inheritDoc} */
    @Override public IgniteInternalFuture<Void> ackTxCommit(MvccSnapshot updateVer) {
        return ackTxCommit(updateVer, null, 0L);
    }

    /** {@inheritDoc} */
    @Override public IgniteInternalFuture<Void> ackTxCommit(MvccVersion updateVer, MvccSnapshot readSnapshot,
        long qryId) {
        assert updateVer != null;

        MvccCoordinator crd = curCrd;

        if (updateVer.coordinatorVersion() == crd.coordinatorVersion())
            return sendTxCommit(crd, createTxAckMessage(futIdCntr.incrementAndGet(), updateVer, readSnapshot, qryId));
        else if (readSnapshot != null)
            ackQueryDone(readSnapshot, qryId);

        return new GridFinishedFuture<>();
    }

    /** {@inheritDoc} */
    @Override public void ackTxRollback(MvccVersion updateVer) {
        assert updateVer != null;

        MvccCoordinator crd = curCrd;

        if (crd.coordinatorVersion() != updateVer.coordinatorVersion())
            return;

        MvccAckRequestTx msg = createTxAckMessage(-1, updateVer, null, 0L);

        msg.skipResponse(true);

        try {
            sendMessage(crd.nodeId(), msg);
        }
        catch (ClusterTopologyCheckedException e) {
            if (log.isDebugEnabled())
                log.debug("Failed to send tx rollback ack, node left [msg=" + msg + ", node=" + crd.nodeId() + ']');
        }
        catch (IgniteCheckedException e) {
            U.error(log, "Failed to send tx rollback ack [msg=" + msg + ", node=" + crd.nodeId() + ']', e);
        }
    }

    /** {@inheritDoc} */
    @Override public void ackTxRollback(MvccVersion updateVer, MvccSnapshot readSnapshot, long qryTrackerId) {
        assert updateVer != null;

        MvccCoordinator crd = curCrd;

        if (crd.coordinatorVersion() != updateVer.coordinatorVersion()) {
            if (readSnapshot != null)
                ackQueryDone(readSnapshot, qryTrackerId);

            return;
        }

        MvccAckRequestTx msg = createTxAckMessage(-1, updateVer, readSnapshot, qryTrackerId);

        msg.skipResponse(true);

        try {
            sendMessage(crd.nodeId(), msg);
        }
        catch (ClusterTopologyCheckedException e) {
            if (log.isDebugEnabled())
                log.debug("Failed to send tx rollback ack, node left [msg=" + msg + ", node=" + crd.nodeId() + ']');
        }
        catch (IgniteCheckedException e) {
            U.error(log, "Failed to send tx rollback ack [msg=" + msg + ", node=" + crd.nodeId() + ']', e);
        }
    }

    /** {@inheritDoc} */
    @Override public void ackQueryDone(MvccSnapshot snapshot, long qryId) {
        assert snapshot != null;

        MvccCoordinator crd = currentCoordinator();

        if (crd == null || crd.coordinatorVersion() == snapshot.coordinatorVersion()
            && sendQueryDone(crd, new MvccAckRequestQueryCntr(queryTrackCounter(snapshot))))
            return;

        Message msg = new MvccAckRequestQueryId(qryId);

        do {
            crd = currentCoordinator();
        }
        while (!sendQueryDone(crd, msg));
    }

    /** {@inheritDoc} */
    @Override public IgniteInternalFuture<Void> waitTxsFuture(UUID crdId, GridLongList txs) {
        assert crdId != null;
        assert txs != null && !txs.isEmpty();

        WaitAckFuture fut = new WaitAckFuture(futIdCntr.incrementAndGet(), crdId, false);

        ackFuts.put(fut.id, fut);

        try {
            sendMessage(crdId, new MvccWaitTxsRequest(fut.id, txs));
        }
        catch (IgniteCheckedException e) {
            if (ackFuts.remove(fut.id) != null) {
                if (e instanceof ClusterTopologyCheckedException)
                    fut.onDone(); // No need to wait, new coordinator will be assigned, finish without error.
                else
                    fut.onDone(e);
            }
        }

        return fut;
    }

    /** {@inheritDoc} */
    // TODO: Proper use of diagnostic context.
    @Override public void dumpDebugInfo(IgniteLogger log, @Nullable IgniteDiagnosticPrepareContext diagCtx) {
        boolean first = true;

        for (Map<Long, MvccSnapshotResponseListener> map : snapLsnrs.values()) {
            if (first) {
                U.warn(log, "Pending mvcc listener: ");

                first = false;
            }

            for (MvccSnapshotResponseListener lsnr : map.values())
                U.warn(log, ">>> " + lsnr.toString());
        }

        first = true;

        for (WaitAckFuture waitAckFut : ackFuts.values()) {
            if (first) {
                U.warn(log, "Pending mvcc wait ack futures: ");

                first = false;
            }

            U.warn(log, ">>> " + waitAckFut.toString());
        }
    }

    /**
     * Removes all less or equals to the given one records from Tx log.
     *
     * @param ver Version.
     * @throws IgniteCheckedException If fails.
     */
    void removeUntil(MvccVersion ver) throws IgniteCheckedException {
        txLog.removeUntil(ver.coordinatorVersion(), ver.counter());
    }

    /**
     * TODO IGNITE-7966
     *
     * @return Data region configuration.
     */
    private DataRegionConfiguration createTxLogRegion(DataStorageConfiguration dscfg) {
        DataRegionConfiguration cfg = new DataRegionConfiguration();

        cfg.setName(TX_LOG_CACHE_NAME);
        cfg.setInitialSize(dscfg.getSystemRegionInitialSize());
        cfg.setMaxSize(dscfg.getSystemRegionMaxSize());
        cfg.setPersistenceEnabled(CU.isPersistenceEnabled(dscfg));
        return cfg;
    }

    /**
     * @return Data storage configuration.
     */
    private DataStorageConfiguration dataStorageConfiguration() {
        return ctx.config().getDataStorageConfiguration();
    }

    /** */
    private void assignMvccCoordinator(int evtType, Collection<ClusterNode> nodes, long topVer) {
        checkMvccSupported(nodes);

        MvccCoordinator crd;

        if (evtType == EVT_NODE_SEGMENTED || evtType == EVT_CLIENT_NODE_DISCONNECTED)
            crd = null;
        else {
            crd = assignedCrd;

            if (crd == null ||
                ((evtType == EVT_NODE_FAILED || evtType == EVT_NODE_LEFT) && !F.nodeIds(nodes).contains(crd.nodeId()))) {
                ClusterNode crdNode = null;

                if (crdC != null) {
                    crdNode = crdC.apply(nodes);

                    if (log.isInfoEnabled())
                        log.info("Assigned coordinator using test closure: " + crd);
                }
                else {
                    // Expect nodes are sorted by order.
                    for (ClusterNode node : nodes) {
                        if (!node.isClient() && supportsMvcc(node)) {
                            crdNode = node;

                            break;
                        }
                    }
                }

                crd = crdNode != null ? new MvccCoordinator(crdNode.id(), coordinatorVersion(crdNode),
                    new AffinityTopologyVersion(topVer, 0)) : null;

                if (log.isInfoEnabled() && crd != null)
                    log.info("Assigned mvcc coordinator [crd=" + crd + ", crdNode=" + crdNode + ']');
                else if (crd == null)
                    U.warn(log, "New mvcc coordinator was not assigned [topVer=" + topVer + ']');
            }
        }

        assignedCrd = crd;
    }

    /**
     * @param crdNode Assigned coordinator node.
     * @return Coordinator version.
     */
    private long coordinatorVersion(ClusterNode crdNode) {
        return crdNode.order() + ctx.discovery().gridStartTime();
    }

    /** */
    private void checkMvccSupported(Collection<ClusterNode> nodes) {
        if (mvccEnabled) {
            assert mvccSupported;

            return;
        }

        boolean res = true, was = mvccSupported;

        for (ClusterNode node : nodes) {
            if (!supportsMvcc(node)) {
                res = false;

                break;
            }
        }

        if (was != res)
            mvccSupported = res;
    }

    /** */
    private boolean supportsMvcc(ClusterNode node) {
        return node.version().compareToIgnoreTimestamp(MVCC_SUPPORTED_SINCE) >= 0;
    }

    /** */
    private void checkMvccCacheStarted(@Nullable DiscoveryCustomMessage customMsg) {
        assert customMsg != null;

        if (!mvccEnabled && customMsg instanceof DynamicCacheChangeBatch) {
            for (DynamicCacheChangeRequest req : ((DynamicCacheChangeBatch)customMsg).requests()) {
                CacheConfiguration ccfg = req.startCacheConfiguration();

                if (ccfg == null)
                    continue;

                if (ccfg.getAtomicityMode() == TRANSACTIONAL_SNAPSHOT) {
                    assert mvccSupported;

                    mvccEnabled = true;
                }
            }
        }
    }

    /**
     * @return Active queries list.
     */
    private GridLongList collectActiveQueryTrackers() {
        assert curCrd != null;

        GridLongList activeQryTrackers = new GridLongList();

        for (MvccQueryTracker tracker : activeTrackers.values()) {
            long trackerId = tracker.onMvccCoordinatorChange(curCrd);

            if (trackerId != MVCC_TRACKER_ID_NA)
                activeQryTrackers.add(trackerId);
        }

        return activeQryTrackers;
    }

    /** */
    private MvccSnapshotResponse assignTxSnapshot(long futId, UUID nearId, boolean client) {
        assert initFut.isDone();
        assert crdVer != 0;
        assert ctx.localNodeId().equals(currentCoordinatorId());

        MvccSnapshotResponse res = new MvccSnapshotResponse();

        long ver, cleanup, tracking;

        synchronized (this) {
            ver = mvccCntr.incrementAndGet();
            tracking = ver;
            cleanup = committedCntr.get() + 1;

            for (Map.Entry<Long, ActiveTx> entry : activeTxs.entrySet()) {
                cleanup = Math.min(entry.getValue().tracking, cleanup);
                tracking = Math.min(entry.getKey(), tracking);

                res.addTx(entry.getKey());
            }

            ActiveTx activeTx = client ? new ActiveTx(tracking, nearId) : new ActiveServerTx(tracking, nearId);

            boolean add = activeTxs.put(ver, activeTx) == null;

            assert add : ver;
        }

        long minQry = activeQueries.minimalQueryCounter();

        if (minQry != -1)
            cleanup = Math.min(cleanup, minQry);

        cleanup = prevCrdQueries.previousQueriesDone() ? cleanup - 1 : MVCC_COUNTER_NA;

        res.init(futId, crdVer, ver, MVCC_START_OP_CNTR, cleanup, tracking);

        return res;
    }

    /** */
    private void onTxDone(Long txCntr, boolean increaseCommittedCntr) {
        assert initFut.isDone();

        GridFutureAdapter fut;

        synchronized (this) {
            activeTxs.remove(txCntr);

            if (increaseCommittedCntr)
                committedCntr.setIfGreater(txCntr);
        }

        fut = waitTxFuts.remove(txCntr);

        if (fut != null)
            fut.onDone();
    }

    /**
     * @param mvccCntr Query counter.
     */
    private void onQueryDone(UUID nodeId, Long mvccCntr) {
        activeQueries.onQueryDone(nodeId, mvccCntr);
    }

    /**
     * @param futId Future ID.
     * @param updateVer Update version.
     * @param readSnapshot Optional read version.
     * @param qryTrackerId Query tracker id.
     * @return Message.
     */
    private MvccAckRequestTx createTxAckMessage(long futId, MvccVersion updateVer, MvccSnapshot readSnapshot,
        long qryTrackerId) {
        if (readSnapshot == null)
            return new MvccAckRequestTx(futId, updateVer.counter());
        else if (readSnapshot.coordinatorVersion() == updateVer.coordinatorVersion())
            return new MvccAckRequestTxAndQueryCntr(futId, updateVer.counter(), queryTrackCounter(readSnapshot));
        else
            return new MvccAckRequestTxAndQueryId(futId, updateVer.counter(), qryTrackerId);
    }

    /**
     * @param mvccVer Read version.
     * @return Tracker counter.
     */
    private long queryTrackCounter(MvccSnapshot mvccVer) {
        long trackCntr = mvccVer.counter();

        MvccLongList txs = mvccVer.activeTransactions();

        int size = txs.size();

        for (int i = 0; i < size; i++) {
            long txVer = txs.get(i);

            if (txVer < trackCntr)
                trackCntr = txVer;
        }

        return trackCntr;
    }

    /**
     * Launches vacuum workers and scheduler.
     */
    void startVacuumWorkers() {
        if (!ctx.clientNode()) {
            synchronized (mux) {
                if (vacuumWorkers == null) {
                    assert cleanupQueue == null;

                    cleanupQueue = new LinkedBlockingQueue<>();

                    vacuumWorkers = new ArrayList<>(ctx.config().getMvccVacuumThreadCount() + 1);

                    vacuumWorkers.add(new VacuumScheduler(ctx, log, this));

                    for (int i = 0; i < ctx.config().getMvccVacuumThreadCount(); i++) {
                        vacuumWorkers.add(new VacuumWorker(ctx, log, cleanupQueue));
                    }

                    for (GridWorker worker : vacuumWorkers) {
                        new IgniteThread(worker).start();
                    }

                    return;
                }
            }

            U.warn(log, "Attempting to start active vacuum.");
        }
    }

    /**
     * Stops vacuum worker and scheduler.
     */
    void stopVacuumWorkers() {
        if (!ctx.clientNode()) {
            List<GridWorker> workers;
            BlockingQueue<VacuumTask> queue;

            synchronized (mux) {
                workers = vacuumWorkers;
                queue = cleanupQueue;

                vacuumWorkers = null;
                cleanupQueue = null;
            }

            if (workers == null) {
                if (log.isInfoEnabled())
                    log.info("Attempting to stop inactive vacuum.");

                return;
            }

            assert queue != null;

            // Stop vacuum workers outside mutex to prevent deadlocks.
            U.cancel(workers);
            U.join(workers, log);

            if (!queue.isEmpty()) {
                IgniteCheckedException ex = vacuumCancelledException();

                for (VacuumTask task : queue) {
                    task.onDone(ex);
                }
            }
        }
    }

    /**
     * Runs vacuum process.
     *
     * @return {@code Future} with {@link VacuumMetrics}.
     */
    IgniteInternalFuture<VacuumMetrics> runVacuum() {
        assert !ctx.clientNode();

        MvccCoordinator crd0 = currentCoordinator();

        if (Thread.currentThread().isInterrupted() ||
            crd0 == null ||
            crdVer == 0 && ctx.localNodeId().equals(crd0.nodeId()))
            return new GridFinishedFuture<>(new VacuumMetrics());

        final GridFutureAdapter<VacuumMetrics> res = new GridFutureAdapter<>();

        MvccSnapshot snapshot;

        try {
            // TODO IGNITE-8974 create special method for getting cleanup version only.
            snapshot = tryRequestSnapshotLocal(DUMMY_TX);
        }
        catch (ClusterTopologyCheckedException e) {
            throw new AssertionError(e);
        }

        if (snapshot != null)
            continueRunVacuum(res, snapshot);
        else
            requestSnapshotAsync(DUMMY_TX, new MvccSnapshotResponseListener() {
                @Override public void onResponse(MvccSnapshot s) {
                    continueRunVacuum(res, s);
                }

                @Override public void onError(IgniteCheckedException e) {
                    if (!(e instanceof ClusterTopologyCheckedException))
                        completeWithException(res, e);
                    else {
                        if (log.isDebugEnabled())
                            log.debug("Vacuum failed to receive an Mvcc snapshot. " +
                                "Need to retry on the stable topology. " + e.getMessage());

                        res.onDone(new VacuumMetrics());
                    }
                }
            });

        return res;
    }

    /**
     * @param res Result.
     * @param snapshot Snapshot.
     */
    private void continueRunVacuum(GridFutureAdapter<VacuumMetrics> res, MvccSnapshot snapshot) {
        ackTxCommit(snapshot)
            .listen(new IgniteInClosure<IgniteInternalFuture>() {
                @Override public void apply(IgniteInternalFuture fut) {
                    Throwable err;

                    if ((err = fut.error()) != null) {
                        U.error(log, "Vacuum error.", err);

                        res.onDone(err);
                    }
                    else if (snapshot.cleanupVersion() <= MVCC_COUNTER_NA)
                        res.onDone(new VacuumMetrics());
                    else {
                        try {
                            if (log.isDebugEnabled())
                                log.debug("Started vacuum with cleanup version=" + snapshot.cleanupVersion() + '.');

                            synchronized (mux) {
                                if (cleanupQueue == null) {
                                    res.onDone(vacuumCancelledException());

                                    return;
                                }

                                GridCompoundIdentityFuture<VacuumMetrics> res0 =
                                    new GridCompoundIdentityFuture<VacuumMetrics>(new VacuumMetricsReducer()) {
                                        /** {@inheritDoc} */
                                        @Override protected void logError(IgniteLogger log, String msg, Throwable e) {
                                            // no-op
                                        }

                                        /** {@inheritDoc} */
                                        @Override protected void logDebug(IgniteLogger log, String msg) {
                                            // no-op
                                        }
                                    };

                                for (CacheGroupContext grp : ctx.cache().cacheGroups()) {
                                    if (grp.mvccEnabled()) {
                                        grp.topology().readLock();

                                        try {
                                            for (GridDhtLocalPartition part : grp.topology().localPartitions()) {
                                                VacuumTask task = new VacuumTask(snapshot, part);

                                                cleanupQueue.offer(task);

                                                res0.add(task);
                                            }
                                        }
                                        finally {
                                            grp.topology().readUnlock();
                                        }
                                    }
                                }

                                res0.markInitialized();

                                res0.listen(future -> {
                                    VacuumMetrics metrics = null; Throwable ex = null;

                                    try {
                                        metrics = future.get();

                                        if (U.assertionsEnabled()) {
                                            MvccCoordinator crd = currentCoordinator();

                                            assert crd != null
                                                && crd.coordinatorVersion() >= snapshot.coordinatorVersion();

                                            for (TxKey key : waitMap.keySet()) {
                                                if (!( key.major() == snapshot.coordinatorVersion()
                                                    && key.minor() > snapshot.cleanupVersion()
                                                    || key.major() > snapshot.coordinatorVersion())) {
                                                    byte state = state(key.major(), key.minor());

                                                    assert state == TxState.ABORTED : "tx state=" + state;
                                                }
                                            }
                                        }

                                        txLog.removeUntil(snapshot.coordinatorVersion(), snapshot.cleanupVersion());

                                        if (log.isDebugEnabled())
                                            log.debug("Vacuum completed. " + metrics);
                                    }
                                    catch (NodeStoppingException ignored) {
                                        if (log.isDebugEnabled())
                                            log.debug("Cannot complete vacuum (node is stopping).");

                                        metrics = new VacuumMetrics();
                                    }
                                    catch (Throwable e) {
                                        ex = new GridClosureException(e);
                                    }

                                    res.onDone(metrics, ex);
                                });
                            }

                        }
                        catch (Throwable e) {
                            completeWithException(res, e);
                        }
                    }
                }
            });
    }

    /** */
    private void completeWithException(GridFutureAdapter fut, Throwable e) {
        fut.onDone(e);

        if (e instanceof Error)
            throw (Error)e;
    }

    /** */
    @NotNull private IgniteCheckedException vacuumCancelledException() {
        return new NodeStoppingException("Operation has been cancelled (node is stopping).");
    }

    /**
     * @param nodeId Node ID.
     * @param msg Message.
     */
    private void sendFutureResponse(UUID nodeId, MvccWaitTxsRequest msg) {
        try {
            sendMessage(nodeId, new MvccFutureResponse(msg.futureId()));
        }
        catch (ClusterTopologyCheckedException e) {
            if (log.isDebugEnabled())
                log.debug("Failed to send tx ack response, node left [msg=" + msg + ", node=" + nodeId + ']');
        }
        catch (IgniteCheckedException e) {
            U.error(log, "Failed to send tx ack response [msg=" + msg + ", node=" + nodeId + ']', e);
        }
    }

    /** */
    @NotNull private IgniteInternalFuture<Void> sendTxCommit(MvccCoordinator crd, MvccAckRequestTx msg) {
        WaitAckFuture fut = new WaitAckFuture(msg.futureId(), crd.nodeId(), true);

        ackFuts.put(fut.id, fut);

        try {
            sendMessage(crd.nodeId(), msg);
        }
        catch (IgniteCheckedException e) {
            if (ackFuts.remove(fut.id) != null) {
                if (e instanceof ClusterTopologyCheckedException) {
                    if (log.isDebugEnabled())
                        log.debug("Failed to send tx ack, node left [crd=" + crd + ", msg=" + msg + ']');

                    fut.onDone(); // No need to ack, finish without error.
                }
                else

                    fut.onDone(e);
            }
        }

        return fut;
    }

    /**
     * @param crd Mvcc coordinator.
     * @param msg Message.
     * @return {@code True} if no need to resend the message to a new coordinator.
     */
    private boolean sendQueryDone(MvccCoordinator crd, Message msg) {
        if (crd == null)
            return true; // no need to send ack;

        try {
            sendMessage(crd.nodeId(), msg);

            return true;
        }
        catch (ClusterTopologyCheckedException e) {
            if (log.isDebugEnabled())
                log.debug("Failed to send query ack, node left [crd=" + crd + ", msg=" + msg + ']');

            MvccCoordinator crd0 = currentCoordinator();

            // Coordinator is unassigned or still the same.
            return crd0 == null || crd.coordinatorVersion() == crd0.coordinatorVersion();
        }
        catch (IgniteCheckedException e) {
            U.error(log, "Failed to send query ack [crd=" + crd + ", msg=" + msg + ']', e);

            return true;
        }
    }

    /**
     * Send IO message.
     *
     * @param nodeId Node ID.
     * @param msg Message.
     */
    private void sendMessage(UUID nodeId, Message msg) throws IgniteCheckedException {
        ctx.io().sendToGridTopic(nodeId, TOPIC_CACHE_COORDINATOR, msg, SYSTEM_POOL);
    }

    /**
     * @param nodeId Sender node ID.
     * @param msg Message.
     */
    private void processCoordinatorTxSnapshotRequest(UUID nodeId, MvccTxSnapshotRequest msg) {
        ClusterNode node = ctx.discovery().node(nodeId);

        if (node == null) {
            if (log.isDebugEnabled())
                log.debug("Ignore tx snapshot request processing, node left [msg=" + msg + ", node=" + nodeId + ']');

            return;
        }

        MvccSnapshotResponse res = assignTxSnapshot(msg.futureId(), nodeId, node.isClient());

        boolean finishFailed = true;

        try {
            sendMessage(node.id(), res);

            finishFailed = false;
        }
        catch (ClusterTopologyCheckedException e) {
            if (log.isDebugEnabled())
                log.debug("Failed to send tx snapshot response, node left [msg=" + msg + ", node=" + nodeId + ']');
        }
        catch (IgniteCheckedException e) {
            U.error(log, "Failed to send tx snapshot response [msg=" + msg + ", node=" + nodeId + ']', e);
        }

        if (finishFailed)
            onTxDone(res.counter(), false);
    }

    /**
     * @param nodeId Sender node ID.
     * @param msg Message.
     */
    private void processCoordinatorQuerySnapshotRequest(UUID nodeId, MvccQuerySnapshotRequest msg) {
        ClusterNode node = ctx.discovery().node(nodeId);

        if (node == null) {
            if (log.isDebugEnabled())
                log.debug("Ignore query counter request processing, node left [msg=" + msg + ", node=" + nodeId + ']');

            return;
        }

        MvccSnapshotResponse res = activeQueries.assignQueryCounter(nodeId, msg.futureId());

        try {
            sendMessage(node.id(), res);
        }
        catch (ClusterTopologyCheckedException e) {
            if (log.isDebugEnabled())
                log.debug("Failed to send query counter response, node left [msg=" + msg + ", node=" + nodeId + ']');
        }
        catch (IgniteCheckedException e) {
            onQueryDone(nodeId, res.tracking());

            U.error(log, "Failed to send query counter response [msg=" + msg + ", node=" + nodeId + ']', e);
        }
    }

    /**
     * @param nodeId Sender node ID.
     * @param msg Message.
     */
    private void processCoordinatorSnapshotResponse(UUID nodeId, MvccSnapshotResponse msg) {
        Map<Long, MvccSnapshotResponseListener> map = snapLsnrs.get(nodeId);

        MvccSnapshotResponseListener lsnr;

        if (map != null && (lsnr = map.remove(msg.futureId())) != null)
            lsnr.onResponse(msg);
        else {
            if (ctx.discovery().alive(nodeId))
                U.warn(log, "Failed to find query version future [node=" + nodeId + ", msg=" + msg + ']');
            else if (log.isDebugEnabled())
                log.debug("Failed to find query version future [node=" + nodeId + ", msg=" + msg + ']');
        }
    }

    /**
     * @param nodeId Node ID.
     * @param msg Message.
     */
    private void processCoordinatorQueryAckRequest(UUID nodeId, MvccAckRequestQueryCntr msg) {
        onQueryDone(nodeId, msg.counter());
    }

    /**
     * @param nodeId Node ID.
     * @param msg Message.
     */
    private void processNewCoordinatorQueryAckRequest(UUID nodeId, MvccAckRequestQueryId msg) {
        prevCrdQueries.onQueryDone(nodeId, msg.queryTrackerId());
    }

    /**
     * @param nodeId Sender node ID.
     * @param msg Message.
     */
    private void processCoordinatorTxAckRequest(UUID nodeId, MvccAckRequestTx msg) {
        onTxDone(msg.txCounter(), msg.futureId() >= 0);

        if (msg.queryCounter() != MVCC_COUNTER_NA)
            onQueryDone(nodeId, msg.queryCounter());
        else if (msg.queryTrackerId() != MVCC_TRACKER_ID_NA)
            prevCrdQueries.onQueryDone(nodeId, msg.queryTrackerId());

        if (!msg.skipResponse()) {
            try {
                sendMessage(nodeId, new MvccFutureResponse(msg.futureId()));
            }
            catch (ClusterTopologyCheckedException e) {
                if (log.isDebugEnabled())
                    log.debug("Failed to send tx ack response, node left [msg=" + msg + ", node=" + nodeId + ']');
            }
            catch (IgniteCheckedException e) {
                U.error(log, "Failed to send tx ack response [msg=" + msg + ", node=" + nodeId + ']', e);
            }
        }
    }

    /**
     * @param nodeId Sender node ID.
     * @param msg Message.
     */
    private void processCoordinatorAckResponse(UUID nodeId, MvccFutureResponse msg) {
        WaitAckFuture fut = ackFuts.remove(msg.futureId());

        if (fut != null)
            fut.onResponse();
        else {
            if (ctx.discovery().alive(nodeId))
                U.warn(log, "Failed to find tx ack future [node=" + nodeId + ", msg=" + msg + ']');
            else if (log.isDebugEnabled())
                log.debug("Failed to find tx ack future [node=" + nodeId + ", msg=" + msg + ']');
        }
    }

    /**
     * @param nodeId Node ID.
     * @param msg Message.
     */
    @SuppressWarnings("unchecked")
    private void processCoordinatorWaitTxsRequest(final UUID nodeId, final MvccWaitTxsRequest msg) {
        GridLongList txs = msg.transactions();

        GridCompoundFuture resFut = null;

        for (int i = 0; i < txs.size(); i++) {
            Long txId = txs.get(i);

            GridFutureAdapter fut = waitTxFuts.get(txId);

            if (fut == null) {
                GridFutureAdapter old = waitTxFuts.putIfAbsent(txId, fut = new GridFutureAdapter());

                if (old != null)
                    fut = old;
            }

            boolean isDone;

            synchronized (this) {
                isDone = !activeTxs.containsKey(txId);
            }

            if (isDone)
                fut.onDone();

            if (!fut.isDone()) {
                if (resFut == null)
                    resFut = new GridCompoundFuture();

                resFut.add(fut);
            }
        }

        if (resFut != null)
            resFut.markInitialized();

        if (resFut == null || resFut.isDone())
            sendFutureResponse(nodeId, msg);
        else {
            resFut.listen(new IgniteInClosure<IgniteInternalFuture>() {
                @Override public void apply(IgniteInternalFuture fut) {
                    sendFutureResponse(nodeId, msg);
                }
            });
        }
    }

    /**
     * @param nodeId Node ID.
     * @param msg Message.
     */
    private void processCoordinatorActiveQueriesMessage(UUID nodeId, MvccActiveQueriesMessage msg) {
        prevCrdQueries.addNodeActiveQueries(nodeId, msg.activeQueries());
    }

    /**
     *
     */
    private class ActiveQueries {
        /** */
        private final Map<UUID, TreeMap<Long, AtomicInteger>> activeQueries = new HashMap<>();

        /** */
        private Long minQry;

        /** */
        private synchronized long minimalQueryCounter() {
            return minQry == null ? -1 : minQry;
        }

        /** */
        private synchronized MvccSnapshotResponse assignQueryCounter(UUID nodeId, long futId) {
            MvccSnapshotResponse res = new MvccSnapshotResponse();

            long ver, tracking;

            synchronized (MvccProcessorImpl.this) {
                ver = committedCntr.get();
                tracking = ver;

                for (Long txVer : activeTxs.keySet()) {
                    if (txVer < ver) {
                        tracking = Math.min(txVer, tracking);
                        res.addTx(txVer);
                    }
                }
            }

            TreeMap<Long, AtomicInteger> nodeMap = activeQueries.get(nodeId);

            if (nodeMap == null) {
                activeQueries.put(nodeId, nodeMap = new TreeMap<>());

                nodeMap.put(tracking, new AtomicInteger(1));
            }
            else {
                AtomicInteger cntr = nodeMap.get(tracking);

                if (cntr == null)
                    nodeMap.put(tracking, new AtomicInteger(1));
                else
                    cntr.incrementAndGet();
            }

            if (minQry == null)
                minQry = tracking;

            res.init(futId, crdVer, ver, MVCC_READ_OP_CNTR, MVCC_COUNTER_NA, tracking);

            return res;
        }

        /** */
        private synchronized void onQueryDone(UUID nodeId, Long ver) {
            TreeMap<Long, AtomicInteger> nodeMap = activeQueries.get(nodeId);

            if (nodeMap == null)
                return;

            assert minQry != null;

            AtomicInteger cntr = nodeMap.get(ver);

            assert cntr != null && cntr.get() > 0 : "onQueryDone ver=" + ver;

            if (cntr.decrementAndGet() == 0) {
                nodeMap.remove(ver);

                if (nodeMap.isEmpty())
                    activeQueries.remove(nodeId);

                if (ver.equals(minQry))
                    minQry = activeMinimal();
            }
        }

        /** */
        private synchronized void onNodeFailed(UUID nodeId) {
            activeQueries.remove(nodeId);

            minQry = activeMinimal();
        }

        /** */
        private Long activeMinimal() {
            Long min = null;

            for (TreeMap<Long, AtomicInteger> s : activeQueries.values()) {
                Long first = s.firstKey();

                if (min == null || first < min)
                    min = first;
            }

            return min;
        }
    }

    /**
     *
     */
    private class WaitAckFuture extends MvccFuture<Void> {
        /** */
        private final long id;

        /** */
        final boolean ackTx;

        /**
         * @param id Future ID.
         * @param nodeId Coordinator node ID.
         * @param ackTx {@code True} if ack tx commit, {@code false} if waits for previous txs.
         */
        WaitAckFuture(long id, UUID nodeId, boolean ackTx) {
            super(nodeId);

            this.id = id;
            this.ackTx = ackTx;
        }

        /**
         *
         */
        void onResponse() {
            onDone();
        }

        /**
         * @param nodeId Failed node ID.
         */
        void onNodeLeft(UUID nodeId) {
            if (crdId.equals(nodeId) && ackFuts.remove(id) != null)
                onDone();
        }

        /** {@inheritDoc} */
        @Override public String toString() {
            return S.toString(WaitAckFuture.class, this, super.toString());
        }
    }

    /**
     *
     */
    private class CacheCoordinatorNodeFailListener implements GridLocalEventListener {
        /** {@inheritDoc} */
        @Override public void onEvent(Event evt) {
            assert evt instanceof DiscoveryEvent : evt;

            DiscoveryEvent discoEvt = (DiscoveryEvent)evt;

            UUID nodeId = discoEvt.eventNode().id();

            Map<Long, MvccSnapshotResponseListener> map = snapLsnrs.remove(nodeId);

            if (map != null) {
                ClusterTopologyCheckedException ex = new ClusterTopologyCheckedException("Failed to request mvcc " +
                    "version, coordinator failed: " + nodeId);

                MvccSnapshotResponseListener lsnr;

                for (Long id : map.keySet()) {
                    if ((lsnr = map.remove(id)) != null)
                        lsnr.onError(ex);
                }
            }

            for (WaitAckFuture fut : ackFuts.values())
                fut.onNodeLeft(nodeId);

            activeQueries.onNodeFailed(nodeId);

            prevCrdQueries.onNodeFailed(nodeId);

            recoveryBallotBoxes.forEach((nearNodeId, ballotBox) -> {
                // Put synthetic vote from another failed node
                ballotBox.vote(nodeId);

                tryFinishRecoveryVoting(nearNodeId, ballotBox);
            });

            if (discoEvt.eventNode().isClient()) {
                RecoveryBallotBox ballotBox = recoveryBallotBoxes
                    .computeIfAbsent(nodeId, uuid -> new RecoveryBallotBox());

                ballotBox
                    .voters(discoEvt.topologyNodes().stream().map(ClusterNode::id).collect(Collectors.toList()));

                tryFinishRecoveryVoting(nodeId, ballotBox);
            }
        }

        /** {@inheritDoc} */
        @Override public String toString() {
            return "CacheCoordinatorDiscoveryListener[]";
        }
    }

    /**
     *
     */
    private class CoordinatorMessageListener implements GridMessageListener {
        /** {@inheritDoc} */
        @Override public void onMessage(UUID nodeId, Object msg, byte plc) {
            MvccMessage msg0 = (MvccMessage)msg;

            if (msg0.waitForCoordinatorInit() && !initFut.isDone()) {
                initFut.listen(new IgniteInClosure<IgniteInternalFuture<Void>>() {
                    @Override public void apply(IgniteInternalFuture<Void> future) {
                        assert crdVer != 0L;

                        processMessage(nodeId, msg);
                    }
                });
            }
            else
                processMessage(nodeId, msg);
        }

        /**
         * Processes mvcc message.
         *
         * @param nodeId Node id.
         * @param msg Message.
         */
        private void processMessage(UUID nodeId, Object msg) {
            if (msg instanceof MvccTxSnapshotRequest)
                processCoordinatorTxSnapshotRequest(nodeId, (MvccTxSnapshotRequest)msg);
            else if (msg instanceof MvccAckRequestTx)
                processCoordinatorTxAckRequest(nodeId, (MvccAckRequestTx)msg);
            else if (msg instanceof MvccFutureResponse)
                processCoordinatorAckResponse(nodeId, (MvccFutureResponse)msg);
            else if (msg instanceof MvccAckRequestQueryCntr)
                processCoordinatorQueryAckRequest(nodeId, (MvccAckRequestQueryCntr)msg);
            else if (msg instanceof MvccQuerySnapshotRequest)
                processCoordinatorQuerySnapshotRequest(nodeId, (MvccQuerySnapshotRequest)msg);
            else if (msg instanceof MvccSnapshotResponse)
                processCoordinatorSnapshotResponse(nodeId, (MvccSnapshotResponse)msg);
            else if (msg instanceof MvccWaitTxsRequest)
                processCoordinatorWaitTxsRequest(nodeId, (MvccWaitTxsRequest)msg);
            else if (msg instanceof MvccAckRequestQueryId)
                processNewCoordinatorQueryAckRequest(nodeId, (MvccAckRequestQueryId)msg);
            else if (msg instanceof MvccActiveQueriesMessage)
                processCoordinatorActiveQueriesMessage(nodeId, (MvccActiveQueriesMessage)msg);
            else if (msg instanceof MvccRecoveryFinishedMessage)
                processRecoveryFinishedMessage(nodeId, ((MvccRecoveryFinishedMessage)msg));
            else
                U.warn(log, "Unexpected message received [node=" + nodeId + ", msg=" + msg + ']');
        }

        /** {@inheritDoc} */
        @Override public String toString() {
            return "CoordinatorMessageListener[]";
        }
    }

    /**
<<<<<<< HEAD
     * Lock future.
     */
    private class LockFuture extends GridFutureAdapter<Void> implements Runnable {
=======
     * Accumulates transaction recovery votes for a node left the cluster.
     * Transactions started by the left node are considered not active
     * when each cluster server node aknowledges that is has finished transactions for the left node.
     */
    private static class RecoveryBallotBox {
        /** */
        private List<UUID> voters;
        /** */
        private final Set<UUID> ballots = new HashSet<>();

        /**
         * @param voters Nodes which can have transaction started by the left node.
         */
        private synchronized void voters(List<UUID> voters) {
            this.voters = voters;
        }

        /**
         * @param nodeId Voting node id.
         *
         */
        private synchronized void vote(UUID nodeId) {
            ballots.add(nodeId);
        }

        /**
         * @return {@code True} if all nodes expected to vote done it.
         */
        private synchronized boolean isVotingDone() {
            if (voters == null)
                return false;

            return ballots.containsAll(voters);
        }
    }

    /**
     * Process message that one node has finished with transactions for the left node.
     * @param nodeId Node sent the message.
     * @param msg Message.
     */
    private void processRecoveryFinishedMessage(UUID nodeId, MvccRecoveryFinishedMessage msg) {
        UUID nearNodeId = msg.nearNodeId();

        RecoveryBallotBox ballotBox = recoveryBallotBoxes.computeIfAbsent(nearNodeId, uuid -> new RecoveryBallotBox());

        ballotBox.vote(nodeId);

        tryFinishRecoveryVoting(nearNodeId, ballotBox);
    }

    /**
     * Finishes recovery on coordinator by removing transactions started by the left node
     * @param nearNodeId Left node.
     * @param ballotBox Votes accumulator for the left node.
     */
    private void tryFinishRecoveryVoting(UUID nearNodeId, RecoveryBallotBox ballotBox) {
        if (ballotBox.isVotingDone()) {
            List<Long> recoveredTxs;

            synchronized (this) {
                recoveredTxs = activeTxs.entrySet().stream()
                    .filter(e -> e.getValue().nearNodeId.equals(nearNodeId))
                    .map(Map.Entry::getKey)
                    .collect(Collectors.toList());
            }

            // Committed counter is increased because it is not known if transaction was committed or not and we must
            // bump committed counter for committed transaction as it is used in (read-only) query snapshot.
            recoveredTxs.forEach(txCntr -> onTxDone(txCntr, true));

            recoveryBallotBoxes.remove(nearNodeId);
        }
    }

    /** */
    private interface Waiter {
        /**
         * @param ctx Grid kernal context.
         */
        void run(GridKernalContext ctx);

        /**
         * @param other Another waiter.
         * @return New compound waiter.
         */
        Waiter concat(Waiter other);

        /**
         * @return {@code True} if there is an active local transaction
         */
        boolean hasLocalTransaction();

        /**
         * @return {@code True} if it is a compound waiter.
         */
        boolean compound();
    }

    /** */
    private static class LockFuture extends GridFutureAdapter<Void> implements Waiter, Runnable {
>>>>>>> 610b96dd
        /** */
        private final byte plc;

        /**
         * @param plc Pool policy.
         */
        LockFuture(byte plc) {
            this.plc = plc;
        }

        /** {@inheritDoc} */
        @Override public void run() {
            try {
                ctx.pools().poolForPolicy(plc).execute(this::onDone);
            }
            catch (IgniteCheckedException e) {
                U.error(ctx.log(LockFuture.class), e);
            }
        }
    }

    /**
     * Mvcc garbage collection scheduler.
     */
    private static class VacuumScheduler extends GridWorker {
        /** */
        private static final long VACUUM_TIMEOUT = 60_000;

        /** */
        private final long interval;

        /** */
        private final MvccProcessorImpl prc;

        /**
         * @param ctx Kernal context.
         * @param log Logger.
         * @param prc Mvcc processor.
         */
        VacuumScheduler(GridKernalContext ctx, IgniteLogger log, MvccProcessorImpl prc) {
            super(ctx.igniteInstanceName(), "vacuum-scheduler", log);

            this.interval = ctx.config().getMvccVacuumFrequency();
            this.prc = prc;
        }

        /** {@inheritDoc} */
        @Override protected void body() throws InterruptedException, IgniteInterruptedCheckedException {
            U.sleep(interval); // initial delay

            while (!isCancelled()) {
                long nextScheduledTime = U.currentTimeMillis() + interval;

                try {
                    IgniteInternalFuture<VacuumMetrics> fut = prc.runVacuum();

                    if (log.isDebugEnabled())
                        log.debug("Vacuum started by scheduler.");

                    while (true) {
                        try {
                            fut.get(VACUUM_TIMEOUT);

                            break;
                        }
                        catch (IgniteFutureTimeoutCheckedException e) {
                            U.warn(log, "Failed to wait for vacuum complete. Consider increasing vacuum workers count.");
                        }
                    }
                }
                catch (IgniteInterruptedCheckedException e) {
                    throw e; // Cancelled.
                }
                catch (Throwable e) {
                    if (e instanceof Error)
                        throw (Error) e;

                    U.error(log, "Vacuum error.", e);
                }

                long delay = nextScheduledTime - U.currentTimeMillis();

                if (delay > 0)
                    U.sleep(delay);
            }
        }
    }

    /**
     * Vacuum worker.
     */
    private static class VacuumWorker extends GridWorker {
        /** */
        private final BlockingQueue<VacuumTask> cleanupQueue;

        /**
         * @param ctx Kernal context.
         * @param log Logger.
         * @param cleanupQueue Cleanup tasks queue.
         */
        VacuumWorker(GridKernalContext ctx, IgniteLogger log, BlockingQueue<VacuumTask> cleanupQueue) {
            super(ctx.igniteInstanceName(), "vacuum-cleaner", log);

            this.cleanupQueue = cleanupQueue;
        }

        /** {@inheritDoc} */
        @Override protected void body() throws InterruptedException, IgniteInterruptedCheckedException {
            while (!isCancelled()) {
                VacuumTask task = cleanupQueue.take();

                try {
                    switch (task.part().state()) {
                        case EVICTED:
                        case RENTING:
                            task.onDone(new VacuumMetrics());

                            break;
                        case MOVING:
                            task.part().group().preloader().rebalanceFuture().listen(f -> cleanupQueue.add(task));

                            break;
                        case OWNING:
                            task.onDone(processPartition(task));

                            break;
                        case LOST:
                            task.onDone(new IgniteCheckedException("Partition is lost."));

                            break;
                    }
                }
                catch (IgniteInterruptedCheckedException e) {
                    task.onDone(e);

                    throw e; // Cancelled.
                }
                catch (Throwable e) {
                    task.onDone(e);

                    if (e instanceof Error)
                        throw (Error) e;
                }
            }
        }

        /**
         * Process partition.
         *
         * @param task VacuumTask.
         * @throws IgniteCheckedException If failed.
         */
        private VacuumMetrics processPartition(VacuumTask task) throws IgniteCheckedException {
            long startNanoTime = System.nanoTime();

            GridDhtLocalPartition part = task.part();

            VacuumMetrics metrics = new VacuumMetrics();

            if (!part.reserve())
                return metrics;

            int curCacheId = CU.UNDEFINED_CACHE_ID;

            try {
                GridCursor<? extends CacheDataRow> cursor = part.dataStore().cursor(KEY_ONLY);

                KeyCacheObject prevKey = null;

                Object rest = null;

                List<MvccLinkAwareSearchRow> cleanupRows = null;

                MvccSnapshot snapshot = task.snapshot();

                GridCacheContext cctx = null;

                boolean shared = part.group().sharedGroup();

                if (!shared && (cctx = F.first(part.group().caches())) == null)
                    return metrics;

                while (cursor.next()) {
                    if (isCancelled())
                        throw new IgniteInterruptedCheckedException("Operation has been cancelled.");

                    MvccDataRow row = (MvccDataRow)cursor.get();

                    if (prevKey == null)
                        prevKey = row.key();

                    if (cctx == null) {
                        cctx = part.group().shared().cacheContext(curCacheId = row.cacheId());

                        if (cctx == null)
                            return metrics;
                    }

                    if (!prevKey.equals(row.key()) || (shared && curCacheId != row.cacheId())) {
                        if (rest != null || !F.isEmpty(cleanupRows))
                            cleanup(part, prevKey, cleanupRows, rest, cctx, metrics);

                        cleanupRows = null;

                        rest = null;

                        if (shared && curCacheId != row.cacheId()) {
                            cctx = part.group().shared().cacheContext(curCacheId = row.cacheId());

                            if (cctx == null)
                                return metrics;
                        }

                        prevKey = row.key();
                    }

                    if (canClean(row, snapshot, cctx))
                        cleanupRows = addRow(cleanupRows, row);
                    else if (actualize(cctx, row, snapshot))
                        rest = addRest(rest, row);

                    metrics.addScannedRowsCount(1);
                }

                if (rest != null || !F.isEmpty(cleanupRows))
                    cleanup(part, prevKey, cleanupRows, rest, cctx, metrics);

                metrics.addSearchNanoTime(System.nanoTime() - startNanoTime - metrics.cleanupNanoTime());

                return metrics;
            }
            finally {
                part.release();
            }
        }

        /** */
        @SuppressWarnings("unchecked")
        @NotNull private Object addRest(@Nullable Object rest, MvccDataRow row) {
            if (rest == null)
                rest = row;
            else if (rest.getClass() == ArrayList.class)
                ((List)rest).add(row);
            else {
                ArrayList list = new ArrayList();

                list.add(rest);
                list.add(row);

                rest = list;
            }

            return rest;
        }

        /**
         * @param rows Collection of rows.
         * @param row Row to add.
         * @return Collection of rows.
         */
        @NotNull private List<MvccLinkAwareSearchRow> addRow(@Nullable List<MvccLinkAwareSearchRow> rows, MvccDataRow row) {
            if (rows == null)
                rows = new ArrayList<>();

            rows.add(new MvccLinkAwareSearchRow(row.cacheId(), row.key(), row.mvccCoordinatorVersion(),
                row.mvccCounter(), row.mvccOperationCounter(), row.link()));

            return rows;
        }

        /**
         * @param row Mvcc row to check.
         * @param snapshot Cleanup version to compare with.
         * @param cctx Cache context.
         * @throws IgniteCheckedException If failed.
         */
        private boolean canClean(MvccDataRow row, MvccSnapshot snapshot,
            GridCacheContext cctx) throws IgniteCheckedException {
            // Row can be safely cleaned if it has ABORTED min version or COMMITTED and less than cleanup one max version.
            return compare(row, snapshot.coordinatorVersion(), snapshot.cleanupVersion()) <= 0
                && hasNewVersion(row) && MvccUtils.compareNewVersion(row, snapshot.coordinatorVersion(), snapshot.cleanupVersion()) <= 0
                && MvccUtils.state(cctx, row.newMvccCoordinatorVersion(), row.newMvccCounter(),
                row.newMvccOperationCounter() | (row.newMvccTxState() << MVCC_HINTS_BIT_OFF)) == TxState.COMMITTED
                || MvccUtils.state(cctx, row.mvccCoordinatorVersion(), row.mvccCounter(),
                row.mvccOperationCounter() | (row.mvccTxState() << MVCC_HINTS_BIT_OFF)) == TxState.ABORTED;
        }

        /** */
        private boolean actualize(GridCacheContext cctx, MvccDataRow row,
            MvccSnapshot snapshot) throws IgniteCheckedException {
            return isVisible(cctx, snapshot, row.mvccCoordinatorVersion(), row.mvccCounter(), row.mvccOperationCounter(), false)
                && (row.mvccTxState() == TxState.NA || (row.newMvccCoordinatorVersion() != MVCC_CRD_COUNTER_NA && row.newMvccTxState() == TxState.NA));
        }

        /**
         * @param part Local partition.
         * @param key Key.
         * @param cleanupRows Cleanup rows.
         * @param cctx Cache context.
         * @param metrics Vacuum metrics.
         * @throws IgniteCheckedException If failed.
         */
        @SuppressWarnings("unchecked")
        private void cleanup(GridDhtLocalPartition part, KeyCacheObject key, List<MvccLinkAwareSearchRow> cleanupRows,
            Object rest, GridCacheContext cctx, VacuumMetrics metrics) throws IgniteCheckedException {
            assert key != null && cctx != null && (!F.isEmpty(cleanupRows) || rest != null);

            cctx.gate().enter();

            try {
                long cleanupStartNanoTime = System.nanoTime();

                GridCacheEntryEx entry = cctx.cache().entryEx(key);

                while (true) {
                    entry.lockEntry();

                    if (!entry.obsolete())
                        break;

                    entry.unlockEntry();

                    entry = cctx.cache().entryEx(key);
                }

                cctx.shared().database().checkpointReadLock();

                int cleaned = 0;

                try {
                    if (cleanupRows != null)
                        cleaned = part.dataStore().cleanup(cctx, cleanupRows);

                    if (rest != null) {
                        if (rest.getClass() == ArrayList.class) {
                            for (MvccDataRow row : ((List<MvccDataRow>)rest)) {
                                part.dataStore().updateTxState(cctx, row);
                            }
                        }
                        else
                            part.dataStore().updateTxState(cctx, (MvccDataRow)rest);
                    }
                }
                finally {
                    cctx.shared().database().checkpointReadUnlock();

                    entry.unlockEntry();
                    cctx.evicts().touch(entry, AffinityTopologyVersion.NONE);

                    metrics.addCleanupNanoTime(System.nanoTime() - cleanupStartNanoTime);
                    metrics.addCleanupRowsCnt(cleaned);
                }
            }
            finally {
                cctx.gate().leave();
            }
        }
    }

    /** */
    private static class ActiveTx {
        /** */
        private final long tracking;
        /** */
        private final UUID nearNodeId;

        /** */
        private ActiveTx(long tracking, UUID nearNodeId) {
            this.tracking = tracking;
            this.nearNodeId = nearNodeId;
        }
    }

    /** */
    private static class ActiveServerTx extends ActiveTx {
        /** */
        private ActiveServerTx(long tracking, UUID nearNodeId) {
            super(tracking, nearNodeId);
        }
    }
}<|MERGE_RESOLUTION|>--- conflicted
+++ resolved
@@ -467,7 +467,11 @@
     }
 
     /** {@inheritDoc} */
-<<<<<<< HEAD
+    @Override public byte state(MvccVersion ver) throws IgniteCheckedException {
+        return state(ver.coordinatorVersion(), ver.counter());
+    }
+
+    /** {@inheritDoc} */
     @Override public byte txState(long crdVer, long cntr) throws IgniteCheckedException {
         return txLog.get(crdVer, cntr);
     }
@@ -476,29 +480,6 @@
     @Override public void updateTxState(long crdVer, long cntr, byte state, boolean primary)
         throws IgniteCheckedException {
         TxKey key = new TxKey(crdVer, cntr);
-=======
-    @Override public byte state(MvccVersion ver) throws IgniteCheckedException {
-        return state(ver.coordinatorVersion(), ver.counter());
-    }
-
-    /** {@inheritDoc} */
-    @Override public byte state(long crdVer, long cntr) throws IgniteCheckedException {
-        assert txLog != null && mvccEnabled;
-
-        return txLog.get(crdVer, cntr);
-    }
-
-    /** {@inheritDoc} */
-    @Override public void updateState(MvccVersion ver, byte state) throws IgniteCheckedException {
-        updateState(ver, state, true);
-    }
-
-    /** {@inheritDoc} */
-    @Override public void updateState(MvccVersion ver, byte state, boolean primary) throws IgniteCheckedException {
-        assert txLog != null && mvccEnabled;
-
-        TxKey key = new TxKey(ver.coordinatorVersion(), ver.counter());
->>>>>>> 610b96dd
 
         txLog.put(key, state, primary);
 
@@ -1903,11 +1884,6 @@
     }
 
     /**
-<<<<<<< HEAD
-     * Lock future.
-     */
-    private class LockFuture extends GridFutureAdapter<Void> implements Runnable {
-=======
      * Accumulates transaction recovery votes for a node left the cluster.
      * Transactions started by the left node are considered not active
      * when each cluster server node aknowledges that is has finished transactions for the left node.
@@ -1983,33 +1959,10 @@
         }
     }
 
-    /** */
-    private interface Waiter {
-        /**
-         * @param ctx Grid kernal context.
-         */
-        void run(GridKernalContext ctx);
-
-        /**
-         * @param other Another waiter.
-         * @return New compound waiter.
-         */
-        Waiter concat(Waiter other);
-
-        /**
-         * @return {@code True} if there is an active local transaction
-         */
-        boolean hasLocalTransaction();
-
-        /**
-         * @return {@code True} if it is a compound waiter.
-         */
-        boolean compound();
-    }
-
-    /** */
-    private static class LockFuture extends GridFutureAdapter<Void> implements Waiter, Runnable {
->>>>>>> 610b96dd
+    /**
+     * Lock future.
+     */
+    private class LockFuture extends GridFutureAdapter<Void> implements Runnable {
         /** */
         private final byte plc;
 
