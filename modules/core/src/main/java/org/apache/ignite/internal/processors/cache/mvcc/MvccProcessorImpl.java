/*
 * Licensed to the Apache Software Foundation (ASF) under one or more
 * contributor license agreements.  See the NOTICE file distributed with
 * this work for additional information regarding copyright ownership.
 * The ASF licenses this file to You under the Apache License, Version 2.0
 * (the "License"); you may not use this file except in compliance with
 * the License.  You may obtain a copy of the License at
 *
 *      http://www.apache.org/licenses/LICENSE-2.0
 *
 * Unless required by applicable law or agreed to in writing, software
 * distributed under the License is distributed on an "AS IS" BASIS,
 * WITHOUT WARRANTIES OR CONDITIONS OF ANY KIND, either express or implied.
 * See the License for the specific language governing permissions and
 * limitations under the License.
 */

package org.apache.ignite.internal.processors.cache.mvcc;

import java.util.ArrayList;
import java.util.Collection;
import java.util.HashMap;
import java.util.HashSet;
import java.util.List;
import java.util.Map;
import java.util.Objects;
import java.util.Optional;
import java.util.Set;
import java.util.TreeMap;
import java.util.UUID;
import java.util.concurrent.BlockingQueue;
import java.util.concurrent.ConcurrentHashMap;
import java.util.concurrent.LinkedBlockingQueue;
import java.util.concurrent.atomic.AtomicInteger;
import java.util.stream.Collectors;
import org.apache.ignite.IgniteCheckedException;
import org.apache.ignite.IgniteException;
import org.apache.ignite.IgniteLogger;
import org.apache.ignite.IgniteSystemProperties;
import org.apache.ignite.cluster.ClusterNode;
import org.apache.ignite.configuration.CacheConfiguration;
import org.apache.ignite.configuration.DataRegionConfiguration;
import org.apache.ignite.configuration.DataStorageConfiguration;
import org.apache.ignite.events.DiscoveryEvent;
import org.apache.ignite.failure.FailureContext;
import org.apache.ignite.failure.FailureType;
import org.apache.ignite.internal.GridKernalContext;
import org.apache.ignite.internal.IgniteDiagnosticPrepareContext;
import org.apache.ignite.internal.IgniteFutureTimeoutCheckedException;
import org.apache.ignite.internal.IgniteInternalFuture;
import org.apache.ignite.internal.IgniteInterruptedCheckedException;
import org.apache.ignite.internal.NodeStoppingException;
import org.apache.ignite.internal.cluster.ClusterTopologyCheckedException;
import org.apache.ignite.internal.managers.communication.GridMessageListener;
import org.apache.ignite.internal.managers.discovery.CustomEventListener;
import org.apache.ignite.internal.managers.discovery.DiscoCache;
import org.apache.ignite.internal.processors.GridProcessorAdapter;
import org.apache.ignite.internal.processors.affinity.AffinityTopologyVersion;
import org.apache.ignite.internal.processors.cache.CacheGroupContext;
import org.apache.ignite.internal.processors.cache.DynamicCacheChangeBatch;
import org.apache.ignite.internal.processors.cache.DynamicCacheChangeRequest;
import org.apache.ignite.internal.processors.cache.GridCacheContext;
import org.apache.ignite.internal.processors.cache.GridCacheEntryEx;
import org.apache.ignite.internal.processors.cache.KeyCacheObject;
import org.apache.ignite.internal.processors.cache.distributed.dht.topology.GridDhtLocalPartition;
import org.apache.ignite.internal.processors.cache.mvcc.msg.MvccAckRequestQueryCntr;
import org.apache.ignite.internal.processors.cache.mvcc.msg.MvccAckRequestQueryId;
import org.apache.ignite.internal.processors.cache.mvcc.msg.MvccAckRequestTx;
import org.apache.ignite.internal.processors.cache.mvcc.msg.MvccActiveQueriesMessage;
import org.apache.ignite.internal.processors.cache.mvcc.msg.MvccFutureResponse;
import org.apache.ignite.internal.processors.cache.mvcc.msg.MvccMessage;
import org.apache.ignite.internal.processors.cache.mvcc.msg.MvccQuerySnapshotRequest;
import org.apache.ignite.internal.processors.cache.mvcc.msg.MvccRecoveryFinishedMessage;
import org.apache.ignite.internal.processors.cache.mvcc.msg.MvccSnapshotResponse;
import org.apache.ignite.internal.processors.cache.mvcc.msg.MvccTxSnapshotRequest;
import org.apache.ignite.internal.processors.cache.mvcc.txlog.TxKey;
import org.apache.ignite.internal.processors.cache.mvcc.txlog.TxLog;
import org.apache.ignite.internal.processors.cache.mvcc.txlog.TxState;
import org.apache.ignite.internal.processors.cache.persistence.CacheDataRow;
import org.apache.ignite.internal.processors.cache.persistence.DatabaseLifecycleListener;
import org.apache.ignite.internal.processors.cache.persistence.GridCacheDatabaseSharedManager;
import org.apache.ignite.internal.processors.cache.persistence.IgniteCacheDatabaseSharedManager;
import org.apache.ignite.internal.processors.cache.tree.mvcc.data.MvccDataRow;
import org.apache.ignite.internal.processors.cache.tree.mvcc.search.MvccLinkAwareSearchRow;
import org.apache.ignite.internal.util.GridAtomicLong;
import org.apache.ignite.internal.util.GridLongList;
import org.apache.ignite.internal.util.future.GridCompoundIdentityFuture;
import org.apache.ignite.internal.util.future.GridFinishedFuture;
import org.apache.ignite.internal.util.future.GridFutureAdapter;
import org.apache.ignite.internal.util.lang.GridClosureException;
import org.apache.ignite.internal.util.lang.GridCursor;
import org.apache.ignite.internal.util.typedef.F;
import org.apache.ignite.internal.util.typedef.X;
import org.apache.ignite.internal.util.typedef.internal.CU;
import org.apache.ignite.internal.util.typedef.internal.S;
import org.apache.ignite.internal.util.typedef.internal.U;
import org.apache.ignite.internal.util.worker.GridWorker;
import org.apache.ignite.lang.IgniteClosure;
import org.apache.ignite.lang.IgniteFuture;
import org.apache.ignite.lang.IgniteInClosure;
import org.apache.ignite.lang.IgniteProductVersion;
import org.apache.ignite.plugin.extensions.communication.Message;
import org.apache.ignite.spi.IgniteNodeValidationResult;
import org.apache.ignite.thread.IgniteThread;
import org.jetbrains.annotations.NotNull;
import org.jetbrains.annotations.Nullable;

import static org.apache.ignite.cache.CacheAtomicityMode.TRANSACTIONAL;
import static org.apache.ignite.cache.CacheAtomicityMode.TRANSACTIONAL_SNAPSHOT;
import static org.apache.ignite.events.EventType.EVT_NODE_FAILED;
import static org.apache.ignite.events.EventType.EVT_NODE_JOINED;
import static org.apache.ignite.events.EventType.EVT_NODE_LEFT;
import static org.apache.ignite.internal.GridTopic.TOPIC_CACHE_COORDINATOR;
import static org.apache.ignite.internal.managers.communication.GridIoPolicy.SYSTEM_POOL;
import static org.apache.ignite.internal.processors.cache.mvcc.MvccQueryTracker.MVCC_TRACKER_ID_NA;
import static org.apache.ignite.internal.processors.cache.mvcc.MvccUtils.MVCC_COUNTER_NA;
import static org.apache.ignite.internal.processors.cache.mvcc.MvccUtils.MVCC_CRD_COUNTER_NA;
import static org.apache.ignite.internal.processors.cache.mvcc.MvccUtils.MVCC_HINTS_BIT_OFF;
import static org.apache.ignite.internal.processors.cache.mvcc.MvccUtils.MVCC_INITIAL_CNTR;
import static org.apache.ignite.internal.processors.cache.mvcc.MvccUtils.MVCC_READ_OP_CNTR;
import static org.apache.ignite.internal.processors.cache.mvcc.MvccUtils.MVCC_START_CNTR;
import static org.apache.ignite.internal.processors.cache.mvcc.MvccUtils.MVCC_START_OP_CNTR;
import static org.apache.ignite.internal.processors.cache.mvcc.MvccUtils.belongToSameTx;
import static org.apache.ignite.internal.processors.cache.mvcc.MvccUtils.compare;
import static org.apache.ignite.internal.processors.cache.mvcc.MvccUtils.hasNewVersion;
import static org.apache.ignite.internal.processors.cache.mvcc.MvccUtils.isVisible;
import static org.apache.ignite.internal.processors.cache.mvcc.MvccUtils.noCoordinatorError;
import static org.apache.ignite.internal.processors.cache.mvcc.txlog.TxLog.TX_LOG_CACHE_ID;
import static org.apache.ignite.internal.processors.cache.mvcc.txlog.TxLog.TX_LOG_CACHE_NAME;
import static org.apache.ignite.internal.processors.cache.persistence.CacheDataRowAdapter.RowData.KEY_ONLY;

/**
 * MVCC processor.
 */
@SuppressWarnings("unchecked")
public class MvccProcessorImpl extends GridProcessorAdapter implements MvccProcessor, DatabaseLifecycleListener {
    /** */
    private static final boolean FORCE_MVCC =
        IgniteSystemProperties.getBoolean(IgniteSystemProperties.IGNITE_FORCE_MVCC_MODE_IN_TESTS, false);

    /** */
    private static final IgniteProductVersion MVCC_SUPPORTED_SINCE = IgniteProductVersion.fromString("2.7.0");

    /** */
    private static final Waiter LOCAL_TRANSACTION_MARKER = new LocalTransactionMarker();

    /** For tests only. */
    private static IgniteClosure<Collection<ClusterNode>, ClusterNode> crdC;

    /**
     * For testing only.
     *
     * @param crdC Closure assigning coordinator.
     */
    static void coordinatorAssignClosure(IgniteClosure<Collection<ClusterNode>, ClusterNode> crdC) {
        MvccProcessorImpl.crdC = crdC;
    }

    /** */
    private volatile MvccCoordinator curCrd = MvccCoordinator.UNASSIGNED_COORDINATOR;

    /** */
    private TxLog txLog;

    /** */
    private List<GridWorker> vacuumWorkers;

    /** */
    private BlockingQueue<VacuumTask> cleanupQueue;

    /**
     * Vacuum mutex. Prevents concurrent vacuum while start/stop operations
     */
    private final Object mux = new Object();

    /** */
    private final GridAtomicLong futIdCntr = new GridAtomicLong(0);

    /** */
    private final GridAtomicLong mvccCntr = new GridAtomicLong(MVCC_START_CNTR);

    /** */
    private final GridAtomicLong committedCntr = new GridAtomicLong(MVCC_INITIAL_CNTR);

    /**
     * Contains active transactions on mvcc coordinator. Key is mvcc counter.
     * Access is protected by "this" monitor.
     */
    private final Map<Long, ActiveTx> activeTxs = new HashMap<>();

    /** Active query trackers. */
    private final Map<Long, MvccQueryTracker> activeTrackers = new ConcurrentHashMap<>();

    /** */
    private final Map<UUID, Map<Long, MvccSnapshotResponseListener>> snapLsnrs = new ConcurrentHashMap<>();

    /** */
    private final Map<Long, WaitAckFuture> ackFuts = new ConcurrentHashMap<>();

    /** */
    private final Map<TxKey, Waiter> waitMap = new ConcurrentHashMap<>();

    /** */
    private final ActiveQueries activeQueries = new ActiveQueries();

    /** */
    private final MvccPreviousCoordinatorQueries prevCrdQueries = new MvccPreviousCoordinatorQueries();

    /** */
    private final GridFutureAdapter<Void> initFut = new GridFutureAdapter<>();

    /** Flag whether at least one cache with {@code CacheAtomicityMode.TRANSACTIONAL_SNAPSHOT} mode is registered. */
    private volatile boolean mvccEnabled;

    /** Flag whether all nodes in cluster support MVCC. */
    private volatile boolean mvccSupported = true;

    /** */
    private volatile AffinityTopologyVersion readyVer = AffinityTopologyVersion.NONE;

    /**
     * Maps failed node id to votes accumulator for that node.
     */
    private final ConcurrentHashMap<UUID, RecoveryBallotBox> recoveryBallotBoxes = new ConcurrentHashMap<>();

    /**
     * @param ctx Context.
     */
    public MvccProcessorImpl(GridKernalContext ctx) {
        super(ctx);

        ctx.internalSubscriptionProcessor().registerDatabaseListener(this);
    }

    /** {@inheritDoc} */
    @Override public void start() throws IgniteCheckedException {
        ctx.event().addDiscoveryEventListener(this::onDiscovery, EVT_NODE_FAILED, EVT_NODE_LEFT, EVT_NODE_JOINED);

        ctx.io().addMessageListener(TOPIC_CACHE_COORDINATOR, new MvccMessageListener());

        ctx.discovery().setCustomEventListener(DynamicCacheChangeBatch.class,
            new CustomEventListener<DynamicCacheChangeBatch>() {
                @Override public void onCustomEvent(AffinityTopologyVersion topVer, ClusterNode snd, DynamicCacheChangeBatch msg) {
                    checkMvccCacheStarted(msg);
                }
            });
    }

    /** {@inheritDoc} */
    @Override public boolean mvccEnabled() {
        return mvccEnabled;
    }

    /** {@inheritDoc} */
    @Override public void preProcessCacheConfiguration(CacheConfiguration ccfg) {
        if (FORCE_MVCC && ccfg.getAtomicityMode() == TRANSACTIONAL && !CU.isSystemCache(ccfg.getName())) {
            ccfg.setAtomicityMode(TRANSACTIONAL_SNAPSHOT);
            //noinspection unchecked
            ccfg.setNearConfiguration(null);
        }

        if (ccfg.getAtomicityMode() == TRANSACTIONAL_SNAPSHOT) {
            if (!mvccSupported)
                throw new IgniteException("Cannot start MVCC transactional cache. " +
                    "MVCC is unsupported by the cluster.");

            mvccEnabled = true;
        }
    }

    /** {@inheritDoc} */
    @Override public void validateCacheConfiguration(CacheConfiguration ccfg) {
        if (ccfg.getAtomicityMode() == TRANSACTIONAL_SNAPSHOT) {
            if (!mvccSupported)
                throw new IgniteException("Cannot start MVCC transactional cache. " +
                    "MVCC is unsupported by the cluster.");

            mvccEnabled = true;
        }
    }

    /** {@inheritDoc} */
    @Nullable @Override public IgniteNodeValidationResult validateNode(ClusterNode node) {
        if (mvccEnabled && node.version().compareToIgnoreTimestamp(MVCC_SUPPORTED_SINCE) < 0) {
            String errMsg = "Failed to add node to topology. MVCC is enabled on the cluster, but " +
                "the node doesn't support MVCC [nodeId=" + node.id() + ']';

            return new IgniteNodeValidationResult(node.id(), errMsg, errMsg);
        }

        return null;
    }

    /** {@inheritDoc} */
    @Override public void ensureStarted() throws IgniteCheckedException {
        if (!ctx.clientNode()) {
            assert mvccEnabled && mvccSupported;

            if (txLog == null)
                txLog = new TxLog(ctx, ctx.cache().context().database());

            startVacuumWorkers();

            if (log.isInfoEnabled())
                log.info("Mvcc processor started.");
        }
    }

    /** {@inheritDoc} */
    @Override public void onCacheStop(final GridCacheContext cctx) {
        if (cctx.mvccEnabled() && txLog != null) {
            assert mvccEnabled && mvccSupported;

            boolean hasMvccCaches = ctx.cache().cacheDescriptors().values().stream()
                .anyMatch(c -> c.cacheConfiguration().getAtomicityMode() == TRANSACTIONAL_SNAPSHOT);

            if (!hasMvccCaches)
                stopTxLog();
        }
    }


    /** {@inheritDoc} */
    @Override public void beforeStop(IgniteCacheDatabaseSharedManager mgr) {
        stopTxLog();
    }

    /** {@inheritDoc} */
    @Override public void stopTxLog() {
        stopVacuumWorkers();

        txLog = null;

        mvccEnabled = false;
    }

    /** {@inheritDoc} */
    @Override public void onInitDataRegions(IgniteCacheDatabaseSharedManager mgr) throws IgniteCheckedException {
        // We have to always init txLog data region.
        DataStorageConfiguration dscfg = dataStorageConfiguration();

        mgr.addDataRegion(
            dscfg,
            createTxLogRegion(dscfg),
            CU.isPersistenceEnabled(ctx.config()));
    }

    /** {@inheritDoc} */
    @Override public void beforeResumeWalLogging(IgniteCacheDatabaseSharedManager mgr) throws IgniteCheckedException {
        // In case of blt changed we should re-init TX_LOG cache.
        txLogPageStoreInit(mgr);
    }

    /** {@inheritDoc} */
    @Override public void beforeBinaryMemoryRestore(IgniteCacheDatabaseSharedManager mgr) throws IgniteCheckedException {
        txLogPageStoreInit(mgr);
    }

    /** {@inheritDoc} */
    @Override public void afterBinaryMemoryRestore(IgniteCacheDatabaseSharedManager mgr,
        GridCacheDatabaseSharedManager.RestoreBinaryState restoreState) throws IgniteCheckedException {

        boolean hasMvccCaches = ctx.cache().persistentCaches().stream()
            .anyMatch(c -> c.cacheConfiguration().getAtomicityMode() == TRANSACTIONAL_SNAPSHOT);

        if (hasMvccCaches) {
            txLog = new TxLog(ctx, mgr);

            mvccEnabled = true;
        }
    }

    /**
     * @param mgr Database shared manager.
     * @throws IgniteCheckedException If failed.
     */
    private void txLogPageStoreInit(IgniteCacheDatabaseSharedManager mgr) throws IgniteCheckedException {
        assert CU.isPersistenceEnabled(ctx.config());

<<<<<<< HEAD
=======
        //noinspection ConstantConditions
>>>>>>> 57770353
        ctx.cache().context().pageStore().initialize(TX_LOG_CACHE_ID, 0,
            TX_LOG_CACHE_NAME, mgr.dataRegion(TX_LOG_CACHE_NAME).memoryMetrics());
    }

    /** {@inheritDoc} */
    @Override public void onExchangeDone(DiscoCache discoCache) {
        assert discoCache != null && readyVer.compareTo(discoCache.version()) < 0;

        MvccCoordinator curCrd0 = curCrd;

        if (curCrd0.disconnected())
            return; // Nothing to do.

        assert curCrd0.topologyVersion().initialized();

        if (curCrd0.initialized() && curCrd0.local())
            cleanupOrphanedServerTransactions(discoCache.serverNodes());

        if (!curCrd0.initialized() && coordinatorChanged(curCrd0, readyVer, discoCache.version()))
            initialize(curCrd0);
    }

    /** {@inheritDoc} */
    @Override public void onLocalJoin(DiscoveryEvent evt, DiscoCache discoCache) {
        assert evt.type() == EVT_NODE_JOINED && evt.eventNode().isLocal();

        checkMvccSupported(discoCache.allNodes());

        onCoordinatorChanged(discoCache.version(), discoCache.allNodes(), false);
    }

    /** {@inheritDoc} */
    @Override public void onDisconnected(IgniteFuture<?> reconnectFut) {
        MvccCoordinator curCrd0 = curCrd;

        if (!curCrd0.disconnected()) {
            // Notify all listeners waiting for a snapshot.
            onCoordinatorFailed(curCrd0.nodeId());

            curCrd = MvccCoordinator.DISCONNECTED_COORDINATOR;

            readyVer = AffinityTopologyVersion.NONE;
        }
    }

    /**
     * Discovery listener. Note: initial join event is handled by {@link MvccProcessorImpl#onLocalJoin}
     * method.
     *
     * @param evt Discovery event.
     */
    private void onDiscovery(DiscoveryEvent evt, DiscoCache discoCache) {
        assert evt.type() == EVT_NODE_FAILED
            || evt.type() == EVT_NODE_LEFT
            || evt.type() == EVT_NODE_JOINED;

        UUID nodeId = evt.eventNode().id();
        AffinityTopologyVersion topVer = discoCache.version();
        List<ClusterNode> nodes = discoCache.allNodes();

        checkMvccSupported(nodes);

        MvccCoordinator curCrd0 = curCrd;

        if (evt.type() == EVT_NODE_JOINED) {
            if (curCrd0.disconnected()) // Handle join event only if coordinator has not been elected yet.
                onCoordinatorChanged(topVer, nodes, false);
        }
        else if (Objects.equals(nodeId, curCrd0.nodeId())) {
            // 1. Notify all listeners waiting for a snapshot.
            onCoordinatorFailed(nodeId);

            // 2. Process coordinator change.
            onCoordinatorChanged(topVer, nodes, true);
        }
        // Process node left event on the current mvcc coordinator.
        else if (curCrd0.local()) {
            // 1. Notify active queries.
            activeQueries.onNodeFailed(nodeId);

            // 2. Notify previous queries.
            prevCrdQueries.onNodeFailed(nodeId);

            // 3. Recover transactions started by the failed node.
            recoveryBallotBoxes.forEach((nearNodeId, ballotBox) -> {
                // Put synthetic vote from another failed node
                ballotBox.vote(nodeId);

                tryFinishRecoveryVoting(nearNodeId, ballotBox);
            });

            if (evt.eventNode().isClient()) {
                RecoveryBallotBox ballotBox = recoveryBallotBoxes
                    .computeIfAbsent(nodeId, uuid -> new RecoveryBallotBox());

                ballotBox.voters(evt.topologyNodes().stream()
                    // Nodes not supporting MVCC will never send votes to us. So, filter them away.
                    .filter(this::supportsMvcc)
                    .map(ClusterNode::id)
                    .collect(Collectors.toList()));

                tryFinishRecoveryVoting(nodeId, ballotBox);
            }
        }
    }

    /** */
    private void onCoordinatorFailed(UUID nodeId) {
        // 1. Notify all listeners waiting for a snapshot.
        Map<Long, MvccSnapshotResponseListener> map = snapLsnrs.remove(nodeId);

        if (map != null) {
            ClusterTopologyCheckedException ex = new ClusterTopologyCheckedException("Failed to request mvcc " +
                "version, coordinator left: " + nodeId);

            MvccSnapshotResponseListener lsnr;

            for (Long id : map.keySet()) {
                if ((lsnr = map.remove(id)) != null)
                    lsnr.onError(ex);
            }
        }

        // 2. Notify acknowledge futures.
        for (WaitAckFuture fut : ackFuts.values())
            fut.onNodeLeft(nodeId);
    }

    /**
     * Coordinator change callback. Performs all needed actions for handling new coordinator assignment.
     *
     * @param sndQrys {@code True} if it is need to send an active queries list to the new coordinator.
     */
    private void onCoordinatorChanged(AffinityTopologyVersion topVer, Collection<ClusterNode> nodes, boolean sndQrys) {
        MvccCoordinator newCrd = pickMvccCoordinator(nodes, topVer);

        if (newCrd.disconnected()) {
            curCrd = newCrd;

            return;
        }

        assert newCrd.topologyVersion().compareTo(curCrd.topologyVersion()) > 0;

        curCrd = newCrd;

        if (newCrd.local() && !sndQrys)
            // Coordinator was assigned on local join. There was no coordinator before.
            prevCrdQueries.init();

        if (sndQrys) {
            GridLongList activeQryTrackers = new GridLongList();

            for (MvccQueryTracker tracker : activeTrackers.values()) {
                long trackerId = tracker.onMvccCoordinatorChange(newCrd);

                if (trackerId != MVCC_TRACKER_ID_NA)
                    activeQryTrackers.add(trackerId);
            }

            if (newCrd.local())
                prevCrdQueries.init(activeQryTrackers, nodes, ctx.discovery());
            else {
                try {
                    sendMessage(newCrd.nodeId(), new MvccActiveQueriesMessage(activeQryTrackers));
                }
                catch (IgniteCheckedException e) {
                    U.error(log, "Failed to send active queries to mvcc coordinator: " + e);
                }
            }
        }
    }

    /**
     * @param currCrd Current Mvcc coordinator.
     * @param from Start topology version.
     * @param to End topology version
     * @return {@code True} if coordinator was changed between two passed topology versions.
     */
    private boolean coordinatorChanged(MvccCoordinator currCrd, AffinityTopologyVersion from,
        AffinityTopologyVersion to) {
        return from.compareTo(currCrd.topologyVersion()) < 0
            && to.compareTo(currCrd.topologyVersion()) >= 0;
    }

    /**
     * Cleans up active transactions lost near node which is server. Executed on coordinator.
     *
     * @param liveSrvs Live server nodes at the moment of cleanup.
     */
    private void cleanupOrphanedServerTransactions(Collection<ClusterNode> liveSrvs) {
        Set<UUID> ids = liveSrvs.stream()
            .map(ClusterNode::id)
            .collect(Collectors.toSet());

        List<Long> forRmv = new ArrayList<>();

        synchronized (this) {
            for (Map.Entry<Long, ActiveTx> entry : activeTxs.entrySet()) {
                // If node started tx is not known as live then remove such tx from active list
                ActiveTx activeTx = entry.getValue();

                if (activeTx.getClass() == ActiveServerTx.class && !ids.contains(activeTx.nearNodeId))
                    forRmv.add(entry.getKey());
            }
        }

        for (Long txCntr : forRmv)
            // Committed counter is increased because it is not known if transaction was committed or not and we must
            // bump committed counter for committed transaction as it is used in (read-only) query snapshot.
            onTxDone(txCntr, true);
    }

    /**
     * Initializes a new coordinator.
     */
    private void initialize(MvccCoordinator curCrd0) {
        readyVer = curCrd0.topologyVersion();

        curCrd0.initialized(true);

        // Complete init future if local node is a new coordinator. All previous txs have been already completed here.
        if (curCrd0.local())
            ctx.closure().runLocalSafe(initFut::onDone);
    }

    /** {@inheritDoc} */
    @Override @NotNull public MvccCoordinator currentCoordinator() {
        return curCrd;
    }

    /** {@inheritDoc} */
    @Override public byte state(MvccVersion ver) {
        return state(ver.coordinatorVersion(), ver.counter());
    }

    /** {@inheritDoc} */
<<<<<<< HEAD
    @Override public byte state(long crdVer, long cntr) throws IgniteCheckedException {
        assert txLog != null && mvccEnabled : txLog;
=======
    @Override public byte state(long crdVer, long cntr) {
        assert txLog != null && mvccEnabled : mvccEnabled;
>>>>>>> 57770353

        try {
            return txLog.get(crdVer, cntr);
        }
        catch (IgniteCheckedException e) {
            ctx.failure().process(new FailureContext(FailureType.CRITICAL_ERROR, e));
        }

        return TxState.NA;
    }

    /** {@inheritDoc} */
    @Override public void updateState(MvccVersion ver, byte state) {
        updateState(ver, state, true);
    }

    /** {@inheritDoc} */
<<<<<<< HEAD
    @Override public void updateState(MvccVersion ver, byte state, boolean primary) throws IgniteCheckedException {
        assert mvccEnabled;
        assert txLog != null || waitMap.isEmpty();

        // txLog may not exist if node is non-affinity for any mvcc-cache.
        if (txLog == null)
            return;

        TxKey key = new TxKey(ver.coordinatorVersion(), ver.counter());
=======
    @Override public void updateState(MvccVersion ver, byte state, boolean primary) {
        assert mvccEnabled;
        assert txLog != null || waitMap.isEmpty();
>>>>>>> 57770353

        // txLog may not exist if node is non-affinity for any mvcc-cache.
        if (txLog == null)
            return;

        try {
            txLog.put(new TxKey(ver.coordinatorVersion(), ver.counter()), state, primary);
        }
        catch (IgniteCheckedException e) {
            ctx.failure().process(new FailureContext(FailureType.CRITICAL_ERROR, e));
        }
    }

    /** {@inheritDoc} */
    @Override public void registerLocalTransaction(long crd, long cntr) {
        Waiter old = waitMap.putIfAbsent(new TxKey(crd, cntr), LOCAL_TRANSACTION_MARKER);

        assert old == null || old.hasLocalTransaction();
    }

    /** {@inheritDoc} */
    @Override public boolean hasLocalTransaction(long crd, long cntr) {
        Waiter waiter = waitMap.get(new TxKey(crd, cntr));

        return waiter != null && waiter.hasLocalTransaction();
    }

    /** {@inheritDoc} */
    @Override public IgniteInternalFuture<Void> waitForLock(GridCacheContext cctx, MvccVersion waiterVer,
        MvccVersion blockerVer) {
        TxKey key = new TxKey(blockerVer.coordinatorVersion(), blockerVer.counter());

        LockFuture fut = new LockFuture(cctx.ioPolicy(), waiterVer);

        Waiter waiter = waitMap.merge(key, fut, Waiter::concat);

        if (!waiter.hasLocalTransaction() && (waiter = waitMap.remove(key)) != null)
            waiter.run(ctx);
        else {
            DeadlockDetectionManager.DelayedDeadlockComputation delayedComputation
                = ctx.cache().context().deadlockDetectionMgr().initDelayedComputation(waiterVer, blockerVer);

            if (delayedComputation != null)
                fut.listen(fut0 -> delayedComputation.cancel());
        }

        return fut;
    }

    /** {@inheritDoc} */
    @Override public void releaseWaiters(MvccVersion locked) {
        Waiter waiter = waitMap.remove(new TxKey(locked.coordinatorVersion(), locked.counter()));

        if (waiter != null)
            waiter.run(ctx);
    }

    /** {@inheritDoc} */
    @Override public void addQueryTracker(MvccQueryTracker tracker) {
        assert tracker.id() != MVCC_TRACKER_ID_NA;

        activeTrackers.putIfAbsent(tracker.id(), tracker);
    }

    /** {@inheritDoc} */
    @Override public void removeQueryTracker(Long id) {
        activeTrackers.remove(id);
    }

    /** {@inheritDoc} */
    @Override public MvccSnapshot requestWriteSnapshotLocal() {
        if (!currentCoordinator().local() || !initFut.isDone())
            return null;

        return assignTxSnapshot(0L, ctx.localNodeId(), false);
    }

    /** {@inheritDoc} */
    @Override public MvccSnapshot requestReadSnapshotLocal() {
        if (!currentCoordinator().local() || !initFut.isDone())
            return null;

        return activeQueries.assignQueryCounter(ctx.localNodeId(), 0L);
    }

    /** {@inheritDoc} */
    @Override public IgniteInternalFuture<MvccSnapshot> requestReadSnapshotAsync() {
        MvccSnapshotFuture fut = new MvccSnapshotFuture();

        requestReadSnapshotAsync(currentCoordinator(), fut);

        return fut;
    }

    /** {@inheritDoc} */
    @Override public IgniteInternalFuture<MvccSnapshot> requestWriteSnapshotAsync() {
        MvccSnapshotFuture fut = new MvccSnapshotFuture();

        requestWriteSnapshotAsync(currentCoordinator(), fut);

        return fut;
    }

    /** {@inheritDoc} */
    @Override public void requestReadSnapshotAsync(MvccCoordinator crd, MvccSnapshotResponseListener lsnr) {
        requestSnapshotAsync(crd, lsnr, true);
    }

    /** {@inheritDoc} */
    @Override public void requestWriteSnapshotAsync(MvccCoordinator crd, MvccSnapshotResponseListener lsnr) {
        requestSnapshotAsync(crd, lsnr, false);
    }

    /** */
    private void requestSnapshotAsync(MvccCoordinator crd, MvccSnapshotResponseListener lsnr, boolean forRead) {
        if (crd.disconnected()) {
            lsnr.onError(noCoordinatorError());

            return;
        }

        if (ctx.localNodeId().equals(crd.nodeId())) {
            if (!initFut.isDone()) {
                // Wait for the local coordinator init.
                initFut.listen(new IgniteInClosure<IgniteInternalFuture>() {
                    @Override public void apply(IgniteInternalFuture fut) {
                        if (forRead)
                            lsnr.onResponse(activeQueries.assignQueryCounter(ctx.localNodeId(), 0L));
                        else
                            lsnr.onResponse(assignTxSnapshot(0L, ctx.localNodeId(), false));
                    }
                });
            }
            else if (forRead)
                lsnr.onResponse(activeQueries.assignQueryCounter(ctx.localNodeId(), 0L));
            else
                lsnr.onResponse(assignTxSnapshot(0L, ctx.localNodeId(), false));

            return;
        }

        // Send request to the remote coordinator.
        UUID nodeId = crd.nodeId();

        long id = futIdCntr.incrementAndGet();

        Map<Long, MvccSnapshotResponseListener> map = snapLsnrs.get(nodeId), map0;

        if (map == null && (map0 = snapLsnrs.putIfAbsent(nodeId, map = new ConcurrentHashMap<>())) != null)
            map = map0;

        map.put(id, lsnr);

        try {
            sendMessage(nodeId, forRead ? new MvccQuerySnapshotRequest(id) : new MvccTxSnapshotRequest(id));
        }
        catch (IgniteCheckedException e) {
            if (map.remove(id) != null)
                lsnr.onError(e);
        }
    }

    /** {@inheritDoc} */
    @Override public IgniteInternalFuture<Void> ackTxCommit(MvccSnapshot updateVer) {
        assert updateVer != null;

        MvccCoordinator crd = curCrd;

        if (crd.disconnected() || crd.version() != updateVer.coordinatorVersion())
            return new GridFinishedFuture<>();

        return sendTxCommit(crd, new MvccAckRequestTx(futIdCntr.incrementAndGet(), updateVer.counter()));
    }

    /** {@inheritDoc} */
    @Override public void ackTxRollback(MvccVersion updateVer) {
        assert updateVer != null;

        MvccCoordinator crd = curCrd;

        if (crd.disconnected() || crd.version() != updateVer.coordinatorVersion())
            return;

        MvccAckRequestTx msg = new MvccAckRequestTx((long)-1, updateVer.counter());

        msg.skipResponse(true);

        try {
            sendMessage(crd.nodeId(), msg);
        }
        catch (ClusterTopologyCheckedException e) {
            if (log.isDebugEnabled())
                log.debug("Failed to send tx rollback ack, node left [msg=" + msg + ", node=" + crd.nodeId() + ']');
        }
        catch (IgniteCheckedException e) {
            U.error(log, "Failed to send tx rollback ack [msg=" + msg + ", node=" + crd.nodeId() + ']', e);
        }
    }

    /** {@inheritDoc} */
    @Override public void ackQueryDone(MvccSnapshot snapshot, long qryId) {
        MvccCoordinator crd = currentCoordinator();

        if (crd.disconnected() || snapshot == null)
            return;

        if (crd.version() != snapshot.coordinatorVersion()
            || !sendQueryDone(crd, new MvccAckRequestQueryCntr(queryTrackCounter(snapshot)))) {
            Message msg = new MvccAckRequestQueryId(qryId);

            do {
                crd = currentCoordinator();
            }
            while (!sendQueryDone(crd, msg));
        }
    }

    /** {@inheritDoc} */
    // TODO: Proper use of diagnostic context.
    @Override public void dumpDebugInfo(IgniteLogger log, @Nullable IgniteDiagnosticPrepareContext diagCtx) {
        boolean first = true;

        for (Map<Long, MvccSnapshotResponseListener> map : snapLsnrs.values()) {
            if (first) {
                U.warn(log, "Pending mvcc listener: ");

                first = false;
            }

            for (MvccSnapshotResponseListener lsnr : map.values())
                U.warn(log, ">>> " + lsnr.toString());
        }

        first = true;

        for (WaitAckFuture waitAckFut : ackFuts.values()) {
            if (first) {
                U.warn(log, "Pending mvcc wait ack futures: ");

                first = false;
            }

            U.warn(log, ">>> " + waitAckFut.toString());
        }
    }

    /**
     * Removes all less or equals to the given one records from Tx log.
     *
     * @param ver Version.
     * @throws IgniteCheckedException If fails.
     */
    void removeUntil(MvccVersion ver) throws IgniteCheckedException {
        txLog.removeUntil(ver.coordinatorVersion(), ver.counter());
    }

    /**
     * TODO IGNITE-7966
     *
     * @return Data region configuration.
     */
    private DataRegionConfiguration createTxLogRegion(DataStorageConfiguration dscfg) {
        DataRegionConfiguration cfg = new DataRegionConfiguration();

        cfg.setName(TX_LOG_CACHE_NAME);
        cfg.setInitialSize(dscfg.getSystemRegionInitialSize());
        cfg.setMaxSize(dscfg.getSystemRegionMaxSize());
        cfg.setPersistenceEnabled(CU.isPersistenceEnabled(dscfg));
        return cfg;
    }

    /**
     * @return Data storage configuration.
     */
    private DataStorageConfiguration dataStorageConfiguration() {
        return ctx.config().getDataStorageConfiguration();
    }

    /**
     * Picks mvcc coordinator from the given list of nodes.
     *
     * @return Chosen mvcc coordinator.
     */
    private @NotNull MvccCoordinator pickMvccCoordinator(Collection<ClusterNode> nodes, AffinityTopologyVersion topVer) {
        ClusterNode crdNode = null;

        if (crdC != null) {
            crdNode = crdC.apply(nodes);

            if (crdNode != null && log.isInfoEnabled())
                log.info("Assigned coordinator using test closure: " + crdNode.id());
        }
        else {
            // Expect nodes are sorted by order.
            for (ClusterNode node : nodes) {
                if (!node.isClient() && supportsMvcc(node)) {
                    crdNode = node;

                    break;
                }
            }
        }

        MvccCoordinator crd = crdNode != null ? new MvccCoordinator(topVer, crdNode.id(), coordinatorVersion(crdNode),
            crdNode.isLocal()) : MvccCoordinator.DISCONNECTED_COORDINATOR;

        if (crd.disconnected())
            U.warn(log, "New mvcc coordinator was not assigned [topVer=" + topVer + ']');
        else if (log.isInfoEnabled())
            log.info("Assigned mvcc coordinator [crd=" + crd + ']');

        return crd;
    }

    /**
     * @param crdNode Assigned coordinator node.
     * @return Coordinator version.
     */
    private long coordinatorVersion(ClusterNode crdNode) {
        return crdNode.order() + ctx.discovery().gridStartTime();
    }

    /** */
    private void checkMvccSupported(Collection<ClusterNode> nodes) {
        if (mvccEnabled) {
            assert mvccSupported;

            return;
        }

        boolean res = true, was = mvccSupported;

        for (ClusterNode node : nodes) {
            if (!supportsMvcc(node)) {
                res = false;

                break;
            }
        }

        if (was != res)
            mvccSupported = res;
    }

    /** */
    private boolean supportsMvcc(ClusterNode node) {
        return node.version().compareToIgnoreTimestamp(MVCC_SUPPORTED_SINCE) >= 0;
    }

    /** */
    private void checkMvccCacheStarted(DynamicCacheChangeBatch cacheMsg) {
        if (!mvccEnabled) {
            for (DynamicCacheChangeRequest req : cacheMsg.requests()) {
                CacheConfiguration ccfg = req.startCacheConfiguration();

                if (ccfg == null)
                    continue;

                if (ccfg.getAtomicityMode() == TRANSACTIONAL_SNAPSHOT) {
                    assert mvccSupported;

                    mvccEnabled = true;
                }
            }
        }
    }

    /** */
    private MvccSnapshotResponse assignTxSnapshot(long futId, UUID nearId, boolean client) {
        assert initFut.isDone() && curCrd.local();

        MvccSnapshotResponse res = new MvccSnapshotResponse();

        long ver, cleanup, tracking;

        synchronized (this) {
            ver = mvccCntr.incrementAndGet();
            tracking = ver;
            cleanup = committedCntr.get() + 1;

            for (Map.Entry<Long, ActiveTx> entry : activeTxs.entrySet()) {
                cleanup = Math.min(entry.getValue().tracking, cleanup);
                tracking = Math.min(entry.getKey(), tracking);

                res.addTx(entry.getKey());
            }

            ActiveTx activeTx = client ? new ActiveTx(tracking, nearId) : new ActiveServerTx(tracking, nearId);

            boolean add = activeTxs.put(ver, activeTx) == null;

            assert add : ver;
        }

        long minQry = activeQueries.minimalQueryCounter();

        if (minQry != -1)
            cleanup = Math.min(cleanup, minQry);

        cleanup = prevCrdQueries.previousQueriesDone() ? cleanup - 1 : MVCC_COUNTER_NA;

        res.init(futId, curCrd.version(), ver, MVCC_START_OP_CNTR, cleanup, tracking);

        return res;
    }

    /** */
    private void onTxDone(Long txCntr, boolean increaseCommittedCntr) {
        assert initFut.isDone();

        synchronized (this) {
            activeTxs.remove(txCntr);

            if (increaseCommittedCntr)
                committedCntr.setIfGreater(txCntr);
        }
    }

    /**
     * @param mvccCntr Query counter.
     */
    private void onQueryDone(UUID nodeId, Long mvccCntr) {
        activeQueries.onQueryDone(nodeId, mvccCntr);
    }

    /**
     * @param mvccVer Read version.
     * @return Tracker counter.
     */
    private long queryTrackCounter(MvccSnapshot mvccVer) {
        long trackCntr = mvccVer.counter();

        MvccLongList txs = mvccVer.activeTransactions();

        int size = txs.size();

        for (int i = 0; i < size; i++) {
            long txVer = txs.get(i);

            if (txVer < trackCntr)
                trackCntr = txVer;
        }

        return trackCntr;
    }

    /**
     * Launches vacuum workers and scheduler.
     */
    void startVacuumWorkers() {
        if (!ctx.clientNode()) {
            synchronized (mux) {
                if (vacuumWorkers == null) {
                    assert cleanupQueue == null;

                    cleanupQueue = new LinkedBlockingQueue<>();

                    vacuumWorkers = new ArrayList<>(ctx.config().getMvccVacuumThreadCount() + 1);

                    vacuumWorkers.add(new VacuumScheduler(ctx, log, this));

                    for (int i = 0; i < ctx.config().getMvccVacuumThreadCount(); i++)
                        vacuumWorkers.add(new VacuumWorker(ctx, log, cleanupQueue));

                    for (GridWorker worker : vacuumWorkers)
                        new IgniteThread(worker).start();

                    return;
                }
            }

            U.warn(log, "Attempting to start active vacuum.");
        }
    }

    /**
     * Stops vacuum worker and scheduler.
     */
    void stopVacuumWorkers() {
        if (!ctx.clientNode()) {
            List<GridWorker> workers;
            BlockingQueue<VacuumTask> queue;

            synchronized (mux) {
                workers = vacuumWorkers;
                queue = cleanupQueue;

                vacuumWorkers = null;
                cleanupQueue = null;
            }

            if (workers == null) {
                if (log.isDebugEnabled() && mvccEnabled())
                    log.debug("Attempting to stop inactive vacuum.");

                return;
            }

            assert queue != null;

            // Stop vacuum workers outside mutex to prevent deadlocks.
            U.cancel(workers);
            U.join(workers, log);

            if (!queue.isEmpty()) {
                IgniteCheckedException ex = vacuumCancelledException();

                for (VacuumTask task : queue)
                    task.onDone(ex);
            }
        }
    }

    /**
     * Runs vacuum process.
     *
     * @return {@code Future} with {@link VacuumMetrics}.
     */
    IgniteInternalFuture<VacuumMetrics> runVacuum() {
        assert !ctx.clientNode();

        MvccCoordinator crd0 = currentCoordinator();

        if (!crd0.initialized() || Thread.currentThread().isInterrupted())
            return new GridFinishedFuture<>(new VacuumMetrics());

        final GridFutureAdapter<VacuumMetrics> res = new GridFutureAdapter<>();

        // TODO IGNITE-8974 create special method for getting cleanup version only.
        MvccSnapshot snapshot = requestWriteSnapshotLocal();

        if (snapshot != null)
            continueRunVacuum(res, snapshot);
        else
            requestWriteSnapshotAsync(crd0, new MvccSnapshotResponseListener() {
                @Override public void onResponse(MvccSnapshot s) {
                    continueRunVacuum(res, s);
                }

                @Override public void onError(IgniteCheckedException e) {
                    if (!(e instanceof ClusterTopologyCheckedException))
                        completeWithException(res, e);
                    else {
                        if (log.isDebugEnabled())
                            log.debug("Vacuum failed to receive an Mvcc snapshot. " +
                                "Need to retry on the stable topology. " + e.getMessage());

                        res.onDone(new VacuumMetrics());
                    }
                }
            });

        return res;
    }

    /**
     * @param res Result.
     * @param snapshot Snapshot.
     */
    private void continueRunVacuum(GridFutureAdapter<VacuumMetrics> res, MvccSnapshot snapshot) {
        ackTxCommit(snapshot)
            .listen(new IgniteInClosure<IgniteInternalFuture>() {
                @Override public void apply(IgniteInternalFuture fut) {
                    Throwable err;

                    if ((err = fut.error()) != null) {
                        U.error(log, "Vacuum error.", err);

                        res.onDone(err);
                    }
                    else if (snapshot.cleanupVersion() <= MVCC_COUNTER_NA)
                        res.onDone(new VacuumMetrics());
                    else {
                        try {
                            if (log.isDebugEnabled())
                                log.debug("Started vacuum with cleanup version=" + snapshot.cleanupVersion() + '.');

                            synchronized (mux) {
                                if (cleanupQueue == null) {
                                    res.onDone(vacuumCancelledException());

                                    return;
                                }

                                GridCompoundIdentityFuture<VacuumMetrics> res0 =
                                    new GridCompoundIdentityFuture<VacuumMetrics>(new VacuumMetricsReducer()) {
                                        /** {@inheritDoc} */
                                        @Override protected void logError(IgniteLogger log, String msg, Throwable e) {
                                            // no-op
                                        }

                                        /** {@inheritDoc} */
                                        @Override protected void logDebug(IgniteLogger log, String msg) {
                                            // no-op
                                        }
                                    };

                                for (CacheGroupContext grp : ctx.cache().cacheGroups()) {
                                    if (grp.mvccEnabled()) {
                                        grp.topology().readLock();

                                        try {
                                            for (GridDhtLocalPartition part : grp.topology().localPartitions()) {
                                                VacuumTask task = new VacuumTask(snapshot, part);

                                                cleanupQueue.offer(task);

                                                res0.add(task);
                                            }
                                        }
                                        finally {
                                            grp.topology().readUnlock();
                                        }
                                    }
                                }

                                res0.markInitialized();

                                res0.listen(future -> {
                                    VacuumMetrics metrics = null; Throwable ex = null;

                                    try {
                                        metrics = future.get();

                                        txLog.removeUntil(snapshot.coordinatorVersion(), snapshot.cleanupVersion());

                                        if (log.isDebugEnabled())
                                            log.debug("Vacuum completed. " + metrics);
                                    } catch (Throwable e) {
                                        if (X.hasCause(e, NodeStoppingException.class)) {
                                            if (log.isDebugEnabled())
                                                log.debug("Cannot complete vacuum (node is stopping).");

                                            metrics = new VacuumMetrics();
                                        } else
                                            ex = new GridClosureException(e);
                                    }

                                    res.onDone(metrics, ex);
                                });
                            }

                        }
                        catch (Throwable e) {
                            completeWithException(res, e);
                        }
                    }
                }
            });
    }

    /** */
    private void completeWithException(GridFutureAdapter fut, Throwable e) {
        fut.onDone(e);

        if (e instanceof Error)
            throw (Error)e;
    }

    /** */
    @NotNull private IgniteCheckedException vacuumCancelledException() {
        return new NodeStoppingException("Operation has been cancelled (node is stopping).");
    }

    /** */
    @NotNull private IgniteInternalFuture<Void> sendTxCommit(MvccCoordinator crd, MvccAckRequestTx msg) {
        WaitAckFuture fut = new WaitAckFuture(msg.futureId(), crd.nodeId(), true);

        ackFuts.put(fut.id, fut);

        try {
            sendMessage(crd.nodeId(), msg);
        }
        catch (IgniteCheckedException e) {
            if (ackFuts.remove(fut.id) != null) {
                if (e instanceof ClusterTopologyCheckedException) {
                    if (log.isDebugEnabled())
                        log.debug("Failed to send tx ack, node left [crd=" + crd + ", msg=" + msg + ']');

                    fut.onDone(); // No need to ack, finish without error.
                }
                else
                    fut.onDone(e);
            }
        }

        return fut;
    }

    /**
     * @param crd Mvcc coordinator.
     * @param msg Message.
     * @return {@code True} if no need to resend the message to a new coordinator.
     */
    @SuppressWarnings("BooleanMethodIsAlwaysInverted")
    private boolean sendQueryDone(MvccCoordinator crd, Message msg) {
        if (crd.disconnected())
            return true; // no need to send ack;

        try {
            sendMessage(crd.nodeId(), msg);

            return true;
        }
        catch (ClusterTopologyCheckedException e) {
            if (log.isDebugEnabled())
                log.debug("Failed to send query ack, node left [crd=" + crd + ", msg=" + msg + ']');

            MvccCoordinator crd0 = currentCoordinator();

            // Coordinator is unassigned or still the same.
            return crd0.disconnected() || crd.version() == crd0.version();
        }
        catch (IgniteCheckedException e) {
            U.error(log, "Failed to send query ack [crd=" + crd + ", msg=" + msg + ']', e);

            return true;
        }
    }

    /**
     * Send IO message.
     *
     * @param nodeId Node ID.
     * @param msg Message.
     */
    private void sendMessage(UUID nodeId, Message msg) throws IgniteCheckedException {
        ctx.io().sendToGridTopic(nodeId, TOPIC_CACHE_COORDINATOR, msg, SYSTEM_POOL);
    }

    /**
     * @param nodeId Sender node ID.
     * @param msg Message.
     */
    private void processCoordinatorTxSnapshotRequest(UUID nodeId, MvccTxSnapshotRequest msg) {
        ClusterNode node = ctx.discovery().node(nodeId);

        if (node == null) {
            if (log.isDebugEnabled())
                log.debug("Ignore tx snapshot request processing, node left [msg=" + msg + ", node=" + nodeId + ']');

            return;
        }

        MvccSnapshotResponse res = assignTxSnapshot(msg.futureId(), nodeId, node.isClient());

        boolean finishFailed = true;

        try {
            sendMessage(node.id(), res);

            finishFailed = false;
        }
        catch (ClusterTopologyCheckedException e) {
            if (log.isDebugEnabled())
                log.debug("Failed to send tx snapshot response, node left [msg=" + msg + ", node=" + nodeId + ']');
        }
        catch (IgniteCheckedException e) {
            U.error(log, "Failed to send tx snapshot response [msg=" + msg + ", node=" + nodeId + ']', e);
        }

        if (finishFailed)
            onTxDone(res.counter(), false);
    }

    /**
     * @param nodeId Sender node ID.
     * @param msg Message.
     */
    private void processCoordinatorQuerySnapshotRequest(UUID nodeId, MvccQuerySnapshotRequest msg) {
        ClusterNode node = ctx.discovery().node(nodeId);

        if (node == null) {
            if (log.isDebugEnabled())
                log.debug("Ignore query counter request processing, node left [msg=" + msg + ", node=" + nodeId + ']');

            return;
        }

        MvccSnapshotResponse res = activeQueries.assignQueryCounter(nodeId, msg.futureId());

        try {
            sendMessage(node.id(), res);
        }
        catch (ClusterTopologyCheckedException e) {
            if (log.isDebugEnabled())
                log.debug("Failed to send query counter response, node left [msg=" + msg + ", node=" + nodeId + ']');
        }
        catch (IgniteCheckedException e) {
            onQueryDone(nodeId, res.tracking());

            U.error(log, "Failed to send query counter response [msg=" + msg + ", node=" + nodeId + ']', e);
        }
    }

    /**
     * @param nodeId Sender node ID.
     * @param msg Message.
     */
    private void processCoordinatorSnapshotResponse(UUID nodeId, MvccSnapshotResponse msg) {
        Map<Long, MvccSnapshotResponseListener> map = snapLsnrs.get(nodeId);

        MvccSnapshotResponseListener lsnr;

        if (map != null && (lsnr = map.remove(msg.futureId())) != null)
            lsnr.onResponse(msg);
        else {
            if (ctx.discovery().alive(nodeId))
                U.warn(log, "Failed to find query version future [node=" + nodeId + ", msg=" + msg + ']');
            else if (log.isDebugEnabled())
                log.debug("Failed to find query version future [node=" + nodeId + ", msg=" + msg + ']');
        }
    }

    /**
     * @param nodeId Node ID.
     * @param msg Message.
     */
    private void processCoordinatorQueryAckRequest(UUID nodeId, MvccAckRequestQueryCntr msg) {
        onQueryDone(nodeId, msg.counter());
    }

    /**
     * @param nodeId Node ID.
     * @param msg Message.
     */
    private void processNewCoordinatorQueryAckRequest(UUID nodeId, MvccAckRequestQueryId msg) {
        prevCrdQueries.onQueryDone(nodeId, msg.queryTrackerId());
    }

    /**
     * @param nodeId Sender node ID.
     * @param msg Message.
     */
    private void processCoordinatorTxAckRequest(UUID nodeId, MvccAckRequestTx msg) {
        onTxDone(msg.txCounter(), msg.futureId() >= 0);

        if (msg.queryCounter() != MVCC_COUNTER_NA)
            onQueryDone(nodeId, msg.queryCounter());
        else if (msg.queryTrackerId() != MVCC_TRACKER_ID_NA)
            prevCrdQueries.onQueryDone(nodeId, msg.queryTrackerId());

        if (!msg.skipResponse()) {
            try {
                sendMessage(nodeId, new MvccFutureResponse(msg.futureId()));
            }
            catch (ClusterTopologyCheckedException e) {
                if (log.isDebugEnabled())
                    log.debug("Failed to send tx ack response, node left [msg=" + msg + ", node=" + nodeId + ']');
            }
            catch (IgniteCheckedException e) {
                U.error(log, "Failed to send tx ack response [msg=" + msg + ", node=" + nodeId + ']', e);
            }
        }
    }

    /**
     * @param nodeId Sender node ID.
     * @param msg Message.
     */
    private void processCoordinatorAckResponse(UUID nodeId, MvccFutureResponse msg) {
        WaitAckFuture fut = ackFuts.remove(msg.futureId());

        if (fut != null)
            fut.onResponse();
        else {
            if (ctx.discovery().alive(nodeId))
                U.warn(log, "Failed to find tx ack future [node=" + nodeId + ", msg=" + msg + ']');
            else if (log.isDebugEnabled())
                log.debug("Failed to find tx ack future [node=" + nodeId + ", msg=" + msg + ']');
        }
    }

    /**
     * @param nodeId Node ID.
     * @param msg Message.
     */
    private void processActiveQueriesMessage(UUID nodeId, MvccActiveQueriesMessage msg) {
        prevCrdQueries.addNodeActiveQueries(nodeId, msg.activeQueries());
    }

    /**
     *
     */
    private class ActiveQueries {
        /** */
        private final Map<UUID, TreeMap<Long, AtomicInteger>> activeQueries = new HashMap<>();

        /** */
        private Long minQry;

        /** */
        private synchronized long minimalQueryCounter() {
            return minQry == null ? -1 : minQry;
        }

        /** */
        private synchronized MvccSnapshotResponse assignQueryCounter(UUID nodeId, long futId) {
            MvccSnapshotResponse res = new MvccSnapshotResponse();

            long ver, tracking;

            synchronized (MvccProcessorImpl.this) {
                ver = committedCntr.get();
                tracking = ver;

                for (Long txVer : activeTxs.keySet()) {
                    if (txVer < ver) {
                        tracking = Math.min(txVer, tracking);
                        res.addTx(txVer);
                    }
                }
            }

            TreeMap<Long, AtomicInteger> nodeMap = activeQueries.get(nodeId);

            if (nodeMap == null) {
                activeQueries.put(nodeId, nodeMap = new TreeMap<>());

                nodeMap.put(tracking, new AtomicInteger(1));
            }
            else {
                AtomicInteger cntr = nodeMap.get(tracking);

                if (cntr == null)
                    nodeMap.put(tracking, new AtomicInteger(1));
                else
                    cntr.incrementAndGet();
            }

            if (minQry == null)
                minQry = tracking;

            res.init(futId, curCrd.version(), ver, MVCC_READ_OP_CNTR, MVCC_COUNTER_NA, tracking);

            return res;
        }

        /** */
        private synchronized void onQueryDone(UUID nodeId, Long ver) {
            TreeMap<Long, AtomicInteger> nodeMap = activeQueries.get(nodeId);

            if (nodeMap == null)
                return;

            assert minQry != null;

            AtomicInteger cntr = nodeMap.get(ver);

            assert cntr != null && cntr.get() > 0 : "onQueryDone ver=" + ver;

            if (cntr.decrementAndGet() == 0) {
                nodeMap.remove(ver);

                if (nodeMap.isEmpty())
                    activeQueries.remove(nodeId);

                if (ver.equals(minQry))
                    minQry = activeMinimal();
            }
        }

        /** */
        private synchronized void onNodeFailed(UUID nodeId) {
            activeQueries.remove(nodeId);

            minQry = activeMinimal();
        }

        /** */
        private Long activeMinimal() {
            Long min = null;

            for (TreeMap<Long, AtomicInteger> s : activeQueries.values()) {
                Long first = s.firstKey();

                if (min == null || first < min)
                    min = first;
            }

            return min;
        }
    }

    /**
     *
     */
    private class WaitAckFuture extends MvccFuture<Void> {
        /** */
        private final long id;

        /** */
        final boolean ackTx;

        /**
         * @param id Future ID.
         * @param nodeId Coordinator node ID.
         * @param ackTx {@code True} if ack tx commit, {@code false} if waits for previous txs.
         */
        WaitAckFuture(long id, UUID nodeId, boolean ackTx) {
            super(nodeId);

            this.id = id;
            this.ackTx = ackTx;
        }

        /**
         *
         */
        void onResponse() {
            onDone();
        }

        /**
         * @param nodeId Failed node ID.
         */
        void onNodeLeft(UUID nodeId) {
            if (crdId.equals(nodeId) && ackFuts.remove(id) != null)
                onDone();
        }

        /** {@inheritDoc} */
        @Override public String toString() {
            return S.toString(WaitAckFuture.class, this, super.toString());
        }
    }

    /** {@inheritDoc} */
    @Override public Optional<? extends MvccVersion> checkWaiting(MvccVersion mvccVer) {
        return waitMap.entrySet().stream()
            .filter(e -> e.getValue().lockFuture(mvccVer) != null)
            .map(Map.Entry::getKey)
            .map(key -> new MvccVersionImpl(key.major(), key.minor(), 0))
            .findAny();
    }

    /** {@inheritDoc} */
    @Override public void failWaiter(MvccVersion mvccVer, Exception e) {
        waitMap.values().stream()
            .map(w -> w.lockFuture(mvccVer))
            .filter(Objects::nonNull)
            .findAny()
            .ifPresent(w -> w.onDone(e));
    }

    /**
     *
     */
    private class MvccMessageListener implements GridMessageListener {
        /** {@inheritDoc} */
        @Override public void onMessage(UUID nodeId, Object msg, byte plc) {
            MvccMessage msg0 = (MvccMessage)msg;

            if (msg0.waitForCoordinatorInit() && !initFut.isDone()) {
                initFut.listen(new IgniteInClosure<IgniteInternalFuture<Void>>() {
                    @Override public void apply(IgniteInternalFuture<Void> fut) {
                        assert curCrd.local();

                        processMessage(nodeId, msg);
                    }
                });
            }
            else
                processMessage(nodeId, msg);
        }

        /**
         * Processes mvcc message.
         *
         * @param nodeId Node id.
         * @param msg Message.
         */
        private void processMessage(UUID nodeId, Object msg) {
            if (msg instanceof MvccTxSnapshotRequest)
                processCoordinatorTxSnapshotRequest(nodeId, (MvccTxSnapshotRequest)msg);
            else if (msg instanceof MvccAckRequestTx)
                processCoordinatorTxAckRequest(nodeId, (MvccAckRequestTx)msg);
            else if (msg instanceof MvccFutureResponse)
                processCoordinatorAckResponse(nodeId, (MvccFutureResponse)msg);
            else if (msg instanceof MvccAckRequestQueryCntr)
                processCoordinatorQueryAckRequest(nodeId, (MvccAckRequestQueryCntr)msg);
            else if (msg instanceof MvccQuerySnapshotRequest)
                processCoordinatorQuerySnapshotRequest(nodeId, (MvccQuerySnapshotRequest)msg);
            else if (msg instanceof MvccSnapshotResponse)
                processCoordinatorSnapshotResponse(nodeId, (MvccSnapshotResponse)msg);
            else if (msg instanceof MvccAckRequestQueryId)
                processNewCoordinatorQueryAckRequest(nodeId, (MvccAckRequestQueryId)msg);
            else if (msg instanceof MvccActiveQueriesMessage)
                processActiveQueriesMessage(nodeId, (MvccActiveQueriesMessage)msg);
            else if (msg instanceof MvccRecoveryFinishedMessage)
                processRecoveryFinishedMessage(nodeId, ((MvccRecoveryFinishedMessage)msg));
            else
                U.warn(log, "Unexpected message received [node=" + nodeId + ", msg=" + msg + ']');
        }

        /** {@inheritDoc} */
        @Override public String toString() {
            return "MvccMessageListener[]";
        }
    }

    /**
     * Accumulates transaction recovery votes for a node left the cluster.
     * Transactions started by the left node are considered not active
     * when each cluster server node aknowledges that is has finished transactions for the left node.
     */
    private static class RecoveryBallotBox {
        /** */
        private List<UUID> voters;
        /** */
        private final Set<UUID> ballots = new HashSet<>();

        /**
         * @param voters Nodes which can have transaction started by the left node.
         */
        private synchronized void voters(List<UUID> voters) {
            this.voters = voters;
        }

        /**
         * @param nodeId Voting node id.
         *
         */
        private synchronized void vote(UUID nodeId) {
            ballots.add(nodeId);
        }

        /**
         * @return {@code True} if all nodes expected to vote done it.
         */
        private synchronized boolean isVotingDone() {
            if (voters == null)
                return false;

            return ballots.containsAll(voters);
        }
    }

    /**
     * Process message that one node has finished with transactions for the left node.
     * @param nodeId Node sent the message.
     * @param msg Message.
     */
    private void processRecoveryFinishedMessage(UUID nodeId, MvccRecoveryFinishedMessage msg) {
        UUID nearNodeId = msg.nearNodeId();

        RecoveryBallotBox ballotBox = recoveryBallotBoxes.computeIfAbsent(nearNodeId, uuid -> new RecoveryBallotBox());

        ballotBox.vote(nodeId);

        tryFinishRecoveryVoting(nearNodeId, ballotBox);
    }

    /**
     * Finishes recovery on coordinator by removing transactions started by the left node
     * @param nearNodeId Left node.
     * @param ballotBox Votes accumulator for the left node.
     */
    private void tryFinishRecoveryVoting(UUID nearNodeId, RecoveryBallotBox ballotBox) {
        if (ballotBox.isVotingDone()) {
            List<Long> recoveredTxs;

            synchronized (this) {
                recoveredTxs = activeTxs.entrySet().stream()
                    .filter(e -> e.getValue().nearNodeId.equals(nearNodeId))
                    .map(Map.Entry::getKey)
                    .collect(Collectors.toList());
            }

            // Committed counter is increased because it is not known if transaction was committed or not and we must
            // bump committed counter for committed transaction as it is used in (read-only) query snapshot.
            recoveredTxs.forEach(txCntr -> onTxDone(txCntr, true));

            recoveryBallotBoxes.remove(nearNodeId);
        }
    }

    /** */
    private interface Waiter {
        /**
         * @param ctx Grid kernal context.
         */
        void run(GridKernalContext ctx);

        /**
         * @param other Another waiter.
         * @return New compound waiter.
         */
        Waiter concat(Waiter other);

        /**
         * @return {@code True} if there is an active local transaction
         */
        boolean hasLocalTransaction();

        /**
         * @return {@code True} if it is a compound waiter.
         */
        boolean compound();

        /**
         * @param checkedVer Version of transaction checking for wait.
         * @return Lock future corresponding to checked transaction or {@code null} if it is not waiting.
         */
        @Nullable GridFutureAdapter<?> lockFuture(MvccVersion checkedVer);
    }

    /** */
    private static class LockFuture extends GridFutureAdapter<Void> implements Waiter, Runnable {
        /** */
        private final byte plc;
        /** */
        private final MvccVersion waitingTxVer;

        /**
         * @param plc Pool policy.
         * @param waitingTxVer Waiting tx version.
         */
        LockFuture(byte plc, MvccVersion waitingTxVer) {
            this.plc = plc;
            this.waitingTxVer = waitingTxVer;
        }

        /** {@inheritDoc} */
        @Override public void run() {
            onDone();
        }

        /** {@inheritDoc} */
        @Override public void run(GridKernalContext ctx) {
            try {
                if (!isDone())
                    ctx.pools().poolForPolicy(plc).execute(this);
            }
            catch (IgniteCheckedException e) {
                U.error(ctx.log(LockFuture.class), e);
            }
        }

        /** {@inheritDoc} */
        @Override public Waiter concat(Waiter other) {
            return new CompoundWaiterNoLocal(this, other);
        }

        /** {@inheritDoc} */
        @Override public boolean hasLocalTransaction() {
            return false;
        }

        /** {@inheritDoc} */
        @Override public boolean compound() {
            return false;
        }

        /** {@inheritDoc} */
        @Override public GridFutureAdapter<?> lockFuture(MvccVersion checkedVer) {
            return belongToSameTx(waitingTxVer, checkedVer) ? this : null;
        }
    }

    /** */
    private static class LocalTransactionMarker implements Waiter {
        /** {@inheritDoc} */
        @Override public void run(GridKernalContext ctx) {
            // No-op
        }

        /** {@inheritDoc} */
        @Override public Waiter concat(Waiter other) {
            return new CompoundWaiter(other);
        }

        /** {@inheritDoc} */
        @Override public boolean hasLocalTransaction() {
            return true;
        }

        /** {@inheritDoc} */
        @Override public boolean compound() {
            return false;
        }

        /** {@inheritDoc} */
        @Override public GridFutureAdapter<?> lockFuture(MvccVersion checkedVer) {
            return null;
        }
    }

    /** */
    private static class CompoundWaiter implements Waiter {
        /** */
        private final Object inner;

        /**
         * @param waiter Waiter to wrap.
         */
        private CompoundWaiter(Waiter waiter) {
            inner = waiter.compound() ? ((CompoundWaiter)waiter).inner : waiter;
        }

        /**
         * @param first First waiter.
         * @param second Second waiter.
         */
        private CompoundWaiter(Waiter first, Waiter second) {
            ArrayList<Waiter> list = new ArrayList<>();

            add(list, first);
            add(list, second);

            inner = list;
        }

        /** */
        private void add(List<Waiter> to, Waiter waiter) {
            if (!waiter.compound())
                to.add(waiter);
            else if (((CompoundWaiter)waiter).inner.getClass() == ArrayList.class)
                to.addAll((List<Waiter>)((CompoundWaiter)waiter).inner);
            else
                to.add((Waiter)((CompoundWaiter)waiter).inner);
        }

        /** {@inheritDoc} */
        @Override public void run(GridKernalContext ctx) {
            if (inner.getClass() == ArrayList.class) {
                for (Waiter waiter : (List<Waiter>)inner)
                    waiter.run(ctx);
            }
            else
                ((Waiter)inner).run(ctx);
        }

        /** {@inheritDoc} */
        @Override public Waiter concat(Waiter other) {
            return new CompoundWaiter(this, other);
        }

        /** {@inheritDoc} */
        @Override public boolean hasLocalTransaction() {
            return true;
        }

        /** {@inheritDoc} */
        @Override public boolean compound() {
            return true;
        }

        /** {@inheritDoc} */
        @Override public GridFutureAdapter<?> lockFuture(MvccVersion checkedVer) {
            if (inner.getClass() == ArrayList.class) {
                for (Waiter waiter : (List<Waiter>)inner) {
                    GridFutureAdapter<?> waitFut;

                    if ((waitFut = waiter.lockFuture(checkedVer)) != null)
                        return waitFut;
                }

                return null;
            }
            else
                return ((Waiter)inner).lockFuture(checkedVer);
        }
    }

    /** */
    private static class CompoundWaiterNoLocal extends CompoundWaiter {
        /**
         * @param first First waiter.
         * @param second Second waiter.
         */
        private CompoundWaiterNoLocal(Waiter first, Waiter second) {
            super(first, second);
        }

        /** {@inheritDoc} */
        @Override public Waiter concat(Waiter other) {
            return new CompoundWaiterNoLocal(this, other);
        }

        /** {@inheritDoc} */
        @Override public boolean hasLocalTransaction() {
            return false;
        }
    }

    /**
     * Mvcc garbage collection scheduler.
     */
    private static class VacuumScheduler extends GridWorker {
        /** */
        private static final long VACUUM_TIMEOUT = 60_000;

        /** */
        private final long interval;

        /** */
        private final MvccProcessorImpl prc;

        /**
         * @param ctx Kernal context.
         * @param log Logger.
         * @param prc Mvcc processor.
         */
        VacuumScheduler(GridKernalContext ctx, IgniteLogger log, MvccProcessorImpl prc) {
            super(ctx.igniteInstanceName(), "vacuum-scheduler", log);

            this.interval = ctx.config().getMvccVacuumFrequency();
            this.prc = prc;
        }

        /** {@inheritDoc} */
        @Override protected void body() throws InterruptedException, IgniteInterruptedCheckedException {
            U.sleep(interval); // initial delay

            while (!isCancelled()) {
                long nextScheduledTime = U.currentTimeMillis() + interval;

                try {
                    IgniteInternalFuture<VacuumMetrics> fut = prc.runVacuum();

                    if (log.isDebugEnabled())
                        log.debug("Vacuum started by scheduler.");

                    while (true) {
                        try {
                            fut.get(VACUUM_TIMEOUT);

                            break;
                        }
                        catch (IgniteFutureTimeoutCheckedException e) {
                            U.warn(log, "Failed to wait for vacuum complete. Consider increasing vacuum workers count.");
                        }
                    }
                }
                catch (IgniteInterruptedCheckedException e) {
                    throw e; // Cancelled.
                }
                catch (Throwable e) {
                    if (e instanceof Error)
                        throw (Error) e;

                    if (log.isDebugEnabled())
                        U.warn(log, "Failed to perform vacuum.", e);
                }

                long delay = nextScheduledTime - U.currentTimeMillis();

                if (delay > 0)
                    U.sleep(delay);
            }
        }
    }

    /**
     * Vacuum worker.
     */
    private static class VacuumWorker extends GridWorker {
        /** */
        private final BlockingQueue<VacuumTask> cleanupQueue;

        /**
         * @param ctx Kernal context.
         * @param log Logger.
         * @param cleanupQueue Cleanup tasks queue.
         */
        VacuumWorker(GridKernalContext ctx, IgniteLogger log, BlockingQueue<VacuumTask> cleanupQueue) {
            super(ctx.igniteInstanceName(), "vacuum-cleaner", log);

            this.cleanupQueue = cleanupQueue;
        }

        /** {@inheritDoc} */
        @Override protected void body() throws InterruptedException, IgniteInterruptedCheckedException {
            while (!isCancelled()) {
                VacuumTask task = cleanupQueue.take();

                try {
                    switch (task.part().state()) {
                        case EVICTED:
                        case RENTING:
                            task.onDone(new VacuumMetrics());

                            break;
                        case MOVING:
                            task.part().group().preloader().rebalanceFuture().listen(f -> cleanupQueue.add(task));

                            break;
                        case OWNING:
                            task.onDone(processPartition(task));

                            break;
                        case LOST:
                            task.onDone(new IgniteCheckedException("Partition is lost."));

                            break;
                    }
                }
                catch (IgniteInterruptedCheckedException e) {
                    task.onDone(e);

                    throw e; // Cancelled.
                }
                catch (Throwable e) {
                    task.onDone(e);

                    if (e instanceof Error)
                        throw (Error) e;
                }
            }
        }

        /**
         * Process partition.
         *
         * @param task VacuumTask.
         * @throws IgniteCheckedException If failed.
         */
        private VacuumMetrics processPartition(VacuumTask task) throws IgniteCheckedException {
            long startNanoTime = System.nanoTime();

            GridDhtLocalPartition part = task.part();

            VacuumMetrics metrics = new VacuumMetrics();

            if (!part.reserve())
                return metrics;

            int curCacheId = CU.UNDEFINED_CACHE_ID;

            try {
                GridCursor<? extends CacheDataRow> cursor = part.dataStore().cursor(KEY_ONLY);

                KeyCacheObject prevKey = null;

                Object rest = null;

                List<MvccLinkAwareSearchRow> cleanupRows = null;

                MvccSnapshot snapshot = task.snapshot();

                GridCacheContext cctx = null;

                boolean shared = part.group().sharedGroup();

                if (!shared && (cctx = F.first(part.group().caches())) == null)
                    return metrics;

                while (cursor.next()) {
                    if (isCancelled())
                        throw new IgniteInterruptedCheckedException("Operation has been cancelled.");

                    MvccDataRow row = (MvccDataRow)cursor.get();

                    if (prevKey == null)
                        prevKey = row.key();

                    if (cctx == null) {
                        cctx = part.group().shared().cacheContext(curCacheId = row.cacheId());

                        if (cctx == null)
                            return metrics;
                    }

                    if (!prevKey.equals(row.key()) || (shared && curCacheId != row.cacheId())) {
                        if (rest != null || !F.isEmpty(cleanupRows))
                            cleanup(part, prevKey, cleanupRows, rest, cctx, metrics);

                        cleanupRows = null;

                        rest = null;

                        if (shared && curCacheId != row.cacheId()) {
                            cctx = part.group().shared().cacheContext(curCacheId = row.cacheId());

                            if (cctx == null)
                                return metrics;
                        }

                        prevKey = row.key();
                    }

                    if (canClean(row, snapshot, cctx))
                        cleanupRows = addRow(cleanupRows, row);
                    else if (actualize(cctx, row, snapshot))
                        rest = addRest(rest, row);

                    metrics.addScannedRowsCount(1);
                }

                if (rest != null || !F.isEmpty(cleanupRows))
                    cleanup(part, prevKey, cleanupRows, rest, cctx, metrics);

                metrics.addSearchNanoTime(System.nanoTime() - startNanoTime - metrics.cleanupNanoTime());

                return metrics;
            }
            finally {
                part.release();
            }
        }

        /** */
        @SuppressWarnings("unchecked")
        @NotNull private Object addRest(@Nullable Object rest, MvccDataRow row) {
            if (rest == null)
                rest = row;
            else if (rest.getClass() == ArrayList.class)
                ((List)rest).add(row);
            else {
                ArrayList list = new ArrayList();

                list.add(rest);
                list.add(row);

                rest = list;
            }

            return rest;
        }

        /**
         * @param rows Collection of rows.
         * @param row Row to add.
         * @return Collection of rows.
         */
        @NotNull private List<MvccLinkAwareSearchRow> addRow(@Nullable List<MvccLinkAwareSearchRow> rows, MvccDataRow row) {
            if (rows == null)
                rows = new ArrayList<>();

            rows.add(new MvccLinkAwareSearchRow(row.cacheId(), row.key(), row.mvccCoordinatorVersion(),
                row.mvccCounter(), row.mvccOperationCounter(), row.link()));

            return rows;
        }

        /**
         * @param row Mvcc row to check.
         * @param snapshot Cleanup version to compare with.
         * @param cctx Cache context.
         */
        private boolean canClean(MvccDataRow row, MvccSnapshot snapshot, GridCacheContext cctx) {
            // Row can be safely cleaned if it has ABORTED min version or COMMITTED and less than cleanup one max version.
            return compare(row, snapshot.coordinatorVersion(), snapshot.cleanupVersion()) <= 0
                && hasNewVersion(row) && MvccUtils.compareNewVersion(row, snapshot.coordinatorVersion(), snapshot.cleanupVersion()) <= 0
                && MvccUtils.state(cctx, row.newMvccCoordinatorVersion(), row.newMvccCounter(),
                row.newMvccOperationCounter() | (row.newMvccTxState() << MVCC_HINTS_BIT_OFF)) == TxState.COMMITTED
                || MvccUtils.state(cctx, row.mvccCoordinatorVersion(), row.mvccCounter(),
                row.mvccOperationCounter() | (row.mvccTxState() << MVCC_HINTS_BIT_OFF)) == TxState.ABORTED;
        }

        /** */
        private boolean actualize(GridCacheContext cctx, MvccDataRow row,
            MvccSnapshot snapshot) throws IgniteCheckedException {
            return isVisible(cctx, snapshot, row.mvccCoordinatorVersion(), row.mvccCounter(), row.mvccOperationCounter(), false)
                && (row.mvccTxState() == TxState.NA || (row.newMvccCoordinatorVersion() != MVCC_CRD_COUNTER_NA && row.newMvccTxState() == TxState.NA));
        }

        /**
         * @param part Local partition.
         * @param key Key.
         * @param cleanupRows Cleanup rows.
         * @param cctx Cache context.
         * @param metrics Vacuum metrics.
         * @throws IgniteCheckedException If failed.
         */
        private void cleanup(GridDhtLocalPartition part, KeyCacheObject key, List<MvccLinkAwareSearchRow> cleanupRows,
            Object rest, GridCacheContext cctx, VacuumMetrics metrics) throws IgniteCheckedException {
            assert key != null && cctx != null && (!F.isEmpty(cleanupRows) || rest != null);

            cctx.gate().enter();

            try {
                long cleanupStartNanoTime = System.nanoTime();

                GridCacheEntryEx entry = cctx.cache().entryEx(key);

                while (true) {
                    entry.lockEntry();

                    if (!entry.obsolete())
                        break;

                    entry.unlockEntry();

                    entry = cctx.cache().entryEx(key);
                }

                int cleaned = 0;

                try {
                    cctx.shared().database().checkpointReadLock();

                    try {
                        if (cleanupRows != null)
                            cleaned = part.dataStore().cleanup(cctx, cleanupRows);

                        if (rest != null) {
                            if (rest.getClass() == ArrayList.class) {
                                for (MvccDataRow row : ((List<MvccDataRow>) rest))
                                    part.dataStore().updateTxState(cctx, row);
                            }
                            else
                                part.dataStore().updateTxState(cctx, (MvccDataRow)rest);
                        }
                    }
                    finally {
                        cctx.shared().database().checkpointReadUnlock();
                    }
                }
                finally {
                    entry.unlockEntry();

                    cctx.evicts().touch(entry);

                    metrics.addCleanupNanoTime(System.nanoTime() - cleanupStartNanoTime);
                    metrics.addCleanupRowsCnt(cleaned);
                }
            }
            finally {
                cctx.gate().leave();
            }
        }
    }

    /** */
    private static class ActiveTx {
        /** */
        private final long tracking;
        /** */
        private final UUID nearNodeId;

        /** */
        private ActiveTx(long tracking, UUID nearNodeId) {
            this.tracking = tracking;
            this.nearNodeId = nearNodeId;
        }
    }

    /** */
    private static class ActiveServerTx extends ActiveTx {
        /** */
        private ActiveServerTx(long tracking, UUID nearNodeId) {
            super(tracking, nearNodeId);
        }
    }
}<|MERGE_RESOLUTION|>--- conflicted
+++ resolved
@@ -377,10 +377,7 @@
     private void txLogPageStoreInit(IgniteCacheDatabaseSharedManager mgr) throws IgniteCheckedException {
         assert CU.isPersistenceEnabled(ctx.config());
 
-<<<<<<< HEAD
-=======
         //noinspection ConstantConditions
->>>>>>> 57770353
         ctx.cache().context().pageStore().initialize(TX_LOG_CACHE_ID, 0,
             TX_LOG_CACHE_NAME, mgr.dataRegion(TX_LOG_CACHE_NAME).memoryMetrics());
     }
@@ -618,13 +615,8 @@
     }
 
     /** {@inheritDoc} */
-<<<<<<< HEAD
-    @Override public byte state(long crdVer, long cntr) throws IgniteCheckedException {
-        assert txLog != null && mvccEnabled : txLog;
-=======
     @Override public byte state(long crdVer, long cntr) {
         assert txLog != null && mvccEnabled : mvccEnabled;
->>>>>>> 57770353
 
         try {
             return txLog.get(crdVer, cntr);
@@ -642,21 +634,9 @@
     }
 
     /** {@inheritDoc} */
-<<<<<<< HEAD
-    @Override public void updateState(MvccVersion ver, byte state, boolean primary) throws IgniteCheckedException {
-        assert mvccEnabled;
-        assert txLog != null || waitMap.isEmpty();
-
-        // txLog may not exist if node is non-affinity for any mvcc-cache.
-        if (txLog == null)
-            return;
-
-        TxKey key = new TxKey(ver.coordinatorVersion(), ver.counter());
-=======
     @Override public void updateState(MvccVersion ver, byte state, boolean primary) {
         assert mvccEnabled;
         assert txLog != null || waitMap.isEmpty();
->>>>>>> 57770353
 
         // txLog may not exist if node is non-affinity for any mvcc-cache.
         if (txLog == null)
