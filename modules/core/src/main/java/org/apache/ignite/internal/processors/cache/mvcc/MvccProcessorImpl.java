/*
 * Licensed to the Apache Software Foundation (ASF) under one or more
 * contributor license agreements.  See the NOTICE file distributed with
 * this work for additional information regarding copyright ownership.
 * The ASF licenses this file to You under the Apache License, Version 2.0
 * (the "License"); you may not use this file except in compliance with
 * the License.  You may obtain a copy of the License at
 *
 *      http://www.apache.org/licenses/LICENSE-2.0
 *
 * Unless required by applicable law or agreed to in writing, software
 * distributed under the License is distributed on an "AS IS" BASIS,
 * WITHOUT WARRANTIES OR CONDITIONS OF ANY KIND, either express or implied.
 * See the License for the specific language governing permissions and
 * limitations under the License.
 */

package org.apache.ignite.internal.processors.cache.mvcc;

import java.util.ArrayList;
import java.util.Collection;
import java.util.HashMap;
import java.util.HashSet;
import java.util.List;
import java.util.Map;
import java.util.Objects;
import java.util.Set;
import java.util.TreeMap;
import java.util.UUID;
import java.util.concurrent.BlockingQueue;
import java.util.concurrent.ConcurrentHashMap;
import java.util.concurrent.LinkedBlockingQueue;
import java.util.concurrent.atomic.AtomicInteger;
import java.util.stream.Collectors;
import org.apache.ignite.IgniteCheckedException;
import org.apache.ignite.IgniteException;
import org.apache.ignite.IgniteLogger;
import org.apache.ignite.IgniteSystemProperties;
import org.apache.ignite.cluster.ClusterNode;
import org.apache.ignite.configuration.CacheConfiguration;
import org.apache.ignite.configuration.DataRegionConfiguration;
import org.apache.ignite.configuration.DataStorageConfiguration;
import org.apache.ignite.events.DiscoveryEvent;
import org.apache.ignite.failure.FailureContext;
import org.apache.ignite.failure.FailureType;
import org.apache.ignite.internal.GridKernalContext;
import org.apache.ignite.internal.IgniteDiagnosticPrepareContext;
import org.apache.ignite.internal.IgniteFutureTimeoutCheckedException;
import org.apache.ignite.internal.IgniteInternalFuture;
import org.apache.ignite.internal.IgniteInterruptedCheckedException;
import org.apache.ignite.internal.NodeStoppingException;
import org.apache.ignite.internal.cluster.ClusterTopologyCheckedException;
import org.apache.ignite.internal.managers.communication.GridMessageListener;
import org.apache.ignite.internal.managers.discovery.CustomEventListener;
import org.apache.ignite.internal.managers.discovery.DiscoCache;
import org.apache.ignite.internal.processors.GridProcessorAdapter;
import org.apache.ignite.internal.processors.affinity.AffinityTopologyVersion;
import org.apache.ignite.internal.processors.cache.CacheGroupContext;
import org.apache.ignite.internal.processors.cache.DynamicCacheChangeBatch;
import org.apache.ignite.internal.processors.cache.DynamicCacheChangeRequest;
import org.apache.ignite.internal.processors.cache.GridCacheContext;
import org.apache.ignite.internal.processors.cache.GridCacheEntryEx;
import org.apache.ignite.internal.processors.cache.KeyCacheObject;
import org.apache.ignite.internal.processors.cache.distributed.dht.topology.GridDhtLocalPartition;
import org.apache.ignite.internal.processors.cache.mvcc.msg.MvccAckRequestQueryCntr;
import org.apache.ignite.internal.processors.cache.mvcc.msg.MvccAckRequestQueryId;
import org.apache.ignite.internal.processors.cache.mvcc.msg.MvccAckRequestTx;
import org.apache.ignite.internal.processors.cache.mvcc.msg.MvccActiveQueriesMessage;
import org.apache.ignite.internal.processors.cache.mvcc.msg.MvccFutureResponse;
import org.apache.ignite.internal.processors.cache.mvcc.msg.MvccMessage;
import org.apache.ignite.internal.processors.cache.mvcc.msg.MvccQuerySnapshotRequest;
import org.apache.ignite.internal.processors.cache.mvcc.msg.MvccRecoveryFinishedMessage;
import org.apache.ignite.internal.processors.cache.mvcc.msg.MvccSnapshotResponse;
import org.apache.ignite.internal.processors.cache.mvcc.msg.MvccTxSnapshotRequest;
import org.apache.ignite.internal.processors.cache.mvcc.txlog.TxKey;
import org.apache.ignite.internal.processors.cache.mvcc.txlog.TxLog;
import org.apache.ignite.internal.processors.cache.mvcc.txlog.TxState;
import org.apache.ignite.internal.processors.cache.persistence.CacheDataRow;
import org.apache.ignite.internal.processors.cache.persistence.DatabaseLifecycleListener;
import org.apache.ignite.internal.processors.cache.persistence.GridCacheDatabaseSharedManager;
import org.apache.ignite.internal.processors.cache.persistence.IgniteCacheDatabaseSharedManager;
import org.apache.ignite.internal.processors.cache.tree.mvcc.data.MvccDataRow;
import org.apache.ignite.internal.processors.cache.tree.mvcc.search.MvccLinkAwareSearchRow;
import org.apache.ignite.internal.util.GridAtomicLong;
import org.apache.ignite.internal.util.GridLongList;
import org.apache.ignite.internal.util.future.GridCompoundIdentityFuture;
import org.apache.ignite.internal.util.future.GridFinishedFuture;
import org.apache.ignite.internal.util.future.GridFutureAdapter;
import org.apache.ignite.internal.util.lang.GridClosureException;
import org.apache.ignite.internal.util.lang.GridCursor;
import org.apache.ignite.internal.util.typedef.F;
import org.apache.ignite.internal.util.typedef.X;
import org.apache.ignite.internal.util.typedef.internal.CU;
import org.apache.ignite.internal.util.typedef.internal.S;
import org.apache.ignite.internal.util.typedef.internal.U;
import org.apache.ignite.internal.util.worker.GridWorker;
import org.apache.ignite.lang.IgniteClosure;
import org.apache.ignite.lang.IgniteFuture;
import org.apache.ignite.lang.IgniteInClosure;
import org.apache.ignite.lang.IgniteProductVersion;
import org.apache.ignite.plugin.extensions.communication.Message;
import org.apache.ignite.spi.IgniteNodeValidationResult;
import org.apache.ignite.thread.IgniteThread;
import org.jetbrains.annotations.NotNull;
import org.jetbrains.annotations.Nullable;

import static org.apache.ignite.cache.CacheAtomicityMode.TRANSACTIONAL;
import static org.apache.ignite.cache.CacheAtomicityMode.TRANSACTIONAL_SNAPSHOT;
import static org.apache.ignite.events.EventType.EVT_NODE_FAILED;
import static org.apache.ignite.events.EventType.EVT_NODE_JOINED;
import static org.apache.ignite.events.EventType.EVT_NODE_LEFT;
import static org.apache.ignite.internal.GridTopic.TOPIC_CACHE_COORDINATOR;
import static org.apache.ignite.internal.managers.communication.GridIoPolicy.SYSTEM_POOL;
import static org.apache.ignite.internal.processors.cache.mvcc.MvccQueryTracker.MVCC_TRACKER_ID_NA;
import static org.apache.ignite.internal.processors.cache.mvcc.MvccUtils.MVCC_COUNTER_NA;
import static org.apache.ignite.internal.processors.cache.mvcc.MvccUtils.MVCC_CRD_COUNTER_NA;
import static org.apache.ignite.internal.processors.cache.mvcc.MvccUtils.MVCC_HINTS_BIT_OFF;
import static org.apache.ignite.internal.processors.cache.mvcc.MvccUtils.MVCC_INITIAL_CNTR;
import static org.apache.ignite.internal.processors.cache.mvcc.MvccUtils.MVCC_READ_OP_CNTR;
import static org.apache.ignite.internal.processors.cache.mvcc.MvccUtils.MVCC_START_CNTR;
import static org.apache.ignite.internal.processors.cache.mvcc.MvccUtils.MVCC_START_OP_CNTR;
import static org.apache.ignite.internal.processors.cache.mvcc.MvccUtils.compare;
import static org.apache.ignite.internal.processors.cache.mvcc.MvccUtils.hasNewVersion;
import static org.apache.ignite.internal.processors.cache.mvcc.MvccUtils.isVisible;
import static org.apache.ignite.internal.processors.cache.mvcc.MvccUtils.noCoordinatorError;
import static org.apache.ignite.internal.processors.cache.mvcc.txlog.TxLog.TX_LOG_CACHE_ID;
import static org.apache.ignite.internal.processors.cache.mvcc.txlog.TxLog.TX_LOG_CACHE_NAME;
import static org.apache.ignite.internal.processors.cache.persistence.CacheDataRowAdapter.RowData.KEY_ONLY;

/**
 * MVCC processor.
 */
@SuppressWarnings("unchecked")
public class MvccProcessorImpl extends GridProcessorAdapter implements MvccProcessor, DatabaseLifecycleListener {
    /** */
    private static final boolean FORCE_MVCC =
        IgniteSystemProperties.getBoolean(IgniteSystemProperties.IGNITE_FORCE_MVCC_MODE_IN_TESTS, false);

    /** */
    private static final IgniteProductVersion MVCC_SUPPORTED_SINCE = IgniteProductVersion.fromString("2.7.0");

    /** */
    private static final Waiter LOCAL_TRANSACTION_MARKER = new LocalTransactionMarker();

    /** For tests only. */
    private static IgniteClosure<Collection<ClusterNode>, ClusterNode> crdC;

    /**
     * For testing only.
     *
     * @param crdC Closure assigning coordinator.
     */
    static void coordinatorAssignClosure(IgniteClosure<Collection<ClusterNode>, ClusterNode> crdC) {
        MvccProcessorImpl.crdC = crdC;
    }

    /** */
    private volatile MvccCoordinator curCrd = MvccCoordinator.UNASSIGNED_COORDINATOR;

    /** */
    private TxLog txLog;

    /** */
    private List<GridWorker> vacuumWorkers;

    /** */
    private BlockingQueue<VacuumTask> cleanupQueue;

    /**
     * Vacuum mutex. Prevents concurrent vacuum while start/stop operations
     */
    private final Object mux = new Object();

    /** */
    private final GridAtomicLong futIdCntr = new GridAtomicLong(0);

    /** */
    private final GridAtomicLong mvccCntr = new GridAtomicLong(MVCC_START_CNTR);

    /** */
    private final GridAtomicLong committedCntr = new GridAtomicLong(MVCC_INITIAL_CNTR);

    /**
     * Contains active transactions on mvcc coordinator. Key is mvcc counter.
     * Access is protected by "this" monitor.
     */
    private final Map<Long, ActiveTx> activeTxs = new HashMap<>();

    /** Active query trackers. */
    private final Map<Long, MvccQueryTracker> activeTrackers = new ConcurrentHashMap<>();

    /** */
    private final Map<UUID, Map<Long, MvccSnapshotResponseListener>> snapLsnrs = new ConcurrentHashMap<>();

    /** */
    private final Map<Long, WaitAckFuture> ackFuts = new ConcurrentHashMap<>();

    /** */
    private final Map<TxKey, Waiter> waitMap = new ConcurrentHashMap<>();

    /** */
    private final ActiveQueries activeQueries = new ActiveQueries();

    /** */
    private final MvccPreviousCoordinatorQueries prevCrdQueries = new MvccPreviousCoordinatorQueries();

    /** */
    private final GridFutureAdapter<Void> initFut = new GridFutureAdapter<>();

    /** Flag whether at least one cache with {@code CacheAtomicityMode.TRANSACTIONAL_SNAPSHOT} mode is registered. */
    private volatile boolean mvccEnabled;

    /** Flag whether all nodes in cluster support MVCC. */
    private volatile boolean mvccSupported = true;

    /** */
    private volatile AffinityTopologyVersion readyVer = AffinityTopologyVersion.NONE;

    /**
     * Maps failed node id to votes accumulator for that node.
     */
    private final ConcurrentHashMap<UUID, RecoveryBallotBox> recoveryBallotBoxes = new ConcurrentHashMap<>();

    /**
     * @param ctx Context.
     */
    public MvccProcessorImpl(GridKernalContext ctx) {
        super(ctx);

        ctx.internalSubscriptionProcessor().registerDatabaseListener(this);
    }

    /** {@inheritDoc} */
    @Override public void start() throws IgniteCheckedException {
        ctx.event().addDiscoveryEventListener(this::onDiscovery, EVT_NODE_FAILED, EVT_NODE_LEFT, EVT_NODE_JOINED);

        ctx.io().addMessageListener(TOPIC_CACHE_COORDINATOR, new CoordinatorMessageListener());

        ctx.discovery().setCustomEventListener(DynamicCacheChangeBatch.class,
            new CustomEventListener<DynamicCacheChangeBatch>() {
                @Override public void onCustomEvent(AffinityTopologyVersion topVer, ClusterNode snd, DynamicCacheChangeBatch msg) {
                    checkMvccCacheStarted(msg);
                }
            });
    }

    /** {@inheritDoc} */
    @Override public boolean mvccEnabled() {
        return mvccEnabled;
    }

    /** {@inheritDoc} */
    @Override public void preProcessCacheConfiguration(CacheConfiguration ccfg) {
        if (FORCE_MVCC && ccfg.getAtomicityMode() == TRANSACTIONAL && !CU.isSystemCache(ccfg.getName())) {
            ccfg.setAtomicityMode(TRANSACTIONAL_SNAPSHOT);
            //noinspection unchecked
            ccfg.setNearConfiguration(null);
        }

        if (ccfg.getAtomicityMode() == TRANSACTIONAL_SNAPSHOT) {
            if (!mvccSupported)
                throw new IgniteException("Cannot start MVCC transactional cache. " +
                    "MVCC is unsupported by the cluster.");

            mvccEnabled = true;
        }
    }

    /** {@inheritDoc} */
    @Override public void validateCacheConfiguration(CacheConfiguration ccfg) {
        if (ccfg.getAtomicityMode() == TRANSACTIONAL_SNAPSHOT) {
            if (!mvccSupported)
                throw new IgniteException("Cannot start MVCC transactional cache. " +
                    "MVCC is unsupported by the cluster.");

            mvccEnabled = true;
        }
    }

    /** {@inheritDoc} */
    @Nullable @Override public IgniteNodeValidationResult validateNode(ClusterNode node) {
        if (mvccEnabled && node.version().compareToIgnoreTimestamp(MVCC_SUPPORTED_SINCE) < 0) {
            String errMsg = "Failed to add node to topology. MVCC is enabled on the cluster, but " +
                "the node doesn't support MVCC [nodeId=" + node.id() + ']';

            return new IgniteNodeValidationResult(node.id(), errMsg, errMsg);
        }

        return null;
    }

    /** {@inheritDoc} */
    @Override public void ensureStarted() throws IgniteCheckedException {
        if (!ctx.clientNode()) {
            assert mvccEnabled && mvccSupported;

            if (txLog == null)
                txLog = new TxLog(ctx, ctx.cache().context().database());

            startVacuumWorkers();

            if (log.isInfoEnabled())
                log.info("Mvcc processor started.");
        }
    }

    /** {@inheritDoc} */
    @Override public void onCacheStop(final GridCacheContext cctx) {
        if (cctx.mvccEnabled() && txLog != null) {
            assert mvccEnabled && mvccSupported;

            boolean hasMvccCaches = ctx.cache().cacheDescriptors().values().stream()
                .anyMatch(c -> c.cacheConfiguration().getAtomicityMode() == TRANSACTIONAL_SNAPSHOT);

            if (!hasMvccCaches)
                stopTxLog();
        }
    }


    /** {@inheritDoc} */
    @Override public void beforeStop(IgniteCacheDatabaseSharedManager mgr) {
        stopTxLog();
    }

    /** {@inheritDoc} */
    @Override public void stopTxLog() {
        stopVacuumWorkers();

        txLog = null;

        mvccEnabled = false;
    }

    /** {@inheritDoc} */
    @Override public void onInitDataRegions(IgniteCacheDatabaseSharedManager mgr) throws IgniteCheckedException {
        // We have to always init txLog data region.
        DataStorageConfiguration dscfg = dataStorageConfiguration();

        mgr.addDataRegion(
            dscfg,
            createTxLogRegion(dscfg),
            CU.isPersistenceEnabled(ctx.config()));
    }

    /** {@inheritDoc} */
    @Override public void beforeResumeWalLogging(IgniteCacheDatabaseSharedManager mgr) throws IgniteCheckedException {
        // In case of blt changed we should re-init TX_LOG cache.
        txLogPageStoreInit(mgr);
    }

    /** {@inheritDoc} */
    @Override public void beforeBinaryMemoryRestore(IgniteCacheDatabaseSharedManager mgr) throws IgniteCheckedException {
        txLogPageStoreInit(mgr);
    }

    /** {@inheritDoc} */
    @Override public void afterBinaryMemoryRestore(IgniteCacheDatabaseSharedManager mgr,
        GridCacheDatabaseSharedManager.RestoreBinaryState restoreState) throws IgniteCheckedException {

        boolean hasMvccCaches = ctx.cache().persistentCaches().stream()
            .anyMatch(c -> c.cacheConfiguration().getAtomicityMode() == TRANSACTIONAL_SNAPSHOT);

        if (hasMvccCaches) {
            txLog = new TxLog(ctx, mgr);

            mvccEnabled = true;
        }
    }

    /**
     * @param mgr Database shared manager.
     * @throws IgniteCheckedException If failed.
     */
    private void txLogPageStoreInit(IgniteCacheDatabaseSharedManager mgr) throws IgniteCheckedException {
        assert CU.isPersistenceEnabled(ctx.config());

<<<<<<< HEAD
        ctx.cache().context().pageStore().initialize(TX_LOG_CACHE_ID, 0,
=======
        //noinspection ConstantConditions
        ctx.cache().context().pageStore().initialize(TX_LOG_CACHE_ID, 1,
>>>>>>> afeee512
            TX_LOG_CACHE_NAME, mgr.dataRegion(TX_LOG_CACHE_NAME).memoryMetrics());
    }

    /** {@inheritDoc} */
    @Override public void onExchangeDone(DiscoCache discoCache) {
        assert discoCache != null && readyVer.compareTo(discoCache.version()) < 0;

        MvccCoordinator curCrd0 = curCrd;

        if (curCrd0.disconnected())
            return; // Nothing to do.

        assert curCrd0.topologyVersion().initialized();

        if (curCrd0.initialized() && curCrd0.local())
            cleanupOrphanedServerTransactions(discoCache.serverNodes());

        if (!curCrd0.initialized() && coordinatorChanged(curCrd0, readyVer, discoCache.version()))
            initialize(curCrd0);
    }

    /** {@inheritDoc} */
    @Override public void onLocalJoin(DiscoveryEvent evt, DiscoCache discoCache) {
        assert evt.type() == EVT_NODE_JOINED && evt.eventNode().isLocal();

        checkMvccSupported(discoCache.allNodes());

        onCoordinatorChanged(discoCache.version(), discoCache.allNodes(), false);
    }

    /** {@inheritDoc} */
    @Override public void onDisconnected(IgniteFuture<?> reconnectFut) {
        MvccCoordinator curCrd0 = curCrd;

        if (!curCrd0.disconnected()) {
            // Notify all listeners waiting for a snapshot.
            onCoordinatorFailed(curCrd0.nodeId());

            curCrd = MvccCoordinator.DISCONNECTED_COORDINATOR;

            readyVer = AffinityTopologyVersion.NONE;
        }
    }

    /**
     * Discovery listener. Note: initial join event is handled by {@link MvccProcessorImpl#onLocalJoin}
     * method.
     *
     * @param evt Discovery event.
     */
    private void onDiscovery(DiscoveryEvent evt, DiscoCache discoCache) {
        assert evt.type() == EVT_NODE_FAILED
            || evt.type() == EVT_NODE_LEFT
            || evt.type() == EVT_NODE_JOINED;

        UUID nodeId = evt.eventNode().id();
        AffinityTopologyVersion topVer = discoCache.version();
        List<ClusterNode> nodes = discoCache.allNodes();

        checkMvccSupported(nodes);

        MvccCoordinator curCrd0 = curCrd;

        if (evt.type() == EVT_NODE_JOINED) {
            if (curCrd0.disconnected()) // Handle join event only if coordinator has not been elected yet.
                onCoordinatorChanged(topVer, nodes, false);
        }
        else if (Objects.equals(nodeId, curCrd0.nodeId())) {
            // 1. Notify all listeners waiting for a snapshot.
            onCoordinatorFailed(nodeId);

            // 2. Process coordinator change.
            onCoordinatorChanged(topVer, nodes, true);
        }
        // Process node left event on the current mvcc coordinator.
        else if (curCrd0.local()) {
            // 1. Notify active queries.
            activeQueries.onNodeFailed(nodeId);

            // 2. Notify previous queries.
            prevCrdQueries.onNodeFailed(nodeId);

            // 3. Recover transactions started by the failed node.
            recoveryBallotBoxes.forEach((nearNodeId, ballotBox) -> {
                // Put synthetic vote from another failed node
                ballotBox.vote(nodeId);

                tryFinishRecoveryVoting(nearNodeId, ballotBox);
            });

            if (evt.eventNode().isClient()) {
                RecoveryBallotBox ballotBox = recoveryBallotBoxes
                    .computeIfAbsent(nodeId, uuid -> new RecoveryBallotBox());

                ballotBox
                    .voters(evt.topologyNodes().stream().map(ClusterNode::id).collect(Collectors.toList()));

                tryFinishRecoveryVoting(nodeId, ballotBox);
            }
        }
    }

    /** */
    private void onCoordinatorFailed(UUID nodeId) {
        // 1. Notify all listeners waiting for a snapshot.
        Map<Long, MvccSnapshotResponseListener> map = snapLsnrs.remove(nodeId);

        if (map != null) {
            ClusterTopologyCheckedException ex = new ClusterTopologyCheckedException("Failed to request mvcc " +
                "version, coordinator left: " + nodeId);

            MvccSnapshotResponseListener lsnr;

            for (Long id : map.keySet()) {
                if ((lsnr = map.remove(id)) != null)
                    lsnr.onError(ex);
            }
        }

        // 2. Notify acknowledge futures.
        for (WaitAckFuture fut : ackFuts.values())
            fut.onNodeLeft(nodeId);
    }

    /**
     * Coordinator change callback. Performs all needed actions for handling new coordinator assignment.
     *
     * @param sndQrys {@code True} if it is need to send an active queries list to the new coordinator.
     */
    private void onCoordinatorChanged(AffinityTopologyVersion topVer, Collection<ClusterNode> nodes, boolean sndQrys) {
        MvccCoordinator newCrd = pickMvccCoordinator(nodes, topVer);

        if (newCrd.disconnected()) {
            curCrd = newCrd;

            return;
        }

        assert newCrd.topologyVersion().compareTo(curCrd.topologyVersion()) > 0;

        curCrd = newCrd;

        if (newCrd.local() && !sndQrys)
            // Coordinator was assigned on local join. There was no coordinator before.
            prevCrdQueries.init();

        if (sndQrys) {
            GridLongList activeQryTrackers = new GridLongList();

            for (MvccQueryTracker tracker : activeTrackers.values()) {
                long trackerId = tracker.onMvccCoordinatorChange(newCrd);

                if (trackerId != MVCC_TRACKER_ID_NA)
                    activeQryTrackers.add(trackerId);
            }

            if (newCrd.local())
                prevCrdQueries.init(activeQryTrackers, nodes, ctx.discovery());
            else {
                try {
                    sendMessage(newCrd.nodeId(), new MvccActiveQueriesMessage(activeQryTrackers));
                }
                catch (IgniteCheckedException e) {
                    U.error(log, "Failed to send active queries to mvcc coordinator: " + e);
                }
            }
        }
    }

    /**
     * @param currCrd Current Mvcc coordinator.
     * @param from Start topology version.
     * @param to End topology version
     * @return {@code True} if coordinator was changed between two passed topology versions.
     */
    private boolean coordinatorChanged(MvccCoordinator currCrd, AffinityTopologyVersion from,
        AffinityTopologyVersion to) {
        return from.compareTo(currCrd.topologyVersion()) < 0
            && to.compareTo(currCrd.topologyVersion()) >= 0;
    }

    /**
     * Cleans up active transactions lost near node which is server. Executed on coordinator.
     *
     * @param liveSrvs Live server nodes at the moment of cleanup.
     */
    private void cleanupOrphanedServerTransactions(Collection<ClusterNode> liveSrvs) {
        Set<UUID> ids = liveSrvs.stream()
            .map(ClusterNode::id)
            .collect(Collectors.toSet());

        List<Long> forRmv = new ArrayList<>();

        synchronized (this) {
            for (Map.Entry<Long, ActiveTx> entry : activeTxs.entrySet()) {
                // If node started tx is not known as live then remove such tx from active list
                ActiveTx activeTx = entry.getValue();

                if (activeTx.getClass() == ActiveServerTx.class && !ids.contains(activeTx.nearNodeId))
                    forRmv.add(entry.getKey());
            }
        }

        for (Long txCntr : forRmv)
            // Committed counter is increased because it is not known if transaction was committed or not and we must
            // bump committed counter for committed transaction as it is used in (read-only) query snapshot.
            onTxDone(txCntr, true);
    }

    /**
     * Initializes a new coordinator.
     */
    private void initialize(MvccCoordinator curCrd0) {
        readyVer = curCrd0.topologyVersion();

        curCrd0.initialized(true);

        // Complete init future if local node is a new coordinator. All previous txs have been already completed here.
        if (curCrd0.local())
            ctx.closure().runLocalSafe(initFut::onDone);
    }

    /** {@inheritDoc} */
    @Override @NotNull public MvccCoordinator currentCoordinator() {
        return curCrd;
    }

    /** {@inheritDoc} */
    @Override public byte state(MvccVersion ver) {
        return state(ver.coordinatorVersion(), ver.counter());
    }

    /** {@inheritDoc} */
<<<<<<< HEAD
    @Override public byte state(long crdVer, long cntr) throws IgniteCheckedException {
        assert txLog != null && mvccEnabled : txLog;
=======
    @Override public byte state(long crdVer, long cntr) {
        assert txLog != null && mvccEnabled;
>>>>>>> afeee512

        try {
            return txLog.get(crdVer, cntr);
        }
        catch (IgniteCheckedException e) {
            ctx.failure().process(new FailureContext(FailureType.CRITICAL_ERROR, e));
        }

        return TxState.NA;
    }

    /** {@inheritDoc} */
    @Override public void updateState(MvccVersion ver, byte state) {
        updateState(ver, state, true);
    }

    /** {@inheritDoc} */
<<<<<<< HEAD
    @Override public void updateState(MvccVersion ver, byte state, boolean primary) throws IgniteCheckedException {
        assert mvccEnabled;
        assert txLog != null || waitMap.isEmpty();

        // txLog may not exist if node is non-affinity for any mvcc-cache.
        if (txLog == null)
            return;
=======
    @Override public void updateState(MvccVersion ver, byte state, boolean primary) {
        assert txLog != null && mvccEnabled;
>>>>>>> afeee512

        try {
            txLog.put(new TxKey(ver.coordinatorVersion(), ver.counter()), state, primary);
        }
        catch (IgniteCheckedException e) {
            ctx.failure().process(new FailureContext(FailureType.CRITICAL_ERROR, e));
        }
    }

    /** {@inheritDoc} */
    @Override public void registerLocalTransaction(long crd, long cntr) {
        Waiter old = waitMap.putIfAbsent(new TxKey(crd, cntr), LOCAL_TRANSACTION_MARKER);

        assert old == null || old.hasLocalTransaction();
    }

    /** {@inheritDoc} */
    @Override public boolean hasLocalTransaction(long crd, long cntr) {
        Waiter waiter = waitMap.get(new TxKey(crd, cntr));

        return waiter != null && waiter.hasLocalTransaction();
    }

    /** {@inheritDoc} */
    @Override public IgniteInternalFuture<Void> waitFor(GridCacheContext cctx, MvccVersion locked) {
        TxKey key = new TxKey(locked.coordinatorVersion(), locked.counter());

        LockFuture fut = new LockFuture(cctx.ioPolicy());

        Waiter waiter = waitMap.merge(key, fut, Waiter::concat);

        if (!waiter.hasLocalTransaction() && (waiter = waitMap.remove(key)) != null)
            waiter.run(ctx);

        return fut;
    }

    /** {@inheritDoc} */
    @Override public void releaseWaiters(MvccVersion locked) {
        Waiter waiter = waitMap.remove(new TxKey(locked.coordinatorVersion(), locked.counter()));

        if (waiter != null)
            waiter.run(ctx);
    }

    /** {@inheritDoc} */
    @Override public void addQueryTracker(MvccQueryTracker tracker) {
        assert tracker.id() != MVCC_TRACKER_ID_NA;

        activeTrackers.putIfAbsent(tracker.id(), tracker);
    }

    /** {@inheritDoc} */
    @Override public void removeQueryTracker(Long id) {
        activeTrackers.remove(id);
    }

    /** {@inheritDoc} */
    @Override public MvccSnapshot requestWriteSnapshotLocal() {
        if (!currentCoordinator().local() || !initFut.isDone())
            return null;

        return assignTxSnapshot(0L, ctx.localNodeId(), false);
    }

    /** {@inheritDoc} */
    @Override public MvccSnapshot requestReadSnapshotLocal() {
        if (!currentCoordinator().local() || !initFut.isDone())
            return null;

        return activeQueries.assignQueryCounter(ctx.localNodeId(), 0L);
    }

    /** {@inheritDoc} */
    @Override public IgniteInternalFuture<MvccSnapshot> requestReadSnapshotAsync() {
        MvccSnapshotFuture fut = new MvccSnapshotFuture();

        requestReadSnapshotAsync(currentCoordinator(), fut);

        return fut;
    }

    /** {@inheritDoc} */
    @Override public IgniteInternalFuture<MvccSnapshot> requestWriteSnapshotAsync() {
        MvccSnapshotFuture fut = new MvccSnapshotFuture();

        requestWriteSnapshotAsync(currentCoordinator(), fut);

        return fut;
    }

    /** {@inheritDoc} */
    @Override public void requestReadSnapshotAsync(MvccCoordinator crd, MvccSnapshotResponseListener lsnr) {
        requestSnapshotAsync(crd, lsnr, true);
    }

    /** {@inheritDoc} */
    @Override public void requestWriteSnapshotAsync(MvccCoordinator crd, MvccSnapshotResponseListener lsnr) {
        requestSnapshotAsync(crd, lsnr, false);
    }

    /** */
    private void requestSnapshotAsync(MvccCoordinator crd, MvccSnapshotResponseListener lsnr, boolean forRead) {
        if (crd.disconnected()) {
            lsnr.onError(noCoordinatorError());

            return;
        }

        if (ctx.localNodeId().equals(crd.nodeId())) {
            if (!initFut.isDone()) {
                // Wait for the local coordinator init.
                initFut.listen(new IgniteInClosure<IgniteInternalFuture>() {
                    @Override public void apply(IgniteInternalFuture fut) {
                        if (forRead)
                            lsnr.onResponse(activeQueries.assignQueryCounter(ctx.localNodeId(), 0L));
                        else
                            lsnr.onResponse(assignTxSnapshot(0L, ctx.localNodeId(), false));
                    }
                });
            }
            else if (forRead)
                lsnr.onResponse(activeQueries.assignQueryCounter(ctx.localNodeId(), 0L));
            else
                lsnr.onResponse(assignTxSnapshot(0L, ctx.localNodeId(), false));

            return;
        }

        // Send request to the remote coordinator.
        UUID nodeId = crd.nodeId();

        long id = futIdCntr.incrementAndGet();

        Map<Long, MvccSnapshotResponseListener> map = snapLsnrs.get(nodeId), map0;

        if (map == null && (map0 = snapLsnrs.putIfAbsent(nodeId, map = new ConcurrentHashMap<>())) != null)
            map = map0;

        map.put(id, lsnr);

        try {
            sendMessage(nodeId, forRead ? new MvccQuerySnapshotRequest(id) : new MvccTxSnapshotRequest(id));
        }
        catch (IgniteCheckedException e) {
            if (map.remove(id) != null)
                lsnr.onError(e);
        }
    }

    /** {@inheritDoc} */
    @Override public IgniteInternalFuture<Void> ackTxCommit(MvccSnapshot updateVer) {
        assert updateVer != null;

        MvccCoordinator crd = curCrd;

        if (crd.disconnected() || crd.version() != updateVer.coordinatorVersion())
            return new GridFinishedFuture<>();

        return sendTxCommit(crd, new MvccAckRequestTx(futIdCntr.incrementAndGet(), updateVer.counter()));
    }

    /** {@inheritDoc} */
    @Override public void ackTxRollback(MvccVersion updateVer) {
        assert updateVer != null;

        MvccCoordinator crd = curCrd;

        if (crd.disconnected() || crd.version() != updateVer.coordinatorVersion())
            return;

        MvccAckRequestTx msg = new MvccAckRequestTx((long)-1, updateVer.counter());

        msg.skipResponse(true);

        try {
            sendMessage(crd.nodeId(), msg);
        }
        catch (ClusterTopologyCheckedException e) {
            if (log.isDebugEnabled())
                log.debug("Failed to send tx rollback ack, node left [msg=" + msg + ", node=" + crd.nodeId() + ']');
        }
        catch (IgniteCheckedException e) {
            U.error(log, "Failed to send tx rollback ack [msg=" + msg + ", node=" + crd.nodeId() + ']', e);
        }
    }

    /** {@inheritDoc} */
    @Override public void ackQueryDone(MvccSnapshot snapshot, long qryId) {
        MvccCoordinator crd = currentCoordinator();

        if (crd.disconnected() || snapshot == null)
            return;

        if (crd.version() != snapshot.coordinatorVersion()
            || !sendQueryDone(crd, new MvccAckRequestQueryCntr(queryTrackCounter(snapshot)))) {
            Message msg = new MvccAckRequestQueryId(qryId);

            do {
                crd = currentCoordinator();
            }
            while (!sendQueryDone(crd, msg));
        }
    }

    /** {@inheritDoc} */
    // TODO: Proper use of diagnostic context.
    @Override public void dumpDebugInfo(IgniteLogger log, @Nullable IgniteDiagnosticPrepareContext diagCtx) {
        boolean first = true;

        for (Map<Long, MvccSnapshotResponseListener> map : snapLsnrs.values()) {
            if (first) {
                U.warn(log, "Pending mvcc listener: ");

                first = false;
            }

            for (MvccSnapshotResponseListener lsnr : map.values())
                U.warn(log, ">>> " + lsnr.toString());
        }

        first = true;

        for (WaitAckFuture waitAckFut : ackFuts.values()) {
            if (first) {
                U.warn(log, "Pending mvcc wait ack futures: ");

                first = false;
            }

            U.warn(log, ">>> " + waitAckFut.toString());
        }
    }

    /**
     * Removes all less or equals to the given one records from Tx log.
     *
     * @param ver Version.
     * @throws IgniteCheckedException If fails.
     */
    void removeUntil(MvccVersion ver) throws IgniteCheckedException {
        txLog.removeUntil(ver.coordinatorVersion(), ver.counter());
    }

    /**
     * TODO IGNITE-7966
     *
     * @return Data region configuration.
     */
    private DataRegionConfiguration createTxLogRegion(DataStorageConfiguration dscfg) {
        DataRegionConfiguration cfg = new DataRegionConfiguration();

        cfg.setName(TX_LOG_CACHE_NAME);
        cfg.setInitialSize(dscfg.getSystemRegionInitialSize());
        cfg.setMaxSize(dscfg.getSystemRegionMaxSize());
        cfg.setPersistenceEnabled(CU.isPersistenceEnabled(dscfg));
        return cfg;
    }

    /**
     * @return Data storage configuration.
     */
    private DataStorageConfiguration dataStorageConfiguration() {
        return ctx.config().getDataStorageConfiguration();
    }

    /**
     * Picks mvcc coordinator from the given list of nodes.
     *
     * @return Chosen mvcc coordinator.
     */
    private @NotNull MvccCoordinator pickMvccCoordinator(Collection<ClusterNode> nodes, AffinityTopologyVersion topVer) {
        ClusterNode crdNode = null;

        if (crdC != null) {
            crdNode = crdC.apply(nodes);

            if (crdNode != null && log.isInfoEnabled())
                log.info("Assigned coordinator using test closure: " + crdNode.id());
        }
        else {
            // Expect nodes are sorted by order.
            for (ClusterNode node : nodes) {
                if (!node.isClient() && supportsMvcc(node)) {
                    crdNode = node;

                    break;
                }
            }
        }

        MvccCoordinator crd = crdNode != null ? new MvccCoordinator(topVer, crdNode.id(), coordinatorVersion(crdNode),
            crdNode.isLocal()) : MvccCoordinator.DISCONNECTED_COORDINATOR;

        if (crd.disconnected())
            U.warn(log, "New mvcc coordinator was not assigned [topVer=" + topVer + ']');
        else if (log.isInfoEnabled())
            log.info("Assigned mvcc coordinator [crd=" + crd + ']');

        return crd;
    }

    /**
     * @param crdNode Assigned coordinator node.
     * @return Coordinator version.
     */
    private long coordinatorVersion(ClusterNode crdNode) {
        return crdNode.order() + ctx.discovery().gridStartTime();
    }

    /** */
    private void checkMvccSupported(Collection<ClusterNode> nodes) {
        if (mvccEnabled) {
            assert mvccSupported;

            return;
        }

        boolean res = true, was = mvccSupported;

        for (ClusterNode node : nodes) {
            if (!supportsMvcc(node)) {
                res = false;

                break;
            }
        }

        if (was != res)
            mvccSupported = res;
    }

    /** */
    private boolean supportsMvcc(ClusterNode node) {
        return node.version().compareToIgnoreTimestamp(MVCC_SUPPORTED_SINCE) >= 0;
    }

    /** */
    private void checkMvccCacheStarted(DynamicCacheChangeBatch cacheMsg) {
        if (!mvccEnabled) {
            for (DynamicCacheChangeRequest req : cacheMsg.requests()) {
                CacheConfiguration ccfg = req.startCacheConfiguration();

                if (ccfg == null)
                    continue;

                if (ccfg.getAtomicityMode() == TRANSACTIONAL_SNAPSHOT) {
                    assert mvccSupported;

                    mvccEnabled = true;
                }
            }
        }
    }

    /** */
    private MvccSnapshotResponse assignTxSnapshot(long futId, UUID nearId, boolean client) {
        assert initFut.isDone() && curCrd.local();

        MvccSnapshotResponse res = new MvccSnapshotResponse();

        long ver, cleanup, tracking;

        synchronized (this) {
            ver = mvccCntr.incrementAndGet();
            tracking = ver;
            cleanup = committedCntr.get() + 1;

            for (Map.Entry<Long, ActiveTx> entry : activeTxs.entrySet()) {
                cleanup = Math.min(entry.getValue().tracking, cleanup);
                tracking = Math.min(entry.getKey(), tracking);

                res.addTx(entry.getKey());
            }

            ActiveTx activeTx = client ? new ActiveTx(tracking, nearId) : new ActiveServerTx(tracking, nearId);

            boolean add = activeTxs.put(ver, activeTx) == null;

            assert add : ver;
        }

        long minQry = activeQueries.minimalQueryCounter();

        if (minQry != -1)
            cleanup = Math.min(cleanup, minQry);

        cleanup = prevCrdQueries.previousQueriesDone() ? cleanup - 1 : MVCC_COUNTER_NA;

        res.init(futId, curCrd.version(), ver, MVCC_START_OP_CNTR, cleanup, tracking);

        return res;
    }

    /** */
    private void onTxDone(Long txCntr, boolean increaseCommittedCntr) {
        assert initFut.isDone();

        synchronized (this) {
            activeTxs.remove(txCntr);

            if (increaseCommittedCntr)
                committedCntr.setIfGreater(txCntr);
        }
    }

    /**
     * @param mvccCntr Query counter.
     */
    private void onQueryDone(UUID nodeId, Long mvccCntr) {
        activeQueries.onQueryDone(nodeId, mvccCntr);
    }

    /**
     * @param mvccVer Read version.
     * @return Tracker counter.
     */
    private long queryTrackCounter(MvccSnapshot mvccVer) {
        long trackCntr = mvccVer.counter();

        MvccLongList txs = mvccVer.activeTransactions();

        int size = txs.size();

        for (int i = 0; i < size; i++) {
            long txVer = txs.get(i);

            if (txVer < trackCntr)
                trackCntr = txVer;
        }

        return trackCntr;
    }

    /**
     * Launches vacuum workers and scheduler.
     */
    void startVacuumWorkers() {
        if (!ctx.clientNode()) {
            synchronized (mux) {
                if (vacuumWorkers == null) {
                    assert cleanupQueue == null;

                    cleanupQueue = new LinkedBlockingQueue<>();

                    vacuumWorkers = new ArrayList<>(ctx.config().getMvccVacuumThreadCount() + 1);

                    vacuumWorkers.add(new VacuumScheduler(ctx, log, this));

                    for (int i = 0; i < ctx.config().getMvccVacuumThreadCount(); i++) {
                        vacuumWorkers.add(new VacuumWorker(ctx, log, cleanupQueue));
                    }

                    for (GridWorker worker : vacuumWorkers) {
                        new IgniteThread(worker).start();
                    }

                    return;
                }
            }

            U.warn(log, "Attempting to start active vacuum.");
        }
    }

    /**
     * Stops vacuum worker and scheduler.
     */
    void stopVacuumWorkers() {
        if (!ctx.clientNode()) {
            List<GridWorker> workers;
            BlockingQueue<VacuumTask> queue;

            synchronized (mux) {
                workers = vacuumWorkers;
                queue = cleanupQueue;

                vacuumWorkers = null;
                cleanupQueue = null;
            }

            if (workers == null) {
                if (log.isDebugEnabled() && mvccEnabled())
                    log.debug("Attempting to stop inactive vacuum.");

                return;
            }

            assert queue != null;

            // Stop vacuum workers outside mutex to prevent deadlocks.
            U.cancel(workers);
            U.join(workers, log);

            if (!queue.isEmpty()) {
                IgniteCheckedException ex = vacuumCancelledException();

                for (VacuumTask task : queue) {
                    task.onDone(ex);
                }
            }
        }
    }

    /**
     * Runs vacuum process.
     *
     * @return {@code Future} with {@link VacuumMetrics}.
     */
    IgniteInternalFuture<VacuumMetrics> runVacuum() {
        assert !ctx.clientNode();

        MvccCoordinator crd0 = currentCoordinator();

        if (!crd0.initialized() || Thread.currentThread().isInterrupted())
            return new GridFinishedFuture<>(new VacuumMetrics());

        final GridFutureAdapter<VacuumMetrics> res = new GridFutureAdapter<>();

        // TODO IGNITE-8974 create special method for getting cleanup version only.
        MvccSnapshot snapshot = requestWriteSnapshotLocal();

        if (snapshot != null)
            continueRunVacuum(res, snapshot);
        else
            requestWriteSnapshotAsync(crd0, new MvccSnapshotResponseListener() {
                @Override public void onResponse(MvccSnapshot s) {
                    continueRunVacuum(res, s);
                }

                @Override public void onError(IgniteCheckedException e) {
                    if (!(e instanceof ClusterTopologyCheckedException))
                        completeWithException(res, e);
                    else {
                        if (log.isDebugEnabled())
                            log.debug("Vacuum failed to receive an Mvcc snapshot. " +
                                "Need to retry on the stable topology. " + e.getMessage());

                        res.onDone(new VacuumMetrics());
                    }
                }
            });

        return res;
    }

    /**
     * @param res Result.
     * @param snapshot Snapshot.
     */
    private void continueRunVacuum(GridFutureAdapter<VacuumMetrics> res, MvccSnapshot snapshot) {
        ackTxCommit(snapshot)
            .listen(new IgniteInClosure<IgniteInternalFuture>() {
                @Override public void apply(IgniteInternalFuture fut) {
                    Throwable err;

                    if ((err = fut.error()) != null) {
                        U.error(log, "Vacuum error.", err);

                        res.onDone(err);
                    }
                    else if (snapshot.cleanupVersion() <= MVCC_COUNTER_NA)
                        res.onDone(new VacuumMetrics());
                    else {
                        try {
                            if (log.isDebugEnabled())
                                log.debug("Started vacuum with cleanup version=" + snapshot.cleanupVersion() + '.');

                            synchronized (mux) {
                                if (cleanupQueue == null) {
                                    res.onDone(vacuumCancelledException());

                                    return;
                                }

                                GridCompoundIdentityFuture<VacuumMetrics> res0 =
                                    new GridCompoundIdentityFuture<VacuumMetrics>(new VacuumMetricsReducer()) {
                                        /** {@inheritDoc} */
                                        @Override protected void logError(IgniteLogger log, String msg, Throwable e) {
                                            // no-op
                                        }

                                        /** {@inheritDoc} */
                                        @Override protected void logDebug(IgniteLogger log, String msg) {
                                            // no-op
                                        }
                                    };

                                for (CacheGroupContext grp : ctx.cache().cacheGroups()) {
                                    if (grp.mvccEnabled()) {
                                        grp.topology().readLock();

                                        try {
                                            for (GridDhtLocalPartition part : grp.topology().localPartitions()) {
                                                VacuumTask task = new VacuumTask(snapshot, part);

                                                cleanupQueue.offer(task);

                                                res0.add(task);
                                            }
                                        }
                                        finally {
                                            grp.topology().readUnlock();
                                        }
                                    }
                                }

                                res0.markInitialized();

                                res0.listen(future -> {
                                    VacuumMetrics metrics = null; Throwable ex = null;

                                    try {
                                        metrics = future.get();

                                        txLog.removeUntil(snapshot.coordinatorVersion(), snapshot.cleanupVersion());

                                        if (log.isDebugEnabled())
                                            log.debug("Vacuum completed. " + metrics);
                                    } catch (Throwable e) {
                                        if (X.hasCause(e, NodeStoppingException.class)) {
                                            if (log.isDebugEnabled())
                                                log.debug("Cannot complete vacuum (node is stopping).");

                                            metrics = new VacuumMetrics();
                                        } else
                                            ex = new GridClosureException(e);
                                    }

                                    res.onDone(metrics, ex);
                                });
                            }

                        }
                        catch (Throwable e) {
                            completeWithException(res, e);
                        }
                    }
                }
            });
    }

    /** */
    private void completeWithException(GridFutureAdapter fut, Throwable e) {
        fut.onDone(e);

        if (e instanceof Error)
            throw (Error)e;
    }

    /** */
    @NotNull private IgniteCheckedException vacuumCancelledException() {
        return new NodeStoppingException("Operation has been cancelled (node is stopping).");
    }

    /** */
    @NotNull private IgniteInternalFuture<Void> sendTxCommit(MvccCoordinator crd, MvccAckRequestTx msg) {
        WaitAckFuture fut = new WaitAckFuture(msg.futureId(), crd.nodeId(), true);

        ackFuts.put(fut.id, fut);

        try {
            sendMessage(crd.nodeId(), msg);
        }
        catch (IgniteCheckedException e) {
            if (ackFuts.remove(fut.id) != null) {
                if (e instanceof ClusterTopologyCheckedException) {
                    if (log.isDebugEnabled())
                        log.debug("Failed to send tx ack, node left [crd=" + crd + ", msg=" + msg + ']');

                    fut.onDone(); // No need to ack, finish without error.
                }
                else
                    fut.onDone(e);
            }
        }

        return fut;
    }

    /**
     * @param crd Mvcc coordinator.
     * @param msg Message.
     * @return {@code True} if no need to resend the message to a new coordinator.
     */
    @SuppressWarnings("BooleanMethodIsAlwaysInverted")
    private boolean sendQueryDone(MvccCoordinator crd, Message msg) {
        if (crd.disconnected())
            return true; // no need to send ack;

        try {
            sendMessage(crd.nodeId(), msg);

            return true;
        }
        catch (ClusterTopologyCheckedException e) {
            if (log.isDebugEnabled())
                log.debug("Failed to send query ack, node left [crd=" + crd + ", msg=" + msg + ']');

            MvccCoordinator crd0 = currentCoordinator();

            // Coordinator is unassigned or still the same.
            return crd0.disconnected() || crd.version() == crd0.version();
        }
        catch (IgniteCheckedException e) {
            U.error(log, "Failed to send query ack [crd=" + crd + ", msg=" + msg + ']', e);

            return true;
        }
    }

    /**
     * Send IO message.
     *
     * @param nodeId Node ID.
     * @param msg Message.
     */
    private void sendMessage(UUID nodeId, Message msg) throws IgniteCheckedException {
        ctx.io().sendToGridTopic(nodeId, TOPIC_CACHE_COORDINATOR, msg, SYSTEM_POOL);
    }

    /**
     * @param nodeId Sender node ID.
     * @param msg Message.
     */
    private void processCoordinatorTxSnapshotRequest(UUID nodeId, MvccTxSnapshotRequest msg) {
        ClusterNode node = ctx.discovery().node(nodeId);

        if (node == null) {
            if (log.isDebugEnabled())
                log.debug("Ignore tx snapshot request processing, node left [msg=" + msg + ", node=" + nodeId + ']');

            return;
        }

        MvccSnapshotResponse res = assignTxSnapshot(msg.futureId(), nodeId, node.isClient());

        boolean finishFailed = true;

        try {
            sendMessage(node.id(), res);

            finishFailed = false;
        }
        catch (ClusterTopologyCheckedException e) {
            if (log.isDebugEnabled())
                log.debug("Failed to send tx snapshot response, node left [msg=" + msg + ", node=" + nodeId + ']');
        }
        catch (IgniteCheckedException e) {
            U.error(log, "Failed to send tx snapshot response [msg=" + msg + ", node=" + nodeId + ']', e);
        }

        if (finishFailed)
            onTxDone(res.counter(), false);
    }

    /**
     * @param nodeId Sender node ID.
     * @param msg Message.
     */
    private void processCoordinatorQuerySnapshotRequest(UUID nodeId, MvccQuerySnapshotRequest msg) {
        ClusterNode node = ctx.discovery().node(nodeId);

        if (node == null) {
            if (log.isDebugEnabled())
                log.debug("Ignore query counter request processing, node left [msg=" + msg + ", node=" + nodeId + ']');

            return;
        }

        MvccSnapshotResponse res = activeQueries.assignQueryCounter(nodeId, msg.futureId());

        try {
            sendMessage(node.id(), res);
        }
        catch (ClusterTopologyCheckedException e) {
            if (log.isDebugEnabled())
                log.debug("Failed to send query counter response, node left [msg=" + msg + ", node=" + nodeId + ']');
        }
        catch (IgniteCheckedException e) {
            onQueryDone(nodeId, res.tracking());

            U.error(log, "Failed to send query counter response [msg=" + msg + ", node=" + nodeId + ']', e);
        }
    }

    /**
     * @param nodeId Sender node ID.
     * @param msg Message.
     */
    private void processCoordinatorSnapshotResponse(UUID nodeId, MvccSnapshotResponse msg) {
        Map<Long, MvccSnapshotResponseListener> map = snapLsnrs.get(nodeId);

        MvccSnapshotResponseListener lsnr;

        if (map != null && (lsnr = map.remove(msg.futureId())) != null)
            lsnr.onResponse(msg);
        else {
            if (ctx.discovery().alive(nodeId))
                U.warn(log, "Failed to find query version future [node=" + nodeId + ", msg=" + msg + ']');
            else if (log.isDebugEnabled())
                log.debug("Failed to find query version future [node=" + nodeId + ", msg=" + msg + ']');
        }
    }

    /**
     * @param nodeId Node ID.
     * @param msg Message.
     */
    private void processCoordinatorQueryAckRequest(UUID nodeId, MvccAckRequestQueryCntr msg) {
        onQueryDone(nodeId, msg.counter());
    }

    /**
     * @param nodeId Node ID.
     * @param msg Message.
     */
    private void processNewCoordinatorQueryAckRequest(UUID nodeId, MvccAckRequestQueryId msg) {
        prevCrdQueries.onQueryDone(nodeId, msg.queryTrackerId());
    }

    /**
     * @param nodeId Sender node ID.
     * @param msg Message.
     */
    private void processCoordinatorTxAckRequest(UUID nodeId, MvccAckRequestTx msg) {
        onTxDone(msg.txCounter(), msg.futureId() >= 0);

        if (msg.queryCounter() != MVCC_COUNTER_NA)
            onQueryDone(nodeId, msg.queryCounter());
        else if (msg.queryTrackerId() != MVCC_TRACKER_ID_NA)
            prevCrdQueries.onQueryDone(nodeId, msg.queryTrackerId());

        if (!msg.skipResponse()) {
            try {
                sendMessage(nodeId, new MvccFutureResponse(msg.futureId()));
            }
            catch (ClusterTopologyCheckedException e) {
                if (log.isDebugEnabled())
                    log.debug("Failed to send tx ack response, node left [msg=" + msg + ", node=" + nodeId + ']');
            }
            catch (IgniteCheckedException e) {
                U.error(log, "Failed to send tx ack response [msg=" + msg + ", node=" + nodeId + ']', e);
            }
        }
    }

    /**
     * @param nodeId Sender node ID.
     * @param msg Message.
     */
    private void processCoordinatorAckResponse(UUID nodeId, MvccFutureResponse msg) {
        WaitAckFuture fut = ackFuts.remove(msg.futureId());

        if (fut != null)
            fut.onResponse();
        else {
            if (ctx.discovery().alive(nodeId))
                U.warn(log, "Failed to find tx ack future [node=" + nodeId + ", msg=" + msg + ']');
            else if (log.isDebugEnabled())
                log.debug("Failed to find tx ack future [node=" + nodeId + ", msg=" + msg + ']');
        }
    }

    /**
     * @param nodeId Node ID.
     * @param msg Message.
     */
    private void processActiveQueriesMessage(UUID nodeId, MvccActiveQueriesMessage msg) {
        prevCrdQueries.addNodeActiveQueries(nodeId, msg.activeQueries());
    }

    /**
     *
     */
    private class ActiveQueries {
        /** */
        private final Map<UUID, TreeMap<Long, AtomicInteger>> activeQueries = new HashMap<>();

        /** */
        private Long minQry;

        /** */
        private synchronized long minimalQueryCounter() {
            return minQry == null ? -1 : minQry;
        }

        /** */
        private synchronized MvccSnapshotResponse assignQueryCounter(UUID nodeId, long futId) {
            MvccSnapshotResponse res = new MvccSnapshotResponse();

            long ver, tracking;

            synchronized (MvccProcessorImpl.this) {
                ver = committedCntr.get();
                tracking = ver;

                for (Long txVer : activeTxs.keySet()) {
                    if (txVer < ver) {
                        tracking = Math.min(txVer, tracking);
                        res.addTx(txVer);
                    }
                }
            }

            TreeMap<Long, AtomicInteger> nodeMap = activeQueries.get(nodeId);

            if (nodeMap == null) {
                activeQueries.put(nodeId, nodeMap = new TreeMap<>());

                nodeMap.put(tracking, new AtomicInteger(1));
            }
            else {
                AtomicInteger cntr = nodeMap.get(tracking);

                if (cntr == null)
                    nodeMap.put(tracking, new AtomicInteger(1));
                else
                    cntr.incrementAndGet();
            }

            if (minQry == null)
                minQry = tracking;

            res.init(futId, curCrd.version(), ver, MVCC_READ_OP_CNTR, MVCC_COUNTER_NA, tracking);

            return res;
        }

        /** */
        private synchronized void onQueryDone(UUID nodeId, Long ver) {
            TreeMap<Long, AtomicInteger> nodeMap = activeQueries.get(nodeId);

            if (nodeMap == null)
                return;

            assert minQry != null;

            AtomicInteger cntr = nodeMap.get(ver);

            assert cntr != null && cntr.get() > 0 : "onQueryDone ver=" + ver;

            if (cntr.decrementAndGet() == 0) {
                nodeMap.remove(ver);

                if (nodeMap.isEmpty())
                    activeQueries.remove(nodeId);

                if (ver.equals(minQry))
                    minQry = activeMinimal();
            }
        }

        /** */
        private synchronized void onNodeFailed(UUID nodeId) {
            activeQueries.remove(nodeId);

            minQry = activeMinimal();
        }

        /** */
        private Long activeMinimal() {
            Long min = null;

            for (TreeMap<Long, AtomicInteger> s : activeQueries.values()) {
                Long first = s.firstKey();

                if (min == null || first < min)
                    min = first;
            }

            return min;
        }
    }

    /**
     *
     */
    private class WaitAckFuture extends MvccFuture<Void> {
        /** */
        private final long id;

        /** */
        final boolean ackTx;

        /**
         * @param id Future ID.
         * @param nodeId Coordinator node ID.
         * @param ackTx {@code True} if ack tx commit, {@code false} if waits for previous txs.
         */
        WaitAckFuture(long id, UUID nodeId, boolean ackTx) {
            super(nodeId);

            this.id = id;
            this.ackTx = ackTx;
        }

        /**
         *
         */
        void onResponse() {
            onDone();
        }

        /**
         * @param nodeId Failed node ID.
         */
        void onNodeLeft(UUID nodeId) {
            if (crdId.equals(nodeId) && ackFuts.remove(id) != null)
                onDone();
        }

        /** {@inheritDoc} */
        @Override public String toString() {
            return S.toString(WaitAckFuture.class, this, super.toString());
        }
    }

    /**
     *
     */
    private class CoordinatorMessageListener implements GridMessageListener {
        /** {@inheritDoc} */
        @Override public void onMessage(UUID nodeId, Object msg, byte plc) {
            MvccMessage msg0 = (MvccMessage)msg;

            if (msg0.waitForCoordinatorInit() && !initFut.isDone()) {
                initFut.listen(new IgniteInClosure<IgniteInternalFuture<Void>>() {
                    @Override public void apply(IgniteInternalFuture<Void> future) {
                        assert curCrd.local();

                        processMessage(nodeId, msg);
                    }
                });
            }
            else
                processMessage(nodeId, msg);
        }

        /**
         * Processes mvcc message.
         *
         * @param nodeId Node id.
         * @param msg Message.
         */
        private void processMessage(UUID nodeId, Object msg) {
            if (msg instanceof MvccTxSnapshotRequest)
                processCoordinatorTxSnapshotRequest(nodeId, (MvccTxSnapshotRequest)msg);
            else if (msg instanceof MvccAckRequestTx)
                processCoordinatorTxAckRequest(nodeId, (MvccAckRequestTx)msg);
            else if (msg instanceof MvccFutureResponse)
                processCoordinatorAckResponse(nodeId, (MvccFutureResponse)msg);
            else if (msg instanceof MvccAckRequestQueryCntr)
                processCoordinatorQueryAckRequest(nodeId, (MvccAckRequestQueryCntr)msg);
            else if (msg instanceof MvccQuerySnapshotRequest)
                processCoordinatorQuerySnapshotRequest(nodeId, (MvccQuerySnapshotRequest)msg);
            else if (msg instanceof MvccSnapshotResponse)
                processCoordinatorSnapshotResponse(nodeId, (MvccSnapshotResponse)msg);
            else if (msg instanceof MvccAckRequestQueryId)
                processNewCoordinatorQueryAckRequest(nodeId, (MvccAckRequestQueryId)msg);
            else if (msg instanceof MvccActiveQueriesMessage)
                processActiveQueriesMessage(nodeId, (MvccActiveQueriesMessage)msg);
            else if (msg instanceof MvccRecoveryFinishedMessage)
                processRecoveryFinishedMessage(nodeId, ((MvccRecoveryFinishedMessage)msg));
            else
                U.warn(log, "Unexpected message received [node=" + nodeId + ", msg=" + msg + ']');
        }

        /** {@inheritDoc} */
        @Override public String toString() {
            return "CoordinatorMessageListener[]";
        }
    }

    /**
     * Accumulates transaction recovery votes for a node left the cluster.
     * Transactions started by the left node are considered not active
     * when each cluster server node aknowledges that is has finished transactions for the left node.
     */
    private static class RecoveryBallotBox {
        /** */
        private List<UUID> voters;
        /** */
        private final Set<UUID> ballots = new HashSet<>();

        /**
         * @param voters Nodes which can have transaction started by the left node.
         */
        private synchronized void voters(List<UUID> voters) {
            this.voters = voters;
        }

        /**
         * @param nodeId Voting node id.
         *
         */
        private synchronized void vote(UUID nodeId) {
            ballots.add(nodeId);
        }

        /**
         * @return {@code True} if all nodes expected to vote done it.
         */
        private synchronized boolean isVotingDone() {
            if (voters == null)
                return false;

            return ballots.containsAll(voters);
        }
    }

    /**
     * Process message that one node has finished with transactions for the left node.
     * @param nodeId Node sent the message.
     * @param msg Message.
     */
    private void processRecoveryFinishedMessage(UUID nodeId, MvccRecoveryFinishedMessage msg) {
        UUID nearNodeId = msg.nearNodeId();

        RecoveryBallotBox ballotBox = recoveryBallotBoxes.computeIfAbsent(nearNodeId, uuid -> new RecoveryBallotBox());

        ballotBox.vote(nodeId);

        tryFinishRecoveryVoting(nearNodeId, ballotBox);
    }

    /**
     * Finishes recovery on coordinator by removing transactions started by the left node
     * @param nearNodeId Left node.
     * @param ballotBox Votes accumulator for the left node.
     */
    private void tryFinishRecoveryVoting(UUID nearNodeId, RecoveryBallotBox ballotBox) {
        if (ballotBox.isVotingDone()) {
            List<Long> recoveredTxs;

            synchronized (this) {
                recoveredTxs = activeTxs.entrySet().stream()
                    .filter(e -> e.getValue().nearNodeId.equals(nearNodeId))
                    .map(Map.Entry::getKey)
                    .collect(Collectors.toList());
            }

            // Committed counter is increased because it is not known if transaction was committed or not and we must
            // bump committed counter for committed transaction as it is used in (read-only) query snapshot.
            recoveredTxs.forEach(txCntr -> onTxDone(txCntr, true));

            recoveryBallotBoxes.remove(nearNodeId);
        }
    }

    /** */
    private interface Waiter {
        /**
         * @param ctx Grid kernal context.
         */
        void run(GridKernalContext ctx);

        /**
         * @param other Another waiter.
         * @return New compound waiter.
         */
        Waiter concat(Waiter other);

        /**
         * @return {@code True} if there is an active local transaction
         */
        boolean hasLocalTransaction();

        /**
         * @return {@code True} if it is a compound waiter.
         */
        boolean compound();
    }

    /** */
    private static class LockFuture extends GridFutureAdapter<Void> implements Waiter, Runnable {
        /** */
        private final byte plc;

        /**
         * @param plc Pool policy.
         */
        LockFuture(byte plc) {
            this.plc = plc;
        }

        /** {@inheritDoc} */
        @Override public void run() {
            onDone();
        }

        /** {@inheritDoc} */
        @Override public void run(GridKernalContext ctx) {
            try {
                ctx.pools().poolForPolicy(plc).execute(this);
            }
            catch (IgniteCheckedException e) {
                U.error(ctx.log(LockFuture.class), e);
            }
        }

        /** {@inheritDoc} */
        @Override public Waiter concat(Waiter other) {
            return new CompoundWaiterNoLocal(this, other);
        }

        /** {@inheritDoc} */
        @Override public boolean hasLocalTransaction() {
            return false;
        }

        /** {@inheritDoc} */
        @Override public boolean compound() {
            return false;
        }
    }

    /** */
    private static class LocalTransactionMarker implements Waiter {
        /** {@inheritDoc} */
        @Override public void run(GridKernalContext ctx) {
            // No-op
        }

        /** {@inheritDoc} */
        @Override public Waiter concat(Waiter other) {
            return new CompoundWaiter(other);
        }

        /** {@inheritDoc} */
        @Override public boolean hasLocalTransaction() {
            return true;
        }

        /** {@inheritDoc} */
        @Override public boolean compound() {
            return false;
        }
    }

    /** */
    private static class CompoundWaiter implements Waiter {
        /** */
        private final Object inner;

        /**
         * @param waiter Waiter to wrap.
         */
        private CompoundWaiter(Waiter waiter) {
            inner = waiter.compound() ? ((CompoundWaiter)waiter).inner : waiter;
        }

        /**
         * @param first First waiter.
         * @param second Second waiter.
         */
        private CompoundWaiter(Waiter first, Waiter second) {
            ArrayList<Waiter> list = new ArrayList<>();

            add(list, first);
            add(list, second);

            inner = list;
        }

        /** */
        private void add(List<Waiter> to, Waiter waiter) {
            if (!waiter.compound())
                to.add(waiter);
            else if (((CompoundWaiter)waiter).inner.getClass() == ArrayList.class)
                to.addAll((List<Waiter>)((CompoundWaiter)waiter).inner);
            else
                to.add((Waiter)((CompoundWaiter)waiter).inner);
        }

        /** {@inheritDoc} */
        @Override public void run(GridKernalContext ctx) {
            if (inner.getClass() == ArrayList.class) {
                for (Waiter waiter : (List<Waiter>)inner) {
                    waiter.run(ctx);
                }
            }
            else
                ((Waiter)inner).run(ctx);
        }

        /** {@inheritDoc} */
        @Override public Waiter concat(Waiter other) {
            return new CompoundWaiter(this, other);
        }

        /** {@inheritDoc} */
        @Override public boolean hasLocalTransaction() {
            return true;
        }

        /** {@inheritDoc} */
        @Override public boolean compound() {
            return true;
        }
    }

    /** */
    private static class CompoundWaiterNoLocal extends CompoundWaiter {
        /**
         * @param first First waiter.
         * @param second Second waiter.
         */
        private CompoundWaiterNoLocal(Waiter first, Waiter second) {
            super(first, second);
        }

        /** {@inheritDoc} */
        @Override public Waiter concat(Waiter other) {
            return new CompoundWaiterNoLocal(this, other);
        }

        /** {@inheritDoc} */
        @Override public boolean hasLocalTransaction() {
            return false;
        }
    }

    /**
     * Mvcc garbage collection scheduler.
     */
    private static class VacuumScheduler extends GridWorker {
        /** */
        private static final long VACUUM_TIMEOUT = 60_000;

        /** */
        private final long interval;

        /** */
        private final MvccProcessorImpl prc;

        /**
         * @param ctx Kernal context.
         * @param log Logger.
         * @param prc Mvcc processor.
         */
        VacuumScheduler(GridKernalContext ctx, IgniteLogger log, MvccProcessorImpl prc) {
            super(ctx.igniteInstanceName(), "vacuum-scheduler", log);

            this.interval = ctx.config().getMvccVacuumFrequency();
            this.prc = prc;
        }

        /** {@inheritDoc} */
        @Override protected void body() throws InterruptedException, IgniteInterruptedCheckedException {
            U.sleep(interval); // initial delay

            while (!isCancelled()) {
                long nextScheduledTime = U.currentTimeMillis() + interval;

                try {
                    IgniteInternalFuture<VacuumMetrics> fut = prc.runVacuum();

                    if (log.isDebugEnabled())
                        log.debug("Vacuum started by scheduler.");

                    while (true) {
                        try {
                            fut.get(VACUUM_TIMEOUT);

                            break;
                        }
                        catch (IgniteFutureTimeoutCheckedException e) {
                            U.warn(log, "Failed to wait for vacuum complete. Consider increasing vacuum workers count.");
                        }
                    }
                }
                catch (IgniteInterruptedCheckedException e) {
                    throw e; // Cancelled.
                }
                catch (Throwable e) {
                    if (e instanceof Error)
                        throw (Error) e;

                    if (log.isDebugEnabled())
                        U.warn(log, "Failed to perform vacuum.", e);
                }

                long delay = nextScheduledTime - U.currentTimeMillis();

                if (delay > 0)
                    U.sleep(delay);
            }
        }
    }

    /**
     * Vacuum worker.
     */
    private static class VacuumWorker extends GridWorker {
        /** */
        private final BlockingQueue<VacuumTask> cleanupQueue;

        /**
         * @param ctx Kernal context.
         * @param log Logger.
         * @param cleanupQueue Cleanup tasks queue.
         */
        VacuumWorker(GridKernalContext ctx, IgniteLogger log, BlockingQueue<VacuumTask> cleanupQueue) {
            super(ctx.igniteInstanceName(), "vacuum-cleaner", log);

            this.cleanupQueue = cleanupQueue;
        }

        /** {@inheritDoc} */
        @Override protected void body() throws InterruptedException, IgniteInterruptedCheckedException {
            while (!isCancelled()) {
                VacuumTask task = cleanupQueue.take();

                try {
                    switch (task.part().state()) {
                        case EVICTED:
                        case RENTING:
                            task.onDone(new VacuumMetrics());

                            break;
                        case MOVING:
                            task.part().group().preloader().rebalanceFuture().listen(f -> cleanupQueue.add(task));

                            break;
                        case OWNING:
                            task.onDone(processPartition(task));

                            break;
                        case LOST:
                            task.onDone(new IgniteCheckedException("Partition is lost."));

                            break;
                    }
                }
                catch (IgniteInterruptedCheckedException e) {
                    task.onDone(e);

                    throw e; // Cancelled.
                }
                catch (Throwable e) {
                    task.onDone(e);

                    if (e instanceof Error)
                        throw (Error) e;
                }
            }
        }

        /**
         * Process partition.
         *
         * @param task VacuumTask.
         * @throws IgniteCheckedException If failed.
         */
        private VacuumMetrics processPartition(VacuumTask task) throws IgniteCheckedException {
            long startNanoTime = System.nanoTime();

            GridDhtLocalPartition part = task.part();

            VacuumMetrics metrics = new VacuumMetrics();

            if (!part.reserve())
                return metrics;

            int curCacheId = CU.UNDEFINED_CACHE_ID;

            try {
                GridCursor<? extends CacheDataRow> cursor = part.dataStore().cursor(KEY_ONLY);

                KeyCacheObject prevKey = null;

                Object rest = null;

                List<MvccLinkAwareSearchRow> cleanupRows = null;

                MvccSnapshot snapshot = task.snapshot();

                GridCacheContext cctx = null;

                boolean shared = part.group().sharedGroup();

                if (!shared && (cctx = F.first(part.group().caches())) == null)
                    return metrics;

                while (cursor.next()) {
                    if (isCancelled())
                        throw new IgniteInterruptedCheckedException("Operation has been cancelled.");

                    MvccDataRow row = (MvccDataRow)cursor.get();

                    if (prevKey == null)
                        prevKey = row.key();

                    if (cctx == null) {
                        cctx = part.group().shared().cacheContext(curCacheId = row.cacheId());

                        if (cctx == null)
                            return metrics;
                    }

                    if (!prevKey.equals(row.key()) || (shared && curCacheId != row.cacheId())) {
                        if (rest != null || !F.isEmpty(cleanupRows))
                            cleanup(part, prevKey, cleanupRows, rest, cctx, metrics);

                        cleanupRows = null;

                        rest = null;

                        if (shared && curCacheId != row.cacheId()) {
                            cctx = part.group().shared().cacheContext(curCacheId = row.cacheId());

                            if (cctx == null)
                                return metrics;
                        }

                        prevKey = row.key();
                    }

                    if (canClean(row, snapshot, cctx))
                        cleanupRows = addRow(cleanupRows, row);
                    else if (actualize(cctx, row, snapshot))
                        rest = addRest(rest, row);

                    metrics.addScannedRowsCount(1);
                }

                if (rest != null || !F.isEmpty(cleanupRows))
                    cleanup(part, prevKey, cleanupRows, rest, cctx, metrics);

                metrics.addSearchNanoTime(System.nanoTime() - startNanoTime - metrics.cleanupNanoTime());

                return metrics;
            }
            finally {
                part.release();
            }
        }

        /** */
        @SuppressWarnings("unchecked")
        @NotNull private Object addRest(@Nullable Object rest, MvccDataRow row) {
            if (rest == null)
                rest = row;
            else if (rest.getClass() == ArrayList.class)
                ((List)rest).add(row);
            else {
                ArrayList list = new ArrayList();

                list.add(rest);
                list.add(row);

                rest = list;
            }

            return rest;
        }

        /**
         * @param rows Collection of rows.
         * @param row Row to add.
         * @return Collection of rows.
         */
        @NotNull private List<MvccLinkAwareSearchRow> addRow(@Nullable List<MvccLinkAwareSearchRow> rows, MvccDataRow row) {
            if (rows == null)
                rows = new ArrayList<>();

            rows.add(new MvccLinkAwareSearchRow(row.cacheId(), row.key(), row.mvccCoordinatorVersion(),
                row.mvccCounter(), row.mvccOperationCounter(), row.link()));

            return rows;
        }

        /**
         * @param row Mvcc row to check.
         * @param snapshot Cleanup version to compare with.
         * @param cctx Cache context.
         */
        private boolean canClean(MvccDataRow row, MvccSnapshot snapshot, GridCacheContext cctx) {
            // Row can be safely cleaned if it has ABORTED min version or COMMITTED and less than cleanup one max version.
            return compare(row, snapshot.coordinatorVersion(), snapshot.cleanupVersion()) <= 0
                && hasNewVersion(row) && MvccUtils.compareNewVersion(row, snapshot.coordinatorVersion(), snapshot.cleanupVersion()) <= 0
                && MvccUtils.state(cctx, row.newMvccCoordinatorVersion(), row.newMvccCounter(),
                row.newMvccOperationCounter() | (row.newMvccTxState() << MVCC_HINTS_BIT_OFF)) == TxState.COMMITTED
                || MvccUtils.state(cctx, row.mvccCoordinatorVersion(), row.mvccCounter(),
                row.mvccOperationCounter() | (row.mvccTxState() << MVCC_HINTS_BIT_OFF)) == TxState.ABORTED;
        }

        /** */
        private boolean actualize(GridCacheContext cctx, MvccDataRow row,
            MvccSnapshot snapshot) throws IgniteCheckedException {
            return isVisible(cctx, snapshot, row.mvccCoordinatorVersion(), row.mvccCounter(), row.mvccOperationCounter(), false)
                && (row.mvccTxState() == TxState.NA || (row.newMvccCoordinatorVersion() != MVCC_CRD_COUNTER_NA && row.newMvccTxState() == TxState.NA));
        }

        /**
         * @param part Local partition.
         * @param key Key.
         * @param cleanupRows Cleanup rows.
         * @param cctx Cache context.
         * @param metrics Vacuum metrics.
         * @throws IgniteCheckedException If failed.
         */
        private void cleanup(GridDhtLocalPartition part, KeyCacheObject key, List<MvccLinkAwareSearchRow> cleanupRows,
            Object rest, GridCacheContext cctx, VacuumMetrics metrics) throws IgniteCheckedException {
            assert key != null && cctx != null && (!F.isEmpty(cleanupRows) || rest != null);

            cctx.gate().enter();

            try {
                long cleanupStartNanoTime = System.nanoTime();

                GridCacheEntryEx entry = cctx.cache().entryEx(key);

                while (true) {
                    entry.lockEntry();

                    if (!entry.obsolete())
                        break;

                    entry.unlockEntry();

                    entry = cctx.cache().entryEx(key);
                }

                int cleaned = 0;

                try {
                    cctx.shared().database().checkpointReadLock();

                    try {
                        if (cleanupRows != null)
                            cleaned = part.dataStore().cleanup(cctx, cleanupRows);

                        if (rest != null) {
                            if (rest.getClass() == ArrayList.class) {
                                for (MvccDataRow row : ((List<MvccDataRow>) rest))
                                    part.dataStore().updateTxState(cctx, row);
                            }
                            else
                                part.dataStore().updateTxState(cctx, (MvccDataRow) rest);
                        }
                    }
                    finally {
                        cctx.shared().database().checkpointReadUnlock();
                    }
                }
                finally {
                    entry.unlockEntry();

                    cctx.evicts().touch(entry);

                    metrics.addCleanupNanoTime(System.nanoTime() - cleanupStartNanoTime);
                    metrics.addCleanupRowsCnt(cleaned);
                }
            }
            finally {
                cctx.gate().leave();
            }
        }
    }

    /** */
    private static class ActiveTx {
        /** */
        private final long tracking;
        /** */
        private final UUID nearNodeId;

        /** */
        private ActiveTx(long tracking, UUID nearNodeId) {
            this.tracking = tracking;
            this.nearNodeId = nearNodeId;
        }
    }

    /** */
    private static class ActiveServerTx extends ActiveTx {
        /** */
        private ActiveServerTx(long tracking, UUID nearNodeId) {
            super(tracking, nearNodeId);
        }
    }
}<|MERGE_RESOLUTION|>--- conflicted
+++ resolved
@@ -375,12 +375,8 @@
     private void txLogPageStoreInit(IgniteCacheDatabaseSharedManager mgr) throws IgniteCheckedException {
         assert CU.isPersistenceEnabled(ctx.config());
 
-<<<<<<< HEAD
+        //noinspection ConstantConditions
         ctx.cache().context().pageStore().initialize(TX_LOG_CACHE_ID, 0,
-=======
-        //noinspection ConstantConditions
-        ctx.cache().context().pageStore().initialize(TX_LOG_CACHE_ID, 1,
->>>>>>> afeee512
             TX_LOG_CACHE_NAME, mgr.dataRegion(TX_LOG_CACHE_NAME).memoryMetrics());
     }
 
@@ -614,13 +610,8 @@
     }
 
     /** {@inheritDoc} */
-<<<<<<< HEAD
-    @Override public byte state(long crdVer, long cntr) throws IgniteCheckedException {
-        assert txLog != null && mvccEnabled : txLog;
-=======
     @Override public byte state(long crdVer, long cntr) {
-        assert txLog != null && mvccEnabled;
->>>>>>> afeee512
+        assert txLog != null && mvccEnabled : mvccEnabled;
 
         try {
             return txLog.get(crdVer, cntr);
@@ -638,18 +629,13 @@
     }
 
     /** {@inheritDoc} */
-<<<<<<< HEAD
-    @Override public void updateState(MvccVersion ver, byte state, boolean primary) throws IgniteCheckedException {
+    @Override public void updateState(MvccVersion ver, byte state, boolean primary) {
         assert mvccEnabled;
         assert txLog != null || waitMap.isEmpty();
 
         // txLog may not exist if node is non-affinity for any mvcc-cache.
         if (txLog == null)
             return;
-=======
-    @Override public void updateState(MvccVersion ver, byte state, boolean primary) {
-        assert txLog != null && mvccEnabled;
->>>>>>> afeee512
 
         try {
             txLog.put(new TxKey(ver.coordinatorVersion(), ver.counter()), state, primary);
