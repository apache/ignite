/*
 * Licensed to the Apache Software Foundation (ASF) under one or more
 * contributor license agreements.  See the NOTICE file distributed with
 * this work for additional information regarding copyright ownership.
 * The ASF licenses this file to You under the Apache License, Version 2.0
 * (the "License"); you may not use this file except in compliance with
 * the License.  You may obtain a copy of the License at
 *
 *      http://www.apache.org/licenses/LICENSE-2.0
 *
 * Unless required by applicable law or agreed to in writing, software
 * distributed under the License is distributed on an "AS IS" BASIS,
 * WITHOUT WARRANTIES OR CONDITIONS OF ANY KIND, either express or implied.
 * See the License for the specific language governing permissions and
 * limitations under the License.
 */

package org.apache.ignite.internal.processors.igfs;

import java.util.Set;
import org.apache.ignite.IgniteCheckedException;
import org.apache.ignite.IgniteFileSystem;
import org.apache.ignite.cache.affinity.AffinityKeyMapper;
import org.apache.ignite.cluster.ClusterNode;
import org.apache.ignite.compute.ComputeJob;
import org.apache.ignite.configuration.CacheConfiguration;
import org.apache.ignite.configuration.FileSystemConfiguration;
import org.apache.ignite.configuration.IgniteConfiguration;
import org.apache.ignite.igfs.IgfsGroupDataBlocksKeyMapper;
import org.apache.ignite.igfs.IgfsIpcEndpointConfiguration;
import org.apache.ignite.igfs.IgfsMode;
import org.apache.ignite.igfs.IgfsPath;
import org.apache.ignite.igfs.mapreduce.IgfsJob;
import org.apache.ignite.igfs.mapreduce.IgfsRecordResolver;
import org.apache.ignite.internal.GridKernalContext;
import org.apache.ignite.internal.IgniteNodeAttributes;
import org.apache.ignite.internal.processors.query.GridQueryProcessor;
import org.apache.ignite.internal.util.ipc.IpcServerEndpoint;
import org.apache.ignite.internal.util.typedef.C1;
import org.apache.ignite.internal.util.typedef.F;
import org.apache.ignite.internal.util.typedef.X;
import org.apache.ignite.lang.IgniteClosure;
import org.jetbrains.annotations.Nullable;
import org.jsr166.ConcurrentHashMap8;

import java.util.ArrayList;
import java.util.Collection;
import java.util.Collections;
import java.util.HashMap;
import java.util.HashSet;
import java.util.List;
import java.util.ListIterator;
import java.util.Map;
import java.util.UUID;
import java.util.concurrent.ConcurrentMap;

import static org.apache.ignite.IgniteSystemProperties.IGNITE_SKIP_CONFIGURATION_CONSISTENCY_CHECK;
import static org.apache.ignite.IgniteSystemProperties.getBoolean;
import static org.apache.ignite.cache.CacheAtomicityMode.TRANSACTIONAL;
import static org.apache.ignite.igfs.IgfsMode.PROXY;
import static org.apache.ignite.internal.IgniteNodeAttributes.ATTR_IGFS;

/**
 * Fully operational Ignite file system processor.
 */
public class IgfsProcessor extends IgfsProcessorAdapter {
    /** Null IGFS name. */
    private static final String NULL_NAME = UUID.randomUUID().toString();

    /** Converts context to IGFS. */
    private static final IgniteClosure<IgfsContext,IgniteFileSystem> CTX_TO_IGFS = new C1<IgfsContext, IgniteFileSystem>() {
        @Override public IgniteFileSystem apply(IgfsContext igfsCtx) {
            return igfsCtx.igfs();
        }
    };

    /** */
    private final ConcurrentMap<String, IgfsContext> igfsCache =
        new ConcurrentHashMap8<>();

    /**
     * @param ctx Kernal context.
     */
    public IgfsProcessor(GridKernalContext ctx) {
        super(ctx);
    }

    /** {@inheritDoc} */
    @Override public void start() throws IgniteCheckedException {
        IgniteConfiguration igniteCfg = ctx.config();

        if (igniteCfg.isDaemon())
            return;

        FileSystemConfiguration[] cfgs = igniteCfg.getFileSystemConfiguration();

        assert cfgs != null && cfgs.length > 0;

        // Start IGFS instances.
        for (FileSystemConfiguration cfg : cfgs) {
            FileSystemConfiguration cfg0 = new FileSystemConfiguration(cfg);

            boolean metaClient = true;

            CacheConfiguration[] cacheCfgs = igniteCfg.getCacheConfiguration();

            if (cacheCfgs != null) {
                for (CacheConfiguration cacheCfg : cacheCfgs) {
                    if (F.eq(cacheCfg.getName(), cfg.getMetaCacheName())) {
                        metaClient = false;

                        break;
                    }
                }
            }

            if (igniteCfg.isClientMode() != null && igniteCfg.isClientMode())
                metaClient = true;

            IgfsContext igfsCtx = new IgfsContext(
                ctx,
                cfg0,
                new IgfsMetaManager(cfg0.isRelaxedConsistency(), metaClient),
                new IgfsDataManager(),
                new IgfsServerManager(),
                new IgfsFragmentizerManager());

            // Start managers first.
            for (IgfsManager mgr : igfsCtx.managers())
                mgr.start(igfsCtx);

            igfsCache.put(maskName(cfg0.getName()), igfsCtx);
        }

        if (log.isDebugEnabled())
            log.debug("IGFS processor started.");

        // Node doesn't have IGFS if it:
        // is daemon;
        // doesn't have configured IGFS;
        // doesn't have configured caches.
        if (igniteCfg.isDaemon() || F.isEmpty(igniteCfg.getFileSystemConfiguration()) ||
            F.isEmpty(igniteCfg.getCacheConfiguration()))
            return;

        final Map<String, CacheConfiguration> cacheCfgs = new HashMap<>();

        assert igniteCfg.getCacheConfiguration() != null;

        for (CacheConfiguration ccfg : igniteCfg.getCacheConfiguration())
            cacheCfgs.put(ccfg.getName(), ccfg);

        Collection<IgfsAttributes> attrVals = new ArrayList<>();

        assert igniteCfg.getFileSystemConfiguration() != null;

        for (FileSystemConfiguration igfsCfg : igniteCfg.getFileSystemConfiguration()) {
            CacheConfiguration cacheCfg = cacheCfgs.get(igfsCfg.getDataCacheName());

            if (cacheCfg == null)
                continue; // No cache for the given IGFS configuration.

            AffinityKeyMapper affMapper = cacheCfg.getAffinityMapper();

            if (!(affMapper instanceof IgfsGroupDataBlocksKeyMapper))
                // Do not create IGFS attributes for such a node nor throw error about invalid configuration.
                // Configuration will be validated later, while starting IgfsProcessor.
                continue;

            attrVals.add(new IgfsAttributes(
                igfsCfg.getName(),
                igfsCfg.getBlockSize(),
                ((IgfsGroupDataBlocksKeyMapper)affMapper).getGroupSize(),
                igfsCfg.getMetaCacheName(),
                igfsCfg.getDataCacheName(),
                igfsCfg.getDefaultMode(),
                igfsCfg.getPathModes(),
                igfsCfg.isFragmentizerEnabled()));
        }

        ctx.addNodeAttribute(ATTR_IGFS, attrVals.toArray(new IgfsAttributes[attrVals.size()]));
    }

    /** {@inheritDoc} */
    @Override public void onKernalStart() throws IgniteCheckedException {
        if (ctx.config().isDaemon())
            return;

        if (!getBoolean(IGNITE_SKIP_CONFIGURATION_CONSISTENCY_CHECK)) {
            for (ClusterNode n : ctx.discovery().remoteNodes())
                checkIgfsOnRemoteNode(n);
        }

        for (IgfsContext igfsCtx : igfsCache.values())
            for (IgfsManager mgr : igfsCtx.managers())
                mgr.onKernalStart();
    }

    /** {@inheritDoc} */
    @Override public void stop(boolean cancel) {
        // Stop IGFS instances.
        for (IgfsContext igfsCtx : igfsCache.values()) {
            if (log.isDebugEnabled())
                log.debug("Stopping igfs: " + igfsCtx.configuration().getName());

            List<IgfsManager> mgrs = igfsCtx.managers();

            for (ListIterator<IgfsManager> it = mgrs.listIterator(mgrs.size()); it.hasPrevious();) {
                IgfsManager mgr = it.previous();

                mgr.stop(cancel);
            }

            igfsCtx.igfs().stop(cancel);
        }

        igfsCache.clear();

        if (log.isDebugEnabled())
            log.debug("IGFS processor stopped.");
    }

    /** {@inheritDoc} */
    @Override public void onKernalStop(boolean cancel) {
        for (IgfsContext igfsCtx : igfsCache.values()) {
            if (log.isDebugEnabled())
                log.debug("Stopping igfs: " + igfsCtx.configuration().getName());

            List<IgfsManager> mgrs = igfsCtx.managers();

            for (ListIterator<IgfsManager> it = mgrs.listIterator(mgrs.size()); it.hasPrevious();) {
                IgfsManager mgr = it.previous();

                mgr.onKernalStop(cancel);
            }
        }

        if (log.isDebugEnabled())
            log.debug("Finished executing IGFS processor onKernalStop() callback.");
    }

    /** {@inheritDoc} */
    @Override public void printMemoryStats() {
        X.println(">>>");
        X.println(">>> IGFS processor memory stats [grid=" + ctx.gridName() + ']');
        X.println(">>>   igfsCacheSize: " + igfsCache.size());
    }

    /** {@inheritDoc} */
    @SuppressWarnings("unchecked")
    @Override public Collection<IgniteFileSystem> igfss() {
        return F.viewReadOnly(igfsCache.values(), CTX_TO_IGFS);
    }

    /** {@inheritDoc} */
    @Override @Nullable public IgniteFileSystem igfs(@Nullable String name) {
        IgfsContext igfsCtx = igfsCache.get(maskName(name));

        return igfsCtx == null ? null : igfsCtx.igfs();
    }

    /** {@inheritDoc} */
    @Override @Nullable public Collection<IpcServerEndpoint> endpoints(@Nullable String name) {
        IgfsContext igfsCtx = igfsCache.get(maskName(name));

        return igfsCtx == null ? Collections.<IpcServerEndpoint>emptyList() : igfsCtx.server().endpoints();
    }

    /** {@inheritDoc} */
    @Nullable @Override public ComputeJob createJob(IgfsJob job, @Nullable String igfsName, IgfsPath path,
        long start, long len, IgfsRecordResolver recRslv) {
        return new IgfsJobImpl(job, igfsName, path, start, len, recRslv);
    }

    /**
     * @param name Cache name.
     * @return Masked name accounting for {@code nulls}.
     */
    private String maskName(@Nullable String name) {
        return name == null ? NULL_NAME : name;
    }

    /**
<<<<<<< HEAD
=======
     * Validates local IGFS configurations. Compares attributes only for IGFSes with same name.
     * @param cfgs IGFS configurations
     * @throws IgniteCheckedException If any of IGFS configurations is invalid.
     */
    private void validateLocalIgfsConfigurations(FileSystemConfiguration[] cfgs) throws IgniteCheckedException {
        Collection<String> cfgNames = new HashSet<>();

        Collection<String> dataCacheNames = new HashSet<>();
        Collection<String> metaCacheNames = new HashSet<>();

        for (FileSystemConfiguration cfg : cfgs) {
            String name = cfg.getName();

            if (cfgNames.contains(name))
                throw new IgniteCheckedException("Duplicate IGFS name found (check configuration and " +
                    "assign unique name to each): " + name);

            CacheConfiguration dataCacheCfg = config(cfg.getDataCacheName());
            CacheConfiguration metaCacheCfg = config(cfg.getMetaCacheName());

            if (dataCacheCfg == null)
                throw new IgniteCheckedException("Data cache is not configured locally for IGFS: " + cfg);

            if (GridQueryProcessor.isEnabled(dataCacheCfg))
                throw new IgniteCheckedException("IGFS data cache cannot start with enabled query indexing.");

            if (dataCacheCfg.getAtomicityMode() != TRANSACTIONAL && cfg.isFragmentizerEnabled())
                throw new IgniteCheckedException("Data cache should be transactional: " + cfg.getDataCacheName() +
                    " when fragmentizer is enabled");

            if (metaCacheCfg == null)
                throw new IgniteCheckedException("Metadata cache is not configured locally for IGFS: " + cfg);

            if (GridQueryProcessor.isEnabled(metaCacheCfg))
                throw new IgniteCheckedException("IGFS metadata cache cannot start with enabled query indexing.");

            if (metaCacheCfg.getAtomicityMode() != TRANSACTIONAL)
                throw new IgniteCheckedException("Meta cache should be transactional: " + cfg.getMetaCacheName());

            if (F.eq(cfg.getDataCacheName(), cfg.getMetaCacheName()))
                throw new IgniteCheckedException("Cannot use same cache as both data and meta cache: " + cfg.getName());

            if (dataCacheNames.contains(cfg.getDataCacheName()))
                throw new IgniteCheckedException("Data cache names should be different for different IGFS instances: "
                    + cfg.getName());

            if (metaCacheNames.contains(cfg.getMetaCacheName()))
                throw new IgniteCheckedException("Meta cache names should be different for different IGFS instances: "
                    + cfg.getName());

            if (!(dataCacheCfg.getAffinityMapper() instanceof IgfsGroupDataBlocksKeyMapper))
                throw new IgniteCheckedException("Invalid IGFS data cache configuration (key affinity mapper class should be " +
                    IgfsGroupDataBlocksKeyMapper.class.getSimpleName() + "): " + cfg);

            IgfsIpcEndpointConfiguration ipcCfg = cfg.getIpcEndpointConfiguration();

            if (ipcCfg != null) {
                final int tcpPort = ipcCfg.getPort();

                if (!(tcpPort >= MIN_TCP_PORT && tcpPort <= MAX_TCP_PORT))
                    throw new IgniteCheckedException("IGFS endpoint TCP port is out of range [" + MIN_TCP_PORT +
                        ".." + MAX_TCP_PORT + "]: " + tcpPort);

                if (ipcCfg.getThreadCount() <= 0)
                    throw new IgniteCheckedException("IGFS endpoint thread count must be positive: " +
                        ipcCfg.getThreadCount());
            }

            boolean secondary = cfg.getDefaultMode() == PROXY;

            if (cfg.getPathModes() != null) {
                for (Map.Entry<String, IgfsMode> mode : cfg.getPathModes().entrySet()) {
                    if (mode.getValue() == PROXY)
                        secondary = true;
                }
            }

            if (secondary) {
                // When working in any mode except of primary, secondary FS config must be provided.
                assertParameter(cfg.getSecondaryFileSystem() != null,
                    "secondaryFileSystem cannot be null when mode is not " + IgfsMode.PRIMARY);
            }

            dataCacheNames.add(cfg.getDataCacheName());
            metaCacheNames.add(cfg.getMetaCacheName());

            cfgNames.add(name);
        }
    }

    /**
>>>>>>> 5099f143
     * @param cacheName Cache name.
     * @return Configuration.
     */
    private CacheConfiguration config(String cacheName) {
        for (CacheConfiguration ccfg : ctx.config().getCacheConfiguration()) {
            if (F.eq(cacheName, ccfg.getName()))
                return ccfg;
        }

        return null;
    }

    /**
     * Check IGFS config on remote node.
     *
     * @param rmtNode Remote node.
     * @throws IgniteCheckedException If check failed.
     */
    private void checkIgfsOnRemoteNode(ClusterNode rmtNode) throws IgniteCheckedException {
        IgfsAttributes[] locAttrs = ctx.discovery().localNode().attribute(IgniteNodeAttributes.ATTR_IGFS);
        IgfsAttributes[] rmtAttrs = rmtNode.attribute(IgniteNodeAttributes.ATTR_IGFS);

        if (F.isEmpty(locAttrs) || F.isEmpty(rmtAttrs))
            return;

        assert rmtAttrs != null && locAttrs != null;

        for (IgfsAttributes rmtAttr : rmtAttrs)
            for (IgfsAttributes locAttr : locAttrs) {
                // Checking the use of different caches on the different IGFSes.
                if (!F.eq(rmtAttr.igfsName(), locAttr.igfsName())) {
                    if (F.eq(rmtAttr.metaCacheName(), locAttr.metaCacheName()))
                        throw new IgniteCheckedException("Meta cache names should be different for different IGFS instances " +
                            "configuration (fix configuration or set " +
                            "-D" + IGNITE_SKIP_CONFIGURATION_CONSISTENCY_CHECK + "=true system " +
                            "property) [metaCacheName=" + rmtAttr.metaCacheName() +
                            ", locNodeId=" + ctx.localNodeId() +
                            ", rmtNodeId=" + rmtNode.id() +
                            ", locIgfsName=" + locAttr.igfsName() +
                            ", rmtIgfsName=" + rmtAttr.igfsName() + ']');

                    if (F.eq(rmtAttr.dataCacheName(), locAttr.dataCacheName()))
                        throw new IgniteCheckedException("Data cache names should be different for different IGFS instances " +
                            "configuration (fix configuration or set " +
                            "-D" + IGNITE_SKIP_CONFIGURATION_CONSISTENCY_CHECK + "=true system " +
                            "property)[dataCacheName=" + rmtAttr.dataCacheName() +
                            ", locNodeId=" + ctx.localNodeId() +
                            ", rmtNodeId=" + rmtNode.id() +
                            ", locIgfsName=" + locAttr.igfsName() +
                            ", rmtIgfsName=" + rmtAttr.igfsName() + ']');

                    continue;
                }

                // Compare other attributes only for IGFSes with same name.
                checkSame("Data block size", "BlockSize", rmtNode.id(), rmtAttr.blockSize(),
                    locAttr.blockSize(), rmtAttr.igfsName());

                checkSame("Affinity mapper group size", "GrpSize", rmtNode.id(), rmtAttr.groupSize(),
                    locAttr.groupSize(), rmtAttr.igfsName());

                checkSame("Meta cache name", "MetaCacheName", rmtNode.id(), rmtAttr.metaCacheName(),
                    locAttr.metaCacheName(), rmtAttr.igfsName());

                checkSame("Data cache name", "DataCacheName", rmtNode.id(), rmtAttr.dataCacheName(),
                    locAttr.dataCacheName(), rmtAttr.igfsName());

                checkSame("Default mode", "DefaultMode", rmtNode.id(), rmtAttr.defaultMode(),
                    locAttr.defaultMode(), rmtAttr.igfsName());

                checkSame("Path modes", "PathModes", rmtNode.id(), rmtAttr.pathModes(),
                    locAttr.pathModes(), rmtAttr.igfsName());

                checkSame("Fragmentizer enabled", "FragmentizerEnabled", rmtNode.id(), rmtAttr.fragmentizerEnabled(),
                    locAttr.fragmentizerEnabled(), rmtAttr.igfsName());
            }
    }

    /**
     * Check IGFS property equality on local and remote nodes.
     *
     * @param name Property human readable name.
     * @param propName Property name/
     * @param rmtNodeId Remote node ID.
     * @param rmtVal Remote value.
     * @param locVal Local value.
     * @param igfsName IGFS name.
     *
     * @throws IgniteCheckedException If failed.
     */
    private void checkSame(String name, String propName, UUID rmtNodeId, Object rmtVal, Object locVal, String igfsName)
        throws IgniteCheckedException {
        if (!F.eq(rmtVal, locVal))
            throw new IgniteCheckedException(name + " should be the same on all nodes in grid for IGFS configuration " +
                "(fix configuration or set " +
                "-D" + IGNITE_SKIP_CONFIGURATION_CONSISTENCY_CHECK + "=true system " +
                "property ) [rmtNodeId=" + rmtNodeId +
                ", rmt" + propName + "=" + rmtVal +
                ", loc" + propName + "=" + locVal +
                ", ggfName=" + igfsName + ']');
    }
}<|MERGE_RESOLUTION|>--- conflicted
+++ resolved
@@ -281,100 +281,6 @@
     }
 
     /**
-<<<<<<< HEAD
-=======
-     * Validates local IGFS configurations. Compares attributes only for IGFSes with same name.
-     * @param cfgs IGFS configurations
-     * @throws IgniteCheckedException If any of IGFS configurations is invalid.
-     */
-    private void validateLocalIgfsConfigurations(FileSystemConfiguration[] cfgs) throws IgniteCheckedException {
-        Collection<String> cfgNames = new HashSet<>();
-
-        Collection<String> dataCacheNames = new HashSet<>();
-        Collection<String> metaCacheNames = new HashSet<>();
-
-        for (FileSystemConfiguration cfg : cfgs) {
-            String name = cfg.getName();
-
-            if (cfgNames.contains(name))
-                throw new IgniteCheckedException("Duplicate IGFS name found (check configuration and " +
-                    "assign unique name to each): " + name);
-
-            CacheConfiguration dataCacheCfg = config(cfg.getDataCacheName());
-            CacheConfiguration metaCacheCfg = config(cfg.getMetaCacheName());
-
-            if (dataCacheCfg == null)
-                throw new IgniteCheckedException("Data cache is not configured locally for IGFS: " + cfg);
-
-            if (GridQueryProcessor.isEnabled(dataCacheCfg))
-                throw new IgniteCheckedException("IGFS data cache cannot start with enabled query indexing.");
-
-            if (dataCacheCfg.getAtomicityMode() != TRANSACTIONAL && cfg.isFragmentizerEnabled())
-                throw new IgniteCheckedException("Data cache should be transactional: " + cfg.getDataCacheName() +
-                    " when fragmentizer is enabled");
-
-            if (metaCacheCfg == null)
-                throw new IgniteCheckedException("Metadata cache is not configured locally for IGFS: " + cfg);
-
-            if (GridQueryProcessor.isEnabled(metaCacheCfg))
-                throw new IgniteCheckedException("IGFS metadata cache cannot start with enabled query indexing.");
-
-            if (metaCacheCfg.getAtomicityMode() != TRANSACTIONAL)
-                throw new IgniteCheckedException("Meta cache should be transactional: " + cfg.getMetaCacheName());
-
-            if (F.eq(cfg.getDataCacheName(), cfg.getMetaCacheName()))
-                throw new IgniteCheckedException("Cannot use same cache as both data and meta cache: " + cfg.getName());
-
-            if (dataCacheNames.contains(cfg.getDataCacheName()))
-                throw new IgniteCheckedException("Data cache names should be different for different IGFS instances: "
-                    + cfg.getName());
-
-            if (metaCacheNames.contains(cfg.getMetaCacheName()))
-                throw new IgniteCheckedException("Meta cache names should be different for different IGFS instances: "
-                    + cfg.getName());
-
-            if (!(dataCacheCfg.getAffinityMapper() instanceof IgfsGroupDataBlocksKeyMapper))
-                throw new IgniteCheckedException("Invalid IGFS data cache configuration (key affinity mapper class should be " +
-                    IgfsGroupDataBlocksKeyMapper.class.getSimpleName() + "): " + cfg);
-
-            IgfsIpcEndpointConfiguration ipcCfg = cfg.getIpcEndpointConfiguration();
-
-            if (ipcCfg != null) {
-                final int tcpPort = ipcCfg.getPort();
-
-                if (!(tcpPort >= MIN_TCP_PORT && tcpPort <= MAX_TCP_PORT))
-                    throw new IgniteCheckedException("IGFS endpoint TCP port is out of range [" + MIN_TCP_PORT +
-                        ".." + MAX_TCP_PORT + "]: " + tcpPort);
-
-                if (ipcCfg.getThreadCount() <= 0)
-                    throw new IgniteCheckedException("IGFS endpoint thread count must be positive: " +
-                        ipcCfg.getThreadCount());
-            }
-
-            boolean secondary = cfg.getDefaultMode() == PROXY;
-
-            if (cfg.getPathModes() != null) {
-                for (Map.Entry<String, IgfsMode> mode : cfg.getPathModes().entrySet()) {
-                    if (mode.getValue() == PROXY)
-                        secondary = true;
-                }
-            }
-
-            if (secondary) {
-                // When working in any mode except of primary, secondary FS config must be provided.
-                assertParameter(cfg.getSecondaryFileSystem() != null,
-                    "secondaryFileSystem cannot be null when mode is not " + IgfsMode.PRIMARY);
-            }
-
-            dataCacheNames.add(cfg.getDataCacheName());
-            metaCacheNames.add(cfg.getMetaCacheName());
-
-            cfgNames.add(name);
-        }
-    }
-
-    /**
->>>>>>> 5099f143
      * @param cacheName Cache name.
      * @return Configuration.
      */
