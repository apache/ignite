/*
 * Licensed to the Apache Software Foundation (ASF) under one or more
 * contributor license agreements. See the NOTICE file distributed with
 * this work for additional information regarding copyright ownership.
 * The ASF licenses this file to You under the Apache License, Version 2.0
 * (the "License"); you may not use this file except in compliance with
 * the License. You may obtain a copy of the License at
 *
 * http://www.apache.org/licenses/LICENSE-2.0
 *
 * Unless required by applicable law or agreed to in writing, software
 * distributed under the License is distributed on an "AS IS" BASIS,
 * WITHOUT WARRANTIES OR CONDITIONS OF ANY KIND, either express or implied.
 * See the License for the specific language governing permissions and
 * limitations under the License.
 */

package org.apache.ignite.internal.visor.verify;

import java.io.IOException;
import java.io.ObjectInput;
import java.io.ObjectOutput;
import java.util.Set;
import java.util.UUID;
import org.apache.ignite.internal.dto.IgniteDataTransferObject;
import org.apache.ignite.internal.util.typedef.internal.S;
<<<<<<< HEAD
import org.apache.ignite.internal.util.typedef.internal.U;
=======

import static org.apache.ignite.internal.util.IgniteUtils.readSet;
import static org.apache.ignite.internal.util.IgniteUtils.writeCollection;
>>>>>>> 1e84d448

/**
 *
 */
public class VisorValidateIndexesTaskArg extends IgniteDataTransferObject {
    /** */
    private static final long serialVersionUID = 0L;

    /** Caches. */
    private Set<String> caches;

    /** Check first K elements. */
    private int checkFirst = -1;

    /** Check CRC */
    private boolean checkCrc;

    /** Check through K element (skip K-1, check Kth). */
    private int checkThrough = -1;

    /** Nodes on which task will run. */
    private Set<UUID> nodes;

    /** Check CRC. */
    private boolean checkCrc;

    /** Check that index size and cache size are same. */
    private boolean checkSizes;

    /**
     * Default constructor.
     */
    public VisorValidateIndexesTaskArg() {
        // No-op.
    }

    /**
     * Constructor.
     *
     * @param caches Caches.
     * @param nodes Nodes on which task will run.
     * @param checkFirst Check first K elements.
     * @param checkThrough Check through K element.
     * @param checkCrc Check CRC.
     * @param checkSizes Check that index size and cache size are same.
     */
    public VisorValidateIndexesTaskArg(
        Set<String> caches,
        Set<UUID> nodes,
        int checkFirst,
        int checkThrough,
<<<<<<< HEAD
        boolean checkCrc
=======
        boolean checkCrc,
        boolean checkSizes
>>>>>>> 1e84d448
    ) {
        this.caches = caches;
        this.checkFirst = checkFirst;
        this.checkThrough = checkThrough;
        this.nodes = nodes;
        this.checkCrc = checkCrc;
<<<<<<< HEAD
=======
        this.checkSizes = checkSizes;
>>>>>>> 1e84d448
    }

    /**
     * @return Caches.
     */
    public Set<String> getCaches() {
        return caches;
    }

    /**
     * @return Nodes on which task will run. If {@code null}, task will run on all server nodes.
     */
    public Set<UUID> getNodes() {
        return nodes;
    }

    /**
     * @return checkFirst.
     */
    public int getCheckFirst() {
        return checkFirst;
    }

    /**
     * @return checkCrc.
     */
    public boolean сheckCrc() {
        return checkCrc;
    }

    /**
     * @return checkThrough.
     */
    public int getCheckThrough() {
        return checkThrough;
    }

    /**
     * @return checkCrc.
     */
    public boolean сheckCrc() {
        return checkCrc;
    }

    /**
     * Returns whether to check that index size and cache size are same.
     *
     * @return {@code true} if need check that index size and cache size
     *      are same.
     */
    public boolean checkSizes() {
        return checkSizes;
    }

    /** {@inheritDoc} */
    @Override protected void writeExternalData(ObjectOutput out) throws IOException {
        writeCollection(out, caches);
        out.writeInt(checkFirst);
        out.writeInt(checkThrough);
<<<<<<< HEAD
        U.writeCollection(out, nodes);
        out.writeBoolean(checkCrc);
=======
        writeCollection(out, nodes);
        out.writeBoolean(checkCrc);
        out.writeBoolean(checkSizes);
>>>>>>> 1e84d448
    }

    /** {@inheritDoc} */
    @Override protected void readExternalData(byte protoVer, ObjectInput in) throws IOException, ClassNotFoundException {
<<<<<<< HEAD
        caches = U.readSet(in);

        if (protoVer > V1) {
            checkFirst = in.readInt();
            checkThrough = in.readInt();
        }
        else {
            checkFirst = -1;
            checkThrough = -1;
        }

        if (protoVer > V2)
            nodes = U.readSet(in);

        if (protoVer >= V6)
            checkCrc = in.readBoolean();
    }

    /** Set checkCrc */
    protected void checkCrc(boolean checkCrc) {
        this.checkCrc = checkCrc;
    }

    /** {@inheritDoc} */
    @Override public byte getProtocolVersion() {
        return V6;
=======
        caches = readSet(in);
        checkFirst = in.readInt();
        checkThrough = in.readInt();
        nodes = readSet(in);
        checkCrc = in.readBoolean();
        checkSizes = in.readBoolean();
>>>>>>> 1e84d448
    }

    /** {@inheritDoc} */
    @Override public String toString() {
        return S.toString(VisorValidateIndexesTaskArg.class, this);
    }
}<|MERGE_RESOLUTION|>--- conflicted
+++ resolved
@@ -24,13 +24,9 @@
 import java.util.UUID;
 import org.apache.ignite.internal.dto.IgniteDataTransferObject;
 import org.apache.ignite.internal.util.typedef.internal.S;
-<<<<<<< HEAD
-import org.apache.ignite.internal.util.typedef.internal.U;
-=======
 
 import static org.apache.ignite.internal.util.IgniteUtils.readSet;
 import static org.apache.ignite.internal.util.IgniteUtils.writeCollection;
->>>>>>> 1e84d448
 
 /**
  *
@@ -44,9 +40,6 @@
 
     /** Check first K elements. */
     private int checkFirst = -1;
-
-    /** Check CRC */
-    private boolean checkCrc;
 
     /** Check through K element (skip K-1, check Kth). */
     private int checkThrough = -1;
@@ -82,22 +75,15 @@
         Set<UUID> nodes,
         int checkFirst,
         int checkThrough,
-<<<<<<< HEAD
-        boolean checkCrc
-=======
         boolean checkCrc,
         boolean checkSizes
->>>>>>> 1e84d448
     ) {
         this.caches = caches;
         this.checkFirst = checkFirst;
         this.checkThrough = checkThrough;
         this.nodes = nodes;
         this.checkCrc = checkCrc;
-<<<<<<< HEAD
-=======
         this.checkSizes = checkSizes;
->>>>>>> 1e84d448
     }
 
     /**
@@ -119,13 +105,6 @@
      */
     public int getCheckFirst() {
         return checkFirst;
-    }
-
-    /**
-     * @return checkCrc.
-     */
-    public boolean сheckCrc() {
-        return checkCrc;
     }
 
     /**
@@ -157,53 +136,19 @@
         writeCollection(out, caches);
         out.writeInt(checkFirst);
         out.writeInt(checkThrough);
-<<<<<<< HEAD
-        U.writeCollection(out, nodes);
-        out.writeBoolean(checkCrc);
-=======
         writeCollection(out, nodes);
         out.writeBoolean(checkCrc);
         out.writeBoolean(checkSizes);
->>>>>>> 1e84d448
     }
 
     /** {@inheritDoc} */
     @Override protected void readExternalData(byte protoVer, ObjectInput in) throws IOException, ClassNotFoundException {
-<<<<<<< HEAD
-        caches = U.readSet(in);
-
-        if (protoVer > V1) {
-            checkFirst = in.readInt();
-            checkThrough = in.readInt();
-        }
-        else {
-            checkFirst = -1;
-            checkThrough = -1;
-        }
-
-        if (protoVer > V2)
-            nodes = U.readSet(in);
-
-        if (protoVer >= V6)
-            checkCrc = in.readBoolean();
-    }
-
-    /** Set checkCrc */
-    protected void checkCrc(boolean checkCrc) {
-        this.checkCrc = checkCrc;
-    }
-
-    /** {@inheritDoc} */
-    @Override public byte getProtocolVersion() {
-        return V6;
-=======
         caches = readSet(in);
         checkFirst = in.readInt();
         checkThrough = in.readInt();
         nodes = readSet(in);
         checkCrc = in.readBoolean();
         checkSizes = in.readBoolean();
->>>>>>> 1e84d448
     }
 
     /** {@inheritDoc} */
