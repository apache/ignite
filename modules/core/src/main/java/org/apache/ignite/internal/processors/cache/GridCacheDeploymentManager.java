/*
 * Licensed to the Apache Software Foundation (ASF) under one or more
 * contributor license agreements.  See the NOTICE file distributed with
 * this work for additional information regarding copyright ownership.
 * The ASF licenses this file to You under the Apache License, Version 2.0
 * (the "License"); you may not use this file except in compliance with
 * the License.  You may obtain a copy of the License at
 *
 *      http://www.apache.org/licenses/LICENSE-2.0
 *
 * Unless required by applicable law or agreed to in writing, software
 * distributed under the License is distributed on an "AS IS" BASIS,
 * WITHOUT WARRANTIES OR CONDITIONS OF ANY KIND, either express or implied.
 * See the License for the specific language governing permissions and
 * limitations under the License.
 */

package org.apache.ignite.internal.processors.cache;

import java.util.ArrayList;
import java.util.Collection;
import java.util.HashMap;
import java.util.List;
import java.util.Map;
import java.util.UUID;
import java.util.concurrent.ConcurrentMap;
import java.util.concurrent.atomic.AtomicReference;
import java.util.concurrent.locks.ReadWriteLock;
import java.util.concurrent.locks.ReentrantReadWriteLock;
import org.apache.ignite.IgniteCheckedException;
import org.apache.ignite.IgniteException;
import org.apache.ignite.binary.BinaryInvalidTypeException;
import org.apache.ignite.cluster.ClusterNode;
import org.apache.ignite.configuration.DeploymentMode;
import org.apache.ignite.events.DiscoveryEvent;
import org.apache.ignite.events.Event;
import org.apache.ignite.internal.managers.deployment.GridDeployment;
import org.apache.ignite.internal.managers.deployment.GridDeploymentInfo;
import org.apache.ignite.internal.managers.deployment.GridDeploymentInfoBean;
import org.apache.ignite.internal.managers.eventstorage.GridLocalEventListener;
import org.apache.ignite.internal.processors.cache.distributed.near.GridNearCacheAdapter;
import org.apache.ignite.internal.processors.cache.query.GridCacheQueryManager;
import org.apache.ignite.internal.util.IgniteUtils;
import org.apache.ignite.internal.util.lang.GridPeerDeployAware;
import org.apache.ignite.internal.util.tostring.GridToStringInclude;
import org.apache.ignite.internal.util.typedef.CA;
import org.apache.ignite.internal.util.typedef.F;
import org.apache.ignite.internal.util.typedef.X;
import org.apache.ignite.internal.util.typedef.internal.CU;
import org.apache.ignite.internal.util.typedef.internal.LT;
import org.apache.ignite.internal.util.typedef.internal.S;
import org.apache.ignite.internal.util.typedef.internal.U;
import org.apache.ignite.lang.IgniteUuid;
import org.jetbrains.annotations.Nullable;
import org.jsr166.ConcurrentHashMap8;
import org.jsr166.ConcurrentLinkedHashMap;

import static org.apache.ignite.configuration.DeploymentMode.CONTINUOUS;
import static org.apache.ignite.configuration.DeploymentMode.ISOLATED;
import static org.apache.ignite.configuration.DeploymentMode.PRIVATE;
import static org.apache.ignite.events.EventType.EVT_NODE_FAILED;
import static org.apache.ignite.events.EventType.EVT_NODE_LEFT;

/**
 * Deployment manager for cache.
 */
public class GridCacheDeploymentManager<K, V> extends GridCacheSharedManagerAdapter<K, V> {
    /** Cache class loader */
    private volatile ClassLoader globalLdr;

    /** Undeploys. */
    private final Map<String, List<CA>> undeploys = new HashMap<>();

    /** Per-thread deployment context. */
    private ConcurrentMap<IgniteUuid, CachedDeploymentInfo<K, V>> deps = new ConcurrentHashMap8<>();

    /** Collection of all known participants (Node ID -> Loader ID). */
    private Map<UUID, IgniteUuid> allParticipants = new ConcurrentHashMap8<>();

    /** Discovery listener. */
    private GridLocalEventListener discoLsnr;

    /** Local deployment. */
    private final AtomicReference<GridDeployment> locDep = new AtomicReference<>();

    /** Local deployment ownership flag. */
    private volatile boolean locDepOwner;

    /** */
    private final ThreadLocal<Boolean> ignoreOwnership = new ThreadLocal<Boolean>() {
        @Override protected Boolean initialValue() {
            return false;
        }
    };

    /** */
    private boolean depEnabled;

    /** {@inheritDoc} */
    @Override public void start0() throws IgniteCheckedException {
        globalLdr = new CacheClassLoader(cctx.gridConfig().getClassLoader());

        depEnabled = cctx.gridDeploy().enabled();

        if (depEnabled) {
            discoLsnr = new GridLocalEventListener() {
                @Override public void onEvent(Event evt) {
                    assert evt.type() == EVT_NODE_FAILED || evt.type() == EVT_NODE_LEFT : "Unexpected event: " + evt;

                    UUID id = ((DiscoveryEvent)evt).eventNode().id();

                    if (log.isDebugEnabled())
                        log.debug("Processing node departure: " + id);

                    for (Map.Entry<IgniteUuid, CachedDeploymentInfo<K, V>> entry : deps.entrySet()) {
                        CachedDeploymentInfo<K, V> d = entry.getValue();

                        if (log.isDebugEnabled())
                            log.debug("Examining cached info: " + d);

                        if (d.senderId().equals(id) || d.removeParticipant(id)) {
                            deps.remove(entry.getKey(), d);

                            if (log.isDebugEnabled())
                                log.debug("Removed cached info [d=" + d + ", deps=" + deps + ']');
                        }
                    }

                    allParticipants.remove(id);
                }
            };

            cctx.gridEvents().addLocalEventListener(discoLsnr, EVT_NODE_LEFT, EVT_NODE_FAILED);
        }
    }

    /** {@inheritDoc} */
    @Override protected void stop0(boolean cancel) {
        if (discoLsnr != null)
            cctx.gridEvents().removeLocalEventListener(discoLsnr);
    }

    /**
     * @return Local-only class loader.
     */
    public ClassLoader localLoader() {
        GridDeployment dep = locDep.get();

        return dep == null ? U.gridClassLoader() : dep.classLoader();
    }

    /**
     * Gets distributed class loader. Note that
     * {@link #p2pContext(UUID, IgniteUuid, String, DeploymentMode, Map, boolean)} must be
     * called from the same thread prior to using this class loader, or the
     * loading may happen for the wrong node or context.
     *
     * @return Cache class loader.
     */
    public ClassLoader globalLoader() {
        return globalLdr;
    }

    /**
     * Callback on method enter.
     */
    public void onEnter() {
        if (depEnabled && !locDepOwner && !ignoreOwnership.get()
            && !cctx.kernalContext().job().internal()) {
            ClassLoader ldr = Thread.currentThread().getContextClassLoader();

            // We mark node as deployment owner if accessing cache not from p2p deployed job
            // and not from internal job.
            if (!U.p2pLoader(ldr))
                // If not deployment class loader, classes can be loaded from this node.
                locDepOwner = true;
        }
    }

    /**
     * @param ignore {@code True} to ignore.
     */
    public boolean ignoreOwnership(boolean ignore) {
        boolean old = ignoreOwnership.get();

        ignoreOwnership.set(ignore);

        return old;
    }

    /**
     * Undeploy all queued up closures.
     *
     * @param ctx Cache context.
     */
    public void unwind(GridCacheContext ctx) {
        List<CA> q;

        synchronized (undeploys) {
            q = undeploys.remove(ctx.name());
        }

        if (q == null)
            return;

        int cnt = 0;

        for (CA c : q) {
            c.apply();

            cnt++;
        }

        if (log.isDebugEnabled())
            log.debug("Unwound undeploys count: " + cnt);
    }

    /**
     * Undeploys given class loader.
     *
     * @param ldr Class loader to undeploy.
     * @param ctx Grid cache context.
     */
    public void onUndeploy(final ClassLoader ldr, final GridCacheContext<K, V> ctx) {
        assert ldr != null;

        if (log.isDebugEnabled())
            log.debug("Received onUndeploy() request [ldr=" + ldr + ", cctx=" + cctx + ']');

        synchronized (undeploys) {
            List<CA> queue = undeploys.get(ctx.name());

            if (queue == null)
                undeploys.put(ctx.name(), queue = new ArrayList<>());

            queue.add(new CA() {
                @Override public void apply() {
                    onUndeploy0(ldr, ctx);
                }
            });
        }

        // Unwind immediately for local and replicate caches.
        // We go through preloader for proper synchronization.
        if (ctx.isLocal())
            ctx.preloader().unwindUndeploys();
    }

    /**
     * @param ldr Loader.
     * @param cacheCtx Cache context.
     */
    private void onUndeploy0(final ClassLoader ldr, final GridCacheContext<K, V> cacheCtx) {
        GridCacheAdapter<K, V> cache = cacheCtx.cache();

        Collection<KeyCacheObject> keys = new ArrayList<>();

        addEntries(ldr, keys, cache);

        if (cache.isNear())
            addEntries(ldr, keys, (((GridNearCacheAdapter)cache).dht()));

        if (log.isDebugEnabled())
            log.debug("Finished searching keys for undeploy [keysCnt=" + keys.size() + ']');

        cache.clearLocally(keys, true);

        if (cacheCtx.isNear())
            cacheCtx.near().dht().clearLocally(keys, true);

        GridCacheQueryManager<K, V> qryMgr = cacheCtx.queries();

        if (qryMgr != null)
            qryMgr.onUndeploy(ldr);

        // Examine swap for entries to undeploy.
        int swapUndeployCnt = cacheCtx.isNear() ?
            cacheCtx.near().dht().context().swap().onUndeploy(ldr) :
            cacheCtx.swap().onUndeploy(ldr);

        if (cacheCtx.userCache() && (!keys.isEmpty() || swapUndeployCnt != 0)) {
            U.quietAndWarn(log, "");
            U.quietAndWarn(
                log,
                "Cleared all cache entries for undeployed class loader [cacheName=" + cacheCtx.namexx() +
                    ", undeployCnt=" + keys.size() + ", swapUndeployCnt=" + swapUndeployCnt +
                    ", clsLdr=" + ldr.getClass().getName() + ']');
            U.quietAndWarn(
                log,
                "  ^-- Cache auto-undeployment happens in SHARED deployment mode " +
                    "(to turn off, switch to CONTINUOUS mode)");
            U.quietAndWarn(log, "");
        }

        // Avoid class caching issues inside classloader.
        globalLdr = new CacheClassLoader();
    }

    /**
     * @param ldr Class loader.
     * @param keys Keys.
     * @param cache Cache.
     */
    private void addEntries(ClassLoader ldr, Collection<KeyCacheObject> keys, GridCacheAdapter cache) {
        GridCacheContext cacheCtx = cache.context();

<<<<<<< HEAD
        for (GridCacheEntryEx e : (Iterable<GridCacheEntryEx>) cache.entries()) {
=======
        for (GridCacheEntryEx e : (Iterable<GridCacheEntryEx>)cache.entries()) {
>>>>>>> 3be3d16b
            boolean undeploy = cacheCtx.isNear() ?
                undeploy(ldr, e, cacheCtx.near()) || undeploy(ldr, e, cacheCtx.near().dht()) :
                undeploy(ldr, e, cacheCtx.cache());

            if (undeploy)
                keys.add(e.key());
        }
    }

    /**
     * @param ldr Class loader.
     * @param e Entry.
     * @param cache Cache.
     * @return {@code True} if need to undeploy.
     */
    private boolean undeploy(ClassLoader ldr, GridCacheEntryEx e, GridCacheAdapter cache) {
        KeyCacheObject key = e.key();

        GridCacheEntryEx entry = cache.peekEx(key);

        if (entry == null)
            return false;

        Object key0;
        Object val0;

        try {
            CacheObject v = entry.peek(true, false, false, null);

            key0 = key.value(cache.context().cacheObjectContext(), false);

            assert key0 != null : "Key cannot be null for cache entry: " + e;

            val0 = CU.value(v, cache.context(), false);
        }
        catch (GridCacheEntryRemovedException ignore) {
            return false;
        }
        catch (BinaryInvalidTypeException ignore) {
            log.error("An attempt to undeploy cache with binary objects.", ignore);

            return false;
        }
        catch (IgniteCheckedException | IgniteException ignore) {
            // Peek can throw runtime exception if unmarshalling failed.
            return true;
        }

        ClassLoader keyLdr = U.detectObjectClassLoader(key0);
        ClassLoader valLdr = U.detectObjectClassLoader(val0);

        boolean res = F.eq(ldr, keyLdr) || F.eq(ldr, valLdr);

        if (log.isDebugEnabled())
            log.debug("Finished examining entry [entryCls=" + e.getClass() +
                ", key=" + key0 + ", keyCls=" + key0.getClass() +
                ", valCls=" + (val0 != null ? val0.getClass() : "null") +
                ", keyLdr=" + keyLdr + ", valLdr=" + valLdr + ", res=" + res + ']');

        return res;
    }

    /**
     * @param sndId Sender node ID.
     * @param ldrId Loader ID.
     * @param userVer User version.
     * @param mode Deployment mode.
     * @param participants Node participants.
     * @param locDepOwner {@code True} if local deployment owner.
     */
    public void p2pContext(UUID sndId, IgniteUuid ldrId, String userVer, DeploymentMode mode,
        Map<UUID, IgniteUuid> participants, boolean locDepOwner) {
        assert depEnabled;

        if (mode == PRIVATE || mode == ISOLATED) {
            ClusterNode node = cctx.discovery().node(sndId);

            if (node == null) {
                if (log.isDebugEnabled())
                    log.debug("Ignoring p2p context (sender has left) [sndId=" + sndId + ", ldrId=" +  ldrId +
                        ", userVer=" + userVer + ", mode=" + mode + ", participants=" + participants + ']');

                return;
            }

            boolean daemon = node.isDaemon();

            // Always output in debug.
            if (log.isDebugEnabled())
                log.debug("Ignoring deployment in PRIVATE or ISOLATED mode [sndId=" + sndId + ", ldrId=" + ldrId +
                    ", userVer=" + userVer + ", mode=" + mode + ", participants=" + participants +
                    ", daemon=" + daemon + ']');

            if (!daemon) {
                LT.warn(log, null, "Ignoring deployment in PRIVATE or ISOLATED mode " +
                    "[sndId=" + sndId + ", ldrId=" + ldrId + ", userVer=" + userVer + ", mode=" + mode +
                    ", participants=" + participants + ", daemon=" + daemon + ']');
            }

            return;
        }

        if (mode != cctx.gridConfig().getDeploymentMode()) {
            LT.warn(log, null, "Local and remote deployment mode mismatch (please fix configuration and restart) " +
                "[locDepMode=" + cctx.gridConfig().getDeploymentMode() + ", rmtDepMode=" + mode + ", rmtNodeId=" +
                sndId + ']');

            return;
        }

        if (log.isDebugEnabled())
            log.debug("Setting p2p context [sndId=" + sndId + ", ldrId=" +  ldrId + ", userVer=" + userVer +
                ", seqNum=" + ldrId.localId() + ", mode=" + mode + ", participants=" + participants +
                ", locDepOwner=" + locDepOwner + ']');

        CachedDeploymentInfo<K, V> depInfo;

        while (true) {
            depInfo = deps.get(ldrId);

            if (depInfo == null) {
                depInfo = new CachedDeploymentInfo<>(sndId, ldrId, userVer, mode, participants);

                CachedDeploymentInfo<K, V> old = deps.putIfAbsent(ldrId, depInfo);

                if (old != null)
                    depInfo = old;
                else
                    break;
            }

            if (participants != null) {
                if (!depInfo.addParticipants(participants, cctx)) {
                    deps.remove(ldrId, depInfo);

                    continue;
                }
            }

            break;
        }

        Map<UUID, IgniteUuid> added = null;

        if (locDepOwner)
            added = addGlobalParticipants(sndId, ldrId, participants, locDepOwner);

        if (cctx.discovery().node(sndId) == null) {
            // Sender has left.
            deps.remove(ldrId, depInfo);

            if (added != null)
                added.remove(sndId);

            allParticipants.remove(sndId);
        }

        if (participants != null) {
            for (UUID id : participants.keySet()) {
                if (cctx.discovery().node(id) == null) {
                    if (depInfo.removeParticipant(id))
                        deps.remove(ldrId, depInfo);

                    if (added != null)
                        added.remove(id);

                    allParticipants.remove(id);
                }
            }
        }

        if (added != null && !added.isEmpty())
            cctx.gridDeploy().addCacheParticipants(allParticipants, added);
    }

    /**
     * Adds deployment info to deployment contexts queue.
     *
     * @param info Info to add.
     */
    public void addDeploymentContext(GridDeploymentInfo info) {
        IgniteUuid ldrId = info.classLoaderId();

        while (true) {
            CachedDeploymentInfo<K, V> depInfo = deps.get(ldrId);

            if (depInfo == null) {
                depInfo = new CachedDeploymentInfo<>(ldrId.globalId(), ldrId, info.userVersion(), info.deployMode(),
                    info.participants());

                CachedDeploymentInfo<K, V> old = deps.putIfAbsent(ldrId, depInfo);

                if (old != null)
                    depInfo = old;
                else
                    break;
            }

            Map<UUID, IgniteUuid> participants = info.participants();

            if (participants != null) {
                if (!depInfo.addParticipants(participants, cctx)) {
                    deps.remove(ldrId, depInfo);

                    continue;
                }
            }

            break;
        }
    }

    /**
     * @param sndNodeId Sender node ID.
     * @param sndLdrId Sender loader ID.
     * @param participants Participants.
     * @param locDepOwner {@code True} if local deployment owner.
     * @return Added participants.
     */
    @Nullable private Map<UUID, IgniteUuid> addGlobalParticipants(UUID sndNodeId, IgniteUuid sndLdrId,
        Map<UUID, IgniteUuid> participants, boolean locDepOwner) {
        Map<UUID, IgniteUuid> added = null;

        if (participants != null) {
            for (Map.Entry<UUID, IgniteUuid> entry : participants.entrySet()) {
                UUID nodeId = entry.getKey();
                IgniteUuid ldrVer = entry.getValue();

                if (!ldrVer.equals(allParticipants.get(nodeId))) {
                    allParticipants.put(nodeId, ldrVer);

                    if (added == null)
                        added = IgniteUtils.newHashMap(participants.size());

                    added.put(nodeId, ldrVer);
                }
            }
        }

        if (locDepOwner) {
            assert sndNodeId != null;
            assert sndLdrId != null;

            if (!sndLdrId.equals(allParticipants.get(sndNodeId))) {
                allParticipants.put(sndNodeId, sndLdrId);

                if (added == null)
                    added = U.newHashMap(1);

                added.put(sndNodeId, sndLdrId);
            }
        }

        return added;
    }

    /**
     * Register local classes.
     *
     * @param objs Objects to register.
     * @throws IgniteCheckedException If registration failed.
     */
    public void registerClasses(Object... objs) throws IgniteCheckedException {
        registerClasses(F.asList(objs));
    }

    /**
     * Register local classes.
     *
     * @param objs Objects to register.
     * @throws IgniteCheckedException If registration failed.
     */
    public void registerClasses(Iterable<?> objs) throws IgniteCheckedException {
        if (objs != null)
            for (Object o : objs)
                registerClass(o);
    }

    /**
     * @param obj Object whose class to register.
     * @throws IgniteCheckedException If failed.
     */
    public void registerClass(Object obj) throws IgniteCheckedException {
        if (obj == null)
            return;

        if (obj instanceof GridPeerDeployAware) {
            GridPeerDeployAware p = (GridPeerDeployAware)obj;

            registerClass(p.deployClass(), p.classLoader());
        }
        else
            registerClass(obj instanceof Class ? (Class)obj : obj.getClass());
    }

    /**
     * @param cls Class to register.
     * @throws IgniteCheckedException If failed.
     */
    public void registerClass(Class<?> cls) throws IgniteCheckedException {
        if (cls == null)
            return;

        registerClass(cls, U.detectClassLoader(cls));
    }

    /**
     * @param cls Class to register.
     * @param ldr Class loader.
     * @throws IgniteCheckedException If registration failed.
     */
    public void registerClass(Class<?> cls, ClassLoader ldr) throws IgniteCheckedException {
        assert cctx.deploymentEnabled();

        if (cls == null || GridCacheInternal.class.isAssignableFrom(cls))
            return;

        if (ldr == null)
            ldr = U.detectClassLoader(cls);

        // Don't register remote class loaders.
        if (U.p2pLoader(ldr))
            return;

        GridDeployment dep = locDep.get();

        if (dep == null || (!ldr.equals(dep.classLoader()) && !U.hasParent(ldr, dep.classLoader()))) {
            while (true) {
                dep = locDep.get();

                // Don't register remote class loaders.
                if (dep != null && !dep.local())
                    return;

                if (dep != null) {
                    ClassLoader curLdr = dep.classLoader();

                    if (curLdr.equals(ldr))
                        break;

                    // If current deployment is either system loader or GG loader,
                    // then we don't check it, as new loader is most likely wider.
                    if (!curLdr.equals(U.gridClassLoader()) && dep.deployedClass(cls.getName()) != null)
                        // Local deployment can load this class already, so no reason
                        // to look for another class loader.
                        break;
                }

                GridDeployment newDep = cctx.gridDeploy().deploy(cls, ldr);

                if (newDep != null) {
                    if (dep != null) {
                        // Check new deployment.
                        if (newDep.deployedClass(dep.sampleClassName()) != null) {
                            if (locDep.compareAndSet(dep, newDep))
                                break; // While loop.
                        }
                        else
                            throw new IgniteCheckedException("Encountered incompatible class loaders for cache " +
                                "[class1=" + cls.getName() + ", class2=" + dep.sampleClassName() + ']');
                    }
                    else if (locDep.compareAndSet(null, newDep))
                        break; // While loop.
                }
                else
                    throw new IgniteCheckedException("Failed to deploy class for local deployment [clsName=" + cls.getName() +
                        ", ldr=" + ldr + ']');
            }
        }
    }

    /**
     * Prepares deployable object.
     *
     * @param deployable Deployable object.
     */
    public void prepare(GridCacheDeployable deployable) {
        assert depEnabled;

        // Only set deployment info if it was not set automatically.
        if (deployable.deployInfo() == null) {
            GridDeploymentInfoBean dep = globalDeploymentInfo();

            if (dep == null) {
                GridDeployment locDep0 = locDep.get();

                if (locDep0 != null) {
                    // Will copy sequence number to bean.
                    dep = new GridDeploymentInfoBean(locDep0);

                    dep.localDeploymentOwner(locDepOwner);
                }
            }

            if (dep != null)
                deployable.prepare(dep);

            if (log.isDebugEnabled())
                log.debug("Prepared grid cache deployable [dep=" + dep + ", deployable=" + deployable + ']');
        }
    }

    /**
     * @return First global deployment.
     */
    @Nullable public GridDeploymentInfoBean globalDeploymentInfo() {
        assert depEnabled;

        if (locDepOwner)
            return null;

        // Do not return info if mode is CONTINUOUS.
        // In this case deployment info will be set by GridCacheMessage.prepareObject().
        if (cctx.gridConfig().getDeploymentMode() == CONTINUOUS)
            return null;

        for (CachedDeploymentInfo<K, V> d : deps.values()) {
            if (cctx.discovery().node(d.senderId()) == null)
                // Sender has left.
                continue;

            // Participants map.
            Map<UUID, IgniteUuid> participants = d.participants();

            if (participants != null) {
                for (UUID id : participants.keySet()) {
                    if (cctx.discovery().node(id) != null) {
                        // At least 1 participant is still in the grid.
                        return new GridDeploymentInfoBean(d.loaderId(), d.userVersion(), d.mode(),
                            participants, locDepOwner);
                    }
                }
            }
        }

        return null;
    }

    /** {@inheritDoc} */
    @Override public void printMemoryStats() {
        X.println(">>> ");
        X.println(">>> Cache deployment manager memory stats [grid=" + cctx.gridName() + ']');
        X.println(">>>   Undeploys: " + undeploys.size());
        X.println(">>>   Cached deployments: " + deps.size());
        X.println(">>>   All participants: " + allParticipants.size());
    }

    /**
     * @param ldr Class loader to get ID for.
     * @return ID for given class loader or {@code null} if given loader is not
     *      grid deployment class loader.
     */
    @Nullable public IgniteUuid getClassLoaderId(@Nullable ClassLoader ldr) {
        if (ldr == null)
            return null;

        return cctx.gridDeploy().getClassLoaderId(ldr);
    }

    /**
     * @param ldrId Class loader ID.
     * @return Class loader ID or {@code null} if loader not found.
     */
    @Nullable public ClassLoader getClassLoader(IgniteUuid ldrId) {
        assert ldrId != null;

        GridDeployment dep = cctx.gridDeploy().getDeployment(ldrId);

        return dep != null ? dep.classLoader() : null;
    }

    /**
     * @return {@code True} if context class loader is global.
     */
    public boolean isGlobalLoader() {
        return cctx.gridDeploy().isGlobalLoader(Thread.currentThread().getContextClassLoader());
    }

    /**
     * Cache class loader.
     */
    private class CacheClassLoader extends ClassLoader {
        /** */
        private final String[] p2pExclude;

        /**
         * Sets context class loader as parent.
         */
        private CacheClassLoader() {
            this(U.detectClassLoader(GridCacheDeploymentManager.class));
        }

        /**
         * Sets context class loader.
         * If user's class loader is null then will be used default class loader.
         *
         * @param classLdr User's class loader.
         */
        private CacheClassLoader(ClassLoader classLdr) {
            super(classLdr != null ? classLdr : U.detectClassLoader(GridCacheDeploymentManager.class));

            p2pExclude = cctx.gridConfig().getPeerClassLoadingLocalClassPathExclude();
        }

        /** {@inheritDoc} */
        @Override public Class<?> loadClass(String name) throws ClassNotFoundException {
            // Always delegate to deployment manager.
            return findClass(name);
        }

        /** {@inheritDoc} */
        @SuppressWarnings("SynchronizationOnLocalVariableOrMethodParameter")
        @Override protected Class<?> findClass(String name) throws ClassNotFoundException {
            // Try local deployment first.
            if (!isLocallyExcluded(name)) {
                GridDeployment d = cctx.gridDeploy().getLocalDeployment(name);

                if (d != null) {
                    Class cls = d.deployedClass(name);

                    if (cls != null)
                        return cls;
                }
            }

            for (CachedDeploymentInfo<K, V> t : deps.values()) {
                UUID sndId = t.senderId();
                IgniteUuid ldrId = t.loaderId();
                String userVer = t.userVersion();
                DeploymentMode mode = t.mode();
                Map<UUID, IgniteUuid> participants = t.participants();

                GridDeployment d = cctx.gridDeploy().getGlobalDeployment(
                    mode,
                    name,
                    name,
                    userVer,
                    sndId,
                    ldrId,
                    participants,
                    F.<ClusterNode>alwaysTrue());

                if (d != null) {
                    Class cls = d.deployedClass(name);

                    if (cls != null)
                        return cls;
                }
            }

            Class cls = getParent().loadClass(name);

            if (cls != null)
                return cls;

            throw new ClassNotFoundException("Failed to load class [name=" + name+ ", ctx=" + deps + ']');
        }

        /**
         * @param name Name of the class.
         * @return {@code True} if locally excluded.
         */
        private boolean isLocallyExcluded(String name) {
            if (p2pExclude != null) {
                for (String path : p2pExclude) {
                    // Remove star (*) at the end.
                    if (path.endsWith("*"))
                        path = path.substring(0, path.length() - 1);

                    if (name.startsWith(path))
                        return true;
                }
            }

            return false;
        }
    }

    /**
     *
     */
    private static class CachedDeploymentInfo<K, V> {
        /** */
        private final UUID sndId;

        /** */
        private final IgniteUuid ldrId;

        /** */
        private final String userVer;

        /** */
        private final DeploymentMode depMode;

        /** */
        @GridToStringInclude
        private Map<UUID, IgniteUuid> participants;

        /** Read write lock for adding and removing participants. */
        private final ReadWriteLock participantsLock = new ReentrantReadWriteLock();

        /**
         * @param sndId Sender.
         * @param ldrId Loader ID.
         * @param userVer User version.
         * @param depMode Deployment mode.
         * @param participants Participants.
         */
        private CachedDeploymentInfo(UUID sndId, IgniteUuid ldrId, String userVer, DeploymentMode depMode,
            Map<UUID, IgniteUuid> participants) {
            assert sndId.equals(ldrId.globalId()) || participants != null;

            this.sndId = sndId;
            this.ldrId = ldrId;
            this.userVer = userVer;
            this.depMode = depMode;
            this.participants = participants == null || participants.isEmpty() ? null :
                new ConcurrentLinkedHashMap<>(participants);
        }

        /**
         * @param newParticipants Participants to add.
         * @param cctx Cache context.
         * @return {@code True} if cached info is valid.
         */
        boolean addParticipants(Map<UUID, IgniteUuid> newParticipants, GridCacheSharedContext<K, V> cctx) {
            participantsLock.readLock().lock();

            try {
                if (participants != null && participants.isEmpty())
                    return false;

                for (Map.Entry<UUID, IgniteUuid> e : newParticipants.entrySet()) {
                    assert e.getKey().equals(e.getValue().globalId());

                    if (cctx.discovery().node(e.getKey()) != null)
                        // Participant has left.
                        continue;

                    if (participants == null)
                        participants = new ConcurrentLinkedHashMap<>();

                    if (!participants.containsKey(e.getKey()))
                        participants.put(e.getKey(), e.getValue());
                }

                return true;
            }
            finally {
                participantsLock.readLock().unlock();
            }
        }

        /**
         * @param leftNodeId Left node ID.
         * @return {@code True} if participant has been removed and there are no participants left.
         */
        boolean removeParticipant(UUID leftNodeId) {
            assert leftNodeId != null;

            participantsLock.writeLock().lock();

            try {
                return participants != null && participants.remove(leftNodeId) != null && participants.isEmpty();
            }
            finally {
                participantsLock.writeLock().unlock();
            }
        }

        /**
         * @return Participants.
         */
        Map<UUID, IgniteUuid> participants() {
            return participants;
        }

        /**
         * @return Sender ID.
         */
        UUID senderId() {
            return sndId;
        }

        /**
         * @return Class loader ID.
         */
        IgniteUuid loaderId() {
            return ldrId;
        }

        /**
         * @return User version.
         */
        String userVersion() {
            return userVer;
        }

        /**
         * @return Deployment mode.
         */
        public DeploymentMode mode() {
            return depMode;
        }

        /** {@inheritDoc} */
        @Override public String toString() {
            return S.toString(CachedDeploymentInfo.class, this);
        }
    }
}<|MERGE_RESOLUTION|>--- conflicted
+++ resolved
@@ -304,11 +304,7 @@
     private void addEntries(ClassLoader ldr, Collection<KeyCacheObject> keys, GridCacheAdapter cache) {
         GridCacheContext cacheCtx = cache.context();
 
-<<<<<<< HEAD
-        for (GridCacheEntryEx e : (Iterable<GridCacheEntryEx>) cache.entries()) {
-=======
         for (GridCacheEntryEx e : (Iterable<GridCacheEntryEx>)cache.entries()) {
->>>>>>> 3be3d16b
             boolean undeploy = cacheCtx.isNear() ?
                 undeploy(ldr, e, cacheCtx.near()) || undeploy(ldr, e, cacheCtx.near().dht()) :
                 undeploy(ldr, e, cacheCtx.cache());
