--- conflicted
+++ resolved
@@ -301,17 +301,10 @@
         if (log.isDebugEnabled())
             log.debug("Finished searching keys for undeploy [keysCnt=" + keys.size() + ']');
 
-<<<<<<< HEAD
             cache.clearLocally(keys, true);
 
             if (cacheCtx.isNear())
                 cacheCtx.near().dht().clearLocally(keys, true);
-=======
-        cache.clearAll(keys, true);
-
-        if (cacheCtx.isNear())
-            cacheCtx.near().dht().clearAll(keys, true);
->>>>>>> 8cd67cc8
 
         GridCacheQueryManager<K, V> qryMgr = cacheCtx.queries();
 
