/*
 * Licensed to the Apache Software Foundation (ASF) under one or more
 * contributor license agreements. See the NOTICE file distributed with
 * this work for additional information regarding copyright ownership.
 * The ASF licenses this file to You under the Apache License, Version 2.0
 * (the "License"); you may not use this file except in compliance with
 * the License. You may obtain a copy of the License at
 *
 * http://www.apache.org/licenses/LICENSE-2.0
 *
 * Unless required by applicable law or agreed to in writing, software
 * distributed under the License is distributed on an "AS IS" BASIS,
 * WITHOUT WARRANTIES OR CONDITIONS OF ANY KIND, either express or implied.
 * See the License for the specific language governing permissions and
 * limitations under the License.
 */

package org.apache.ignite.internal.commandline;

import org.apache.ignite.internal.client.GridClientConfiguration;
import org.apache.ignite.internal.commandline.cache.CacheArguments;
import org.apache.ignite.internal.visor.tx.VisorTxTaskArg;

/**
 * Bean with all parsed and validated arguments.
 */
public class Arguments {
    /** Command. */
    private Command cmd;

    /** Host. */
    private String host;

    /** Port. */
    private String port;

    /** User. */
    private String user;

    /** Password. */
    private String pwd;

    /** Force option is used for auto confirmation. */
    private boolean force;

    /**
     * Action for baseline command.
     */
    private String baselineAct;

    /**
     * Arguments for baseline command.
     */
    private String baselineArgs;

    /** Ping timeout for grid client. See {@link GridClientConfiguration#pingTimeout}.*/
    private long pingTimeout;

    /** Ping interval for grid client. See {@link GridClientConfiguration#pingInterval}.*/
    private long pingInterval;

    /** Transaction arguments. */
    private final VisorTxTaskArg txArg;

    /**
     * Arguments for --cache subcommand.
     */
    private CacheArguments cacheArgs;

    /**
     * Action for WAL command.
     */
    private String walAct;

    /**
     * Arguments for WAL command.
     */
    private String walArgs;

    /**
     * @param cmd Command.
     * @param host Host.
     * @param port Port.
     * @param user User.
     * @param pwd Password.
     * @param baselineAct Baseline action.
     * @param baselineArgs Baseline args.
<<<<<<< HEAD
     * @param walAct WAL action.
     * @param walArgs WAL args.
=======
     * @param txArg TX arg.
>>>>>>> 2b5f78f2
     * @param force Force flag.
     * @param pingTimeout Ping timeout. See {@link GridClientConfiguration#pingTimeout}.
     * @param pingInterval Ping interval. See {@link GridClientConfiguration#pingInterval}.
     * @param cacheArgs --cache subcommand arguments.
     */
<<<<<<< HEAD
    public Arguments(Command cmd, String host, String port, String user, String pwd,
        String baselineAct, String baselineArgs, String walAct, String walArgs, boolean force) {
=======
    public Arguments(Command cmd, String host, String port, String user, String pwd, String baselineAct,
        String baselineArgs, long pingTimeout, long pingInterval, VisorTxTaskArg txArg, boolean force,
        CacheArguments cacheArgs) {
>>>>>>> 2b5f78f2
        this.cmd = cmd;
        this.host = host;
        this.port = port;
        this.user = user;
        this.pwd = pwd;
        this.baselineAct = baselineAct;
        this.baselineArgs = baselineArgs;
<<<<<<< HEAD
        this.walAct = walAct;
        this.walArgs = walArgs;
=======
        this.pingTimeout = pingTimeout;
        this.pingInterval = pingInterval;
>>>>>>> 2b5f78f2
        this.force = force;
        this.txArg = txArg;
        this.cacheArgs = cacheArgs;
    }

    /**
     * @return command
     */
    public Command command() {
        return cmd;
    }

    /**
     * @return host name
     */
    public String host() {
        return host;
    }

    /**
     * @return port number
     */
    public String port() {
        return port;
    }

    /**
     * @return user name
     */
    public String user() {
        return user;
    }

    /**
     * @return password
     */
    public String password() {
        return pwd;
    }

    /**
     * @return baseline action
     */
    public String baselineAction() {
        return baselineAct;
    }

    /**
     * @return baseline arguments
     */
    public String baselineArguments() {
        return baselineArgs;
    }

    /**
<<<<<<< HEAD
     * @return WAL action.
     */
    public String walAction() {
        return walAct;
    }

    /**
     * @return WAL arguments.
     */
    public String walArguments() {
        return walArgs;
=======
     * See {@link GridClientConfiguration#pingTimeout}.
     *
     * @return Ping timeout.
     */
    public long pingTimeout() {
        return pingTimeout;
    }

    /**
     * See {@link GridClientConfiguration#pingInterval}.
     *
     * @return Ping interval.
     */
    public long pingInterval() {
        return pingInterval;
    }

    /**
     * @return Transaction arguments.
     */
    public VisorTxTaskArg transactionArguments() {
        return txArg;
>>>>>>> 2b5f78f2
    }

    /**
     * @return Force option.
     */
    public boolean force() {
        return force;
    }

    /**
     * @return Arguments for --cache subcommand.
     */
    public CacheArguments cacheArgs() {
        return cacheArgs;
    }
}<|MERGE_RESOLUTION|>--- conflicted
+++ resolved
@@ -53,29 +53,29 @@
      */
     private String baselineArgs;
 
+    /** Transaction arguments. */
+    private final VisorTxTaskArg txArg;
+
+    /**
+     * Arguments for --cache subcommand.
+     */
+    private CacheArguments cacheArgs;
+
+    /**
+     * Action for WAL command.
+     */
+    private String walAct;
+
+    /**
+     * Arguments for WAL command.
+     */
+    private String walArgs;
+
     /** Ping timeout for grid client. See {@link GridClientConfiguration#pingTimeout}.*/
     private long pingTimeout;
 
     /** Ping interval for grid client. See {@link GridClientConfiguration#pingInterval}.*/
     private long pingInterval;
-
-    /** Transaction arguments. */
-    private final VisorTxTaskArg txArg;
-
-    /**
-     * Arguments for --cache subcommand.
-     */
-    private CacheArguments cacheArgs;
-
-    /**
-     * Action for WAL command.
-     */
-    private String walAct;
-
-    /**
-     * Arguments for WAL command.
-     */
-    private String walArgs;
 
     /**
      * @param cmd Command.
@@ -85,25 +85,17 @@
      * @param pwd Password.
      * @param baselineAct Baseline action.
      * @param baselineArgs Baseline args.
-<<<<<<< HEAD
+     * @param txArg TX arg.
+     * @param cacheArgs --cache subcommand arguments.
      * @param walAct WAL action.
      * @param walArgs WAL args.
-=======
-     * @param txArg TX arg.
->>>>>>> 2b5f78f2
-     * @param force Force flag.
      * @param pingTimeout Ping timeout. See {@link GridClientConfiguration#pingTimeout}.
      * @param pingInterval Ping interval. See {@link GridClientConfiguration#pingInterval}.
-     * @param cacheArgs --cache subcommand arguments.
-     */
-<<<<<<< HEAD
-    public Arguments(Command cmd, String host, String port, String user, String pwd,
-        String baselineAct, String baselineArgs, String walAct, String walArgs, boolean force) {
-=======
+     * @param force Force flag.
+     */
     public Arguments(Command cmd, String host, String port, String user, String pwd, String baselineAct,
-        String baselineArgs, long pingTimeout, long pingInterval, VisorTxTaskArg txArg, boolean force,
-        CacheArguments cacheArgs) {
->>>>>>> 2b5f78f2
+                     String baselineArgs, VisorTxTaskArg txArg, CacheArguments cacheArgs, String walAct, String walArgs,
+                     Long pingTimeout, Long pingInterval, boolean force) {
         this.cmd = cmd;
         this.host = host;
         this.port = port;
@@ -111,16 +103,13 @@
         this.pwd = pwd;
         this.baselineAct = baselineAct;
         this.baselineArgs = baselineArgs;
-<<<<<<< HEAD
+        this.txArg = txArg;
+        this.cacheArgs = cacheArgs;
         this.walAct = walAct;
         this.walArgs = walArgs;
-=======
         this.pingTimeout = pingTimeout;
         this.pingInterval = pingInterval;
->>>>>>> 2b5f78f2
         this.force = force;
-        this.txArg = txArg;
-        this.cacheArgs = cacheArgs;
     }
 
     /**
@@ -173,7 +162,20 @@
     }
 
     /**
-<<<<<<< HEAD
+     * @return Transaction arguments.
+     */
+    public VisorTxTaskArg transactionArguments() {
+        return txArg;
+    }
+
+    /**
+     * @return Arguments for --cache subcommand.
+     */
+    public CacheArguments cacheArgs() {
+        return cacheArgs;
+    }
+
+    /**
      * @return WAL action.
      */
     public String walAction() {
@@ -185,7 +187,9 @@
      */
     public String walArguments() {
         return walArgs;
-=======
+    }
+
+    /**
      * See {@link GridClientConfiguration#pingTimeout}.
      *
      * @return Ping timeout.
@@ -204,24 +208,9 @@
     }
 
     /**
-     * @return Transaction arguments.
-     */
-    public VisorTxTaskArg transactionArguments() {
-        return txArg;
->>>>>>> 2b5f78f2
-    }
-
-    /**
      * @return Force option.
      */
     public boolean force() {
         return force;
     }
-
-    /**
-     * @return Arguments for --cache subcommand.
-     */
-    public CacheArguments cacheArgs() {
-        return cacheArgs;
-    }
 }