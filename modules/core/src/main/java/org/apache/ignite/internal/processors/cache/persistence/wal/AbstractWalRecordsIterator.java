--- conflicted
+++ resolved
@@ -33,13 +33,10 @@
 import org.apache.ignite.internal.processors.cache.GridCacheSharedContext;
 import org.apache.ignite.internal.processors.cache.persistence.file.FileIO;
 import org.apache.ignite.internal.processors.cache.persistence.file.FileIOFactory;
-<<<<<<< HEAD
 import org.apache.ignite.internal.processors.cache.persistence.wal.link.CachedPayloadLinker;
 import org.apache.ignite.internal.processors.cache.persistence.wal.record.HeaderRecord;
-=======
 import org.apache.ignite.internal.processors.cache.persistence.file.UnzipFileIO;
 import org.apache.ignite.internal.processors.cache.persistence.wal.serializer.RecordSerializerFactory;
->>>>>>> 8f2045e3
 import org.apache.ignite.internal.util.GridCloseableIteratorAdapter;
 import org.apache.ignite.internal.util.typedef.P2;
 import org.apache.ignite.lang.IgniteBiTuple;
@@ -112,14 +109,10 @@
         this.serializerFactory = serializerFactory;
         this.ioFactory = ioFactory;
 
-<<<<<<< HEAD
         // Do not allocate direct buffer for iterator.
         this.buf = new ByteBufferExpander(bufSize, ByteOrder.nativeOrder());
 
         this.linker = new CachedPayloadLinker(sharedCtx.wal());
-=======
-        buf = new ByteBufferExpander(bufSize, ByteOrder.nativeOrder());
->>>>>>> 8f2045e3
     }
 
     /**
@@ -292,12 +285,7 @@
     protected void handleRecordException(
         @NotNull final Exception e,
         @Nullable final FileWALPointer ptr) {
-<<<<<<< HEAD
-        log.warning("Stopping WAL iteration due to an exception: " + e.getMessage());
-=======
-        if (log.isInfoEnabled())
-            log.info("Stopping WAL iteration due to an exception: " + e.getMessage() + ", ptr=" + ptr);
->>>>>>> 8f2045e3
+        log.warning("Stopping WAL iteration due to an exception: " + e.getMessage() + ", ptr=" + ptr);
     }
 
     /**
