/*
 * Licensed to the Apache Software Foundation (ASF) under one or more
 * contributor license agreements. See the NOTICE file distributed with
 * this work for additional information regarding copyright ownership.
 * The ASF licenses this file to You under the Apache License, Version 2.0
 * (the "License"); you may not use this file except in compliance with
 * the License. You may obtain a copy of the License at
 *
 * http://www.apache.org/licenses/LICENSE-2.0
 *
 * Unless required by applicable law or agreed to in writing, software
 * distributed under the License is distributed on an "AS IS" BASIS,
 * WITHOUT WARRANTIES OR CONDITIONS OF ANY KIND, either express or implied.
 * See the License for the specific language governing permissions and
 * limitations under the License.
 */

package org.apache.ignite.internal.processors.cache.persistence.wal;

import java.io.EOFException;
import java.io.File;
import java.io.FileNotFoundException;
import java.io.IOException;
import java.nio.ByteOrder;
import java.util.Optional;
import org.apache.ignite.IgniteCheckedException;
import org.apache.ignite.IgniteLogger;
import org.apache.ignite.internal.pagemem.wal.WALIterator;
import org.apache.ignite.internal.pagemem.wal.record.WALRecord;
import org.apache.ignite.internal.processors.cache.GridCacheSharedContext;
import org.apache.ignite.internal.processors.cache.persistence.file.FileIO;
import org.apache.ignite.internal.processors.cache.persistence.file.FileIOFactory;
import org.apache.ignite.internal.processors.cache.persistence.wal.io.FileInput;
import org.apache.ignite.internal.processors.cache.persistence.wal.io.SegmentFileInputFactory;
import org.apache.ignite.internal.processors.cache.persistence.wal.io.SegmentIO;
import org.apache.ignite.internal.processors.cache.persistence.wal.serializer.RecordSerializer;
import org.apache.ignite.internal.processors.cache.persistence.wal.serializer.RecordSerializerFactory;
import org.apache.ignite.internal.processors.cache.persistence.wal.serializer.SegmentHeader;
import org.apache.ignite.internal.util.GridCloseableIteratorAdapter;
import org.apache.ignite.internal.util.typedef.P2;
import org.apache.ignite.internal.util.typedef.internal.U;
import org.apache.ignite.lang.IgniteBiTuple;
import org.jetbrains.annotations.NotNull;
import org.jetbrains.annotations.Nullable;

import static org.apache.ignite.internal.processors.cache.persistence.wal.serializer.RecordV1Serializer.readSegmentHeader;

/**
 * Iterator over WAL segments. This abstract class provides most functionality for reading records in log. Subclasses
 * are to override segment switching functionality
 */
public abstract class AbstractWalRecordsIterator
    extends GridCloseableIteratorAdapter<IgniteBiTuple<WALPointer, WALRecord>> implements WALIterator {
    /** */
    private static final long serialVersionUID = 0L;

    /**
     * Current record preloaded, to be returned on next()<br> Normally this should be not null because advance() method
     * should already prepare some value<br>
     */
    protected IgniteBiTuple<WALPointer, WALRecord> curRec;

    /**
     * The exception which can be thrown during reading next record. It holds until the next calling of next record.
     */
    private IgniteCheckedException curException;

    /**
     * Current WAL segment absolute index. <br> Determined as lowest number of file at start, is changed during advance
     * segment
     */
    protected long curWalSegmIdx = -1;

    /**
     * Current WAL segment read file handle. To be filled by subclass advanceSegment
     */
    private AbstractReadFileHandle currWalSegment;

    /** Logger */
    @NotNull protected final IgniteLogger log;

    /**
     * Shared context for creating serializer of required version and grid name access. Also cacheObjects processor from
     * this context may be used to covert Data entry key and value from its binary representation into objects.
     */
    @NotNull protected final GridCacheSharedContext sharedCtx;

    /** Serializer factory. */
    @NotNull private final RecordSerializerFactory serializerFactory;

    /** Factory to provide I/O interfaces for read/write operations with files */
    @NotNull protected final FileIOFactory ioFactory;

    /** Utility buffer for reading records */
    private final ByteBufferExpander buf;

    /** Factory to provide I/O interfaces for read primitives with files. */
    private final SegmentFileInputFactory segmentFileInputFactory;

    /** Position of last read valid record. */
    private WALPointer lastRead;

    /**
     * @param log Logger.
     * @param sharedCtx Shared context.
     * @param serializerFactory Serializer of current version to read headers.
     * @param ioFactory ioFactory for file IO access.
     * @param initialReadBufferSize buffer for reading records size.
     * @param segmentFileInputFactory Factory to provide I/O interfaces for read primitives with files.
     */
    protected AbstractWalRecordsIterator(
        @NotNull final IgniteLogger log,
        @NotNull final GridCacheSharedContext sharedCtx,
        @NotNull final RecordSerializerFactory serializerFactory,
        @NotNull final FileIOFactory ioFactory,
        final int initialReadBufferSize,
        SegmentFileInputFactory segmentFileInputFactory) {
        this.log = log;
        this.sharedCtx = sharedCtx;
        this.serializerFactory = serializerFactory;
        this.ioFactory = ioFactory;
        this.segmentFileInputFactory = segmentFileInputFactory;

        buf = new ByteBufferExpander(initialReadBufferSize, ByteOrder.nativeOrder());
    }

    /** {@inheritDoc} */
    @Override protected IgniteBiTuple<WALPointer, WALRecord> onNext() throws IgniteCheckedException {
        if (curException != null)
            throw curException;

        IgniteBiTuple<WALPointer, WALRecord> ret = curRec;

        try {
            advance();
        }
        catch (IgniteCheckedException e) {
            curException = e;
        }

        return ret;
    }

    /** {@inheritDoc} */
    @Override protected boolean onHasNext() throws IgniteCheckedException {
        if (curException != null)
            throw curException;

        return curRec != null;
    }

    /** {@inheritDoc} */
    @Override protected void onClose() throws IgniteCheckedException {
        try {
            buf.close();
        }
        catch (Exception ex) {
            throw new IgniteCheckedException(ex);
        }
    }

    /**
     * Switches records iterator to the next record. <ul> <li>{@link #curRec} will be updated.</li> <li> If end of
     * segment reached, switch to new segment is called. {@link #currWalSegment} will be updated.</li> </ul>
     *
     * {@code advance()} runs a step ahead {@link #next()}
     *
     * @throws IgniteCheckedException If failed.
     */
    protected void advance() throws IgniteCheckedException {
        if (curRec != null)
            lastRead = curRec.get1();

        while (true) {
            try {
                curRec = advanceRecord(currWalSegment);

                if (curRec != null) {
<<<<<<< HEAD
                    if (curRec.get2().type() == null)
=======
                    if (curRec.get2().type() == null) {
                        lastRead = curRec.get1();

>>>>>>> b71f8266
                        continue; // Record was skipped by filter of current serializer, should read next record.
                    }

                    return;
                }
                else {
                    currWalSegment = advanceSegment(currWalSegment);

                    if (currWalSegment == null)
                        return;
                }
            }
            catch (WalSegmentTailReachedException e) {
                AbstractReadFileHandle currWalSegment = this.currWalSegment;

                IgniteCheckedException e0 = validateTailReachedException(e, currWalSegment);

                if (e0 != null)
                    throw e0;

                log.warning(e.getMessage());

                curRec = null;

                return;
            }
        }
    }

    /** {@inheritDoc} */
    @Override public Optional<WALPointer> lastRead() {
        return Optional.ofNullable(lastRead);
    }

    /**
     * @param tailReachedException Tail reached exception.
     * @param currWalSegment Current WAL segment read handler.
     * @return If need to throw exception after validation.
     */
    protected IgniteCheckedException validateTailReachedException(
        WalSegmentTailReachedException tailReachedException,
        AbstractReadFileHandle currWalSegment
    ) {
        return !currWalSegment.workDir() ? new IgniteCheckedException(
            "WAL tail reached in archive directory, " +
                "WAL segment file is corrupted.", tailReachedException) : null;
    }

    /**
     * Closes and returns WAL segment (if any)
     *
     * @return closed handle
     * @throws IgniteCheckedException if IO failed
     */
    @Nullable protected AbstractReadFileHandle closeCurrentWalSegment() throws IgniteCheckedException {
        final AbstractReadFileHandle walSegmentClosed = currWalSegment;

        if (walSegmentClosed != null) {
            walSegmentClosed.close();
            currWalSegment = null;
        }
        return walSegmentClosed;
    }

    /**
     * Switches records iterator to the next WAL segment as result of this method, new reference to segment should be
     * returned. Null for current handle means stop of iteration.
     *
     * @param curWalSegment current open WAL segment or null if there is no open segment yet
     * @return new WAL segment to read or null for stop iteration
     * @throws IgniteCheckedException if reading failed
     */
    protected abstract AbstractReadFileHandle advanceSegment(
        @Nullable final AbstractReadFileHandle curWalSegment
    ) throws IgniteCheckedException;

    /**
     * Switches to new record.
     *
     * @param hnd currently opened read handle.
     * @return next advanced record.
     */
    protected IgniteBiTuple<WALPointer, WALRecord> advanceRecord(
        @Nullable final AbstractReadFileHandle hnd
    ) throws IgniteCheckedException {
        if (hnd == null)
            return null;

        WALPointer actualFilePtr = new WALPointer(hnd.idx(), (int)hnd.in().position(), 0);

        try {
            WALRecord rec = hnd.ser().readRecord(hnd.in(), actualFilePtr);

            actualFilePtr.length(rec.size());

            // cast using diamond operator here can break compile for 7
            return new IgniteBiTuple<>(actualFilePtr, postProcessRecord(rec));
        }
        catch (IOException | IgniteCheckedException e) {
            if (e instanceof WalSegmentTailReachedException) {
                throw new WalSegmentTailReachedException(
                    "WAL segment tail reached. [idx=" + hnd.idx() +
                        ", isWorkDir=" + hnd.workDir() + ", serVer=" + hnd.ser() +
                        ", actualFilePtr=" + actualFilePtr + ']',
                    e
                );
            }

            if (!(e instanceof SegmentEofException) && !(e instanceof EOFException)) {
                IgniteCheckedException e0 = handleRecordException(e, actualFilePtr);

                if (e0 != null)
                    throw e0;
            }

            return null;
        }
    }

    /**
     * Performs final conversions with record loaded from WAL. To be overridden by subclasses if any processing
     * required.
     *
     * @param rec record to post process.
     * @return post processed record.
     */
    @NotNull protected WALRecord postProcessRecord(@NotNull final WALRecord rec) {
        return rec;
    }

    /**
     * Handler for record deserialization exception.
     *
     * @param e problem from records reading
     * @param ptr file pointer was accessed
     * @return {@code null} if the error was handled and we can go ahead, {@code IgniteCheckedException} if the error
     * was not handled, and we should stop the iteration.
     */
    protected IgniteCheckedException handleRecordException(
        @NotNull final Exception e,
        @Nullable final WALPointer ptr
    ) {
        if (log.isInfoEnabled())
            log.info("Stopping WAL iteration due to an exception: " + e.getMessage() + ", ptr=" + ptr);

        return new IgniteCheckedException(e);
    }

    /**
     * Assumes fileIO will be closed in this method in case of error occurred.
     *
     * @param desc File descriptor.
     * @param start Optional start pointer. Null means read from the beginning.
     * @param fileIO fileIO associated with file descriptor
     * @param segmentHeader read segment header from fileIO
     * @return Initialized file read header.
     * @throws IgniteCheckedException If initialized failed due to another unexpected error.
     */
    protected AbstractReadFileHandle initReadHandle(
        @NotNull final AbstractFileDescriptor desc,
        @Nullable final WALPointer start,
        @NotNull final SegmentIO fileIO,
        @NotNull final SegmentHeader segmentHeader
    ) throws IgniteCheckedException {
        try {
            boolean isCompacted = segmentHeader.isCompacted();

            if (isCompacted)
                serializerFactory.skipPositionCheck(true);

            FileInput in = segmentFileInputFactory.createFileInput(fileIO, buf);

            if (start != null && desc.idx() == start.index()) {
                if (isCompacted) {
                    if (start.fileOffset() != 0)
                        serializerFactory.recordDeserializeFilter(new StartSeekingFilter(start));
                }
                else {
                    // Make sure we skip header with serializer version.
                    long startOff = Math.max(start.fileOffset(), fileIO.position());

                    in.seek(startOff);
                }
            }

            int serVer = segmentHeader.getSerializerVersion();

            return createReadFileHandle(fileIO, serializerFactory.createSerializer(serVer), in);
        }
        catch (SegmentEofException | EOFException ignore) {
            try {
                fileIO.close();
            }
            catch (IOException ce) {
                throw new IgniteCheckedException(ce);
            }

            return null;
        }
        catch (IgniteCheckedException e) {
            U.closeWithSuppressingException(fileIO, e);

            throw e;
        }
        catch (IOException e) {
            U.closeWithSuppressingException(fileIO, e);

            throw new IgniteCheckedException(
                "Failed to initialize WAL segment after reading segment header: " + desc.file().getAbsolutePath(), e);
        }
    }

    /**
     * Assumes file descriptor will be opened in this method. The caller of this method must be responsible for closing
     * opened file descriptor File descriptor will be closed ONLY in case of error occurred.
     *
     * @param desc File descriptor.
     * @param start Optional start pointer. Null means read from the beginning
     * @return Initialized file read header.
     * @throws FileNotFoundException If segment file is missing.
     * @throws IgniteCheckedException If initialized failed due to another unexpected error.
     */
    protected AbstractReadFileHandle initReadHandle(
        @NotNull final AbstractFileDescriptor desc,
        @Nullable final WALPointer start
    ) throws IgniteCheckedException, FileNotFoundException {
        SegmentIO fileIO = null;

        try {
            fileIO = desc.toReadOnlyIO(ioFactory);

            SegmentHeader segmentHeader;

            try {
                segmentHeader = readSegmentHeader(fileIO, segmentFileInputFactory);
            }
            catch (SegmentEofException | EOFException ignore) {
                try {
                    fileIO.close();
                }
                catch (IOException ce) {
                    throw new IgniteCheckedException(ce);
                }

                return null;
            }
            catch (IOException | IgniteCheckedException e) {
                U.closeWithSuppressingException(fileIO, e);

                throw e;
            }

            return initReadHandle(desc, start, fileIO, segmentHeader);
        }
        catch (FileNotFoundException e) {
            U.closeQuiet(fileIO);

            throw e;
        }
        catch (IOException e) {
            U.closeQuiet(fileIO);

            throw new IgniteCheckedException(
                "Failed to initialize WAL segment: " + desc.file().getAbsolutePath(), e);
        }
    }

    /** */
    protected abstract AbstractReadFileHandle createReadFileHandle(
        SegmentIO fileIO,
        RecordSerializer ser,
        FileInput in
    );

    /**
     * Filter that drops all records until given start pointer is reached.
     */
    private static class StartSeekingFilter implements P2<WALRecord.RecordType, WALPointer> {
        /** Serial version uid. */
        private static final long serialVersionUID = 0L;

        /** Start pointer. */
        private final WALPointer start;

        /** Start reached flag. */
        private boolean startReached;

        /**
         * @param start Start.
         */
        StartSeekingFilter(WALPointer start) {
            this.start = start;
        }

        /** {@inheritDoc} */
        @Override public boolean apply(WALRecord.RecordType type, WALPointer pointer) {
            if (start.fileOffset() == pointer.fileOffset())
                startReached = true;

            return startReached;
        }
    }

    /** */
    protected interface AbstractReadFileHandle {
        /** */
        void close() throws IgniteCheckedException;

        /** */
        long idx();

        /** */
        FileInput in();

        /** */
        RecordSerializer ser();

        /**
         *
         */
        boolean workDir();
    }

    /** */
    protected interface AbstractFileDescriptor {
        /** */
        boolean isCompressed();

        /** */
        File file();

        /** */
        long idx();

        /**
         * Make fileIo by this description.
         *
         * @param fileIOFactory Factory for fileIo creation.
         * @return One of implementation of {@link FileIO}.
         * @throws IOException if creation of fileIo was not success.
         */
        SegmentIO toReadOnlyIO(FileIOFactory fileIOFactory) throws IOException;
    }
}<|MERGE_RESOLUTION|>--- conflicted
+++ resolved
@@ -176,13 +176,9 @@
                 curRec = advanceRecord(currWalSegment);
 
                 if (curRec != null) {
-<<<<<<< HEAD
-                    if (curRec.get2().type() == null)
-=======
                     if (curRec.get2().type() == null) {
                         lastRead = curRec.get1();
 
->>>>>>> b71f8266
                         continue; // Record was skipped by filter of current serializer, should read next record.
                     }
 
