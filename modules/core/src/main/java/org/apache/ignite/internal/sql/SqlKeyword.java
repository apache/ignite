--- conflicted
+++ resolved
@@ -20,10 +20,7 @@
 import java.lang.reflect.Field;
 import java.util.Collections;
 import java.util.HashSet;
-<<<<<<< HEAD
 import java.util.Set;
-=======
->>>>>>> 7366809e
 import org.apache.ignite.IgniteException;
 import org.apache.ignite.internal.util.typedef.F;
 
@@ -40,13 +37,11 @@
     /** Keyword: ASC. */
     public static final String ASC = "ASC";
 
-<<<<<<< HEAD
+    /** Keyword: BATCH_SIZE */
+    public static final String BATCH_SIZE = "BATCH_SIZE";
+
     /** Keyword: BEGIN. */
     public static final String BEGIN = "BEGIN";
-=======
-    /** Keyword: BATCH_SIZE */
-    public static final String BATCH_SIZE = "BATCH_SIZE";
->>>>>>> 7366809e
 
     /** Keyword: BIGINT */
     public static final String BIGINT = "BIGINT";
@@ -213,13 +208,11 @@
     /** Keyword: RESTRICT. */
     public static final String RESTRICT = "RESTRICT";
 
-<<<<<<< HEAD
     /** Keyword: ROLLBACK. */
     public static final String ROLLBACK = "ROLLBACK";
-=======
+
     /** Keyword: SET. */
     public static final String SET = "SET";
->>>>>>> 7366809e
 
     /** Keyword: SIGNED. */
     public static final String SIGNED = "SIGNED";
@@ -233,13 +226,11 @@
     /** Keyword: SPATIAL. */
     public static final String SPATIAL = "SPATIAL";
 
-<<<<<<< HEAD
     /** Keyword: START. */
     public static final String START = "START";
-=======
+
     /** Keyword: STREAMING. */
     public static final String STREAMING = "STREAMING";
->>>>>>> 7366809e
 
     /** Keyword: TABLE. */
     public static final String TABLE = "TABLE";
@@ -282,9 +273,6 @@
 
     /** All keywords. */
     private static final HashSet<String> KEYWORDS;
-
-    /** Keywords indicating that a query may be parsed natively. */
-    public static final Set<String> NATIVE_KEYWORDS;
 
     static {
         KEYWORDS = new HashSet<>();
@@ -301,8 +289,6 @@
         catch (ReflectiveOperationException e) {
             throw new IgniteException("Failed to initialize keywords collection.", e);
         }
-
-        NATIVE_KEYWORDS = Collections.unmodifiableSet(new HashSet<>(F.asList(ALTER, INDEX, BEGIN, COMMIT, ROLLBACK, COPY)));
     }
 
     /**
