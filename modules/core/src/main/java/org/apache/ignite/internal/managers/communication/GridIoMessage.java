--- conflicted
+++ resolved
@@ -35,11 +35,7 @@
 /**
  * Wrapper for all grid messages.
  */
-<<<<<<< HEAD
-public class GridIoMessage implements Message, SpanTransport {
-=======
-public class GridIoMessage implements TcpConnectionIndexAwareMessage {
->>>>>>> d49580e2
+public class GridIoMessage implements TcpConnectionIndexAwareMessage, SpanTransport {
     /** */
     public static final Integer STRIPE_DISABLED_PART = Integer.MIN_VALUE;
 
@@ -72,13 +68,11 @@
     /** Message. */
     private Message msg;
 
-<<<<<<< HEAD
+    /** */
+    private transient int connIdx = UNDEFINED_CONNECTION_INDEX;
+
     /** Serialized span */
     private byte[] span;
-=======
-    /** */
-    private transient int connIdx = UNDEFINED_CONNECTION_INDEX;
->>>>>>> d49580e2
 
     /**
      * No-op constructor to support {@link Externalizable} interface.
