--- conflicted
+++ resolved
@@ -207,11 +207,7 @@
         if (log.isDebugEnabled())
             log.debug(configInfo("parallelJobsNum", parallelJobsNum));
 
-<<<<<<< HEAD
-        registerMBean(gridName, new FifoQueueCollisionSpiMBeanImpl(this), FifoQueueCollisionSpiMBean.class);
-=======
-        registerMBean(igniteInstanceName, this, FifoQueueCollisionSpiMBean.class);
->>>>>>> 87477e08
+        registerMBean(igniteInstanceName, new FifoQueueCollisionSpiMBeanImpl(this), FifoQueueCollisionSpiMBean.class);
 
         // Ack start.
         if (log.isDebugEnabled())
