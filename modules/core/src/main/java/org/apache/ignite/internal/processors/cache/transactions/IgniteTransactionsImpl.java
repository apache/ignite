/*
 * Licensed to the Apache Software Foundation (ASF) under one or more
 * contributor license agreements.  See the NOTICE file distributed with
 * this work for additional information regarding copyright ownership.
 * The ASF licenses this file to You under the Apache License, Version 2.0
 * (the "License"); you may not use this file except in compliance with
 * the License.  You may obtain a copy of the License at
 *
 *      http://www.apache.org/licenses/LICENSE-2.0
 *
 * Unless required by applicable law or agreed to in writing, software
 * distributed under the License is distributed on an "AS IS" BASIS,
 * WITHOUT WARRANTIES OR CONDITIONS OF ANY KIND, either express or implied.
 * See the License for the specific language governing permissions and
 * limitations under the License.
 */

package org.apache.ignite.internal.processors.cache.transactions;

import java.util.Collection;
import org.apache.ignite.IgniteTransactions;
import org.apache.ignite.configuration.TransactionConfiguration;
import org.apache.ignite.internal.IgniteTransactionsEx;
import org.apache.ignite.internal.processors.cache.GridCacheContext;
import org.apache.ignite.internal.processors.cache.GridCacheSharedContext;
import org.apache.ignite.internal.processors.cache.distributed.near.GridNearTxLocal;
import org.apache.ignite.internal.processors.tracing.MTC;
import org.apache.ignite.internal.processors.tracing.Span;
import org.apache.ignite.internal.util.typedef.F;
import org.apache.ignite.internal.util.typedef.internal.A;
import org.apache.ignite.internal.util.typedef.internal.CU;
import org.apache.ignite.lang.IgniteClosure;
import org.apache.ignite.lang.IgnitePredicate;
import org.apache.ignite.transactions.Transaction;
import org.apache.ignite.transactions.TransactionConcurrency;
import org.apache.ignite.transactions.TransactionException;
import org.apache.ignite.transactions.TransactionIsolation;
import org.apache.ignite.transactions.TransactionMetrics;
import org.jetbrains.annotations.Nullable;

import static org.apache.ignite.internal.processors.tracing.SpanType.TX;

/**
 * Grid transactions implementation.
 */
public class IgniteTransactionsImpl<K, V> implements IgniteTransactionsEx {
    /** Cache shared context. */
    private GridCacheSharedContext<K, V> cctx;

    /** Label. */
    private String lb;

    /** Tracing enabled flag. */
    private boolean tracingEnabled;

    /**
     * @param cctx Cache shared context.
     * @param lb Label.
     */
    public IgniteTransactionsImpl(GridCacheSharedContext<K, V> cctx, @Nullable String lb, boolean tracingEnabled) {
        this.cctx = cctx;
        this.lb = lb;
        this.tracingEnabled = tracingEnabled;
    }

    /** {@inheritDoc} */
    @Override public Transaction txStart() throws IllegalStateException {
        TransactionConfiguration cfg = CU.transactionConfiguration(null, cctx.kernalContext().config());

        return txStart0(
            cfg.getDefaultTxConcurrency(),
            cfg.getDefaultTxIsolation(),
            cfg.getDefaultTxTimeout(),
            0,
            null
        ).proxy();
    }

    /** {@inheritDoc} */
    @Override public Transaction txStart(TransactionConcurrency concurrency, TransactionIsolation isolation) {
        A.notNull(concurrency, "concurrency");
        A.notNull(isolation, "isolation");

        TransactionConfiguration cfg = CU.transactionConfiguration(null, cctx.kernalContext().config());

        return txStart0(
            concurrency,
            isolation,
            cfg.getDefaultTxTimeout(),
            0,
            null
        ).proxy();
    }

    /** {@inheritDoc} */
    @Override public Transaction txStart(TransactionConcurrency concurrency, TransactionIsolation isolation,
        long timeout, int txSize) {
        A.notNull(concurrency, "concurrency");
        A.notNull(isolation, "isolation");
        A.ensure(timeout >= 0, "timeout cannot be negative");
        A.ensure(txSize >= 0, "transaction size cannot be negative");

        return txStart0(
            concurrency,
            isolation,
            timeout,
            txSize,
            null
        ).proxy();
    }

    /** {@inheritDoc} */
    @Override public GridNearTxLocal txStartEx(
        GridCacheContext ctx,
        TransactionConcurrency concurrency,
        TransactionIsolation isolation,
        long timeout,
        int txSize)
    {
        A.notNull(concurrency, "concurrency");
        A.notNull(isolation, "isolation");
        A.ensure(timeout >= 0, "timeout cannot be negative");
        A.ensure(txSize >= 0, "transaction size cannot be negative");

        checkTransactional(ctx);

        return txStart0(concurrency,
            isolation,
            timeout,
            txSize,
            ctx.systemTx() ? ctx : null);
    }

    /** {@inheritDoc} */
    @Override public GridNearTxLocal txStartEx(
        GridCacheContext ctx,
        TransactionConcurrency concurrency,
        TransactionIsolation isolation)
    {
        A.notNull(concurrency, "concurrency");
        A.notNull(isolation, "isolation");

        checkTransactional(ctx);

        TransactionConfiguration cfg = CU.transactionConfiguration(ctx, cctx.kernalContext().config());

        return txStart0(concurrency,
            isolation,
            cfg.getDefaultTxTimeout(),
            0,
            ctx.systemTx() ? ctx : null);
    }

    /**
     * @param concurrency Transaction concurrency.
     * @param isolation Transaction isolation.
     * @param timeout Transaction timeout.
     * @param txSize Expected transaction size.
     * @param sysCacheCtx System cache context.
     * @return Transaction.
     */
    private GridNearTxLocal txStart0(
        TransactionConcurrency concurrency,
        TransactionIsolation isolation,
        long timeout,
        int txSize,
        @Nullable GridCacheContext sysCacheCtx
    ) {
        cctx.kernalContext().gateway().readLock();

<<<<<<< HEAD
        MTC.supportInitial(cctx.kernalContext().tracing().create(
            TX,
            null,
            lb,
            tracingEnabled));
=======
        Span span = cctx.kernalContext().tracing().create(TX, null, lb);
>>>>>>> 16ffea74

        MTC.supportInitial(span);

        span.addTag("isolation", isolation::name);
        span.addTag("concurrency", concurrency::name);
        span.addTag("timeout", () -> String.valueOf(timeout));

        if (lb != null)
            span.addTag("label", () -> lb);

        try {
            GridNearTxLocal tx = cctx.tm().userTx(sysCacheCtx);

            if (tx != null)
                throw new IllegalStateException("Failed to start new transaction " +
                    "(current thread already has a transaction): " + tx);

            tx = cctx.tm().newTx(
                false,
                false,
                sysCacheCtx,
                concurrency,
                isolation,
                timeout,
                true,
                null,
                txSize,
                lb
            );

            assert tx != null;
            return tx;
        }
        finally {
            cctx.kernalContext().gateway().readUnlock();
        }
    }

    /** {@inheritDoc} */
    @Nullable @Override public Transaction tx() {
        GridNearTxLocal tx = cctx.tm().userTx();

        return tx != null ? tx.proxy() : null;
    }

    /** {@inheritDoc} */
    @Override public TransactionMetrics metrics() {
        return cctx.txMetrics().snapshot();
    }

    /** {@inheritDoc} */
    @Override public void resetMetrics() {
        cctx.resetTxMetrics();
    }

    /** {@inheritDoc} */
    @Override public Collection<Transaction> localActiveTransactions() {
        return F.viewReadOnly(cctx.tm().activeTransactions(), new IgniteClosure<IgniteInternalTx, Transaction>() {
            @Override public Transaction apply(IgniteInternalTx tx) {
                return ((GridNearTxLocal)tx).rollbackOnlyProxy();
            }
        }, new IgnitePredicate<IgniteInternalTx>() {
            @Override public boolean apply(IgniteInternalTx tx) {
                return tx.local() && tx.near();
            }
        });
    }

    /** {@inheritDoc} */
    @Override public IgniteTransactions withLabel(String lb) {
        A.notNull(lb, "label should not be empty.");

        return new IgniteTransactionsImpl<>(cctx, lb, tracingEnabled);
    }

    /** {@inheritDoc} */
    @Override public IgniteTransactions withTracing() {
        return new IgniteTransactionsImpl<>(cctx, lb, true);
    }

    /**
     * @param ctx Cache context.
     */
    private void checkTransactional(GridCacheContext ctx) {
        if (!ctx.transactional())
            throw new TransactionException("Failed to start transaction on non-transactional cache: " + ctx.name());
    }
}<|MERGE_RESOLUTION|>--- conflicted
+++ resolved
@@ -168,15 +168,11 @@
     ) {
         cctx.kernalContext().gateway().readLock();
 
-<<<<<<< HEAD
-        MTC.supportInitial(cctx.kernalContext().tracing().create(
+        Span span = cctx.kernalContext().tracing().create(
             TX,
             null,
             lb,
-            tracingEnabled));
-=======
-        Span span = cctx.kernalContext().tracing().create(TX, null, lb);
->>>>>>> 16ffea74
+            tracingEnabled);
 
         MTC.supportInitial(span);
 
