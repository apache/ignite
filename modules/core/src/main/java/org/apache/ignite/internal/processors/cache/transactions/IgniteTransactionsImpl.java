--- conflicted
+++ resolved
@@ -48,6 +48,7 @@
 
     /**
      * @param cctx Cache shared context.
+     * @param lb Label.
      */
     public IgniteTransactionsImpl(GridCacheSharedContext<K, V> cctx, @Nullable String lb) {
         this.cctx = cctx;
@@ -175,13 +176,9 @@
                 isolation,
                 timeout,
                 true,
-<<<<<<< HEAD
                 null,
-                txSize
-=======
                 txSize,
                 lb
->>>>>>> ebd669e4
             );
 
             assert tx != null;
