/*
 * Licensed to the Apache Software Foundation (ASF) under one or more
 * contributor license agreements.  See the NOTICE file distributed with
 * this work for additional information regarding copyright ownership.
 * The ASF licenses this file to You under the Apache License, Version 2.0
 * (the "License"); you may not use this file except in compliance with
 * the License.  You may obtain a copy of the License at
 *
 *      http://www.apache.org/licenses/LICENSE-2.0
 *
 * Unless required by applicable law or agreed to in writing, software
 * distributed under the License is distributed on an "AS IS" BASIS,
 * WITHOUT WARRANTIES OR CONDITIONS OF ANY KIND, either express or implied.
 * See the License for the specific language governing permissions and
 * limitations under the License.
 */

package org.apache.ignite.internal.processors.cache.distributed;

import org.apache.ignite.*;
import org.apache.ignite.internal.*;
import org.apache.ignite.internal.processors.cache.*;
import org.apache.ignite.internal.processors.cache.version.*;
import org.apache.ignite.internal.util.tostring.*;
import org.apache.ignite.internal.util.typedef.internal.*;
import org.apache.ignite.lang.*;
import org.apache.ignite.plugin.extensions.communication.*;
import org.apache.ignite.transactions.*;
import org.jetbrains.annotations.*;

import java.nio.*;
import java.util.*;

/**
 * Lock request message.
 */
public class GridDistributedLockRequest extends GridDistributedBaseMessage {
    /** */
    private static final long serialVersionUID = 0L;

    /** Sender node ID. */
    private UUID nodeId;

    /** Near transaction version. */
    private GridCacheVersion nearXidVer;

    /** Thread ID. */
    private long threadId;

    /** Future ID. */
    private IgniteUuid futId;

    /** Max wait timeout. */
    private long timeout;

    /** Indicates whether lock is obtained within a scope of transaction. */
    private boolean isInTx;

    /** Invalidate flag for transactions. */
    private boolean isInvalidate;

    /** Indicates whether implicit lock so for read or write operation. */
    private boolean isRead;

    /** Transaction isolation. */
    private TransactionIsolation isolation;

    /** Key bytes for keys to lock. */
    @GridDirectCollection(KeyCacheObject.class)
    private List<KeyCacheObject> keys;

    /** Array indicating whether value should be returned for a key. */
    @GridToStringInclude
    private boolean[] retVals;

    /** Key-bytes index. */
    @GridDirectTransient
    protected int idx;

    /** Key count. */
    private int txSize;

<<<<<<< HEAD
=======
    /** Group lock key if this is a group-lock transaction. */
    private IgniteTxKey grpLockKey;

    /** Partition lock flag. Only if group-lock transaction. */
    private boolean partLock;

>>>>>>> 50fc5a9d
    /**
     * Empty constructor.
     */
    public GridDistributedLockRequest() {
        /* No-op. */
    }

    /**
     * @param nodeId Node ID.
     * @param nearXidVer Near transaction ID.
     * @param threadId Thread ID.
     * @param futId Future ID.
     * @param lockVer Cache version.
     * @param isInTx {@code True} if implicit transaction lock.
     * @param isRead Indicates whether implicit lock is for read or write operation.
     * @param isolation Transaction isolation.
     * @param isInvalidate Invalidation flag.
     * @param timeout Lock timeout.
     * @param keyCnt Number of keys.
     * @param txSize Expected transaction size.
     */
    public GridDistributedLockRequest(
        int cacheId,
        UUID nodeId,
        @Nullable GridCacheVersion nearXidVer,
        long threadId,
        IgniteUuid futId,
        GridCacheVersion lockVer,
        boolean isInTx,
        boolean isRead,
        TransactionIsolation isolation,
        boolean isInvalidate,
        long timeout,
        int keyCnt,
        int txSize
    ) {
        super(lockVer, keyCnt);

        assert keyCnt > 0;
        assert futId != null;
        assert !isInTx || isolation != null;

        this.cacheId = cacheId;
        this.nodeId = nodeId;
        this.nearXidVer = nearXidVer;
        this.threadId = threadId;
        this.futId = futId;
        this.isInTx = isInTx;
        this.isRead = isRead;
        this.isolation = isolation;
        this.isInvalidate = isInvalidate;
        this.timeout = timeout;
        this.txSize = txSize;

        retVals = new boolean[keyCnt];
    }

    /**
     *
     * @return Node ID.
     */
    public UUID nodeId() {
        return nodeId;
    }

    /**
     * @return Near transaction ID.
     */
    public GridCacheVersion nearXidVersion() {
        return nearXidVer;
    }

    /**
     *
     * @return Owner node thread ID.
     */
    public long threadId() {
        return threadId;
    }

    /**
     * @return Future ID.
     */
    public IgniteUuid futureId() {
        return futId;
    }

    /**
     * @return {@code True} if implicit transaction lock.
     */
    public boolean inTx() {
        return isInTx;
    }

    /**
     * @return Invalidate flag.
     */
    public boolean isInvalidate() {
        return isInvalidate;
    }

    /**
     * @return {@code True} if lock is implicit and for a read operation.
     */
    public boolean txRead() {
        return isRead;
    }

    /**
     * @param idx Key index.
     * @return Flag indicating whether a value should be returned.
     */
    public boolean returnValue(int idx) {
        return retVals[idx];
    }

    /**
     * @return Return flags.
     */
    public boolean[] returnFlags() {
        return retVals;
    }

    /**
     * @return Transaction isolation or <tt>null</tt> if not in transaction.
     */
    public TransactionIsolation isolation() {
        return isolation;
    }

    /**
     * @return Tx size.
     */
    public int txSize() {
        return txSize;
    }

    /**
     * Adds a key.
     *
     * @param key Key.
     * @param retVal Flag indicating whether value should be returned.
     * @param cands Candidates.
     * @param ctx Context.
     * @throws IgniteCheckedException If failed.
     */
    public void addKeyBytes(
        KeyCacheObject key,
        boolean retVal,
        @Nullable Collection<GridCacheMvccCandidate> cands,
        GridCacheContext ctx
    ) throws IgniteCheckedException {
        if (keys == null)
            keys = new ArrayList<>(keysCount());

        keys.add(key);

        candidatesByIndex(idx, cands);

        retVals[idx] = retVal;

        idx++;
    }

    /**
     * @return Unmarshalled keys.
     */
    public List<KeyCacheObject> keys() {
        return keys;
    }

    /**
     * @return Max lock wait time.
     */
    public long timeout() {
        return timeout;
    }

    /** {@inheritDoc}
     * @param ctx*/
    @Override public void prepareMarshal(GridCacheSharedContext ctx) throws IgniteCheckedException {
        super.prepareMarshal(ctx);

<<<<<<< HEAD
        if (keyBytes == null && keys != null)
            keyBytes = marshalCollection(keys, ctx);
=======
        GridCacheContext cctx = ctx.cacheContext(cacheId);

        prepareMarshalCacheObjects(keys, cctx);

        if (grpLockKey != null)
            grpLockKey.prepareMarshal(cctx);
>>>>>>> 50fc5a9d
    }

    /** {@inheritDoc} */
    @Override public void finishUnmarshal(GridCacheSharedContext ctx, ClassLoader ldr) throws IgniteCheckedException {
        super.finishUnmarshal(ctx, ldr);

<<<<<<< HEAD
        if (keys == null)
            keys = unmarshalCollection(keyBytes, ctx, ldr);
=======
        GridCacheContext cctx = ctx.cacheContext(cacheId);

        finishUnmarshalCacheObjects(keys, cctx, ldr);

        if (grpLockKey != null)
            grpLockKey.finishUnmarshal(cctx, ldr);
>>>>>>> 50fc5a9d
    }

    /** {@inheritDoc} */
    @Override public boolean writeTo(ByteBuffer buf, MessageWriter writer) {
        writer.setBuffer(buf);

        if (!super.writeTo(buf, writer))
            return false;

        if (!writer.isHeaderWritten()) {
            if (!writer.writeHeader(directType(), fieldsCount()))
                return false;

            writer.onHeaderWritten();
        }

        switch (writer.state()) {
            case 6:
                if (!writer.writeIgniteUuid("futId", futId))
                    return false;

                writer.incrementState();

<<<<<<< HEAD
            case 7:
=======
            case 9:
                if (!writer.writeMessage("grpLockKey", grpLockKey))
                    return false;

                writer.incrementState();

            case 10:
>>>>>>> 50fc5a9d
                if (!writer.writeBoolean("isInTx", isInTx))
                    return false;

                writer.incrementState();

            case 8:
                if (!writer.writeBoolean("isInvalidate", isInvalidate))
                    return false;

                writer.incrementState();

            case 9:
                if (!writer.writeBoolean("isRead", isRead))
                    return false;

                writer.incrementState();

            case 10:
                if (!writer.writeByte("isolation", isolation != null ? (byte)isolation.ordinal() : -1))
                    return false;

                writer.incrementState();

<<<<<<< HEAD
            case 11:
                if (!writer.writeCollection("keyBytes", keyBytes, MessageCollectionItemType.BYTE_ARR))
=======
            case 14:
                if (!writer.writeCollection("keys", keys, MessageCollectionItemType.MSG))
>>>>>>> 50fc5a9d
                    return false;

                writer.incrementState();

            case 12:
                if (!writer.writeMessage("nearXidVer", nearXidVer))
                    return false;

                writer.incrementState();

            case 13:
                if (!writer.writeUuid("nodeId", nodeId))
                    return false;

                writer.incrementState();

            case 14:
                if (!writer.writeBooleanArray("retVals", retVals))
                    return false;

                writer.incrementState();

            case 15:
                if (!writer.writeLong("threadId", threadId))
                    return false;

                writer.incrementState();

            case 16:
                if (!writer.writeLong("timeout", timeout))
                    return false;

                writer.incrementState();

            case 17:
                if (!writer.writeInt("txSize", txSize))
                    return false;

                writer.incrementState();

        }

        return true;
    }

    /** {@inheritDoc} */
    @Override public boolean readFrom(ByteBuffer buf, MessageReader reader) {
        reader.setBuffer(buf);

        if (!reader.beforeMessageRead())
            return false;

        if (!super.readFrom(buf, reader))
            return false;

        switch (reader.state()) {
            case 6:
                futId = reader.readIgniteUuid("futId");

                if (!reader.isLastRead())
                    return false;

                reader.incrementState();

<<<<<<< HEAD
            case 7:
=======
            case 9:
                grpLockKey = reader.readMessage("grpLockKey");

                if (!reader.isLastRead())
                    return false;

                reader.incrementState();

            case 10:
>>>>>>> 50fc5a9d
                isInTx = reader.readBoolean("isInTx");

                if (!reader.isLastRead())
                    return false;

                reader.incrementState();

            case 8:
                isInvalidate = reader.readBoolean("isInvalidate");

                if (!reader.isLastRead())
                    return false;

                reader.incrementState();

            case 9:
                isRead = reader.readBoolean("isRead");

                if (!reader.isLastRead())
                    return false;

                reader.incrementState();

            case 10:
                byte isolationOrd;

                isolationOrd = reader.readByte("isolation");

                if (!reader.isLastRead())
                    return false;

                isolation = TransactionIsolation.fromOrdinal(isolationOrd);

                reader.incrementState();

<<<<<<< HEAD
            case 11:
                keyBytes = reader.readCollection("keyBytes", MessageCollectionItemType.BYTE_ARR);
=======
            case 14:
                keys = reader.readCollection("keys", MessageCollectionItemType.MSG);
>>>>>>> 50fc5a9d

                if (!reader.isLastRead())
                    return false;

                reader.incrementState();

            case 12:
                nearXidVer = reader.readMessage("nearXidVer");

                if (!reader.isLastRead())
                    return false;

                reader.incrementState();

            case 13:
                nodeId = reader.readUuid("nodeId");

                if (!reader.isLastRead())
                    return false;

                reader.incrementState();

            case 14:
                retVals = reader.readBooleanArray("retVals");

                if (!reader.isLastRead())
                    return false;

                reader.incrementState();

            case 15:
                threadId = reader.readLong("threadId");

                if (!reader.isLastRead())
                    return false;

                reader.incrementState();

            case 16:
                timeout = reader.readLong("timeout");

                if (!reader.isLastRead())
                    return false;

                reader.incrementState();

            case 17:
                txSize = reader.readInt("txSize");

                if (!reader.isLastRead())
                    return false;

                reader.incrementState();

        }

        return true;
    }

    /** {@inheritDoc} */
    @Override public byte directType() {
        return 21;
    }

    /** {@inheritDoc} */
    @Override public byte fieldsCount() {
        return 18;
    }

    /** {@inheritDoc} */
    @Override public String toString() {
        return S.toString(GridDistributedLockRequest.class, this, "keysCnt", retVals.length,
            "super", super.toString());
    }
}<|MERGE_RESOLUTION|>--- conflicted
+++ resolved
@@ -80,15 +80,6 @@
     /** Key count. */
     private int txSize;
 
-<<<<<<< HEAD
-=======
-    /** Group lock key if this is a group-lock transaction. */
-    private IgniteTxKey grpLockKey;
-
-    /** Partition lock flag. Only if group-lock transaction. */
-    private boolean partLock;
-
->>>>>>> 50fc5a9d
     /**
      * Empty constructor.
      */
@@ -272,34 +263,18 @@
     @Override public void prepareMarshal(GridCacheSharedContext ctx) throws IgniteCheckedException {
         super.prepareMarshal(ctx);
 
-<<<<<<< HEAD
-        if (keyBytes == null && keys != null)
-            keyBytes = marshalCollection(keys, ctx);
-=======
         GridCacheContext cctx = ctx.cacheContext(cacheId);
 
         prepareMarshalCacheObjects(keys, cctx);
-
-        if (grpLockKey != null)
-            grpLockKey.prepareMarshal(cctx);
->>>>>>> 50fc5a9d
     }
 
     /** {@inheritDoc} */
     @Override public void finishUnmarshal(GridCacheSharedContext ctx, ClassLoader ldr) throws IgniteCheckedException {
         super.finishUnmarshal(ctx, ldr);
 
-<<<<<<< HEAD
-        if (keys == null)
-            keys = unmarshalCollection(keyBytes, ctx, ldr);
-=======
         GridCacheContext cctx = ctx.cacheContext(cacheId);
 
         finishUnmarshalCacheObjects(keys, cctx, ldr);
-
-        if (grpLockKey != null)
-            grpLockKey.finishUnmarshal(cctx, ldr);
->>>>>>> 50fc5a9d
     }
 
     /** {@inheritDoc} */
@@ -323,17 +298,7 @@
 
                 writer.incrementState();
 
-<<<<<<< HEAD
             case 7:
-=======
-            case 9:
-                if (!writer.writeMessage("grpLockKey", grpLockKey))
-                    return false;
-
-                writer.incrementState();
-
-            case 10:
->>>>>>> 50fc5a9d
                 if (!writer.writeBoolean("isInTx", isInTx))
                     return false;
 
@@ -357,13 +322,8 @@
 
                 writer.incrementState();
 
-<<<<<<< HEAD
             case 11:
-                if (!writer.writeCollection("keyBytes", keyBytes, MessageCollectionItemType.BYTE_ARR))
-=======
-            case 14:
                 if (!writer.writeCollection("keys", keys, MessageCollectionItemType.MSG))
->>>>>>> 50fc5a9d
                     return false;
 
                 writer.incrementState();
@@ -428,19 +388,7 @@
 
                 reader.incrementState();
 
-<<<<<<< HEAD
             case 7:
-=======
-            case 9:
-                grpLockKey = reader.readMessage("grpLockKey");
-
-                if (!reader.isLastRead())
-                    return false;
-
-                reader.incrementState();
-
-            case 10:
->>>>>>> 50fc5a9d
                 isInTx = reader.readBoolean("isInTx");
 
                 if (!reader.isLastRead())
@@ -476,13 +424,8 @@
 
                 reader.incrementState();
 
-<<<<<<< HEAD
             case 11:
-                keyBytes = reader.readCollection("keyBytes", MessageCollectionItemType.BYTE_ARR);
-=======
-            case 14:
                 keys = reader.readCollection("keys", MessageCollectionItemType.MSG);
->>>>>>> 50fc5a9d
 
                 if (!reader.isLastRead())
                     return false;
