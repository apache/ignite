/*
 * Licensed to the Apache Software Foundation (ASF) under one or more
 * contributor license agreements.  See the NOTICE file distributed with
 * this work for additional information regarding copyright ownership.
 * The ASF licenses this file to You under the Apache License, Version 2.0
 * (the "License"); you may not use this file except in compliance with
 * the License.  You may obtain a copy of the License at
 *
 *      http://www.apache.org/licenses/LICENSE-2.0
 *
 * Unless required by applicable law or agreed to in writing, software
 * distributed under the License is distributed on an "AS IS" BASIS,
 * WITHOUT WARRANTIES OR CONDITIONS OF ANY KIND, either express or implied.
 * See the License for the specific language governing permissions and
 * limitations under the License.
 */

package org.apache.ignite.internal.processors.cache.distributed;

import java.nio.ByteBuffer;
import java.util.ArrayList;
import java.util.List;
import java.util.UUID;
import org.apache.ignite.IgniteCheckedException;
import org.apache.ignite.IgniteLogger;
import org.apache.ignite.internal.GridDirectCollection;
import org.apache.ignite.internal.GridDirectTransient;
import org.apache.ignite.internal.processors.cache.GridCacheContext;
import org.apache.ignite.internal.processors.cache.GridCacheSharedContext;
import org.apache.ignite.internal.processors.cache.KeyCacheObject;
import org.apache.ignite.internal.processors.cache.version.GridCacheVersion;
import org.apache.ignite.internal.util.tostring.GridToStringInclude;
import org.apache.ignite.internal.util.typedef.internal.S;
import org.apache.ignite.lang.IgniteUuid;
import org.apache.ignite.plugin.extensions.communication.MessageCollectionItemType;
import org.apache.ignite.plugin.extensions.communication.MessageReader;
import org.apache.ignite.plugin.extensions.communication.MessageWriter;
import org.apache.ignite.transactions.TransactionIsolation;
import org.jetbrains.annotations.Nullable;

/**
 * Lock request message.
 */
public class GridDistributedLockRequest extends GridDistributedBaseMessage {
    /** Skip store flag bit mask. */
    private static final int SKIP_STORE_FLAG_MASK = 0x01;

    /** Keep binary flag. */
    private static final int KEEP_BINARY_FLAG_MASK = 0x02;

    /** */
    private static final int STORE_USED_FLAG_MASK = 0x04;

    /** Sender node ID. */
    private UUID nodeId;

    /** Near transaction version. */
    private GridCacheVersion nearXidVer;

    /** Thread ID. */
    private long threadId;

    /** Future ID. */
    private IgniteUuid futId;

    /** Max wait timeout. */
    private long timeout;

    /** Indicates whether lock is obtained within a scope of transaction. */
    private boolean isInTx;

    /** Invalidate flag for transactions. */
    private boolean isInvalidate;

    /** Indicates whether implicit lock so for read or write operation. */
    private boolean isRead;

    /** Transaction isolation. */
    private TransactionIsolation isolation;

    /** Key bytes for keys to lock. */
    @GridDirectCollection(KeyCacheObject.class)
    private List<KeyCacheObject> keys;

    /** Array indicating whether value should be returned for a key. */
    @GridToStringInclude
    private boolean[] retVals;

    /** Key-bytes index. */
    @GridDirectTransient
    protected int idx;

    /** Key count. */
    private int txSize;

    /** Additional flags. */
    private byte flags;

    /**
     * Empty constructor.
     */
    public GridDistributedLockRequest() {
        /* No-op. */
    }

    /**
     * @param cacheId Cache ID.
     * @param nodeId Node ID.
     * @param nearXidVer Near transaction ID.
     * @param threadId Thread ID.
     * @param futId Future ID.
     * @param lockVer Cache version.
     * @param isInTx {@code True} if implicit transaction lock.
     * @param isRead Indicates whether implicit lock is for read or write operation.
     * @param isolation Transaction isolation.
     * @param isInvalidate Invalidation flag.
     * @param timeout Lock timeout.
     * @param keyCnt Number of keys.
     * @param txSize Expected transaction size.
     * @param skipStore Skip store flag.
     * @param addDepInfo Deployment info flag.
     */
    public GridDistributedLockRequest(
        int cacheId,
        UUID nodeId,
        @Nullable GridCacheVersion nearXidVer,
        long threadId,
        IgniteUuid futId,
        GridCacheVersion lockVer,
        boolean isInTx,
        boolean isRead,
        TransactionIsolation isolation,
        boolean isInvalidate,
        long timeout,
        int keyCnt,
        int txSize,
        boolean skipStore,
        boolean keepBinary,
        boolean addDepInfo
    ) {
        super(lockVer, keyCnt, addDepInfo);

        assert keyCnt > 0;
        assert futId != null;
        assert !isInTx || isolation != null;

        this.cacheId = cacheId;
        this.nodeId = nodeId;
        this.nearXidVer = nearXidVer;
        this.threadId = threadId;
        this.futId = futId;
        this.isInTx = isInTx;
        this.isRead = isRead;
        this.isolation = isolation;
        this.isInvalidate = isInvalidate;
        this.timeout = timeout;
        this.txSize = txSize;

        retVals = new boolean[keyCnt];

        skipStore(skipStore);
        keepBinary(keepBinary);
    }

    /**
     *
     * @return Node ID.
     */
    public UUID nodeId() {
        return nodeId;
    }

    /**
     * @return Near transaction ID.
     */
    public GridCacheVersion nearXidVersion() {
        return nearXidVer;
    }

    /**
     *
     * @return Owner node thread ID.
     */
    public long threadId() {
        return threadId;
    }

    /**
     * @return Future ID.
     */
    public IgniteUuid futureId() {
        return futId;
    }

    /**
     * @return {@code True} if implicit transaction lock.
     */
    public boolean inTx() {
        return isInTx;
    }

    /**
     * @return Invalidate flag.
     */
    public boolean isInvalidate() {
        return isInvalidate;
    }

    /**
     * @return {@code True} if lock is implicit and for a read operation.
     */
    public boolean txRead() {
        return isRead;
    }

    /**
     * @param idx Key index.
     * @return Flag indicating whether a value should be returned.
     */
    public boolean returnValue(int idx) {
        return retVals[idx];
    }

    /**
     * Sets skip store flag value.
     *
     * @param skipStore Skip store flag.
     */
    private void skipStore(boolean skipStore) {
        flags = skipStore ? (byte)(flags | SKIP_STORE_FLAG_MASK) : (byte)(flags & ~SKIP_STORE_FLAG_MASK);
    }

    /**
     * @return Skip store flag.
     */
    public boolean skipStore() {
        return (flags & SKIP_STORE_FLAG_MASK) == 1;
    }

    /**
     * @param keepBinary Keep binary flag.
     */
    public void keepBinary(boolean keepBinary) {
        flags = keepBinary ? (byte)(flags | KEEP_BINARY_FLAG_MASK) : (byte)(flags & ~KEEP_BINARY_FLAG_MASK);
    }

    /**
     * @return Keep binary.
     */
    public boolean keepBinary() {
        return (flags & KEEP_BINARY_FLAG_MASK) != 0;
    }

    /**
     * @return Flag indicating whether transaction use cache store.
     */
    public boolean storeUsed() {
        return (flags & STORE_USED_FLAG_MASK) != 0;
    }

    /**
     * @param storeUsed Store used value.
     */
    public void storeUsed(boolean storeUsed) {
        if (storeUsed)
            flags |= STORE_USED_FLAG_MASK;
        else
            flags &= ~STORE_USED_FLAG_MASK;
    }

    /**
     * @return Transaction isolation or <tt>null</tt> if not in transaction.
     */
    public TransactionIsolation isolation() {
        return isolation;
    }

    /**
     * @return Tx size.
     */
    public int txSize() {
        return txSize;
    }

    /**
     * Adds a key.
     *
     * @param key Key.
     * @param retVal Flag indicating whether value should be returned.
     */
    public void addKeyBytes(KeyCacheObject key, boolean retVal) {
        if (keys == null)
            keys = new ArrayList<>(keysCount());

        keys.add(key);

        retVals[idx] = retVal;

        idx++;
    }

    /**
     * @return Unmarshalled keys.
     */
    public List<KeyCacheObject> keys() {
        return keys;
    }

    /** {@inheritDoc} */
    @Override public int partition() {
        return keys != null && !keys.isEmpty() ? keys.get(0).partition() : -1;
    }

    /**
     * @return Max lock wait time.
     */
    public long timeout() {
        return timeout;
    }

    /** {@inheritDoc} */
    @Override public IgniteLogger messageLogger(GridCacheSharedContext<?, ?> ctx) {
        return ctx.txLockMessageLogger();
    }

    /** {@inheritDoc}
     * @param ctx*/
    @Override public void prepareMarshal(GridCacheSharedContext<?, ?> ctx) throws IgniteCheckedException {
        super.prepareMarshal(ctx);

        GridCacheContext<?, ?> cctx = ctx.cacheContext(cacheId);

        prepareMarshalCacheObjects(keys, cctx);
    }

    /** {@inheritDoc} */
    @Override public void finishUnmarshal(GridCacheSharedContext<?, ?> ctx, ClassLoader ldr) throws IgniteCheckedException {
        super.finishUnmarshal(ctx, ldr);

        GridCacheContext<?, ?> cctx = ctx.cacheContext(cacheId);

        finishUnmarshalCacheObjects(keys, cctx, ldr);
    }

    /** {@inheritDoc} */
    @Override public boolean writeTo(ByteBuffer buf, MessageWriter writer) {
        writer.setBuffer(buf);

        if (!super.writeTo(buf, writer))
            return false;

        if (!writer.isHeaderWritten()) {
            if (!writer.writeHeader(directType()))
                return false;

            writer.onHeaderWritten();
        }

        switch (writer.state()) {
            case 7:
                if (!writer.writeByte(flags))
                    return false;

                writer.incrementState();

            case 8:
                if (!writer.writeIgniteUuid(futId))
                    return false;

                writer.incrementState();

            case 9:
                if (!writer.writeBoolean(isInTx))
                    return false;

                writer.incrementState();

            case 10:
                if (!writer.writeBoolean(isInvalidate))
                    return false;

                writer.incrementState();

            case 11:
                if (!writer.writeBoolean(isRead))
                    return false;

                writer.incrementState();

            case 12:
                if (!writer.writeByte(isolation != null ? (byte)isolation.ordinal() : -1))
                    return false;

                writer.incrementState();

<<<<<<< HEAD
            case 13:
                if (!writer.writeCollection(keys, MessageCollectionItemType.MSG))
=======
            case 14:
                if (!writer.writeCollection(keys, MessageCollectionItemType.KEY_CACHE_OBJECT))
>>>>>>> 9d96b6cf
                    return false;

                writer.incrementState();

            case 14:
                if (!writer.writeMessage(nearXidVer))
                    return false;

                writer.incrementState();

            case 15:
                if (!writer.writeUuid(nodeId))
                    return false;

                writer.incrementState();

            case 16:
                if (!writer.writeBooleanArray(retVals))
                    return false;

                writer.incrementState();

            case 17:
                if (!writer.writeLong(threadId))
                    return false;

                writer.incrementState();

            case 18:
                if (!writer.writeLong(timeout))
                    return false;

                writer.incrementState();

            case 19:
                if (!writer.writeInt(txSize))
                    return false;

                writer.incrementState();

        }

        return true;
    }

    /** {@inheritDoc} */
    @Override public boolean readFrom(ByteBuffer buf, MessageReader reader) {
        reader.setBuffer(buf);

        if (!super.readFrom(buf, reader))
            return false;

        switch (reader.state()) {
            case 7:
                flags = reader.readByte();

                if (!reader.isLastRead())
                    return false;

                reader.incrementState();

            case 8:
                futId = reader.readIgniteUuid();

                if (!reader.isLastRead())
                    return false;

                reader.incrementState();

            case 9:
                isInTx = reader.readBoolean();

                if (!reader.isLastRead())
                    return false;

                reader.incrementState();

            case 10:
                isInvalidate = reader.readBoolean();

                if (!reader.isLastRead())
                    return false;

                reader.incrementState();

            case 11:
                isRead = reader.readBoolean();

                if (!reader.isLastRead())
                    return false;

                reader.incrementState();

            case 12:
                byte isolationOrd;

                isolationOrd = reader.readByte();

                if (!reader.isLastRead())
                    return false;

                isolation = TransactionIsolation.fromOrdinal(isolationOrd);

                reader.incrementState();

<<<<<<< HEAD
            case 13:
                keys = reader.readCollection(MessageCollectionItemType.MSG);
=======
            case 14:
                keys = reader.readCollection(MessageCollectionItemType.KEY_CACHE_OBJECT);
>>>>>>> 9d96b6cf

                if (!reader.isLastRead())
                    return false;

                reader.incrementState();

            case 14:
                nearXidVer = reader.readMessage();

                if (!reader.isLastRead())
                    return false;

                reader.incrementState();

            case 15:
                nodeId = reader.readUuid();

                if (!reader.isLastRead())
                    return false;

                reader.incrementState();

            case 16:
                retVals = reader.readBooleanArray();

                if (!reader.isLastRead())
                    return false;

                reader.incrementState();

            case 17:
                threadId = reader.readLong();

                if (!reader.isLastRead())
                    return false;

                reader.incrementState();

            case 18:
                timeout = reader.readLong();

                if (!reader.isLastRead())
                    return false;

                reader.incrementState();

            case 19:
                txSize = reader.readInt();

                if (!reader.isLastRead())
                    return false;

                reader.incrementState();

        }

        return true;
    }

    /** {@inheritDoc} */
    @Override public short directType() {
        return 21;
    }

    /** {@inheritDoc} */
    @Override public String toString() {
        return S.toString(GridDistributedLockRequest.class, this, "keysCnt", retVals.length,
            "super", super.toString());
    }
}<|MERGE_RESOLUTION|>--- conflicted
+++ resolved
@@ -393,13 +393,8 @@
 
                 writer.incrementState();
 
-<<<<<<< HEAD
             case 13:
-                if (!writer.writeCollection(keys, MessageCollectionItemType.MSG))
-=======
-            case 14:
                 if (!writer.writeCollection(keys, MessageCollectionItemType.KEY_CACHE_OBJECT))
->>>>>>> 9d96b6cf
                     return false;
 
                 writer.incrementState();
@@ -505,13 +500,8 @@
 
                 reader.incrementState();
 
-<<<<<<< HEAD
             case 13:
-                keys = reader.readCollection(MessageCollectionItemType.MSG);
-=======
-            case 14:
                 keys = reader.readCollection(MessageCollectionItemType.KEY_CACHE_OBJECT);
->>>>>>> 9d96b6cf
 
                 if (!reader.isLastRead())
                     return false;
