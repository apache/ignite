/*
 * Licensed to the Apache Software Foundation (ASF) under one or more
 * contributor license agreements.  See the NOTICE file distributed with
 * this work for additional information regarding copyright ownership.
 * The ASF licenses this file to You under the Apache License, Version 2.0
 * (the "License"); you may not use this file except in compliance with
 * the License.  You may obtain a copy of the License at
 *
 *      http://www.apache.org/licenses/LICENSE-2.0
 *
 * Unless required by applicable law or agreed to in writing, software
 * distributed under the License is distributed on an "AS IS" BASIS,
 * WITHOUT WARRANTIES OR CONDITIONS OF ANY KIND, either express or implied.
 * See the License for the specific language governing permissions and
 * limitations under the License.
 */

package org.apache.ignite.internal.processors.cache.distributed;

import java.util.ArrayList;
import java.util.List;
import java.util.UUID;
import org.apache.ignite.IgniteCheckedException;
import org.apache.ignite.IgniteLogger;
import org.apache.ignite.internal.Order;
import org.apache.ignite.internal.managers.communication.TransactionIsolationMessage;
import org.apache.ignite.internal.processors.cache.GridCacheContext;
import org.apache.ignite.internal.processors.cache.GridCacheSharedContext;
import org.apache.ignite.internal.processors.cache.KeyCacheObject;
import org.apache.ignite.internal.processors.cache.version.GridCacheVersion;
import org.apache.ignite.internal.util.tostring.GridToStringInclude;
import org.apache.ignite.internal.util.typedef.internal.S;
import org.apache.ignite.lang.IgniteUuid;
import org.apache.ignite.transactions.TransactionIsolation;
import org.jetbrains.annotations.Nullable;

/**
 * Lock request message.
 */
public class GridDistributedLockRequest extends GridDistributedBaseMessage {
    /** Skip store flag bit mask. */
    private static final int SKIP_STORE_FLAG_MASK = 0x01;

    /** Keep binary flag. */
    private static final int KEEP_BINARY_FLAG_MASK = 0x02;

    /** */
    private static final int STORE_USED_FLAG_MASK = 0x04;

    /** */
    private static final int SKIP_READ_THROUGH_FLAG_MASK = 0x08;

    /** Sender node ID. */
    @Order(7)
    private UUID nodeId;

    /** Near transaction version. */
    @Order(value = 8, method = "nearXidVersion")
    private GridCacheVersion nearXidVer;

    /** Thread ID. */
    @Order(9)
    private long threadId;

    /** Future ID. */
    @Order(value = 10, method = "futureId")
    private IgniteUuid futId;

    /** Max wait timeout. */
    @Order(11)
    private long timeout;

    /** Indicates whether lock is obtained within a scope of transaction. */
    @Order(value = 12, method = "inTx")
    private boolean isInTx;

    /** Invalidate flag for transactions. */
    @Order(13)
    private boolean isInvalidate;

    /** Indicates whether implicit lock so for read or write operation. */
    @Order(value = 14, method = "txRead")
    private boolean isRead;

    /** Transaction isolation message. */
    @Order(15)
    private TransactionIsolationMessage isolation;

    /** Key bytes for keys to lock. */
    @Order(16)
    private List<KeyCacheObject> keys;

    /** Array indicating whether value should be returned for a key. */
    @Order(value = 17, method = "returnValues")
    @GridToStringInclude
    private boolean[] retVals;

    /** Key-bytes index. */
    protected int idx;

    /** Key count. */
    @Order(18)
    private int txSize;

    /** Additional flags. */
    @Order(19)
    private byte flags;

    /**
     * Empty constructor.
     */
    public GridDistributedLockRequest() {
        /* No-op. */
    }

    /**
     * @param cacheId Cache ID.
     * @param nodeId Node ID.
     * @param nearXidVer Near transaction ID.
     * @param threadId Thread ID.
     * @param futId Future ID.
     * @param lockVer Cache version.
     * @param isInTx {@code True} if implicit transaction lock.
     * @param isRead Indicates whether implicit lock is for read or write operation.
     * @param isolation Transaction isolation.
     * @param isInvalidate Invalidation flag.
     * @param timeout Lock timeout.
     * @param keyCnt Number of keys.
     * @param txSize Expected transaction size.
     * @param skipStore Skip store flag.
     */
    public GridDistributedLockRequest(
        int cacheId,
        UUID nodeId,
        @Nullable GridCacheVersion nearXidVer,
        long threadId,
        IgniteUuid futId,
        GridCacheVersion lockVer,
        boolean isInTx,
        boolean isRead,
        TransactionIsolation isolation,
        boolean isInvalidate,
        long timeout,
        int keyCnt,
        int txSize,
        boolean skipStore,
<<<<<<< HEAD
        boolean keepBinary
=======
        boolean skipReadThrough,
        boolean keepBinary,
        boolean addDepInfo
>>>>>>> 05fa9b6f
    ) {
        super(lockVer, keyCnt, false);

        assert keyCnt > 0;
        assert futId != null;
        assert !isInTx || isolation != null;

        this.cacheId = cacheId;
        this.nodeId = nodeId;
        this.nearXidVer = nearXidVer;
        this.threadId = threadId;
        this.futId = futId;
        this.isInTx = isInTx;
        this.isRead = isRead;
        this.isolation = new TransactionIsolationMessage(isolation);
        this.isInvalidate = isInvalidate;
        this.timeout = timeout;
        this.txSize = txSize;

        retVals = new boolean[keyCnt];

        skipStore(skipStore);
        skipReadThrough(skipReadThrough);
        keepBinary(keepBinary);
    }

    /**
     * @return Node ID.
     */
    public UUID nodeId() {
        return nodeId;
    }

    /**
     * @param nodeId Node ID.
     */
    public void nodeId(UUID nodeId) {
        this.nodeId = nodeId;
    }

    /**
     * @return Near transaction ID.
     */
    public GridCacheVersion nearXidVersion() {
        return nearXidVer;
    }

    /**
     * @param nearXidVer Near transaction ID.
     */
    public void nearXidVersion(GridCacheVersion nearXidVer) {
        this.nearXidVer = nearXidVer;
    }

    /**
     * @return Owner node thread ID.
     */
    public long threadId() {
        return threadId;
    }

    /**
     * @param threadId Owner node thread ID.
     */
    public void threadId(long threadId) {
        this.threadId = threadId;
    }

    /**
     * @return Future ID.
     */
    public IgniteUuid futureId() {
        return futId;
    }

    /**
     * @param futId Future ID.
     */
    public void futureId(IgniteUuid futId) {
        this.futId = futId;
    }

    /**
     * @return {@code True} if implicit transaction lock.
     */
    public boolean inTx() {
        return isInTx;
    }

    /**
     * @param isInTx {@code True} if implicit transaction lock.
     */
    public void inTx(boolean isInTx) {
        this.isInTx = isInTx;
    }

    /**
     * @return Invalidate flag.
     */
    public boolean isInvalidate() {
        return isInvalidate;
    }

    /**
     * @param isInvalidate Invalidate flag.
     */
    public void isInvalidate(boolean isInvalidate) {
        this.isInvalidate = isInvalidate;
    }

    /**
     * @return {@code True} if lock is implicit and for a read operation.
     */
    public boolean txRead() {
        return isRead;
    }

    /**
     * @param isRead {@code True} if lock is implicit and for a read operation.
     */
    public void txRead(boolean isRead) {
        this.isRead = isRead;
    }

    /**
     * @param idx Key index.
     * @return Flag indicating whether a value should be returned.
     */
    public boolean returnValue(int idx) {
        return retVals[idx];
    }

    /**
     * @return Array indicating whether value should be returned for a key.
     */
    public boolean[] returnValues() {
        return retVals;
    }

    /**
     * @param retVals Array indicating whether value should be returned for a key.
     */
    public void returnValues(boolean[] retVals) {
        this.retVals = retVals;
    }

    /**
     * Sets skip store flag value.
     *
     * @param skipStore Skip store flag.
     */
    private void skipStore(boolean skipStore) {
        flags = skipStore ? (byte)(flags | SKIP_STORE_FLAG_MASK) : (byte)(flags & ~SKIP_STORE_FLAG_MASK);
    }

    /**
     * @return Skip store flag.
     */
    public boolean skipStore() {
        return (flags & SKIP_STORE_FLAG_MASK) == 1;
    }

    /**
     * Sets skip store flag value.
     *
     * @param skipReadThrough Skip read-through cache store flag.
     */
    private void skipReadThrough(boolean skipReadThrough) {
        flags = skipReadThrough ? (byte)(flags | SKIP_READ_THROUGH_FLAG_MASK) : (byte)(flags & ~SKIP_READ_THROUGH_FLAG_MASK);
    }

    /**
     * @return Skip store flag.
     */
    public boolean skipReadThrough() {
        return (flags & SKIP_READ_THROUGH_FLAG_MASK) != 0;
    }

    /**
     * @param keepBinary Keep binary flag.
     */
    private void keepBinary(boolean keepBinary) {
        flags = keepBinary ? (byte)(flags | KEEP_BINARY_FLAG_MASK) : (byte)(flags & ~KEEP_BINARY_FLAG_MASK);
    }

    /**
     * @return Keep binary.
     */
    public boolean keepBinary() {
        return (flags & KEEP_BINARY_FLAG_MASK) != 0;
    }

    /**
     * @return Flag indicating whether transaction use cache store.
     */
    public boolean storeUsed() {
        return (flags & STORE_USED_FLAG_MASK) != 0;
    }

    /**
     * @param storeUsed Store used value.
     */
    public void storeUsed(boolean storeUsed) {
        if (storeUsed)
            flags |= STORE_USED_FLAG_MASK;
        else
            flags &= ~STORE_USED_FLAG_MASK;
    }

    /**
     * @return Transaction isolation message.
     */
    public TransactionIsolationMessage isolation() {
        return isolation;
    }

    /**
     * @param isolation Transaction isolation message.
     */
    public void isolation(TransactionIsolationMessage isolation) {
        this.isolation = isolation;
    }

    /**
     * @return Tx size.
     */
    public int txSize() {
        return txSize;
    }

    /**
     * @param txSize Tx size.
     */
    public void txSize(int txSize) {
        this.txSize = txSize;
    }

    /**
     * Adds a key.
     *
     * @param key Key.
     * @param retVal Flag indicating whether value should be returned.
     */
    public void addKeyBytes(KeyCacheObject key, boolean retVal) {
        if (keys == null)
            keys = new ArrayList<>(keysCount());

        keys.add(key);

        retVals[idx] = retVal;

        idx++;
    }

    /**
     * @return Unmarshalled keys.
     */
    public List<KeyCacheObject> keys() {
        return keys;
    }

    /**
     * @param keys Unmarshalled keys.
     */
    public void keys(List<KeyCacheObject> keys) {
        this.keys = keys;
    }

    /** {@inheritDoc} */
    @Override public int partition() {
        return keys != null && !keys.isEmpty() ? keys.get(0).partition() : -1;
    }

    /**
     * @return Max lock wait time.
     */
    public long timeout() {
        return timeout;
    }

    /**
     * @param timeout Max lock wait time.
     */
    public void timeout(long timeout) {
        this.timeout = timeout;
    }

    /**
     * @return Flags.
     */
    public byte flags() {
        return flags;
    }

    /**
     * @param flags Flags.
     */
    public void flags(byte flags) {
        this.flags = flags;
    }

    /** {@inheritDoc} */
    @Override public IgniteLogger messageLogger(GridCacheSharedContext<?, ?> ctx) {
        return ctx.txLockMessageLogger();
    }

    /** {@inheritDoc}
     * @param ctx*/
    @Override public void prepareMarshal(GridCacheSharedContext<?, ?> ctx) throws IgniteCheckedException {
        super.prepareMarshal(ctx);

        GridCacheContext<?, ?> cctx = ctx.cacheContext(cacheId);

        prepareMarshalCacheObjects(keys, cctx);
    }

    /** {@inheritDoc} */
    @Override public void finishUnmarshal(GridCacheSharedContext<?, ?> ctx, ClassLoader ldr) throws IgniteCheckedException {
        super.finishUnmarshal(ctx, ldr);

        GridCacheContext<?, ?> cctx = ctx.cacheContext(cacheId);

        finishUnmarshalCacheObjects(keys, cctx, ldr);
    }

    /** {@inheritDoc} */
    @Override public short directType() {
        return 21;
    }

    /** {@inheritDoc} */
    @Override public String toString() {
        return S.toString(GridDistributedLockRequest.class, this, "keysCnt", retVals.length,
            "super", super.toString());
    }
}<|MERGE_RESOLUTION|>--- conflicted
+++ resolved
@@ -144,13 +144,8 @@
         int keyCnt,
         int txSize,
         boolean skipStore,
-<<<<<<< HEAD
+        boolean skipReadThrough,
         boolean keepBinary
-=======
-        boolean skipReadThrough,
-        boolean keepBinary,
-        boolean addDepInfo
->>>>>>> 05fa9b6f
     ) {
         super(lockVer, keyCnt, false);
 
