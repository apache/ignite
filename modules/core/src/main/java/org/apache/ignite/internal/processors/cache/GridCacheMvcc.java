/*
 * Licensed to the Apache Software Foundation (ASF) under one or more
 * contributor license agreements.  See the NOTICE file distributed with
 * this work for additional information regarding copyright ownership.
 * The ASF licenses this file to You under the Apache License, Version 2.0
 * (the "License"); you may not use this file except in compliance with
 * the License.  You may obtain a copy of the License at
 *
 *      http://www.apache.org/licenses/LICENSE-2.0
 *
 * Unless required by applicable law or agreed to in writing, software
 * distributed under the License is distributed on an "AS IS" BASIS,
 * WITHOUT WARRANTIES OR CONDITIONS OF ANY KIND, either express or implied.
 * See the License for the specific language governing permissions and
 * limitations under the License.
 */

package org.apache.ignite.internal.processors.cache;

import org.apache.ignite.*;
import org.apache.ignite.internal.processors.cache.transactions.*;
import org.apache.ignite.internal.processors.cache.version.*;
import org.apache.ignite.internal.util.tostring.*;
import org.apache.ignite.internal.util.typedef.*;
import org.apache.ignite.internal.util.typedef.internal.*;
import org.jetbrains.annotations.*;

import java.util.*;
import java.util.concurrent.atomic.*;

/**
 * Replicated lock based on MVCC paradigm. This class ensures that locks are acquired
 * in proper order and that there is no more than only one active lock present at all
 * times. It also ensures that new generated lock candidates will appear after
 * old ones in the pending set, hence preventing lock starvation.
 * See {@link GridCacheVersionManager#next()} for information on how lock IDs are
 * generated to prevent starvation.
 */
public final class GridCacheMvcc {
    /** Logger reference. */
    private static final AtomicReference<IgniteLogger> logRef = new AtomicReference<>();

    /** Logger. */
    private static volatile IgniteLogger log;

    /** Cache context. */
    @GridToStringExclude
    private final GridCacheContext<?, ?> cctx;

    /** Local queue. */
    @GridToStringInclude
    private LinkedList<GridCacheMvccCandidate> locs;

    /** Remote queue. */
    @GridToStringInclude
    private LinkedList<GridCacheMvccCandidate> rmts;

    /**
     * @param cctx Cache context.
     */
    public GridCacheMvcc(GridCacheContext<?, ?> cctx) {
        assert cctx != null;

        this.cctx = cctx;

        if (log == null)
            log = U.logger(cctx.kernalContext(), logRef, GridCacheMvcc.class);
    }

    /**
     * @return Any owner.
     */
    @Nullable public GridCacheMvccCandidate anyOwner() {
        GridCacheMvccCandidate owner = localOwner();

        if (owner == null)
            owner = remoteOwner();

        return owner;
    }

    /**
     * @return Remote candidate only if it's first in the list and is marked
     *      as <tt>'used'</tt>.
     */
    @Nullable public GridCacheMvccCandidate remoteOwner() {
        if (rmts != null) {
            assert !rmts.isEmpty();

            GridCacheMvccCandidate first = rmts.getFirst();

            return first.used() && first.owner() ? first : null;
        }

        return null;
    }

    /**
     * @return Local candidate only if it's first in the list and is marked
     *      as <tt>'owner'</tt>.
     */
    @Nullable public GridCacheMvccCandidate localOwner() {
        if (locs != null) {
            assert !locs.isEmpty();

            GridCacheMvccCandidate first = locs.getFirst();

            return first.owner() ? first : null;
        }

        return null;
    }

    /**
     * @param cands Candidates to search.
     * @param ver Version.
     * @return Candidate for the version.
     */
    @Nullable private GridCacheMvccCandidate candidate(Iterable<GridCacheMvccCandidate> cands,
        GridCacheVersion ver) {
        assert ver != null;

        if (cands != null)
            for (GridCacheMvccCandidate c : cands)
                if (c.version().equals(ver))
                    return c;

        return null;
    }

    /**
     *
     * @param threadId Thread ID.
     * @param reentry Reentry flag.
     * @return Local candidate for the thread.
     */
    @Nullable private GridCacheMvccCandidate localCandidate(long threadId, boolean reentry) {
        if (locs != null)
            for (GridCacheMvccCandidate cand : locs) {
                if (cand.threadId() == threadId) {
                    if (cand.reentry() && !reentry)
                        continue;

                    return cand;
                }
            }

        return null;
    }

    /**
     * @param cand Candidate to add.
     */
    private void add0(GridCacheMvccCandidate cand) {
        assert cand != null;

        // Local.
        if (cand.local()) {
            if (locs == null)
                locs = new LinkedList<>();

            if (!cand.nearLocal()) {
                if (!locs.isEmpty()) {
                    GridCacheMvccCandidate c = locs.getFirst();

                    if (c.owner()) {
                        // If reentry, add at the beginning. Note that
                        // no reentry happens for DHT-local candidates.
                        if (!cand.dhtLocal() && c.threadId() == cand.threadId()) {
                            cand.setOwner();
                            cand.setReady();
                            cand.setReentry();

                            locs.addFirst(cand);

                            return;
                        }
                    }

                    // Iterate in reverse order.
                    for (ListIterator<GridCacheMvccCandidate> it = locs.listIterator(locs.size()); it.hasPrevious(); ) {
                        c = it.previous();

                        assert !c.version().equals(cand.version()) : "Versions can't match [existing=" + c +
                            ", new=" + cand + ']';

                        // Add after the owner.
                        if (c.owner()) {
                            // Threads are checked above.
                            assert cand.dhtLocal() || c.threadId() != cand.threadId();

                            // Reposition.
                            it.next();

                            it.add(cand);

                            return;
                        }

                        // If not the owner, add after the lesser version.
                        if (c.version().isLess(cand.version())) {
                            // Reposition.
                            it.next();

                            it.add(cand);

                            return;
                        }
                    }
                }

                // Either list is empty or candidate is first.
                locs.addFirst(cand);
            }
            else
                // For near local candidates just add it to the end of list.
                locs.add(cand);
        }
        // Remote.
        else {
            if (rmts == null)
                rmts = new LinkedList<>();

            assert !cand.owner() || localOwner() == null : "Cannot have local and remote owners " +
                "at the same time [cand=" + cand + ", locs=" + locs + ", rmts=" + rmts + ']';

            GridCacheMvccCandidate cur = candidate(rmts, cand.version());

            // For existing candidates, we only care about owners and keys.
            if (cur != null) {
                if (cand.owner())
                    cur.setOwner();

                return;
            }

            // Either list is empty or candidate is last.
            rmts.add(cand);
        }
    }

    /**
     * @param ver Version.
     * @param preferLoc Whether or not to prefer local candidates.
     */
    private void remove0(GridCacheVersion ver, boolean preferLoc) {
        if (preferLoc) {
            if (!remove0(locs, ver))
                remove0(rmts, ver);
        }
        else if (!remove0(rmts, ver))
            remove0(locs, ver);

        if (locs != null && locs.isEmpty())
            locs = null;

        if (rmts != null && rmts.isEmpty())
            rmts = null;
    }

    /**
     * Removes candidate from collection.
     *
     * @param col Collection.
     * @param ver Version of the candidate to remove.
     * @return {@code True} if candidate was removed.
     */
    private boolean remove0(Collection<GridCacheMvccCandidate> col, GridCacheVersion ver) {
        if (col != null) {
            for (Iterator<GridCacheMvccCandidate> it = col.iterator(); it.hasNext(); ) {
                GridCacheMvccCandidate cand = it.next();

                if (cand.version().equals(ver)) {
                    cand.setUsed();
                    cand.setRemoved();

                    it.remove();

                    reassign();

                    if (cand.local())
                        cctx.mvcc().removeLocal(cand);

                    return true;
                }
            }
        }

        return false;
    }

    /**
     *
     * @param exclude Versions to exclude form check.
     * @return {@code True} if lock is empty.
     */
    public boolean isEmpty(GridCacheVersion... exclude) {
        if (locs == null && rmts == null)
            return true;

        if (locs != null) {
            assert !locs.isEmpty();

            if (F.isEmpty(exclude))
                return false;

            for (GridCacheMvccCandidate cand : locs)
                if (!U.containsObjectArray(exclude, cand.version()))
                    return false;
        }

        if (rmts != null) {
            assert !rmts.isEmpty();

            if (F.isEmpty(exclude))
                return false;

            for (GridCacheMvccCandidate cand : rmts)
                if (!U.containsObjectArray(exclude, cand.version()))
                    return false;
        }

        return true;
    }

    /**
<<<<<<< HEAD
=======
     * Moves completed candidates right before the base one. Note that
     * if base is not found, then nothing happens and {@code false} is
     * returned.
     *
     * @param baseVer Base version.
     * @param committedVers Committed versions relative to base.
     * @param rolledbackVers Rolled back versions relative to base.
     * @return Lock owner.
     */
    @Nullable public GridCacheMvccCandidate orderCompleted(GridCacheVersion baseVer,
        Collection<GridCacheVersion> committedVers, Collection<GridCacheVersion> rolledbackVers) {
        assert baseVer != null;

        if (rmts != null && !F.isEmpty(committedVers)) {
            Deque<GridCacheMvccCandidate> mvAfter = null;

            int maxIdx = -1;

            for (ListIterator<GridCacheMvccCandidate> it = rmts.listIterator(rmts.size()); it.hasPrevious(); ) {
                GridCacheMvccCandidate cur = it.previous();

                if (!cur.version().equals(baseVer) && committedVers.contains(cur.version())) {
                    cur.setOwner();

                    assert localOwner() == null || localOwner().nearLocal(): "Cannot not have local owner and " +
                        "remote completed transactions at the same time [baseVer=" + baseVer +
                        ", committedVers=" + committedVers + ", rolledbackVers=" + rolledbackVers +
                        ", localOwner=" + localOwner() + ", locs=" + locs + ", rmts=" + rmts + ']';

                    if (maxIdx < 0)
                        maxIdx = it.nextIndex();
                }
                else if (maxIdx >= 0 && cur.version().isGreaterEqual(baseVer)) {
                    if (--maxIdx >= 0) {
                        if (mvAfter == null)
                            mvAfter = new LinkedList<>();

                        it.remove();

                        mvAfter.addFirst(cur);
                    }
                }

                // If base is completed, then set it to owner too.
                if (!cur.owner() && cur.version().equals(baseVer) && committedVers.contains(cur.version()))
                    cur.setOwner();
            }

            if (maxIdx >= 0 && mvAfter != null) {
                ListIterator<GridCacheMvccCandidate> it = rmts.listIterator(maxIdx + 1);

                for (GridCacheMvccCandidate cand : mvAfter)
                    it.add(cand);
            }

            // Remove rolled back versions.
            if (!F.isEmpty(rolledbackVers)) {
                for (Iterator<GridCacheMvccCandidate> it = rmts.iterator(); it.hasNext(); ) {
                    GridCacheMvccCandidate cand = it.next();

                    if (rolledbackVers.contains(cand.version())) {
                        cand.setUsed(); // Mark as used to be consistent, even though we are about to remove it.

                        it.remove();
                    }
                }

                if (rmts.isEmpty())
                    rmts = null;
            }
        }

        return anyOwner();
    }

    /**
     * Puts owned versions in front of base.
     *
     * @param baseVer Base version.
     * @param owned Owned list.
     * @return Current owner.
     */
    @Nullable public GridCacheMvccCandidate markOwned(GridCacheVersion baseVer, GridCacheVersion owned) {
        if (owned == null)
            return anyOwner();

        if (rmts != null) {
            GridCacheMvccCandidate baseCand = candidate(rmts, baseVer);

            if (baseCand != null)
                baseCand.ownerVersion(owned);
        }

        return anyOwner();
    }

    /**
>>>>>>> 50fc5a9d
     * @param parent Parent entry.
     * @param threadId Thread ID.
     * @param ver Lock version.
     * @param timeout Lock acquisition timeout.
     * @param reenter Reentry flag ({@code true} if reentry is allowed).
     * @param tx Transaction flag.
     * @param implicitSingle Implicit transaction flag.
     * @return New lock candidate if lock was added, or current owner if lock was reentered,
     *      or <tt>null</tt> if lock was owned by another thread and timeout is negative.
     */
    @Nullable public GridCacheMvccCandidate addLocal(
        GridCacheEntryEx parent,
        long threadId,
        GridCacheVersion ver,
        long timeout,
        boolean reenter,
        boolean tx,
        boolean implicitSingle) {
        return addLocal(
            parent,
            /*nearNodeId*/null,
            /*nearVer*/null,
            threadId,
            ver,
            timeout,
            reenter,
            tx,
            implicitSingle,
            /*dht-local*/false
        );
    }

    /**
     * @param parent Parent entry.
     * @param nearNodeId Near node ID.
     * @param nearVer Near version.
     * @param threadId Thread ID.
     * @param ver Lock version.
     * @param timeout Lock acquisition timeout.
     * @param reenter Reentry flag ({@code true} if reentry is allowed).
     * @param tx Transaction flag.
     * @param implicitSingle Implicit flag.
     * @param dhtLoc DHT local flag.
     * @return New lock candidate if lock was added, or current owner if lock was reentered,
     *      or <tt>null</tt> if lock was owned by another thread and timeout is negative.
     */
    @Nullable public GridCacheMvccCandidate addLocal(
        GridCacheEntryEx parent,
        @Nullable UUID nearNodeId,
        @Nullable GridCacheVersion nearVer,
        long threadId,
        GridCacheVersion ver,
        long timeout,
        boolean reenter,
        boolean tx,
        boolean implicitSingle,
        boolean dhtLoc) {
        if (log.isDebugEnabled())
            log.debug("Adding local candidate [mvcc=" + this + ", parent=" + parent + ", threadId=" + threadId +
                ", ver=" + ver + ", timeout=" + timeout + ", reenter=" + reenter + ", tx=" + tx + "]");

        // Don't check reenter for DHT candidates.
        if (!dhtLoc && !reenter) {
            GridCacheMvccCandidate owner = localOwner();

            if (owner != null && owner.threadId() == threadId)
                return null;
        }

        // If there are pending locks and timeout is negative,
        // then we give up right away.
        if (timeout < 0) {
            if (locs != null || rmts != null) {
                GridCacheMvccCandidate owner = localOwner();

                // Only proceed if this is a re-entry.
                if (owner == null || owner.threadId() != threadId)
                    return null;
            }
        }

        UUID locNodeId = cctx.nodeId();

        // If this is a reentry, then reentry flag will be flipped within 'add0(..)' method.
        GridCacheMvccCandidate cand = new GridCacheMvccCandidate(
            parent,
            locNodeId,
            nearNodeId,
            nearVer,
            threadId,
            ver,
            timeout,
            /*local*/true,
            /*reenter*/false,
            tx,
            implicitSingle,
            /*near-local*/false,
            dhtLoc
        );

        cctx.mvcc().addLocal(cand);

        add0(cand);

        return cand;
    }

    /**
     * Adds new remote lock candidate (either near remote or dht remote).
     *
     * @param parent Parent entry.
     * @param nodeId Node ID.
     * @param otherNodeId Other node ID.
     * @param threadId Thread ID.
     * @param ver Lock version.
     * @param timeout Lock acquire timeout.
     * @param tx Transaction flag.
     * @param implicitSingle Implicit flag.
     * @param nearLoc Near local flag.
     * @return Add remote candidate.
     */
    public GridCacheMvccCandidate addRemote(
        GridCacheEntryEx parent,
        UUID nodeId,
        @Nullable UUID otherNodeId,
        long threadId,
        GridCacheVersion ver,
        long timeout,
        boolean tx,
        boolean implicitSingle,
        boolean nearLoc) {
        GridCacheMvccCandidate cand = new GridCacheMvccCandidate(
            parent,
            nodeId,
            otherNodeId,
            null,
            threadId,
            ver,
            timeout,
            /*local*/false,
            /*reentry*/false,
            tx,
            implicitSingle,
            nearLoc,
            false
        );

        addRemote(cand);

        return cand;
    }

    /**
     * Adds new near local lock candidate.
     *
     * @param parent Parent entry.
     * @param nodeId Node ID.
     * @param otherNodeId Other node ID.
     * @param threadId Thread ID.
     * @param ver Lock version.
     * @param timeout Lock acquire timeout.
     * @param tx Transaction flag.
     * @param implicitSingle Implicit flag.
     * @return Add remote candidate.
     */
    public GridCacheMvccCandidate addNearLocal(GridCacheEntryEx parent, UUID nodeId,
        @Nullable UUID otherNodeId, long threadId, GridCacheVersion ver, long timeout, boolean tx,
        boolean implicitSingle) {
        GridCacheMvccCandidate cand = new GridCacheMvccCandidate(parent, nodeId, otherNodeId, null, threadId, ver,
            timeout, /*local*/true, /*reentry*/false, tx, implicitSingle, /*near loc*/true, /*dht loc*/false);

        add0(cand);

        return cand;
    }

    /**
     * @param cand Remote candidate.
     */
    public void addRemote(GridCacheMvccCandidate cand) {
        assert !cand.local();

        if (log.isDebugEnabled())
            log.debug("Adding remote candidate [mvcc=" + this + ", cand=" + cand + "]");

        cctx.versions().onReceived(cand.nodeId(), cand.version());

        add0(cand);
    }

    /**
     * @param ver Lock version to acquire or set to ready.
     * @return Current owner.
     */
    @Nullable public GridCacheMvccCandidate readyLocal(GridCacheVersion ver) {
        GridCacheMvccCandidate cand = candidate(ver);

        if (cand == null)
            return anyOwner();

        assert cand.local();

        return readyLocal(cand);
    }

    /**
     * @param cand Local candidate added in any of the {@code addLocal(..)} methods.
     * @return Current lock owner.
     */
    @Nullable public GridCacheMvccCandidate readyLocal(GridCacheMvccCandidate cand) {
        assert cand.local();

        cand.setReady();

        reassign();

        return anyOwner();
    }

    /**
     * Marks near-local candidate as ready and makes locks reassignment. Following reorderings are performed when
     * candidate is marked ready:
     * <ul>
     *     <li/> All candidates preceding ready one are moved right after it.
     *     <li/> Near local candidate is assigned a mapped dht version. All remote non-pending candidates with
     *          version less then mapped dht version are marked as owned.
     * </ul>
     *
     * @param ver Version to mark as ready.
     * @param mappedVer Mapped dht version.
     * @return Lock owner after reassignment.
     */
<<<<<<< HEAD
    @Nullable public GridCacheMvccCandidate<K> readyNearLocal(GridCacheVersion ver, GridCacheVersion mappedVer) {
        GridCacheMvccCandidate<K> cand = candidate(locs, ver);
=======
    @Nullable public GridCacheMvccCandidate readyNearLocal(GridCacheVersion ver, GridCacheVersion mappedVer,
        Collection<GridCacheVersion> committedVers, Collection<GridCacheVersion> rolledBackVers,
        Collection<GridCacheVersion> pending) {
        GridCacheMvccCandidate cand = candidate(locs, ver);
>>>>>>> 50fc5a9d

        if (cand != null) {
            assert cand.nearLocal() : "Near local candidate is not marked as near local: " + cand;

            cand.setReady();

            boolean setMapped = cand.otherVersion(mappedVer);

            assert setMapped : "Failed to set mapped dht version for near local candidate [mappedVer=" +
                mappedVer + ", cand=" + cand + ']';

            // For near locals we move all not owned candidates after this one.
            List<GridCacheMvccCandidate> mvAfter = null;

            for (ListIterator<GridCacheMvccCandidate> it = locs.listIterator(); it.hasNext(); ) {
                GridCacheMvccCandidate c = it.next();

                assert c.nearLocal() : "Near local candidate is not marked as near local: " + c;

                if (c == cand) {
                    if (mvAfter != null)
                        for (GridCacheMvccCandidate mv : mvAfter)
                            it.add(mv);

                    break;
                }
                else {
                    if (c.owner())
                        continue;

                    assert !c.ready() :
                        "Cannot have more then one ready near-local candidate [c=" + c + ", cand=" + cand +
                            ", mvcc=" + this + ']';

                    it.remove();

                    if (mvAfter == null)
                        mvAfter = new LinkedList<>();

                    mvAfter.add(c);
                }
            }

<<<<<<< HEAD
=======
            // Mark all remote candidates with less version as owner unless it is pending.
            if (rmts != null) {
                for (GridCacheMvccCandidate rmt : rmts) {
                    GridCacheVersion rmtVer = rmt.version();

                    if (rmtVer.isLess(mappedVer)) {
                        if (!pending.contains(rmtVer) &&
                            !mappedVer.equals(rmt.ownerVersion()))
                            rmt.setOwner();
                    }
                    else {
                        // Remote version is greater, so need to check if it was committed or rolled back.
                        if (committedVers.contains(rmtVer) || rolledBackVers.contains(rmtVer))
                            rmt.setOwner();
                    }
                }
            }

>>>>>>> 50fc5a9d
            reassign();
        }

        return anyOwner();
    }

    /**
     * Sets remote candidate to done.
     *
     * @param ver Version.
     * @return Lock owner.
     */
<<<<<<< HEAD
    @Nullable public GridCacheMvccCandidate<K> doneRemote(
        GridCacheVersion ver) {
=======
    @Nullable public GridCacheMvccCandidate doneRemote(
        GridCacheVersion ver,
        Collection<GridCacheVersion> pending,
        Collection<GridCacheVersion> committed,
        Collection<GridCacheVersion> rolledback) {
>>>>>>> 50fc5a9d
        assert ver != null;

        if (log.isDebugEnabled())
            log.debug("Setting remote candidate to done [mvcc=" + this + ", ver=" + ver + "]");

        // Check remote candidate.
        GridCacheMvccCandidate cand = candidate(rmts, ver);

        if (cand != null) {
            assert rmts != null;
            assert !rmts.isEmpty();
            assert !cand.local() : "Remote candidate is marked as local: " + cand;
            assert !cand.nearLocal() : "Remote candidate is marked as near local: " + cand;

            cand.setOwner();
            cand.setUsed();

            List<GridCacheMvccCandidate> mvAfter = null;

            for (ListIterator<GridCacheMvccCandidate> it = rmts.listIterator(); it.hasNext(); ) {
                GridCacheMvccCandidate c = it.next();

                assert !c.nearLocal() : "Remote candidate marked as near local: " + c;

                if (c == cand) {
                    if (mvAfter != null)
                        for (GridCacheMvccCandidate mv : mvAfter)
                            it.add(mv);

                    break;
                }
            }
        }

        return anyOwner();
    }

    /**
     * For all remote candidates standing behind the candidate being salvaged marks their transactions
     * as system invalidate and marks these candidates as owned and used.
     *
     * @param ver Version to salvage.
     */
    public void salvageRemote(GridCacheVersion ver) {
        assert ver != null;

        GridCacheMvccCandidate cand = candidate(rmts, ver);

        if (cand != null) {
            assert rmts != null;
            assert !rmts.isEmpty();

            for (Iterator<GridCacheMvccCandidate> iter = rmts.iterator(); iter.hasNext(); ) {
                GridCacheMvccCandidate rmt = iter.next();

                // For salvaged candidate doneRemote will be called explicitly.
                if (rmt == cand)
                    break;

                // Only Near and DHT remote candidates should be released.
                assert !rmt.nearLocal();

                IgniteInternalTx tx = cctx.tm().tx(rmt.version());

                if (tx != null) {
                    tx.systemInvalidate(true);

                    rmt.setOwner();
                    rmt.setUsed();
                }
                else
                    iter.remove();
            }
        }
    }

    /**
     * Assigns local lock.
     */
    private void reassign() {
        GridCacheMvccCandidate firstRmt = null;

        if (rmts != null) {
            for (GridCacheMvccCandidate cand : rmts) {
                if (firstRmt == null)
                    firstRmt = cand;

                // If there is a remote owner, then local cannot be an owner,
                // so no reassignment happens.
                if (cand.owner())
                    return;
            }
        }

        // No assignment can happen in near local cache when remote candidate is present.
        if (cctx.isNear() && firstRmt != null)
            return;

        if (locs != null) {
            for (ListIterator<GridCacheMvccCandidate> it = locs.listIterator(); it.hasNext(); ) {
                GridCacheMvccCandidate cand = it.next();

                if (cand.owner())
                    return;

                if (cand.ready()) {
                    GridCacheMvccCandidate prev = nonRollbackPrevious(cand);

                    // If previous has not been acquired, this candidate cannot acquire lock either,
                    // so we move on to the next one.
                    if (prev != null && !prev.owner())
                        continue;

                    boolean assigned = false;

                    if (!cctx.isNear() && firstRmt != null && cand.version().isGreater(firstRmt.version())) {
                        // Check previous candidates for 2 cases:
                        // 1. If this candidate is waiting for a smaller remote version,
                        //    then we must check if previous candidate is the owner and
                        //    has the same remote candidate version. In that case, we can
                        //    safely set this candidate to owner as well.
                        // 2. If this candidate is waiting for a smaller remote version,
                        //    then we must check if previous candidate is the owner and
                        //    any of the local candidates with versions smaller than first
                        //    remote version have the same key as the previous owner. In
                        //    that case, we can safely set this candidate to owner as well.
                        while (prev != null && prev.owner()) {
                            for (GridCacheMvccCandidate c : prev.parent().remoteMvccSnapshot()) {
                                if (c.version().equals(firstRmt.version())) {
                                    cand.setOwner();

                                    assigned = true;

                                    break; // For.
                                }
                            }

                            if (!assigned) {
                                for (GridCacheMvccCandidate c : locs) {
                                    if (c == cand || c.version().isGreater(firstRmt.version()))
                                        break;

                                    for (GridCacheMvccCandidate p = c.previous(); p != null; p = p.previous()) {
                                        if (p.key().equals(prev.key())) {
                                            cand.setOwner();

                                            assigned = true;

                                            break; // For.
                                        }
                                    }

                                    if (assigned)
                                        break; // For.
                                }
                            }

                            if (assigned)
                                break; // While.

                            prev = prev.previous();
                        }
                    }

                    if (!assigned) {
                        if (!cctx.isNear() && firstRmt != null) {
                            if (cand.version().isLess(firstRmt.version())) {
                                assert !cand.nearLocal();

                                cand.setOwner();

                                assigned = true;
                            }
                        }
                        else {
                            cand.setOwner();

                            assigned = true;
                        }
                    }

                    if (assigned) {
                        it.remove();

                        // Owner must be first in the list.
                        locs.addFirst(cand);
                    }

                    return;
                }
            }
        }
    }

    /**
     * @param cand Candidate to check.
     * @return First predecessor that is owner or is not used.
     */
    @Nullable private GridCacheMvccCandidate nonRollbackPrevious(GridCacheMvccCandidate cand) {
        for (GridCacheMvccCandidate c = cand.previous(); c != null; c = c.previous()) {
            if (c.owner() || !c.used())
                return c;
        }

        return null;
    }

    /**
     * Checks if lock should be assigned.
     *
     * @return Owner.
     */
    @Nullable public GridCacheMvccCandidate recheck() {
        reassign();

        return anyOwner();
    }

    /**
     * Local local release.
     * @return Removed lock candidate or <tt>null</tt> if candidate was not removed.
     */
    @Nullable public GridCacheMvccCandidate releaseLocal() {
        return releaseLocal(Thread.currentThread().getId());
    }

    /**
     * Local release.
     *
     * @param threadId ID of the thread.
     * @return Current owner.
     */
    @Nullable public GridCacheMvccCandidate releaseLocal(long threadId) {
        GridCacheMvccCandidate owner = localOwner();

        if (owner == null || owner.threadId() != threadId)
            // Release had no effect.
            return owner;

        owner.setUsed();

        remove0(owner.version(), true);

        return anyOwner();
    }

    /**
     * Removes lock even if it is not owner.
     *
     * @param ver Lock version.
     * @return Current owner.
     */
    @Nullable public GridCacheMvccCandidate remove(GridCacheVersion ver) {
        remove0(ver, false);

        return anyOwner();
    }

    /**
     * Removes all candidates for node.
     *
     * @param nodeId Node ID.
     * @return Current owner.
     */
    @Nullable public GridCacheMvccCandidate removeExplicitNodeCandidates(UUID nodeId) {
        if (rmts != null) {
            for (Iterator<GridCacheMvccCandidate> it = rmts.iterator(); it.hasNext(); ) {
                GridCacheMvccCandidate cand = it.next();

                if (!cand.tx() && nodeId.equals(cand.nodeId())) {
                    cand.setUsed(); // Mark as used to be consistent.
                    cand.setRemoved();

                    it.remove();
                }
            }

            if (rmts.isEmpty())
                rmts = null;
        }

        if (locs != null) {
            for (Iterator<GridCacheMvccCandidate> it = locs.iterator(); it.hasNext(); ) {
                GridCacheMvccCandidate cand = it.next();

                if (!cand.tx() && nodeId.equals(cand.otherNodeId()) && cand.dhtLocal()) {
                    cand.setUsed(); // Mark as used to be consistent.
                    cand.setRemoved();

                    it.remove();
                }
            }

            if (locs.isEmpty())
                locs = null;
        }

        reassign();

        return anyOwner();
    }

    /**
     * Gets candidate for lock ID.
     *
     * @param ver Lock version.
     * @return Candidate or <tt>null</tt> if there is no candidate for given ID.
     */
    @Nullable public GridCacheMvccCandidate candidate(GridCacheVersion ver) {
        GridCacheMvccCandidate cand = candidate(locs, ver);

        if (cand == null)
            cand = candidate(rmts, ver);

        return cand;
    }

    /**
     * Gets candidate for lock ID.
     *
     * @param threadId Thread ID.
     * @return Candidate or <tt>null</tt> if there is no candidate for given ID.
     */
    @Nullable public GridCacheMvccCandidate localCandidate(long threadId) {
        // Don't return reentries.
        return localCandidate(threadId, false);
    }

    /**
     * @param nodeId Node ID.
     * @param threadId Thread ID.
     * @return Remote candidate.
     */
    @Nullable public GridCacheMvccCandidate remoteCandidate(UUID nodeId, long threadId) {
        if (rmts != null)
            for (GridCacheMvccCandidate c : rmts)
                if (c.nodeId().equals(nodeId) && c.threadId() == threadId)
                    return c;

        return null;
    }

    /**
     * Near local candidate.
     *
     * @param nodeId Node ID.
     * @param threadId Thread ID.
     * @return Remote candidate.
     */
    @Nullable public GridCacheMvccCandidate localCandidate(UUID nodeId, long threadId) {
        if (locs != null)
            for (GridCacheMvccCandidate c : locs)
                if (c.nodeId().equals(nodeId) && c.threadId() == threadId)
                    return c;

        return null;
    }

    /**
     *
     * @param ver Version.
     * @return {@code True} if candidate with given version exists.
     */
    public boolean hasCandidate(GridCacheVersion ver) {
        return candidate(ver) != null;
    }

    /**
     * @param reentry Reentry flag.
     * @return Collection of local candidates.
     */
    public List<GridCacheMvccCandidate> localCandidatesNoCopy(boolean reentry) {
        return candidates(locs, reentry, false, cctx.emptyVersion());
    }

    /**
     * @param excludeVers Exclude versions.
     * @return Collection of local candidates.
     */
    public Collection<GridCacheMvccCandidate> localCandidates(GridCacheVersion... excludeVers) {
        return candidates(locs, false, true, excludeVers);
    }

    /**
     * @param reentries Flag to include reentries.
     * @param excludeVers Exclude versions.
     * @return Collection of local candidates.
     */
    public List<GridCacheMvccCandidate> localCandidates(boolean reentries,
        GridCacheVersion... excludeVers) {
        return candidates(locs, reentries, true, excludeVers);
    }

    /**
     * @param excludeVers Exclude versions.
     * @return Collection of remote candidates.
     */
    public List<GridCacheMvccCandidate> remoteCandidates(GridCacheVersion... excludeVers) {
        return candidates(rmts, false, true, excludeVers);
    }

    /**
     * @param col Collection of candidates.
     * @param reentries Reentry flag.
     * @param cp Whether to copy or not.
     * @param excludeVers Exclude versions.
     * @return Collection of candidates minus the exclude versions.
     */
    private List<GridCacheMvccCandidate> candidates(List<GridCacheMvccCandidate> col,
        boolean reentries, boolean cp, GridCacheVersion... excludeVers) {
        if (col == null)
            return Collections.emptyList();

        assert !col.isEmpty();

        if (!cp && F.isEmpty(excludeVers))
            return col;

        List<GridCacheMvccCandidate> cands = new ArrayList<>(col.size());

        for (GridCacheMvccCandidate c : col) {
            // Don't include reentries.
            if ((!c.reentry() || (reentries && c.reentry())) && !U.containsObjectArray(excludeVers, c.version()))
                cands.add(c);
        }

        return cands;
    }

    /**
     * @return {@code True} if lock is owner by current thread.
     */
    public boolean isLocallyOwnedByCurrentThread() {
        return isLocallyOwnedByThread(Thread.currentThread().getId(), true);
    }

    /**
     * @param threadId Thread ID to check.
     * @param exclude Versions to ignore.
     * @return {@code True} if lock is owned by the thread with given ID.
     */
    public boolean isLocallyOwnedByThread(long threadId, boolean allowDhtLoc, GridCacheVersion... exclude) {
        GridCacheMvccCandidate owner = localOwner();

        return owner != null && owner.threadId() == threadId && owner.nodeId().equals(cctx.nodeId()) &&
            (allowDhtLoc || !owner.dhtLocal()) && !U.containsObjectArray(exclude, owner.version());
    }

    /**
     * @param threadId Thread ID.
     * @param nodeId Node ID.
     * @return {@code True} if lock is held by given thread and node IDs.
     */
    public boolean isLockedByThread(long threadId, UUID nodeId) {
        GridCacheMvccCandidate owner = anyOwner();

        return owner != null && owner.threadId() == threadId && owner.nodeId().equals(nodeId);
    }

    /**
     * @return {@code True} if lock is owned by any thread or node.
     */
    public boolean isOwnedByAny() {
        return anyOwner() != null;
    }

    /**
     *
     * @param lockVer ID of lock candidate.
     * @return {@code True} if candidate is owner.
     */
    public boolean isLocallyOwned(GridCacheVersion lockVer) {
        GridCacheMvccCandidate owner = localOwner();

        return owner != null && owner.version().equals(lockVer);
    }

    /**
     * @param lockVer Lock ID.
     * @param threadId Thread ID.
     * @return {@code True} if locked by lock ID or thread ID.
     */
    public boolean isLocallyOwnedByIdOrThread(GridCacheVersion lockVer, long threadId) {
        GridCacheMvccCandidate owner = localOwner();

        return owner != null && (owner.version().equals(lockVer) || owner.threadId() == threadId);
    }

    /**
     * @return First remote entry or <tt>null</tt>.
     */
    @Nullable public GridCacheMvccCandidate firstRemote() {
        return rmts == null ? null : rmts.getFirst();
    }

    /**
     * @return First local entry or <tt>null</tt>.
     */
    @Nullable public GridCacheMvccCandidate firstLocal() {
        return locs == null ? null : locs.getFirst();
    }

    /**
     * @param ver Version to check for ownership.
     * @return {@code True} if lock is owned by the specified version.
     */
    public boolean isOwnedBy(GridCacheVersion ver) {
        GridCacheMvccCandidate cand = anyOwner();

        return cand != null && cand.version().equals(ver);
    }

    /** {@inheritDoc} */
    @Override public String toString() { // Synchronize to ensure one-thread at a time.
        return S.toString(GridCacheMvcc.class, this);
    }
}<|MERGE_RESOLUTION|>--- conflicted
+++ resolved
@@ -324,106 +324,6 @@
     }
 
     /**
-<<<<<<< HEAD
-=======
-     * Moves completed candidates right before the base one. Note that
-     * if base is not found, then nothing happens and {@code false} is
-     * returned.
-     *
-     * @param baseVer Base version.
-     * @param committedVers Committed versions relative to base.
-     * @param rolledbackVers Rolled back versions relative to base.
-     * @return Lock owner.
-     */
-    @Nullable public GridCacheMvccCandidate orderCompleted(GridCacheVersion baseVer,
-        Collection<GridCacheVersion> committedVers, Collection<GridCacheVersion> rolledbackVers) {
-        assert baseVer != null;
-
-        if (rmts != null && !F.isEmpty(committedVers)) {
-            Deque<GridCacheMvccCandidate> mvAfter = null;
-
-            int maxIdx = -1;
-
-            for (ListIterator<GridCacheMvccCandidate> it = rmts.listIterator(rmts.size()); it.hasPrevious(); ) {
-                GridCacheMvccCandidate cur = it.previous();
-
-                if (!cur.version().equals(baseVer) && committedVers.contains(cur.version())) {
-                    cur.setOwner();
-
-                    assert localOwner() == null || localOwner().nearLocal(): "Cannot not have local owner and " +
-                        "remote completed transactions at the same time [baseVer=" + baseVer +
-                        ", committedVers=" + committedVers + ", rolledbackVers=" + rolledbackVers +
-                        ", localOwner=" + localOwner() + ", locs=" + locs + ", rmts=" + rmts + ']';
-
-                    if (maxIdx < 0)
-                        maxIdx = it.nextIndex();
-                }
-                else if (maxIdx >= 0 && cur.version().isGreaterEqual(baseVer)) {
-                    if (--maxIdx >= 0) {
-                        if (mvAfter == null)
-                            mvAfter = new LinkedList<>();
-
-                        it.remove();
-
-                        mvAfter.addFirst(cur);
-                    }
-                }
-
-                // If base is completed, then set it to owner too.
-                if (!cur.owner() && cur.version().equals(baseVer) && committedVers.contains(cur.version()))
-                    cur.setOwner();
-            }
-
-            if (maxIdx >= 0 && mvAfter != null) {
-                ListIterator<GridCacheMvccCandidate> it = rmts.listIterator(maxIdx + 1);
-
-                for (GridCacheMvccCandidate cand : mvAfter)
-                    it.add(cand);
-            }
-
-            // Remove rolled back versions.
-            if (!F.isEmpty(rolledbackVers)) {
-                for (Iterator<GridCacheMvccCandidate> it = rmts.iterator(); it.hasNext(); ) {
-                    GridCacheMvccCandidate cand = it.next();
-
-                    if (rolledbackVers.contains(cand.version())) {
-                        cand.setUsed(); // Mark as used to be consistent, even though we are about to remove it.
-
-                        it.remove();
-                    }
-                }
-
-                if (rmts.isEmpty())
-                    rmts = null;
-            }
-        }
-
-        return anyOwner();
-    }
-
-    /**
-     * Puts owned versions in front of base.
-     *
-     * @param baseVer Base version.
-     * @param owned Owned list.
-     * @return Current owner.
-     */
-    @Nullable public GridCacheMvccCandidate markOwned(GridCacheVersion baseVer, GridCacheVersion owned) {
-        if (owned == null)
-            return anyOwner();
-
-        if (rmts != null) {
-            GridCacheMvccCandidate baseCand = candidate(rmts, baseVer);
-
-            if (baseCand != null)
-                baseCand.ownerVersion(owned);
-        }
-
-        return anyOwner();
-    }
-
-    /**
->>>>>>> 50fc5a9d
      * @param parent Parent entry.
      * @param threadId Thread ID.
      * @param ver Lock version.
@@ -656,15 +556,8 @@
      * @param mappedVer Mapped dht version.
      * @return Lock owner after reassignment.
      */
-<<<<<<< HEAD
-    @Nullable public GridCacheMvccCandidate<K> readyNearLocal(GridCacheVersion ver, GridCacheVersion mappedVer) {
-        GridCacheMvccCandidate<K> cand = candidate(locs, ver);
-=======
-    @Nullable public GridCacheMvccCandidate readyNearLocal(GridCacheVersion ver, GridCacheVersion mappedVer,
-        Collection<GridCacheVersion> committedVers, Collection<GridCacheVersion> rolledBackVers,
-        Collection<GridCacheVersion> pending) {
+    @Nullable public GridCacheMvccCandidate readyNearLocal(GridCacheVersion ver, GridCacheVersion mappedVer) {
         GridCacheMvccCandidate cand = candidate(locs, ver);
->>>>>>> 50fc5a9d
 
         if (cand != null) {
             assert cand.nearLocal() : "Near local candidate is not marked as near local: " + cand;
@@ -708,27 +601,6 @@
                 }
             }
 
-<<<<<<< HEAD
-=======
-            // Mark all remote candidates with less version as owner unless it is pending.
-            if (rmts != null) {
-                for (GridCacheMvccCandidate rmt : rmts) {
-                    GridCacheVersion rmtVer = rmt.version();
-
-                    if (rmtVer.isLess(mappedVer)) {
-                        if (!pending.contains(rmtVer) &&
-                            !mappedVer.equals(rmt.ownerVersion()))
-                            rmt.setOwner();
-                    }
-                    else {
-                        // Remote version is greater, so need to check if it was committed or rolled back.
-                        if (committedVers.contains(rmtVer) || rolledBackVers.contains(rmtVer))
-                            rmt.setOwner();
-                    }
-                }
-            }
-
->>>>>>> 50fc5a9d
             reassign();
         }
 
@@ -741,16 +613,8 @@
      * @param ver Version.
      * @return Lock owner.
      */
-<<<<<<< HEAD
-    @Nullable public GridCacheMvccCandidate<K> doneRemote(
+    @Nullable public GridCacheMvccCandidate doneRemote(
         GridCacheVersion ver) {
-=======
-    @Nullable public GridCacheMvccCandidate doneRemote(
-        GridCacheVersion ver,
-        Collection<GridCacheVersion> pending,
-        Collection<GridCacheVersion> committed,
-        Collection<GridCacheVersion> rolledback) {
->>>>>>> 50fc5a9d
         assert ver != null;
 
         if (log.isDebugEnabled())
