/*
 * Licensed to the Apache Software Foundation (ASF) under one or more
 * contributor license agreements.  See the NOTICE file distributed with
 * this work for additional information regarding copyright ownership.
 * The ASF licenses this file to You under the Apache License, Version 2.0
 * (the "License"); you may not use this file except in compliance with
 * the License.  You may obtain a copy of the License at
 *
 *      http://www.apache.org/licenses/LICENSE-2.0
 *
 * Unless required by applicable law or agreed to in writing, software
 * distributed under the License is distributed on an "AS IS" BASIS,
 * WITHOUT WARRANTIES OR CONDITIONS OF ANY KIND, either express or implied.
 * See the License for the specific language governing permissions and
 * limitations under the License.
 */

package org.apache.ignite.internal.processors.cache.distributed.dht.preloader;

import java.util.ArrayList;
import java.util.Collection;
import java.util.Collections;
import java.util.List;
import java.util.UUID;
import java.util.concurrent.locks.ReadWriteLock;
import java.util.concurrent.locks.ReentrantReadWriteLock;
import org.apache.ignite.IgniteCheckedException;
import org.apache.ignite.cluster.ClusterNode;
import org.apache.ignite.internal.IgniteInternalFuture;
import org.apache.ignite.internal.NodeStoppingException;
import org.apache.ignite.internal.processors.affinity.AffinityAssignment;
import org.apache.ignite.internal.processors.affinity.AffinityTopologyVersion;
import org.apache.ignite.internal.processors.cache.CacheGroupContext;
import org.apache.ignite.internal.processors.cache.GridCacheContext;
import org.apache.ignite.internal.processors.cache.GridCacheEntryInfo;
import org.apache.ignite.internal.processors.cache.GridCachePreloaderAdapter;
import org.apache.ignite.internal.processors.cache.KeyCacheObject;
import org.apache.ignite.internal.processors.cache.distributed.dht.GridDhtFuture;
import org.apache.ignite.internal.processors.cache.distributed.dht.GridDhtLocalPartition;
import org.apache.ignite.internal.processors.cache.distributed.dht.GridDhtPartitionTopology;
import org.apache.ignite.internal.processors.cache.distributed.dht.atomic.GridNearAtomicAbstractUpdateRequest;
import org.apache.ignite.internal.util.future.GridCompoundFuture;
import org.apache.ignite.internal.util.future.GridFinishedFuture;
import org.apache.ignite.internal.util.future.GridFutureAdapter;
import org.apache.ignite.internal.util.lang.GridPlainRunnable;
import org.apache.ignite.internal.util.typedef.CI1;
import org.apache.ignite.internal.util.typedef.F;
import org.apache.ignite.internal.util.typedef.internal.CU;
import org.apache.ignite.lang.IgnitePredicate;
import org.jetbrains.annotations.Nullable;

import static org.apache.ignite.events.EventType.EVT_CACHE_REBALANCE_PART_DATA_LOST;
import static org.apache.ignite.events.EventType.EVT_CACHE_REBALANCE_PART_UNLOADED;
import static org.apache.ignite.internal.processors.cache.distributed.dht.GridDhtPartitionState.EVICTED;
import static org.apache.ignite.internal.processors.cache.distributed.dht.GridDhtPartitionState.LOST;
import static org.apache.ignite.internal.processors.cache.distributed.dht.GridDhtPartitionState.MOVING;
import static org.apache.ignite.internal.processors.cache.distributed.dht.GridDhtPartitionState.OWNING;
import static org.apache.ignite.internal.processors.cache.distributed.dht.GridDhtPartitionState.RENTING;

/**
 * DHT cache preloader.
 */
public class GridDhtPreloader extends GridCachePreloaderAdapter {
    /** Default preload resend timeout. */
    public static final long DFLT_PRELOAD_RESEND_TIMEOUT = 1500;

    /** */
    private GridDhtPartitionTopology top;

    /** Partition suppliers. */
    private GridDhtPartitionSupplier supplier;

    /** Partition demanders. */
    private GridDhtPartitionDemander demander;

    /** Start future. */
    private GridFutureAdapter<Object> startFut;

    /** Busy lock to prevent activities from accessing exchanger while it's stopping. */
    private final ReadWriteLock busyLock = new ReentrantReadWriteLock();

    /** Demand lock. */
    private final ReadWriteLock demandLock = new ReentrantReadWriteLock();

    /** */
    private boolean stopped;

    /**
     * @param grp Cache group.
     */
    public GridDhtPreloader(CacheGroupContext grp) {
        super(grp);

        top = grp.topology();

        startFut = new GridFutureAdapter<>();
    }

    /** {@inheritDoc} */
    @Override public void start() {
        if (log.isDebugEnabled())
            log.debug("Starting DHT rebalancer...");

        supplier = new GridDhtPartitionSupplier(grp);
        demander = new GridDhtPartitionDemander(grp);

        demander.start();
    }

    /** {@inheritDoc} */
    @Override public void preloadPredicate(IgnitePredicate<GridCacheEntryInfo> preloadPred) {
        super.preloadPredicate(preloadPred);

        assert supplier != null && demander != null : "preloadPredicate may be called only after start()";

        supplier.preloadPredicate(preloadPred);
        demander.preloadPredicate(preloadPred);
    }

    /** {@inheritDoc} */
    @SuppressWarnings({"LockAcquiredButNotSafelyReleased"})
    @Override public void onKernalStop() {
        if (log.isDebugEnabled())
            log.debug("DHT rebalancer onKernalStop callback.");

        // Acquire write busy lock.
        busyLock.writeLock().lock();

        try {
            if (supplier != null)
                supplier.stop();

            if (demander != null)
                demander.stop();

            top = null;

            stopped = true;
        }
        finally {
            busyLock.writeLock().unlock();
        }
    }

    /**
     * @return Node stop exception.
     */
    private IgniteCheckedException stopError() {
        return new NodeStoppingException("Operation has been cancelled (cache or node is stopping).");
    }

    /** {@inheritDoc} */
    @Override public void onInitialExchangeComplete(@Nullable Throwable err) {
        if (err == null)
            startFut.onDone();
        else
            startFut.onDone(err);
    }

    /** {@inheritDoc} */
    @Override public void onTopologyChanged(GridDhtPartitionsExchangeFuture lastFut) {
        supplier.onTopologyChanged(lastFut.initialVersion());

        demander.onTopologyChanged(lastFut);
    }

    /** {@inheritDoc} */
    @Override public GridDhtPreloaderAssignments generateAssignments(GridDhtPartitionExchangeId exchId, GridDhtPartitionsExchangeFuture exchFut) {
        assert exchFut == null || exchFut.isDone();

        // No assignments for disabled preloader.
        GridDhtPartitionTopology top = grp.topology();

        if (!grp.rebalanceEnabled())
            return new GridDhtPreloaderAssignments(exchId, top.readyTopologyVersion());

        int partCnt = grp.affinity().partitions();

        AffinityTopologyVersion topVer = top.readyTopologyVersion();

        assert exchFut == null || exchFut.context().events().topologyVersion().equals(top.readyTopologyVersion()) :
            "Topology version mismatch [exchId=" + exchId +
            ", grp=" + grp.name() +
            ", topVer=" + top.readyTopologyVersion() + ']';

        GridDhtPreloaderAssignments assignments = new GridDhtPreloaderAssignments(exchId, topVer);

        AffinityAssignment aff = grp.affinity().cachedAffinity(topVer);

        CachePartitionFullCountersMap cntrMap = top.fullUpdateCounters();

        for (int p = 0; p < partCnt; p++) {
            if (ctx.exchange().hasPendingExchange()) {
                if (log.isDebugEnabled())
                    log.debug("Skipping assignments creation, exchange worker has pending assignments: " +
                        exchId);

                assignments.cancelled(true);

                return assignments;
            }

            // If partition belongs to local node.
            if (aff.get(p).contains(ctx.localNode())) {
                GridDhtLocalPartition part = top.localPartition(p, topVer, true, true);

                assert part != null;
                assert part.id() == p;

                // Do not rebalance OWNING or LOST partitions.
                if (part.state() == OWNING || part.state() == LOST)
                    continue;

                // If partition is currently rented prevent destroy and start clearing process.
                if (part.state() == RENTING) {
                    if (part.reserve()) {
                        part.moving();
                        part.clearAsync();

                        part.release();
                    }
                }

                // If partition was destroyed recreate it.
                if (part.state() == EVICTED) {
                    part = top.localPartition(p, topVer, true);
                }

                assert part != null && part.state() == MOVING : "Partition has invalid state for rebalance " + part;

                ClusterNode histSupplier = null;

                if (grp.persistenceEnabled() && exchFut != null) {
                    UUID nodeId = exchFut.partitionHistorySupplier(grp.groupId(), p);

                    if (nodeId != null)
                        histSupplier = ctx.discovery().node(nodeId);
                }

                if (histSupplier != null) {
                    assert grp.persistenceEnabled();
                    assert remoteOwners(p, topVer).contains(histSupplier) : remoteOwners(p, topVer);

                    GridDhtPartitionDemandMessage msg = assignments.get(histSupplier);

                    if (msg == null) {
                        assignments.put(histSupplier, msg = new GridDhtPartitionDemandMessage(
                            top.updateSequence(),
                            assignments.topologyVersion(),
                            grp.groupId())
                        );
                    }

                    msg.partitions().addHistorical(p, cntrMap.initialUpdateCounter(p), cntrMap.updateCounter(p), partCnt);
                }
                else {
                    Collection<ClusterNode> picked = pickOwners(p, topVer);

                    if (picked.isEmpty()) {
                        top.own(part);

                        if (grp.eventRecordable(EVT_CACHE_REBALANCE_PART_DATA_LOST)) {
                            grp.addRebalanceEvent(p,
                                EVT_CACHE_REBALANCE_PART_DATA_LOST,
                                exchId.eventNode(),
                                exchId.event(),
                                exchId.eventTimestamp());
                        }

                        if (log.isDebugEnabled())
                            log.debug("Owning partition as there are no other owners: " + part);
                    }
                    else {
                        ClusterNode n = F.rand(picked);

                        GridDhtPartitionDemandMessage msg = assignments.get(n);

                        if (msg == null) {
<<<<<<< HEAD
                            assigns.put(n, msg = new GridDhtPartitionDemandMessage(
                                top.updateSequence(),
                                assigns.topologyVersion(),
=======
                            assignments.put(n, msg = new GridDhtPartitionDemandMessage(
                                top.updateSequence(),
                                assignments.topologyVersion(),
>>>>>>> 4ee181ce
                                grp.groupId()));
                        }

                        msg.partitions().addFull(p);
                    }
                }
            }
        }

        return assignments;
    }

    /** {@inheritDoc} */
    @Override public void onReconnected() {
        startFut = new GridFutureAdapter<>();
    }

    /**
     * Picks owners for specified partition {@code p} from affinity.
     *
     * @param p Partition.
     * @param topVer Topology version.
     * @return Picked owners.
     */
    private Collection<ClusterNode> pickOwners(int p, AffinityTopologyVersion topVer) {
        Collection<ClusterNode> affNodes = grp.affinity().cachedAffinity(topVer).get(p);

        int affCnt = affNodes.size();

        Collection<ClusterNode> rmts = remoteOwners(p, topVer);

        int rmtCnt = rmts.size();

        if (rmtCnt <= affCnt)
            return rmts;

        List<ClusterNode> sorted = new ArrayList<>(rmts);

        // Sort in descending order, so nodes with higher order will be first.
        Collections.sort(sorted, CU.nodeComparator(false));

        // Pick newest nodes.
        return sorted.subList(0, affCnt);
    }

    /**
     * Returns remote owners (excluding local node) for specified partition {@code p}.
     *
     * @param p Partition.
     * @param topVer Topology version.
     * @return Nodes owning this partition.
     */
    private Collection<ClusterNode> remoteOwners(int p, AffinityTopologyVersion topVer) {
        return F.view(grp.topology().owners(p, topVer), F.remoteNodes(ctx.localNodeId()));
    }

    /** {@inheritDoc} */
    @Override public void handleSupplyMessage(int idx, UUID id, final GridDhtPartitionSupplyMessage s) {
        if (!enterBusy())
            return;

        try {
            demandLock.readLock().lock();

            try {
                demander.handleSupplyMessage(idx, id, s);
            }
            finally {
                demandLock.readLock().unlock();
            }
        }
        finally {
            leaveBusy();
        }
    }

    /** {@inheritDoc} */
    @Override public void handleDemandMessage(int idx, UUID id, GridDhtPartitionDemandMessage d) {
        if (!enterBusy())
            return;

        try {
            supplier.handleDemandMessage(idx, id, d);
        }
        finally {
            leaveBusy();
        }
    }

    /** {@inheritDoc} */
    @Override public Runnable addAssignments(
        GridDhtPreloaderAssignments assignments,
        boolean forceRebalance,
        long rebalanceId,
        Runnable next,
        @Nullable GridCompoundFuture<Boolean, Boolean> forcedRebFut
    ) {
        return demander.addAssignments(assignments, forceRebalance, rebalanceId, next, forcedRebFut);
    }

    /**
     * @return Start future.
     */
    @Override public IgniteInternalFuture<Object> startFuture() {
        return startFut;
    }

    /** {@inheritDoc} */
    @Override public IgniteInternalFuture<?> syncFuture() {
        return ctx.kernalContext().clientNode() ? startFut : demander.syncFuture();
    }

    /** {@inheritDoc} */
    @Override public IgniteInternalFuture<Boolean> rebalanceFuture() {
        return ctx.kernalContext().clientNode() ? new GridFinishedFuture<>(true) : demander.rebalanceFuture();
    }

    /**
     * @return {@code true} if entered to busy state.
     */
    private boolean enterBusy() {
        if (!busyLock.readLock().tryLock())
            return false;

        if (stopped) {
            busyLock.readLock().unlock();

            return false;
        }

        return true;
    }

    /**
     *
     */
    private void leaveBusy() {
        busyLock.readLock().unlock();
    }

    /**
     * Resends partitions on partition evict within configured timeout.
     *
     * @param part Evicted partition.
     * @param updateSeq Update sequence.
     */
    public void onPartitionEvicted(GridDhtLocalPartition part, boolean updateSeq) {
        if (!enterBusy())
            return;

        try {
            top.onEvicted(part, updateSeq);

            if (grp.eventRecordable(EVT_CACHE_REBALANCE_PART_UNLOADED))
                grp.addUnloadEvent(part.id());

            if (updateSeq)
                ctx.exchange().scheduleResendPartitions();
        }
        finally {
            leaveBusy();
        }
    }

    /** {@inheritDoc} */
    @Override public boolean needForceKeys() {
        if (grp.rebalanceEnabled()) {
            IgniteInternalFuture<Boolean> rebalanceFut = rebalanceFuture();

            if (rebalanceFut.isDone() && Boolean.TRUE.equals(rebalanceFut.result()))
                return false;
        }

        return true;
    }

    /** {@inheritDoc} */
    @Override public GridDhtFuture<Object> request(GridCacheContext cctx,
        GridNearAtomicAbstractUpdateRequest req,
        AffinityTopologyVersion topVer) {
        if (!needForceKeys())
            return null;

        return request0(cctx, req.keys(), topVer);
    }

    /**
     * @param keys Keys to request.
     * @return Future for request.
     */
    @SuppressWarnings({"unchecked", "RedundantCast"})
    @Override public GridDhtFuture<Object> request(GridCacheContext cctx,
        Collection<KeyCacheObject> keys,
        AffinityTopologyVersion topVer) {
        if (!needForceKeys())
            return null;

        return request0(cctx, keys, topVer);
    }

    /**
     * @param cctx Cache context.
     * @param keys Keys to request.
     * @param topVer Topology version.
     * @return Future for request.
     */
    @SuppressWarnings({"unchecked", "RedundantCast"})
    private GridDhtFuture<Object> request0(GridCacheContext cctx, Collection<KeyCacheObject> keys, AffinityTopologyVersion topVer) {
        if (cctx.isNear())
            cctx = cctx.near().dht().context();

        final GridDhtForceKeysFuture<?, ?> fut = new GridDhtForceKeysFuture<>(cctx, topVer, keys);

        IgniteInternalFuture<?> topReadyFut = cctx.affinity().affinityReadyFuturex(topVer);

        if (startFut.isDone() && topReadyFut == null)
            fut.init();
        else {
            if (topReadyFut == null)
                startFut.listen(new CI1<IgniteInternalFuture<?>>() {
                    @Override public void apply(IgniteInternalFuture<?> syncFut) {
                        ctx.kernalContext().closure().runLocalSafe(
                            new GridPlainRunnable() {
                                @Override public void run() {
                                    fut.init();
                                }
                            });
                    }
                });
            else {
                GridCompoundFuture<Object, Object> compound = new GridCompoundFuture<>();

                compound.add((IgniteInternalFuture<Object>)startFut);
                compound.add((IgniteInternalFuture<Object>)topReadyFut);

                compound.markInitialized();

                compound.listen(new CI1<IgniteInternalFuture<?>>() {
                    @Override public void apply(IgniteInternalFuture<?> syncFut) {
                        fut.init();
                    }
                });
            }
        }

        return (GridDhtFuture)fut;
    }

    /** {@inheritDoc} */
    @Override public IgniteInternalFuture<Boolean> forceRebalance() {
        return demander.forceRebalance();
    }

    /** {@inheritDoc} */
    @Override public void unwindUndeploys() {
        demandLock.writeLock().lock();

        try {
            grp.unwindUndeploys();
        }
        finally {
            demandLock.writeLock().unlock();
        }
    }

    /** {@inheritDoc} */
    @Override public void dumpDebugInfo() {
        // No-op
    }
}<|MERGE_RESOLUTION|>--- conflicted
+++ resolved
@@ -276,15 +276,9 @@
                         GridDhtPartitionDemandMessage msg = assignments.get(n);
 
                         if (msg == null) {
-<<<<<<< HEAD
-                            assigns.put(n, msg = new GridDhtPartitionDemandMessage(
-                                top.updateSequence(),
-                                assigns.topologyVersion(),
-=======
                             assignments.put(n, msg = new GridDhtPartitionDemandMessage(
                                 top.updateSequence(),
                                 assignments.topologyVersion(),
->>>>>>> 4ee181ce
                                 grp.groupId()));
                         }
 
