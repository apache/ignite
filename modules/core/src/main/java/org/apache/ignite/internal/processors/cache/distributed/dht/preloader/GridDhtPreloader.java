--- conflicted
+++ resolved
@@ -26,19 +26,14 @@
 import java.util.concurrent.atomic.AtomicInteger;
 import java.util.concurrent.locks.ReadWriteLock;
 import java.util.concurrent.locks.ReentrantReadWriteLock;
+import org.apache.ignite.IgniteCheckedException;
 import org.apache.ignite.cluster.ClusterNode;
 import org.apache.ignite.events.DiscoveryEvent;
 import org.apache.ignite.internal.IgniteInternalFuture;
-<<<<<<< HEAD
 import org.apache.ignite.internal.NodeStoppingException;
 import org.apache.ignite.internal.processors.affinity.AffinityAssignment;
 import org.apache.ignite.internal.processors.affinity.AffinityTopologyVersion;
-import org.apache.ignite.internal.processors.cache.CacheGroupInfrastructure;
-=======
-import org.apache.ignite.internal.processors.affinity.AffinityAssignment;
-import org.apache.ignite.internal.processors.affinity.AffinityTopologyVersion;
 import org.apache.ignite.internal.processors.cache.CacheGroupContext;
->>>>>>> f270533b
 import org.apache.ignite.internal.processors.cache.GridCacheContext;
 import org.apache.ignite.internal.processors.cache.GridCacheEntryInfo;
 import org.apache.ignite.internal.processors.cache.GridCachePreloaderAdapter;
@@ -57,23 +52,17 @@
 import org.apache.ignite.internal.util.typedef.internal.CU;
 import org.apache.ignite.internal.util.typedef.internal.GPC;
 import org.apache.ignite.internal.util.typedef.internal.LT;
-<<<<<<< HEAD
 import org.apache.ignite.internal.util.typedef.internal.U;
-=======
->>>>>>> f270533b
 import org.apache.ignite.lang.IgnitePredicate;
 import org.jetbrains.annotations.Nullable;
 
 import static org.apache.ignite.events.EventType.EVT_CACHE_REBALANCE_PART_DATA_LOST;
 import static org.apache.ignite.events.EventType.EVT_CACHE_REBALANCE_PART_UNLOADED;
-<<<<<<< HEAD
 import static org.apache.ignite.events.EventType.EVT_NODE_FAILED;
 import static org.apache.ignite.events.EventType.EVT_NODE_JOINED;
 import static org.apache.ignite.events.EventType.EVT_NODE_LEFT;
 import static org.apache.ignite.internal.managers.communication.GridIoPolicy.AFFINITY_POOL;
 import static org.apache.ignite.internal.processors.cache.distributed.dht.GridDhtPartitionState.EVICTED;
-=======
->>>>>>> f270533b
 import static org.apache.ignite.internal.processors.cache.distributed.dht.GridDhtPartitionState.MOVING;
 import static org.apache.ignite.internal.processors.cache.distributed.dht.GridDhtPartitionState.OWNING;
 import static org.apache.ignite.internal.processors.cache.distributed.dht.GridDhtPartitionState.RENTING;
@@ -115,11 +104,7 @@
     /**
      * @param grp Cache group.
      */
-<<<<<<< HEAD
-    public GridDhtPreloader(CacheGroupInfrastructure grp) {
-=======
     public GridDhtPreloader(CacheGroupContext grp) {
->>>>>>> f270533b
         super(grp);
 
         top = grp.topology();
@@ -172,7 +157,6 @@
             busyLock.writeLock().unlock();
         }
     }
-<<<<<<< HEAD
 
     /**
      * @return Node stop exception.
@@ -180,8 +164,6 @@
     private IgniteCheckedException stopError() {
         return new NodeStoppingException("Operation has been cancelled (cache or node is stopping).");
     }
-=======
->>>>>>> f270533b
 
     /** {@inheritDoc} */
     @Override public void onInitialExchangeComplete(@Nullable Throwable err) {
@@ -211,13 +193,8 @@
         assert exchFut.forcePreload() || exchFut.dummyReassign() ||
             exchFut.exchangeId().topologyVersion().equals(top.topologyVersion()) :
             "Topology version mismatch [exchId=" + exchFut.exchangeId() +
-<<<<<<< HEAD
                 ", grp=" + grp.name() +
                 ", topVer=" + top.topologyVersion() + ']';
-=======
-            ", grp=" + grp.name() +
-            ", topVer=" + top.topologyVersion() + ']';
->>>>>>> f270533b
 
         GridDhtPreloaderAssignments assigns = new GridDhtPreloaderAssignments(exchFut, top.topologyVersion());
 
@@ -238,11 +215,7 @@
 
             // If partition belongs to local node.
             if (aff.get(p).contains(ctx.localNode())) {
-<<<<<<< HEAD
                 GridDhtLocalPartition part = top.localPartition(p, topVer, true, true);
-=======
-                GridDhtLocalPartition part = top.localPartition(p, topVer, true);
->>>>>>> f270533b
 
                 assert part != null;
                 assert part.id() == p;
@@ -264,7 +237,6 @@
                         continue; // For.
                     }
 
-<<<<<<< HEAD
                     assert ctx.database().persistenceEnabled();
                     assert remoteOwners(p, topVer).contains(histSupplier) : remoteOwners(p, topVer);
 
@@ -275,16 +247,6 @@
                             top.updateSequence(),
                             exchFut.exchangeId().topologyVersion(),
                             grp.groupId()));
-=======
-                    if (grp.eventRecordable(EVT_CACHE_REBALANCE_PART_DATA_LOST)) {
-                        DiscoveryEvent discoEvt = exchFut.discoveryEvent();
-
-                        grp.addRebalanceEvent(p,
-                            EVT_CACHE_REBALANCE_PART_DATA_LOST,
-                            discoEvt.eventNode(),
-                            discoEvt.type(),
-                            discoEvt.timestamp());
->>>>>>> f270533b
                     }
 
                     msg.addPartition(p, true);
