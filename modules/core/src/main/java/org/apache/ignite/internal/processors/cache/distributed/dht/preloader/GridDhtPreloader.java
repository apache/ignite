--- conflicted
+++ resolved
@@ -162,28 +162,6 @@
         if (ctx.kernalContext().clientNode())
             return false; // No-op.
 
-<<<<<<< HEAD
-        if (exchFut.resetLostPartitionFor(grp.cacheOrGroupName()))
-            return true;
-
-        if (exchFut.localJoinExchange())
-            return true; // Required, can have outdated updSeq partition counter if node reconnects.
-
-        if (!grp.affinity().cachedVersions().contains(rebTopVer)) {
-            assert rebTopVer.compareTo(grp.localStartVersion()) <= 0 :
-                "Empty history allowed only for newly started cache group [rebTopVer=" + rebTopVer +
-                    ", localStartTopVer=" + grp.localStartVersion() + ']';
-
-            return true; // Required, since no history info available.
-        }
-
-        final IgniteInternalFuture<Boolean> rebFut = rebalanceFuture();
-
-        if (rebFut.isDone() && !rebFut.result())
-            return true; // Required, previous rebalance cancelled.
-
-=======
->>>>>>> 1e84d448
         AffinityTopologyVersion lastAffChangeTopVer =
             ctx.exchange().lastAffinityChangedTopologyVersion(exchFut.topologyVersion());
 
@@ -191,15 +169,10 @@
     }
 
     /** {@inheritDoc} */
-<<<<<<< HEAD
-    @Override public GridDhtPreloaderAssignments generateAssignments(GridDhtPartitionExchangeId exchId,
-        GridDhtPartitionsExchangeFuture exchFut) {
-=======
     @Override public GridDhtPreloaderAssignments generateAssignments(
         GridDhtPartitionExchangeId exchId,
         GridDhtPartitionsExchangeFuture exchFut
     ) {
->>>>>>> 1e84d448
         assert exchFut == null || exchFut.isDone();
 
         // No assignments for disabled preloader.
@@ -297,19 +270,10 @@
                     }
 
                     // TODO FIXME https://issues.apache.org/jira/browse/IGNITE-11790
-<<<<<<< HEAD
-                    msg.partitions().addHistorical(p, part.initialUpdateCounter(), countersMap.updateCounter(p), partitions);
-=======
                     msg.partitions().
                         addHistorical(p, part.initialUpdateCounter(), countersMap.updateCounter(p), partitions);
->>>>>>> 1e84d448
                 }
                 else {
-                    // If for some reason (for example if supplier fails and new supplier is elected) partition is
-                    // assigned for full rebalance force clearing if not yet set.
-                    if (grp.persistenceEnabled() && exchFut != null && !exchFut.isClearingPartition(grp, p))
-                        part.clearAsync();
-
                     List<ClusterNode> picked = remoteOwners(p, topVer);
 
                     if (!picked.isEmpty()) {
