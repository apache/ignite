/*
 * Licensed to the Apache Software Foundation (ASF) under one or more
 * contributor license agreements.  See the NOTICE file distributed with
 * this work for additional information regarding copyright ownership.
 * The ASF licenses this file to You under the Apache License, Version 2.0
 * (the "License"); you may not use this file except in compliance with
 * the License.  You may obtain a copy of the License at
 *
 *      http://www.apache.org/licenses/LICENSE-2.0
 *
 * Unless required by applicable law or agreed to in writing, software
 * distributed under the License is distributed on an "AS IS" BASIS,
 * WITHOUT WARRANTIES OR CONDITIONS OF ANY KIND, either express or implied.
 * See the License for the specific language governing permissions and
 * limitations under the License.
 */

package org.apache.ignite.internal.processors.cache;

import java.lang.reflect.Field;
import org.apache.ignite.Ignite;
import org.apache.ignite.IgniteCheckedException;
import org.apache.ignite.IgniteLogger;
import org.apache.ignite.cache.affinity.AffinityKey;
import org.apache.ignite.cache.affinity.AffinityKeyMapped;
import org.apache.ignite.cache.affinity.AffinityKeyMapper;
import org.apache.ignite.configuration.CacheConfiguration;
import org.apache.ignite.internal.util.GridArgumentCheck;
import org.apache.ignite.internal.util.GridReflectionCache;
import org.apache.ignite.internal.util.IgniteUtils;
import org.apache.ignite.internal.util.typedef.P1;
import org.apache.ignite.internal.util.typedef.internal.U;
import org.apache.ignite.resources.IgniteInstanceResource;
import org.apache.ignite.resources.LoggerResource;
import org.jetbrains.annotations.Nullable;

/**
 * Default key affinity mapper. If key class has annotation {@link AffinityKeyMapped},
 * then the value of annotated field will be used to get affinity value instead
 * of the key itself. If there is no annotation, then the key is used as is.
 * <p>
 * Convenience affinity key adapter, {@link AffinityKey} can be used in
 * conjunction with this mapper to automatically provide custom affinity keys for cache keys.
 * <p>
 * If non-default affinity mapper is used, is should be provided via
 * {@link CacheConfiguration#getAffinityMapper()} configuration property.
 */
public class GridCacheDefaultAffinityKeyMapper implements AffinityKeyMapper {
    /** */
    private static final long serialVersionUID = 0L;

    /** Injected ignite instance. */
    protected transient Ignite ignite;

    /** Reflection cache. */
    private GridReflectionCache reflectCache = new GridReflectionCache(
        new P1<Field>() {
            @Override public boolean apply(Field f) {
                // Account for anonymous inner classes.
                return f.getAnnotation(AffinityKeyMapped.class) != null;
            }
        },
        null
    );

    /** Logger. */
    @LoggerResource
    protected transient IgniteLogger log;

    /**
     * If key class has annotation {@link AffinityKeyMapped},
     * then the value of annotated method or field will be used to get affinity value instead
     * of the key itself. If there is no annotation, then the key is returned as is.
     *
     * @param key Key to get affinity key for.
     * @return Affinity key for given key.
     */
    @Override public Object affinityKey(Object key) {
        GridArgumentCheck.notNull(key, "key");

<<<<<<< HEAD
        if(key.getClass().isArray())
=======
        if (key.getClass().isArray())
>>>>>>> 1e84d448
            return IgniteUtils.hashCode(key);

        try {
            Object o = reflectCache.firstFieldValue(key);

            if (o != null)
                return o;
        }
        catch (IgniteCheckedException e) {
            U.error(log, "Failed to access affinity field for key [field=" +
                reflectCache.firstField(key.getClass()) + ", key=" + key + ']', e);
        }

        return key;
    }

    /**
     * @param cls Key class.
     * @return Name of
     */
    @Nullable public String affinityKeyPropertyName(Class<?> cls) {
        Field field = reflectCache.firstField(cls);

        if (field != null)
            return field.getName();

        return null;
    }

    /**
     * @param ignite Ignite.
     */
    @IgniteInstanceResource
    public void ignite(Ignite ignite) {
        this.ignite = ignite;
    }

    /** {@inheritDoc} */
    @Override public void reset() {
        // No-op.
    }
}<|MERGE_RESOLUTION|>--- conflicted
+++ resolved
@@ -78,11 +78,7 @@
     @Override public Object affinityKey(Object key) {
         GridArgumentCheck.notNull(key, "key");
 
-<<<<<<< HEAD
-        if(key.getClass().isArray())
-=======
         if (key.getClass().isArray())
->>>>>>> 1e84d448
             return IgniteUtils.hashCode(key);
 
         try {
