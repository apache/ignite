--- conflicted
+++ resolved
@@ -275,18 +275,10 @@
      * @param newValClos Closure which generates new value.
      * @return Callable for execution in async and sync mode.
      */
-<<<<<<< HEAD
     private Callable<T> internalCompareAndSetAndGet(final IgnitePredicate<T> expValPred,
                                                     final IgniteClosure<T, T> newValClos) {
-        return new Callable<T>() {
+        return retryTopologySafe(new Callable<T>() {
             @Override public T call() throws Exception {
-=======
-    private Callable<Boolean> internalCompareAndSet(final IgnitePredicate<T> expValPred,
-        final IgniteClosure<T, T> newValClos) {
-
-        return retryTopologySafe(new Callable<Boolean>() {
-            @Override public Boolean call() throws Exception {
->>>>>>> afd3bc1e
                 try (IgniteInternalTx tx = CU.txStartInternal(ctx, atomicView, PESSIMISTIC, REPEATABLE_READ)) {
                     GridCacheAtomicReferenceValue<T> ref = atomicView.get(key);
 
