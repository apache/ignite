/*
 * Licensed to the Apache Software Foundation (ASF) under one or more
 * contributor license agreements. See the NOTICE file distributed with
 * this work for additional information regarding copyright ownership.
 * The ASF licenses this file to You under the Apache License, Version 2.0
 * (the "License"); you may not use this file except in compliance with
 * the License. You may obtain a copy of the License at
 *
 * http://www.apache.org/licenses/LICENSE-2.0
 *
 * Unless required by applicable law or agreed to in writing, software
 * distributed under the License is distributed on an "AS IS" BASIS,
 * WITHOUT WARRANTIES OR CONDITIONS OF ANY KIND, either express or implied.
 * See the License for the specific language governing permissions and
 * limitations under the License.
 */

package org.apache.ignite.internal.processors.cache.persistence.filename;

import java.io.File;
import java.io.Serializable;
import org.apache.ignite.internal.processors.cache.persistence.FileLockHolder;
import org.apache.ignite.internal.util.typedef.internal.S;
import org.apache.ignite.internal.util.typedef.internal.U;
import org.jetbrains.annotations.NotNull;
import org.jetbrains.annotations.Nullable;

/**
 * Class holds information required for folder generation for ignite persistent store
 */
<<<<<<< HEAD
public class PdsFolderSettings<FLH extends FileLockHolder> {
=======
public class PdsFolderSettings<L extends FileLockHolder> {
>>>>>>> b8723fbc
    /**
     * DB storage absolute root path resolved as 'db' folder in Ignite work dir (by default) or using persistent store
     * configuration. <br>
     * Note WAL storage may be configured outside this path.<br>
     * This value may be null if persistence is not enabled.
     */
    @Nullable private final File persistentStoreRootPath;

    /** Sub folder name containing consistent ID and optionally node index. */
    private final String folderName;

    /** Consistent id to be set to local node. */
    private final Serializable consistentId;

    /**
     * File lock holder with prelocked db directory. For non compatible mode this holder contains prelocked work
     * directory. This value is to be used at activate instead of locking. <br> May be null in case preconfigured
     * consistent ID is used or in case lock holder was already taken by other processor.
     */
<<<<<<< HEAD
    @Nullable private final FLH fileLockHolder;
=======
    @Nullable private final L fileLockHolder;
>>>>>>> b8723fbc

    /**
     * Indicates if compatible mode is enabled, in that case all sub folders are generated from consistent ID without
     * 'node' and node index prefix. In compatible mode there is no overriding for consistent ID is done.
     */
    private final boolean compatible;

    /**
     * Creates settings in for new PST(DB) folder mode.
     *
     * @param persistentStoreRootPath Persistent store root path or null if non PDS mode.
     * @param folderName Sub folder name containing consistent ID and optionally node index.
     * @param consistentId Consistent id.
     * @param fileLockHolder File lock holder with prelocked db directory.
     * @param compatible Compatible mode flag.
     */
    public PdsFolderSettings(@Nullable final File persistentStoreRootPath,
        final String folderName,
        final Serializable consistentId,
<<<<<<< HEAD
        @Nullable final FLH fileLockHolder,
=======
        @Nullable final L fileLockHolder,
>>>>>>> b8723fbc
        final boolean compatible) {

        this.consistentId = consistentId;
        this.folderName = folderName;
        this.fileLockHolder = fileLockHolder;
        this.compatible = compatible;
        this.persistentStoreRootPath = persistentStoreRootPath;
    }

    /**
     * Creates settings for compatible mode. Folder name is consistent ID (masked), no node prefix is added.
     *
     * @param persistentStoreRootPath root DB path.
     * @param consistentId node consistent ID.
     */
    public PdsFolderSettings(
        @Nullable final File persistentStoreRootPath,
        @NotNull final Serializable consistentId) {

        this.consistentId = consistentId;
        this.compatible = true;
        this.folderName = U.maskForFileName(consistentId.toString());
        this.persistentStoreRootPath = persistentStoreRootPath;
        this.fileLockHolder = null;
    }

    /**
     * @return sub folders name based on consistent ID. In compatible mode this is escaped consistent ID, in new mode
     * this is UUID based folder name.
     */
    public String folderName() {
        return folderName;
    }

    /**
     * @return Consistent id to be set to local node.
     */
    public Serializable consistentId() {
        return consistentId;
    }

    /**
     * @return flag indicating if compatible mode is enabled for folder generation. In that case all sub folders names are
     * generated from consistent ID without 'node' and node index prefix. In compatible mode there is no overriding for
     * consistent ID is done for cluster node. Locking files is independent to compatibility mode.
     */
    public boolean isCompatible() {
        return compatible;
    }

    /**
     * Returns already locked file lock holder to lock file in {@link #persistentStoreRootPath}. Unlock and close this
     * lock is not required.
     *
     * @return File lock holder with prelocked db directory.
     */
<<<<<<< HEAD
    @Nullable public FLH getLockedFileLockHolder() {
=======
    @Nullable public L getLockedFileLockHolder() {
>>>>>>> b8723fbc
        return fileLockHolder;
    }

    /**
     * @return DB storage absolute root path resolved as 'db' folder in Ignite work dir (by default) or using persistent
     * store configuration. Note WAL storage may be configured outside this path. May return null for non pds mode.
     */
    @Nullable public File persistentStoreRootPath() {
        return persistentStoreRootPath;
    }

    /** {@inheritDoc} */
    @Override public String toString() {
        return S.toString(PdsFolderSettings.class, this);
    }
}<|MERGE_RESOLUTION|>--- conflicted
+++ resolved
@@ -28,11 +28,7 @@
 /**
  * Class holds information required for folder generation for ignite persistent store
  */
-<<<<<<< HEAD
-public class PdsFolderSettings<FLH extends FileLockHolder> {
-=======
 public class PdsFolderSettings<L extends FileLockHolder> {
->>>>>>> b8723fbc
     /**
      * DB storage absolute root path resolved as 'db' folder in Ignite work dir (by default) or using persistent store
      * configuration. <br>
@@ -52,11 +48,7 @@
      * directory. This value is to be used at activate instead of locking. <br> May be null in case preconfigured
      * consistent ID is used or in case lock holder was already taken by other processor.
      */
-<<<<<<< HEAD
-    @Nullable private final FLH fileLockHolder;
-=======
     @Nullable private final L fileLockHolder;
->>>>>>> b8723fbc
 
     /**
      * Indicates if compatible mode is enabled, in that case all sub folders are generated from consistent ID without
@@ -76,11 +68,7 @@
     public PdsFolderSettings(@Nullable final File persistentStoreRootPath,
         final String folderName,
         final Serializable consistentId,
-<<<<<<< HEAD
-        @Nullable final FLH fileLockHolder,
-=======
         @Nullable final L fileLockHolder,
->>>>>>> b8723fbc
         final boolean compatible) {
 
         this.consistentId = consistentId;
@@ -137,11 +125,7 @@
      *
      * @return File lock holder with prelocked db directory.
      */
-<<<<<<< HEAD
-    @Nullable public FLH getLockedFileLockHolder() {
-=======
     @Nullable public L getLockedFileLockHolder() {
->>>>>>> b8723fbc
         return fileLockHolder;
     }
 
