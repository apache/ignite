/*
 * Licensed to the Apache Software Foundation (ASF) under one or more
 * contributor license agreements.  See the NOTICE file distributed with
 * this work for additional information regarding copyright ownership.
 * The ASF licenses this file to You under the Apache License, Version 2.0
 * (the "License"); you may not use this file except in compliance with
 * the License.  You may obtain a copy of the License at
 *
 *      http://www.apache.org/licenses/LICENSE-2.0
 *
 * Unless required by applicable law or agreed to in writing, software
 * distributed under the License is distributed on an "AS IS" BASIS,
 * WITHOUT WARRANTIES OR CONDITIONS OF ANY KIND, either express or implied.
 * See the License for the specific language governing permissions and
 * limitations under the License.
 */

package org.apache.ignite.internal.processors.cache.persistence.pagemem;

import java.util.concurrent.atomic.AtomicIntegerFieldUpdater;
<<<<<<< HEAD
import java.util.concurrent.atomic.AtomicLong;
=======
import org.apache.ignite.internal.pagemem.wal.record.CheckpointRecord;
>>>>>>> a5cf9cb4

/**
 * Tracks various checkpoint phases and stats.
 *
 * Assumed sequence of events:
 * <ol>
 *     <li>Checkpoint start</li>
 *     <li>CP Lock wait start</li>
 *     <li>CP mark start</li>
 *     <li>CP Lock release</li>
 *     <li>Pages write start</li>
 *     <li>fsync start</li>
 *     <li>Checkpoint end</li>
 * </ol>
 */
public class CheckpointMetricsTracker {
    /** */
    private static final AtomicIntegerFieldUpdater<CheckpointMetricsTracker> DATA_PAGES_UPDATER =
        AtomicIntegerFieldUpdater.newUpdater(CheckpointMetricsTracker.class, "dataPages");

    /** */
    private static final AtomicIntegerFieldUpdater<CheckpointMetricsTracker> COW_PAGES_UPDATER =
        AtomicIntegerFieldUpdater.newUpdater(CheckpointMetricsTracker.class, "cowPages");

    /** */
    private volatile int dataPages;

    /** */
    private volatile int cowPages;

    /** */
    private long cpStart = System.currentTimeMillis();

    /** */
    private long cpLockWaitStart;

    /** */
    private long cpMarkStart;

    /** */
    private long cpLockRelease;

    /** */
    private long cpPagesWriteStart;

    /** */
    private long cpFsyncStart;

    /** */
    private long cpEnd;

<<<<<<< HEAD
    /** Page write started. */
    private AtomicLong firstPageUpdatedTs = new AtomicLong();
=======
    /** */
    private long walCpRecordFsyncStart;

    /** */
    private long walCpRecordFsyncEnd;
>>>>>>> a5cf9cb4

    /**
     * Increments counter if copy on write page was written.
     */
    public void onCowPageWritten() {
        COW_PAGES_UPDATER.incrementAndGet(this);
    }

    /**
     *
     */
    public void onDataPageWritten() {
        DATA_PAGES_UPDATER.incrementAndGet(this);
    }

    /**
     * sets first data page written timestamp.
     */
    public void markFirstPageUpdate() {
        if (firstPageUpdatedTs.get() == 0)
            firstPageUpdatedTs.compareAndSet(0, System.currentTimeMillis());
    }

    /**
     * @return COW pages.
     */
    public int cowPagesWritten() {
        return cowPages;
    }

    /**
     * @return Data pages written.
     */
    public int dataPagesWritten() {
        return dataPages;
    }

    /**
     *
     */
    public void onLockWaitStart() {
        cpLockWaitStart = System.currentTimeMillis();
    }

    /**
     *
     */
    public void onMarkStart() {
        cpMarkStart = System.currentTimeMillis();
    }

    /**
     *
     */
    public void onLockRelease() {
        cpLockRelease = System.currentTimeMillis();
    }

    /**
     *
     */
    public void onPagesWriteStart() {
        cpPagesWriteStart = System.currentTimeMillis();
    }

    /**
     *
     */
    public void onFsyncStart() {
        cpFsyncStart = System.currentTimeMillis();
    }

    /**
     *
     */
    public void onEnd() {
        cpEnd = System.currentTimeMillis();
    }

    /**
     *
     */
    public void onWalCpRecordFsyncStart() {
        walCpRecordFsyncStart = System.currentTimeMillis();
    }

    /**
     *
     */
    public void onWalCpRecordFsyncEnd() {
        walCpRecordFsyncEnd = System.currentTimeMillis();
    }

    /**
     * @return Total checkpoint duration.
     */
    public long totalDuration() {
        return cpEnd - cpStart;
    }

    /**
     * @return Checkpoint lock wait duration.
     */
    public long lockWaitDuration() {
        return cpMarkStart - cpLockWaitStart;
    }

    /**
     * @return Checkpoint mark duration.
     */
    public long markDuration() {
        return cpPagesWriteStart - cpMarkStart;
    }

    /**
     * @return Checkpoint lock hold duration.
     */
    public long lockHoldDuration() {
        return cpLockRelease - cpMarkStart;
    }

    /**
     * @return Pages write duration.
     */
    public long pagesWriteDuration() {
        return cpFsyncStart - cpPagesWriteStart;
    }

    /**
     * @return Checkpoint fsync duration.
     */
    public long fsyncDuration() {
        return cpEnd - cpFsyncStart;
    }

    /**
<<<<<<< HEAD
     * @return Millis from CP lock release till first page has been actually written.
     */
    public long prepareWritePhase() {
        return firstPageUpdatedTs.get() - cpPagesWriteStart;
=======
     * @return Duration of WAL fsync after logging {@link CheckpointRecord} on checkpoint begin.
     */
    public long walCpRecordFsyncDuration() {
        return walCpRecordFsyncEnd - walCpRecordFsyncStart;
>>>>>>> a5cf9cb4
    }
}<|MERGE_RESOLUTION|>--- conflicted
+++ resolved
@@ -18,11 +18,8 @@
 package org.apache.ignite.internal.processors.cache.persistence.pagemem;
 
 import java.util.concurrent.atomic.AtomicIntegerFieldUpdater;
-<<<<<<< HEAD
 import java.util.concurrent.atomic.AtomicLong;
-=======
 import org.apache.ignite.internal.pagemem.wal.record.CheckpointRecord;
->>>>>>> a5cf9cb4
 
 /**
  * Tracks various checkpoint phases and stats.
@@ -74,16 +71,14 @@
     /** */
     private long cpEnd;
 
-<<<<<<< HEAD
     /** Page write started. */
     private AtomicLong firstPageUpdatedTs = new AtomicLong();
-=======
+
     /** */
     private long walCpRecordFsyncStart;
 
     /** */
     private long walCpRecordFsyncEnd;
->>>>>>> a5cf9cb4
 
     /**
      * Increments counter if copy on write page was written.
@@ -220,16 +215,16 @@
     }
 
     /**
-<<<<<<< HEAD
+     * @return Duration of WAL fsync after logging {@link CheckpointRecord} on checkpoint begin.
+     */
+    public long walCpRecordFsyncDuration() {
+        return walCpRecordFsyncEnd - walCpRecordFsyncStart;
+    }
+
+    /**
      * @return Millis from CP lock release till first page has been actually written.
      */
     public long prepareWritePhase() {
         return firstPageUpdatedTs.get() - cpPagesWriteStart;
-=======
-     * @return Duration of WAL fsync after logging {@link CheckpointRecord} on checkpoint begin.
-     */
-    public long walCpRecordFsyncDuration() {
-        return walCpRecordFsyncEnd - walCpRecordFsyncStart;
->>>>>>> a5cf9cb4
     }
 }