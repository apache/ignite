--- conflicted
+++ resolved
@@ -203,11 +203,7 @@
             return unwrapKnownCollection(ctx, (Collection<Object>)o, keepBinary, cpy);
         else if (BinaryUtils.knownMap(o))
             return unwrapBinariesIfNeeded(ctx, (Map<Object, Object>)o, keepBinary, cpy);
-<<<<<<< HEAD
-        else if (o instanceof Object[] && !BinaryArray.useTypedArrays())
-=======
         else if (o instanceof Object[] && !BinaryArray.useBinaryArrays())
->>>>>>> 914c5dd1
             return unwrapBinariesInArrayIfNeeded(ctx, (Object[])o, keepBinary, cpy);
         else if (o instanceof BinaryArray && !keepBinary)
             return ((BinaryObject)o).deserialize(ldr);
