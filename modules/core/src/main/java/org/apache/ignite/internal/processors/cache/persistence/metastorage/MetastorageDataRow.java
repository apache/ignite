--- conflicted
+++ resolved
@@ -17,47 +17,6 @@
 
 package org.apache.ignite.internal.processors.cache.persistence.metastorage;
 
-<<<<<<< HEAD
-import org.apache.ignite.internal.pagemem.PageIdAllocator;
-import org.apache.ignite.internal.processors.cache.persistence.freelist.SimpleDataRow;
-import org.apache.ignite.internal.processors.cache.persistence.tree.io.AbstractDataPageIO;
-import org.apache.ignite.internal.processors.cache.persistence.tree.io.IOVersions;
-
-/**
- *
- */
-public class MetastorageDataRow extends SimpleDataRow implements MetastorageSearchRow {
-    /** */
-    private String key;
-
-    /** */
-    public MetastorageDataRow(long link, String key, byte[] val) {
-        super(link, MetaStorage.PRESERVE_LEGACY_METASTORAGE_PARTITION_ID ?
-            PageIdAllocator.OLD_METASTORE_PARTITION: PageIdAllocator.METASTORE_PARTITION, val);
-        this.key = key;
-    }
-
-    /** */
-    public MetastorageDataRow(String key, byte[] val) {
-        this(0, key, val);
-    }
-
-    /**
-     * @return Key.
-     */
-    @Override public String key() {
-        return key;
-    }
-
-    /** {@inheritDoc} */
-    @Override public int hash() {
-        return key.hashCode();
-    }
-
-    /** {@inheritDoc} */
-    @Override public IOVersions<? extends AbstractDataPageIO> ioVersions() {
-        return MetastoreDataPageIO.VERSIONS;
-=======
 import org.apache.ignite.internal.util.typedef.internal.S;
 
 /** */
@@ -91,15 +50,10 @@
     /** {@inheritDoc} */
     @Override public long keyLink() {
         return keyLink;
->>>>>>> 1e84d448
     }
 
     /** {@inheritDoc} */
     @Override public String toString() {
-<<<<<<< HEAD
-        return "key=" + key;
-=======
         return S.toString(MetastorageDataRow.class, this);
->>>>>>> 1e84d448
     }
 }