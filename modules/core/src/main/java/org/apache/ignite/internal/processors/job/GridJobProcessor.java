--- conflicted
+++ resolved
@@ -1284,11 +1284,7 @@
                 if (customExec != null)
                     customExec.execute(jobWorker);
                 else {
-<<<<<<< HEAD
-                    U.warn(log, "Custom executor '" + jobWorker.executorName() + "' doesn't exist. " +
-=======
                     LT.warn(log, "Custom executor '" + jobWorker.executorName() + "' doesn't exist. " +
->>>>>>> f1047be4
                         "The job will be submit to public pool: " + jobWorker.getJobId());
 
                     ctx.getExecutorService().execute(jobWorker);
