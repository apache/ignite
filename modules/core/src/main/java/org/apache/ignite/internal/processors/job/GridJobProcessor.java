/*
 * Licensed to the Apache Software Foundation (ASF) under one or more
 * contributor license agreements.  See the NOTICE file distributed with
 * this work for additional information regarding copyright ownership.
 * The ASF licenses this file to You under the Apache License, Version 2.0
 * (the "License"); you may not use this file except in compliance with
 * the License.  You may obtain a copy of the License at
 *
 *      http://www.apache.org/licenses/LICENSE-2.0
 *
 * Unless required by applicable law or agreed to in writing, software
 * distributed under the License is distributed on an "AS IS" BASIS,
 * WITHOUT WARRANTIES OR CONDITIONS OF ANY KIND, either express or implied.
 * See the License for the specific language governing permissions and
 * limitations under the License.
 */

package org.apache.ignite.internal.processors.job;

import java.io.Serializable;
import java.util.AbstractCollection;
import java.util.ArrayList;
import java.util.Arrays;
import java.util.Collection;
import java.util.Iterator;
import java.util.List;
import java.util.Map;
import java.util.NoSuchElementException;
import java.util.UUID;
import java.util.concurrent.ConcurrentHashMap;
import java.util.concurrent.ConcurrentMap;
import java.util.concurrent.Executor;
import java.util.concurrent.RejectedExecutionException;
import java.util.concurrent.atomic.AtomicLong;
import java.util.concurrent.atomic.LongAdder;
import java.util.concurrent.locks.Condition;
import java.util.concurrent.locks.Lock;
import java.util.concurrent.locks.ReentrantLock;
import java.util.function.Predicate;
import java.util.stream.Stream;
import org.apache.ignite.IgniteCheckedException;
import org.apache.ignite.IgniteDeploymentException;
import org.apache.ignite.IgniteException;
import org.apache.ignite.IgniteSystemProperties;
import org.apache.ignite.cluster.ClusterNode;
import org.apache.ignite.compute.ComputeExecutionRejectedException;
import org.apache.ignite.compute.ComputeJobSibling;
import org.apache.ignite.compute.ComputeTaskSession;
import org.apache.ignite.events.DiscoveryEvent;
import org.apache.ignite.events.Event;
import org.apache.ignite.events.JobEvent;
import org.apache.ignite.events.TaskEvent;
import org.apache.ignite.internal.GridJobCancelRequest;
import org.apache.ignite.internal.GridJobContextImpl;
import org.apache.ignite.internal.GridJobExecuteRequest;
import org.apache.ignite.internal.GridJobExecuteResponse;
import org.apache.ignite.internal.GridJobSessionImpl;
import org.apache.ignite.internal.GridJobSiblingsRequest;
import org.apache.ignite.internal.GridJobSiblingsResponse;
import org.apache.ignite.internal.GridKernalContext;
import org.apache.ignite.internal.GridTaskSessionImpl;
import org.apache.ignite.internal.GridTaskSessionRequest;
import org.apache.ignite.internal.cluster.ClusterTopologyCheckedException;
import org.apache.ignite.internal.managers.collision.GridCollisionJobContextAdapter;
import org.apache.ignite.internal.managers.collision.GridCollisionManager;
import org.apache.ignite.internal.managers.communication.GridIoManager;
import org.apache.ignite.internal.managers.communication.GridMessageListener;
import org.apache.ignite.internal.managers.deployment.GridDeployment;
import org.apache.ignite.internal.managers.eventstorage.GridLocalEventListener;
import org.apache.ignite.internal.managers.systemview.walker.ComputeJobViewWalker;
import org.apache.ignite.internal.processors.GridProcessorAdapter;
import org.apache.ignite.internal.processors.affinity.AffinityTopologyVersion;
import org.apache.ignite.internal.processors.cache.GridCacheContext;
import org.apache.ignite.internal.processors.cache.distributed.dht.GridReservable;
import org.apache.ignite.internal.processors.cache.distributed.dht.topology.GridDhtLocalPartition;
import org.apache.ignite.internal.processors.configuration.distributed.DistributedLongProperty;
import org.apache.ignite.internal.processors.jobmetrics.GridJobMetricsSnapshot;
import org.apache.ignite.internal.processors.metric.MetricRegistryImpl;
import org.apache.ignite.internal.processors.metric.impl.AtomicLongMetric;
import org.apache.ignite.internal.util.GridAtomicLong;
import org.apache.ignite.internal.util.GridBoundedConcurrentLinkedHashMap;
import org.apache.ignite.internal.util.GridBoundedConcurrentLinkedHashSet;
import org.apache.ignite.internal.util.GridConcurrentHashSet;
import org.apache.ignite.internal.util.GridSpinReadWriteLock;
import org.apache.ignite.internal.util.typedef.F;
import org.apache.ignite.internal.util.typedef.X;
import org.apache.ignite.internal.util.typedef.internal.LT;
import org.apache.ignite.internal.util.typedef.internal.S;
import org.apache.ignite.internal.util.typedef.internal.U;
import org.apache.ignite.internal.util.worker.GridWorker;
import org.apache.ignite.lang.IgniteBiTuple;
import org.apache.ignite.lang.IgnitePredicate;
import org.apache.ignite.lang.IgniteUuid;
import org.apache.ignite.marshaller.Marshaller;
import org.apache.ignite.spi.collision.CollisionSpi;
import org.apache.ignite.spi.collision.priorityqueue.PriorityQueueCollisionSpi;
import org.apache.ignite.spi.metric.DoubleMetric;
import org.apache.ignite.spi.systemview.view.ComputeJobView;
import org.apache.ignite.spi.systemview.view.ComputeJobView.ComputeJobState;
import org.jetbrains.annotations.NotNull;
import org.jetbrains.annotations.Nullable;
import org.jsr166.ConcurrentLinkedHashMap;

import static java.util.concurrent.TimeUnit.MILLISECONDS;
import static java.util.stream.Collectors.counting;
import static java.util.stream.Collectors.groupingBy;
import static org.apache.ignite.IgniteSystemProperties.IGNITE_JOBS_HISTORY_SIZE;
import static org.apache.ignite.events.EventType.EVT_JOB_FAILED;
import static org.apache.ignite.events.EventType.EVT_NODE_FAILED;
import static org.apache.ignite.events.EventType.EVT_NODE_LEFT;
import static org.apache.ignite.events.EventType.EVT_NODE_METRICS_UPDATED;
import static org.apache.ignite.events.EventType.EVT_TASK_SESSION_ATTR_SET;
import static org.apache.ignite.internal.GridTopic.TOPIC_JOB;
import static org.apache.ignite.internal.GridTopic.TOPIC_JOB_CANCEL;
import static org.apache.ignite.internal.GridTopic.TOPIC_JOB_SIBLINGS;
import static org.apache.ignite.internal.GridTopic.TOPIC_TASK;
import static org.apache.ignite.internal.cluster.DistributedConfigurationUtils.makeUpdateListener;
import static org.apache.ignite.internal.managers.communication.GridIoPolicy.MANAGEMENT_POOL;
import static org.apache.ignite.internal.managers.communication.GridIoPolicy.SYSTEM_POOL;
import static org.apache.ignite.internal.processors.cache.distributed.dht.topology.GridDhtPartitionState.OWNING;
import static org.apache.ignite.internal.processors.configuration.distributed.DistributedLongProperty.detachedLongProperty;
import static org.apache.ignite.internal.processors.metric.GridMetricManager.CPU_LOAD;
import static org.apache.ignite.internal.processors.metric.GridMetricManager.SYS_METRICS;
import static org.apache.ignite.internal.processors.metric.impl.MetricUtils.metricName;
import static org.apache.ignite.internal.processors.security.SecurityUtils.securitySubjectId;
import static org.jsr166.ConcurrentLinkedHashMap.QueuePolicy.PER_SEGMENT_Q;

/**
 * Responsible for all grid job execution and communication.
 */
public class GridJobProcessor extends GridProcessorAdapter {
    /** */
    public static final String JOBS_VIEW = "jobs";

    /** */
    public static final String JOBS_VIEW_DESC = "Running compute jobs, part of compute task started on remote host.";

    /** @see IgniteSystemProperties#IGNITE_JOBS_HISTORY_SIZE */
    public static final int DFLT_JOBS_HISTORY_SIZE = 10240;

    /** */
    private static final int FINISHED_JOBS_COUNT = Integer.getInteger(IGNITE_JOBS_HISTORY_SIZE, DFLT_JOBS_HISTORY_SIZE);

    /** Metrics prefix. */
    public static final String JOBS_METRICS = metricName("compute", "jobs");

    /** Started jobs metric name. */
    public static final String STARTED = "Started";

    /** Active jobs metric name. */
    public static final String ACTIVE = "Active";

    /** Waiting jobs metric name. */
    public static final String WAITING = "Waiting";

    /** Canceled jobs metric name. */
    public static final String CANCELED = "Canceled";

    /** Rejected jobs metric name. */
    public static final String REJECTED = "Rejected";

    /** Finished jobs metric name. */
    public static final String FINISHED = "Finished";

    /** Total jobs execution time metric name. */
    public static final String EXECUTION_TIME = "ExecutionTime";

    /** Total jobs waiting time metric name. */
    public static final String WAITING_TIME = "WaitingTime";

    /**
     * Distributed property that defines the timeout for interrupting the
     * {@link GridJobWorker worker} after {@link GridJobWorker#cancel() cancellation} in mills.
     */
    public static final String COMPUTE_JOB_WORKER_INTERRUPT_TIMEOUT = "computeJobWorkerInterruptTimeout";

    /** */
    private final Marshaller marsh;

    /** Collision SPI is not available: {@link GridCollisionManager#enabled()} {@code == false}. */
    private final boolean jobAlwaysActivate;

    /** */
    private volatile ConcurrentMap<IgniteUuid, GridJobWorker> syncRunningJobs;

    /** */
    private volatile ConcurrentMap<IgniteUuid, GridJobWorker> activeJobs;

    /** */
    private final ConcurrentMap<IgniteUuid, GridJobWorker> passiveJobs;

    /** */
    private final ConcurrentMap<IgniteUuid, GridJobWorker> cancelledJobs =
        new ConcurrentHashMap<>();

    /** */
    private final Collection<IgniteUuid> heldJobs = new GridConcurrentHashSet<>();

    /** If value is {@code true}, job was cancelled from future. */
    private volatile GridBoundedConcurrentLinkedHashMap<IgniteUuid, Boolean> cancelReqs =
        new GridBoundedConcurrentLinkedHashMap<>(FINISHED_JOBS_COUNT,
            FINISHED_JOBS_COUNT < 128 ? FINISHED_JOBS_COUNT : 128,
            0.75f, 16);

    /** */
    private final GridBoundedConcurrentLinkedHashSet<IgniteUuid> finishedJobs =
        new GridBoundedConcurrentLinkedHashSet<>(FINISHED_JOBS_COUNT,
            FINISHED_JOBS_COUNT < 128 ? FINISHED_JOBS_COUNT : 128,
            0.75f, 256, PER_SEGMENT_Q);

    /** */
    private final GridJobEventListener evtLsnr;

    /** */
    private final GridMessageListener cancelLsnr;

    /** */
    private final GridMessageListener jobExecLsnr;

    /** */
    private final GridLocalEventListener discoLsnr;

    /** Needed for statistics. */
    @Deprecated
    private final LongAdder canceledJobsCnt = new LongAdder();

    /** Needed for statistics. */
    @Deprecated
    private final LongAdder finishedJobsCnt = new LongAdder();

    /** Needed for statistics. */
    @Deprecated
    private final LongAdder startedJobsCnt = new LongAdder();

    /** Needed for statistics. */
    @Deprecated
    private final LongAdder rejectedJobsCnt = new LongAdder();

    /** Total job execution time (unaccounted for in metrics). */
    @Deprecated
    private final LongAdder finishedJobsTime = new LongAdder();

    /** Cpu load metric */
    private final DoubleMetric cpuLoadMetric;

    /** Maximum job execution time for finished jobs. */
    @Deprecated
    private final GridAtomicLong maxFinishedJobsTime = new GridAtomicLong();

    /** */
    @Deprecated
    private final AtomicLong metricsLastUpdateTstamp = new AtomicLong();

    /** Number of started jobs. */
    final AtomicLongMetric startedJobsMetric;

    /** Number of active jobs currently executing. */
    final AtomicLongMetric activeJobsMetric;

    /** Number of currently queued jobs waiting to be executed. */
    final AtomicLongMetric waitingJobsMetric;

    /** Number of cancelled jobs that are still running. */
    final AtomicLongMetric canceledJobsMetric;

    /** Number of jobs rejected after more recent collision resolution operation. */
    final AtomicLongMetric rejectedJobsMetric;

    /** Number of finished jobs. */
    final AtomicLongMetric finishedJobsMetric;

    /** Total job execution time. */
    final AtomicLongMetric totalExecutionTimeMetric;

    /** Total time jobs spent on waiting queue. */
    final AtomicLongMetric totalWaitTimeMetric;

    /** */
    private boolean stopping;

    /** */
    private boolean cancelOnStop;

    /** */
    @Deprecated
    private final long metricsUpdateFreq;

    /** */
    private final GridSpinReadWriteLock rwLock = new GridSpinReadWriteLock();

    /** Topic ID generator. */
    private final AtomicLong topicIdGen = new AtomicLong();

    /** */
    private final GridJobHoldListener holdLsnr = new JobHoldListener();

    /** */
    private final ThreadLocal<Boolean> handlingCollision = new ThreadLocal<Boolean>() {
        @Override protected Boolean initialValue() {
            return false;
        }
    };

    /** Internal task flag. */
    private final ThreadLocal<Boolean> internal = new ThreadLocal<Boolean>() {
        @Override protected Boolean initialValue() {
            return false;
        }
    };

    /** Current session. */
    private final ThreadLocal<GridJobSessionImpl> currSess = new ThreadLocal<>();

    /**
     * {@link PriorityQueueCollisionSpi#getPriorityAttributeKey} or
     * {@link null} if the {@link PriorityQueueCollisionSpi} is not configured.
     */
    @Nullable private final String taskPriAttrKey;

    /**
     * {@link PriorityQueueCollisionSpi#getJobPriorityAttributeKey} or
     * {@link null} if the {@link PriorityQueueCollisionSpi} is not configured.
     */
    @Nullable private final String jobPriAttrKey;

    /** Timeout interrupt {@link GridJobWorker workers} after {@link GridJobWorker#cancel cancel} im mills. */
    private final DistributedLongProperty computeJobWorkerInterruptTimeout =
        detachedLongProperty(COMPUTE_JOB_WORKER_INTERRUPT_TIMEOUT,
            "The timeout in milliseconds for interrupting the a job worker after a cancel operation is called.");

    /**
     * @param ctx Kernal context.
     */
    public GridJobProcessor(GridKernalContext ctx) {
        super(ctx);

        marsh = ctx.config().getMarshaller();

        // Collision manager is already started and is fully functional.
        jobAlwaysActivate = !ctx.collision().enabled();

        metricsUpdateFreq = ctx.config().getMetricsUpdateFrequency();

        syncRunningJobs = new ConcurrentHashMap<>();

        activeJobs = initJobsMap(jobAlwaysActivate);

        passiveJobs = jobAlwaysActivate ? null : new JobsMap(1024, 0.75f, 256);

        evtLsnr = new JobEventListener();
        cancelLsnr = new JobCancelListener();
        jobExecLsnr = new JobExecutionListener();
        discoLsnr = new JobDiscoveryListener();

        cpuLoadMetric = ctx.metric().registry(SYS_METRICS).findMetric(CPU_LOAD);

        MetricRegistryImpl mreg = ctx.metric().registry(JOBS_METRICS);

        startedJobsMetric = mreg.longMetric(STARTED, "Number of started jobs.");

        activeJobsMetric = mreg.longMetric(ACTIVE, "Number of active jobs currently executing.");

        waitingJobsMetric = mreg.longMetric(WAITING, "Number of currently queued jobs waiting to be executed.");

        canceledJobsMetric = mreg.longMetric(CANCELED, "Number of cancelled jobs that are still running.");

        rejectedJobsMetric = mreg.longMetric(REJECTED,
            "Number of jobs rejected after more recent collision resolution operation.");

        finishedJobsMetric = mreg.longMetric(FINISHED, "Number of finished jobs.");

        totalExecutionTimeMetric = mreg.longMetric(EXECUTION_TIME, "Total execution time of jobs.");

        totalWaitTimeMetric = mreg.longMetric(WAITING_TIME, "Total time jobs spent on waiting queue.");

        ctx.systemView().registerInnerCollectionView(JOBS_VIEW, JOBS_VIEW_DESC,
            new ComputeJobViewWalker(),
            passiveJobs == null ?
                Arrays.asList(activeJobs, syncRunningJobs, cancelledJobs) :
                Arrays.asList(activeJobs, syncRunningJobs, passiveJobs, cancelledJobs),
            ConcurrentMap::entrySet,
            (map, e) -> {
                ComputeJobState state = (map == activeJobs || map == syncRunningJobs) ? ComputeJobState.ACTIVE :
                    (map == passiveJobs ? ComputeJobState.PASSIVE : ComputeJobState.CANCELED);

                return new ComputeJobView(e.getKey(), e.getValue(), state);
            });

        CollisionSpi collisionSpi = ctx.config().getCollisionSpi();

        if (!jobAlwaysActivate && collisionSpi instanceof PriorityQueueCollisionSpi) {
            taskPriAttrKey = ((PriorityQueueCollisionSpi)collisionSpi).getPriorityAttributeKey();
            jobPriAttrKey = ((PriorityQueueCollisionSpi)collisionSpi).getJobPriorityAttributeKey();
        }
        else {
            taskPriAttrKey = null;
            jobPriAttrKey = null;
        }

        ctx.internalSubscriptionProcessor().registerDistributedConfigurationListener(dispatcher -> {
            computeJobWorkerInterruptTimeout.addListener(makeUpdateListener(
                "Compute job parameter '%s' was changed from '%s' to '%s'",
                log
            ));

            dispatcher.registerProperty(computeJobWorkerInterruptTimeout);
        });
    }

    /** {@inheritDoc} */
    @Override public void start() throws IgniteCheckedException {
        if (metricsUpdateFreq < -1)
            throw new IgniteCheckedException("Invalid value for 'metricsUpdateFrequency' configuration property " +
                "(should be greater than or equals to -1): " + metricsUpdateFreq);

        if (metricsUpdateFreq == -1)
            U.warn(log, "Job metrics are disabled (use with caution).");

        if (!jobAlwaysActivate)
            ctx.collision().setCollisionExternalListener(new CollisionExternalListener());

        GridIoManager ioMgr = ctx.io();

        ioMgr.addMessageListener(TOPIC_JOB_CANCEL, cancelLsnr);
        ioMgr.addMessageListener(TOPIC_JOB, jobExecLsnr);

        ctx.event().addLocalEventListener(discoLsnr, EVT_NODE_FAILED, EVT_NODE_LEFT, EVT_NODE_METRICS_UPDATED);

        if (log.isDebugEnabled())
            log.debug("Job processor started.");
    }

    /** {@inheritDoc} */
    @Override public void stop(boolean cancel) {
        // Clear collections.
        syncRunningJobs = new ConcurrentHashMap<>();

        activeJobs = initJobsMap(jobAlwaysActivate);

        activeJobsMetric.reset();

        cancelledJobs.clear();

        cancelReqs = new GridBoundedConcurrentLinkedHashMap<>(FINISHED_JOBS_COUNT,
            FINISHED_JOBS_COUNT < 128 ? FINISHED_JOBS_COUNT : 128,
            0.75f, 16);

        if (log.isDebugEnabled())
            log.debug("Job processor stopped.");
    }

    /** {@inheritDoc} */
    @Override public void onKernalStop(boolean cancel) {
        // Stop receiving new requests and sending responses.
        GridIoManager commMgr = ctx.io();

        commMgr.removeMessageListener(TOPIC_JOB, jobExecLsnr);
        commMgr.removeMessageListener(TOPIC_JOB_CANCEL, cancelLsnr);

        if (!jobAlwaysActivate)
            // Ignore external collision events.
            ctx.collision().unsetCollisionExternalListener();

        rwLock.writeLock();

        try {
            stopping = true;

            cancelOnStop = cancel;
        }
        finally {
            rwLock.writeUnlock();
        }

        // Rejected jobs.
        if (!jobAlwaysActivate) {
            for (GridJobWorker job : passiveJobs.values())
                if (removeFromPassive(job))
                    rejectJob(job, false);
        }

        // Cancel only if we force grid to stop
        if (cancel) {
            for (GridJobWorker job : activeJobs.values()) {
                job.onStopping();

                cancelJob(job, false);
            }
        }

        U.join(activeJobs.values(), log);
        U.join(cancelledJobs.values(), log);

        // Ignore topology changes.
        ctx.event().removeLocalEventListener(discoLsnr);

        if (log.isDebugEnabled())
            log.debug("Finished executing job processor onKernalStop() callback.");
    }

    /**
     * Gets active job.
     *
     * @param jobId Job ID.
     * @return Active job.
     */
    @Nullable public GridJobWorker activeJob(IgniteUuid jobId) {
        assert jobId != null;

        return activeJobs.get(jobId);
    }

    /**
     * @return {@code True} if running internal task.
     */
    public boolean internal() {
        return internal.get();
    }

    /**
     * Sets internal task flag.
     *
     * @param internal {@code True} if running internal task.
     */
    void internal(boolean internal) {
        this.internal.set(internal);
    }

    /**
     * @param job Rejected job.
     * @param sndReply {@code True} to send reply.
     */
    private void rejectJob(GridJobWorker job, boolean sndReply) {
        IgniteException e = new ComputeExecutionRejectedException("Job was cancelled before execution [taskSesId=" +
            job.getSession().getId() + ", jobId=" + job.getJobId() + ", job=" + job.getJob() + ']');

        job.finishJob(null, e, sndReply);
    }

    /**
     * @param job Canceled job.
     * @param sysCancel {@code True} if job has been cancelled from system and no response needed.
     */
    private void cancelJob(GridJobWorker job, boolean sysCancel) {
        boolean isCancelled = job.isCancelled();

        // We don't increment number of cancelled jobs if it
        // was already cancelled.
        if (!job.isInternal() && !isCancelled) {
            canceledJobsCnt.increment();

            canceledJobsMetric.increment();
        }

        job.cancel(sysCancel);
    }

    /**
     * @param dep Deployment to release.
     */
    private void release(GridDeployment dep) {
        dep.release();

        if (dep.obsolete())
            ctx.resource().onUndeployed(dep);
    }

    /**
     * @param collisionsDisabled If collision SPI is disabled.
     */
    private ConcurrentMap<IgniteUuid, GridJobWorker> initJobsMap(boolean collisionsDisabled) {
        return collisionsDisabled ? new ConcurrentHashMap<IgniteUuid, GridJobWorker>() :
            new JobsMap(1024, 0.75f, 256);
    }

    /**
     * @param ses Session.
     * @param attrs Attributes.
     * @throws IgniteCheckedException If failed.
     */
    public void setAttributes(GridJobSessionImpl ses, Map<?, ?> attrs) throws IgniteCheckedException {
        assert ses.isFullSupport();

        long timeout = ses.getEndTime() - U.currentTimeMillis();

        if (timeout <= 0) {
            U.warn(log, "Task execution timed out (remote session attributes won't be set): " + ses);

            return;
        }

        if (log.isDebugEnabled())
            log.debug("Setting session attribute(s) from job: " + ses);

        ClusterNode taskNode = ctx.discovery().node(ses.getTaskNodeId());

        if (taskNode == null)
            throw new IgniteCheckedException("Node that originated task execution has left grid: " +
                ses.getTaskNodeId());

        boolean loc = ctx.localNodeId().equals(taskNode.id()) && !ctx.config().isMarshalLocalJobs();

        GridTaskSessionRequest req = new GridTaskSessionRequest(ses.getId(), ses.getJobId(),
            loc ? null : U.marshal(marsh, attrs), attrs);

        Object topic = TOPIC_TASK.topic(ses.getJobId(), ctx.discovery().localNode().id());

        // Always go through communication to preserve order.
        ctx.io().sendOrderedMessage(
            taskNode,
            topic, // Job topic.
            req,
            SYSTEM_POOL,
            timeout,
            false);
    }

    /**
     * @param ses Session.
     * @return Siblings.
     * @throws IgniteCheckedException If failed.
     */
    public Collection<ComputeJobSibling> requestJobSiblings(
        final ComputeTaskSession ses) throws IgniteCheckedException {
        assert ses != null;

        final UUID taskNodeId = ses.getTaskNodeId();

        ClusterNode taskNode = ctx.discovery().node(taskNodeId);

        if (taskNode == null)
            throw new IgniteCheckedException("Node that originated task execution has left grid: " + taskNodeId);

        // Tuple: error message-response.
        final IgniteBiTuple<String, GridJobSiblingsResponse> t = new IgniteBiTuple<>();

        final Lock lock = new ReentrantLock();
        final Condition cond = lock.newCondition();

        GridMessageListener msgLsnr = new GridMessageListener() {
            @Override public void onMessage(UUID nodeId, Object msg, byte plc) {
                String err = null;
                GridJobSiblingsResponse res = null;

                if (!(msg instanceof GridJobSiblingsResponse))
                    err = "Received unexpected message: " + msg;
                else if (!nodeId.equals(taskNodeId))
                    err = "Received job siblings response from unexpected node [taskNodeId=" + taskNodeId +
                        ", nodeId=" + nodeId + ']';
                else {
                    // Sender and message type are fine.
                    res = (GridJobSiblingsResponse)msg;

                    if (res.jobSiblings() == null) {
                        try {
                            res.unmarshalSiblings(marsh);
                        }
                        catch (IgniteCheckedException e) {
                            U.error(log, "Failed to unmarshal job siblings.", e);

                            err = e.getMessage();
                        }
                    }
                }

                lock.lock();

                try {
                    if (t.isEmpty()) {
                        t.set(err, res);

                        cond.signalAll();
                    }
                }
                finally {
                    lock.unlock();
                }
            }
        };

        GridLocalEventListener discoLsnr = new GridLocalEventListener() {
            @Override public void onEvent(Event evt) {
                assert evt instanceof DiscoveryEvent &&
                    (evt.type() == EVT_NODE_FAILED || evt.type() == EVT_NODE_LEFT) : "Unexpected event: " + evt;

                DiscoveryEvent discoEvt = (DiscoveryEvent)evt;

                if (taskNodeId.equals(discoEvt.eventNode().id())) {
                    lock.lock();

                    try {
                        if (t.isEmpty()) {
                            t.set("Node that originated task execution has left grid: " + taskNodeId, null);

                            cond.signalAll();
                        }
                    }
                    finally {
                        lock.unlock();
                    }
                }
            }
        };

        boolean loc = ctx.localNodeId().equals(taskNodeId);

        // 1. Create unique topic name.
        Object topic = TOPIC_JOB_SIBLINGS.topic(ses.getId(), topicIdGen.getAndIncrement());

        try {
            // 2. Register listener.
            ctx.io().addMessageListener(topic, msgLsnr);

            // 3. Send message.
            ctx.io().sendToGridTopic(taskNode, TOPIC_JOB_SIBLINGS,
                new GridJobSiblingsRequest(ses.getId(),
                    loc ? topic : null,
                    loc ? null : U.marshal(marsh, topic)),
                SYSTEM_POOL);

            // 4. Listen to discovery events.
            ctx.event().addLocalEventListener(discoLsnr, EVT_NODE_FAILED, EVT_NODE_LEFT);

            // 5. Check whether node has left before disco listener has been installed.
            taskNode = ctx.discovery().node(taskNodeId);

            if (taskNode == null)
                throw new IgniteCheckedException("Node that originated task execution has left grid: " + taskNodeId);

            // 6. Wait for result.
            lock.lock();

            try {
                long netTimeout = ctx.config().getNetworkTimeout();

                if (t.isEmpty())
                    cond.await(netTimeout, MILLISECONDS);

                if (t.isEmpty())
                    throw new IgniteCheckedException("Timed out waiting for job siblings (consider increasing" +
                        "'networkTimeout' configuration property) [ses=" + ses + ", netTimeout=" + netTimeout + ']');

                // Error is set?
                if (t.get1() != null)
                    throw new IgniteCheckedException(t.get1());
                else
                    // Return result
                    return t.get2().jobSiblings();
            }
            catch (InterruptedException e) {
                throw new IgniteCheckedException("Interrupted while waiting for job siblings response: " + ses, e);
            }
            finally {
                lock.unlock();
            }
        }
        finally {
            ctx.io().removeMessageListener(topic, msgLsnr);
            ctx.event().removeLocalEventListener(discoLsnr);
        }
    }

    /**
     * Notify processor that master leave aware handler must be invoked on all jobs with the given session ID.
     *
     * @param sesId Session ID.
     */
    public void masterLeaveLocal(IgniteUuid sesId) {
        assert sesId != null;

        for (GridJobWorker job : activeJobs.values())
            if (job.getSession().getId().equals(sesId))
                job.onMasterNodeLeft();
    }

    /**
     * @param sesId Session ID.
     * @param jobId Job ID.
     * @param sys System flag.
     */
    public void cancelJob(@Nullable final IgniteUuid sesId, @Nullable final IgniteUuid jobId, final boolean sys) {
        assert sesId != null || jobId != null;

        rwLock.readLock();

        try {
            if (stopping && cancelOnStop) {
                if (log.isDebugEnabled())
                    log.debug("Received job cancellation request while stopping grid with cancellation " +
                        "(will ignore) [sesId=" + sesId + ", jobId=" + jobId + ", sys=" + sys + ']');

                return;
            }

            // Put either job ID or session ID (they are unique).
            cancelReqs.putIfAbsent(jobId != null ? jobId : sesId, sys);

            Predicate<GridJobWorker> idsMatch = idMatch(sesId, jobId);

            // If we don't have jobId then we have to iterate
            if (jobId == null) {
                if (!jobAlwaysActivate) {
                    for (GridJobWorker job : passiveJobs.values()) {
                        if (idsMatch.test(job))
                            cancelPassiveJob(job);
                    }
                }

                for (GridJobWorker job : activeJobs.values()) {
                    if (idsMatch.test(job))
                        cancelActiveJob(job, sys);
                }

                for (GridJobWorker job : syncRunningJobs.values()) {
                    if (idsMatch.test(job))
                        cancelJob(job, sys);
                }
            }
            else {
                if (!jobAlwaysActivate) {
                    GridJobWorker passiveJob = passiveJobs.get(jobId);

                    if (passiveJob != null && idsMatch.test(passiveJob) && cancelPassiveJob(passiveJob))
                        return;
                }

                GridJobWorker activeJob = activeJobs.get(jobId);

                if (activeJob != null && idsMatch.test(activeJob)) {
                    cancelActiveJob(activeJob, sys);

                    return;
                }

                activeJob = syncRunningJobs.get(jobId);

                if (activeJob != null && idsMatch.test(activeJob))
                    cancelJob(activeJob, sys);
            }
        }
        finally {
            rwLock.readUnlock();
        }
    }

    /**
     * Tries to cancel passive job. No-op if job is not in 'passive' state.
     *
     * @param job Job to cancel.
     * @return {@code True} if succeeded.
     */
    private boolean cancelPassiveJob(GridJobWorker job) {
        assert !jobAlwaysActivate;

        if (removeFromPassive(job)) {
            if (log.isDebugEnabled())
                log.debug("Job has been cancelled before activation: " + job);

            canceledJobsCnt.increment();

            canceledJobsMetric.increment();

            return true;
        }

        return false;
    }

    /**
     * Tries to cancel active job. No-op if job is not in 'active' state.
     *
     * @param job Job to cancel.
     * @param sys Flag indicating whether this is a system cancel.
     */
    private void cancelActiveJob(GridJobWorker job, boolean sys) {
        if (removeFromActive(job)) {
            cancelledJobs.put(job.getJobId(), job);

            if (finishedJobs.contains(job.getJobId()))
                // Job has finished concurrently.
                cancelledJobs.remove(job.getJobId(), job);
            else
                // No reply, since it is not cancel from collision.
                cancelJob(job, sys);
        }
    }

    /**
     * @param job Job to remove.
     * @return {@code True} if job actually removed.
     */
    private boolean removeFromActive(GridJobWorker job) {
        boolean res = activeJobs.remove(job.getJobId(), job);

        if (res)
            activeJobsMetric.decrement();

        return res;
    }

    /**
     * @param job Job to remove.
     * @return {@code True} if job actually removed.
     */
    private boolean removeFromPassive(GridJobWorker job) {
        boolean res = passiveJobs.remove(job.getJobId(), job);

        if (res) {
            waitingJobsMetric.decrement();

            if (!jobAlwaysActivate)
                totalWaitTimeMetric.add(job.getQueuedTime());
        }

        return res;
    }

    /**
     * Handles collisions.
     * <p>
     * In most cases this method should be called from main read lock
     * to avoid jobs activation after node stop has started.
     */
    public void handleCollisions() {
        assert !jobAlwaysActivate;

        if (handlingCollision.get()) {
            if (log.isDebugEnabled())
                log.debug("Skipping recursive collision handling.");

            return;
        }

        handlingCollision.set(Boolean.TRUE);

        try {
            if (log.isDebugEnabled())
                log.debug("Before handling collisions.");

            // Invoke collision SPI.
            ctx.collision().onCollision(
                // Passive jobs view.
                new AbstractCollection<org.apache.ignite.spi.collision.CollisionJobContext>() {
                    /** {@inheritDoc} */
                    @NotNull @Override public Iterator<org.apache.ignite.spi.collision.CollisionJobContext> iterator() {
                        final Iterator<GridJobWorker> iter = passiveJobs.values().iterator();

                        return new Iterator<org.apache.ignite.spi.collision.CollisionJobContext>() {
                            /** {@inheritDoc} */
                            @Override public boolean hasNext() {
                                return iter.hasNext();
                            }

                            /** {@inheritDoc} */
                            @Override public org.apache.ignite.spi.collision.CollisionJobContext next() {
                                return new CollisionJobContext(iter.next(), true);
                            }

                            /** {@inheritDoc} */
                            @Override public void remove() {
                                throw new UnsupportedOperationException();
                            }
                        };
                    }

                    /** {@inheritDoc} */
                    @Override public int size() {
                        return passiveJobs.size();
                    }
                },

                // Active jobs view.
                new AbstractCollection<org.apache.ignite.spi.collision.CollisionJobContext>() {
                    /** {@inheritDoc} */
                    @NotNull @Override public Iterator<org.apache.ignite.spi.collision.CollisionJobContext> iterator() {
                        final Iterator<GridJobWorker> iter = activeJobs.values().iterator();

                        return new Iterator<org.apache.ignite.spi.collision.CollisionJobContext>() {
                            private GridJobWorker w;

                            {
                                advance();
                            }

                            /**
                             *
                             */
                            void advance() {
                                assert w == null;

                                while (iter.hasNext()) {
                                    GridJobWorker w0 = iter.next();

                                    assert !w0.isInternal();

                                    if (!w0.held()) {
                                        w = w0;

                                        break;
                                    }
                                }
                            }

                            /** {@inheritDoc} */
                            @Override public boolean hasNext() {
                                return w != null;
                            }

                            /** {@inheritDoc} */
                            @Override public org.apache.ignite.spi.collision.CollisionJobContext next() {
                                if (w == null)
                                    throw new NoSuchElementException();

                                org.apache.ignite.spi.collision.CollisionJobContext ret = new CollisionJobContext(w, false);

                                w = null;

                                advance();

                                return ret;
                            }

                            /** {@inheritDoc} */
                            @Override public void remove() {
                                throw new UnsupportedOperationException();
                            }
                        };
                    }

                    /** {@inheritDoc} */
                    @Override public int size() {
                        int ret = activeJobs.size() - heldJobs.size();

                        return Math.max(ret, 0);
                    }
                },

                // Held jobs view.
                new AbstractCollection<org.apache.ignite.spi.collision.CollisionJobContext>() {
                    /** {@inheritDoc} */
                    @NotNull @Override public Iterator<org.apache.ignite.spi.collision.CollisionJobContext> iterator() {
                        final Iterator<GridJobWorker> iter = activeJobs.values().iterator();

                        return new Iterator<org.apache.ignite.spi.collision.CollisionJobContext>() {
                            private GridJobWorker w;

                            {
                                advance();
                            }

                            /**
                             *
                             */
                            void advance() {
                                assert w == null;

                                while (iter.hasNext()) {
                                    GridJobWorker w0 = iter.next();

                                    assert !w0.isInternal();

                                    if (w0.held()) {
                                        w = w0;

                                        break;
                                    }
                                }
                            }

                            /** {@inheritDoc} */
                            @Override public boolean hasNext() {
                                return w != null;
                            }

                            /** {@inheritDoc} */
                            @Override public org.apache.ignite.spi.collision.CollisionJobContext next() {
                                if (w == null)
                                    throw new NoSuchElementException();

                                org.apache.ignite.spi.collision.CollisionJobContext ret =
                                    new CollisionJobContext(w, false);

                                w = null;

                                advance();

                                return ret;
                            }

                            /** {@inheritDoc} */
                            @Override public void remove() {
                                throw new UnsupportedOperationException();
                            }
                        };
                    }

                    /** {@inheritDoc} */
                    @Override public int size() {
                        return heldJobs.size();
                    }
                });

            updateJobMetrics();
        }
        finally {
            handlingCollision.set(Boolean.FALSE);
        }
    }

    /**
     * This method should be removed in Ignite 3.0.
     *
     * @deprecated Metrics calculated via new subsystem.
     * @see #startedJobsMetric
     * @see #activeJobsMetric
     * @see #waitingJobsMetric
     * @see #canceledJobsMetric
     * @see #rejectedJobsMetric
     * @see #finishedJobsMetric
     */
    @Deprecated
    private void updateJobMetrics() {
        assert metricsUpdateFreq > 0L;

        long now = U.currentTimeMillis();
        long lastUpdate = metricsLastUpdateTstamp.get();

        if (now - lastUpdate > metricsUpdateFreq && metricsLastUpdateTstamp.compareAndSet(lastUpdate, now))
            updateJobMetrics0();

    }

    /**
     * This method should be removed in Ignite 3.0.
     *
     * @deprecated Metrics calculated via new subsystem.
     * @see #startedJobsMetric
     * @see #activeJobsMetric
     * @see #waitingJobsMetric
     * @see #canceledJobsMetric
     * @see #rejectedJobsMetric
     * @see #finishedJobsMetric
     */
    @Deprecated
    private void updateJobMetrics0() {
        assert metricsUpdateFreq > 0L;

        GridJobMetricsSnapshot m = new GridJobMetricsSnapshot();

        m.setRejectJobs((int)rejectedJobsCnt.sumThenReset());
        m.setStartedJobs((int)startedJobsCnt.sumThenReset());

        // Iterate over active jobs to determine max execution time.
        int cnt = 0;

        for (GridJobWorker jobWorker : activeJobs.values()) {
            cnt++;

            if (!jobWorker.held()) {
                long execTime = jobWorker.getExecuteTime();

                if (execTime > m.getMaximumExecutionTime())
                    m.setMaximumExecutionTime(execTime);
            }
        }

        m.setActiveJobs(cnt);

        cnt = 0;

        // Do this only if collision SPI is used. Otherwise, 0 is correct value
        // for passive jobs count and max wait time.
        if (!jobAlwaysActivate) {
            // Iterate over passive jobs to determine max queued time.
            for (GridJobWorker jobWorker : passiveJobs.values()) {
                // We don't expect that there are any passive internal jobs.
                assert !jobWorker.isInternal();

                cnt++;

                long queuedTime = jobWorker.getQueuedTime();

                if (queuedTime > m.getMaximumWaitTime())
                    m.setMaximumWaitTime(queuedTime);

                m.setWaitTime(m.getWaitTime() + jobWorker.getQueuedTime());
            }

            m.setPassiveJobs(cnt);
        }

        m.setFinishedJobs((int)finishedJobsCnt.sumThenReset());
        m.setExecutionTime(finishedJobsTime.sumThenReset());
        m.setCancelJobs((int)canceledJobsCnt.sumThenReset());

        long maxFinishedTime = maxFinishedJobsTime.getAndSet(0);

        if (maxFinishedTime > m.getMaximumExecutionTime())
            m.setMaximumExecutionTime(maxFinishedTime);

        // CPU load.
        m.setCpuLoad(cpuLoadMetric.value());

        ctx.jobMetric().addSnapshot(m);
    }

    /**
     * @param node Node.
     * @param req Request.
     */
    @SuppressWarnings("TooBroadScope")
    public void processJobExecuteRequest(ClusterNode node, final GridJobExecuteRequest req) {
        if (log.isDebugEnabled())
            log.debug("Received job request message [req=" + req + ", nodeId=" + node.id() + ']');

        PartitionsReservation partsReservation = null;

        if (req.getCacheIds() != null) {
            assert req.getPartition() >= 0 : req;
            assert !F.isEmpty(req.getCacheIds()) : req;

            partsReservation = new PartitionsReservation(req.getCacheIds(), req.getPartition(), req.getTopVer());
        }

        GridJobWorker job = null;

        if (!rwLock.tryReadLock()) {
            if (log.isDebugEnabled())
                log.debug("Received job execution request while stopping this node (will ignore): " + req);

            return;
        }

        try {
            long endTime = req.getCreateTime() + req.getTimeout();

            // Account for overflow.
            if (endTime < 0)
                endTime = Long.MAX_VALUE;

            GridDeployment tmpDep = req.isForceLocalDeployment() ?
                ctx.deploy().getLocalDeployment(req.getTaskClassName()) :
                ctx.deploy().getGlobalDeployment(
                    req.getDeploymentMode(),
                    req.getTaskName(),
                    req.getTaskClassName(),
                    req.getUserVersion(),
                    node.id(),
                    req.getClassLoaderId(),
                    req.getLoaderParticipants(),
                    null);

            if (tmpDep == null) {
                if (log.isDebugEnabled())
                    log.debug("Checking local tasks...");

                // Check local tasks.
                for (Map.Entry<String, GridDeployment> d : ctx.task().getUsedDeploymentMap().entrySet()) {
                    if (d.getValue().classLoaderId().equals(req.getClassLoaderId())) {
                        assert d.getValue().local();

                        tmpDep = d.getValue();

                        break;
                    }
                }
            }

            final GridDeployment dep = tmpDep;

            if (log.isDebugEnabled())
                log.debug("Deployment: " + dep);

            boolean releaseDep = true;

            try {
                if (dep != null && dep.acquire()) {
                    GridJobSessionImpl jobSes;
                    GridJobContextImpl jobCtx;

                    try {
                        List<ComputeJobSibling> siblings = null;

                        if (!req.isDynamicSiblings()) {
                            Collection<ComputeJobSibling> siblings0 = req.getSiblings();

                            if (siblings0 == null) {
                                assert req.getSiblingsBytes() != null;

                                siblings0 = U.unmarshal(marsh, req.getSiblingsBytes(), U.resolveClassLoader(ctx.config()));
                            }

                            siblings = new ArrayList<>(siblings0);
                        }

                        Map<Object, Object> sesAttrs = null;

                        if (req.isSessionFullSupport()) {
                            sesAttrs = req.getSessionAttributes();

                            if (sesAttrs == null)
                                sesAttrs = U.unmarshal(marsh, req.getSessionAttributesBytes(),
                                    U.resolveClassLoader(dep.classLoader(), ctx.config()));
                        }

                        IgnitePredicate<ClusterNode> topPred = req.getTopologyPredicate();

                        if (topPred == null && req.getTopologyPredicateBytes() != null) {
                            topPred = U.unmarshal(marsh, req.getTopologyPredicateBytes(),
                                U.resolveClassLoader(dep.classLoader(), ctx.config()));
                        }

                        // Note that we unmarshal session/job attributes here with proper class loader.
                        GridTaskSessionImpl taskSes = ctx.session().createTaskSession(
                            req.getSessionId(),
                            node.id(),
                            req.getTaskName(),
                            dep,
                            req.getTaskClassName(),
                            req.topology(),
                            topPred,
                            req.getStartTaskTime(),
                            endTime,
                            siblings,
                            sesAttrs,
                            req.isSessionFullSupport(),
                            req.isInternal(),
                            req.executorName(),
                            ctx.security().securityContext()
                        );

                        taskSes.setCheckpointSpi(req.getCheckpointSpi());
                        taskSes.setClassLoader(dep.classLoader());

                        jobSes = new GridJobSessionImpl(ctx, taskSes, req.getJobId());

                        Map<? extends Serializable, ? extends Serializable> jobAttrs = req.getJobAttributes();

                        if (jobAttrs == null)
                            jobAttrs = U.unmarshal(marsh, req.getJobAttributesBytes(),
                                U.resolveClassLoader(dep.classLoader(), ctx.config()));

                        jobCtx = new GridJobContextImpl(ctx, req.getJobId(), jobAttrs);
                    }
                    catch (IgniteCheckedException e) {
                        IgniteException ex = new IgniteException("Failed to deserialize task attributes " +
                            "[taskName=" + req.getTaskName() + ", taskClsName=" + req.getTaskClassName() +
                            ", codeVer=" + req.getUserVersion() + ", taskClsLdr=" + dep.classLoader() + ']', e);

                        U.error(log, ex.getMessage(), e);

                        handleException(node, req, ex, endTime);

                        return;
                    }

                    job = new GridJobWorker(
                        ctx,
                        dep,
                        req.getCreateTime(),
                        jobSes,
                        jobCtx,
                        req.getJobBytes(),
                        req.getJob(),
                        node,
                        req.isInternal(),
                        evtLsnr,
                        holdLsnr,
                        partsReservation,
                        req.getTopVer(),
                        req.executorName(),
                        this::computeJobWorkerInterruptTimeout
                    );

                    jobCtx.job(job);

                    // If exception occurs on job initialization, deployment is released in job listener.
                    releaseDep = false;

                    if (job.initialize(dep, dep.deployedClass(req.getTaskClassName()).get1())) {
                        // Internal jobs will always be executed synchronously.
                        if (job.isInternal()) {
                            // This is an internal job and can be executed inside busy lock
                            // since job is expected to be short.
                            // This is essential for proper stop without races.
<<<<<<< HEAD
                            if (onBeforeActivateJob(job)) {
                                job.run();
=======
                            runSync(job);
>>>>>>> 8b82bba9

                                removeFromActive(job);

                                // No execution outside lock.
                                job = null;
                            }
                        }
                        else if (jobAlwaysActivate) {
                            if (onBeforeActivateJob(job)) {
                                if (ctx.localNodeId().equals(node.id())) {
                                    // Always execute in another thread for local node.
                                    executeAsync(job);

                                    // No sync execution.
                                    job = null;
                                }
                                else {
                                    if (metricsUpdateFreq > -1L)
                                        // Job will be executed synchronously.
                                        startedJobsCnt.increment();

                                    startedJobsMetric.increment();
                                }

                            }
                            else
                                // Job has been cancelled.
                                // Set to null, to avoid sync execution.
                                job = null;
                        }
                        else {
                            GridJobWorker old = passiveJobs.putIfAbsent(job.getJobId(), job);

                            if (old == null) {
                                waitingJobsMetric.increment();

                                handleCollisions();
                            }
                            else
                                U.error(log, "Received computation request with duplicate job ID (could be " +
                                    "network malfunction, source node may hang if task timeout was not set) " +
                                    "[srcNode=" + node.id() +
                                    ", jobId=" + req.getJobId() + ", sesId=" + req.getSessionId() +
                                    ", locNodeId=" + ctx.localNodeId() + ']');

                            // No sync execution.
                            job = null;
                        }
                    }
                    else
                        // Job was not initialized, no execution.
                        job = null;
                }
                else {
                    // Deployment is null.
                    IgniteException ex = new IgniteDeploymentException("Task was not deployed or was redeployed since " +
                        "task execution [taskName=" + req.getTaskName() + ", taskClsName=" + req.getTaskClassName() +
                        ", codeVer=" + req.getUserVersion() + ", clsLdrId=" + req.getClassLoaderId() +
                        ", seqNum=" + req.getClassLoaderId().localId() + ", depMode=" + req.getDeploymentMode() +
                        ", dep=" + dep + ']');

                    U.error(log, ex.getMessage(), ex);

                    handleException(node, req, ex, endTime);
                }
            }
            finally {
                if (dep != null && releaseDep)
                    release(dep);
            }
        }
        finally {
            rwLock.readUnlock();
        }

        if (job != null)
            job.run();
    }

    /**
     * Adds job to {@link #syncRunningJobs} while run to provide info in system view.
     * @param job Job to add in system view and run synchronously.
     */
    private void runSync(GridJobWorker job) {
        IgniteUuid jobId = job.getJobId();

        syncRunningJobs.put(jobId, job);

        try {
            job.run();
        }
        finally {
            syncRunningJobs.remove(jobId);
        }
    }

    /**
     * Callback from job worker to set current task session for execution.
     *
     * @param ses Session.
     */
    public void currentTaskSession(GridJobSessionImpl ses) {
        currSess.set(ses);
    }

    /**
     * Gets hash of task name executed by current thread.
     *
     * @return Task name hash or {@code 0} if security is disabled.
     */
    public int currentTaskNameHash() {
        String name = currentTaskName();

        return name == null ? 0 : name.hashCode();
    }

    /**
     * Gets name task executed by current thread.
     *
     * @return Task name or {@code null} if security is disabled.
     */
    public String currentTaskName() {
        if (!ctx.security().enabled())
            return null;

        ComputeTaskSession ses = currSess.get();

        if (ses == null)
            return null;

        return ses.getTaskName();
    }

    /**
     * Returns current deployment.
     *
     * @return Deployment.
     */
    public GridDeployment currentDeployment() {
        GridJobSessionImpl ses = currSess.get();

        if (ses == null || ses.deployment() == null)
            return null;

        return ses.deployment();
    }

    /**
     * @param jobWorker Worker.
     * @return {@code True} if job has not been cancelled and should be activated.
     */
    private boolean onBeforeActivateJob(GridJobWorker jobWorker) {
        assert jobWorker != null;

        activeJobs.put(jobWorker.getJobId(), jobWorker);

        activeJobsMetric.increment();

        // Check if job has been concurrently cancelled.
        Boolean sysCancelled = cancelReqs.get(jobWorker.getSession().getId());

        if (sysCancelled == null)
            sysCancelled = cancelReqs.get(jobWorker.getJobId());

        if (sysCancelled != null) {
            // Job has been concurrently cancelled.
            // Remove from active jobs.
            removeFromActive(jobWorker);

            // Even if job has been removed from another thread, we need to reject it
            // here since job has never been executed.
            IgniteException e2 = new ComputeExecutionRejectedException(
                "Job was cancelled before execution [jobSes=" + jobWorker.
                    getSession() + ", job=" + jobWorker.getJob() + ']');

            jobWorker.finishJob(null, e2, !sysCancelled);

            return false;
        }

        // Job has not been cancelled and should be activated.
        // However we need to check if master is alive before job will get
        // its runner thread for proper master leave handling.
        if (ctx.discovery().node(jobWorker.getTaskNode().id()) == null &&
            removeFromActive(jobWorker)) {
            // Add to cancelled jobs.
            cancelledJobs.put(jobWorker.getJobId(), jobWorker);

            if (!jobWorker.onMasterNodeLeft()) {
                U.warn(log, "Job is being cancelled because master task node left grid " +
                    "(as there is no one waiting for results, job will not be failed over): " +
                    jobWorker.getJobId());

                cancelJob(jobWorker, true);
            }
        }

        return true;
    }

    /**
     * @param jobWorker Job worker.
     * @return {@code True} if job has been submitted to pool.
     */
    private boolean executeAsync(GridJobWorker jobWorker) {
        try {
            if (jobWorker.executorName() != null) {
                Executor customExec = ctx.pools().customExecutor(jobWorker.executorName());

                if (customExec != null)
                    customExec.execute(jobWorker);
                else {
                    LT.warn(log, "Custom executor doesn't exist (local job will be processed in default " +
                        "thread pool): " + jobWorker.executorName());

                    ctx.pools().getExecutorService().execute(jobWorker);
                }
            }
            else
                ctx.pools().getExecutorService().execute(jobWorker);

            if (metricsUpdateFreq > -1L)
                startedJobsCnt.increment();

            startedJobsMetric.increment();

            return true;
        }
        catch (RejectedExecutionException e) {
            // Remove from active jobs.
            removeFromActive(jobWorker);

            // Even if job was removed from another thread, we need to reject it
            // here since job has never been executed.
            IgniteException e2 = new ComputeExecutionRejectedException("Job has been rejected " +
                "[jobSes=" + jobWorker.getSession() + ", job=" + jobWorker.getJob() + ']', e);

            if (metricsUpdateFreq > -1L)
                rejectedJobsCnt.increment();

            rejectedJobsMetric.increment();

            jobWorker.finishJob(null, e2, true);
        }

        return false;
    }

    /**
     * Handles errors that happened prior to job creation.
     *
     * @param node Sender node.
     * @param req Job execution request.
     * @param ex Exception that happened.
     * @param endTime Job end time.
     */
    private void handleException(ClusterNode node, GridJobExecuteRequest req, IgniteException ex, long endTime) {
        UUID locNodeId = ctx.localNodeId();

        ClusterNode sndNode = ctx.discovery().node(node.id());

        if (sndNode == null) {
            U.warn(log, "Failed to reply to sender node because it left grid [nodeId=" + node.id() +
                ", jobId=" + req.getJobId() + ']');

            if (ctx.event().isRecordable(EVT_JOB_FAILED)) {
                JobEvent evt = new JobEvent();

                evt.jobId(req.getJobId());
                evt.message("Job reply failed (original task node left grid): " + req.getJobId());
                evt.node(ctx.discovery().localNode());
                evt.taskName(req.getTaskName());
                evt.taskClassName(req.getTaskClassName());
                evt.taskSessionId(req.getSessionId());
                evt.type(EVT_JOB_FAILED);
                evt.taskNode(node);
                evt.taskSubjectId(securitySubjectId(ctx));

                // Record job reply failure.
                ctx.event().record(evt);
            }

            return;
        }

        try {
            boolean loc = ctx.localNodeId().equals(sndNode.id()) && !ctx.config().isMarshalLocalJobs();

            GridJobExecuteResponse jobRes = new GridJobExecuteResponse(
                locNodeId,
                req.getSessionId(),
                req.getJobId(),
                loc ? null : U.marshal(marsh, ex),
                ex,
                loc ? null : U.marshal(marsh, null),
                null,
                loc ? null : U.marshal(marsh, null),
                null,
                false,
                null);

            if (req.isSessionFullSupport()) {
                // Send response to designated job topic.
                // Always go through communication to preserve order,
                // if attributes are enabled.
                // Job response topic.
                Object topic = TOPIC_TASK.topic(req.getJobId(), locNodeId);

                long timeout = endTime - U.currentTimeMillis();

                if (timeout <= 0)
                    // Ignore the actual timeout and send response anyway.
                    timeout = 1;

                // Send response to designated job topic.
                // Always go through communication to preserve order.
                ctx.io().sendOrderedMessage(
                    sndNode,
                    topic,
                    jobRes,
                    req.isInternal() ? MANAGEMENT_POOL : SYSTEM_POOL,
                    timeout,
                    false);
            }
            else if (ctx.localNodeId().equals(sndNode.id()))
                ctx.task().processJobExecuteResponse(ctx.localNodeId(), jobRes);
            else
                // Send response to common topic as unordered message.
                ctx.io().sendToGridTopic(sndNode, TOPIC_TASK, jobRes, req.isInternal() ? MANAGEMENT_POOL : SYSTEM_POOL);
        }
        catch (IgniteCheckedException e) {
            // The only option here is to log, as we must assume that resending will fail too.
            if ((e instanceof ClusterTopologyCheckedException) || isDeadNode(node.id()))
                // Avoid stack trace for left nodes.
                U.error(log, "Failed to reply to sender node because it left grid [nodeId=" + node.id() +
                    ", jobId=" + req.getJobId() + ']');
            else {
                assert sndNode != null;

                U.error(log, "Error sending reply for job [nodeId=" + sndNode.id() + ", jobId=" +
                    req.getJobId() + ']', e);
            }

            if (ctx.event().isRecordable(EVT_JOB_FAILED)) {
                JobEvent evt = new JobEvent();

                evt.jobId(req.getJobId());
                evt.message("Failed to send reply for job: " + req.getJobId());
                evt.node(ctx.discovery().localNode());
                evt.taskName(req.getTaskName());
                evt.taskClassName(req.getTaskClassName());
                evt.taskSessionId(req.getSessionId());
                evt.type(EVT_JOB_FAILED);
                evt.taskNode(node);
                evt.taskSubjectId(securitySubjectId(ctx));

                // Record job reply failure.
                ctx.event().record(evt);
            }
        }
    }

    /**
     * @param nodeId Node ID.
     * @param req Request.
     */
    @SuppressWarnings({"SynchronizationOnLocalVariableOrMethodParameter"})
    private void processTaskSessionRequest(UUID nodeId, GridTaskSessionRequest req) {
        if (!rwLock.tryReadLock()) {
            if (log.isDebugEnabled())
                log.debug("Received job session request while stopping grid (will ignore): " + req);

            return;
        }

        try {
            GridTaskSessionImpl ses = ctx.session().getSession(req.getSessionId());

            if (ses == null) {
                if (log.isDebugEnabled())
                    log.debug("Received job session request for non-existing session: " + req);

                return;
            }

            boolean loc = ctx.localNodeId().equals(nodeId) && !ctx.config().isMarshalLocalJobs();

            Map<?, ?> attrs = loc ? req.getAttributes() :
                (Map<?, ?>)U.unmarshal(marsh, req.getAttributesBytes(),
                    U.resolveClassLoader(ses.getClassLoader(), ctx.config()));

            if (ctx.event().isRecordable(EVT_TASK_SESSION_ATTR_SET)) {
                Event evt = new TaskEvent(
                    ctx.discovery().localNode(),
                    "Changed attributes: " + attrs,
                    EVT_TASK_SESSION_ATTR_SET,
                    ses.getId(),
                    ses.getTaskName(),
                    ses.getTaskClassName(),
                    false,
                    null);

                ctx.event().record(evt);
            }

            synchronized (ses) {
                ses.setInternal(attrs);
            }

            onChangeTaskAttributes(req.getSessionId(), req.getJobId(), attrs);
        }
        catch (IgniteCheckedException e) {
            U.error(log, "Failed to deserialize session attributes.", e);
        }
        finally {
            rwLock.readUnlock();
        }
    }

    /**
     * Checks whether node is alive or dead.
     *
     * @param uid UID of node to check.
     * @return {@code true} if node is dead, {@code false} is node is alive.
     */
    private boolean isDeadNode(UUID uid) {
        return ctx.discovery().node(uid) == null || !ctx.discovery().pingNodeNoError(uid);
    }

    /** {@inheritDoc} */
    @Override public void printMemoryStats() {
        X.println(">>>");
        X.println(">>> Job processor memory stats [igniteInstanceName=" + ctx.igniteInstanceName() + ']');
        X.println(">>>   activeJobsSize: " + activeJobs.size());
        X.println(">>>   passiveJobsSize: " + (jobAlwaysActivate ? "n/a" : passiveJobs.size()));
        X.println(">>>   cancelledJobsSize: " + cancelledJobs.size());
        X.println(">>>   cancelReqsSize: " + cancelReqs.sizex());
        X.println(">>>   finishedJobsSize: " + finishedJobs.sizex());
    }

    /**
     *
     */
    public class PartitionsReservation implements GridReservable {
        /** Caches. */
        private final int[] cacheIds;

        /** Partition id. */
        private final int partId;

        /** Topology version. */
        private final AffinityTopologyVersion topVer;

        /** Partitions. */
        private GridDhtLocalPartition[] partititons;

        /**
         * @param cacheIds Cache identifiers array.
         * @param partId Partition number.
         * @param topVer Affinity topology version.
         */
        public PartitionsReservation(int[] cacheIds, int partId,
            AffinityTopologyVersion topVer) {
            this.cacheIds = cacheIds;
            this.partId = partId;
            this.topVer = topVer;
            partititons = new GridDhtLocalPartition[cacheIds.length];
        }

        /** @return Caches identifiers. */
        public int[] getCacheIds() {
            return cacheIds;
        }

        /** @return Partition id. */
        public int getPartId() {
            return partId;
        }

        /** {@inheritDoc} */
        @Override public boolean reserve() {
            boolean reserved = false;

            try {
                for (int i = 0; i < cacheIds.length; ++i) {
                    GridCacheContext<?, ?> cctx = ctx.cache().context().cacheContext(cacheIds[i]);

                    if (cctx == null) // Cache was not found, probably was not deployed yet.
                        return reserved;

                    if (!cctx.started()) // Cache not started.
                        return reserved;

                    if (!cctx.rebalanceEnabled())
                        continue;

                    boolean checkPartMapping = false;

                    try {
                        if (cctx.isReplicated()) {
                            GridDhtLocalPartition part = cctx.topology().localPartition(partId,
                                topVer, false);

                            // We don't need to reserve partitions because they will not be evicted in replicated caches.
                            if (part == null || part.state() != OWNING) {
                                checkPartMapping = true;

                                return reserved;
                            }
                        }

                        GridDhtLocalPartition part = cctx.topology().localPartition(partId, topVer, false);

                        if (part == null || part.state() != OWNING || !part.reserve()) {
                            checkPartMapping = true;

                            return reserved;
                        }

                        partititons[i] = part;

                        // Double check that we are still in owning state and partition contents are not cleared.
                        if (part.state() != OWNING) {
                            checkPartMapping = true;

                            return reserved;
                        }
                    }
                    finally {
                        if (checkPartMapping && !cctx.affinity().primaryByPartition(partId, topVer).id().equals(ctx.localNodeId()))
                            throw new IgniteException("Failed partition reservation. " +
                                "Partition is not primary on the node. [partition=" + partId + ", cacheName=" + cctx.name() +
                                ", nodeId=" + ctx.localNodeId() + ", topology=" + topVer + ']');
                    }
                }

                reserved = true;
            }
            finally {
                if (!reserved)
                    release();
            }

            return true;
        }

        /** {@inheritDoc} */
        @Override public void release() {
            for (int i = 0; i < partititons.length; ++i) {
                if (partititons[i] == null)
                    break;

                partititons[i].release();
                partititons[i] = null;
            }
        }
    }

    /**
     *
     */
    private class CollisionJobContext extends GridCollisionJobContextAdapter {
        /** */
        private final boolean passive;

        /**
         * @param jobWorker Job Worker.
         * @param passive {@code True} if job is on waiting list on creation time.
         */
        CollisionJobContext(GridJobWorker jobWorker, boolean passive) {
            super(jobWorker);

            assert !jobWorker.isInternal();
            assert !jobAlwaysActivate;

            this.passive = passive;
        }

        /** {@inheritDoc} */
        @Override public boolean activate() {
            GridJobWorker jobWorker = getJobWorker();

            return removeFromPassive(jobWorker) &&
                onBeforeActivateJob(jobWorker) &&
                executeAsync(jobWorker);
        }

        /** {@inheritDoc} */
        @Override public boolean cancel() {
            GridJobWorker jobWorker = getJobWorker();

            cancelReqs.putIfAbsent(jobWorker.getJobId(), false);

            boolean ret = false;

            if (passive) {
                // If waiting job being rejected.
                if (removeFromPassive(jobWorker)) {
                    rejectJob(jobWorker, true);

                    if (metricsUpdateFreq > -1L)
                        rejectedJobsCnt.increment();

                    rejectedJobsMetric.increment();

                    ret = true;
                }
            }
            // If active job being cancelled.
            else if (removeFromActive(jobWorker)) {
                cancelledJobs.put(jobWorker.getJobId(), jobWorker);

                if (finishedJobs.contains(jobWorker.getJobId()))
                    // Job has finished concurrently.
                    cancelledJobs.remove(jobWorker.getJobId(), jobWorker);
                else
                    // We do apply cancel as many times as user cancel job.
                    cancelJob(jobWorker, false);

                ret = true;
            }

            return ret;
        }

        /** {@inheritDoc} */
        @Override public String toString() {
            return S.toString(CollisionJobContext.class, this);
        }
    }

    /**
     *
     */
    private class CollisionExternalListener implements org.apache.ignite.spi.collision.CollisionExternalListener {
        /** {@inheritDoc} */
        @Override public void onExternalCollision() {
            assert !jobAlwaysActivate;

            if (log.isDebugEnabled())
                log.debug("Received external collision event.");

            if (!rwLock.tryReadLock()) {
                if (log.isDebugEnabled())
                    log.debug("Received external collision notification while stopping grid (will ignore).");

                return;
            }

            try {
                handleCollisions();
            }
            finally {
                rwLock.readUnlock();
            }
        }
    }

    /**
     * Handles job state changes.
     */
    private class JobEventListener implements GridJobEventListener {
        /** */
        private final GridMessageListener sesLsnr = new JobSessionListener();

        /** {@inheritDoc} */
        @Override public void onJobQueued(GridJobWorker worker) {
            if (worker.getSession().isFullSupport()) {
                // Register session request listener for this job.
                ctx.io().addMessageListener(worker.getJobTopic(), sesLsnr);
            }
        }

        /** {@inheritDoc} */
        @Override public void onJobStarted(GridJobWorker worker) {
            if (log.isDebugEnabled())
                log.debug("Received onJobStarted() callback: " + worker);

            if (metricsUpdateFreq > -1L)
                updateJobMetrics();

            // Register for timeout notifications.
            if (worker.endTime() < Long.MAX_VALUE)
                ctx.timeout().addTimeoutObject(worker);
        }

        /** {@inheritDoc} */
        @Override public void onBeforeJobResponseSent(GridJobWorker worker) {
            if (log.isDebugEnabled())
                log.debug("Received onBeforeJobResponseSent() callback: " + worker);

            assert jobAlwaysActivate || !passiveJobs.containsKey(worker.getJobId());

            if (worker.getSession().isFullSupport()) {
                // Unregister session request listener for this jobs.
                ctx.io().removeMessageListener(worker.getJobTopic());
            }
        }

        /** {@inheritDoc} */
        @Override public void onJobFinished(GridJobWorker worker) {
            if (log.isDebugEnabled())
                log.debug("Received onJobFinished() callback: " + worker);

            GridJobSessionImpl ses = worker.getSession();

            // If last job for the task on this node.
            if (ses.isFullSupport() && ctx.session().removeSession(ses.getId())) {
                ses.onClosed();

                // Unregister checkpoints.
                ctx.checkpoint().onSessionEnd(ses, true);
            }

            // Unregister from timeout notifications.
            if (worker.endTime() < Long.MAX_VALUE)
                ctx.timeout().removeTimeoutObject(worker);

            release(worker.getDeployment());

            finishedJobs.add(worker.getJobId());

            if (!worker.isInternal()) {
                // Increment job execution counter. This counter gets
                // reset once this job will be accounted for in metrics.
                finishedJobsCnt.increment();

                finishedJobsMetric.increment();

                // Increment job execution time. This counter gets
                // reset once this job will be accounted for in metrics.
                long execTime = worker.getExecuteTime();

                finishedJobsTime.add(execTime);

                totalExecutionTimeMetric.add(execTime);

                maxFinishedJobsTime.setIfGreater(execTime);

                if (jobAlwaysActivate) {
                    if (metricsUpdateFreq > -1L)
                        updateJobMetrics();

                    if (!removeFromActive(worker))
                        cancelledJobs.remove(worker.getJobId(), worker);

                    heldJobs.remove(worker.getJobId());
                }
                else {
                    if (!rwLock.tryReadLock()) {
                        if (log.isDebugEnabled())
                            log.debug("Skipping collision handling on job finish (node is stopping).");

                        return;
                    }

                    if (!removeFromActive(worker))
                        cancelledJobs.remove(worker.getJobId(), worker);

                    heldJobs.remove(worker.getJobId());

                    try {
                        handleCollisions();
                    }
                    finally {
                        rwLock.readUnlock();
                    }
                }
            }

            if (ctx.performanceStatistics().enabled()) {
                ctx.performanceStatistics().job(ses.getId(),
                    worker.getQueuedTime(),
                    worker.getStartTime(),
                    worker.getExecuteTime(),
                    worker.isTimedOut());
            }
        }
    }

    /**
     *
     */
    private class JobHoldListener implements GridJobHoldListener {
        /** {@inheritDoc} */
        @Override public boolean onHeld(GridJobWorker worker) {
            if (log.isDebugEnabled())
                log.debug("Received onHeld() callback [worker=" + worker + ']');

            if (worker.isInternal())
                return true;

            boolean res = false;

            if (activeJobs.containsKey(worker.getJobId())) {
                res = heldJobs.add(worker.getJobId());

                if (!activeJobs.containsKey(worker.getJobId())) {
                    heldJobs.remove(worker.getJobId());

                    // Job has been completed and therefore cannot be held.
                    res = false;
                }
            }

            return res;
        }

        /** {@inheritDoc} */
        @Override public boolean onUnheld(GridJobWorker worker) {
            if (log.isDebugEnabled())
                log.debug("Received onUnheld() callback [worker=" + worker + ", active=" + activeJobs +
                    ", held=" + heldJobs + ']');

            if (worker.isInternal())
                return true;

            return heldJobs.remove(worker.getJobId());
        }
    }

    /**
     *
     */
    private class JobSessionListener implements GridMessageListener {
        /** {@inheritDoc} */
        @Override public void onMessage(UUID nodeId, Object msg, byte plc) {
            assert nodeId != null;
            assert msg != null;

            if (log.isDebugEnabled())
                log.debug("Received session attribute request message [msg=" + msg + ", nodeId=" + nodeId + ']');

            processTaskSessionRequest(nodeId, (GridTaskSessionRequest)msg);
        }
    }

    /**
     * Handles task and job cancellations.
     */
    private class JobCancelListener implements GridMessageListener {
        /** {@inheritDoc} */
        @Override public void onMessage(UUID nodeId, Object msg, byte plc) {
            assert nodeId != null;
            assert msg != null;

            GridJobCancelRequest cancelMsg = (GridJobCancelRequest)msg;

            if (log.isDebugEnabled())
                log.debug("Received job cancel request [cancelMsg=" + cancelMsg + ", nodeId=" + nodeId + ']');

            cancelJob(cancelMsg.sessionId(), cancelMsg.jobId(), cancelMsg.system());
        }
    }

    /**
     * Handles job execution requests.
     */
    private class JobExecutionListener implements GridMessageListener {
        /** {@inheritDoc} */
        @Override public void onMessage(UUID nodeId, Object msg, byte plc) {
            assert nodeId != null;
            assert msg != null;

            ClusterNode node = ctx.discovery().node(nodeId);

            if (!ctx.discovery().alive(nodeId)) {
                U.warn(log, "Received job request message from unknown node (ignoring) " +
                    "[msg=" + msg + ", nodeId=" + nodeId + ']');

                return;
            }

            assert node != null;

            processJobExecuteRequest(node, (GridJobExecuteRequest)msg);
        }
    }

    /**
     * Listener to node discovery events.
     */
    private class JobDiscoveryListener implements GridLocalEventListener {
        /**
         * Counter used to determine whether all nodes updated metrics or not.
         * This counter is reset every time collisions are handled.
         */
        private int metricsUpdateCntr;

        /** {@inheritDoc} */
        @Override public void onEvent(Event evt) {
            assert evt instanceof DiscoveryEvent;

            boolean handleCollisions = false;

            UUID nodeId = ((DiscoveryEvent)evt).eventNode().id();

            // We should always process discovery events (even on stop,
            // since we wait for jobs to complete if processor is stopped
            // without cancellation).
            switch (evt.type()) {
                case EVT_NODE_LEFT:
                case EVT_NODE_FAILED:
                    if (!jobAlwaysActivate) {
                        for (GridJobWorker job : passiveJobs.values()) {
                            if (job.getTaskNode().id().equals(nodeId)) {
                                if (removeFromPassive(job))
                                    U.warn(log, "Task node left grid (job will not be activated) " +
                                        "[nodeId=" + nodeId + ", jobSes=" + job.getSession() + ", job=" + job + ']');
                            }
                        }
                    }

                    for (GridJobWorker job : activeJobs.values()) {
                        if (job.getTaskNode().id().equals(nodeId) && !job.isFinishing() &&
                            removeFromActive(job)) {
                            // Add to cancelled jobs.
                            cancelledJobs.put(job.getJobId(), job);

                            if (finishedJobs.contains(job.getJobId()))
                                // Job has finished concurrently.
                                cancelledJobs.remove(job.getJobId(), job);
                            else if (!job.onMasterNodeLeft()) {
                                U.warn(log, "Job is being cancelled because master task node left grid " +
                                    "(as there is no one waiting for results, job will not be failed over): " +
                                    job.getJobId());

                                cancelJob(job, true);
                            }
                        }
                    }

                    handleCollisions = true;

                    break;

                case EVT_NODE_METRICS_UPDATED:
                    // Check for less-than-equal rather than just equal
                    // in guard against topology changes.
                    if (ctx.discovery().allNodes().size() <= ++metricsUpdateCntr) {
                        metricsUpdateCntr = 0;

                        handleCollisions = true;
                    }

                    break;

                default:
                    assert false;
            }

            if (handleCollisions) {
                if (!rwLock.tryReadLock()) {
                    if (log.isDebugEnabled())
                        log.debug("Skipped collision handling on discovery event (node is stopping): " + evt);

                    return;
                }

                try {
                    if (!jobAlwaysActivate)
                        handleCollisions();
                    else if (metricsUpdateFreq > -1L)
                        updateJobMetrics();
                }
                finally {
                    rwLock.readUnlock();
                }
            }
        }
    }

    /**
     *
     */
    private class JobsMap extends ConcurrentLinkedHashMap<IgniteUuid, GridJobWorker> {
        /**
         * @param initCap Initial capacity.
         * @param loadFactor Load factor.
         * @param concurLvl Concurrency level.
         */
        private JobsMap(int initCap, float loadFactor, int concurLvl) {
            super(initCap, loadFactor, concurLvl);
        }

        /** {@inheritDoc} */
        @Override public GridJobWorker put(IgniteUuid key, GridJobWorker val) {
            assert !val.isInternal();

            GridJobWorker old = super.put(key, val);

            if (old != null)
                U.warn(log, "Jobs map already contains mapping for key [key=" + key + ", val=" + val +
                    ", old=" + old + ']');

            return old;
        }

        /** {@inheritDoc} */
        @Override public GridJobWorker putIfAbsent(IgniteUuid key, GridJobWorker val) {
            assert !val.isInternal();

            GridJobWorker old = super.putIfAbsent(key, val);

            if (old != null)
                U.warn(log, "Jobs map already contains mapping for key [key=" + key + ", val=" + val +
                    ", old=" + old + ']');

            return old;
        }

        /**
         * @return Constant-time {@code size()}.
         */
        @Override public int size() {
            return sizex();
        }
    }

    /**
     * Callback on changing task attributes.
     *
     * @param sesId Session ID.
     * @param jobId Job ID.
     * @param attrs Changed attributes.
     */
    public void onChangeTaskAttributes(IgniteUuid sesId, IgniteUuid jobId, Map<?, ?> attrs) {
        if (!rwLock.tryReadLock()) {
            if (log.isDebugEnabled())
                log.debug("Callback on changing the task attributes will be ignored " +
                    "(node is in the process of stopping): " + sesId);

            return;
        }

        try {
            if (jobAlwaysActivate || (taskPriAttrKey == null && jobPriAttrKey == null))
                return;

            GridJobWorker jobWorker = passiveJobs.get(jobId);

            if (jobWorker == null || jobWorker.isInternal())
                return;

            boolean handleCollisions = false;

            if (taskPriAttrKey != null && attrs.containsKey(taskPriAttrKey)) {
                // See PriorityQueueCollisionSpi#bumpPriority.
                jobWorker.getSession().setAttribute(jobPriAttrKey, attrs.get(taskPriAttrKey));

                handleCollisions = true;
            }

            if (!handleCollisions && jobPriAttrKey != null && attrs.containsKey(jobPriAttrKey))
                handleCollisions = true;

            if (handleCollisions)
                handleCollisions();
        }
        finally {
            rwLock.readUnlock();
        }
    }

    /**
     * @param sesId Task session ID.
     * @return Job statistics for the task. Mapping: Job status -> count of jobs.
     */
    public Map<ComputeJobStatusEnum, Long> jobStatuses(IgniteUuid sesId) {
        return Stream.concat(
                activeJobs.values().stream(),
                jobAlwaysActivate ? cancelledJobs.values().stream() :
                    Stream.concat(passiveJobs.values().stream(), cancelledJobs.values().stream())
            )
            .filter(idMatch(sesId, null))
            .collect(groupingBy(GridJobWorker::status, counting()));
    }

    /**
     * @param sesId Task session ID.
     * @param jobId Job ID.
     * @return ID workers predicate.
     */
    private Predicate<GridJobWorker> idMatch(@Nullable IgniteUuid sesId, @Nullable IgniteUuid jobId) {
        assert sesId != null || jobId != null;

        if (sesId == null)
            return w -> jobId.equals(w.getJobId());
        else if (jobId == null)
            return w -> sesId.equals(w.getSession().getId());
        else
            return w -> sesId.equals(w.getSession().getId()) && jobId.equals(w.getJobId());
    }

    /**
     * @return Interruption timeout of {@link GridJobWorker workers} (in millis) after {@link GridWorker#cancel cancel} is called.
     */
    public long computeJobWorkerInterruptTimeout() {
        return computeJobWorkerInterruptTimeout.getOrDefault(ctx.config().getFailureDetectionTimeout());
    }
}<|MERGE_RESOLUTION|>--- conflicted
+++ resolved
@@ -1154,6 +1154,8 @@
         int cnt = 0;
 
         for (GridJobWorker jobWorker : activeJobs.values()) {
+            assert !jobWorker.isInternal();
+
             cnt++;
 
             if (!jobWorker.held()) {
@@ -1383,18 +1385,10 @@
                             // This is an internal job and can be executed inside busy lock
                             // since job is expected to be short.
                             // This is essential for proper stop without races.
-<<<<<<< HEAD
-                            if (onBeforeActivateJob(job)) {
-                                job.run();
-=======
                             runSync(job);
->>>>>>> 8b82bba9
-
-                                removeFromActive(job);
-
-                                // No execution outside lock.
-                                job = null;
-                            }
+
+                            // No execution outside lock.
+                            job = null;
                         }
                         else if (jobAlwaysActivate) {
                             if (onBeforeActivateJob(job)) {
