--- conflicted
+++ resolved
@@ -299,8 +299,6 @@
 
     /** Current session. */
     private final ThreadLocal<GridJobSessionImpl> currSess = new ThreadLocal<>();
-<<<<<<< HEAD
-=======
 
     /**
      * {@link PriorityQueueCollisionSpi#getPriorityAttributeKey} or
@@ -313,7 +311,6 @@
      * {@link null} if the {@link PriorityQueueCollisionSpi} is not configured.
      */
     @Nullable private final String jobPriAttrKey;
->>>>>>> 9cf06362
 
     /**
      * @param ctx Kernal context.
@@ -1287,13 +1284,9 @@
                             sesAttrs,
                             req.isSessionFullSupport(),
                             req.isInternal(),
-<<<<<<< HEAD
-                            req.executorName());
-=======
                             req.executorName(),
                             ctx.security().enabled() ? ctx.security().securityContext().subject().login() : null
                         );
->>>>>>> 9cf06362
 
                         taskSes.setCheckpointSpi(req.getCheckpointSpi());
                         taskSes.setClassLoader(dep.classLoader());
