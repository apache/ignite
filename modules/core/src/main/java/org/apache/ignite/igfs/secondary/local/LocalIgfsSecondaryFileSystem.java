/*
 * Licensed to the Apache Software Foundation (ASF) under one or more
 * contributor license agreements.  See the NOTICE file distributed with
 * this work for additional information regarding copyright ownership.
 * The ASF licenses this file to You under the Apache License, Version 2.0
 * (the "License"); you may not use this file except in compliance with
 * the License.  You may obtain a copy of the License at
 *
 *      http://www.apache.org/licenses/LICENSE-2.0
 *
 * Unless required by applicable law or agreed to in writing, software
 * distributed under the License is distributed on an "AS IS" BASIS,
 * WITHOUT WARRANTIES OR CONDITIONS OF ANY KIND, either express or implied.
 * See the License for the specific language governing permissions and
 * limitations under the License.
 */

package org.apache.ignite.igfs.secondary.local;

import java.util.ArrayList;
import org.apache.ignite.IgniteException;
<<<<<<< HEAD
import org.apache.ignite.cluster.ClusterNode;
=======
import org.apache.ignite.IgniteLogger;
>>>>>>> 3f126853
import org.apache.ignite.igfs.IgfsBlockLocation;
import org.apache.ignite.igfs.IgfsException;
import org.apache.ignite.igfs.IgfsFile;
import org.apache.ignite.igfs.IgfsGroupDataBlocksKeyMapper;
import org.apache.ignite.igfs.IgfsPath;
import org.apache.ignite.igfs.IgfsPathAlreadyExistsException;
import org.apache.ignite.igfs.IgfsPathIsNotDirectoryException;
import org.apache.ignite.igfs.IgfsPathNotFoundException;
import org.apache.ignite.igfs.secondary.IgfsSecondaryFileSystemPositionedReadable;
<<<<<<< HEAD
import org.apache.ignite.internal.processors.igfs.IgfsBlockLocationImpl;
import org.apache.ignite.internal.processors.igfs.IgfsSecondaryFileSystemV2;
=======
import org.apache.ignite.internal.processors.igfs.IgfsDataManager;
import org.apache.ignite.internal.processors.igfs.IgfsImpl;
>>>>>>> 3f126853
import org.apache.ignite.internal.processors.igfs.IgfsUtils;
import org.apache.ignite.internal.processors.igfs.IgfsBlockLocationImpl;
import org.apache.ignite.internal.processors.igfs.IgfsSecondaryFileSystemV2;
import org.apache.ignite.internal.processors.igfs.secondary.local.LocalFileSystemIgfsFile;
import org.apache.ignite.internal.processors.igfs.secondary.local.LocalFileSystemSizeVisitor;
import org.apache.ignite.internal.processors.igfs.secondary.local.LocalFileSystemUtils;
import org.apache.ignite.internal.processors.igfs.secondary.local.LocalIgfsSecondaryFileSystemPositionedReadable;
import org.apache.ignite.internal.util.typedef.F;
import org.apache.ignite.internal.util.typedef.internal.U;
import org.apache.ignite.lifecycle.LifecycleAware;
import org.apache.ignite.resources.FilesystemResource;
import org.apache.ignite.resources.LoggerResource;
import org.jetbrains.annotations.Nullable;

import java.io.File;
import java.io.FileInputStream;
import java.io.FileNotFoundException;
import java.io.FileOutputStream;
import java.io.IOException;
import java.io.OutputStream;
import java.nio.file.Files;
import java.nio.file.LinkOption;
import java.nio.file.Path;
import java.nio.file.attribute.BasicFileAttributes;
import java.nio.file.attribute.PosixFileAttributes;
import java.util.Collection;
import java.util.Collections;
import java.util.Map;

/**
 * Secondary file system which delegates to local file system.
 */
public class LocalIgfsSecondaryFileSystem implements IgfsSecondaryFileSystemV2, LifecycleAware {
    /** Path that will be added to each passed path. */
    private String workDir;

    /** Logger. */
    @LoggerResource
    private IgniteLogger log;

    /** IGFS instance. */
    @FilesystemResource
    private IgfsImpl igfs;

    /**
     * Heuristically checks if exception was caused by invalid HDFS version and returns appropriate exception.
     *
     * @param e Exception to check.
     * @param msg Detailed error message.
     * @return Appropriate exception.
     */
    private IgfsException handleSecondaryFsError(IOException e, String msg) {
        if (e instanceof FileNotFoundException)
            return new IgfsPathNotFoundException(e);
        else
            return new IgfsException(msg, e);
    }

    /** {@inheritDoc} */
    @Override public boolean exists(IgfsPath path) {
        return fileForPath(path).exists();
    }

    /** {@inheritDoc} */
    @Nullable @Override public IgfsFile update(IgfsPath path, Map<String, String> props) {
        File f = fileForPath(path);

        if (!f.exists())
            return null;

        updatePropertiesIfNeeded(path, props);

        return info(path);
    }

    /** {@inheritDoc} */
    @Override public void rename(IgfsPath src, IgfsPath dest) {
        File srcFile = fileForPath(src);
        File destFile = fileForPath(dest);

        if (!srcFile.exists())
            throw new IgfsPathNotFoundException("Failed to perform rename because source path not found: " + src);

        if (srcFile.isDirectory() && destFile.isFile())
            throw new IgfsPathIsNotDirectoryException("Failed to perform rename because destination path is " +
                "directory and source path is file [src=" + src + ", dest=" + dest + ']');

        try {
            if (destFile.isDirectory())
                Files.move(srcFile.toPath(), destFile.toPath().resolve(srcFile.getName()));
            else if(!srcFile.renameTo(destFile))
                throw new IgfsException("Failed to perform rename (underlying file system returned false) " +
                    "[src=" + src + ", dest=" + dest + ']');
        }
        catch (IOException e) {
            throw handleSecondaryFsError(e, "Failed to rename [src=" + src + ", dest=" + dest + ']');
        }
    }

    /** {@inheritDoc} */
    @SuppressWarnings("ConstantConditions")
    @Override public boolean delete(IgfsPath path, boolean recursive) {
        File f = fileForPath(path);

        if (!recursive)
            return f.delete();
        else
            return deleteRecursive(f, false);
    }

    /**
     * Delete directory recursively.
     *
     * @param f Directory.
     * @param deleteIfExists Ignore delete errors if the file doesn't exist.
     * @return {@code true} if successful.
     */
    private boolean deleteRecursive(File f, boolean deleteIfExists) {
        BasicFileAttributes attrs;

        try {
            attrs = Files.readAttributes(f.toPath(), BasicFileAttributes.class, LinkOption.NOFOLLOW_LINKS);
        }
        catch (IOException ignore) {
            return deleteIfExists && !f.exists();
        }

        if (!attrs.isDirectory() || attrs.isSymbolicLink())
            return f.delete() || (deleteIfExists && !f.exists());

        File[] entries = f.listFiles();

        if (entries != null) {
            for (File entry : entries) {
                boolean res = deleteRecursive(entry, true);

                if (!res)
                    return false;
            }
        }

        return f.delete() || (deleteIfExists && !f.exists());
    }

    /** {@inheritDoc} */
    @Override public void mkdirs(IgfsPath path) {
        if (!mkdirs0(fileForPath(path)))
            throw new IgniteException("Failed to make directories (underlying file system returned false): " + path);
    }

    /** {@inheritDoc} */
    @Override public void mkdirs(IgfsPath path, @Nullable Map<String, String> props) {
        mkdirs(path);

        updatePropertiesIfNeeded(path, props);
    }

    /**
     * Create directories.
     *
     * @param dir Directory.
     * @return Result.
     */
    private boolean mkdirs0(@Nullable File dir) {
        if (dir == null)
            return true; // Nothing to create.

        if (dir.exists())
            // Already exists, so no-op.
            return dir.isDirectory();
        else {
            File parentDir = dir.getParentFile();

            if (!mkdirs0(parentDir)) // Create parent first.
                return false;

            boolean res = dir.mkdir();

            if (!res)
                res = dir.exists(); // Tolerate concurrent creation.

            return res;
        }
    }

    /** {@inheritDoc} */
    @Override public Collection<IgfsPath> listPaths(IgfsPath path) {
        File[] entries = listFiles0(path);

        if (F.isEmpty(entries))
            return Collections.emptySet();
        else {
            Collection<IgfsPath> res = U.newHashSet(entries.length);

            for (File entry : entries)
                res.add(igfsPath(entry));

            return res;
        }
    }

    /** {@inheritDoc} */
    @Override public Collection<IgfsFile> listFiles(IgfsPath path) {
        File[] entries = listFiles0(path);

        if (F.isEmpty(entries))
            return Collections.emptySet();
        else {
            Collection<IgfsFile> res = U.newHashSet(entries.length);

            for (File entry : entries) {
                IgfsFile info = info(igfsPath(entry));

                if (info != null)
                    res.add(info);
            }

            return res;
        }
    }

    /**
     * Returns an array of File object. Under the specific path.
     *
     * @param path IGFS path.
     * @return Array of File objects.
     */
    @Nullable private File[] listFiles0(IgfsPath path) {
        File f = fileForPath(path);

        if (!f.exists())
            throw new IgfsPathNotFoundException("Failed to list files (path not found): " + path);
        else
            return f.listFiles();
    }

    /** {@inheritDoc} */
    @Override public IgfsSecondaryFileSystemPositionedReadable open(IgfsPath path, int bufSize) {
        try {
            FileInputStream in = new FileInputStream(fileForPath(path));

            return new LocalIgfsSecondaryFileSystemPositionedReadable(in, bufSize);
        }
        catch (IOException e) {
            throw handleSecondaryFsError(e, "Failed to open file for read: " + path);
        }
    }

    /** {@inheritDoc} */
    @Override public OutputStream create(IgfsPath path, boolean overwrite) {
        return create0(path, overwrite);
    }

    /** {@inheritDoc} */
    @Override public OutputStream create(IgfsPath path, int bufSize, boolean overwrite, int replication,
        long blockSize, @Nullable Map<String, String> props) {
        OutputStream os = create0(path, overwrite);

        try {
            updatePropertiesIfNeeded(path, props);

            return os;
        }
        catch (Exception err) {
            try {
                os.close();
            }
            catch (IOException closeErr) {
                err.addSuppressed(closeErr);
            }

            throw err;
        }
    }

    /** {@inheritDoc} */
    @Override public OutputStream append(IgfsPath path, int bufSize, boolean create,
        @Nullable Map<String, String> props) {
        try {
            File file = fileForPath(path);

            boolean exists = file.exists();

            if (exists) {
                OutputStream os = new FileOutputStream(file, true);

                try {
                    updatePropertiesIfNeeded(path, props);

                    return os;
                }
                catch (Exception err) {
                    try {
                        os.close();

                        throw err;
                    }
                    catch (IOException closeErr) {
                        err.addSuppressed(closeErr);

                        throw err;
                    }
                }
            }
            else {
                if (create)
                    return create(path, bufSize, false, 0, 0, props);
                else
                    throw new IgfsPathNotFoundException("Failed to append to file because it doesn't exist: " + path);
            }
        }
        catch (IOException e) {
            throw handleSecondaryFsError(e, "Failed to append to file because it doesn't exist: " + path);
        }
    }

    /** {@inheritDoc} */
    @Override public IgfsFile info(final IgfsPath path) {
        File file = fileForPath(path);

        if (!file.exists())
            return null;

        boolean isDir = file.isDirectory();

        PosixFileAttributes attrs = LocalFileSystemUtils.posixAttributes(file);

        Map<String, String> props = LocalFileSystemUtils.posixAttributesToMap(attrs);

        if (isDir)
            return new LocalFileSystemIgfsFile(path, false, true, 0, file.lastModified(), 0, props);
        else
            return new LocalFileSystemIgfsFile(path, file.isFile(), false, 0, file.lastModified(), file.length(), props);
    }

    /** {@inheritDoc} */
    @Override public long usedSpaceSize() {
        Path p = fileForPath(IgfsPath.ROOT).toPath();

        try {
            LocalFileSystemSizeVisitor visitor = new LocalFileSystemSizeVisitor();

            Files.walkFileTree(p, visitor);

            return visitor.size();
        }
        catch (IOException e) {
            throw new IgfsException("Failed to calculate used space size.", e);
        }
    }

    /** {@inheritDoc} */
    @Override public void start() throws IgniteException {
        if (workDir != null)
            workDir = new File(workDir).getAbsolutePath();
    }

    /** {@inheritDoc} */
    @Override public void stop() throws IgniteException {
        // No-op.
    }

    /** {@inheritDoc} */
    @Override public void setTimes(IgfsPath path, long accessTime, long modificationTime) throws IgniteException {
        throw new UnsupportedOperationException("Update operation is not yet supported.");
    }

    /** {@inheritDoc} */
    @Override public Collection<IgfsBlockLocation> affinity(IgfsPath path, long start, long len,
<<<<<<< HEAD
        long maxLen, Collection<ClusterNode> nodes) throws IgniteException {
=======
        long maxLen) throws IgniteException {
>>>>>>> 3f126853
        File f = fileForPath(path);

        if (!f.exists())
            return null;

<<<<<<< HEAD
        return Collections.<IgfsBlockLocation>singleton(new IgfsBlockLocationImpl(0, f.length(), nodes));
=======
        long blockSize =  maxLen > igfs.configuration().getBlockSize() ? maxLen : igfs.configuration().getBlockSize();

        Collection<IgfsBlockLocation> blocks = new ArrayList<>((int)(len/ blockSize + (len % blockSize == 0 ? 0 : 1)));

        long end = start + len;

        IgfsDataManager data = igfs.context().data();

        int pathHash = path.hashCode();

        long blockIdxBegin = start / blockSize;

        for (long offset = blockSize * blockIdxBegin; offset < end; offset += blockSize) {
            long grpId = blockIdxBegin / IgfsGroupDataBlocksKeyMapper.DFLT_GRP_SIZE;

            // Create fake affinity key to map blocks of secondary filesystem to nodes.
            int affKey = pathHash + (int)(grpId ^ (grpId >>> 32));

            blocks.add(new IgfsBlockLocationImpl(offset, blockSize, data.affinityNodes(affKey)));

            ++blockIdxBegin;
        }

        return blocks;
>>>>>>> 3f126853
    }

    /**
     * Get work directory.
     *
     * @return Work directory.
     */
    @Nullable public String getWorkDirectory() {
        return workDir;
    }

    /**
     * Set work directory.
     *
     * @param workDir Work directory.
     */
    public void setWorkDirectory(@Nullable String workDir) {
        this.workDir = workDir;
    }

    /**
     * Create file for IGFS path.
     *
     * @param path IGFS path.
     * @return File object.
     */
    private File fileForPath(IgfsPath path) {
        if (workDir == null)
            return new File(path.toString());
        else {
            if ("/".equals(path.toString()))
                return new File(workDir);
            else
                return new File(workDir, path.toString());
        }
    }

    /**
     * Create IGFS path for file.
     *
     * @param f File object.
     * @return IFGS path.
     * @throws IgfsException If failed.
     */
    private IgfsPath igfsPath(File f) throws IgfsException {
        String path = f.getAbsolutePath();

        if (workDir != null) {
            if (!path.startsWith(workDir))
                throw new IgfsException("Path is not located in the work directory [workDir=" + workDir +
                    ", path=" + path + ']');

            path = path.substring(workDir.length(), path.length());
        }

        return new IgfsPath(path);
    }

    /**
     * Internal create routine.
     *
     * @param path Path.
     * @param overwrite Overwrite flag.
     * @return Output stream.
     */
    private OutputStream create0(IgfsPath path, boolean overwrite) {
        File file = fileForPath(path);

        boolean exists = file.exists();

        if (exists) {
            if (!overwrite)
                throw new IgfsPathAlreadyExistsException("Failed to create a file because it already exists: " + path);
        }
        else {
            File parent = file.getParentFile();

            if (!mkdirs0(parent))
                throw new IgfsException("Failed to create parent directory for file (underlying file system " +
                    "returned false): " + path);
        }

        try {
            return new FileOutputStream(file);
        }
        catch (IOException e) {
            throw handleSecondaryFsError(e, "Failed to create file [path=" + path + ", overwrite=" + overwrite + ']');
        }
    }

    /**
     * Update path properties if needed.
     *
     * @param path IGFS path
     * @param props Properties map.
     */
    private void updatePropertiesIfNeeded(IgfsPath path, Map<String, String> props) {
        if (props == null || props.isEmpty())
            return;

        File file = fileForPath(path);

        if (!file.exists())
            throw new IgfsPathNotFoundException("Failed to update properties for path: " + path);

        LocalFileSystemUtils.updateProperties(file, props.get(IgfsUtils.PROP_GROUP_NAME),
            props.get(IgfsUtils.PROP_PERMISSION));
    }
}<|MERGE_RESOLUTION|>--- conflicted
+++ resolved
@@ -19,11 +19,7 @@
 
 import java.util.ArrayList;
 import org.apache.ignite.IgniteException;
-<<<<<<< HEAD
-import org.apache.ignite.cluster.ClusterNode;
-=======
 import org.apache.ignite.IgniteLogger;
->>>>>>> 3f126853
 import org.apache.ignite.igfs.IgfsBlockLocation;
 import org.apache.ignite.igfs.IgfsException;
 import org.apache.ignite.igfs.IgfsFile;
@@ -33,16 +29,12 @@
 import org.apache.ignite.igfs.IgfsPathIsNotDirectoryException;
 import org.apache.ignite.igfs.IgfsPathNotFoundException;
 import org.apache.ignite.igfs.secondary.IgfsSecondaryFileSystemPositionedReadable;
-<<<<<<< HEAD
-import org.apache.ignite.internal.processors.igfs.IgfsBlockLocationImpl;
-import org.apache.ignite.internal.processors.igfs.IgfsSecondaryFileSystemV2;
-=======
 import org.apache.ignite.internal.processors.igfs.IgfsDataManager;
 import org.apache.ignite.internal.processors.igfs.IgfsImpl;
->>>>>>> 3f126853
 import org.apache.ignite.internal.processors.igfs.IgfsUtils;
 import org.apache.ignite.internal.processors.igfs.IgfsBlockLocationImpl;
 import org.apache.ignite.internal.processors.igfs.IgfsSecondaryFileSystemV2;
+import org.apache.ignite.internal.processors.igfs.IgfsUtils;
 import org.apache.ignite.internal.processors.igfs.secondary.local.LocalFileSystemIgfsFile;
 import org.apache.ignite.internal.processors.igfs.secondary.local.LocalFileSystemSizeVisitor;
 import org.apache.ignite.internal.processors.igfs.secondary.local.LocalFileSystemUtils;
@@ -409,19 +401,12 @@
 
     /** {@inheritDoc} */
     @Override public Collection<IgfsBlockLocation> affinity(IgfsPath path, long start, long len,
-<<<<<<< HEAD
-        long maxLen, Collection<ClusterNode> nodes) throws IgniteException {
-=======
         long maxLen) throws IgniteException {
->>>>>>> 3f126853
         File f = fileForPath(path);
 
         if (!f.exists())
             return null;
 
-<<<<<<< HEAD
-        return Collections.<IgfsBlockLocation>singleton(new IgfsBlockLocationImpl(0, f.length(), nodes));
-=======
         long blockSize =  maxLen > igfs.configuration().getBlockSize() ? maxLen : igfs.configuration().getBlockSize();
 
         Collection<IgfsBlockLocation> blocks = new ArrayList<>((int)(len/ blockSize + (len % blockSize == 0 ? 0 : 1)));
@@ -446,7 +431,6 @@
         }
 
         return blocks;
->>>>>>> 3f126853
     }
 
     /**
