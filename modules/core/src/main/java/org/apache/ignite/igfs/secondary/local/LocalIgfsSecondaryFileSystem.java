/*
 * Licensed to the Apache Software Foundation (ASF) under one or more
 * contributor license agreements.  See the NOTICE file distributed with
 * this work for additional information regarding copyright ownership.
 * The ASF licenses this file to You under the Apache License, Version 2.0
 * (the "License"); you may not use this file except in compliance with
 * the License.  You may obtain a copy of the License at
 *
 *      http://www.apache.org/licenses/LICENSE-2.0
 *
 * Unless required by applicable law or agreed to in writing, software
 * distributed under the License is distributed on an "AS IS" BASIS,
 * WITHOUT WARRANTIES OR CONDITIONS OF ANY KIND, either express or implied.
 * See the License for the specific language governing permissions and
 * limitations under the License.
 */

package org.apache.ignite.igfs.secondary.local;

import java.util.ArrayList;
<<<<<<< HEAD
import java.nio.file.attribute.BasicFileAttributeView;
import java.nio.file.attribute.FileTime;
import java.util.concurrent.TimeUnit;
=======
>>>>>>> f558c1c2
import org.apache.ignite.IgniteException;
import org.apache.ignite.IgniteLogger;
import org.apache.ignite.cluster.ClusterNode;
import org.apache.ignite.igfs.IgfsBlockLocation;
import org.apache.ignite.igfs.IgfsException;
import org.apache.ignite.igfs.IgfsFile;
import org.apache.ignite.igfs.IgfsPath;
import org.apache.ignite.igfs.IgfsPathAlreadyExistsException;
import org.apache.ignite.igfs.IgfsPathIsNotDirectoryException;
import org.apache.ignite.igfs.IgfsPathNotFoundException;
import org.apache.ignite.igfs.secondary.IgfsSecondaryFileSystemPositionedReadable;
import org.apache.ignite.internal.processors.igfs.IgfsDataManager;
import org.apache.ignite.internal.processors.igfs.IgfsImpl;
<<<<<<< HEAD
import org.apache.ignite.internal.processors.igfs.IgfsLocalSecondaryBlockKey;
import org.apache.ignite.internal.processors.igfs.IgfsUtils;
import org.apache.ignite.internal.processors.igfs.IgfsBlockLocationImpl;
=======
import org.apache.ignite.internal.processors.igfs.secondary.local.LocalFileSystemBlockKey;
import org.apache.ignite.internal.processors.igfs.IgfsUtils;
import org.apache.ignite.internal.processors.igfs.IgfsBlockLocationImpl;
import org.apache.ignite.internal.processors.igfs.IgfsSecondaryFileSystemV2;
>>>>>>> f558c1c2
import org.apache.ignite.internal.processors.igfs.secondary.local.LocalFileSystemIgfsFile;
import org.apache.ignite.internal.processors.igfs.secondary.local.LocalFileSystemSizeVisitor;
import org.apache.ignite.internal.processors.igfs.secondary.local.LocalFileSystemUtils;
import org.apache.ignite.internal.processors.igfs.secondary.local.LocalFileSystemPositionedReadable;
import org.apache.ignite.internal.util.typedef.F;
import org.apache.ignite.internal.util.typedef.internal.U;
import org.apache.ignite.lifecycle.LifecycleAware;
import org.apache.ignite.resources.FileSystemResource;
import org.apache.ignite.resources.LoggerResource;
import org.jetbrains.annotations.Nullable;

import java.io.File;
import java.io.FileInputStream;
import java.io.FileNotFoundException;
import java.io.FileOutputStream;
import java.io.IOException;
import java.io.OutputStream;
import java.nio.file.Files;
import java.nio.file.LinkOption;
import java.nio.file.Path;
import java.nio.file.attribute.BasicFileAttributes;
import java.nio.file.attribute.PosixFileAttributes;
import java.util.Collection;
import java.util.Collections;
import java.util.Map;

/**
 * Secondary file system which delegates to local file system.
 */
public class LocalIgfsSecondaryFileSystem implements IgfsSecondaryFileSystemV2, LifecycleAware {
    /** Path that will be added to each passed path. */
    private String workDir;

    /** Logger. */
    @SuppressWarnings("unused")
    @LoggerResource
    private IgniteLogger log;

    /** IGFS instance. */
    @SuppressWarnings("unused")
    @FileSystemResource
    private IgfsImpl igfs;

    /**
     * Heuristically checks if exception was caused by invalid HDFS version and returns appropriate exception.
     *
     * @param e Exception to check.
     * @param msg Detailed error message.
     * @return Appropriate exception.
     */
    private IgfsException handleSecondaryFsError(IOException e, String msg) {
        if (e instanceof FileNotFoundException)
            return new IgfsPathNotFoundException(e);
        else
            return new IgfsException(msg, e);
    }

    /** {@inheritDoc} */
    @Override public boolean exists(IgfsPath path) {
        return fileForPath(path).exists();
    }

    /** {@inheritDoc} */
    @Nullable @Override public IgfsFile update(IgfsPath path, Map<String, String> props) {
        File f = fileForPath(path);

        if (!f.exists())
            return null;

        updatePropertiesIfNeeded(path, props);

        return info(path);
    }

    /** {@inheritDoc} */
    @Override public void rename(IgfsPath src, IgfsPath dest) {
        File srcFile = fileForPath(src);
        File destFile = fileForPath(dest);

        if (!srcFile.exists())
            throw new IgfsPathNotFoundException("Failed to perform rename because source path not found: " + src);

        if (srcFile.isDirectory() && destFile.isFile())
            throw new IgfsPathIsNotDirectoryException("Failed to perform rename because destination path is " +
                "directory and source path is file [src=" + src + ", dest=" + dest + ']');

        try {
            if (destFile.isDirectory())
                Files.move(srcFile.toPath(), destFile.toPath().resolve(srcFile.getName()));
            else if(!srcFile.renameTo(destFile))
                throw new IgfsException("Failed to perform rename (underlying file system returned false) " +
                    "[src=" + src + ", dest=" + dest + ']');
        }
        catch (IOException e) {
            throw handleSecondaryFsError(e, "Failed to rename [src=" + src + ", dest=" + dest + ']');
        }
    }

    /** {@inheritDoc} */
    @SuppressWarnings("ConstantConditions")
    @Override public boolean delete(IgfsPath path, boolean recursive) {
        File f = fileForPath(path);

        if (!recursive)
            return f.delete();
        else
            return deleteRecursive(f, false);
    }

    /**
     * Delete directory recursively.
     *
     * @param f Directory.
     * @param deleteIfExists Ignore delete errors if the file doesn't exist.
     * @return {@code true} if successful.
     */
    private boolean deleteRecursive(File f, boolean deleteIfExists) {
        BasicFileAttributes attrs;

        try {
            attrs = Files.readAttributes(f.toPath(), BasicFileAttributes.class, LinkOption.NOFOLLOW_LINKS);
        }
        catch (IOException ignore) {
            return deleteIfExists && !f.exists();
        }

        if (!attrs.isDirectory() || attrs.isSymbolicLink())
            return f.delete() || (deleteIfExists && !f.exists());

        File[] entries = f.listFiles();

        if (entries != null) {
            for (File entry : entries) {
                boolean res = deleteRecursive(entry, true);

                if (!res)
                    return false;
            }
        }

        return f.delete() || (deleteIfExists && !f.exists());
    }

    /** {@inheritDoc} */
    @Override public void mkdirs(IgfsPath path) {
        if (!mkdirs0(fileForPath(path)))
            throw new IgniteException("Failed to make directories (underlying file system returned false): " + path);
    }

    /** {@inheritDoc} */
    @Override public void mkdirs(IgfsPath path, @Nullable Map<String, String> props) {
        mkdirs(path);

        updatePropertiesIfNeeded(path, props);
    }

    /**
     * Create directories.
     *
     * @param dir Directory.
     * @return Result.
     */
    private boolean mkdirs0(@Nullable File dir) {
        if (dir == null)
            return true; // Nothing to create.

        if (dir.exists())
            // Already exists, so no-op.
            return dir.isDirectory();
        else {
            File parentDir = dir.getParentFile();

            if (!mkdirs0(parentDir)) // Create parent first.
                return false;

            boolean res = dir.mkdir();

            if (!res)
                res = dir.exists(); // Tolerate concurrent creation.

            return res;
        }
    }

    /** {@inheritDoc} */
    @Override public Collection<IgfsPath> listPaths(IgfsPath path) {
        File[] entries = listFiles0(path);

        if (F.isEmpty(entries))
            return Collections.emptySet();
        else {
            Collection<IgfsPath> res = U.newHashSet(entries.length);

            for (File entry : entries)
                res.add(igfsPath(entry));

            return res;
        }
    }

    /** {@inheritDoc} */
    @Override public Collection<IgfsFile> listFiles(IgfsPath path) {
        File[] entries = listFiles0(path);

        if (F.isEmpty(entries))
            return Collections.emptySet();
        else {
            Collection<IgfsFile> res = U.newHashSet(entries.length);

            for (File entry : entries) {
                IgfsFile info = info(igfsPath(entry));

                if (info != null)
                    res.add(info);
            }

            return res;
        }
    }

    /**
     * Returns an array of File object. Under the specific path.
     *
     * @param path IGFS path.
     * @return Array of File objects.
     */
    @Nullable private File[] listFiles0(IgfsPath path) {
        File f = fileForPath(path);

        if (!f.exists())
            throw new IgfsPathNotFoundException("Failed to list files (path not found): " + path);
        else
            return f.listFiles();
    }

    /** {@inheritDoc} */
    @Override public IgfsSecondaryFileSystemPositionedReadable open(IgfsPath path, int bufSize) {
        try {
            FileInputStream in = new FileInputStream(fileForPath(path));

            return new LocalFileSystemPositionedReadable(in, bufSize);
        }
        catch (IOException e) {
            throw handleSecondaryFsError(e, "Failed to open file for read: " + path);
        }
    }

    /** {@inheritDoc} */
    @Override public OutputStream create(IgfsPath path, boolean overwrite) {
        return create0(path, overwrite);
    }

    /** {@inheritDoc} */
    @Override public OutputStream create(IgfsPath path, int bufSize, boolean overwrite, int replication,
        long blockSize, @Nullable Map<String, String> props) {
        OutputStream os = create0(path, overwrite);

        try {
            updatePropertiesIfNeeded(path, props);

            return os;
        }
        catch (Exception err) {
            try {
                os.close();
            }
            catch (IOException closeErr) {
                err.addSuppressed(closeErr);
            }

            throw err;
        }
    }

    /** {@inheritDoc} */
    @Override public OutputStream append(IgfsPath path, int bufSize, boolean create,
        @Nullable Map<String, String> props) {
        try {
            File file = fileForPath(path);

            boolean exists = file.exists();

            if (exists) {
                OutputStream os = new FileOutputStream(file, true);

                try {
                    updatePropertiesIfNeeded(path, props);

                    return os;
                }
                catch (Exception err) {
                    try {
                        os.close();

                        throw err;
                    }
                    catch (IOException closeErr) {
                        err.addSuppressed(closeErr);

                        throw err;
                    }
                }
            }
            else {
                if (create)
                    return create(path, bufSize, false, 0, 0, props);
                else
                    throw new IgfsPathNotFoundException("Failed to append to file because it doesn't exist: " + path);
            }
        }
        catch (IOException e) {
            throw handleSecondaryFsError(e, "Failed to append to file because it doesn't exist: " + path);
        }
    }

    /** {@inheritDoc} */
    @Override public IgfsFile info(final IgfsPath path) {
        File file = fileForPath(path);

        if (!file.exists())
            return null;

        boolean isDir = file.isDirectory();

        PosixFileAttributes attrs = LocalFileSystemUtils.posixAttributes(file);

        Map<String, String> props = LocalFileSystemUtils.posixAttributesToMap(attrs);

        if (isDir) {
            return new LocalFileSystemIgfsFile(path, false, true, 0,
                attrs.lastAccessTime().toMillis(), attrs.lastModifiedTime().toMillis(), 0, props);
        }
        else {
            return new LocalFileSystemIgfsFile(path, file.isFile(), false, 0,
                attrs.lastAccessTime().toMillis(), attrs.lastModifiedTime().toMillis(), file.length(), props);
        }
    }

    /** {@inheritDoc} */
    @Override public long usedSpaceSize() {
        Path p = fileForPath(IgfsPath.ROOT).toPath();

        try {
            LocalFileSystemSizeVisitor visitor = new LocalFileSystemSizeVisitor();

            Files.walkFileTree(p, visitor);

            return visitor.size();
        }
        catch (IOException e) {
            throw new IgfsException("Failed to calculate used space size.", e);
        }
    }

    /** {@inheritDoc} */
    @Override public void setTimes(IgfsPath path, long accessTime, long modificationTime) throws IgniteException {
        Path p = fileForPath(path).toPath();

        if (!Files.exists(p))
            throw new IgfsPathNotFoundException("Failed to set times (path not found): " + path);

        try {
            Files.getFileAttributeView(p, BasicFileAttributeView.class)
                .setTimes(
                    (modificationTime >= 0) ? FileTime.from(modificationTime, TimeUnit.MILLISECONDS) : null,
                    (accessTime >= 0) ? FileTime.from(accessTime, TimeUnit.MILLISECONDS) : null,
                    null);
        }
        catch (IOException e) {
            throw new IgniteException("Failed to set times for path: " + path, e);
        }
    }

    /** {@inheritDoc} */
    @Override public void start() throws IgniteException {
        if (workDir != null)
            workDir = new File(workDir).getAbsolutePath();
    }

    /** {@inheritDoc} */
    @Override public void stop() throws IgniteException {
        // No-op.
    }

    /** {@inheritDoc} */
<<<<<<< HEAD
    @Override public Collection<IgfsBlockLocation> affinity(IgfsPath path, long start, long len) throws IgniteException {
        return affinity(path, start, len, 0);
=======
    @Override public void setTimes(IgfsPath path, long accessTime, long modificationTime) throws IgniteException {
        throw new UnsupportedOperationException("Update operation is not yet supported.");
>>>>>>> f558c1c2
    }

    /** {@inheritDoc} */
    @Override public Collection<IgfsBlockLocation> affinity(IgfsPath path, long start, long len,
        long maxLen) throws IgniteException {
        File f = fileForPath(path);

        if (!f.exists())
            throw new IgfsPathNotFoundException("File not found: " + path);

        // Create fake block & fake affinity for blocks
        long blockSize = igfs.configuration().getBlockSize();

        if (maxLen <= 0)
            maxLen = igfs.context().data().groupBlockSize();

        assert maxLen > 0 : "maxLen : " + maxLen;

        long end = start + len;

        Collection<IgfsBlockLocation> blocks = new ArrayList<>((int)(len / maxLen));

        IgfsDataManager data = igfs.context().data();

        Collection<ClusterNode> lastNodes = null;

        long lastBlockIdx = -1;

        IgfsBlockLocationImpl lastBlock = null;

        for (long offset = start; offset < end; ) {
            long blockIdx = offset / blockSize;

            // Each step is min of maxLen and end of block.
            long lenStep = Math.min(
                maxLen - (lastBlock != null ? lastBlock.length() : 0),
                (blockIdx + 1) * blockSize - offset);

            lenStep = Math.min(lenStep, end - offset);

            // Create fake affinity key to map blocks of secondary filesystem to nodes.
<<<<<<< HEAD
            IgfsLocalSecondaryBlockKey affKey = new IgfsLocalSecondaryBlockKey(path, blockIdx);
=======
            LocalFileSystemBlockKey affKey = new LocalFileSystemBlockKey(path, blockIdx);
>>>>>>> f558c1c2

            if (blockIdx != lastBlockIdx) {
                Collection<ClusterNode> nodes = data.affinityNodes(affKey);

                if (!nodes.equals(lastNodes) && lastNodes != null && lastBlock != null) {
                    blocks.add(lastBlock);

                    lastBlock = null;
                }

                lastNodes = nodes;

                lastBlockIdx = blockIdx;
            }

            if(lastBlock == null)
                lastBlock = new IgfsBlockLocationImpl(offset, lenStep, lastNodes);
            else
                lastBlock.increaseLength(lenStep);

            if (lastBlock.length() == maxLen || lastBlock.start() + lastBlock.length() == end) {
                blocks.add(lastBlock);

                lastBlock = null;
            }

            offset += lenStep;
       }

        return blocks;
    }

    /**
     * Get work directory.
     *
     * @return Work directory.
     */
    @Nullable public String getWorkDirectory() {
        return workDir;
    }

    /**
     * Set work directory.
     *
     * @param workDir Work directory.
     */
    public void setWorkDirectory(@Nullable String workDir) {
        this.workDir = workDir;
    }

    /**
     * Create file for IGFS path.
     *
     * @param path IGFS path.
     * @return File object.
     */
    private File fileForPath(IgfsPath path) {
        if (workDir == null)
            return new File(path.toString());
        else {
            if ("/".equals(path.toString()))
                return new File(workDir);
            else
                return new File(workDir, path.toString());
        }
    }

    /**
     * Create IGFS path for file.
     *
     * @param f File object.
     * @return IFGS path.
     * @throws IgfsException If failed.
     */
    private IgfsPath igfsPath(File f) throws IgfsException {
        String path = f.getAbsolutePath();

        if (workDir != null) {
            if (!path.startsWith(workDir))
                throw new IgfsException("Path is not located in the work directory [workDir=" + workDir +
                    ", path=" + path + ']');

            path = path.substring(workDir.length(), path.length());
        }

        return new IgfsPath(path);
    }

    /**
     * Internal create routine.
     *
     * @param path Path.
     * @param overwrite Overwrite flag.
     * @return Output stream.
     */
    private OutputStream create0(IgfsPath path, boolean overwrite) {
        File file = fileForPath(path);

        boolean exists = file.exists();

        if (exists) {
            if (!overwrite)
                throw new IgfsPathAlreadyExistsException("Failed to create a file because it already exists: " + path);
        }
        else {
            File parent = file.getParentFile();

            if (!mkdirs0(parent))
                throw new IgfsException("Failed to create parent directory for file (underlying file system " +
                    "returned false): " + path);
        }

        try {
            return new FileOutputStream(file);
        }
        catch (IOException e) {
            throw handleSecondaryFsError(e, "Failed to create file [path=" + path + ", overwrite=" + overwrite + ']');
        }
    }

    /**
     * Update path properties if needed.
     *
     * @param path IGFS path
     * @param props Properties map.
     */
    private void updatePropertiesIfNeeded(IgfsPath path, Map<String, String> props) {
        if (props == null || props.isEmpty())
            return;

        File file = fileForPath(path);

        if (!file.exists())
            throw new IgfsPathNotFoundException("Failed to update properties for path: " + path);

        LocalFileSystemUtils.updateProperties(file, props.get(IgfsUtils.PROP_GROUP_NAME),
            props.get(IgfsUtils.PROP_PERMISSION));
    }
}<|MERGE_RESOLUTION|>--- conflicted
+++ resolved
@@ -18,12 +18,9 @@
 package org.apache.ignite.igfs.secondary.local;
 
 import java.util.ArrayList;
-<<<<<<< HEAD
 import java.nio.file.attribute.BasicFileAttributeView;
 import java.nio.file.attribute.FileTime;
 import java.util.concurrent.TimeUnit;
-=======
->>>>>>> f558c1c2
 import org.apache.ignite.IgniteException;
 import org.apache.ignite.IgniteLogger;
 import org.apache.ignite.cluster.ClusterNode;
@@ -34,19 +31,13 @@
 import org.apache.ignite.igfs.IgfsPathAlreadyExistsException;
 import org.apache.ignite.igfs.IgfsPathIsNotDirectoryException;
 import org.apache.ignite.igfs.IgfsPathNotFoundException;
+import org.apache.ignite.igfs.secondary.IgfsSecondaryFileSystem;
 import org.apache.ignite.igfs.secondary.IgfsSecondaryFileSystemPositionedReadable;
 import org.apache.ignite.internal.processors.igfs.IgfsDataManager;
 import org.apache.ignite.internal.processors.igfs.IgfsImpl;
-<<<<<<< HEAD
-import org.apache.ignite.internal.processors.igfs.IgfsLocalSecondaryBlockKey;
-import org.apache.ignite.internal.processors.igfs.IgfsUtils;
-import org.apache.ignite.internal.processors.igfs.IgfsBlockLocationImpl;
-=======
 import org.apache.ignite.internal.processors.igfs.secondary.local.LocalFileSystemBlockKey;
 import org.apache.ignite.internal.processors.igfs.IgfsUtils;
 import org.apache.ignite.internal.processors.igfs.IgfsBlockLocationImpl;
-import org.apache.ignite.internal.processors.igfs.IgfsSecondaryFileSystemV2;
->>>>>>> f558c1c2
 import org.apache.ignite.internal.processors.igfs.secondary.local.LocalFileSystemIgfsFile;
 import org.apache.ignite.internal.processors.igfs.secondary.local.LocalFileSystemSizeVisitor;
 import org.apache.ignite.internal.processors.igfs.secondary.local.LocalFileSystemUtils;
@@ -76,7 +67,7 @@
 /**
  * Secondary file system which delegates to local file system.
  */
-public class LocalIgfsSecondaryFileSystem implements IgfsSecondaryFileSystemV2, LifecycleAware {
+public class LocalIgfsSecondaryFileSystem implements IgfsSecondaryFileSystem, LifecycleAware {
     /** Path that will be added to each passed path. */
     private String workDir;
 
@@ -432,13 +423,8 @@
     }
 
     /** {@inheritDoc} */
-<<<<<<< HEAD
     @Override public Collection<IgfsBlockLocation> affinity(IgfsPath path, long start, long len) throws IgniteException {
         return affinity(path, start, len, 0);
-=======
-    @Override public void setTimes(IgfsPath path, long accessTime, long modificationTime) throws IgniteException {
-        throw new UnsupportedOperationException("Update operation is not yet supported.");
->>>>>>> f558c1c2
     }
 
     /** {@inheritDoc} */
@@ -480,11 +466,7 @@
             lenStep = Math.min(lenStep, end - offset);
 
             // Create fake affinity key to map blocks of secondary filesystem to nodes.
-<<<<<<< HEAD
-            IgfsLocalSecondaryBlockKey affKey = new IgfsLocalSecondaryBlockKey(path, blockIdx);
-=======
             LocalFileSystemBlockKey affKey = new LocalFileSystemBlockKey(path, blockIdx);
->>>>>>> f558c1c2
 
             if (blockIdx != lastBlockIdx) {
                 Collection<ClusterNode> nodes = data.affinityNodes(affKey);
