/*
 * Licensed to the Apache Software Foundation (ASF) under one or more
 * contributor license agreements.  See the NOTICE file distributed with
 * this work for additional information regarding copyright ownership.
 * The ASF licenses this file to You under the Apache License, Version 2.0
 * (the "License"); you may not use this file except in compliance with
 * the License.  You may obtain a copy of the License at
 *
 *      http://www.apache.org/licenses/LICENSE-2.0
 *
 * Unless required by applicable law or agreed to in writing, software
 * distributed under the License is distributed on an "AS IS" BASIS,
 * WITHOUT WARRANTIES OR CONDITIONS OF ANY KIND, either express or implied.
 * See the License for the specific language governing permissions and
 * limitations under the License.
 */

package org.apache.ignite.igfs.secondary.local;

import java.util.ArrayList;
import org.apache.ignite.IgniteException;
import org.apache.ignite.IgniteLogger;
import org.apache.ignite.igfs.IgfsBlockLocation;
import org.apache.ignite.igfs.IgfsException;
import org.apache.ignite.igfs.IgfsFile;
import org.apache.ignite.igfs.IgfsPath;
import org.apache.ignite.igfs.IgfsPathAlreadyExistsException;
import org.apache.ignite.igfs.IgfsPathIsNotDirectoryException;
import org.apache.ignite.igfs.IgfsPathNotFoundException;
import org.apache.ignite.igfs.secondary.IgfsSecondaryFileSystemPositionedReadable;
import org.apache.ignite.internal.processors.igfs.IgfsDataManager;
import org.apache.ignite.internal.processors.igfs.IgfsImpl;
import org.apache.ignite.internal.processors.igfs.IgfsLocalSecondaryBlockKey;
import org.apache.ignite.internal.processors.igfs.IgfsUtils;
import org.apache.ignite.internal.processors.igfs.IgfsBlockLocationImpl;
import org.apache.ignite.internal.processors.igfs.IgfsSecondaryFileSystemV2;
import org.apache.ignite.internal.processors.igfs.secondary.local.LocalFileSystemIgfsFile;
import org.apache.ignite.internal.processors.igfs.secondary.local.LocalFileSystemSizeVisitor;
import org.apache.ignite.internal.processors.igfs.secondary.local.LocalFileSystemUtils;
import org.apache.ignite.internal.processors.igfs.secondary.local.LocalIgfsSecondaryFileSystemPositionedReadable;
import org.apache.ignite.internal.util.typedef.F;
import org.apache.ignite.internal.util.typedef.internal.U;
import org.apache.ignite.lifecycle.LifecycleAware;
import org.apache.ignite.resources.FileSystemResource;
import org.apache.ignite.resources.LoggerResource;
import org.jetbrains.annotations.Nullable;

import java.io.File;
import java.io.FileInputStream;
import java.io.FileNotFoundException;
import java.io.FileOutputStream;
import java.io.IOException;
import java.io.OutputStream;
import java.nio.file.Files;
import java.nio.file.LinkOption;
import java.nio.file.Path;
import java.nio.file.attribute.BasicFileAttributes;
import java.nio.file.attribute.PosixFileAttributes;
import java.util.Collection;
import java.util.Collections;
import java.util.Map;

/**
 * Secondary file system which delegates to local file system.
 */
<<<<<<< HEAD
=======
@SuppressWarnings({"UnusedDeclaration"})
>>>>>>> 6cfcc5fe
public class LocalIgfsSecondaryFileSystem implements IgfsSecondaryFileSystemV2, LifecycleAware {
    /** Path that will be added to each passed path. */
    private String workDir;

    /** Logger. */
<<<<<<< HEAD
    @SuppressWarnings("unused")
=======
>>>>>>> 6cfcc5fe
    @LoggerResource
    private IgniteLogger log;

    /** IGFS instance. */
<<<<<<< HEAD
    @SuppressWarnings("unused")
=======
>>>>>>> 6cfcc5fe
    @FileSystemResource
    private IgfsImpl igfs;

    /**
     * Heuristically checks if exception was caused by invalid HDFS version and returns appropriate exception.
     *
     * @param e Exception to check.
     * @param msg Detailed error message.
     * @return Appropriate exception.
     */
    private IgfsException handleSecondaryFsError(IOException e, String msg) {
        if (e instanceof FileNotFoundException)
            return new IgfsPathNotFoundException(e);
        else
            return new IgfsException(msg, e);
    }

    /** {@inheritDoc} */
    @Override public boolean exists(IgfsPath path) {
        return fileForPath(path).exists();
    }

    /** {@inheritDoc} */
    @Nullable @Override public IgfsFile update(IgfsPath path, Map<String, String> props) {
        File f = fileForPath(path);

        if (!f.exists())
            return null;

        updatePropertiesIfNeeded(path, props);

        return info(path);
    }

    /** {@inheritDoc} */
    @Override public void rename(IgfsPath src, IgfsPath dest) {
        File srcFile = fileForPath(src);
        File destFile = fileForPath(dest);

        if (!srcFile.exists())
            throw new IgfsPathNotFoundException("Failed to perform rename because source path not found: " + src);

        if (srcFile.isDirectory() && destFile.isFile())
            throw new IgfsPathIsNotDirectoryException("Failed to perform rename because destination path is " +
                "directory and source path is file [src=" + src + ", dest=" + dest + ']');

        try {
            if (destFile.isDirectory())
                Files.move(srcFile.toPath(), destFile.toPath().resolve(srcFile.getName()));
            else if(!srcFile.renameTo(destFile))
                throw new IgfsException("Failed to perform rename (underlying file system returned false) " +
                    "[src=" + src + ", dest=" + dest + ']');
        }
        catch (IOException e) {
            throw handleSecondaryFsError(e, "Failed to rename [src=" + src + ", dest=" + dest + ']');
        }
    }

    /** {@inheritDoc} */
    @SuppressWarnings("ConstantConditions")
    @Override public boolean delete(IgfsPath path, boolean recursive) {
        File f = fileForPath(path);

        if (!recursive)
            return f.delete();
        else
            return deleteRecursive(f, false);
    }

    /**
     * Delete directory recursively.
     *
     * @param f Directory.
     * @param deleteIfExists Ignore delete errors if the file doesn't exist.
     * @return {@code true} if successful.
     */
    private boolean deleteRecursive(File f, boolean deleteIfExists) {
        BasicFileAttributes attrs;

        try {
            attrs = Files.readAttributes(f.toPath(), BasicFileAttributes.class, LinkOption.NOFOLLOW_LINKS);
        }
        catch (IOException ignore) {
            return deleteIfExists && !f.exists();
        }

        if (!attrs.isDirectory() || attrs.isSymbolicLink())
            return f.delete() || (deleteIfExists && !f.exists());

        File[] entries = f.listFiles();

        if (entries != null) {
            for (File entry : entries) {
                boolean res = deleteRecursive(entry, true);

                if (!res)
                    return false;
            }
        }

        return f.delete() || (deleteIfExists && !f.exists());
    }

    /** {@inheritDoc} */
    @Override public void mkdirs(IgfsPath path) {
        if (!mkdirs0(fileForPath(path)))
            throw new IgniteException("Failed to make directories (underlying file system returned false): " + path);
    }

    /** {@inheritDoc} */
    @Override public void mkdirs(IgfsPath path, @Nullable Map<String, String> props) {
        mkdirs(path);

        updatePropertiesIfNeeded(path, props);
    }

    /**
     * Create directories.
     *
     * @param dir Directory.
     * @return Result.
     */
    private boolean mkdirs0(@Nullable File dir) {
        if (dir == null)
            return true; // Nothing to create.

        if (dir.exists())
            // Already exists, so no-op.
            return dir.isDirectory();
        else {
            File parentDir = dir.getParentFile();

            if (!mkdirs0(parentDir)) // Create parent first.
                return false;

            boolean res = dir.mkdir();

            if (!res)
                res = dir.exists(); // Tolerate concurrent creation.

            return res;
        }
    }

    /** {@inheritDoc} */
    @Override public Collection<IgfsPath> listPaths(IgfsPath path) {
        File[] entries = listFiles0(path);

        if (F.isEmpty(entries))
            return Collections.emptySet();
        else {
            Collection<IgfsPath> res = U.newHashSet(entries.length);

            for (File entry : entries)
                res.add(igfsPath(entry));

            return res;
        }
    }

    /** {@inheritDoc} */
    @Override public Collection<IgfsFile> listFiles(IgfsPath path) {
        File[] entries = listFiles0(path);

        if (F.isEmpty(entries))
            return Collections.emptySet();
        else {
            Collection<IgfsFile> res = U.newHashSet(entries.length);

            for (File entry : entries) {
                IgfsFile info = info(igfsPath(entry));

                if (info != null)
                    res.add(info);
            }

            return res;
        }
    }

    /**
     * Returns an array of File object. Under the specific path.
     *
     * @param path IGFS path.
     * @return Array of File objects.
     */
    @Nullable private File[] listFiles0(IgfsPath path) {
        File f = fileForPath(path);

        if (!f.exists())
            throw new IgfsPathNotFoundException("Failed to list files (path not found): " + path);
        else
            return f.listFiles();
    }

    /** {@inheritDoc} */
    @Override public IgfsSecondaryFileSystemPositionedReadable open(IgfsPath path, int bufSize) {
        try {
            FileInputStream in = new FileInputStream(fileForPath(path));

            return new LocalIgfsSecondaryFileSystemPositionedReadable(in, bufSize);
        }
        catch (IOException e) {
            throw handleSecondaryFsError(e, "Failed to open file for read: " + path);
        }
    }

    /** {@inheritDoc} */
    @Override public OutputStream create(IgfsPath path, boolean overwrite) {
        return create0(path, overwrite);
    }

    /** {@inheritDoc} */
    @Override public OutputStream create(IgfsPath path, int bufSize, boolean overwrite, int replication,
        long blockSize, @Nullable Map<String, String> props) {
        OutputStream os = create0(path, overwrite);

        try {
            updatePropertiesIfNeeded(path, props);

            return os;
        }
        catch (Exception err) {
            try {
                os.close();
            }
            catch (IOException closeErr) {
                err.addSuppressed(closeErr);
            }

            throw err;
        }
    }

    /** {@inheritDoc} */
    @Override public OutputStream append(IgfsPath path, int bufSize, boolean create,
        @Nullable Map<String, String> props) {
        try {
            File file = fileForPath(path);

            boolean exists = file.exists();

            if (exists) {
                OutputStream os = new FileOutputStream(file, true);

                try {
                    updatePropertiesIfNeeded(path, props);

                    return os;
                }
                catch (Exception err) {
                    try {
                        os.close();

                        throw err;
                    }
                    catch (IOException closeErr) {
                        err.addSuppressed(closeErr);

                        throw err;
                    }
                }
            }
            else {
                if (create)
                    return create(path, bufSize, false, 0, 0, props);
                else
                    throw new IgfsPathNotFoundException("Failed to append to file because it doesn't exist: " + path);
            }
        }
        catch (IOException e) {
            throw handleSecondaryFsError(e, "Failed to append to file because it doesn't exist: " + path);
        }
    }

    /** {@inheritDoc} */
    @Override public IgfsFile info(final IgfsPath path) {
        File file = fileForPath(path);

        if (!file.exists())
            return null;

        boolean isDir = file.isDirectory();

        PosixFileAttributes attrs = LocalFileSystemUtils.posixAttributes(file);

        Map<String, String> props = LocalFileSystemUtils.posixAttributesToMap(attrs);

        if (isDir)
            return new LocalFileSystemIgfsFile(path, false, true, 0, file.lastModified(), 0, props);
        else
            return new LocalFileSystemIgfsFile(path, file.isFile(), false, 0, file.lastModified(), file.length(), props);
    }

    /** {@inheritDoc} */
    @Override public long usedSpaceSize() {
        Path p = fileForPath(IgfsPath.ROOT).toPath();

        try {
            LocalFileSystemSizeVisitor visitor = new LocalFileSystemSizeVisitor();

            Files.walkFileTree(p, visitor);

            return visitor.size();
        }
        catch (IOException e) {
            throw new IgfsException("Failed to calculate used space size.", e);
        }
    }

    /** {@inheritDoc} */
    @Override public void start() throws IgniteException {
        if (workDir != null)
            workDir = new File(workDir).getAbsolutePath();
    }

    /** {@inheritDoc} */
    @Override public void stop() throws IgniteException {
        // No-op.
    }

    /** {@inheritDoc} */
    @Override public void setTimes(IgfsPath path, long accessTime, long modificationTime) throws IgniteException {
        throw new UnsupportedOperationException("Update operation is not yet supported.");
    }

    /** {@inheritDoc} */
    @Override public Collection<IgfsBlockLocation> affinity(IgfsPath path, long start, long len,
        long maxLen) throws IgniteException {
        File f = fileForPath(path);

        if (!f.exists())
            throw new IgfsPathNotFoundException("File not found: " + path);

        // Create fake block & fake affinity for blocks
        long blockSize =  igfs.configuration().getBlockSize();

        Collection<IgfsBlockLocation> blocks = new ArrayList<>((int)(len/ blockSize + (len % blockSize == 0 ? 0 : 1)));

        long end = start + len;

        IgfsDataManager data = igfs.context().data();

        long blockIdx = start / blockSize;

        for (long offset = blockSize * blockIdx; offset < end; offset += blockSize) {
            // Create fake affinity key to map blocks of secondary filesystem to nodes.
            IgfsLocalSecondaryBlockKey affKey = new IgfsLocalSecondaryBlockKey(path, blockIdx);

<<<<<<< HEAD
            blocks.add(new IgfsBlockLocationImpl(offset, blockSize, data.affinityNodes(affKey)));
=======
            IgfsBlockLocationImpl.splitBlocks(offset,
                offset + blockSize < end ? blockSize : end - offset,
                maxLen,
                data.affinityNodes(affKey),
                blocks);
>>>>>>> 6cfcc5fe

            ++blockIdx;
        }

<<<<<<< HEAD
        int maxBlocks = (int)(maxLen / blockSize);

        // Not need to join blocks
        if (maxBlocks <= 1)
            return blocks;

        Collection<IgfsBlockLocation> joinBlocks = new ArrayList<>(blocks.size() / maxBlocks);

        IgfsBlockLocationImpl curBlk = null;

        int cnt = 0;

        // Join block by maxLen
        for (IgfsBlockLocation blk : blocks) {
            if (curBlk != null && cnt < maxBlocks && curBlk.hosts().equals(blk.hosts())) {
                curBlk.length(curBlk.length() + blk.length());

                ++cnt;
            }
            else {
                if (curBlk != null)
                    joinBlocks.add(curBlk);

                curBlk = (IgfsBlockLocationImpl)blk;

                cnt = 1;
            }
        }

        if (curBlk != null)
            joinBlocks.add(curBlk);

        return joinBlocks;
=======
        return blocks;
>>>>>>> 6cfcc5fe
    }

    /**
     * Get work directory.
     *
     * @return Work directory.
     */
    @Nullable public String getWorkDirectory() {
        return workDir;
    }

    /**
     * Set work directory.
     *
     * @param workDir Work directory.
     */
    public void setWorkDirectory(@Nullable String workDir) {
        this.workDir = workDir;
    }

    /**
     * Create file for IGFS path.
     *
     * @param path IGFS path.
     * @return File object.
     */
    private File fileForPath(IgfsPath path) {
        if (workDir == null)
            return new File(path.toString());
        else {
            if ("/".equals(path.toString()))
                return new File(workDir);
            else
                return new File(workDir, path.toString());
        }
    }

    /**
     * Create IGFS path for file.
     *
     * @param f File object.
     * @return IFGS path.
     * @throws IgfsException If failed.
     */
    private IgfsPath igfsPath(File f) throws IgfsException {
        String path = f.getAbsolutePath();

        if (workDir != null) {
            if (!path.startsWith(workDir))
                throw new IgfsException("Path is not located in the work directory [workDir=" + workDir +
                    ", path=" + path + ']');

            path = path.substring(workDir.length(), path.length());
        }

        return new IgfsPath(path);
    }

    /**
     * Internal create routine.
     *
     * @param path Path.
     * @param overwrite Overwrite flag.
     * @return Output stream.
     */
    private OutputStream create0(IgfsPath path, boolean overwrite) {
        File file = fileForPath(path);

        boolean exists = file.exists();

        if (exists) {
            if (!overwrite)
                throw new IgfsPathAlreadyExistsException("Failed to create a file because it already exists: " + path);
        }
        else {
            File parent = file.getParentFile();

            if (!mkdirs0(parent))
                throw new IgfsException("Failed to create parent directory for file (underlying file system " +
                    "returned false): " + path);
        }

        try {
            return new FileOutputStream(file);
        }
        catch (IOException e) {
            throw handleSecondaryFsError(e, "Failed to create file [path=" + path + ", overwrite=" + overwrite + ']');
        }
    }

    /**
     * Update path properties if needed.
     *
     * @param path IGFS path
     * @param props Properties map.
     */
    private void updatePropertiesIfNeeded(IgfsPath path, Map<String, String> props) {
        if (props == null || props.isEmpty())
            return;

        File file = fileForPath(path);

        if (!file.exists())
            throw new IgfsPathNotFoundException("Failed to update properties for path: " + path);

        LocalFileSystemUtils.updateProperties(file, props.get(IgfsUtils.PROP_GROUP_NAME),
            props.get(IgfsUtils.PROP_PERMISSION));
    }
}<|MERGE_RESOLUTION|>--- conflicted
+++ resolved
@@ -63,27 +63,17 @@
 /**
  * Secondary file system which delegates to local file system.
  */
-<<<<<<< HEAD
-=======
-@SuppressWarnings({"UnusedDeclaration"})
->>>>>>> 6cfcc5fe
 public class LocalIgfsSecondaryFileSystem implements IgfsSecondaryFileSystemV2, LifecycleAware {
     /** Path that will be added to each passed path. */
     private String workDir;
 
     /** Logger. */
-<<<<<<< HEAD
     @SuppressWarnings("unused")
-=======
->>>>>>> 6cfcc5fe
     @LoggerResource
     private IgniteLogger log;
 
     /** IGFS instance. */
-<<<<<<< HEAD
     @SuppressWarnings("unused")
-=======
->>>>>>> 6cfcc5fe
     @FileSystemResource
     private IgfsImpl igfs;
 
@@ -433,56 +423,16 @@
             // Create fake affinity key to map blocks of secondary filesystem to nodes.
             IgfsLocalSecondaryBlockKey affKey = new IgfsLocalSecondaryBlockKey(path, blockIdx);
 
-<<<<<<< HEAD
-            blocks.add(new IgfsBlockLocationImpl(offset, blockSize, data.affinityNodes(affKey)));
-=======
             IgfsBlockLocationImpl.splitBlocks(offset,
                 offset + blockSize < end ? blockSize : end - offset,
                 maxLen,
                 data.affinityNodes(affKey),
                 blocks);
->>>>>>> 6cfcc5fe
 
             ++blockIdx;
         }
 
-<<<<<<< HEAD
-        int maxBlocks = (int)(maxLen / blockSize);
-
-        // Not need to join blocks
-        if (maxBlocks <= 1)
-            return blocks;
-
-        Collection<IgfsBlockLocation> joinBlocks = new ArrayList<>(blocks.size() / maxBlocks);
-
-        IgfsBlockLocationImpl curBlk = null;
-
-        int cnt = 0;
-
-        // Join block by maxLen
-        for (IgfsBlockLocation blk : blocks) {
-            if (curBlk != null && cnt < maxBlocks && curBlk.hosts().equals(blk.hosts())) {
-                curBlk.length(curBlk.length() + blk.length());
-
-                ++cnt;
-            }
-            else {
-                if (curBlk != null)
-                    joinBlocks.add(curBlk);
-
-                curBlk = (IgfsBlockLocationImpl)blk;
-
-                cnt = 1;
-            }
-        }
-
-        if (curBlk != null)
-            joinBlocks.add(curBlk);
-
-        return joinBlocks;
-=======
         return blocks;
->>>>>>> 6cfcc5fe
     }
 
     /**
