/*
 * Licensed to the Apache Software Foundation (ASF) under one or more
 * contributor license agreements.  See the NOTICE file distributed with
 * this work for additional information regarding copyright ownership.
 * The ASF licenses this file to You under the Apache License, Version 2.0
 * (the "License"); you may not use this file except in compliance with
 * the License.  You may obtain a copy of the License at
 *
 *      http://www.apache.org/licenses/LICENSE-2.0
 *
 * Unless required by applicable law or agreed to in writing, software
 * distributed under the License is distributed on an "AS IS" BASIS,
 * WITHOUT WARRANTIES OR CONDITIONS OF ANY KIND, either express or implied.
 * See the License for the specific language governing permissions and
 * limitations under the License.
 */

package org.apache.ignite.igfs.secondary.local;

import java.util.ArrayList;
import org.apache.ignite.IgniteException;
import org.apache.ignite.IgniteLogger;
import org.apache.ignite.igfs.IgfsBlockLocation;
import org.apache.ignite.igfs.IgfsException;
import org.apache.ignite.igfs.IgfsFile;
import org.apache.ignite.igfs.IgfsPath;
import org.apache.ignite.igfs.IgfsPathAlreadyExistsException;
import org.apache.ignite.igfs.IgfsPathIsNotDirectoryException;
import org.apache.ignite.igfs.IgfsPathNotFoundException;
import org.apache.ignite.igfs.secondary.IgfsSecondaryFileSystemPositionedReadable;
import org.apache.ignite.internal.processors.igfs.IgfsDataManager;
import org.apache.ignite.internal.processors.igfs.IgfsImpl;
import org.apache.ignite.internal.processors.igfs.IgfsLocalSecondaryBlockKey;
import org.apache.ignite.internal.processors.igfs.IgfsUtils;
import org.apache.ignite.internal.processors.igfs.IgfsBlockLocationImpl;
import org.apache.ignite.internal.processors.igfs.IgfsSecondaryFileSystemV2;
import org.apache.ignite.internal.processors.igfs.secondary.local.LocalFileSystemIgfsFile;
import org.apache.ignite.internal.processors.igfs.secondary.local.LocalFileSystemSizeVisitor;
import org.apache.ignite.internal.processors.igfs.secondary.local.LocalFileSystemUtils;
import org.apache.ignite.internal.processors.igfs.secondary.local.LocalIgfsSecondaryFileSystemPositionedReadable;
import org.apache.ignite.internal.util.typedef.F;
import org.apache.ignite.internal.util.typedef.internal.U;
import org.apache.ignite.lifecycle.LifecycleAware;
import org.apache.ignite.resources.FileSystemResource;
import org.apache.ignite.resources.LoggerResource;
import org.jetbrains.annotations.Nullable;

import java.io.File;
import java.io.FileInputStream;
import java.io.FileNotFoundException;
import java.io.FileOutputStream;
import java.io.IOException;
import java.io.OutputStream;
import java.nio.file.Files;
import java.nio.file.LinkOption;
import java.nio.file.Path;
import java.nio.file.attribute.BasicFileAttributes;
import java.nio.file.attribute.PosixFileAttributes;
import java.util.Collection;
import java.util.Collections;
import java.util.Map;

/**
 * Secondary file system which delegates to local file system.
 */
<<<<<<< HEAD
@SuppressWarnings({"UnusedDeclaration"})
=======
>>>>>>> d4376861
public class LocalIgfsSecondaryFileSystem implements IgfsSecondaryFileSystemV2, LifecycleAware {
    /** Path that will be added to each passed path. */
    private String workDir;

    /** Logger. */
<<<<<<< HEAD
=======
    @SuppressWarnings("unused")
>>>>>>> d4376861
    @LoggerResource
    private IgniteLogger log;

    /** IGFS instance. */
<<<<<<< HEAD
=======
    @SuppressWarnings("unused")
>>>>>>> d4376861
    @FileSystemResource
    private IgfsImpl igfs;

    /**
     * Heuristically checks if exception was caused by invalid HDFS version and returns appropriate exception.
     *
     * @param e Exception to check.
     * @param msg Detailed error message.
     * @return Appropriate exception.
     */
    private IgfsException handleSecondaryFsError(IOException e, String msg) {
        if (e instanceof FileNotFoundException)
            return new IgfsPathNotFoundException(e);
        else
            return new IgfsException(msg, e);
    }

    /** {@inheritDoc} */
    @Override public boolean exists(IgfsPath path) {
        return fileForPath(path).exists();
    }

    /** {@inheritDoc} */
    @Nullable @Override public IgfsFile update(IgfsPath path, Map<String, String> props) {
        File f = fileForPath(path);

        if (!f.exists())
            return null;

        updatePropertiesIfNeeded(path, props);

        return info(path);
    }

    /** {@inheritDoc} */
    @Override public void rename(IgfsPath src, IgfsPath dest) {
        File srcFile = fileForPath(src);
        File destFile = fileForPath(dest);

        if (!srcFile.exists())
            throw new IgfsPathNotFoundException("Failed to perform rename because source path not found: " + src);

        if (srcFile.isDirectory() && destFile.isFile())
            throw new IgfsPathIsNotDirectoryException("Failed to perform rename because destination path is " +
                "directory and source path is file [src=" + src + ", dest=" + dest + ']');

        try {
            if (destFile.isDirectory())
                Files.move(srcFile.toPath(), destFile.toPath().resolve(srcFile.getName()));
            else if(!srcFile.renameTo(destFile))
                throw new IgfsException("Failed to perform rename (underlying file system returned false) " +
                    "[src=" + src + ", dest=" + dest + ']');
        }
        catch (IOException e) {
            throw handleSecondaryFsError(e, "Failed to rename [src=" + src + ", dest=" + dest + ']');
        }
    }

    /** {@inheritDoc} */
    @SuppressWarnings("ConstantConditions")
    @Override public boolean delete(IgfsPath path, boolean recursive) {
        File f = fileForPath(path);

        if (!recursive)
            return f.delete();
        else
            return deleteRecursive(f, false);
    }

    /**
     * Delete directory recursively.
     *
     * @param f Directory.
     * @param deleteIfExists Ignore delete errors if the file doesn't exist.
     * @return {@code true} if successful.
     */
    private boolean deleteRecursive(File f, boolean deleteIfExists) {
        BasicFileAttributes attrs;

        try {
            attrs = Files.readAttributes(f.toPath(), BasicFileAttributes.class, LinkOption.NOFOLLOW_LINKS);
        }
        catch (IOException ignore) {
            return deleteIfExists && !f.exists();
        }

        if (!attrs.isDirectory() || attrs.isSymbolicLink())
            return f.delete() || (deleteIfExists && !f.exists());

        File[] entries = f.listFiles();

        if (entries != null) {
            for (File entry : entries) {
                boolean res = deleteRecursive(entry, true);

                if (!res)
                    return false;
            }
        }

        return f.delete() || (deleteIfExists && !f.exists());
    }

    /** {@inheritDoc} */
    @Override public void mkdirs(IgfsPath path) {
        if (!mkdirs0(fileForPath(path)))
            throw new IgniteException("Failed to make directories (underlying file system returned false): " + path);
    }

    /** {@inheritDoc} */
    @Override public void mkdirs(IgfsPath path, @Nullable Map<String, String> props) {
        mkdirs(path);

        updatePropertiesIfNeeded(path, props);
    }

    /**
     * Create directories.
     *
     * @param dir Directory.
     * @return Result.
     */
    private boolean mkdirs0(@Nullable File dir) {
        if (dir == null)
            return true; // Nothing to create.

        if (dir.exists())
            // Already exists, so no-op.
            return dir.isDirectory();
        else {
            File parentDir = dir.getParentFile();

            if (!mkdirs0(parentDir)) // Create parent first.
                return false;

            boolean res = dir.mkdir();

            if (!res)
                res = dir.exists(); // Tolerate concurrent creation.

            return res;
        }
    }

    /** {@inheritDoc} */
    @Override public Collection<IgfsPath> listPaths(IgfsPath path) {
        File[] entries = listFiles0(path);

        if (F.isEmpty(entries))
            return Collections.emptySet();
        else {
            Collection<IgfsPath> res = U.newHashSet(entries.length);

            for (File entry : entries)
                res.add(igfsPath(entry));

            return res;
        }
    }

    /** {@inheritDoc} */
    @Override public Collection<IgfsFile> listFiles(IgfsPath path) {
        File[] entries = listFiles0(path);

        if (F.isEmpty(entries))
            return Collections.emptySet();
        else {
            Collection<IgfsFile> res = U.newHashSet(entries.length);

            for (File entry : entries) {
                IgfsFile info = info(igfsPath(entry));

                if (info != null)
                    res.add(info);
            }

            return res;
        }
    }

    /**
     * Returns an array of File object. Under the specific path.
     *
     * @param path IGFS path.
     * @return Array of File objects.
     */
    @Nullable private File[] listFiles0(IgfsPath path) {
        File f = fileForPath(path);

        if (!f.exists())
            throw new IgfsPathNotFoundException("Failed to list files (path not found): " + path);
        else
            return f.listFiles();
    }

    /** {@inheritDoc} */
    @Override public IgfsSecondaryFileSystemPositionedReadable open(IgfsPath path, int bufSize) {
        try {
            FileInputStream in = new FileInputStream(fileForPath(path));

            return new LocalIgfsSecondaryFileSystemPositionedReadable(in, bufSize);
        }
        catch (IOException e) {
            throw handleSecondaryFsError(e, "Failed to open file for read: " + path);
        }
    }

    /** {@inheritDoc} */
    @Override public OutputStream create(IgfsPath path, boolean overwrite) {
        return create0(path, overwrite);
    }

    /** {@inheritDoc} */
    @Override public OutputStream create(IgfsPath path, int bufSize, boolean overwrite, int replication,
        long blockSize, @Nullable Map<String, String> props) {
        OutputStream os = create0(path, overwrite);

        try {
            updatePropertiesIfNeeded(path, props);

            return os;
        }
        catch (Exception err) {
            try {
                os.close();
            }
            catch (IOException closeErr) {
                err.addSuppressed(closeErr);
            }

            throw err;
        }
    }

    /** {@inheritDoc} */
    @Override public OutputStream append(IgfsPath path, int bufSize, boolean create,
        @Nullable Map<String, String> props) {
        try {
            File file = fileForPath(path);

            boolean exists = file.exists();

            if (exists) {
                OutputStream os = new FileOutputStream(file, true);

                try {
                    updatePropertiesIfNeeded(path, props);

                    return os;
                }
                catch (Exception err) {
                    try {
                        os.close();

                        throw err;
                    }
                    catch (IOException closeErr) {
                        err.addSuppressed(closeErr);

                        throw err;
                    }
                }
            }
            else {
                if (create)
                    return create(path, bufSize, false, 0, 0, props);
                else
                    throw new IgfsPathNotFoundException("Failed to append to file because it doesn't exist: " + path);
            }
        }
        catch (IOException e) {
            throw handleSecondaryFsError(e, "Failed to append to file because it doesn't exist: " + path);
        }
    }

    /** {@inheritDoc} */
    @Override public IgfsFile info(final IgfsPath path) {
        File file = fileForPath(path);

        if (!file.exists())
            return null;

        boolean isDir = file.isDirectory();

        PosixFileAttributes attrs = LocalFileSystemUtils.posixAttributes(file);

        Map<String, String> props = LocalFileSystemUtils.posixAttributesToMap(attrs);

        if (isDir)
            return new LocalFileSystemIgfsFile(path, false, true, 0, file.lastModified(), 0, props);
        else
            return new LocalFileSystemIgfsFile(path, file.isFile(), false, 0, file.lastModified(), file.length(), props);
    }

    /** {@inheritDoc} */
    @Override public long usedSpaceSize() {
        Path p = fileForPath(IgfsPath.ROOT).toPath();

        try {
            LocalFileSystemSizeVisitor visitor = new LocalFileSystemSizeVisitor();

            Files.walkFileTree(p, visitor);

            return visitor.size();
        }
        catch (IOException e) {
            throw new IgfsException("Failed to calculate used space size.", e);
        }
    }

    /** {@inheritDoc} */
    @Override public void start() throws IgniteException {
        if (workDir != null)
            workDir = new File(workDir).getAbsolutePath();
    }

    /** {@inheritDoc} */
    @Override public void stop() throws IgniteException {
        // No-op.
    }

    /** {@inheritDoc} */
    @Override public void setTimes(IgfsPath path, long accessTime, long modificationTime) throws IgniteException {
        throw new UnsupportedOperationException("Update operation is not yet supported.");
    }

    /** {@inheritDoc} */
    @Override public Collection<IgfsBlockLocation> affinity(IgfsPath path, long start, long len,
        long maxLen) throws IgniteException {
        File f = fileForPath(path);

        if (!f.exists())
            throw new IgfsPathNotFoundException("File not found: " + path);

        // Create fake block & fake affinity for blocks
        long blockSize =  igfs.configuration().getBlockSize();

        Collection<IgfsBlockLocation> blocks = new ArrayList<>((int)(len/ blockSize + (len % blockSize == 0 ? 0 : 1)));

        long end = start + len;

        IgfsDataManager data = igfs.context().data();

        long blockIdx = start / blockSize;

        for (long offset = blockSize * blockIdx; offset < end; offset += blockSize) {
            // Create fake affinity key to map blocks of secondary filesystem to nodes.
            IgfsLocalSecondaryBlockKey affKey = new IgfsLocalSecondaryBlockKey(path, blockIdx);

            IgfsBlockLocationImpl.splitBlocks(offset,
                offset + blockSize < end ? blockSize : end - offset,
                maxLen,
                data.affinityNodes(affKey),
                blocks);

            ++blockIdx;
        }

        return blocks;
    }

    /**
     * Get work directory.
     *
     * @return Work directory.
     */
    @Nullable public String getWorkDirectory() {
        return workDir;
    }

    /**
     * Set work directory.
     *
     * @param workDir Work directory.
     */
    public void setWorkDirectory(@Nullable String workDir) {
        this.workDir = workDir;
    }

    /**
     * Create file for IGFS path.
     *
     * @param path IGFS path.
     * @return File object.
     */
    private File fileForPath(IgfsPath path) {
        if (workDir == null)
            return new File(path.toString());
        else {
            if ("/".equals(path.toString()))
                return new File(workDir);
            else
                return new File(workDir, path.toString());
        }
    }

    /**
     * Create IGFS path for file.
     *
     * @param f File object.
     * @return IFGS path.
     * @throws IgfsException If failed.
     */
    private IgfsPath igfsPath(File f) throws IgfsException {
        String path = f.getAbsolutePath();

        if (workDir != null) {
            if (!path.startsWith(workDir))
                throw new IgfsException("Path is not located in the work directory [workDir=" + workDir +
                    ", path=" + path + ']');

            path = path.substring(workDir.length(), path.length());
        }

        return new IgfsPath(path);
    }

    /**
     * Internal create routine.
     *
     * @param path Path.
     * @param overwrite Overwrite flag.
     * @return Output stream.
     */
    private OutputStream create0(IgfsPath path, boolean overwrite) {
        File file = fileForPath(path);

        boolean exists = file.exists();

        if (exists) {
            if (!overwrite)
                throw new IgfsPathAlreadyExistsException("Failed to create a file because it already exists: " + path);
        }
        else {
            File parent = file.getParentFile();

            if (!mkdirs0(parent))
                throw new IgfsException("Failed to create parent directory for file (underlying file system " +
                    "returned false): " + path);
        }

        try {
            return new FileOutputStream(file);
        }
        catch (IOException e) {
            throw handleSecondaryFsError(e, "Failed to create file [path=" + path + ", overwrite=" + overwrite + ']');
        }
    }

    /**
     * Update path properties if needed.
     *
     * @param path IGFS path
     * @param props Properties map.
     */
    private void updatePropertiesIfNeeded(IgfsPath path, Map<String, String> props) {
        if (props == null || props.isEmpty())
            return;

        File file = fileForPath(path);

        if (!file.exists())
            throw new IgfsPathNotFoundException("Failed to update properties for path: " + path);

        LocalFileSystemUtils.updateProperties(file, props.get(IgfsUtils.PROP_GROUP_NAME),
            props.get(IgfsUtils.PROP_PERMISSION));
    }
}<|MERGE_RESOLUTION|>--- conflicted
+++ resolved
@@ -63,27 +63,17 @@
 /**
  * Secondary file system which delegates to local file system.
  */
-<<<<<<< HEAD
-@SuppressWarnings({"UnusedDeclaration"})
-=======
->>>>>>> d4376861
 public class LocalIgfsSecondaryFileSystem implements IgfsSecondaryFileSystemV2, LifecycleAware {
     /** Path that will be added to each passed path. */
     private String workDir;
 
     /** Logger. */
-<<<<<<< HEAD
-=======
     @SuppressWarnings("unused")
->>>>>>> d4376861
     @LoggerResource
     private IgniteLogger log;
 
     /** IGFS instance. */
-<<<<<<< HEAD
-=======
     @SuppressWarnings("unused")
->>>>>>> d4376861
     @FileSystemResource
     private IgfsImpl igfs;
 
