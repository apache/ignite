--- conflicted
+++ resolved
@@ -36,11 +36,8 @@
 import org.apache.ignite.igfs.IgfsPathNotFoundException;
 import org.apache.ignite.igfs.secondary.IgfsSecondaryFileSystem;
 import org.apache.ignite.igfs.secondary.IgfsSecondaryFileSystemPositionedReadable;
-<<<<<<< HEAD
-=======
 import org.apache.ignite.internal.processors.igfs.IgfsContext;
 import org.apache.ignite.internal.processors.igfs.IgfsImpl;
->>>>>>> 28beff02
 import org.apache.ignite.internal.processors.igfs.IgfsUtils;
 import org.apache.ignite.internal.processors.igfs.secondary.local.LocalFileSystemIgfsFile;
 import org.apache.ignite.internal.processors.igfs.secondary.local.LocalFileSystemSizeVisitor;
@@ -75,10 +72,7 @@
     /** Path that will be added to each passed path. */
     private String workDir;
 
-<<<<<<< HEAD
-=======
     /** Posix file permissions. */
->>>>>>> 28beff02
     private static final PosixFilePermission[] POSIX_FILE_PERMISSIONS = PosixFilePermission.values();
 
     /**
@@ -102,56 +96,6 @@
 
     /** {@inheritDoc} */
     @Nullable @Override public IgfsFile update(IgfsPath path, Map<String, String> props) {
-<<<<<<< HEAD
-        if (props == null || props.isEmpty())
-            return info(path);
-
-        File f = fileForPath(path);
-
-        if (!f.exists())
-            return null;
-
-        PosixFileAttributeView attrs = Files.getFileAttributeView(f.toPath(), PosixFileAttributeView.class);
-        String groupName = props.get(IgfsUtils.PROP_GROUP_NAME);
-
-        if (groupName != null) {
-            try {
-                UserPrincipalLookupService lookupService = FileSystems.getDefault().getUserPrincipalLookupService();
-                GroupPrincipal grp = lookupService.lookupPrincipalByGroupName(groupName);
-                attrs.setGroup(grp);
-            }
-            catch (IOException e) {
-                throw new IgfsException("Update the '" + IgfsUtils.PROP_GROUP_NAME + "' property is failed.", e);
-            }
-        }
-
-        String strPerm = props.get(IgfsUtils.PROP_PERMISSION);
-        if (strPerm != null) {
-            int perm = Integer.parseInt(strPerm, 8);
-            Set<PosixFilePermission> permSet = new HashSet<>(9);
-
-            for (int i = 0; i < POSIX_FILE_PERMISSIONS.length; ++i) {
-                if ((perm & (1 << i)) != 0)
-                    permSet.add(POSIX_FILE_PERMISSIONS[i]);
-            }
-
-            try {
-                attrs.setPermissions(permSet);
-            }
-            catch (IOException e) {
-                throw new IgfsException("Update the '" + IgfsUtils.PROP_PERMISSION + "' property is failed.", e);
-            }
-        }
-
-        PosixFileAttributes readAttrs = null;
-        try {
-            readAttrs = Files.getFileAttributeView(f.toPath(), PosixFileAttributeView.class).readAttributes();
-        } catch (IOException e) {
-            // Swallow.
-        }
-
-        return info(path, f, readAttrs);
-=======
         File f = fileForPath(path);
         if (!f.exists())
             return null;
@@ -161,7 +105,6 @@
             return info(path);
 
         return info(path, f, attrs);
->>>>>>> 28beff02
     }
 
     /** {@inheritDoc} */
@@ -241,11 +184,7 @@
     /** {@inheritDoc} */
     @Override public void mkdirs(IgfsPath path, @Nullable Map<String, String> props) {
         mkdirs(path);
-<<<<<<< HEAD
-        update(path, props);
-=======
         updateSafe(path, props);
->>>>>>> 28beff02
     }
 
     /**
@@ -348,11 +287,7 @@
     @Override public OutputStream create(IgfsPath path, int bufSize, boolean overwrite, int replication,
         long blockSize, @Nullable Map<String, String> props) {
         OutputStream os = create0(path, overwrite, bufSize);
-<<<<<<< HEAD
-        update(path, props);
-=======
         updateSafe(path, props);
->>>>>>> 28beff02
         return os;
     }
 
@@ -366,11 +301,7 @@
 
             if (exists) {
                 OutputStream os = new BufferedOutputStream(new FileOutputStream(file, true), bufSize);
-<<<<<<< HEAD
-                update(path, props);
-=======
                 updateSafe(path, props);
->>>>>>> 28beff02
                 return os;
             }
             else {
@@ -392,15 +323,6 @@
         if (!f.exists())
             return null;
 
-<<<<<<< HEAD
-        PosixFileAttributes attrs = null;
-        try {
-            attrs = Files.getFileAttributeView(f.toPath(), PosixFileAttributeView.class).readAttributes();
-        } catch (IOException e) {
-            // Swallow.
-        }
-        return info(path, f, attrs);
-=======
         PosixFileAttributes readAttrs = null;
         try {
             PosixFileAttributeView attrs = Files.getFileAttributeView(f.toPath(), PosixFileAttributeView.class);
@@ -413,7 +335,6 @@
         }
 
         return info(path, f, readAttrs);
->>>>>>> 28beff02
     }
 
     /**
@@ -550,8 +471,6 @@
     }
 
     /**
-<<<<<<< HEAD
-=======
      * Swallow all exceptions of update.
      *
      * @param path IGFS path
@@ -628,7 +547,6 @@
 
 
     /**
->>>>>>> 28beff02
      * @param attrs Attributes view.
      * @return IGFS properties map.
      */
