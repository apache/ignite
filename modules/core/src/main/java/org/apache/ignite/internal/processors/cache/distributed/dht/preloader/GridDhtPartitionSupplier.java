/*
 * Licensed to the Apache Software Foundation (ASF) under one or more
 * contributor license agreements.  See the NOTICE file distributed with
 * this work for additional information regarding copyright ownership.
 * The ASF licenses this file to You under the Apache License, Version 2.0
 * (the "License"); you may not use this file except in compliance with
 * the License.  You may obtain a copy of the License at
 *
 *      http://www.apache.org/licenses/LICENSE-2.0
 *
 * Unless required by applicable law or agreed to in writing, software
 * distributed under the License is distributed on an "AS IS" BASIS,
 * WITHOUT WARRANTIES OR CONDITIONS OF ANY KIND, either express or implied.
 * See the License for the specific language governing permissions and
 * limitations under the License.
 */

package org.apache.ignite.internal.processors.cache.distributed.dht.preloader;

import java.util.Collection;
import java.util.HashMap;
import java.util.Iterator;
import java.util.Map;
import java.util.UUID;
import org.apache.ignite.IgniteCheckedException;
import org.apache.ignite.IgniteLogger;
import org.apache.ignite.cluster.ClusterNode;
import org.apache.ignite.internal.cluster.ClusterTopologyCheckedException;
import org.apache.ignite.internal.managers.deployment.GridDeploymentInfo;
import org.apache.ignite.internal.processors.affinity.AffinityTopologyVersion;
import org.apache.ignite.internal.processors.cache.GridCacheContext;
import org.apache.ignite.internal.processors.cache.GridCacheEntryEx;
import org.apache.ignite.internal.processors.cache.GridCacheEntryInfo;
import org.apache.ignite.internal.processors.cache.GridCacheEntryInfoCollectSwapListener;
import org.apache.ignite.internal.processors.cache.GridCacheMapEntry;
import org.apache.ignite.internal.processors.cache.GridCacheSwapEntry;
import org.apache.ignite.internal.processors.cache.distributed.dht.GridDhtLocalPartition;
import org.apache.ignite.internal.processors.cache.distributed.dht.GridDhtPartitionTopology;
import org.apache.ignite.internal.util.lang.GridCloseableIterator;
import org.apache.ignite.internal.util.tostring.GridToStringExclude;
import org.apache.ignite.internal.util.typedef.T3;
import org.apache.ignite.internal.util.typedef.internal.S;
import org.apache.ignite.internal.util.typedef.internal.U;
import org.apache.ignite.lang.IgnitePredicate;
import org.apache.ignite.spi.IgniteSpiException;

import static org.apache.ignite.internal.processors.cache.distributed.dht.GridDhtPartitionState.OWNING;

/**
 * Thread pool for supplying partitions to demanding nodes.
 */
class GridDhtPartitionSupplier {
    /** */
    private final GridCacheContext<?, ?> cctx;

    /** */
    private final IgniteLogger log;

    /** */
    private GridDhtPartitionTopology top;

    /** */
    private final boolean depEnabled;

    /** Preload predicate. */
    private IgnitePredicate<GridCacheEntryInfo> preloadPred;

    /** Supply context map. T2: nodeId, idx, topVer. */
    private final Map<T3<UUID, Integer, AffinityTopologyVersion>, SupplyContext> scMap = new HashMap<>();

    /**
     * @param cctx Cache context.
     */
    GridDhtPartitionSupplier(GridCacheContext<?, ?> cctx) {
        assert cctx != null;

        this.cctx = cctx;

        log = cctx.logger(getClass());

        top = cctx.dht().topology();

        depEnabled = cctx.gridDeploy().enabled();
    }

    /**
     *
     */
<<<<<<< HEAD
    void start() {
        // No-op.
    }

    /**
     *
     */
=======
>>>>>>> 8c9c60a4
    void stop() {
        synchronized (scMap) {
            Iterator<T3<UUID, Integer, AffinityTopologyVersion>> it = scMap.keySet().iterator();

            while (it.hasNext()) {
                T3<UUID, Integer, AffinityTopologyVersion> t = it.next();

                clearContext(scMap.get(t), log);

                it.remove();
            }
        }
    }

    /**
     * Clear context.
     *
     * @param sc Supply context.
     * @param log Logger.
     */
    private static void clearContext(
        final SupplyContext sc,
        final IgniteLogger log) {
        if (sc != null) {
            final Iterator it = sc.entryIt;

            if (it != null && it instanceof GridCloseableIterator && !((GridCloseableIterator)it).isClosed()) {
                try {
                    ((GridCloseableIterator)it).close();
                }
                catch (IgniteCheckedException e) {
                    U.error(log, "Iterator close failed.", e);
                }
            }

            final GridDhtLocalPartition loc = sc.loc;

            if (loc != null) {
                assert loc.reservations() > 0;

                loc.release();
            }
        }
    }

    /**
     * Handles new topology.
     *
     * @param topVer Topology version.
     */
    @SuppressWarnings("ConstantConditions")
    public void onTopologyChanged(AffinityTopologyVersion topVer) {
        synchronized (scMap) {
            Iterator<T3<UUID, Integer, AffinityTopologyVersion>> it = scMap.keySet().iterator();

            while (it.hasNext()) {
                T3<UUID, Integer, AffinityTopologyVersion> t = it.next();

                if (topVer.compareTo(t.get3()) > 0) { // Clear all obsolete contexts.
                    clearContext(scMap.get(t), log);

                    it.remove();

                    if (log.isDebugEnabled())
                        log.debug("Supply context removed [node=" + t.get1() + "]");
                }
            }
        }
    }

    /**
     * Sets preload predicate for supply pool.
     *
     * @param preloadPred Preload predicate.
     */
    void preloadPredicate(IgnitePredicate<GridCacheEntryInfo> preloadPred) {
        this.preloadPred = preloadPred;
    }

    /**
     * @param d Demand message.
     * @param idx Index.
     * @param id Node uuid.
     */
    @SuppressWarnings("unchecked")
    public void handleDemandMessage(int idx, UUID id, GridDhtPartitionDemandMessage d) {
        assert d != null;
        assert id != null;

        AffinityTopologyVersion cutTop = cctx.affinity().affinityTopologyVersion();
        AffinityTopologyVersion demTop = d.topologyVersion();

        T3<UUID, Integer, AffinityTopologyVersion> scId = new T3<>(id, idx, demTop);

        if (d.updateSequence() == -1) { //Demand node requested context cleanup.
            synchronized (scMap) {
                clearContext(scMap.remove(scId), log);

                return;
            }
        }

        if (cutTop.compareTo(demTop) > 0) {
            if (log.isDebugEnabled())
                log.debug("Demand request cancelled [current=" + cutTop + ", demanded=" + demTop +
                    ", from=" + id + ", idx=" + idx + "]");

            return;
        }

        if (log.isDebugEnabled())
            log.debug("Demand request accepted [current=" + cutTop + ", demanded=" + demTop +
                ", from=" + id + ", idx=" + idx + "]");

        GridDhtPartitionSupplyMessage s = new GridDhtPartitionSupplyMessage(
            d.updateSequence(), cctx.cacheId(), d.topologyVersion(), cctx.deploymentEnabled());

        ClusterNode node = cctx.discovery().node(id);

        if (node == null)
            return; // Context will be cleaned at topology change.

        try {
            SupplyContext sctx;

            synchronized (scMap) {
                sctx = scMap.remove(scId);

                assert sctx == null || d.updateSequence() == sctx.updateSeq;
            }

            // Initial demand request should contain partitions list.
            if (sctx == null && d.partitions() == null)
                return;

            assert !(sctx != null && d.partitions() != null);

            long bCnt = 0;

            SupplyContextPhase phase = SupplyContextPhase.NEW;

            boolean newReq = true;

            long maxBatchesCnt = cctx.config().getRebalanceBatchesPrefetchCount();

            if (sctx != null) {
                phase = sctx.phase;

                maxBatchesCnt = 1;
            }
            else {
                if (log.isDebugEnabled())
                    log.debug("Starting supplying rebalancing [cache=" + cctx.name() +
                        ", fromNode=" + node.id() + ", partitionsCount=" + d.partitions().size() +
                        ", topology=" + d.topologyVersion() + ", updateSeq=" + d.updateSequence() +
                        ", idx=" + idx + "]");
            }

            Iterator<Integer> partIt = sctx != null ? sctx.partIt : d.partitions().iterator();

            while ((sctx != null && newReq) || partIt.hasNext()) {
                int part = sctx != null && newReq ? sctx.part : partIt.next();

                newReq = false;

                GridDhtLocalPartition loc;

                if (sctx != null && sctx.loc != null) {
                    loc = sctx.loc;

                    assert loc.reservations() > 0;
                }
                else {
                    loc = top.localPartition(part, d.topologyVersion(), false);

                    if (loc == null || loc.state() != OWNING || !loc.reserve()) {
                        // Reply with partition of "-1" to let sender know that
                        // this node is no longer an owner.
                        s.missed(part);

                        if (log.isDebugEnabled())
                            log.debug("Requested partition is not owned by local node [part=" + part +
                                ", demander=" + id + ']');

                        continue;
                    }
                }

                GridCacheEntryInfoCollectSwapListener swapLsnr = null;

                try {
                    if (phase == SupplyContextPhase.NEW && cctx.isSwapOrOffheapEnabled()) {
                        swapLsnr = new GridCacheEntryInfoCollectSwapListener(log);

                        cctx.swap().addOffHeapListener(part, swapLsnr);
                        cctx.swap().addSwapListener(part, swapLsnr);
                    }

                    boolean partMissing = false;

                    if (phase == SupplyContextPhase.NEW)
                        phase = SupplyContextPhase.ONHEAP;

                    if (phase == SupplyContextPhase.ONHEAP) {
                        Iterator<GridCacheMapEntry> entIt = sctx != null ?
                            (Iterator<GridCacheMapEntry>)sctx.entryIt : loc.allEntries().iterator();

                        while (entIt.hasNext()) {
                            if (!cctx.affinity().partitionBelongs(node, part, d.topologyVersion())) {
                                // Demander no longer needs this partition, so we send '-1' partition and move on.
                                s.missed(part);

                                if (log.isDebugEnabled())
                                    log.debug("Demanding node does not need requested partition [part=" + part +
                                        ", nodeId=" + id + ']');

                                partMissing = true;

                                break;
                            }

                            if (s.messageSize() >= cctx.config().getRebalanceBatchSize()) {
                                if (++bCnt >= maxBatchesCnt) {
                                    saveSupplyContext(scId,
                                        phase,
                                        partIt,
                                        part,
                                        entIt,
                                        swapLsnr,
                                        loc,
                                        d.topologyVersion(),
                                        d.updateSequence());

                                    swapLsnr = null;
                                    loc = null;

                                    reply(node, d, s, scId);

                                    return;
                                }
                                else {
                                    if (!reply(node, d, s, scId))
                                        return;

                                    s = new GridDhtPartitionSupplyMessage(d.updateSequence(),
                                        cctx.cacheId(), d.topologyVersion(), cctx.deploymentEnabled());
                                }
                            }

                            GridCacheEntryEx e = entIt.next();

                            GridCacheEntryInfo info = e.info();

                            if (info != null && !info.isNew()) {
                                if (preloadPred == null || preloadPred.apply(info))
                                    s.addEntry(part, info, cctx);
                                else if (log.isDebugEnabled())
                                    log.debug("Rebalance predicate evaluated to false (will not sender cache entry): " +
                                        info);
                            }
                        }

                        if (partMissing)
                            continue;

                    }

                    if (phase == SupplyContextPhase.ONHEAP) {
                        phase = SupplyContextPhase.SWAP;

                        if (sctx != null) {
                            sctx = new SupplyContext(
                                phase,
                                partIt,
                                null,
                                swapLsnr,
                                part,
                                loc,
                                d.updateSequence());
                        }
                    }

                    if (phase == SupplyContextPhase.SWAP && cctx.isSwapOrOffheapEnabled()) {
                        GridCloseableIterator<Map.Entry<byte[], GridCacheSwapEntry>> iter =
                            sctx != null && sctx.entryIt != null ?
                                (GridCloseableIterator<Map.Entry<byte[], GridCacheSwapEntry>>)sctx.entryIt :
                                cctx.swap().iterator(part);

                        // Iterator may be null if space does not exist.
                        if (iter != null) {
                            boolean prepared = false;

                            while (iter.hasNext()) {
                                if (!cctx.affinity().partitionBelongs(node, part, d.topologyVersion())) {
                                    // Demander no longer needs this partition,
                                    // so we send '-1' partition and move on.
                                    s.missed(part);

                                    if (log.isDebugEnabled())
                                        log.debug("Demanding node does not need requested partition " +
                                            "[part=" + part + ", nodeId=" + id + ']');

                                    partMissing = true;

                                    break; // For.
                                }

                                if (s.messageSize() >= cctx.config().getRebalanceBatchSize()) {
                                    if (++bCnt >= maxBatchesCnt) {
                                        saveSupplyContext(scId,
                                            phase,
                                            partIt,
                                            part,
                                            iter,
                                            swapLsnr,
                                            loc,
                                            d.topologyVersion(),
                                            d.updateSequence());

                                        swapLsnr = null;
                                        loc = null;

                                        reply(node, d, s, scId);

                                        return;
                                    }
                                    else {
                                        if (!reply(node, d, s, scId))
                                            return;

                                        s = new GridDhtPartitionSupplyMessage(d.updateSequence(),
                                            cctx.cacheId(), d.topologyVersion(), cctx.deploymentEnabled());
                                    }
                                }

                                Map.Entry<byte[], GridCacheSwapEntry> e = iter.next();

                                GridCacheSwapEntry swapEntry = e.getValue();

                                GridCacheEntryInfo info = new GridCacheEntryInfo();

                                info.keyBytes(e.getKey());
                                info.ttl(swapEntry.ttl());
                                info.expireTime(swapEntry.expireTime());
                                info.version(swapEntry.version());
                                info.value(swapEntry.value());

                                if (preloadPred == null || preloadPred.apply(info))
                                    s.addEntry0(part, info, cctx);
                                else {
                                    if (log.isDebugEnabled())
                                        log.debug("Rebalance predicate evaluated to false (will not send " +
                                            "cache entry): " + info);

                                    continue;
                                }

                                // Need to manually prepare cache message.
                                if (depEnabled && !prepared) {
                                    ClassLoader ldr = swapEntry.keyClassLoaderId() != null ?
                                        cctx.deploy().getClassLoader(swapEntry.keyClassLoaderId()) :
                                        swapEntry.valueClassLoaderId() != null ?
                                            cctx.deploy().getClassLoader(swapEntry.valueClassLoaderId()) :
                                            null;

                                    if (ldr == null)
                                        continue;

                                    if (ldr instanceof GridDeploymentInfo) {
                                        s.prepare((GridDeploymentInfo)ldr);

                                        prepared = true;
                                    }
                                }
                            }

                            iter.close();

                            if (partMissing)
                                continue;
                        }
                    }

                    if (swapLsnr == null && sctx != null)
                        swapLsnr = sctx.swapLsnr;

                    // Stop receiving promote notifications.
                    if (swapLsnr != null) {
                        cctx.swap().removeOffHeapListener(part, swapLsnr);
                        cctx.swap().removeSwapListener(part, swapLsnr);
                    }

                    if (phase == SupplyContextPhase.SWAP) {
                        phase = SupplyContextPhase.EVICTED;

                        if (sctx != null) {
                            sctx = new SupplyContext(
                                phase,
                                partIt,
                                null,
                                null,
                                part,
                                loc,
                                d.updateSequence());
                        }
                    }

                    if (phase == SupplyContextPhase.EVICTED && swapLsnr != null) {
                        Collection<GridCacheEntryInfo> entries = swapLsnr.entries();

                        swapLsnr = null;

                        Iterator<GridCacheEntryInfo> lsnrIt = sctx != null && sctx.entryIt != null ?
                            (Iterator<GridCacheEntryInfo>)sctx.entryIt : entries.iterator();

                        while (lsnrIt.hasNext()) {
                            if (!cctx.affinity().partitionBelongs(node, part, d.topologyVersion())) {
                                // Demander no longer needs this partition,
                                // so we send '-1' partition and move on.
                                s.missed(part);

                                if (log.isDebugEnabled())
                                    log.debug("Demanding node does not need requested partition " +
                                        "[part=" + part + ", nodeId=" + id + ']');

                                // No need to continue iteration over swap entries.
                                break;
                            }

                            if (s.messageSize() >= cctx.config().getRebalanceBatchSize()) {
                                if (++bCnt >= maxBatchesCnt) {
                                    saveSupplyContext(scId,
                                        phase,
                                        partIt,
                                        part,
                                        lsnrIt,
                                        swapLsnr,
                                        loc,
                                        d.topologyVersion(),
                                        d.updateSequence());

                                    loc = null;

                                    reply(node, d, s, scId);

                                    return;
                                }
                                else {
                                    if (!reply(node, d, s, scId))
                                        return;

                                    s = new GridDhtPartitionSupplyMessage(d.updateSequence(),
                                        cctx.cacheId(), d.topologyVersion(), cctx.deploymentEnabled());
                                }
                            }

                            GridCacheEntryInfo info = lsnrIt.next();

                            if (preloadPred == null || preloadPred.apply(info))
                                s.addEntry(part, info, cctx);
                            else if (log.isDebugEnabled())
                                log.debug("Rebalance predicate evaluated to false (will not sender cache entry): " +
                                    info);
                        }
                    }

                    // Mark as last supply message.
                    s.last(part);

                    phase = SupplyContextPhase.NEW;

                    sctx = null;
                }
                finally {
                    if (loc != null)
                        loc.release();

                    if (swapLsnr != null) {
                        cctx.swap().removeOffHeapListener(part, swapLsnr);
                        cctx.swap().removeSwapListener(part, swapLsnr);
                    }
                }
            }

            reply(node, d, s, scId);

            if (log.isDebugEnabled())
                log.debug("Finished supplying rebalancing [cache=" + cctx.name() +
                    ", fromNode=" + node.id() +
                    ", topology=" + d.topologyVersion() + ", updateSeq=" + d.updateSequence() +
                    ", idx=" + idx + "]");
        }
        catch (IgniteCheckedException e) {
            U.error(log, "Failed to send partition supply message to node: " + id, e);
        }
        catch (IgniteSpiException e) {
            if (log.isDebugEnabled())
                log.debug("Failed to send message to node (current node is stopping?) [node=" + node.id() +
                    ", msg=" + e.getMessage() + ']');
        }
    }

    /**
     * @param n Node.
     * @param d DemandMessage
     * @param s Supply message.
     * @return {@code True} if message was sent, {@code false} if recipient left grid.
     * @throws IgniteCheckedException If failed.
     */
    private boolean reply(ClusterNode n,
        GridDhtPartitionDemandMessage d,
        GridDhtPartitionSupplyMessage s,
        T3<UUID, Integer, AffinityTopologyVersion> scId)
        throws IgniteCheckedException {

        try {
            if (log.isDebugEnabled())
                log.debug("Replying to partition demand [node=" + n.id() + ", demand=" + d + ", supply=" + s + ']');

            cctx.io().sendOrderedMessage(n, d.topic(), s, cctx.ioPolicy(), d.timeout());

            // Throttle preloading.
            if (cctx.config().getRebalanceThrottle() > 0)
                U.sleep(cctx.config().getRebalanceThrottle());

            return true;
        }
        catch (ClusterTopologyCheckedException ignore) {
            if (log.isDebugEnabled())
                log.debug("Failed to send partition supply message because node left grid: " + n.id());

            synchronized (scMap) {
                clearContext(scMap.remove(scId), log);
            }

            return false;
        }
    }

    /**
     * @param t Tuple.
     * @param phase Phase.
     * @param partIt Partition it.
     * @param part Partition.
     * @param entryIt Entry it.
     * @param swapLsnr Swap listener.
     */
    private void saveSupplyContext(
        T3<UUID, Integer, AffinityTopologyVersion> t,
        SupplyContextPhase phase,
        Iterator<Integer> partIt,
        int part,
        Iterator<?> entryIt, GridCacheEntryInfoCollectSwapListener swapLsnr,
        GridDhtLocalPartition loc,
        AffinityTopologyVersion topVer,
        long updateSeq) {
        synchronized (scMap) {
            if (cctx.affinity().affinityTopologyVersion().equals(topVer)) {
                assert scMap.get(t) == null;

                scMap.put(t,
                    new SupplyContext(phase,
                        partIt,
                        entryIt,
                        swapLsnr,
                        part,
                        loc,
                        updateSeq));
            }
            else if (loc != null) {
                assert loc.reservations() > 0;

                loc.release();
            }
        }
    }

    /**
     * Supply context phase.
     */
    private enum SupplyContextPhase {
        /** */
        NEW,
        /** */
        ONHEAP,
        /** */
        SWAP,
        /** */
        EVICTED
    }

    /**
     * Supply context.
     */
    private static class SupplyContext {
        /** Phase. */
        private final SupplyContextPhase phase;

        /** Partition iterator. */
        @GridToStringExclude
        private final Iterator<Integer> partIt;

        /** Entry iterator. */
        @GridToStringExclude
        private final Iterator<?> entryIt;

        /** Swap listener. */
        @GridToStringExclude
        private final GridCacheEntryInfoCollectSwapListener swapLsnr;

        /** Partition. */
        private final int part;

        /** Local partition. */
        private final GridDhtLocalPartition loc;

        /** Update seq. */
        private final long updateSeq;

        /**
         * @param phase Phase.
         * @param partIt Partition iterator.
         * @param loc Partition.
         * @param updateSeq Update sequence.
         * @param entryIt Entry iterator.
         * @param swapLsnr Swap listener.
         * @param part Partition.
         */
        public SupplyContext(SupplyContextPhase phase,
            Iterator<Integer> partIt,
            Iterator<?> entryIt,
            GridCacheEntryInfoCollectSwapListener swapLsnr,
            int part,
            GridDhtLocalPartition loc,
            long updateSeq) {
            this.phase = phase;
            this.partIt = partIt;
            this.entryIt = entryIt;
            this.swapLsnr = swapLsnr;
            this.part = part;
            this.loc = loc;
            this.updateSeq = updateSeq;
        }

        /** {@inheritDoc} */
        public String toString() {
            return S.toString(SupplyContext.class, this);
        }
    }

    /**
     * Dumps debug information.
     */
    public void dumpDebugInfo() {
        synchronized (scMap) {
            if (!scMap.isEmpty()) {
                U.warn(log, "Rebalancing supplier reserved following partitions:");

                for (SupplyContext sc : scMap.values()) {
                    if (sc.loc != null)
                        U.warn(log, ">>> " + sc.loc);
                }
            }
        }
    }
}<|MERGE_RESOLUTION|>--- conflicted
+++ resolved
@@ -86,16 +86,6 @@
     /**
      *
      */
-<<<<<<< HEAD
-    void start() {
-        // No-op.
-    }
-
-    /**
-     *
-     */
-=======
->>>>>>> 8c9c60a4
     void stop() {
         synchronized (scMap) {
             Iterator<T3<UUID, Integer, AffinityTopologyVersion>> it = scMap.keySet().iterator();
