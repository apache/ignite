--- conflicted
+++ resolved
@@ -338,147 +338,24 @@
                     continue;
                 }
 
-<<<<<<< HEAD
-                try {
-                    boolean partMissing = false;
-
-                    if (phase == SupplyContextPhase.NEW)
-                        phase = SupplyContextPhase.OFFHEAP;
-
-                    if (phase == SupplyContextPhase.OFFHEAP) {
-                        IgniteRebalanceIterator iter;
-
-                        if (sctx == null || sctx.entryIt == null) {
-                            iter = grp.offheap().rebalanceIterator(part, d.topologyVersion(),
-                                d.isHistorical(part) ? d.partitionCounter(part) : null);
-
-                            if (!iter.historical())
-                                assert !grp.persistenceEnabled() || !d.isHistorical(part);
-                            else
-                                assert grp.persistenceEnabled() && d.isHistorical(part);
-                        }
-                        else
-                            iter = (IgniteRebalanceIterator)sctx.entryIt;
-
-                        while (iter.hasNext()) {
-                            List<ClusterNode> nodes = grp.affinity().cachedAffinity(d.topologyVersion()).get(part);
-
-                            if (!nodes.contains(node)) {
-                                // Demander no longer needs this partition,
-                                // so we send '-1' partition and move on.
-                                s.missed(part);
-
-                                if (log.isDebugEnabled())
-                                    log.debug("Demanding node does not need requested partition " +
-                                        "[part=" + part + ", nodeId=" + id + ']');
-
-                                partMissing = true;
-
-                                if (sctx != null) {
-                                    sctx = new SupplyContext(
-                                        phase,
-                                        partIt,
-                                        null,
-                                        part,
-                                        loc,
-                                        d.updateSequence());
-                                }
-
-                                break;
-                            }
-
-                            if (s.messageSize() >= grp.config().getRebalanceBatchSize()) {
-                                if (++bCnt >= maxBatchesCnt) {
-                                    saveSupplyContext(scId,
-                                        phase,
-                                        partIt,
-                                        part,
-                                        iter,
-                                        loc,
-                                        d.topologyVersion(),
-                                        d.updateSequence());
-
-                                    loc = null;
-
-                                    reply(node, d, s, scId);
-
-                                    return;
-                                }
-                                else {
-                                    if (!reply(node, d, s, scId))
-                                        return;
-
-                                    s = new GridDhtPartitionSupplyMessage(d.updateSequence(),
-                                        grp.groupId(),
-                                        d.topologyVersion(),
-                                        grp.deploymentEnabled());
-                                }
-                            }
-
-                            CacheDataRow row = iter.next();
-
-                            GridCacheEntryInfo info = grp.mvccEnabled() ?
-                                new GridCacheMvccEntryInfo() : new GridCacheEntryInfo();
-
-
-                            info.key(row.key());
-                            info.cacheId(row.cacheId());
-
-                            if (grp.mvccEnabled()) {
-                                info.mvccVersion(row.mvccCoordinatorVersion(), row.mvccCounter());
-                                info.newMvccVersion(row.newMvccCoordinatorVersion(),
-                                    row.newMvccCounter());
-                            }
-
-                            info.value(row.value());
-                            info.version(row.version());
-                            info.expireTime(row.expireTime());
-
-                            if (preloadPred == null || preloadPred.apply(info))
-                                s.addEntry0(part, info, grp.shared(), grp.cacheObjectContext());
-                            else {
-                                if (log.isDebugEnabled())
-                                    log.debug("Rebalance predicate evaluated to false (will not send " +
-                                        "cache entry): " + info);
-
-                                continue;
-                            }
-
-                            // Need to manually prepare cache message.
-// TODO GG-11141.
-//                                if (depEnabled && !prepared) {
-//                                    ClassLoader ldr = swapEntry.keyClassLoaderId() != null ?
-//                                        cctx.deploy().getClassLoader(swapEntry.keyClassLoaderId()) :
-//                                        swapEntry.valueClassLoaderId() != null ?
-//                                            cctx.deploy().getClassLoader(swapEntry.valueClassLoaderId()) :
-//                                            null;
-//
-//                                    if (ldr == null)
-//                                        continue;
-//
-//                                    if (ldr instanceof GridDeploymentInfo) {
-//                                        s.prepare((GridDeploymentInfo)ldr);
-//
-//                                        prepared = true;
-//                                    }
-//                                }
-                        }
-
-                        if (partMissing)
-                            continue;
-                    }
-=======
                 if (!remainingParts.contains(part))
                     continue;
 
-                GridCacheEntryInfo info = new GridCacheEntryInfo();
->>>>>>> 7366809e
+                GridCacheEntryInfo info = grp.mvccEnabled() ?
+                    new GridCacheMvccEntryInfo() : new GridCacheEntryInfo();
 
                 info.key(row.key());
+                info.cacheId(row.cacheId());
+
+                if (grp.mvccEnabled()) {
+                    info.mvccVersion(row.mvccCoordinatorVersion(), row.mvccCounter());
+                    info.newMvccVersion(row.newMvccCoordinatorVersion(),
+                        row.newMvccCounter());
+                }
+
+                info.value(row.value());
+                info.version(row.version());
                 info.expireTime(row.expireTime());
-                info.version(row.version());
-                info.value(row.value());
-                info.cacheId(row.cacheId());
 
                 if (preloadPred == null || preloadPred.apply(info))
                     s.addEntry0(part, info, grp.shared(), grp.cacheObjectContext());
