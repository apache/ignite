--- conflicted
+++ resolved
@@ -750,11 +750,7 @@
                 req.snapshotPath(),
                 meta.folderName(),
                 meta.consistentId()
-<<<<<<< HEAD
-            ).cacheDirectories(false, f -> true);
-=======
             ).cacheDirsWithoutMeta();
->>>>>>> 1ae90a35
 
             for (File snpCacheDir : cacheDirs) {
                 String grpName = cacheName(snpCacheDir);
