/*
 * Licensed to the Apache Software Foundation (ASF) under one or more
 * contributor license agreements. See the NOTICE file distributed with
 * this work for additional information regarding copyright ownership.
 * The ASF licenses this file to You under the Apache License, Version 2.0
 * (the "License"); you may not use this file except in compliance with
 * the License. You may obtain a copy of the License at
 *
 * http://www.apache.org/licenses/LICENSE-2.0
 *
 * Unless required by applicable law or agreed to in writing, software
 * distributed under the License is distributed on an "AS IS" BASIS,
 * WITHOUT WARRANTIES OR CONDITIONS OF ANY KIND, either express or implied.
 * See the License for the specific language governing permissions and
 * limitations under the License.
 */

package org.apache.ignite.internal.processors.cache.persistence.snapshot;

import java.io.File;
import java.io.IOException;
import java.io.Serializable;
import java.nio.file.Files;
import java.nio.file.Path;
import java.nio.file.Paths;
import java.nio.file.StandardCopyOption;
import java.util.ArrayList;
import java.util.Collection;
import java.util.Collections;
import java.util.HashMap;
import java.util.HashSet;
import java.util.List;
import java.util.Map;
import java.util.Objects;
import java.util.Set;
import java.util.UUID;
import java.util.concurrent.Callable;
import java.util.concurrent.CompletableFuture;
import java.util.concurrent.RejectedExecutionException;
import java.util.concurrent.atomic.AtomicReference;
import java.util.function.BooleanSupplier;
import java.util.function.Consumer;
import java.util.function.IntFunction;
import java.util.stream.Collectors;
import java.util.stream.IntStream;
import org.apache.ignite.IgniteCheckedException;
import org.apache.ignite.IgniteException;
import org.apache.ignite.IgniteIllegalStateException;
import org.apache.ignite.IgniteInterruptedException;
import org.apache.ignite.IgniteLogger;
import org.apache.ignite.cluster.ClusterNode;
import org.apache.ignite.cluster.ClusterState;
import org.apache.ignite.configuration.CacheConfiguration;
import org.apache.ignite.events.EventType;
import org.apache.ignite.internal.GridKernalContext;
import org.apache.ignite.internal.IgniteFeatures;
import org.apache.ignite.internal.IgniteInternalFuture;
import org.apache.ignite.internal.NodeStoppingException;
import org.apache.ignite.internal.cluster.ClusterTopologyCheckedException;
import org.apache.ignite.internal.pagemem.store.PageStore;
import org.apache.ignite.internal.processors.affinity.GridAffinityAssignmentCache;
import org.apache.ignite.internal.processors.cache.CacheAffinityChangeMessage;
import org.apache.ignite.internal.processors.cache.CacheGroupContext;
import org.apache.ignite.internal.processors.cache.CacheGroupDescriptor;
import org.apache.ignite.internal.processors.cache.ExchangeActions;
import org.apache.ignite.internal.processors.cache.GridCacheSharedContext;
import org.apache.ignite.internal.processors.cache.StoredCacheData;
import org.apache.ignite.internal.processors.cache.distributed.dht.preloader.GridDhtPartitionsExchangeFuture;
import org.apache.ignite.internal.processors.cache.distributed.dht.preloader.PartitionsExchangeAware;
import org.apache.ignite.internal.processors.cache.distributed.dht.topology.GridDhtLocalPartition;
import org.apache.ignite.internal.processors.cache.distributed.dht.topology.GridDhtPartitionState;
import org.apache.ignite.internal.processors.cache.distributed.dht.topology.GridDhtPartitionTopologyImpl;
import org.apache.ignite.internal.processors.cache.persistence.GridCacheDatabaseSharedManager;
import org.apache.ignite.internal.processors.cache.persistence.GridCacheOffheapManager;
import org.apache.ignite.internal.processors.cache.persistence.checkpoint.CheckpointListener;
import org.apache.ignite.internal.processors.cache.persistence.file.FilePageStoreManager;
import org.apache.ignite.internal.processors.cache.persistence.pagemem.PageMemoryEx;
import org.apache.ignite.internal.processors.cache.persistence.snapshot.IgniteSnapshotManager.ClusterSnapshotFuture;
import org.apache.ignite.internal.processors.cluster.DiscoveryDataClusterState;
import org.apache.ignite.internal.util.distributed.DistributedProcess;
import org.apache.ignite.internal.util.future.GridCompoundFuture;
import org.apache.ignite.internal.util.future.GridFinishedFuture;
import org.apache.ignite.internal.util.future.GridFutureAdapter;
import org.apache.ignite.internal.util.future.IgniteFinishedFutureImpl;
import org.apache.ignite.internal.util.future.IgniteFutureImpl;
import org.apache.ignite.internal.util.typedef.F;
import org.apache.ignite.internal.util.typedef.internal.CU;
import org.apache.ignite.internal.util.typedef.internal.U;
import org.apache.ignite.lang.IgniteFuture;
import org.apache.ignite.lang.IgnitePredicate;
import org.apache.ignite.lang.IgniteUuid;
import org.jetbrains.annotations.Nullable;

import static java.util.Optional.ofNullable;
import static org.apache.ignite.internal.IgniteFeatures.SNAPSHOT_RESTORE_CACHE_GROUP;
import static org.apache.ignite.internal.pagemem.PageIdAllocator.INDEX_PARTITION;
import static org.apache.ignite.internal.processors.cache.binary.CacheObjectBinaryProcessorImpl.binaryWorkDir;
import static org.apache.ignite.internal.processors.cache.persistence.file.FilePageStoreManager.CACHE_GRP_DIR_PREFIX;
import static org.apache.ignite.internal.processors.cache.persistence.metastorage.MetaStorage.METASTORAGE_CACHE_NAME;
import static org.apache.ignite.internal.processors.cache.persistence.snapshot.IgniteSnapshotManager.databaseRelativePath;
import static org.apache.ignite.internal.util.distributed.DistributedProcess.DistributedProcessType.RESTORE_CACHE_GROUP_SNAPSHOT_PRELOAD;
import static org.apache.ignite.internal.util.distributed.DistributedProcess.DistributedProcessType.RESTORE_CACHE_GROUP_SNAPSHOT_PREPARE;
import static org.apache.ignite.internal.util.distributed.DistributedProcess.DistributedProcessType.RESTORE_CACHE_GROUP_SNAPSHOT_ROLLBACK;
import static org.apache.ignite.internal.util.distributed.DistributedProcess.DistributedProcessType.RESTORE_CACHE_GROUP_SNAPSHOT_START;

/**
 * Distributed process to restore cache group from the snapshot.
 *
 *
 *
 * Snapshot recovery with transfer partitions.
 *
 * TODO: Some notes left to do for the restore using rebalancing:
 *  1. Disable WAL for starting caches.
 *  (done) 2. Own partitions on exchange (like the rebalancing does).
 *  (done) 3. Handle and fire affinity change message when waitInfo becomes empty.
 *  4. Load partitions from remote nodes.
 *  (no need) 5. Set partition to MOVING state during copy from snapshot and read partition Metas.
 *  (done) 6. Replace index if topology match partitions.
 *  7. Rebuild index if need.
 *  8. Check the partition reservation during the restore if a next exchange occurs (see message:
 *  Cache groups were not reserved [[[grpId=-903566235, grpName=shared], reason=Checkpoint was marked
 *  as inapplicable for historical rebalancing]])
 *  9. Add cache destroy rollback procedure if loading was unsuccessful.
 *
 * Other strategies to be memento to:
 *
 * 1. Load partitions from snapshot, then start cache groups
 * - registered cache groups calculated from discovery thread, no affinity cache data can be calculated without it
 * - index rebuild may be started only after cache group start, will it require cache availability using disabled proxies?
 * - Can affinity be calculated on each node? Node attributes may cause some issues.
 *
 *
 * 2. Start cache groups disabled, then load partitions from snapshot
 * - What would happen with partition counters on primaries and backups? (probably not required)
 * - Should the partition map be updated on client nodes?
 * - When partition is loaded from snapshot, should we update partition counters under checkpoint?
 *
 * 3. Start cache disabled and load data from each partition using partition iterator (defragmentation out of the box + index rebuild)
 * 3a. Transfer snapshot partition files from remove node and read them as local data.
 * 3b. Read partitions on remote node and transfer data via Supply cache message.
 * - cacheId is not stored in the partition file, so it's required to obtain it from the cache data tree
 * - data streamer load job is not suitable for caches running with disabled cache proxies
 * - too many dirty pages can lead to data eviction to ssd
 *
 * 4. Start cache and load partitions as it rebalancing do (transfer files)
 * - There is no lazy init for index partition
 * - node2part must be updated on forceRecreatePartition method call
 * - do not own partitions after cache start
 * - update node2part map after partitions loaded from source and start refreshPartitions/affinityChange (each node sends
 *   a single message with its own cntrMap to the coordinator node, than coordinator resends aggregated message to the whole
 *   cluster nodes on update incomeCntrMap).
 * - Two strategies for the restore on the same topology with indexes: start cache group from preloaded files or start cache
 *   and then re-init index for started cache group. The second case will require data structures re-initialization on the fly.
 *
 */
public class SnapshotRestoreProcess {
    /** Temporary cache directory prefix. */
    public static final String TMP_PREFIX = "_tmp_snp_restore_";

    /** Reject operation message. */
    private static final String OP_REJECT_MSG = "Cache group restore operation was rejected. ";

    /** Snapshot restore operation finish message. */
    private static final String OP_FINISHED_MSG = "Cache groups have been successfully restored from the snapshot";

    /** Snapshot restore operation failed message. */
    private static final String OP_FAILED_MSG = "Failed to restore snapshot cache groups";

    /** Kernal context. */
    private final GridKernalContext ctx;

    /** Cache group restore prepare phase. */
    private final DistributedProcess<SnapshotOperationRequest, SnapshotRestoreOperationResponse> prepareRestoreProc;

    /**Cache group restore cache start phase. */
    private final DistributedProcess<UUID, Boolean> preloadProc;

    /** Cache group restore cache start phase. */
    private final DistributedProcess<UUID, Boolean> cacheStartProc;

    /** Cache group restore rollback phase. */
    private final DistributedProcess<UUID, Boolean> rollbackRestoreProc;

    /** Logger. */
    private final IgniteLogger log;

    /** Future to be completed when the cache restore process is complete (this future will be returned to the user). */
    private volatile ClusterSnapshotFuture fut;

    /** Snapshot restore operation context. */
    private volatile SnapshotRestoreContext opCtx;

    /**
     * @param ctx Kernal context.
     */
    public SnapshotRestoreProcess(GridKernalContext ctx) {
        this.ctx = ctx;

        log = ctx.log(getClass());

        prepareRestoreProc = new DistributedProcess<>(
            ctx, RESTORE_CACHE_GROUP_SNAPSHOT_PREPARE, this::prepare, this::finishPrepare);

        preloadProc = new DistributedProcess<>(
            ctx, RESTORE_CACHE_GROUP_SNAPSHOT_PRELOAD, this::preload, this::finishPreload);

        cacheStartProc = new DistributedProcess<>(
            ctx, RESTORE_CACHE_GROUP_SNAPSHOT_START, this::cacheStart, this::finishCacheStart);

        rollbackRestoreProc = new DistributedProcess<>(
            ctx, RESTORE_CACHE_GROUP_SNAPSHOT_ROLLBACK, this::rollback, this::finishRollback);
    }

    /**
     * Cleanup temporary directories if any exists.
     *
     * @throws IgniteCheckedException If it was not possible to delete some temporary directory.
     */
    protected void cleanup() throws IgniteCheckedException {
        FilePageStoreManager pageStore = (FilePageStoreManager)ctx.cache().context().pageStore();

        File dbDir = pageStore.workDir();

        for (File dir : dbDir.listFiles(dir -> dir.isDirectory() && dir.getName().startsWith(TMP_PREFIX))) {
            if (!U.delete(dir)) {
                throw new IgniteCheckedException("Unable to remove temporary directory, " +
                    "try deleting it manually [dir=" + dir + ']');
            }
        }
    }

    /**
     * Start cache group restore operation.
     *
     * @param snpName Snapshot name.
     * @param cacheGrpNames Cache groups to be restored or {@code null} to restore all cache groups from the snapshot.
     * @return Future that will be completed when the restore operation is complete and the cache groups are started.
     */
    public IgniteFuture<Void> start(String snpName, @Nullable Collection<String> cacheGrpNames) {
        IgniteSnapshotManager snpMgr = ctx.cache().context().snapshotMgr();
        ClusterSnapshotFuture fut0;

        try {
            if (ctx.clientNode())
                throw new IgniteException(OP_REJECT_MSG + "Client and daemon nodes can not perform this operation.");

            DiscoveryDataClusterState clusterState = ctx.state().clusterState();

            if (clusterState.state() != ClusterState.ACTIVE || clusterState.transition())
                throw new IgniteException(OP_REJECT_MSG + "The cluster should be active.");

            if (!clusterState.hasBaselineTopology())
                throw new IgniteException(OP_REJECT_MSG + "The baseline topology is not configured for cluster.");

            if (!IgniteFeatures.allNodesSupports(ctx.grid().cluster().nodes(), SNAPSHOT_RESTORE_CACHE_GROUP))
                throw new IgniteException(OP_REJECT_MSG + "Not all nodes in the cluster support restore operation.");

            if (snpMgr.isSnapshotCreating())
                throw new IgniteException(OP_REJECT_MSG + "A cluster snapshot operation is in progress.");

            synchronized (this) {
                if (restoringSnapshotName() != null)
                    throw new IgniteException(OP_REJECT_MSG + "The previous snapshot restore operation was not completed.");

                fut = new ClusterSnapshotFuture(UUID.randomUUID(), snpName);

                fut0 = fut;
            }
        }
        catch (IgniteException e) {
            snpMgr.recordSnapshotEvent(
                snpName,
                OP_FAILED_MSG + ": " + e.getMessage(),
                EventType.EVT_CLUSTER_SNAPSHOT_RESTORE_FAILED
            );

            return new IgniteFinishedFutureImpl<>(e);
        }

        fut0.listen(f -> {
            if (f.error() != null) {
                snpMgr.recordSnapshotEvent(
                    snpName,
                    OP_FAILED_MSG + ": " + f.error().getMessage() + " [reqId=" + fut0.rqId + "].",
                    EventType.EVT_CLUSTER_SNAPSHOT_RESTORE_FAILED
                );
            }
            else {
                snpMgr.recordSnapshotEvent(
                    snpName,
                    OP_FINISHED_MSG + " [reqId=" + fut0.rqId + "].",
                    EventType.EVT_CLUSTER_SNAPSHOT_RESTORE_FINISHED
                );
            }
        });

        String msg = "Cluster-wide snapshot restore operation started [reqId=" + fut0.rqId + ", snpName=" + snpName +
            (cacheGrpNames == null ? "" : ", grps=" + cacheGrpNames) + ']';

        if (log.isInfoEnabled())
            log.info(msg);

        snpMgr.recordSnapshotEvent(snpName, msg, EventType.EVT_CLUSTER_SNAPSHOT_RESTORE_STARTED);

        snpMgr.checkSnapshot(snpName, cacheGrpNames, true).listen(f -> {
            if (f.error() != null) {
                finishProcess(fut0.rqId, f.error());

                return;
            }

            if (!F.isEmpty(f.result().exceptions())) {
                finishProcess(fut0.rqId, F.first(f.result().exceptions().values()));

                return;
            }

            if (fut0.interruptEx != null) {
                finishProcess(fut0.rqId, fut0.interruptEx);

                return;
            }

            Set<UUID> dataNodes = new HashSet<>();
            Set<String> snpBltNodes = null;
            Map<ClusterNode, List<SnapshotMetadata>> metas = f.result().metas();
            Map<Integer, String> reqGrpIds = cacheGrpNames == null ? Collections.emptyMap() :
                cacheGrpNames.stream().collect(Collectors.toMap(CU::cacheId, v -> v));

            for (Map.Entry<ClusterNode, List<SnapshotMetadata>> entry : metas.entrySet()) {
                SnapshotMetadata meta = F.first(entry.getValue());

                assert meta != null : entry.getKey().id();

                if (snpBltNodes == null)
                    snpBltNodes = new HashSet<>(meta.baselineNodes());

                dataNodes.add(entry.getKey().id());

                reqGrpIds.keySet().removeAll(meta.partitions().keySet());
            }

            if (snpBltNodes == null) {
                finishProcess(fut0.rqId, new IllegalArgumentException(OP_REJECT_MSG + "No snapshot data " +
                    "has been found [groups=" + reqGrpIds.values() + ", snapshot=" + snpName + ']'));

                return;
            }

            if (!reqGrpIds.isEmpty()) {
                finishProcess(fut0.rqId, new IllegalArgumentException(OP_REJECT_MSG + "Cache group(s) was not " +
                    "found in the snapshot [groups=" + reqGrpIds.values() + ", snapshot=" + snpName + ']'));

                return;
            }

<<<<<<< HEAD
            IdleVerifyResultV2 res = f.result().idleVerifyResult();

            if (!F.isEmpty(res.exceptions()) || res.hasConflicts()) {
                StringBuilder sb = new StringBuilder();

                res.print(sb::append, true);

                finishProcess(fut0.rqId, new IgniteException(sb.toString()));
=======
            Collection<String> bltNodes = F.viewReadOnly(ctx.discovery().serverNodes(AffinityTopologyVersion.NONE),
                node -> node.consistentId().toString(), (node) -> CU.baselineNode(node, ctx.state().clusterState()));

            snpBltNodes.removeAll(bltNodes);

            if (!snpBltNodes.isEmpty()) {
                finishProcess(fut0.rqId, new IgniteIllegalStateException(OP_REJECT_MSG + "Some nodes required to " +
                    "restore a cache group are missing [nodeId(s)=" + snpBltNodes + ", snapshot=" + snpName + ']'));
>>>>>>> 52b07f8e

                return;
            }

            SnapshotOperationRequest req =
                new SnapshotOperationRequest(fut0.rqId, F.first(dataNodes), snpName, cacheGrpNames, dataNodes);

            prepareRestoreProc.start(req.requestId(), req);
        });

        return new IgniteFutureImpl<>(fut0);
    }

    /**
     * Get the name of the snapshot currently being restored
     *
     * @return Name of the snapshot currently being restored or {@code null} if the restore process is not running.
     */
    public @Nullable String restoringSnapshotName() {
        SnapshotRestoreContext opCtx0 = opCtx;

        if (opCtx0 != null)
            return opCtx0.snpName;

        ClusterSnapshotFuture fut0 = fut;

        return fut0 != null ? fut0.name : null;
    }

    /**
     * @return The request id of restoring snapshot operation.
     */
    public @Nullable UUID restoringId() {
        SnapshotRestoreContext opCtx0 = opCtx;

        return opCtx0 == null ? null : opCtx0.reqId;
    }

    /**
     * @return {@code true} if partition states of given cache groups must be reset
     * to the initial {@link GridDhtPartitionState#MOVING} state.
     */
    public boolean resetAllStates(CacheConfiguration<?, ?> ccfg, UUID restoringId) {
        if (restoringId == null)
            return false;

        if (!restoringId.equals(restoringId()))
            return false;

        if (!isRestoring(ccfg))
            return false;

        // Called from the discovery thread. It's safe to call all of the methods reading
        // the snapshot context, since the context changed only through the discovery thread also.
        return !opCtx.sameTop;
    }

    /**
     * Check if the cache or group with the specified name is currently being restored from the snapshot.
     *
     * @param ccfg Cache configuration.
     * @return {@code True} if the cache or group with the specified name is currently being restored.
     */
    public boolean isRestoring(CacheConfiguration<?, ?> ccfg) {
        assert ccfg != null;

        SnapshotRestoreContext opCtx0 = opCtx;

        if (opCtx0 == null)
            return false;

        Map<Integer, StoredCacheData> cacheCfgs = opCtx0.cfgs;

        String cacheName = ccfg.getName();
        String grpName = ccfg.getGroupName();

        int cacheId = CU.cacheId(cacheName);

        if (cacheCfgs.containsKey(cacheId))
            return true;

        for (File grpDir : opCtx0.dirs) {
            String locGrpName = FilePageStoreManager.cacheGroupName(grpDir);

            if (grpName != null) {
                if (cacheName.equals(locGrpName))
                    return true;

                if (CU.cacheId(locGrpName) == CU.cacheId(grpName))
                    return true;
            }
            else if (CU.cacheId(locGrpName) == cacheId)
                return true;
        }

        return false;
    }

    /**
     * @param reqId Request ID.
     * @return Server nodes on which a successful start of the cache(s) is required, if any of these nodes fails when
     *         starting the cache(s), the whole procedure is rolled back.
     */
    public Set<UUID> cacheStartRequiredAliveNodes(IgniteUuid reqId) {
        SnapshotRestoreContext opCtx0 = opCtx;

        if (opCtx0 == null || !reqId.globalId().equals(opCtx0.reqId))
            return Collections.emptySet();

        return Collections.unmodifiableSet(opCtx0.nodes);
    }

    /**
     * Finish local cache group restore process.
     *
     * @param reqId Request ID.
     */
    private void finishProcess(UUID reqId) {
        finishProcess(reqId, null);
    }

    /**
     * Finish local cache group restore process.
     *
     * @param reqId Request ID.
     * @param err Error, if any.
     */
    private void finishProcess(UUID reqId, @Nullable Throwable err) {
        if (err != null)
            log.error(OP_FAILED_MSG + " [reqId=" + reqId + "].", err);
        else if (log.isInfoEnabled())
            log.info(OP_FINISHED_MSG + " [reqId=" + reqId + "].");

        SnapshotRestoreContext opCtx0 = opCtx;

        if (opCtx0 != null && reqId.equals(opCtx0.reqId))
            opCtx = null;

        synchronized (this) {
            ClusterSnapshotFuture fut0 = fut;

            if (fut0 != null && reqId.equals(fut0.rqId)) {
                fut = null;

                ctx.pools().getSystemExecutorService().submit(() -> fut0.onDone(null, err));
            }
        }
    }

    /**
     * Node left callback.
     *
     * @param leftNodeId Left node ID.
     */
    public void onNodeLeft(UUID leftNodeId) {
        SnapshotRestoreContext opCtx0 = opCtx;

        if (opCtx0 != null && opCtx0.nodes.contains(leftNodeId)) {
            opCtx0.err.compareAndSet(null, new ClusterTopologyCheckedException(OP_REJECT_MSG +
                "Required node has left the cluster [nodeId=" + leftNodeId + ']'));
        }
    }

    /**
     * Cancel the currently running local restore procedure.
     *
     * @param reason Interruption reason.
     * @param snpName Snapshot name.
     * @return Future that will be finished when process the process is complete. The result of this future will be
     * {@code false} if the restore process with the specified snapshot name is not running at all.
     */
    public IgniteFuture<Boolean> cancel(IgniteCheckedException reason, String snpName) {
        SnapshotRestoreContext opCtx0;
        ClusterSnapshotFuture fut0 = null;

        synchronized (this) {
            opCtx0 = opCtx;

            if (fut != null && fut.name.equals(snpName)) {
                fut0 = fut;

                fut0.interruptEx = reason;
            }
        }

        boolean ctxStop = opCtx0 != null && opCtx0.snpName.equals(snpName);

        if (ctxStop)
            interrupt(opCtx0, reason);

        return fut0 == null ? new IgniteFinishedFutureImpl<>(ctxStop) :
            new IgniteFutureImpl<>(fut0.chain(f -> true));
    }

    /**
     * Interrupt the currently running local restore procedure.
     *
     * @param reason Interruption reason.
     */
    public void interrupt(IgniteCheckedException reason) {
        SnapshotRestoreContext opCtx0 = opCtx;

        if (opCtx0 != null)
            interrupt(opCtx0, reason);
    }

    /**
     * Interrupt the currently running local restore procedure.
     *
     * @param opCtx Snapshot restore operation context.
     * @param reason Interruption reason.
     */
    private void interrupt(SnapshotRestoreContext opCtx, IgniteCheckedException reason) {
        opCtx.err.compareAndSet(null, reason);

        IgniteFuture<?> stopFut;

        synchronized (this) {
            stopFut = opCtx.stopFut;
        }

        if (stopFut != null)
            stopFut.get();
    }

    /**
     * Ensures that a cache with the specified name does not exist locally.
     *
     * @param name Cache name.
     */
    private void ensureCacheAbsent(String name) {
        int id = CU.cacheId(name);

        if (ctx.cache().cacheGroupDescriptors().containsKey(id) || ctx.cache().cacheDescriptor(id) != null) {
            throw new IgniteIllegalStateException("Cache \"" + name +
                "\" should be destroyed manually before perform restore operation.");
        }
    }

    /**
     * @param req Request to prepare cache group restore from the snapshot.
     * @return Result future.
     */
    private IgniteInternalFuture<SnapshotRestoreOperationResponse> prepare(SnapshotOperationRequest req) {
        if (ctx.clientNode())
            return new GridFinishedFuture<>();

        try {
            DiscoveryDataClusterState state = ctx.state().clusterState();
            IgniteSnapshotManager snpMgr = ctx.cache().context().snapshotMgr();

            if (state.state() != ClusterState.ACTIVE || state.transition())
                throw new IgniteCheckedException(OP_REJECT_MSG + "The cluster should be active.");

            if (snpMgr.isSnapshotCreating())
                throw new IgniteCheckedException(OP_REJECT_MSG + "A cluster snapshot operation is in progress.");

            for (UUID nodeId : req.nodes()) {
                ClusterNode node = ctx.discovery().node(nodeId);

                if (node == null || !CU.baselineNode(node, state) || !ctx.discovery().alive(node)) {
                    throw new IgniteCheckedException(
                        OP_REJECT_MSG + "Required node has left the cluster [nodeId-" + nodeId + ']');
                }
            }

            SnapshotRestoreContext opCtx0 = prepareContext(req);

            synchronized (this) {
                opCtx = opCtx0;

                ClusterSnapshotFuture fut0 = fut;

                if (fut0 != null)
                    opCtx0.errHnd.accept(fut0.interruptEx);
            }

            if (opCtx0.dirs.isEmpty())
                return new GridFinishedFuture<>();

            // Ensure that shared cache groups has no conflicts.
            for (StoredCacheData cfg : opCtx0.cfgs.values()) {
                ensureCacheAbsent(cfg.config().getName());

                if (!F.isEmpty(cfg.config().getGroupName()))
                    ensureCacheAbsent(cfg.config().getGroupName());
            }

            if (ctx.isStopping())
                throw new NodeStoppingException("The node is stopping: " + ctx.localNodeId());

            if (log.isInfoEnabled()) {
                log.info("Starting local snapshot prepare restore operation" +
                    " [reqId=" + req.requestId() +
                    ", snapshot=" + req.snapshotName() +
                    ", cache(s)=" + F.viewReadOnly(opCtx0.cfgs.values(), data -> data.config().getName()) + ']');
            }

            return new GridFinishedFuture<>(new SnapshotRestoreOperationResponse(opCtx.cfgs.values(),
                opCtx.metasPerNode.get(ctx.localNodeId())));
        }
        catch (IgniteIllegalStateException | IgniteCheckedException | RejectedExecutionException e) {
            log.error("Unable to restore cache group(s) from the snapshot " +
                "[reqId=" + req.requestId() + ", snapshot=" + req.snapshotName() + ']', e);

            return new GridFinishedFuture<>(e);
        }
    }

    /**
     * @param cacheDir Cache directory.
     * @return Temporary directory.
     */
    private static File formatTmpDirName(File cacheDir) {
        return new File(cacheDir.getParent(), TMP_PREFIX + cacheDir.getName());
    }

    /**
     * @param req Request to prepare cache group restore from the snapshot.
     * @return Snapshot restore operation context.
     * @throws IgniteCheckedException If failed.
     */
    private SnapshotRestoreContext prepareContext(SnapshotOperationRequest req) throws IgniteCheckedException {
        if (opCtx != null) {
            throw new IgniteCheckedException(OP_REJECT_MSG +
                "The previous snapshot restore operation was not completed.");
        }
        GridCacheSharedContext<?, ?> cctx = ctx.cache().context();

        List<SnapshotMetadata> metas = cctx.snapshotMgr().readSnapshotMetadatas(req.snapshotName());

        if (F.first(metas) == null) {
            return new SnapshotRestoreContext(req, Collections.emptyList(), Collections.emptyMap(), cctx.localNodeId(),
                Collections.emptyList());
        }

        if (F.first(metas).pageSize() != cctx.database().pageSize()) {
            throw new IgniteCheckedException("Incompatible memory page size " +
                "[snapshotPageSize=" + F.first(metas).pageSize() +
                ", local=" + cctx.database().pageSize() +
                ", snapshot=" + req.snapshotName() +
                ", nodeId=" + cctx.localNodeId() + ']');
        }

        Set<File> cacheDirs = new HashSet<>();
        Map<String, StoredCacheData> cfgsByName = new HashMap<>();
        FilePageStoreManager pageStore = (FilePageStoreManager)cctx.pageStore();

        // Collect the cache configurations and prepare a temporary directory for copying files.
        // Metastorage can be restored only manually by directly copying files.
        for (SnapshotMetadata meta : metas) {
            for (File snpCacheDir : cctx.snapshotMgr().snapshotCacheDirectories(req.snapshotName(), meta.folderName(),
                name -> !METASTORAGE_CACHE_NAME.equals(name))) {
                String grpName = FilePageStoreManager.cacheGroupName(snpCacheDir);

                if (!F.isEmpty(req.groups()) && !req.groups().contains(grpName))
                    continue;

                File cacheDir = pageStore.cacheWorkDir(snpCacheDir.getName().startsWith(CACHE_GRP_DIR_PREFIX), grpName);

                if (cacheDir.exists()) {
                    if (!cacheDir.isDirectory()) {
                        throw new IgniteCheckedException("Unable to restore cache group, file with required directory " +
                            "name already exists [group=" + grpName + ", file=" + cacheDir + ']');
                    }

                    if (cacheDir.list().length > 0) {
                        throw new IgniteCheckedException("Unable to restore cache group, directory is not empty " +
                            "[group=" + grpName + ", dir=" + cacheDir + ']');
                    }

                    if (!cacheDir.delete()) {
                        throw new IgniteCheckedException("Unable to remove empty cache directory " +
                            "[group=" + grpName + ", dir=" + cacheDir + ']');
                    }
                }

                File tmpCacheDir = formatTmpDirName(cacheDir);

                if (tmpCacheDir.exists()) {
                    throw new IgniteCheckedException("Unable to restore cache group, temp directory already exists " +
                        "[group=" + grpName + ", dir=" + tmpCacheDir + ']');
                }

                cacheDirs.add(cacheDir);

                pageStore.readCacheConfigurations(snpCacheDir, cfgsByName);
            }
        }

        Map<Integer, StoredCacheData> cfgsById =
            cfgsByName.values().stream().collect(Collectors.toMap(v -> CU.cacheId(v.config().getName()), v -> v));

        return new SnapshotRestoreContext(req, cacheDirs, cfgsById, cctx.localNodeId(), metas);
    }

    /**
     * @param reqId Request ID.
     * @param res Results.
     * @param errs Errors.
     */
    private void finishPrepare(UUID reqId, Map<UUID, SnapshotRestoreOperationResponse> res, Map<UUID, Exception> errs) {
        if (ctx.clientNode())
            return;

        SnapshotRestoreContext opCtx0 = opCtx;

        Exception failure = F.first(errs.values());

        assert opCtx0 != null || failure != null : "Context has not been created on the node " + ctx.localNodeId();

        if (opCtx0 == null || !reqId.equals(opCtx0.reqId)) {
            finishProcess(reqId, failure);

            return;
        }

        if (failure == null)
            failure = checkNodeLeft(opCtx0.nodes, res.keySet());

        // Context has been created - should rollback changes cluster-wide.
        if (failure != null) {
            opCtx0.errHnd.accept(failure);

            return;
        }

        Map<Integer, StoredCacheData> globalCfgs = new HashMap<>();

        for (Map.Entry<UUID, SnapshotRestoreOperationResponse> e : res.entrySet()) {
            if (e.getValue().ccfgs != null) {
                for (StoredCacheData cacheData : e.getValue().ccfgs)
                    globalCfgs.put(CU.cacheId(cacheData.config().getName()), cacheData);
            }

            opCtx0.metasPerNode.computeIfAbsent(e.getKey(), id -> new ArrayList<>())
                .addAll(e.getValue().metas);
        }

        opCtx0.cfgs = globalCfgs;
        opCtx0.sameTop = sameTopology(opCtx0.nodes, opCtx0.metasPerNode);

        if (U.isLocalNodeCoordinator(ctx.discovery()))
            preloadProc.start(reqId, reqId);
    }

    /**
     * @param nodes Nodes that have to alive to complete restore operation.
     * @return {@code true} if the snapshot and current cluster topologies are compatible.
     */
    private boolean sameTopology(Set<UUID> nodes, Map<UUID, ArrayList<SnapshotMetadata>> metas) {
        Set<String> clusterBlts = nodes.stream()
            .map(n -> ctx.discovery().node(n).consistentId().toString())
            .collect(Collectors.toSet());

        // Snapshot baseline nodes.
        List<SnapshotMetadata> nodeMetas = F.first(metas.values());

        if (nodeMetas == null)
            return false;

        Set<String> snpBlts = F.first(nodeMetas).baselineNodes();

        if (!clusterBlts.containsAll(snpBlts))
            return false;

        // Each node must have it's own local copy of a snapshot.
        for (Map.Entry<UUID, ArrayList<SnapshotMetadata>> e : metas.entrySet()) {
            String consId = ctx.discovery().node(e.getKey()).consistentId().toString();

            // Local node metadata is always on the first place of a list.
            SnapshotMetadata meta = F.first(e.getValue());

            if (meta == null || !meta.consistentId().equals(consId))
                return false;
        }

        return true;
    }

    /**
     * @param reqId Request id.
     * @return Future which will be completed when the preload ends.
     */
    private IgniteInternalFuture<Boolean> preload(UUID reqId) {
        if (ctx.clientNode())
            return new GridFinishedFuture<>();

        SnapshotRestoreContext opCtx0 = opCtx;
        GridFutureAdapter<Boolean> retFut = new GridFutureAdapter<>();

        if (opCtx0 == null)
            return new GridFinishedFuture<>(new IgniteCheckedException("Snapshot restore process has incorrect restore state: " + reqId));

        try {
            if (ctx.isStopping())
                throw new NodeStoppingException("Node is stopping: " + ctx.localNodeId());

            IgniteSnapshotManager snpMgr = ctx.cache().context().snapshotMgr();
            opCtx0.stopFut = new IgniteFutureImpl<>(retFut.chain(f -> null));

            CompletableFuture<Void> metaFut = ctx.localNodeId().equals(opCtx0.opNodeId) ?
                CompletableFuture.runAsync(
                    () -> {
                        try {
                            File binDir = binaryWorkDir(snpMgr.snapshotLocalDir(opCtx0.snpName).getAbsolutePath(),
                                ctx.pdsFolderResolver().resolveFolders().folderName());

                            ctx.cacheObjects().updateMetadata(binDir, opCtx0.stopChecker);
                        }
                        catch (IgniteCheckedException e) {
                            throw new IgniteException(e);
                        }
                    }, snpMgr.snapshotExecutorService())
                    .whenComplete((r, t) -> opCtx0.errHnd.accept(t)) :
                CompletableFuture.completedFuture(null);

            CompletableFuture<Void> partFut = CompletableFuture.completedFuture(null);

            if (opCtx0.sameTop) {
                List<CompletableFuture<Path>> futs = new ArrayList<>();
                String pdsFolderName = ctx.pdsFolderResolver().resolveFolders().folderName();

                for (File cacheDir : opCtx0.dirs) {
                    File snpCacheDir = new File(ctx.cache().context().snapshotMgr().snapshotLocalDir(opCtx0.snpName),
                        Paths.get(databaseRelativePath(pdsFolderName), cacheDir.getName()).toString());

                    if (!snpCacheDir.exists())
                        throw new IgniteCheckedException("Snapshot directory doesn't exist: " + snpCacheDir);

                    File tmpCacheDir = formatTmpDirName(cacheDir);

                    tmpCacheDir.mkdir();

                    for (File snpFile : snpCacheDir.listFiles()) {
                        CompletableFuture<Path> fut;

                        copyFileLocal(snpMgr, opCtx0, snpFile,
                            Paths.get(tmpCacheDir.getAbsolutePath(), snpFile.getName()),
                            fut = new CompletableFuture<>());

                        futs.add(fut);
                    }
                }

                int size = futs.size();

                partFut = CompletableFuture.allOf(futs.toArray(new CompletableFuture[size]))
                    .runAfterBothAsync(metaFut, () -> {
                        try {
                            if (opCtx0.stopChecker.getAsBoolean())
                                throw new IgniteInterruptedException("The operation has been stopped on temporary directory switch.");

                            for (File src : opCtx0.dirs)
                                Files.move(formatTmpDirName(src).toPath(), src.toPath(), StandardCopyOption.ATOMIC_MOVE);
                        }
                        catch (IOException e) {
                            throw new IgniteException(e);
                        }
                    }, snpMgr.snapshotExecutorService())
                    .whenComplete((r, t) -> opCtx0.errHnd.accept(t))
                    // Complete the local rebalance cache future, since the data is loaded.
                    .thenAccept(r -> opCtx0.cacheRebalanceFut.onDone(true));
            }

            CompletableFuture.allOf(metaFut, partFut)
                .whenComplete((res, t) -> {
                    if (t == null) {
                        retFut.onDone(true);
                    }
                    else {
                        log.error("Unable to restore cache group(s) from a snapshot " +
                            "[reqId=" + opCtx.reqId + ", snapshot=" + opCtx.snpName + ']', t);

                        retFut.onDone(t);
                    }
                });

        }
        catch (Exception ex) {
            opCtx0.errHnd.accept(ex);

            return new GridFinishedFuture<>(ex);
        }

        return retFut;
    }

    /**
     * @param reqId Request ID.
     * @param res Results.
     * @param errs Errors.
     */
    private void finishPreload(UUID reqId, Map<UUID, Boolean> res, Map<UUID, Exception> errs) {
        if (ctx.clientNode())
            return;

        SnapshotRestoreContext opCtx0 = opCtx;

        Exception failure = F.first(errs.values());

        assert opCtx0 != null || failure != null : "Context has not been created on the node " + ctx.localNodeId();

        if (opCtx0 == null || !reqId.equals(opCtx0.reqId)) {
            finishProcess(reqId, failure);

            return;
        }

        if (failure == null)
            failure = checkNodeLeft(opCtx0.nodes, res.keySet());

        // Context has been created - should rollback changes cluster-wide.
        if (failure != null) {
            opCtx0.errHnd.accept(failure);

            if (U.isLocalNodeCoordinator(ctx.discovery()))
                rollbackRestoreProc.start(reqId, reqId);

            return;
        }

        if (U.isLocalNodeCoordinator(ctx.discovery()))
            cacheStartProc.start(reqId, reqId);
    }

    /**
     * @param reqId Request ID.
     * @return Result future.
     */
    private IgniteInternalFuture<Boolean> cacheStart(UUID reqId) {
        if (ctx.clientNode())
            return new GridFinishedFuture<>();

        SnapshotRestoreContext opCtx0 = opCtx;

        Throwable err = opCtx0.err.get();

        if (err != null)
            return new GridFinishedFuture<>(err);

        if (!U.isLocalNodeCoordinator(ctx.discovery()))
            return opCtx0.cacheRebalanceFut;

        Collection<StoredCacheData> ccfgs = opCtx0.cfgs.values();

        if (log.isInfoEnabled()) {
            log.info("Starting restored caches " +
                "[reqId=" + opCtx0.reqId + ", snapshot=" + opCtx0.snpName +
                ", caches=" + F.viewReadOnly(ccfgs, c -> c.config().getName()) + ']');
        }

        // We set the topology node IDs required to successfully start the cache, if any of the required nodes leave
        // the cluster during the cache startup, the whole procedure will be rolled back.
        GridCompoundFuture<Boolean, Boolean> awaitBoth = new GridCompoundFuture<>();

        // TODO WAL must be disabled also at startup.
        // TODO Exclude resending partitions if restore is in progress.
        awaitBoth.add(ctx.cache().dynamicStartCachesByStoredConf(ccfgs, true, true, true,
            IgniteUuid.fromUuid(reqId)));
        awaitBoth.add(opCtx0.cacheRebalanceFut);

        awaitBoth.markInitialized();

        return awaitBoth;
    }

    /**
     * @param reqId Request ID.
     * @param res Results.
     * @param errs Errors.
     */
    private void finishCacheStart(UUID reqId, Map<UUID, Boolean> res, Map<UUID, Exception> errs) {
        if (ctx.clientNode())
            return;

        SnapshotRestoreContext opCtx0 = opCtx;

        Exception failure = errs.values().stream().findFirst().
            orElse(checkNodeLeft(opCtx0.nodes, res.keySet()));

        if (failure == null) {
            finishProcess(reqId);

            // TODO Is it correct to call it here?
            ctx.cache().restartProxies();

            return;
        }

        opCtx0.err.compareAndSet(null, failure);

        // TODO Do we need to remove cache from the waitInfo rebalance groups prior to cache actually rollback fired?

        if (U.isLocalNodeCoordinator(ctx.discovery()))
            rollbackRestoreProc.start(reqId, reqId);
    }

    /**
     * @param grps Ordered list of cache groups sorted by priority.
     * @param exchFut Exchange future.
     */
    public void onRebalanceReady(Set<CacheGroupContext> grps, @Nullable GridDhtPartitionsExchangeFuture exchFut) {
        if (exchFut == null || exchFut.exchangeActions() == null)
            return;

        SnapshotRestoreContext opCtx0 = opCtx;

        if (opCtx0 == null)
            return;

        Set<Integer> exchGrpIds = exchFut.exchangeActions().cacheGroupsToStart().stream()
            .filter(d -> Objects.nonNull(d.restartId()))
            .filter(d -> d.restartId().equals(opCtx0.reqId))
            .filter(ExchangeActions.CacheGroupActionData::resetAllStates)
            .map(g -> g.descriptor().groupId())
            .collect(Collectors.toSet());

        Set<CacheGroupContext> filtered = grps.stream()
            .filter(Objects::nonNull)
            .filter(g -> exchGrpIds.contains(g.groupId()))
            .collect(Collectors.toSet());

        // Restore requests has been already processed at previous exchange.
        if (filtered.isEmpty())
            return;

        // First preload everything from the local node.
        List<SnapshotMetadata> locMetas = opCtx0.metasPerNode.get(ctx.localNodeId());

        Map<Integer, Set<Integer>> notScheduled = new HashMap<>();

        // Register partitions to be processed.
        for (CacheGroupContext grp : filtered) {
            if (F.isEmpty(locMetas))
                break;

            notScheduled.put(grp.groupId(),
                affinityPartitions(grp.affinity(), ctx.cache().context().localNode(), Integer::new));

            Set<Integer> leftParts = notScheduled.get(grp.groupId());

            assert !leftParts.contains(INDEX_PARTITION);

            if (F.isEmpty(leftParts)) {
                opCtx0.cacheRebalanceFut.onDone();

                continue;
            }

            Set<PartitionRestoreLifecycleFuture> partLfs = U.newHashSet(leftParts.size());

            for (Integer partId : leftParts) {
                // Affinity node partitions are inited on exchange.
                GridDhtLocalPartition part = grp.topology().localPartition(partId);
                PartitionRestoreLifecycleFuture lf = PartitionRestoreLifecycleFuture.create(grp, log, partId);

                // Start partition eviction first.
                if (part == null)
                    lf.cleared.complete(null);
                else {
                    part.clearAsync().listen(f -> {
                        // This future must clear all heap cache entries too from the GridDhtLocalPartition map.
                        if (f.error() == null)
                            lf.cleared.complete(f.result());
                        else
                            lf.cleared.completeExceptionally(f.error());
                    });
                }

                partLfs.add(lf);
            }

            // TODO partitions may not be even created in a snapshot.

            for (SnapshotMetadata meta : locMetas) {
                if (leftParts.isEmpty())
                    break;

                leftParts.removeIf(partId -> {
                    boolean canRestore = ofNullable(meta.partitions().get(grp.groupId()))
                        .orElse(Collections.emptySet())
                        .contains(partId);

                    if (canRestore) {
                        File cacheDir = ((FilePageStoreManager)grp.shared().pageStore()).cacheWorkDir(grp.sharedGroup(),
                            grp.cacheOrGroupName());

                        File snpCacheDir = new File(grp.shared().snapshotMgr().snapshotLocalDir(opCtx.snpName),
                            Paths.get(databaseRelativePath(meta.folderName()), cacheDir.getName()).toString());

                        File snpFile = new File(snpCacheDir, FilePageStoreManager.getPartitionFileName(partId));
                        Path target0 = Paths.get(cacheDir.getAbsolutePath(),
                            TMP_PREFIX + FilePageStoreManager.getPartitionFileName(partId));

                        assert snpCacheDir.exists() : "node=" + grp.shared().localNodeId() + ", dir=" + snpCacheDir;

                        copyFileLocal(grp.shared().snapshotMgr(),
                            opCtx,
                            snpFile,
                            target0,
                            findLoadFuture(partLfs, partId));
                    }

                    return canRestore;
                });
            }

            // TODO Second preload partitions from remote nodes.

            opCtx0.locProgress.put(
                CacheRestoreLifecycleFuture.create(grp,
                    partLfs,
                    () -> {
                        // Initialization action when cache group partitions fully initialized.
                        // It is safe to own all persistence cache partitions here, since partitions state
                        // are already located on the disk.
                        grp.topology().ownMoving();

                        if (log.isDebugEnabled()) {
                            log.debug("Partitions have been scheduled to resend [reason=" +
                                "Group durability restored, name=" + grp.cacheOrGroupName() + ']');
                        }

                        grp.shared().exchange().refreshPartitions(Collections.singleton(grp));
                    }),
                partLfs);
        }

        assert F.size(notScheduled.values(), p -> !p.isEmpty()) == 0 : "[notScheduled=" + notScheduled + ']';

        // Complete cache future.
        int futsSize = opCtx0.locProgress.size();

        CompletableFuture.allOf(opCtx0.locProgress.keySet().toArray(new CompletableFuture[futsSize]))
            .whenComplete((res, t) -> {
                if (t == null)
                    opCtx0.cacheRebalanceFut.onDone(true);
                else
                    opCtx0.cacheRebalanceFut.onDone(t);
            });
    }

    /**
     * @param reqNodes Set of required topology nodes.
     * @param respNodes Set of responding topology nodes.
     * @return Error, if no response was received from the required topology node.
     */
    private Exception checkNodeLeft(Set<UUID> reqNodes, Set<UUID> respNodes) {
        if (!respNodes.containsAll(reqNodes)) {
            Set<UUID> leftNodes = new HashSet<>(reqNodes);

            leftNodes.removeAll(respNodes);

            return new ClusterTopologyCheckedException(OP_REJECT_MSG +
                "Required node has left the cluster [nodeId=" + leftNodes + ']');
        }

        return null;
    }

    /**
     * @param reqId Request ID.
     * @return Result future.
     */
    private IgniteInternalFuture<Boolean> rollback(UUID reqId) {
        if (ctx.clientNode())
            return new GridFinishedFuture<>();

        SnapshotRestoreContext opCtx0 = opCtx;

        if (opCtx0 == null || F.isEmpty(opCtx0.dirs))
            return new GridFinishedFuture<>();

        GridFutureAdapter<Boolean> retFut = new GridFutureAdapter<>();

        synchronized (this) {
            opCtx0.stopFut = new IgniteFutureImpl<>(retFut.chain(f -> null));

            try {
                ctx.cache().context().snapshotMgr().snapshotExecutorService().execute(() -> {
                    if (log.isInfoEnabled()) {
                        log.info("Removing restored cache directories [reqId=" + reqId +
                            ", snapshot=" + opCtx0.snpName + ", dirs=" + opCtx0.dirs + ']');
                    }

                    IgniteCheckedException ex = null;

                    for (File cacheDir : opCtx0.dirs) {
                        File tmpCacheDir = formatTmpDirName(cacheDir);

                        if (tmpCacheDir.exists() && !U.delete(tmpCacheDir)) {
                            log.error("Unable to perform rollback routine completely, cannot remove temp directory " +
                                "[reqId=" + reqId + ", snapshot=" + opCtx0.snpName + ", dir=" + tmpCacheDir + ']');

                            ex = new IgniteCheckedException("Unable to remove temporary cache directory " + cacheDir);
                        }

                        if (cacheDir.exists() && !U.delete(cacheDir)) {
                            log.error("Unable to perform rollback routine completely, cannot remove cache directory " +
                                "[reqId=" + reqId + ", snapshot=" + opCtx0.snpName + ", dir=" + cacheDir + ']');

                            ex = new IgniteCheckedException("Unable to remove cache directory " + cacheDir);
                        }
                    }

                    if (ex != null)
                        retFut.onDone(ex);
                    else
                        retFut.onDone(true);
                });
            }
            catch (RejectedExecutionException e) {
                log.error("Unable to perform rollback routine, task has been rejected " +
                    "[reqId=" + reqId + ", snapshot=" + opCtx0.snpName + ']');

                retFut.onDone(e);
            }
        }

        return retFut;
    }

    /**
     * @param reqId Request ID.
     * @param res Results.
     * @param errs Errors.
     */
    private void finishRollback(UUID reqId, Map<UUID, Boolean> res, Map<UUID, Exception> errs) {
        if (ctx.clientNode())
            return;

        if (!errs.isEmpty()) {
            log.warning("Some nodes were unable to complete the rollback routine completely, check the local log " +
                "files for more information [nodeIds=" + errs.keySet() + ']');
        }

        SnapshotRestoreContext opCtx0 = opCtx;

        if (!res.keySet().containsAll(opCtx0.nodes)) {
            Set<UUID> leftNodes = new HashSet<>(opCtx0.nodes);

            leftNodes.removeAll(res.keySet());

            log.warning("Some of the nodes left the cluster and were unable to complete the rollback" +
                " operation [reqId=" + reqId + ", snapshot=" + opCtx0.snpName + ", node(s)=" + leftNodes + ']');
        }

        finishProcess(reqId, opCtx0.err.get());
    }

    /**
     * @param mgr Ignite snapshot manager.
     * @param opCtx Snapshot operation context.
     * @param snpFile Snapshot file to copy.
     * @param target Destination path.
     * @param fut Future which will handle the copy results.
     */
    private static void copyFileLocal(
        IgniteSnapshotManager mgr,
        SnapshotRestoreContext opCtx,
        File snpFile,
        Path target,
        CompletableFuture<Path> fut
    ) {
        CompletableFuture.supplyAsync(
            () -> {
                if (opCtx.stopChecker.getAsBoolean())
                    throw new IgniteInterruptedException("The operation has been stopped on copy file: " + snpFile.getAbsolutePath());

                if (Thread.interrupted())
                    throw new IgniteInterruptedException("Thread has been interrupted: " + Thread.currentThread().getName());

                if (!snpFile.exists()) {
                    throw new IgniteException("Partition snapshot file doesn't exist [snpName=" + opCtx.snpName +
                        ", snpDir=" + snpFile.getAbsolutePath() + ", name=" + snpFile.getName() + ']');
                }

                IgniteSnapshotManager.copy(mgr.ioFactory(), snpFile, target.toFile(), snpFile.length());

                return target;
            }, mgr.snapshotExecutorService())
            .whenComplete((r, t) -> opCtx.errHnd.accept(t))
            .whenComplete((res, t) -> {
                if (t == null)
                    fut.complete(res);
                else
                    fut.completeExceptionally(t);
            });
    }

    /**
     * @param affCache Affinity cache.
     * @param node Cluster node to get assigned partitions.
     * @return The set of partitions assigned to the given node.
     */
    private static <T> Set<T> affinityPartitions(
        GridAffinityAssignmentCache affCache,
        ClusterNode node,
        IntFunction<T> factory
    ) {
        return IntStream.range(0, affCache.partitions())
            .filter(p -> affCache.idealAssignment().assignment().get(p).contains(node))
            .mapToObj(factory)
            .collect(Collectors.toSet());
    }

    /**
     * @param action Action to execute.
     * @param ex Consumer which accepts exceptional execution result.
     */
    private static <T> void handleException(Callable<T> action, Consumer<Throwable> ex) {
        try {
            action.call();
        }
        catch (Throwable t) {
            ex.accept(t);
        }
    }

    /**
     * @param lcs Collection of partition context.
     * @param partId Partition id to find.
     * @return Load future.
     */
    private static @Nullable CompletableFuture<Path> findLoadFuture(Set<PartitionRestoreLifecycleFuture> lcs, int partId) {
        return ofNullable(F.find(lcs, null, (IgnitePredicate<? super PartitionRestoreLifecycleFuture>)f -> f.partId == partId))
            .map(c -> c.loaded)
            .orElse(null);
    }

    /**
     * Cache group restore from snapshot operation context.
     */
    private static class SnapshotRestoreContext {
        /** Request ID. */
        private final UUID reqId;

        /** Snapshot name. */
        private final String snpName;

        /** Baseline node IDs that must be alive to complete the operation. */
        private final Set<UUID> nodes;

        /** Operational node id. */
        private final UUID opNodeId;

        /** List of restored cache group directories. */
        private final Collection<File> dirs;

        /** The exception that led to the interruption of the process. */
        private final AtomicReference<Throwable> err = new AtomicReference<>();

        /** Future which will be completed when cache started and preloaded. */
        private final GridFutureAdapter<Boolean> cacheRebalanceFut = new GridFutureAdapter<>();

        /** Distribution of snapshot metadata files across the cluster. */
        private final Map<UUID, ArrayList<SnapshotMetadata>> metasPerNode = new HashMap<>();

        /** Context error handler. */
        private final Consumer<Throwable> errHnd = (ex) -> err.compareAndSet(null, ex);

        /** Stop condition checker. */
        private final BooleanSupplier stopChecker = () -> err.get() != null;

        /** Progress of processing cache group partitions on the local node.*/
        private final Map<CacheRestoreLifecycleFuture, Set<PartitionRestoreLifecycleFuture>> locProgress = new HashMap<>();

        /** Cache ID to configuration mapping. */
        private volatile Map<Integer, StoredCacheData> cfgs;

        // TODO check the interrupt future assignment.
        /** Graceful shutdown future. */
        private volatile IgniteFuture<?> stopFut;

        /** {@code true} if restore procedure can be performed on the same cluster topology with copying indexes. */
        private volatile boolean sameTop;

        /**
         * @param req Request to prepare cache group restore from the snapshot.
         * @param dirs List of cache group names to restore from the snapshot.
         * @param cfgs Cache ID to configuration mapping.
         */
        protected SnapshotRestoreContext(
            SnapshotOperationRequest req,
            Collection<File> dirs,
            Map<Integer, StoredCacheData> cfgs,
            UUID locNodeId,
            List<SnapshotMetadata> locMetas
        ) {
            reqId = req.requestId();
            snpName = req.snapshotName();
            opNodeId = req.operationalNodeId();
            nodes = new HashSet<>(req.nodes());

            this.dirs = dirs;
            this.cfgs = cfgs;

            metasPerNode.computeIfAbsent(locNodeId, id -> new ArrayList<>())
                .addAll(locMetas);
        }
    }

    /** Snapshot operation prepare response. */
    private static class SnapshotRestoreOperationResponse implements Serializable {
        /** Serial version uid. */
        private static final long serialVersionUID = 0L;

        /** Cache configurations on local node. */
        private ArrayList<StoredCacheData> ccfgs;

        /** Snapshot metadata files on local node. */
        private ArrayList<SnapshotMetadata> metas;

        /**
         * @param ccfgs Cache configurations on local node.
         * @param metas Snapshot metadata files on local node.
         */
        public SnapshotRestoreOperationResponse(
            Collection<StoredCacheData> ccfgs,
            Collection<SnapshotMetadata> metas
        ) {
            this.ccfgs = new ArrayList<>(ccfgs);
            this.metas = new ArrayList<>(metas);
        }
    }

    /** */
    private static class CacheRestoreLifecycleFuture extends CompletableFuture<Void> implements PartitionsExchangeAware {
        /** Cache group context. */
        private final CacheGroupContext grp;

        /** Future which will be completed when all related to cache group partitions are inited. */
        private final CompletableFuture<Void> parts;

        /** Future which will be completed when late affinity assignment on this cache group occurs. */
        private final CompletableFuture<Void> rebalanced;

        /** The index rebuild future finishes when all indexes are rebuilt on local node for given cache group. */
        private final CompletableFuture<Void> indexRebuild;

        /**
         * @param grp Cache group context.
         * @param parts Original future to listen to.
         */
        private CacheRestoreLifecycleFuture(
            CacheGroupContext grp,
            CompletableFuture<Void> parts,
            CompletableFuture<Void> rebalanced,
            CompletableFuture<Void> indexRebuild
        ) {
            this.grp = grp;
            this.parts = parts;
            this.rebalanced = rebalanced;
            this.indexRebuild = indexRebuild;
        }

        /**
         * @param grp Cache group context.
         * @param parts Future which
         * @param initAction Action to do cache group initialization.
         * @return Future which will be completed when cache group processing ends.
         */
        public static CacheRestoreLifecycleFuture create(
            CacheGroupContext grp,
            Set<PartitionRestoreLifecycleFuture> parts,
            Runnable initAction
        ) {
            assert !grp.isLocal();
            assert grp.shared().database() instanceof GridCacheDatabaseSharedManager;
            assert grp.topology() instanceof GridDhtPartitionTopologyImpl;

            CompletableFuture<?>[] arr0 = new ArrayList<>(parts)
                .toArray(new CompletableFuture[parts.size()]);

            CompletableFuture<Void> rebalanced = new CompletableFuture<>();

            CompletableFuture<Void> indexRebuild = grp.shared().kernalContext().query().moduleEnabled() ?
                CompletableFuture.completedFuture(null) :
                CompletableFuture.completedFuture(null);

            CompletableFuture<Void> parts0 = CompletableFuture.allOf(arr0);
            CacheRestoreLifecycleFuture cl = new CacheRestoreLifecycleFuture(grp, parts0, rebalanced, indexRebuild);

            // This will not be fired if partitions loading future completes with an exception.
            parts0.thenRun(() -> grp.shared().exchange().registerExchangeAwareComponent(cl))
                .thenRun(initAction);

            rebalanced.whenComplete((r, t) -> grp.shared().exchange().unregisterExchangeAwareComponent(cl));

            CompletableFuture.allOf(parts0, rebalanced, indexRebuild)
                .whenComplete((r, t) -> {
                   if (t == null)
                       cl.complete(r);
                   else
                       cl.completeExceptionally(t);
                });

            return cl;
        }

        /** {@inheritDoc} */
        @Override public void onDoneAfterTopologyUnlock(GridDhtPartitionsExchangeFuture fut) {
            assert parts.isDone();

            CacheAffinityChangeMessage msg = fut.affinityChangeMessage();

            if (msg == null || F.isEmpty(msg.cacheDeploymentIds()))
                return;

            IgniteUuid deploymentId = msg.cacheDeploymentIds().get(grp.groupId());
            CacheGroupDescriptor desc = (CacheGroupDescriptor)grp.shared().affinity().cacheGroups().get(grp.groupId());

            if (deploymentId == null || desc == null)
                return;

            if (deploymentId.equals(desc.deploymentId())) {
                if (fut.rebalanced())
                    rebalanced.complete(null);
                else
                    rebalanced.completeExceptionally(new IgniteException("Unable to complete late affinity assignment switch: " +
                        grp.groupId()));
            }
        }

        /** {@inheritDoc} */
        @Override public boolean equals(Object o) {
            if (this == o)
                return true;

            if (o == null || getClass() != o.getClass())
                return false;

            CacheRestoreLifecycleFuture f = (CacheRestoreLifecycleFuture)o;

            return grp.groupId() == f.grp.groupId();
        }

        /** {@inheritDoc} */
        @Override public int hashCode() {
            return Objects.hash(grp.groupId());
        }
    }

    /** Future will be completed when partition processing ends. */
    private static class PartitionRestoreLifecycleFuture extends CompletableFuture<Void> implements CheckpointListener {
        /** Cache group context related to the partition. */
        private final CacheGroupContext grp;

        /** Partition id. */
        private final int partId;

        /** Future will be finished when the partition eviction process ends. */
        private final CompletableFuture<Void> cleared;

        /** Future will be finished when the partition preloading ends. */
        private final CompletableFuture<Path> loaded;

        /** Future will be finished when the partition initialized under checkpoint thread. */
        private final CompletableFuture<Void> inited;

        /** PageMemory will be invalidated and PageStore will be truncated with this tag. */
        private final AtomicReference<Integer> truncatedTag = new AtomicReference<>();

        /** Partition high water mark counter to ensure the absence of update on partition being switching. */
        private final AtomicReference<Long> partHwm = new AtomicReference<>();

        /**
         * @param grp Cache group context related to the partition.
         * @param partId Partition id.
         * @param cleared Future will be finished when the partition eviction process ends.
         * @param loaded Future will be finished when the partition preloading ends.
         * @param inited Future will be finished when the partition initialized under checkpoint thread.
         */
        private PartitionRestoreLifecycleFuture(
            CacheGroupContext grp,
            int partId,
            CompletableFuture<Void> cleared,
            CompletableFuture<Path> loaded,
            CompletableFuture<Void> inited
        ) {
            this.grp = grp;
            this.partId = partId;
            this.cleared = cleared;
            this.loaded = loaded;
            this.inited = inited;
        }

        /**
         * @param grp Cache group context related to the partition.
         * @param partId Partition id.
         * @return A future which will be completed when partition processing ends (partition is loaded and initialized).
         */
        public static PartitionRestoreLifecycleFuture create(CacheGroupContext grp, IgniteLogger log, int partId) {
            assert !grp.isLocal();
            assert grp.shared().database() instanceof GridCacheDatabaseSharedManager;
            assert grp.topology() instanceof GridDhtPartitionTopologyImpl;

            GridCacheDatabaseSharedManager db = (GridCacheDatabaseSharedManager)grp.shared().database();

            CompletableFuture<Void> cleared = new CompletableFuture<>();
            CompletableFuture<Path> loaded = new CompletableFuture<>();
            CompletableFuture<Void> inited = new CompletableFuture<>();

            PartitionRestoreLifecycleFuture pf = new PartitionRestoreLifecycleFuture(grp, partId, cleared, loaded, inited);

            // Only when the old partition eviction completes and the new partition file loaded
            // we should start a new data storage initialization. This will not be fired if any of
            // dependent futures completes with an exception.
            loaded.thenAcceptBothAsync(cleared, (path, ignore) -> db.addCheckpointListener(pf));
            inited.thenRun(() -> db.removeCheckpointListener(pf))
                .whenComplete((r, t) -> {
                    if (t == null && log.isDebugEnabled())
                        log.debug("Partition has been initialized successfully on cache restore [grp=" + grp.cacheOrGroupName() +
                            ", partId=" + partId + ", hwm=" + pf.partHwm.get() + ']');
                });

            CompletableFuture
                .allOf(cleared, loaded, inited)
                .whenComplete((r, t) -> {
                    if (t == null)
                        pf.complete(r);
                    else
                        pf.completeExceptionally(t);
                });

            return pf;
        }

        /** {@inheritDoc} */
        @Override public void beforeCheckpointBegin(Context ctx) {
            handleException(() -> {
                assert loaded.isDone();
                assert cleared.isDone();

                // Affinity node partitions are inited on exchange.
                GridDhtLocalPartition part = grp.topology().localPartition(partId);
                PageMemoryEx pageMemory = (PageMemoryEx)grp.dataRegion().pageMemory();

                // We must provide additional guarantees for the absence of PageMemory updates and new GridCacheMapEntry heap
                // entries creation in partition map until current lifecycle ends. There are few options here to do this:
                //
                // 1. The EVICTED status of partitions guarantee us that there are no updates on it. As opposed to the MOVING
                //    partitions they still have new entries to be added (e.g. the rebalance process).
                // 2. For the file rebalance procedure (IEP-28) such guarantees may be achieved by creating a dedicated
                //    temporary WAL to forward updates to, so new updates will not affect PageMemory.
                // 3. The snapshot restore guarantee the absence of updates by disabling cache proxies on snapshot restore,
                //    so these caches will not be available for users to operate.
                assert part != null : "Partition must be initialized prior to swapping cache data store: " + partId;
                assert part.state() == GridDhtPartitionState.MOVING : "Only MOVING partitions allowed: " + part.state();
                assert part.internalSize() == 0 : "Partition map must clear all heap entries prior to invalidation: " + partId;

                boolean success0 = partHwm.compareAndSet(null, part.reservedCounter());
                assert success0 : partId;

                int tag = pageMemory.invalidate(grp.groupId(), partId);

                grp.shared().pageStore().truncate(grp.groupId(), partId, tag);

                boolean success = truncatedTag.compareAndSet(null, tag);
                assert success : partId;

                return null;
            }, inited::completeExceptionally);
        }

        /** {@inheritDoc} */
        @Override public void onMarkCheckpointBegin(Context ctx) {
            // TODO Should we clean the 'dirty' flag here, so pages won't be collected by the checkpoint?
            // TODO cancelOrWaitPartitionDestroy should we wait for partition destroying?
            // TODO prevent page store initialization on write if tag has been incremented.

            if (inited.isCompletedExceptionally())
                return;

            // We are swapping cache data stores for partition. Some of them may be processed in another listeners of
            // the checkpoint thread.
            handleException(() -> {
                GridDhtLocalPartition prevPart = grp.topology().localPartition(partId);

                assert prevPart.internalSize() == 0 : "Partition map must clear all heap entries prior to invalidation: " + partId;
                assert prevPart.reservations() == 0 : "Partition must have no reservations prior to data store swap: " + partId;
                assert partHwm.get().equals(prevPart.reservedCounter()) :
                    "Partition counter changed due to some of updates occurred [prev=" + partHwm.get() +
                        ", new=" + prevPart.updateCounter() + ']';

                prevPart.dataStore().markDestroyed();

                // Dirty pages will be collected further under checkpoint write-lock and won't be flushed to the disk
                // due to the 'tag' is used.
                PageStore prevStore = grp.shared().pageStore().recreate(grp.groupId(), partId, truncatedTag.get(), loaded.get());

                boolean exists = prevStore.exists();

                assert !exists : prevStore;

                GridDhtLocalPartition part = ((GridDhtPartitionTopologyImpl)grp.topology()).doForcePartitionCreate(partId,
                    (s) -> s != GridDhtPartitionState.MOVING,
                    (prevState, newPart) -> {
                        assert prevState == GridDhtPartitionState.MOVING : "Previous partition must has MOVING state.";
                        assert newPart.reservations() == 0;
                        assert newPart.internalSize() == 0;
                    });

                assert !((GridCacheOffheapManager.GridCacheDataStore)part.dataStore()).inited() :
                    "Swapped datastore must not be initialized under the checkpoint write lock: " + partId;

                return null;
            }, inited::completeExceptionally);

            // There are still some dirty pages related to processing partition available in the PageMemory.

            // Loaded:
            // - need to set MOVING states to loading partitions.
            // - need to acquire partition counters from each part

            // The process of re-init options:
            // 1. Clear heap entries from GridDhtLocalPartition, swap datastore, re-init counters
            // 2. Re-create the whole GridDhtLocalPartition from scratch in GridDhtPartitionTopologyImpl
            // as it the eviction does

            // The re-init notes:
            // - clearAsync() should move the clearVer in clearAll() to the end.
            // - How to handle updates on partition prior to the storage switch? (the same as waitPartitionRelease()?)
            // - destroyCacheDataStore() calls and removes a data store from partDataStores under lock.
            // - CacheDataStore markDestroyed() may be called prior to checkpoint?
            // - Does new pages on acquirePage will be read from new page store after tag has been incremented?
            // - invalidate() returns a new tag -> no updates will be written to page store.
            // - Check GridDhtLocalPartition.isEmpty and all heap rows are cleared
            // - Do we need to call ClearSegmentRunnable with predicate to clear outdated pages?
            // - getOrCreatePartition() resets also partition counters of new partitions can be updated
            // only on cp-write-lock (GridDhtLocalPartition ?).
            // - update the cntrMap in the GridDhtTopology prior to partition creation
            // - WAL logged PartitionMetaStateRecord on GridDhtLocalPartition creation. Do we need it for re-init?
            // - check there is no reservations on MOVING partition during the switch procedure
            // - we can applyUpdateCounters() from exchange thread on coordinator to sync cntrMap and
            // locParts in GridDhtPartitionTopologyImpl
        }

        /** {@inheritDoc} */
        @Override public void onCheckpointBegin(Context ctx) {
            if (inited.isCompletedExceptionally())
                return;

            GridDhtLocalPartition part = grp.topology().localPartition(partId);
            part.dataStore().init();

            partHwm.set(part.reservedCounter());

            inited.complete(null);
        }

        /** {@inheritDoc} */
        @Override public boolean equals(Object o) {
            if (this == o)
                return true;

            if (o == null || getClass() != o.getClass())
                return false;

            PartitionRestoreLifecycleFuture lifecycle = (PartitionRestoreLifecycleFuture)o;

            return grp.groupId() == lifecycle.grp.groupId() && partId == lifecycle.partId;
        }

        /** {@inheritDoc} */
        @Override public int hashCode() {
            return Objects.hash(grp.groupId(), partId);
        }

        /** {@inheritDoc} */
        @Override public String toString() {
            return "PartitionRestoreLifecycle{" +
                "\n, grpName=" + grp.cacheOrGroupName() +
                "\n, partId=" + partId +
                "\n, cleared=" + cleared +
                "\n, loaded=" + loaded +
                "\n, inited=" + inited +
                "\n, truncatedTag=" + truncatedTag +
                '}';
        }
    }
}<|MERGE_RESOLUTION|>--- conflicted
+++ resolved
@@ -355,29 +355,6 @@
                 return;
             }
 
-<<<<<<< HEAD
-            IdleVerifyResultV2 res = f.result().idleVerifyResult();
-
-            if (!F.isEmpty(res.exceptions()) || res.hasConflicts()) {
-                StringBuilder sb = new StringBuilder();
-
-                res.print(sb::append, true);
-
-                finishProcess(fut0.rqId, new IgniteException(sb.toString()));
-=======
-            Collection<String> bltNodes = F.viewReadOnly(ctx.discovery().serverNodes(AffinityTopologyVersion.NONE),
-                node -> node.consistentId().toString(), (node) -> CU.baselineNode(node, ctx.state().clusterState()));
-
-            snpBltNodes.removeAll(bltNodes);
-
-            if (!snpBltNodes.isEmpty()) {
-                finishProcess(fut0.rqId, new IgniteIllegalStateException(OP_REJECT_MSG + "Some nodes required to " +
-                    "restore a cache group are missing [nodeId(s)=" + snpBltNodes + ", snapshot=" + snpName + ']'));
->>>>>>> 52b07f8e
-
-                return;
-            }
-
             SnapshotOperationRequest req =
                 new SnapshotOperationRequest(fut0.rqId, F.first(dataNodes), snpName, cacheGrpNames, dataNodes);
 
