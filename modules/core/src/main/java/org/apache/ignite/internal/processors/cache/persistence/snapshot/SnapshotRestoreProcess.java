/*
 * Licensed to the Apache Software Foundation (ASF) under one or more
 * contributor license agreements. See the NOTICE file distributed with
 * this work for additional information regarding copyright ownership.
 * The ASF licenses this file to You under the Apache License, Version 2.0
 * (the "License"); you may not use this file except in compliance with
 * the License. You may obtain a copy of the License at
 *
 * http://www.apache.org/licenses/LICENSE-2.0
 *
 * Unless required by applicable law or agreed to in writing, software
 * distributed under the License is distributed on an "AS IS" BASIS,
 * WITHOUT WARRANTIES OR CONDITIONS OF ANY KIND, either express or implied.
 * See the License for the specific language governing permissions and
 * limitations under the License.
 */

package org.apache.ignite.internal.processors.cache.persistence.snapshot;

import java.io.File;
import java.io.FileFilter;
import java.io.IOException;
import java.io.Serializable;
import java.nio.ByteBuffer;
import java.nio.file.Files;
import java.nio.file.Path;
import java.nio.file.Paths;
import java.nio.file.StandardCopyOption;
import java.util.ArrayList;
import java.util.Collection;
import java.util.Collections;
import java.util.HashMap;
import java.util.HashSet;
import java.util.LinkedHashMap;
import java.util.List;
import java.util.Map;
import java.util.Objects;
import java.util.Optional;
import java.util.Set;
import java.util.UUID;
import java.util.concurrent.CompletableFuture;
import java.util.concurrent.RejectedExecutionException;
import java.util.concurrent.atomic.AtomicInteger;
import java.util.concurrent.atomic.AtomicReference;
import java.util.concurrent.atomic.LongAdder;
import java.util.function.BiPredicate;
import java.util.function.BooleanSupplier;
import java.util.function.Consumer;
import java.util.stream.Collectors;
import org.apache.ignite.IgniteCheckedException;
import org.apache.ignite.IgniteException;
import org.apache.ignite.IgniteIllegalStateException;
import org.apache.ignite.IgniteInterruptedException;
import org.apache.ignite.IgniteLogger;
import org.apache.ignite.cluster.ClusterNode;
import org.apache.ignite.cluster.ClusterState;
import org.apache.ignite.configuration.CacheConfiguration;
import org.apache.ignite.events.EventType;
import org.apache.ignite.internal.GridKernalContext;
import org.apache.ignite.internal.IgniteInternalFuture;
import org.apache.ignite.internal.IgniteInterruptedCheckedException;
import org.apache.ignite.internal.NodeStoppingException;
import org.apache.ignite.internal.binary.BinaryContext;
import org.apache.ignite.internal.binary.BinaryUtils;
import org.apache.ignite.internal.cluster.ClusterTopologyCheckedException;
import org.apache.ignite.internal.managers.discovery.DiscoCache;
import org.apache.ignite.internal.pagemem.PageIdUtils;
import org.apache.ignite.internal.pagemem.wal.record.DataEntry;
import org.apache.ignite.internal.processors.affinity.GridAffinityAssignmentCache;
import org.apache.ignite.internal.processors.cache.CacheGroupContext;
import org.apache.ignite.internal.processors.cache.GridCacheContext;
import org.apache.ignite.internal.processors.cache.GridCacheSharedContext;
import org.apache.ignite.internal.processors.cache.GridLocalConfigManager;
import org.apache.ignite.internal.processors.cache.StoredCacheData;
import org.apache.ignite.internal.processors.cache.binary.CacheObjectBinaryProcessorImpl;
import org.apache.ignite.internal.processors.cache.distributed.dht.topology.GridDhtLocalPartition;
import org.apache.ignite.internal.processors.cache.persistence.CacheStripedExecutor;
import org.apache.ignite.internal.processors.cache.persistence.GridCacheDatabaseSharedManager;
import org.apache.ignite.internal.processors.cache.persistence.checkpoint.CheckpointProgress;
import org.apache.ignite.internal.processors.cache.persistence.file.FilePageStore;
import org.apache.ignite.internal.processors.cache.persistence.file.FilePageStoreManager;
import org.apache.ignite.internal.processors.cache.persistence.file.FileVersionCheckingFactory;
import org.apache.ignite.internal.processors.cache.persistence.filename.NodeFileTree;
import org.apache.ignite.internal.processors.cache.persistence.filename.SnapshotFileTree;
import org.apache.ignite.internal.processors.cache.persistence.snapshot.IgniteSnapshotManager.ClusterSnapshotFuture;
import org.apache.ignite.internal.processors.cache.persistence.tree.io.PageIO;
import org.apache.ignite.internal.processors.cluster.DiscoveryDataClusterState;
import org.apache.ignite.internal.processors.compress.CompressionProcessor;
import org.apache.ignite.internal.util.distributed.DistributedProcess;
import org.apache.ignite.internal.util.future.GridFinishedFuture;
import org.apache.ignite.internal.util.future.GridFutureAdapter;
import org.apache.ignite.internal.util.future.IgniteFinishedFutureImpl;
import org.apache.ignite.internal.util.future.IgniteFutureImpl;
import org.apache.ignite.internal.util.typedef.F;
import org.apache.ignite.internal.util.typedef.internal.CU;
import org.apache.ignite.internal.util.typedef.internal.S;
import org.apache.ignite.internal.util.typedef.internal.U;
import org.apache.ignite.lang.IgniteFuture;
import org.apache.ignite.lang.IgniteUuid;
import org.apache.ignite.metric.MetricRegistry;
import org.jetbrains.annotations.Nullable;

import static java.util.Optional.ofNullable;
import static org.apache.ignite.internal.pagemem.PageIdAllocator.INDEX_PARTITION;
import static org.apache.ignite.internal.processors.cache.persistence.filename.NodeFileTree.cacheName;
import static org.apache.ignite.internal.processors.cache.persistence.filename.NodeFileTree.partId;
import static org.apache.ignite.internal.processors.cache.persistence.metastorage.MetaStorage.METASTORAGE_DIR_NAME;
import static org.apache.ignite.internal.processors.cache.persistence.partstate.GroupPartitionId.getTypeByPartId;
import static org.apache.ignite.internal.util.distributed.DistributedProcess.DistributedProcessType.RESTORE_CACHE_GROUP_SNAPSHOT_PRELOAD;
import static org.apache.ignite.internal.util.distributed.DistributedProcess.DistributedProcessType.RESTORE_CACHE_GROUP_SNAPSHOT_PREPARE;
import static org.apache.ignite.internal.util.distributed.DistributedProcess.DistributedProcessType.RESTORE_CACHE_GROUP_SNAPSHOT_ROLLBACK;
import static org.apache.ignite.internal.util.distributed.DistributedProcess.DistributedProcessType.RESTORE_CACHE_GROUP_SNAPSHOT_START;
import static org.apache.ignite.internal.util.distributed.DistributedProcess.DistributedProcessType.RESTORE_CACHE_GROUP_SNAPSHOT_STOP;
import static org.apache.ignite.internal.util.distributed.DistributedProcess.DistributedProcessType.RESTORE_INCREMENTAL_SNAPSHOT_START;

/**
 * Distributed process to restore cache group from the snapshot.
 */
public class SnapshotRestoreProcess {
    /** Snapshot restore metrics prefix. */
    public static final String SNAPSHOT_RESTORE_METRICS = "snapshot-restore";

    /** Reject operation message. */
    private static final String OP_REJECT_MSG = "Cache group restore operation was rejected. ";

    /** Snapshot restore operation finish message. */
    private static final String OP_FINISHED_MSG = "Cache groups have been successfully restored from the snapshot";

    /** Snapshot restore operation failed message. */
    private static final String OP_FAILED_MSG = "Failed to restore snapshot cache groups";

    /** Kernal context. */
    private final GridKernalContext ctx;

    /** Node file tree. */
    private final NodeFileTree ft;

    /** Cache group restore prepare phase. */
    private final DistributedProcess<SnapshotOperationRequest, SnapshotRestoreOperationResponse> prepareRestoreProc;

    /** Cache group restore preload partitions phase. */
    private final DistributedProcess<UUID, Boolean> preloadProc;

    /** Cache group restore cache start phase. */
    private final DistributedProcess<UUID, Boolean> cacheStartProc;

    /** Cache group restore cache stop phase. */
    private final DistributedProcess<UUID, Boolean> cacheStopProc;

    /** Incremental snapshot restore phase. */
    private final DistributedProcess<UUID, Boolean> incSnpRestoreProc;

    /** Cache group restore rollback phase. */
    private final DistributedProcess<UUID, Boolean> rollbackRestoreProc;

    /** Logger. */
    private final IgniteLogger log;

    /** */
    private final ThreadLocal<ByteBuffer> locBuff;

    /** Future to be completed when the cache restore process is complete (this future will be returned to the user). */
    private volatile ClusterSnapshotFuture fut;

    /** Current snapshot restore operation context (will be {@code null} when the operation is not running). */
    private volatile SnapshotRestoreContext opCtx;

    /** Last snapshot restore operation context (saves the metrics of the last operation). */
    private volatile SnapshotRestoreContext lastOpCtx = new SnapshotRestoreContext();

    /**
     * @param ctx Kernal context.
     * @param locBuff Thread local page buffer.
     */
    public SnapshotRestoreProcess(GridKernalContext ctx, ThreadLocal<ByteBuffer> locBuff) {
        this.ctx = ctx;
        ft = ctx.pdsFolderResolver().fileTree();

        log = ctx.log(getClass());

        this.locBuff = locBuff;

        prepareRestoreProc = new DistributedProcess<>(
            ctx, RESTORE_CACHE_GROUP_SNAPSHOT_PREPARE, this::prepare, this::finishPrepare);

        preloadProc = new DistributedProcess<>(
            ctx, RESTORE_CACHE_GROUP_SNAPSHOT_PRELOAD, this::preload, this::finishPreload);

        cacheStartProc = new DistributedProcess<>(
            ctx, RESTORE_CACHE_GROUP_SNAPSHOT_START, this::cacheStart, this::finishCacheStart);

        cacheStopProc = new DistributedProcess<>(
            ctx, RESTORE_CACHE_GROUP_SNAPSHOT_STOP, this::cacheStop, this::finishCacheStop);

        incSnpRestoreProc = new DistributedProcess<>(
            ctx, RESTORE_INCREMENTAL_SNAPSHOT_START, this::incrementalSnapshotRestore, this::finishIncrementalSnapshotRestore);

        rollbackRestoreProc = new DistributedProcess<>(
            ctx, RESTORE_CACHE_GROUP_SNAPSHOT_ROLLBACK, this::rollback, this::finishRollback);
    }

    /**
     * Cleanup temporary directories if any exists.
     *
     * @throws IgniteCheckedException If it was not possible to delete some temporary directory.
     */
    protected void cleanup() throws IgniteCheckedException {
        for (File dir : ft.nodeStorage().listFiles((FileFilter)NodeFileTree::tmpCacheStorage)) {
            if (!U.delete(dir)) {
                throw new IgniteCheckedException("Unable to remove temporary directory, " +
                    "try deleting it manually [dir=" + dir + ']');
            }
        }
    }

    /**
     * Register local metrics.
     */
    protected void registerMetrics() {
        assert !ctx.clientNode();

        MetricRegistry mreg = ctx.metric().registry(SNAPSHOT_RESTORE_METRICS);

        mreg.register("startTime", () -> lastOpCtx.startTime,
            "The system time of the start of the cluster snapshot restore operation on this node.");
        mreg.register("endTime", () -> lastOpCtx.endTime,
            "The system time when the restore operation of a cluster snapshot on this node ended.");
        mreg.register("snapshotName", () -> lastOpCtx.snpName, String.class,
            "The snapshot name of the last running cluster snapshot restore operation on this node.");
        mreg.register("incrementIndex", () -> lastOpCtx.incIdx,
            "The index of incremental snapshot of the last snapshot restore operation on this node.");
        mreg.register("requestId", () -> Optional.ofNullable(lastOpCtx.reqId).map(UUID::toString).orElse(""),
            String.class, "The request ID of the last running cluster snapshot restore operation on this node.");
        mreg.register("error", () -> Optional.ofNullable(lastOpCtx.err.get()).map(Throwable::toString).orElse(""),
            String.class, "Error message of the last running cluster snapshot restore operation on this node.");
        mreg.register("totalPartitions", () -> lastOpCtx.totalParts,
            "The total number of partitions to be restored on this node.");
        mreg.register("processedPartitions", () -> lastOpCtx.processedParts.get(),
            "The number of processed partitions on this node.");
        mreg.register("totalWalSegments", () -> lastOpCtx.totalWalSegments,
            "The total number of WAL segments in the incremental snapshot to be restored on this node.");
        mreg.register("processedWalSegments", () -> lastOpCtx.processedWalSegments,
            "The number of processed WAL segments in the incremental snapshot on this node.");
        mreg.register("processedWalEntries", () -> Optional.ofNullable(lastOpCtx.processedWalEntries).map(LongAdder::sum).orElse(-1L),
            "The number of processed entries from incremental snapshot on this node.");
    }

    /**
     * Start cache group restore operation.
     *
     * @param snpName Snapshot name.
     * @param snpPath Snapshot directory path.
     * @param cacheGrpNames Cache groups to be restored or {@code null} to restore all cache groups from the snapshot.
     * @param incIdx Index of incremental snapshot.
     * @param check If {@code true} check snapshot before restore.
     * @return Future that will be completed when the restore operation is complete and the cache groups are started.
     */
    public IgniteFutureImpl<Void> start(
        String snpName,
        @Nullable String snpPath,
        @Nullable Collection<String> cacheGrpNames,
        int incIdx,
        boolean check
    ) {
        IgniteSnapshotManager snpMgr = ctx.cache().context().snapshotMgr();
        ClusterSnapshotFuture fut0;

        try {
            if (ctx.clientNode())
                throw new IgniteException(OP_REJECT_MSG + "Client nodes can not perform this operation.");

            DiscoveryDataClusterState clusterState = ctx.state().clusterState();

            if (clusterState.state() != ClusterState.ACTIVE || clusterState.transition())
                throw new IgniteException(OP_REJECT_MSG + "The cluster should be active.");

            if (!clusterState.hasBaselineTopology())
                throw new IgniteException(OP_REJECT_MSG + "The baseline topology is not configured for cluster.");

            if (snpMgr.isSnapshotCreating())
                throw new IgniteException(OP_REJECT_MSG + "A cluster snapshot operation is in progress.");

            synchronized (this) {
                if (restoringSnapshotName() != null || fut != null)
                    throw new IgniteException(OP_REJECT_MSG + "The previous snapshot restore operation was not completed.");

                fut = new ClusterSnapshotFuture(UUID.randomUUID(), snpName, incIdx);

                fut0 = fut;
            }
        }
        catch (IgniteException e) {
            snpMgr.recordSnapshotEvent(
                snpName,
                OP_FAILED_MSG + ": " + e.getMessage(),
                EventType.EVT_CLUSTER_SNAPSHOT_RESTORE_FAILED
            );

            return new IgniteFinishedFutureImpl<>(e);
        }

        fut0.listen(() -> {
            if (fut0.error() != null) {
                snpMgr.recordSnapshotEvent(
                    snpName,
                    OP_FAILED_MSG + ": " + fut0.error().getMessage() + " [reqId=" + fut0.rqId + "].",
                    EventType.EVT_CLUSTER_SNAPSHOT_RESTORE_FAILED
                );
            }
            else {
                snpMgr.recordSnapshotEvent(
                    snpName,
                    OP_FINISHED_MSG + " [reqId=" + fut0.rqId + "].",
                    EventType.EVT_CLUSTER_SNAPSHOT_RESTORE_FINISHED
                );
            }
        });

        String msg = "Cluster-wide snapshot restore operation started [reqId=" + fut0.rqId + ", snpName=" + snpName +
            (cacheGrpNames == null ? "" : ", caches=" + cacheGrpNames) + (incIdx > 0 ? ", incrementIndex=" + incIdx : "") + ']';

        if (log.isInfoEnabled())
            log.info(msg);

        snpMgr.recordSnapshotEvent(snpName, msg, EventType.EVT_CLUSTER_SNAPSHOT_RESTORE_STARTED);

        snpMgr.checkSnapshot(snpName, snpPath, cacheGrpNames, true, incIdx, check).listen(f -> {
            if (f.error() != null) {
                finishProcess(fut0.rqId, f.error());

                return;
            }

            if (!F.isEmpty(f.result().exceptions())) {
                finishProcess(fut0.rqId, F.first(f.result().exceptions().values()));

                return;
            }

            if (fut0.interruptEx != null) {
                finishProcess(fut0.rqId, fut0.interruptEx);

                return;
            }

            Set<UUID> dataNodes = new HashSet<>();
            Set<String> snpBltNodes = null;
            Map<ClusterNode, List<SnapshotMetadata>> metas = f.result().metas();
            Map<Integer, String> reqGrpIds = cacheGrpNames == null ? Collections.emptyMap() :
                cacheGrpNames.stream().collect(Collectors.toMap(CU::cacheId, v -> v));

            Optional<SnapshotMetadata> firstMeta = metas.values().iterator().next()
                .stream()
                .findFirst();

            if (!firstMeta.isPresent()) {
                finishProcess(
                    fut0.rqId,
                    new IllegalArgumentException(OP_REJECT_MSG + "No snapshot metadata read")
                );

                return;
            }

            boolean onlyPrimary = firstMeta.get().onlyPrimary();

            for (Map.Entry<ClusterNode, List<SnapshotMetadata>> entry : metas.entrySet()) {
                dataNodes.add(entry.getKey().id());

                for (SnapshotMetadata meta : entry.getValue()) {
                    assert meta != null : entry.getKey().id();

                    if (snpBltNodes == null)
                        snpBltNodes = new HashSet<>(meta.baselineNodes());

                    reqGrpIds.keySet().removeAll(meta.partitions().keySet());

                    if (onlyPrimary != meta.onlyPrimary()) {
                        finishProcess(
                            fut0.rqId,
                            new IllegalArgumentException(OP_REJECT_MSG + "Only primary value different on nodes")
                        );

                        return;
                    }
                }
            }

            if (snpBltNodes == null) {
                finishProcess(fut0.rqId, new IllegalArgumentException(OP_REJECT_MSG + "No snapshot data " +
                    "has been found [groups=" + reqGrpIds.values() + ", snapshot=" + snpName + ']'));

                return;
            }

            assert reqGrpIds.isEmpty() : "Cache group(s) was not found in the snapshot [groups=" + reqGrpIds.values()
                + ", snapshot=" + snpName + ']';

            Collection<UUID> bltNodes = F.viewReadOnly(ctx.discovery().discoCache().aliveBaselineNodes(), F.node2id());

            SnapshotOperationRequest req = new SnapshotOperationRequest(
                fut0.rqId,
                F.first(dataNodes),
                snpName,
                snpPath,
                cacheGrpNames,
                new HashSet<>(bltNodes),
                false,
                incIdx,
                onlyPrimary,
                false,
                false,
                false
            );

            prepareRestoreProc.start(req.requestId(), req);
        });

        return new IgniteFutureImpl<>(fut0);
    }

    /**
     * Get the name of the snapshot currently being restored
     *
     * @return Name of the snapshot currently being restored or {@code null} if the restore process is not running.
     */
    public @Nullable String restoringSnapshotName() {
        SnapshotRestoreContext opCtx0 = opCtx;

        return opCtx0 == null ? null : opCtx0.snpName;
    }

    /**
     * @param ccfg Cache configuration.
     * @return {@code True} if the cache or group with the specified name is currently being restored.
     */
    public boolean isRestoring(CacheConfiguration<?, ?> ccfg) {
        return isRestoring(ccfg, opCtx);
    }

    /**
     * Check if the cache or group with the specified name is currently being restored from the snapshot.
     * @param opCtx Restoring context.
     * @param ccfg Cache configuration.
     * @return {@code True} if the cache or group with the specified name is currently being restored.
     */
    private boolean isRestoring(CacheConfiguration<?, ?> ccfg, @Nullable SnapshotRestoreContext opCtx) {
        assert ccfg != null;

        if (opCtx == null)
            return false;

        Map<Integer, StoredCacheData> cacheCfgs = opCtx.cfgs;

        String cacheName = ccfg.getName();
        String grpName = ccfg.getGroupName();

        int cacheId = CU.cacheId(cacheName);

        if (cacheCfgs.containsKey(cacheId))
            return true;

        for (File grpDir : opCtx.dirs) {
            String locGrpName = cacheName(grpDir);

            if (grpName != null) {
                if (cacheName.equals(locGrpName))
                    return true;

                if (CU.cacheId(locGrpName) == CU.cacheId(grpName))
                    return true;
            }
            else if (CU.cacheId(locGrpName) == cacheId)
                return true;
        }

        return false;
    }

    /**
     * @param reqId Request ID.
     * @return Server nodes on which a successful start of the cache(s) is required, if any of these nodes fails when
     *         starting the cache(s), the whole procedure is rolled back.
     */
    public Set<UUID> cacheStartRequiredAliveNodes(IgniteUuid reqId) {
        SnapshotRestoreContext opCtx0 = opCtx;

        if (opCtx0 == null || !reqId.globalId().equals(opCtx0.reqId))
            return Collections.emptySet();

        return new HashSet<>(opCtx0.nodes());
    }

    /**
     * Finish local cache group restore process.
     *
     * @param reqId Request ID.
     * @param err Error, if any.
     */
    private void finishProcess(UUID reqId, @Nullable Throwable err) {
        if (err != null)
            log.error(OP_FAILED_MSG + " [reqId=" + reqId + "].", err);
        else if (log.isInfoEnabled())
            log.info(OP_FINISHED_MSG + " [reqId=" + reqId + "].");

        SnapshotRestoreContext opCtx0 = opCtx;
        SnapshotRestoreContext lastOpCtx0 = lastOpCtx;

        long endTime = U.currentTimeMillis();

        if (opCtx0 != null && reqId.equals(opCtx0.reqId)) {
            opCtx = null;

            opCtx0.endTime = endTime;
        }

        // Actual operation context may not be assigned because some previous checks failed. The last operation context
        // is assigned before the preparation to keep all operation statuses including failures of the preceding checks.
        // @See #prepare(SnapshotOperationRequest).
        if (lastOpCtx0 != opCtx0 && reqId.equals(lastOpCtx0.reqId))
            lastOpCtx0.endTime = endTime;

        synchronized (this) {
            ClusterSnapshotFuture fut0 = fut;

            if (fut0 != null && reqId.equals(fut0.rqId)) {
                fut = null;

                ctx.pools().getSystemExecutorService().submit(() -> fut0.onDone(null, err));
            }
        }
    }

    /**
     * Node left callback.
     *
     * @param leftNodeId Left node ID.
     */
    public void onNodeLeft(UUID leftNodeId) {
        SnapshotRestoreContext opCtx0 = opCtx;

        if (opCtx0 != null && opCtx0.nodes().contains(leftNodeId)) {
            opCtx0.err.compareAndSet(null, new ClusterTopologyCheckedException(OP_REJECT_MSG +
                "Required node has left the cluster [nodeId=" + leftNodeId + ']'));
        }
    }

    /**
     * Cancel the currently running local restore procedure.
     *
     * @param reqId Snapshot operation request ID.
     * @param snpName Snapshot name.
     * @return Future that will be finished when process the process is complete. The result of this future will be
     * {@code false} if the restore process with the specified snapshot name is not running at all.
     */
    public IgniteFuture<Boolean> cancel(UUID reqId, @Deprecated String snpName) {
        assert (reqId == null && snpName != null) || (reqId != null && snpName == null);

        IgniteCheckedException reason = new IgniteCheckedException("Operation has been canceled by the user.");
        SnapshotRestoreContext opCtx0;
        ClusterSnapshotFuture fut0 = null;

        synchronized (this) {
            opCtx0 = opCtx;

            if (fut != null && (fut.rqId.equals(reqId) || fut.name.equals(snpName))) {
                fut0 = fut;

                fut0.interruptEx = reason;
            }
        }

        boolean ctxStop = opCtx0 != null && (opCtx0.reqId.equals(reqId) || opCtx0.snpName.equals(snpName));

        if (ctxStop)
            interrupt(opCtx0, reason);

        return fut0 == null ? new IgniteFinishedFutureImpl<>(ctxStop) :
            new IgniteFutureImpl<>(fut0.chain(() -> true));
    }

    /**
     * Interrupt the currently running local restore procedure.
     *
     * @param reason Interruption reason.
     */
    public void interrupt(IgniteCheckedException reason) {
        SnapshotRestoreContext opCtx0 = opCtx;

        if (opCtx0 != null)
            interrupt(opCtx0, reason);
    }

    /**
     * Interrupt the currently running local restore procedure.
     *
     * @param opCtx Snapshot restore operation context.
     * @param reason Interruption reason.
     */
    private void interrupt(SnapshotRestoreContext opCtx, IgniteCheckedException reason) {
        opCtx.err.compareAndSet(null, reason);

        IgniteFuture<?> stopFut;

        synchronized (this) {
            stopFut = opCtx.stopFut;
        }

        if (stopFut != null)
            stopFut.get();
    }

    /**
     * Ensures that a cache with the specified name does not exist locally.
     *
     * @param name Cache name.
     */
    private void ensureCacheAbsent(String name) {
        int id = CU.cacheId(name);

        if (ctx.cache().cacheGroupDescriptors().containsKey(id) || ctx.cache().cacheDescriptor(id) != null) {
            throw new IgniteIllegalStateException("Cache \"" + name +
                "\" should be destroyed manually before perform restore operation.");
        }
    }

    /**
     * @param req Request to prepare cache group restore from the snapshot.
     * @return Result future.
     */
    private IgniteInternalFuture<SnapshotRestoreOperationResponse> prepare(SnapshotOperationRequest req) {
        if (ctx.clientNode())
            return new GridFinishedFuture<>();

        if (log.isInfoEnabled()) {
            log.info("Starting local snapshot prepare restore operation" +
                " [reqId=" + req.requestId() +
                ", snapshot=" + req.snapshotName() +
                ", caches=" + req.groups() + ']');
        }

        SnapshotRestoreContext opCtx0 = new SnapshotRestoreContext(req);

        try {
            if (opCtx != null) {
                throw new IgniteCheckedException(OP_REJECT_MSG +
                    "The previous snapshot restore operation was not completed.");
            }

            lastOpCtx = opCtx0;

            DiscoveryDataClusterState state = ctx.state().clusterState();
            IgniteSnapshotManager snpMgr = ctx.cache().context().snapshotMgr();

            if (state.state() != ClusterState.ACTIVE || state.transition())
                throw new IgniteCheckedException(OP_REJECT_MSG + "The cluster should be active.");

            if (snpMgr.isSnapshotCreating())
                throw new IgniteCheckedException(OP_REJECT_MSG + "A cluster snapshot operation is in progress.");

            if (ctx.encryption().isMasterKeyChangeInProgress()) {
                return new GridFinishedFuture<>(new IgniteCheckedException(OP_REJECT_MSG + "Master key changing " +
                    "process is not finished yet."));
            }

            if (ctx.encryption().reencryptionInProgress()) {
                return new GridFinishedFuture<>(new IgniteCheckedException(OP_REJECT_MSG + "Caches re-encryption " +
                    "process is not finished yet."));
            }

            for (UUID nodeId : req.nodes()) {
                ClusterNode node = ctx.discovery().node(nodeId);

                if (node == null || !CU.baselineNode(node, state) || !ctx.discovery().alive(node)) {
                    throw new IgniteCheckedException(
                        OP_REJECT_MSG + "Required node has left the cluster [nodeId-" + nodeId + ']');
                }
            }

            List<SnapshotMetadata> locMetas = snpMgr.readSnapshotMetadatas(req.snapshotFileTree());

            enrichContext(opCtx0, req, locMetas);

            // Ensure that shared cache groups has no conflicts.
            for (StoredCacheData cfg : opCtx0.cfgs.values()) {
                ensureCacheAbsent(cfg.config().getName());

                if (!F.isEmpty(cfg.config().getGroupName()))
                    ensureCacheAbsent(cfg.config().getGroupName());
            }

            if (ctx.isStopping())
                throw new NodeStoppingException("The node is stopping: " + ctx.localNodeId());

            synchronized (this) {
                ClusterSnapshotFuture fut0 = fut;

                if (fut0 != null)
                    opCtx0.errHnd.accept(fut0.interruptEx);

                opCtx = opCtx0;
            }

            return new GridFinishedFuture<>(new SnapshotRestoreOperationResponse(opCtx0.cfgs.values(), locMetas));
        }
        catch (Exception e) {
            opCtx0.errHnd.accept(e);

            log.error("Unable to restore cache group(s) from the snapshot " +
                "[reqId=" + req.requestId() + ", snapshot=" + req.snapshotName() + ']', e);

            return new GridFinishedFuture<>(e);
        }
    }

    /**
     * @param curOpCtx Restore operation context to enrich.
     * @param req Request to prepare cache group restore from the snapshot.
     * @param metas Local snapshot metadatas.
     * @throws IgniteCheckedException If failed.
     */
    private void enrichContext(
        SnapshotRestoreContext curOpCtx,
        SnapshotOperationRequest req,
        Collection<SnapshotMetadata> metas
    ) throws IgniteCheckedException {
        assert req.requestId().equals(curOpCtx.reqId);

        GridCacheSharedContext<?, ?> cctx = ctx.cache().context();

        if (F.isEmpty(metas))
            return;

        if (F.first(metas).pageSize() != cctx.database().pageSize()) {
            throw new IgniteCheckedException("Incompatible memory page size " +
                "[snapshotPageSize=" + F.first(metas).pageSize() +
                ", local=" + cctx.database().pageSize() +
                ", snapshot=" + req.snapshotName() +
                ", nodeId=" + cctx.localNodeId() + ']');
        }

        Map<String, StoredCacheData> cfgsByName = new HashMap<>();
        GridLocalConfigManager locCfgMgr = cctx.cache().configManager();

        // Collect the cache configurations and prepare a temporary directory for copying files.
        // Metastorage can be restored only manually by directly copying files.
        for (SnapshotMetadata meta : metas) {
            List<File> cacheDirs = cctx.snapshotMgr().snapshotCacheDirectories(
<<<<<<< HEAD
                meta.consistentId(),
                meta.folderName(),
                req.snapshotName(),
                req.snapshotPath(),
                f -> !METASTORAGE_DIR_NAME.equals(f.getName())
=======
                req.snapshotName(),
                req.snapshotPath(),
                meta.folderName(),
                meta.consistentId(),
                name -> !METASTORAGE_CACHE_NAME.equals(name)
>>>>>>> 7c1cedcc
            );

            for (File snpCacheDir : cacheDirs) {
                String grpName = cacheName(snpCacheDir);

                if (!F.isEmpty(req.groups()) && !req.groups().contains(grpName))
                    continue;

                File cacheDir = ft.cacheStorage(snpCacheDir.getName());

                if (cacheDir.exists()) {
                    if (!cacheDir.isDirectory()) {
                        throw new IgniteCheckedException("Unable to restore cache group, file with required directory " +
                            "name already exists [group=" + grpName + ", file=" + cacheDir + ']');
                    }

                    if (cacheDir.list().length > 0) {
                        throw new IgniteCheckedException("Unable to restore cache group - directory is not empty. " +
                            "Cache group should be destroyed manually before perform restore operation " +
                            "[group=" + grpName + ", dir=" + cacheDir + ']');
                    }

                    if (!cacheDir.delete()) {
                        throw new IgniteCheckedException("Unable to remove empty cache directory " +
                            "[group=" + grpName + ", dir=" + cacheDir + ']');
                    }
                }

                File tmpCacheDir = ft.tmpCacheStorage(cacheDir.getName());

                if (tmpCacheDir.exists()) {
                    throw new IgniteCheckedException("Unable to restore cache group, temp directory already exists " +
                        "[group=" + grpName + ", dir=" + tmpCacheDir + ']');
                }

                locCfgMgr.readCacheGroupCaches(snpCacheDir, cfgsByName);
            }
        }

        curOpCtx.cfgs =
            cfgsByName.values().stream().collect(Collectors.toMap(v -> CU.cacheId(v.config().getName()), v -> v));
    }

    /**
     * @param reqId Request ID.
     * @param res Results.
     * @param errs Errors.
     */
    private void finishPrepare(UUID reqId, Map<UUID, SnapshotRestoreOperationResponse> res, Map<UUID, Throwable> errs) {
        if (ctx.clientNode())
            return;

        SnapshotRestoreContext opCtx0 = opCtx;

        Throwable failure = F.first(errs.values());

        assert opCtx0 != null || failure != null : "Context has not been created on the node " + ctx.localNodeId();

        if (opCtx0 == null || !reqId.equals(opCtx0.reqId)) {
            finishProcess(reqId, failure);

            return;
        }

        if (failure == null)
            failure = checkNodeLeft(opCtx0.nodes(), res.keySet());

        // Context has been created - should rollback changes cluster-wide.
        if (failure != null) {
            opCtx0.errHnd.accept(failure);

            finishProcess(reqId, failure);

            return;
        }

        Map<Integer, StoredCacheData> globalCfgs = new HashMap<>();

        for (Map.Entry<UUID, SnapshotRestoreOperationResponse> e : res.entrySet()) {
            if (e.getValue().ccfgs != null) {
                for (StoredCacheData cacheData : e.getValue().ccfgs) {
                    globalCfgs.put(CU.cacheId(cacheData.config().getName()), cacheData);

                    opCtx0.dirs.add(ft.cacheStorage(cacheData.config()));
                }
            }

            if (!F.isEmpty(e.getValue().metas)) {
                e.getValue().metas.stream().filter(SnapshotMetadata::hasCompressedGroups)
                    .forEach(meta -> meta.cacheGroupIds().stream().filter(meta::isGroupWithCompression)
                        .forEach(opCtx0::addCompressedGroup));
            }

            opCtx0.metasPerNode.put(e.getKey(), new ArrayList<>(e.getValue().metas));
        }

        opCtx0.cfgs = globalCfgs;

        if (U.isLocalNodeCoordinator(ctx.discovery()))
            preloadProc.start(reqId, reqId);
    }

    /**
     * @param ccfg Cache configuration.
     * @param cache Discovery cache.
     * @return Map of affinity per each cache group.
     */
    private static GridAffinityAssignmentCache calculateAffinity(
        GridKernalContext ctx,
        CacheConfiguration<?, ?> ccfg,
        DiscoCache cache
    ) {
        GridAffinityAssignmentCache affCache = GridAffinityAssignmentCache.create(ctx, ccfg.getAffinity(), ccfg);

        affCache.calculate(cache.version(), null, cache);

        return affCache;
    }

    /**
     * @param metas List of snapshot metadata to check.
     * @param grpId Group id.
     * @param parts Set of partitions to search for.
     * @return Snapshot metadata which contains a full set of given partitions or {@code null} the otherwise.
     */
    private static @Nullable SnapshotMetadata findMetadataWithSamePartitions(
        List<SnapshotMetadata> metas,
        int grpId,
        Set<Integer> parts
    ) {
        assert !F.isEmpty(parts) && !parts.contains(INDEX_PARTITION) : parts;

        // Try to copy everything right from the single snapshot part.
        for (SnapshotMetadata meta : metas) {
            Set<Integer> grpParts = meta.partitions().get(grpId);
            Set<Integer> grpWoIdx = grpParts == null ? Collections.emptySet() : new HashSet<>(grpParts);

            grpWoIdx.remove(INDEX_PARTITION);

            if (grpWoIdx.equals(parts))
                return meta;
        }

        return null;
    }

    /**
     * @param reqId Request id.
     * @return Future which will be completed when the preload ends.
     */
    private IgniteInternalFuture<Boolean> preload(UUID reqId) {
        if (ctx.clientNode())
            return new GridFinishedFuture<>();

        SnapshotRestoreContext opCtx0 = opCtx;
        GridFutureAdapter<Boolean> retFut = new GridFutureAdapter<>();

        if (opCtx0 == null)
            return new GridFinishedFuture<>(new IgniteCheckedException("Snapshot restore process has incorrect restore state: " + reqId));

        if (opCtx0.dirs.isEmpty())
            return new GridFinishedFuture<>();

        try {
            if (ctx.isStopping())
                throw new NodeStoppingException("Node is stopping: " + ctx.localNodeId());

            Set<SnapshotMetadata> allMetas =
                opCtx0.metasPerNode.values().stream().flatMap(List::stream).collect(Collectors.toSet());

            IgniteSnapshotManager snpMgr = ctx.cache().context().snapshotMgr();

            synchronized (this) {
                opCtx0.stopFut = new IgniteFutureImpl<>(retFut.chain(() -> null));
            }

            if (log.isInfoEnabled()) {
                log.info("Starting snapshot preload operation to restore cache groups " +
                    "[reqId=" + reqId +
                    ", snapshot=" + opCtx0.snpName +
                    ", caches=" + F.transform(opCtx0.dirs, NodeFileTree::cacheName) + ']');
            }

            CompletableFuture<Void> metaFut = ctx.localNodeId().equals(opCtx0.opNodeId) ?
                CompletableFuture.runAsync(
                    () -> {
                        try {
                            SnapshotMetadata meta = F.first(opCtx0.metasPerNode.get(opCtx0.opNodeId));

                            SnapshotFileTree sft
                                = new SnapshotFileTree(ctx, opCtx0.snpName, opCtx0.snpPath, meta.folderName(), meta.consistentId());

                            NodeFileTree metaFt = opCtx0.incIdx > 0
                                ? sft.incrementalSnapshotFileTree(opCtx0.incIdx)
                                : sft;

                            ctx.cacheObjects().updateMetadata(metaFt.binaryMeta(), opCtx0.stopChecker);

                            restoreMappings(metaFt.marshaller(), opCtx0.stopChecker);
                        }
                        catch (Throwable t) {
                            log.error("Unable to perform metadata update operation for the cache groups restore process", t);

                            opCtx0.errHnd.accept(t);
                        }
                    }, snpMgr.snapshotExecutorService()) : CompletableFuture.completedFuture(null);

            Map<String, GridAffinityAssignmentCache> affCache = new HashMap<>();

            for (StoredCacheData data : opCtx0.cfgs.values()) {
                affCache.computeIfAbsent(CU.cacheOrGroupName(data.config()),
                    grp -> calculateAffinity(ctx, data.config(), ctx.discovery().discoCache()));
            }

            Map<Integer, Set<PartitionRestoreFuture>> allParts = new HashMap<>();
            Map<Integer, Set<PartitionRestoreFuture>> rmtLoadParts = new HashMap<>();
            ClusterNode locNode = ctx.cache().context().localNode();
            List<SnapshotMetadata> locMetas = opCtx0.metasPerNode.get(locNode.id());
            Map<Integer, String> cacheGrpNames = new HashMap<>();

            // First preload everything from the local node.
            for (File dir : opCtx0.dirs) {
                String cacheOrGrpName = cacheName(dir);
                int grpId = CU.cacheId(cacheOrGrpName);

                if (log.isInfoEnabled())
                    cacheGrpNames.put(grpId, cacheOrGrpName);

                File tmpCacheDir = ft.tmpCacheStorage(dir.getName());

                tmpCacheDir.mkdir();

                Set<PartitionRestoreFuture> leftParts;

                // Partitions contained in the snapshot.
                Set<Integer> availParts = new HashSet<>();

                for (SnapshotMetadata meta : allMetas) {
                    Set<Integer> parts = meta.partitions().get(grpId);

                    if (parts != null)
                        availParts.addAll(parts);
                }

                List<List<ClusterNode>> assignment = affCache.get(cacheOrGrpName).idealAssignment().assignment();

                Set<PartitionRestoreFuture> partFuts = availParts
                    .stream()
                    .filter(p -> p != INDEX_PARTITION && assignment.get(p).contains(locNode))
                    .map(p -> new PartitionRestoreFuture(p, opCtx0.processedParts))
                    .collect(Collectors.toSet());

                allParts.put(grpId, partFuts);
                rmtLoadParts.put(grpId, leftParts = new HashSet<>(partFuts));

                if (leftParts.isEmpty())
                    continue;

                SnapshotMetadata full = findMetadataWithSamePartitions(locMetas,
                    grpId,
                    leftParts.stream().map(p -> p.partId).collect(Collectors.toSet()));

                for (SnapshotMetadata meta : full == null ? locMetas : Collections.singleton(full)) {
                    if (leftParts.isEmpty())
                        break;

                    SnapshotFileTree sft
                        = new SnapshotFileTree(ctx, opCtx0.snpName, opCtx0.snpPath, meta.folderName(), meta.consistentId());

                    File snpCacheDir = sft.cacheStorage(dir.getName());

                    leftParts.removeIf(partFut -> {
                        boolean doCopy = ofNullable(meta.partitions().get(grpId))
                            .orElse(Collections.emptySet())
                            .contains(partFut.partId);

                        if (doCopy)
                            copyLocalAsync(opCtx0, snpCacheDir, tmpCacheDir, partFut);

                        return doCopy;
                    });

                    if (meta == full) {
                        assert leftParts.isEmpty() : leftParts;

                        if (log.isInfoEnabled()) {
                            log.info("The snapshot was taken on the same cluster topology. The index will be copied to " +
                                "restoring cache group if necessary [reqId=" + reqId + ", snapshot=" + opCtx0.snpName +
                                ", dir=" + dir.getName() + ']');
                        }

                        if (sft.partitionFile(dir.getName(), INDEX_PARTITION).exists()) {
                            PartitionRestoreFuture idxFut;

                            allParts.computeIfAbsent(grpId, g -> new HashSet<>())
                                .add(idxFut = new PartitionRestoreFuture(INDEX_PARTITION, opCtx0.processedParts));

                            copyLocalAsync(opCtx0, snpCacheDir, tmpCacheDir, idxFut);
                        }
                    }
                }
            }

            // Load other partitions from remote nodes.
            List<PartitionRestoreFuture> rmtAwaitParts = rmtLoadParts.values().stream()
                .flatMap(Collection::stream)
                .collect(Collectors.toList());

            // This is necessary for sending only one partitions request per each cluster node.
            Map<UUID, Map<Integer, Set<Integer>>> snpAff = snapshotAffinity(
                opCtx0.metasPerNode.entrySet()
                    .stream()
                    .filter(e -> !e.getKey().equals(ctx.localNodeId()))
                    .collect(Collectors.toMap(Map.Entry::getKey, Map.Entry::getValue)),
                (grpId, partId) -> rmtLoadParts.get(grpId) != null &&
                    rmtLoadParts.get(grpId).remove(new PartitionRestoreFuture(partId, opCtx0.processedParts)));

            try {
                for (Map.Entry<UUID, Map<Integer, Set<Integer>>> m : snpAff.entrySet()) {
                    if (log.isInfoEnabled()) {
                        log.info("Trying to request partitions from remote node " +
                            "[reqId=" + reqId +
                            ", snapshot=" + opCtx0.snpName +
                            ", nodeId=" + m.getKey() +
                            ", grpParts=" + partitionsMapToString(m.getValue(), cacheGrpNames) + "]");
                    }

                    ctx.cache().context().snapshotMgr()
                        .requestRemoteSnapshotFiles(m.getKey(),
                            opCtx0.reqId,
                            opCtx0.snpName,
                            opCtx0.snpPath,
                            m.getValue(),
                            opCtx0.stopChecker,
                            (snpFile, t) -> {
                                if (opCtx0.stopChecker.getAsBoolean()) {
                                    completeListExceptionally(
                                        rmtAwaitParts,
                                        new IgniteInterruptedException("Snapshot remote operation request cancelled.")
                                    );

                                    return;
                                }

                                if (t != null) {
                                    opCtx0.errHnd.accept(t);
                                    completeListExceptionally(rmtAwaitParts, t);

                                    return;
                                }

                                int grpId = CU.cacheId(NodeFileTree.tmpDirCacheName(snpFile.getParentFile()));
                                int partId = partId(snpFile);

                                PartitionRestoreFuture partFut = F.find(allParts.get(grpId), null,
                                    fut -> fut.partId == partId);

                                assert partFut != null : snpFile.getAbsolutePath();

                                if (!opCtx0.isGroupCompressed(grpId)) {
                                    partFut.complete(snpFile.toPath());

                                    return;
                                }

                                CompletableFuture.runAsync(
                                    () -> {
                                        try {
                                            punchHole(grpId, partId, snpFile);

                                            partFut.complete(snpFile.toPath());
                                        }
                                        catch (Throwable t0) {
                                            opCtx0.errHnd.accept(t0);

                                            completeListExceptionally(rmtAwaitParts, t0);
                                        }
                                    },
                                    snpMgr.snapshotExecutorService()
                                );
                            });
                }
            }
            catch (IgniteCheckedException e) {
                opCtx0.errHnd.accept(e);
                completeListExceptionally(rmtAwaitParts, e);
            }

            List<PartitionRestoreFuture> allPartFuts = allParts.values().stream().flatMap(Collection::stream)
                .collect(Collectors.toList());

            int size = allPartFuts.size();

            opCtx0.totalParts = size;

            CompletableFuture.allOf(allPartFuts.toArray(new CompletableFuture[size]))
                .runAfterBothAsync(metaFut, () -> {
                    try {
                        if (opCtx0.stopChecker.getAsBoolean())
                            throw new IgniteInterruptedException("The operation has been stopped on temporary directory switch.");

                        for (File src : opCtx0.dirs)
                            Files.move(ft.tmpCacheStorage(src.getName()).toPath(), src.toPath(), StandardCopyOption.ATOMIC_MOVE);
                    }
                    catch (IOException e) {
                        throw new IgniteException(e);
                    }
                }, snpMgr.snapshotExecutorService())
                .whenComplete((r, t) -> opCtx0.errHnd.accept(t))
                .whenComplete((res, t) -> {
                    Throwable t0 = ofNullable(opCtx0.err.get()).orElse(t);

                    if (t0 == null)
                        retFut.onDone(true);
                    else {
                        log.error("Unable to restore cache group(s) from a snapshot " +
                            "[reqId=" + opCtx.reqId + ", snapshot=" + opCtx.snpName + ']', t0);

                        retFut.onDone(t0);
                    }
                });
        }
        catch (Exception ex) {
            opCtx0.errHnd.accept(ex);

            retFut.onDone(ex);
        }

        return retFut;
    }

    /** Restore registered mappings for user classes. */
    private void restoreMappings(File marshallerDir, BooleanSupplier stopChecker) throws IgniteCheckedException {
        File[] mappings = marshallerDir.listFiles(NodeFileTree::notTmpFile);

        if (mappings == null)
            throw new IgniteException("Failed to list marshaller directory [dir=" + marshallerDir + ']');

        for (File map: mappings) {
            if (stopChecker.getAsBoolean())
                return;

            if (Thread.interrupted())
                throw new IgniteInterruptedCheckedException("Thread has been interrupted.");

            String fileName = map.getName();

            int typeId = NodeFileTree.mappedTypeId(fileName);
            byte platformId = BinaryUtils.mappedFilePlatformId(fileName);

            BinaryContext binCtx = ((CacheObjectBinaryProcessorImpl)ctx.cacheObjects()).binaryContext();

            binCtx.registerUserClassName(typeId, BinaryUtils.readMapping(map), false, false, platformId);
        }
    }

    /**
     * @param reqId Request ID.
     * @param res Results.
     * @param errs Errors.
     */
    private void finishPreload(UUID reqId, Map<UUID, Boolean> res, Map<UUID, Throwable> errs) {
        if (ctx.clientNode())
            return;

        SnapshotRestoreContext opCtx0 = opCtx;

        Throwable failure = errs.values().stream().findFirst().
            orElse(checkNodeLeft(opCtx0.nodes(), res.keySet()));

        opCtx0.errHnd.accept(failure);

        if (failure != null) {
            if (U.isLocalNodeCoordinator(ctx.discovery()))
                rollbackRestoreProc.start(reqId, reqId);

            return;
        }

        if (U.isLocalNodeCoordinator(ctx.discovery()))
            cacheStartProc.start(reqId, reqId);
    }

    /**
     * @param reqId Request ID.
     * @return Result future.
     */
    private IgniteInternalFuture<Boolean> cacheStart(UUID reqId) {
        if (ctx.clientNode())
            return new GridFinishedFuture<>();

        SnapshotRestoreContext opCtx0 = opCtx;

        Throwable err = opCtx0.err.get();

        if (err != null)
            return new GridFinishedFuture<>(err);

        if (!U.isLocalNodeCoordinator(ctx.discovery()))
            return new GridFinishedFuture<>();

        Collection<StoredCacheData> ccfgs = opCtx0.cfgs.values();

        if (log.isInfoEnabled()) {
            log.info("Starting restored caches " +
                "[reqId=" + opCtx0.reqId + ", snapshot=" + opCtx0.snpName +
                ", caches=" + F.viewReadOnly(ccfgs, c -> c.config().getName()) + ']');
        }

        // We set the topology node IDs required to successfully start the cache, if any of the required nodes leave
        // the cluster during the cache startup, the whole procedure will be rolled back.
        return ctx.cache().dynamicStartCachesByStoredConf(ccfgs, true, true, false,
            IgniteUuid.fromUuid(reqId));
    }

    /**
     * @param reqId Request ID.
     * @param res Results.
     * @param errs Errors.
     */
    private void finishCacheStart(UUID reqId, Map<UUID, Boolean> res, Map<UUID, Throwable> errs) {
        if (ctx.clientNode())
            return;

        SnapshotRestoreContext opCtx0 = opCtx;

        Throwable failure = errs.values().stream().findFirst().
            orElse(checkNodeLeft(opCtx0.nodes(), res.keySet()));

        if (failure == null) {
            if (opCtx0.incIdx > 0) {
                if (U.isLocalNodeCoordinator(ctx.discovery()))
                    incSnpRestoreProc.start(reqId, reqId);

                return;
            }

            finishProcess(reqId, null);

            return;
        }

        opCtx0.err.compareAndSet(null, failure);

        if (U.isLocalNodeCoordinator(ctx.discovery()))
            cacheStopProc.start(reqId, reqId);
    }

    /**
     * @param reqId Request ID.
     * @return Result future.
     */
    private IgniteInternalFuture<Boolean> cacheStop(UUID reqId) {
        if (!U.isLocalNodeCoordinator(ctx.discovery()))
            return new GridFinishedFuture<>();

        assert opCtx.reqId == reqId;

        SnapshotRestoreContext opCtx0 = opCtx;

        Collection<String> stopCaches = opCtx0.cfgs.values()
            .stream()
            .map(c -> c.config().getName())
            .collect(Collectors.toSet());

        if (log.isInfoEnabled())
            log.info("Stopping caches [reqId=" + reqId + ", caches=" + stopCaches + ']');

        // Skip deleting cache files as they will be removed during rollback.
        return ctx.cache().dynamicDestroyCaches(stopCaches, false, false)
            .chain(fut -> {
                if (fut.error() != null)
                    throw F.wrap(fut.error());
                else
                    return true;
            });
    }

    /**
     * @param reqId Request ID.
     * @param res Results.
     * @param errs Errors.
     */
    private void finishCacheStop(UUID reqId, Map<UUID, Boolean> res, Map<UUID, Throwable> errs) {
        if (ctx.clientNode())
            return;

        if (!errs.isEmpty()) {
            SnapshotRestoreContext opCtx0 = opCtx;

            log.error("Failed to stop caches during a snapshot rollback routine [reqId=" + opCtx0.reqId + ", err=" + errs + ']');
        }

        if (U.isLocalNodeCoordinator(ctx.discovery()))
            rollbackRestoreProc.start(reqId, reqId);
    }

    /**
     * Inits restoring incremental snapshot.
     *
     * @param reqId Request ID.
     * @return Result future.
     */
    private IgniteInternalFuture<Boolean> incrementalSnapshotRestore(UUID reqId) {
        SnapshotRestoreContext opCtx0 = opCtx;

        if (ctx.clientNode() || opCtx0 == null || !opCtx0.nodes().contains(ctx.localNodeId()))
            return new GridFinishedFuture<>();

        if (log.isInfoEnabled()) {
            log.info("Starting incremental snapshot restore operation " +
                "[reqId=" + opCtx0.reqId + ", snpName=" + opCtx0.snpName + ", incrementIndex=" + opCtx0.incIdx +
                ", caches=" + F.viewReadOnly(opCtx0.cfgs, c -> c.config().getName()) + ']');
        }

        GridFutureAdapter<Boolean> res = new GridFutureAdapter<>();

        ctx.pools().getSnapshotExecutorService().submit(() -> {
            try {
                Set<Integer> cacheIds = opCtx0.cfgs.keySet();

                walEnabled(false, cacheIds);

                restoreIncrementalSnapshot(cacheIds);

                walEnabled(true, cacheIds);

                CheckpointProgress cp = ctx.cache().context().database()
                    .forceNewCheckpoint("Incremental snapshot restored.", (fut) -> {
                        if (fut.error() != null)
                            res.onDone(fut.error());
                        else
                            res.onDone(true);
                    });

                if (cp == null)
                    res.onDone(new IgniteCheckedException("Node is stopping."));
            }
            catch (Throwable e) {
                res.onDone(e);
            }
        });

        return res;
    }

    /**
     * Restore incremental snapshot.
     */
    private void restoreIncrementalSnapshot(Set<Integer> cacheIds) throws IgniteCheckedException, IOException {
        SnapshotRestoreContext opCtx0 = opCtx;

        IncrementalSnapshotProcessor incSnpProc = new IncrementalSnapshotProcessor(
            ctx.cache().context(), new SnapshotFileTree(ctx, opCtx0.snpName, opCtx0.snpPath), opCtx0.incIdx, cacheIds
        ) {
            @Override void totalWalSegments(int segCnt) {
                opCtx0.totalWalSegments = segCnt;
            }

            @Override void processedWalSegments(int segCnt) {
                opCtx0.processedWalSegments = segCnt;
            }

            @Override void initWalEntries(LongAdder entriesCnt) {
                opCtx0.processedWalEntries = entriesCnt;
            }
        };

        CacheStripedExecutor exec = new CacheStripedExecutor(ctx.pools().getStripedExecutorService());

        long start = U.currentTimeMillis();

        incSnpProc.process(e -> {
            GridCacheContext<?, ?> cacheCtx = ctx.cache().context().cacheContext(e.cacheId());
            GridCacheDatabaseSharedManager dbMgr = (GridCacheDatabaseSharedManager)ctx.cache().context().database();

            exec.submit(() -> {
                try {
                    applyDataEntry(dbMgr, cacheCtx, e);
                }
                catch (IgniteCheckedException err) {
                    U.error(log, "Failed to apply data entry [entry=" + e + ']');

                    exec.onError(err);
                }
            }, cacheCtx.groupId(), e.partitionId());
        }, null);

        exec.awaitApplyComplete();

        // Close partition counter gaps that can exists due to some transactions excluded from incremental snapshot.
        for (int cacheId: cacheIds) {
            GridCacheContext<?, ?> cacheCtx = ctx.cache().context().cacheContext(cacheId);

            for (int part = 0; part < cacheCtx.topology().partitions(); part++) {
                int partId = part;

                exec.submit(() -> {
                    GridDhtLocalPartition locPart = cacheCtx.topology().localPartition(partId);

                    if (locPart != null)
                        locPart.finalizeUpdateCounters();
                }, cacheCtx.groupId(), part);
            }
        }

        exec.awaitApplyComplete();

        if (log.isInfoEnabled()) {
            log.info("Finished restore incremental snapshot [snpName=" + opCtx0.snpName + ", incrementIndex=" + opCtx0.incIdx +
                ", id=" + opCtx0.reqId + ", updatesApplied=" + opCtx0.processedWalEntries.longValue() +
                ", time=" + (U.currentTimeMillis() - start) + " ms]");
        }
    }

    /**
     * Enable or disable WAL while restoring incremental snapshot.
     *
     * @param enabled Enable or disable WAL for caches.
     * @param cacheIds Restoring cache IDs.
     */
    private void walEnabled(boolean enabled, Set<Integer> cacheIds) {
        for (Integer cacheId: cacheIds) {
            int grpId = ctx.cache().cacheDescriptor(cacheId).groupId();

            CacheGroupContext grp = ctx.cache().cacheGroup(grpId);

            assert grp != null : "cacheId=" + cacheId + " grpId=" + grpId;

            grp.localWalEnabled(enabled, false);

            if (!enabled)
                ctx.cache().context().database().lastCheckpointInapplicableForWalRebalance(grpId);
        }
    }

    /**
     * @param dbMgr Database manager.
     * @param cacheCtx Cache context to apply an update.
     * @param dataEntry Data entry to apply.
     * @throws IgniteCheckedException If failed to apply entry.
     */
    private void applyDataEntry(
        GridCacheDatabaseSharedManager dbMgr,
        GridCacheContext<?, ?> cacheCtx,
        DataEntry dataEntry
    ) throws IgniteCheckedException {
        int partId = dataEntry.partitionId();

        if (partId == -1) {
            U.warn(log, "Partition isn't set for read data entry [entry=" + dataEntry + ']');

            partId = cacheCtx.affinity().partition(dataEntry.key());
        }

        // Local partitions has already created after caches started.
        GridDhtLocalPartition locPart = cacheCtx.topology().localPartition(partId);

        assert locPart != null : "Missed local partition " + partId;

        if (dbMgr.applyDataEntry(cacheCtx, locPart, dataEntry))
            cacheCtx.offheap().dataStore(locPart).updateCounter(dataEntry.partitionCounter() - 1, 1);
    }

    /**
     * @param reqId Request ID.
     * @param res Results.
     * @param errs Errors.
     */
    private void finishIncrementalSnapshotRestore(UUID reqId, Map<UUID, Boolean> res, Map<UUID, Throwable> errs) {
        if (ctx.clientNode())
            return;

        SnapshotRestoreContext opCtx0 = opCtx;

        Throwable failure = errs.values().stream().findFirst().
            orElse(checkNodeLeft(opCtx0.nodes(), res.keySet()));

        if (failure == null) {
            if (fut != null) {  // Call on originated node only.
                Set<String> cacheGrps = opCtx0.cfgs.keySet().stream()
                    .map(cacheId -> CU.cacheOrGroupName(ctx.cache().cacheDescriptor(cacheId).cacheConfiguration()))
                    .collect(Collectors.toSet());

                ctx.cache().context().snapshotMgr()
                    .warnAtomicCachesInIncrementalSnapshot(opCtx0.snpName, opCtx0.incIdx, cacheGrps);
            }

            finishProcess(reqId, null);

            return;
        }

        opCtx0.err.compareAndSet(null, failure);

        if (U.isLocalNodeCoordinator(ctx.discovery()))
            cacheStopProc.start(reqId, reqId);
    }

    /**
     * @param metas Map of snapshot metadata distribution across the cluster.
     * @return Map of cache partitions per each node.
     */
    private static Map<UUID, Map<Integer, Set<Integer>>> snapshotAffinity(
        Map<UUID, List<SnapshotMetadata>> metas,
        BiPredicate<Integer, Integer> filter
    ) {
        Map<UUID, Map<Integer, Set<Integer>>> nodeToSnp = new HashMap<>();

        List<UUID> nodes = new ArrayList<>(metas.keySet());
        Collections.shuffle(nodes);

        Map<UUID, List<SnapshotMetadata>> shuffleMetas = new LinkedHashMap<>();
        nodes.forEach(k -> shuffleMetas.put(k, metas.get(k)));

        for (Map.Entry<UUID, List<SnapshotMetadata>> e : shuffleMetas.entrySet()) {
            UUID nodeId = e.getKey();

            for (SnapshotMetadata meta : ofNullable(e.getValue()).orElse(Collections.emptyList())) {
                Map<Integer, Set<Integer>> parts = ofNullable(meta.partitions()).orElse(Collections.emptyMap());

                for (Map.Entry<Integer, Set<Integer>> metaParts : parts.entrySet()) {
                    for (Integer partId : metaParts.getValue()) {
                        if (filter.test(metaParts.getKey(), partId)) {
                            nodeToSnp.computeIfAbsent(nodeId, n -> new HashMap<>())
                                .computeIfAbsent(metaParts.getKey(), k -> new HashSet<>())
                                .add(partId);
                        }
                    }
                }
            }
        }

        return nodeToSnp;
    }

    /**
     * @param reqNodes Set of required topology nodes.
     * @param respNodes Set of responding topology nodes.
     * @return Error, if no response was received from the required topology node.
     */
    private Exception checkNodeLeft(Collection<UUID> reqNodes, Set<UUID> respNodes) {
        if (!respNodes.containsAll(reqNodes)) {
            Set<UUID> leftNodes = new HashSet<>(reqNodes);

            leftNodes.removeAll(respNodes);

            return new ClusterTopologyCheckedException(OP_REJECT_MSG +
                "Required node has left the cluster [nodeId=" + leftNodes + ']');
        }

        return null;
    }

    /**
     * @param reqId Request ID.
     * @return Result future.
     */
    private IgniteInternalFuture<Boolean> rollback(UUID reqId) {
        if (ctx.clientNode())
            return new GridFinishedFuture<>();

        SnapshotRestoreContext opCtx0 = opCtx;

        if (opCtx0 == null || F.isEmpty(opCtx0.dirs))
            return new GridFinishedFuture<>();

        GridFutureAdapter<Boolean> retFut = new GridFutureAdapter<>();

        synchronized (this) {
            opCtx0.stopFut = new IgniteFutureImpl<>(retFut.chain(() -> null));
        }

        try {
            ctx.cache().context().snapshotMgr().snapshotExecutorService().execute(() -> {
                if (log.isInfoEnabled()) {
                    log.info("Removing restored cache directories [reqId=" + reqId +
                        ", snapshot=" + opCtx0.snpName + ", dirs=" + opCtx0.dirs + ']');
                }

                IgniteCheckedException ex = null;

                for (File cacheDir : opCtx0.dirs) {
                    File tmpCacheDir = ft.tmpCacheStorage(cacheDir.getName());

                    if (tmpCacheDir.exists() && !U.delete(tmpCacheDir)) {
                        log.error("Unable to perform rollback routine completely, cannot remove temp directory " +
                            "[reqId=" + reqId + ", snapshot=" + opCtx0.snpName + ", dir=" + tmpCacheDir + ']');

                        ex = new IgniteCheckedException("Unable to remove temporary cache directory " + cacheDir);
                    }

                    if (cacheDir.exists() && !U.delete(cacheDir)) {
                        log.error("Unable to perform rollback routine completely, cannot remove cache directory " +
                            "[reqId=" + reqId + ", snapshot=" + opCtx0.snpName + ", dir=" + cacheDir + ']');

                        ex = new IgniteCheckedException("Unable to remove cache directory " + cacheDir);
                    }
                }

                if (ex != null)
                    retFut.onDone(ex);
                else
                    retFut.onDone(true);
            });
        }
        catch (RejectedExecutionException e) {
            log.error("Unable to perform rollback routine, task has been rejected " +
                "[reqId=" + reqId + ", snapshot=" + opCtx0.snpName + ']');

            retFut.onDone(e);
        }

        return retFut;
    }

    /**
     * @param reqId Request ID.
     * @param res Results.
     * @param errs Errors.
     */
    private void finishRollback(UUID reqId, Map<UUID, Boolean> res, Map<UUID, Throwable> errs) {
        if (ctx.clientNode())
            return;

        if (!errs.isEmpty()) {
            log.warning("Some nodes were unable to complete the rollback routine completely, check the local log " +
                "files for more information [nodeIds=" + errs.keySet() + ']');
        }

        SnapshotRestoreContext opCtx0 = opCtx;

        if (!res.keySet().containsAll(opCtx0.nodes())) {
            Set<UUID> leftNodes = new HashSet<>(opCtx0.nodes());

            leftNodes.removeAll(res.keySet());

            log.warning("Some of the nodes left the cluster and were unable to complete the rollback" +
                " operation [reqId=" + reqId + ", snapshot=" + opCtx0.snpName + ", node(s)=" + leftNodes + ']');
        }

        finishProcess(reqId, opCtx0.err.get());
    }

    /**
     * @param opCtx Snapshot operation context.
     * @param srcDir Snapshot directory to copy from.
     * @param targetDir Destination directory to copy to.
     */
    private void copyLocalAsync(
        SnapshotRestoreContext opCtx,
        File srcDir,
        File targetDir,
        PartitionRestoreFuture partFut
    ) {
        File snpFile = new File(srcDir, NodeFileTree.partitionFileName(partFut.partId));
        Path partFile = Paths.get(targetDir.getAbsolutePath(), NodeFileTree.partitionFileName(partFut.partId));
        int grpId = CU.cacheId(NodeFileTree.tmpDirCacheName(targetDir));

        IgniteSnapshotManager snapMgr = ctx.cache().context().snapshotMgr();

        CompletableFuture<Path> copyPartFut = CompletableFuture.supplyAsync(() -> {
            if (opCtx.stopChecker.getAsBoolean())
                throw new IgniteInterruptedException("The operation has been stopped on copy file: " + snpFile.getAbsolutePath());

            if (Thread.interrupted())
                throw new IgniteInterruptedException("Thread has been interrupted: " + Thread.currentThread().getName());

            if (!snpFile.exists()) {
                throw new IgniteException("Partition snapshot file doesn't exist [snpName=" + opCtx.snpName +
                    ", snpDir=" + snpFile.getAbsolutePath() + ", name=" + snpFile.getName() + ']');
            }

            IgniteSnapshotManager.copy(snapMgr.ioFactory(), snpFile, partFile.toFile(), snpFile.length());

            return partFile;
        }, snapMgr.snapshotExecutorService());

        if (opCtx.isGroupCompressed(grpId)) {
            copyPartFut = copyPartFut.thenComposeAsync(
                p -> {
                    CompletableFuture<Path> result = new CompletableFuture<>();
                    try {
                        punchHole(grpId, partFut.partId, partFile.toFile());

                        result.complete(partFile);
                    }
                    catch (Throwable t) {
                        result.completeExceptionally(t);
                    }
                    return result;
                },
                snapMgr.snapshotExecutorService()
            );
        }

        copyPartFut.whenComplete((r, t) -> opCtx.errHnd.accept(t))
            .whenComplete((r, t) -> {
                if (t == null)
                    partFut.complete(partFile);
                else
                    partFut.completeExceptionally(t);
            });
    }

    /** */
    private void punchHole(int grpId, int partId, File partFile) throws Exception {
        FilePageStoreManager storeMgr = (FilePageStoreManager)ctx.cache().context().pageStore();
        FileVersionCheckingFactory factory = storeMgr.getPageStoreFactory(grpId, null);

        try (FilePageStore pageStore = (FilePageStore)factory.createPageStore(getTypeByPartId(partId), partFile, val -> {})) {
            pageStore.init();

            ByteBuffer buf = locBuff.get();

            long pageId = PageIdUtils.pageId(partId, (byte)0, 0);

            for (int pageNo = 0; pageNo < pageStore.pages(); pageId++, pageNo++) {
                if (opCtx.stopChecker.getAsBoolean()) {
                    throw new IgniteInterruptedException("The operation has been stopped while punching holes in file: "
                        + partFile.getAbsolutePath());
                }

                if (Thread.interrupted())
                    throw new IgniteInterruptedException("Thread has been interrupted: " + Thread.currentThread().getName());

                buf.clear();

                pageStore.read(pageId, buf, true);

                if (PageIO.getCompressionType(buf) == CompressionProcessor.UNCOMPRESSED_PAGE)
                    continue;

                int comprPageSz = PageIO.getCompressedSize(buf);

                if (comprPageSz < pageStore.getPageSize())
                    pageStore.punchHole(pageId, comprPageSz);
            }
        }
    }

    /**
     * @param col Collection of sets to complete.
     * @param ex Exception to set.
     */
    private static void completeListExceptionally(List<PartitionRestoreFuture> col, Throwable ex) {
        for (PartitionRestoreFuture f : col)
            f.completeExceptionally(ex);
    }

    /**
     * @param map Map of partitions and cache groups.
     * @param cacheGrpNames Map of cache group ids and names.
     * @return String representation.
     */
    private String partitionsMapToString(Map<Integer, Set<Integer>> map, Map<Integer, String> cacheGrpNames) {
        return map.entrySet()
            .stream()
            .collect(Collectors.toMap(
                e -> String.format("{grpId=%d, grpName=%s}", e.getKey(), cacheGrpNames.get(e.getKey())),
                e -> S.toStringSortedDistinct(e.getValue())))
            .toString();
    }

    /**
     * Cache group restore from snapshot operation context.
     */
    private static class SnapshotRestoreContext {
        /** Request ID. */
        private final UUID reqId;

        /** Snapshot name. */
        private final String snpName;

        /** Snapshot directory path. */
        private final String snpPath;

        /** IDs of the required nodes. */
        private final Set<UUID> nodes;

        /** Operational node id. */
        private final UUID opNodeId;

        /** Index of incremental snapshot, {@code 0} if no incremental snapshot to restore. */
        private final int incIdx;

        /**
         * Set of restored cache groups path on local node. Collected when all cache configurations received
         * from the <tt>prepare</tt> distributed process.
         */
        private final Set<File> dirs = new HashSet<>();

        /** The exception that led to the interruption of the process. */
        private final AtomicReference<Throwable> err = new AtomicReference<>();

        /** Distribution of snapshot metadata files across the cluster. */
        private final Map<UUID, List<SnapshotMetadata>> metasPerNode = new HashMap<>();

        /** Context error handler. */
        private final Consumer<Throwable> errHnd = (ex) -> err.compareAndSet(null, ex);

        /** Stop condition checker. */
        private final BooleanSupplier stopChecker = () -> err.get() != null;

        /** Compressed groups. */
        private final Set<Integer> comprGrps = new HashSet<>();

        /** Cache ID to configuration mapping. Empty if the context is not initialized yet. */
        private volatile Map<Integer, StoredCacheData> cfgs = Collections.emptyMap();

        /** Graceful shutdown future. */
        private volatile IgniteFuture<?> stopFut;

        /** Operation start time. */
        private final long startTime;

        /** Number of processed (copied) partitions. */
        private final AtomicInteger processedParts = new AtomicInteger(0);

        /** Total number of partitions to be restored. */
        private volatile int totalParts = -1;

        /** Operation end time. */
        private volatile long endTime;

        /** Total number of WAL segments in incremental snapshot to be restored. */
        private volatile int totalWalSegments = -1;

        /** Number of processed WAL segments in incremental snapshot. */
        private volatile int processedWalSegments = -1;

        /** Number of processed entries in incremental snapshot. */
        private volatile LongAdder processedWalEntries;

        /** Creates an empty context. */
        protected SnapshotRestoreContext() {
            reqId = null;
            snpName = "";
            startTime = 0;
            opNodeId = null;
            nodes = null;
            snpPath = null;
            incIdx = 0;
        }

        /**
         * @param req Request to prepare cache group restore from the snapshot.
         */
        protected SnapshotRestoreContext(SnapshotOperationRequest req) {
            reqId = req.requestId();
            snpName = req.snapshotName();
            snpPath = req.snapshotPath();
            opNodeId = req.operationalNodeId();
            incIdx = req.incrementIndex();
            startTime = U.currentTimeMillis();
            nodes = req.nodes();
        }

        /**
         * @return Required baseline nodeIds that must be alive to complete restore operation.
         */
        public Collection<UUID> nodes() {
            return nodes;
        }

        /** */
        public boolean isGroupCompressed(int grpId) {
            return comprGrps.contains(grpId);
        }

        /** */
        void addCompressedGroup(int grpId) {
            comprGrps.add(grpId);
        }
    }

    /** Snapshot operation prepare response. */
    private static class SnapshotRestoreOperationResponse implements Serializable {
        /** Serial version uid. */
        private static final long serialVersionUID = 0L;

        /** Cache configurations on local node. */
        private final List<StoredCacheData> ccfgs;

        /** Snapshot metadata files on local node. */
        private final List<SnapshotMetadata> metas;

        /**
         * @param ccfgs Cache configurations on local node.
         * @param metas Snapshot metadata files on local node.
         */
        public SnapshotRestoreOperationResponse(
            Collection<StoredCacheData> ccfgs,
            Collection<SnapshotMetadata> metas
        ) {
            this.ccfgs = new ArrayList<>(ccfgs);
            this.metas = new ArrayList<>(metas);
        }
    }

    /** Future will be completed when partition processing ends. */
    private static class PartitionRestoreFuture extends CompletableFuture<Path> {
        /** Partition id. */
        private final int partId;

        /** Counter of the total number of processed partitions. */
        private final AtomicInteger cntr;

        /**
         * @param partId Partition id.
         * @param cntr Counter of the total number of processed partitions.
         */
        private PartitionRestoreFuture(int partId, AtomicInteger cntr) {
            this.partId = partId;
            this.cntr = cntr;
        }

        /** {@inheritDoc} */
        @Override public boolean complete(Path path) {
            cntr.incrementAndGet();

            return super.complete(path);
        }

        /** {@inheritDoc} */
        @Override public boolean equals(Object o) {
            if (this == o)
                return true;

            if (o == null || getClass() != o.getClass())
                return false;

            PartitionRestoreFuture fut = (PartitionRestoreFuture)o;

            return partId == fut.partId;
        }

        /** {@inheritDoc} */
        @Override public int hashCode() {
            return Objects.hash(partId);
        }

        /** {@inheritDoc} */
        @Override public String toString() {
            return S.toString(PartitionRestoreFuture.class, this);
        }
    }
}<|MERGE_RESOLUTION|>--- conflicted
+++ resolved
@@ -746,19 +746,11 @@
         // Metastorage can be restored only manually by directly copying files.
         for (SnapshotMetadata meta : metas) {
             List<File> cacheDirs = cctx.snapshotMgr().snapshotCacheDirectories(
-<<<<<<< HEAD
-                meta.consistentId(),
-                meta.folderName(),
-                req.snapshotName(),
-                req.snapshotPath(),
-                f -> !METASTORAGE_DIR_NAME.equals(f.getName())
-=======
                 req.snapshotName(),
                 req.snapshotPath(),
                 meta.folderName(),
                 meta.consistentId(),
                 name -> !METASTORAGE_CACHE_NAME.equals(name)
->>>>>>> 7c1cedcc
             );
 
             for (File snpCacheDir : cacheDirs) {
