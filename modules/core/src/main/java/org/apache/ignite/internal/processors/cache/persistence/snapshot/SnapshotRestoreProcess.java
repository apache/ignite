--- conflicted
+++ resolved
@@ -42,11 +42,7 @@
 import org.apache.ignite.IgniteLogger;
 import org.apache.ignite.cluster.ClusterNode;
 import org.apache.ignite.cluster.ClusterState;
-<<<<<<< HEAD
-import org.apache.ignite.configuration.CacheConfiguration;
-=======
 import org.apache.ignite.events.EventType;
->>>>>>> c7a835fd
 import org.apache.ignite.internal.GridKernalContext;
 import org.apache.ignite.internal.IgniteFeatures;
 import org.apache.ignite.internal.IgniteInternalFuture;
@@ -500,14 +496,13 @@
     /**
      * Ensures that a cache with the specified name does not exist locally.
      *
-     * @param cacheCfg Cache configuration.
-     */
-    private void ensureCacheDataAbsent(CacheConfiguration<?, ?> cacheCfg) {
-        int id = CU.cacheGroupId(cacheCfg);
-
-        if (ctx.cache().cacheGroupDescriptors().containsKey(id) || ctx.cache().cacheDescriptor(id) != null ||
-            ctx.encryption().getActiveKey(id) != null) {
-            throw new IgniteIllegalStateException("Cache \"" + cacheCfg.getName() +
+     * @param name Cache name.
+     */
+    private void ensureCacheAbsent(String name) {
+        int id = CU.cacheId(name);
+
+        if (ctx.cache().cacheGroupDescriptors().containsKey(id) || ctx.cache().cacheDescriptor(id) != null) {
+            throw new IgniteIllegalStateException("Cache \"" + name +
                 "\" should be destroyed manually before perform restore operation.");
         }
     }
@@ -528,11 +523,6 @@
 
             if (ctx.cache().context().snapshotMgr().isSnapshotCreating())
                 throw new IgniteCheckedException(OP_REJECT_MSG + "A cluster snapshot operation is in progress.");
-
-            if (ctx.encryption().isMasterKeyChangeInProgress() || ctx.encryption().reencryptionInProgress()) {
-                return new GridFinishedFuture<>(new IgniteCheckedException(OP_REJECT_MSG + "Master key changing or " +
-                    "caches re-encryption process is not finished yet."));
-            }
 
             for (UUID nodeId : req.nodes()) {
                 ClusterNode node = ctx.discovery().node(nodeId);
@@ -557,7 +547,13 @@
             if (opCtx0.dirs.isEmpty())
                 return new GridFinishedFuture<>();
 
-            boolean onLocNode = ctx.localNodeId().equals(req.operationalNodeId());
+            // Ensure that shared cache groups has no conflicts.
+            for (StoredCacheData cfg : opCtx0.cfgs.values()) {
+                ensureCacheAbsent(cfg.config().getName());
+
+                if (!F.isEmpty(cfg.config().getGroupName()))
+                    ensureCacheAbsent(cfg.config().getGroupName());
+            }
 
             if (log.isInfoEnabled()) {
                 log.info("Starting local snapshot restore operation" +
@@ -566,20 +562,16 @@
                     ", cache(s)=" + F.viewReadOnly(opCtx0.cfgs.values(), data -> data.config().getName()) + ']');
             }
 
-            if (ctx.isStopping())
-                throw new NodeStoppingException("Node is stopping.");
-
-            // Ensure that shared cache groups has no conflicts.
-            for (StoredCacheData cfg : opCtx0.cfgs.values())
-                ensureCacheDataAbsent(cfg.config());
-
             Consumer<Throwable> errHnd = (ex) -> opCtx.err.compareAndSet(null, ex);
             BooleanSupplier stopChecker = () -> opCtx.err.get() != null;
             GridFutureAdapter<ArrayList<StoredCacheData>> retFut = new GridFutureAdapter<>();
 
+            if (ctx.isStopping())
+                throw new NodeStoppingException("Node is stopping.");
+
             opCtx0.stopFut = new IgniteFutureImpl<>(retFut.chain(f -> null));
 
-            restoreAsync(opCtx0, onLocNode, stopChecker, errHnd)
+            restoreAsync(opCtx0.snpName, opCtx0.dirs, ctx.localNodeId().equals(req.operationalNodeId()), stopChecker, errHnd)
                 .thenAccept(res -> {
                     try {
                         Throwable err = opCtx.err.get();
@@ -623,14 +615,16 @@
     /**
      * Copy partition files and update binary metadata.
      *
-     * @param snpCtx Snapshot restore context.
+     * @param snpName Snapshot name.
+     * @param dirs Cache directories to restore from the snapshot.
      * @param updateMeta Update binary metadata flag.
      * @param stopChecker Process interrupt checker.
      * @param errHnd Error handler.
      * @throws IgniteCheckedException If failed.
      */
     private CompletableFuture<Void> restoreAsync(
-        SnapshotRestoreContext snpCtx,
+        String snpName,
+        Collection<File> dirs,
         boolean updateMeta,
         BooleanSupplier stopChecker,
         Consumer<Throwable> errHnd
@@ -641,7 +635,7 @@
         List<CompletableFuture<Void>> futs = new ArrayList<>();
 
         if (updateMeta) {
-            File binDir = binaryWorkDir(snapshotMgr.snapshotLocalDir(snpCtx.snpName).getAbsolutePath(), pdsFolderName);
+            File binDir = binaryWorkDir(snapshotMgr.snapshotLocalDir(snpName).getAbsolutePath(), pdsFolderName);
 
             futs.add(CompletableFuture.runAsync(() -> {
                 try {
@@ -653,9 +647,9 @@
             }, snapshotMgr.snapshotExecutorService()));
         }
 
-        for (File cacheDir : snpCtx.dirs) {
+        for (File cacheDir : dirs) {
             File tmpCacheDir = formatTmpDirName(cacheDir);
-            File snpCacheDir = new File(ctx.cache().context().snapshotMgr().snapshotLocalDir(snpCtx.snpName),
+            File snpCacheDir = new File(ctx.cache().context().snapshotMgr().snapshotLocalDir(snpName),
                 Paths.get(databaseRelativePath(pdsFolderName), cacheDir.getName()).toString());
 
             assert snpCacheDir.exists() : "node=" + ctx.localNodeId() + ", dir=" + snpCacheDir;
@@ -673,7 +667,7 @@
 
                         if (log.isDebugEnabled()) {
                             log.debug("Copying file from the snapshot " +
-                                "[snapshot=" + snpCtx.snpName +
+                                "[snapshot=" + snpName +
                                 ", src=" + snpFile +
                                 ", target=" + target + "]");
                         }
