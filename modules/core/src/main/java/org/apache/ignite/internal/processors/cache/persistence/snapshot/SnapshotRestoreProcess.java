/*
 * Licensed to the Apache Software Foundation (ASF) under one or more
 * contributor license agreements. See the NOTICE file distributed with
 * this work for additional information regarding copyright ownership.
 * The ASF licenses this file to You under the Apache License, Version 2.0
 * (the "License"); you may not use this file except in compliance with
 * the License. You may obtain a copy of the License at
 *
 * http://www.apache.org/licenses/LICENSE-2.0
 *
 * Unless required by applicable law or agreed to in writing, software
 * distributed under the License is distributed on an "AS IS" BASIS,
 * WITHOUT WARRANTIES OR CONDITIONS OF ANY KIND, either express or implied.
 * See the License for the specific language governing permissions and
 * limitations under the License.
 */

package org.apache.ignite.internal.processors.cache.persistence.snapshot;

import java.io.File;
import java.nio.file.Files;
import java.nio.file.Paths;
import java.nio.file.StandardCopyOption;
import java.util.ArrayList;
import java.util.Collection;
import java.util.Collections;
import java.util.HashMap;
import java.util.HashSet;
import java.util.List;
import java.util.Map;
import java.util.Set;
import java.util.UUID;
import java.util.concurrent.CompletableFuture;
import java.util.concurrent.RejectedExecutionException;
import java.util.concurrent.atomic.AtomicReference;
import java.util.function.BooleanSupplier;
import java.util.function.Consumer;
import java.util.stream.Collectors;
import org.apache.ignite.IgniteCheckedException;
import org.apache.ignite.IgniteException;
import org.apache.ignite.IgniteIllegalStateException;
import org.apache.ignite.IgniteLogger;
import org.apache.ignite.cluster.ClusterNode;
import org.apache.ignite.cluster.ClusterState;
<<<<<<< HEAD
import org.apache.ignite.configuration.CacheConfiguration;
=======
import org.apache.ignite.events.EventType;
>>>>>>> c7a835fd
import org.apache.ignite.internal.GridKernalContext;
import org.apache.ignite.internal.IgniteFeatures;
import org.apache.ignite.internal.IgniteInternalFuture;
import org.apache.ignite.internal.IgniteInterruptedCheckedException;
import org.apache.ignite.internal.NodeStoppingException;
import org.apache.ignite.internal.cluster.ClusterTopologyCheckedException;
import org.apache.ignite.internal.processors.affinity.AffinityTopologyVersion;
import org.apache.ignite.internal.processors.cache.GridCacheSharedContext;
import org.apache.ignite.internal.processors.cache.StoredCacheData;
import org.apache.ignite.internal.processors.cache.persistence.file.FilePageStoreManager;
import org.apache.ignite.internal.processors.cache.persistence.snapshot.IgniteSnapshotManager.ClusterSnapshotFuture;
import org.apache.ignite.internal.processors.cache.verify.IdleVerifyResultV2;
import org.apache.ignite.internal.processors.cluster.DiscoveryDataClusterState;
import org.apache.ignite.internal.util.distributed.DistributedProcess;
import org.apache.ignite.internal.util.future.GridFinishedFuture;
import org.apache.ignite.internal.util.future.GridFutureAdapter;
import org.apache.ignite.internal.util.future.IgniteFinishedFutureImpl;
import org.apache.ignite.internal.util.future.IgniteFutureImpl;
import org.apache.ignite.internal.util.typedef.F;
import org.apache.ignite.internal.util.typedef.internal.CU;
import org.apache.ignite.internal.util.typedef.internal.U;
import org.apache.ignite.lang.IgniteFuture;
import org.apache.ignite.lang.IgniteUuid;
import org.jetbrains.annotations.Nullable;

import static org.apache.ignite.internal.IgniteFeatures.SNAPSHOT_RESTORE_CACHE_GROUP;
import static org.apache.ignite.internal.processors.cache.binary.CacheObjectBinaryProcessorImpl.binaryWorkDir;
import static org.apache.ignite.internal.processors.cache.persistence.file.FilePageStoreManager.CACHE_GRP_DIR_PREFIX;
import static org.apache.ignite.internal.processors.cache.persistence.metastorage.MetaStorage.METASTORAGE_CACHE_NAME;
import static org.apache.ignite.internal.processors.cache.persistence.snapshot.IgniteSnapshotManager.databaseRelativePath;
import static org.apache.ignite.internal.util.distributed.DistributedProcess.DistributedProcessType.RESTORE_CACHE_GROUP_SNAPSHOT_PREPARE;
import static org.apache.ignite.internal.util.distributed.DistributedProcess.DistributedProcessType.RESTORE_CACHE_GROUP_SNAPSHOT_ROLLBACK;
import static org.apache.ignite.internal.util.distributed.DistributedProcess.DistributedProcessType.RESTORE_CACHE_GROUP_SNAPSHOT_START;

/**
 * Distributed process to restore cache group from the snapshot.
 */
public class SnapshotRestoreProcess {
    /** Temporary cache directory prefix. */
    public static final String TMP_CACHE_DIR_PREFIX = "_tmp_snp_restore_";

    /** Reject operation message. */
    private static final String OP_REJECT_MSG = "Cache group restore operation was rejected. ";

    /** Snapshot restore operation finish message. */
    private static final String OP_FINISHED_MSG = "Cache groups have been successfully restored from the snapshot";

    /** Snapshot restore operation failed message. */
    private static final String OP_FAILED_MSG = "Failed to restore snapshot cache groups";

    /** Kernal context. */
    private final GridKernalContext ctx;

    /** Cache group restore prepare phase. */
    private final DistributedProcess<SnapshotOperationRequest, ArrayList<StoredCacheData>> prepareRestoreProc;

    /** Cache group restore cache start phase. */
    private final DistributedProcess<UUID, Boolean> cacheStartProc;

    /** Cache group restore rollback phase. */
    private final DistributedProcess<UUID, Boolean> rollbackRestoreProc;

    /** Logger. */
    private final IgniteLogger log;

    /** Future to be completed when the cache restore process is complete (this future will be returned to the user). */
    private volatile ClusterSnapshotFuture fut;

    /** Snapshot restore operation context. */
    private volatile SnapshotRestoreContext opCtx;

    /**
     * @param ctx Kernal context.
     */
    public SnapshotRestoreProcess(GridKernalContext ctx) {
        this.ctx = ctx;

        log = ctx.log(getClass());

        prepareRestoreProc = new DistributedProcess<>(
            ctx, RESTORE_CACHE_GROUP_SNAPSHOT_PREPARE, this::prepare, this::finishPrepare);

        cacheStartProc = new DistributedProcess<>(
            ctx, RESTORE_CACHE_GROUP_SNAPSHOT_START, this::cacheStart, this::finishCacheStart);

        rollbackRestoreProc = new DistributedProcess<>(
            ctx, RESTORE_CACHE_GROUP_SNAPSHOT_ROLLBACK, this::rollback, this::finishRollback);
    }

    /**
     * Cleanup temporary directories if any exists.
     *
     * @throws IgniteCheckedException If it was not possible to delete some temporary directory.
     */
    protected void cleanup() throws IgniteCheckedException {
        FilePageStoreManager pageStore = (FilePageStoreManager)ctx.cache().context().pageStore();

        File dbDir = pageStore.workDir();

        for (File dir : dbDir.listFiles(dir -> dir.isDirectory() && dir.getName().startsWith(TMP_CACHE_DIR_PREFIX))) {
            if (!U.delete(dir)) {
                throw new IgniteCheckedException("Unable to remove temporary directory, " +
                    "try deleting it manually [dir=" + dir + ']');
            }
        }
    }

    /**
     * Start cache group restore operation.
     *
     * @param snpName Snapshot name.
     * @param cacheGrpNames Cache groups to be restored or {@code null} to restore all cache groups from the snapshot.
     * @return Future that will be completed when the restore operation is complete and the cache groups are started.
     */
    public IgniteFuture<Void> start(String snpName, @Nullable Collection<String> cacheGrpNames) {
        IgniteSnapshotManager snpMgr = ctx.cache().context().snapshotMgr();
        ClusterSnapshotFuture fut0;

        try {
            if (ctx.clientNode())
                throw new IgniteException(OP_REJECT_MSG + "Client and daemon nodes can not perform this operation.");

            DiscoveryDataClusterState clusterState = ctx.state().clusterState();

            if (clusterState.state() != ClusterState.ACTIVE || clusterState.transition())
                throw new IgniteException(OP_REJECT_MSG + "The cluster should be active.");

            if (!clusterState.hasBaselineTopology())
                throw new IgniteException(OP_REJECT_MSG + "The baseline topology is not configured for cluster.");

            if (!IgniteFeatures.allNodesSupports(ctx.grid().cluster().nodes(), SNAPSHOT_RESTORE_CACHE_GROUP))
                throw new IgniteException(OP_REJECT_MSG + "Not all nodes in the cluster support restore operation.");

            if (snpMgr.isSnapshotCreating())
                throw new IgniteException(OP_REJECT_MSG + "A cluster snapshot operation is in progress.");

            synchronized (this) {
                if (restoringSnapshotName() != null)
                    throw new IgniteException(OP_REJECT_MSG + "The previous snapshot restore operation was not completed.");

                fut = new ClusterSnapshotFuture(UUID.randomUUID(), snpName);

                fut0 = fut;
            }
        }
        catch (IgniteException e) {
            snpMgr.recordSnapshotEvent(
                snpName,
                OP_FAILED_MSG + ": " + e.getMessage(),
                EventType.EVT_CLUSTER_SNAPSHOT_RESTORE_FAILED
            );

            return new IgniteFinishedFutureImpl<>(e);
        }

        fut0.listen(f -> {
            if (f.error() != null) {
                snpMgr.recordSnapshotEvent(
                    snpName,
                    OP_FAILED_MSG + ": " + f.error().getMessage() + " [reqId=" + fut0.rqId + "].",
                    EventType.EVT_CLUSTER_SNAPSHOT_RESTORE_FAILED
                );
            }
            else {
                snpMgr.recordSnapshotEvent(
                    snpName,
                    OP_FINISHED_MSG + " [reqId=" + fut0.rqId + "].",
                    EventType.EVT_CLUSTER_SNAPSHOT_RESTORE_FINISHED
                );
            }
        });

        String msg = "Cluster-wide snapshot restore operation started [reqId=" + fut0.rqId + ", snpName=" + snpName +
            (cacheGrpNames == null ? "" : ", grps=" + cacheGrpNames) + ']';

        if (log.isInfoEnabled())
            log.info(msg);

        snpMgr.recordSnapshotEvent(snpName, msg, EventType.EVT_CLUSTER_SNAPSHOT_RESTORE_STARTED);

        snpMgr.checkSnapshot(snpName, cacheGrpNames).listen(f -> {
            if (f.error() != null) {
                finishProcess(fut0.rqId, f.error());

                return;
            }

            if (!F.isEmpty(f.result().exceptions())) {
                finishProcess(fut0.rqId, F.first(f.result().exceptions().values()));

                return;
            }

            if (fut0.interruptEx != null) {
                finishProcess(fut0.rqId, fut0.interruptEx);

                return;
            }

            Set<UUID> dataNodes = new HashSet<>();
            Set<String> snpBltNodes = null;
            Map<ClusterNode, List<SnapshotMetadata>> metas = f.result().metas();
            Map<Integer, String> reqGrpIds = cacheGrpNames == null ? Collections.emptyMap() :
                cacheGrpNames.stream().collect(Collectors.toMap(CU::cacheId, v -> v));

            for (Map.Entry<ClusterNode, List<SnapshotMetadata>> entry : metas.entrySet()) {
                SnapshotMetadata meta = F.first(entry.getValue());

                assert meta != null : entry.getKey().id();

                if (!entry.getKey().consistentId().toString().equals(meta.consistentId()))
                    continue;

                if (snpBltNodes == null)
                    snpBltNodes = new HashSet<>(meta.baselineNodes());

                dataNodes.add(entry.getKey().id());

                reqGrpIds.keySet().removeAll(meta.partitions().keySet());
            }

            if (snpBltNodes == null) {
                finishProcess(fut0.rqId, new IllegalArgumentException(OP_REJECT_MSG + "No snapshot data " +
                    "has been found [groups=" + reqGrpIds.values() + ", snapshot=" + snpName + ']'));

                return;
            }

            if (!reqGrpIds.isEmpty()) {
                finishProcess(fut0.rqId, new IllegalArgumentException(OP_REJECT_MSG + "Cache group(s) was not " +
                    "found in the snapshot [groups=" + reqGrpIds.values() + ", snapshot=" + snpName + ']'));

                return;
            }

            Collection<String> bltNodes = F.viewReadOnly(ctx.discovery().serverNodes(AffinityTopologyVersion.NONE),
                node -> node.consistentId().toString(), (node) -> CU.baselineNode(node, ctx.state().clusterState()));

            snpBltNodes.removeAll(bltNodes);

            if (!snpBltNodes.isEmpty()) {
                finishProcess(fut0.rqId, new IgniteIllegalStateException(OP_REJECT_MSG + "Some nodes required to " +
                    "restore a cache group are missing [nodeId(s)=" + snpBltNodes + ", snapshot=" + snpName + ']'));

                return;
            }

            IdleVerifyResultV2 res = f.result().idleVerifyResult();

            if (!F.isEmpty(res.exceptions()) || res.hasConflicts()) {
                StringBuilder sb = new StringBuilder();

                res.print(sb::append, true);

                finishProcess(fut0.rqId, new IgniteException(sb.toString()));

                return;
            }

            SnapshotOperationRequest req =
                new SnapshotOperationRequest(fut0.rqId, F.first(dataNodes), snpName, cacheGrpNames, dataNodes);

            prepareRestoreProc.start(req.requestId(), req);
        });

        return new IgniteFutureImpl<>(fut0);
    }

    /**
     * Get the name of the snapshot currently being restored
     *
     * @return Name of the snapshot currently being restored or {@code null} if the restore process is not running.
     */
    public @Nullable String restoringSnapshotName() {
        SnapshotRestoreContext opCtx0 = opCtx;

        if (opCtx0 != null)
            return opCtx0.snpName;

        ClusterSnapshotFuture fut0 = fut;

        return fut0 != null ? fut0.name : null;
    }

    /**
     * Check if the cache or group with the specified name is currently being restored from the snapshot.
     *
     * @param cacheName Cache name.
     * @param grpName Cache group name.
     * @return {@code True} if the cache or group with the specified name is currently being restored.
     */
    public boolean isRestoring(String cacheName, @Nullable String grpName) {
        assert cacheName != null;

        SnapshotRestoreContext opCtx0 = opCtx;

        if (opCtx0 == null)
            return false;

        Map<Integer, StoredCacheData> cacheCfgs = opCtx0.cfgs;

        int cacheId = CU.cacheId(cacheName);

        if (cacheCfgs.containsKey(cacheId))
            return true;

        for (File grpDir : opCtx0.dirs) {
            String locGrpName = FilePageStoreManager.cacheGroupName(grpDir);

            if (grpName != null) {
                if (cacheName.equals(locGrpName))
                    return true;

                if (CU.cacheId(locGrpName) == CU.cacheId(grpName))
                    return true;
            }
            else if (CU.cacheId(locGrpName) == cacheId)
                return true;
        }

        return false;
    }

    /**
     * @param reqId Request ID.
     * @return Server nodes on which a successful start of the cache(s) is required, if any of these nodes fails when
     *         starting the cache(s), the whole procedure is rolled back.
     */
    public Set<UUID> cacheStartRequiredAliveNodes(IgniteUuid reqId) {
        SnapshotRestoreContext opCtx0 = opCtx;

        if (opCtx0 == null || !reqId.globalId().equals(opCtx0.reqId))
            return Collections.emptySet();

        return Collections.unmodifiableSet(opCtx0.nodes);
    }

    /**
     * Finish local cache group restore process.
     *
     * @param reqId Request ID.
     */
    private void finishProcess(UUID reqId) {
        finishProcess(reqId, null);
    }

    /**
     * Finish local cache group restore process.
     *
     * @param reqId Request ID.
     * @param err Error, if any.
     */
    private void finishProcess(UUID reqId, @Nullable Throwable err) {
        if (err != null)
            log.error(OP_FAILED_MSG + " [reqId=" + reqId + "].", err);
        else if (log.isInfoEnabled())
            log.info(OP_FINISHED_MSG + " [reqId=" + reqId + "].");

        SnapshotRestoreContext opCtx0 = opCtx;

        if (opCtx0 != null && reqId.equals(opCtx0.reqId))
            opCtx = null;

        synchronized (this) {
            ClusterSnapshotFuture fut0 = fut;

            if (fut0 != null && reqId.equals(fut0.rqId)) {
                fut = null;

                ctx.pools().getSystemExecutorService().submit(() -> fut0.onDone(null, err));
            }
        }
    }

    /**
     * Node left callback.
     *
     * @param leftNodeId Left node ID.
     */
    public void onNodeLeft(UUID leftNodeId) {
        SnapshotRestoreContext opCtx0 = opCtx;

        if (opCtx0 != null && opCtx0.nodes.contains(leftNodeId)) {
            opCtx0.err.compareAndSet(null, new ClusterTopologyCheckedException(OP_REJECT_MSG +
                "Required node has left the cluster [nodeId=" + leftNodeId + ']'));
        }
    }

    /**
     * Cancel the currently running local restore procedure.
     *
     * @param reason Interruption reason.
     * @param snpName Snapshot name.
     * @return Future that will be finished when process the process is complete. The result of this future will be
     * {@code false} if the restore process with the specified snapshot name is not running at all.
     */
    public IgniteFuture<Boolean> cancel(IgniteCheckedException reason, String snpName) {
        SnapshotRestoreContext opCtx0;
        ClusterSnapshotFuture fut0 = null;

        synchronized (this) {
            opCtx0 = opCtx;

            if (fut != null && fut.name.equals(snpName)) {
                fut0 = fut;

                fut0.interruptEx = reason;
            }
        }

        boolean ctxStop = opCtx0 != null && opCtx0.snpName.equals(snpName);

        if (ctxStop)
            interrupt(opCtx0, reason);

        return fut0 == null ? new IgniteFinishedFutureImpl<>(ctxStop) :
            new IgniteFutureImpl<>(fut0.chain(f -> true));
    }

    /**
     * Interrupt the currently running local restore procedure.
     *
     * @param reason Interruption reason.
     */
    public void interrupt(IgniteCheckedException reason) {
        SnapshotRestoreContext opCtx0 = opCtx;

        if (opCtx0 != null)
            interrupt(opCtx0, reason);
    }

    /**
     * Interrupt the currently running local restore procedure.
     *
     * @param opCtx Snapshot restore operation context.
     * @param reason Interruption reason.
     */
    private void interrupt(SnapshotRestoreContext opCtx, IgniteCheckedException reason) {
        opCtx.err.compareAndSet(null, reason);

        IgniteFuture<?> stopFut;

        synchronized (this) {
            stopFut = opCtx.stopFut;
        }

        if (stopFut != null)
            stopFut.get();
    }

    /**
     * Ensures that a cache with the specified name does not exist locally.
     *
     * @param cacheCfg Cache configuration.
     */
    private void ensureCacheDataAbsent(CacheConfiguration<?, ?> cacheCfg) {
        int id = CU.cacheGroupId(cacheCfg);

        if (ctx.cache().cacheGroupDescriptors().containsKey(id) || ctx.cache().cacheDescriptor(id) != null ||
            ctx.encryption().getActiveKey(id) != null) {
            throw new IgniteIllegalStateException("Cache \"" + cacheCfg.getName() +
                "\" should be destroyed manually before perform restore operation.");
        }
    }

    /**
     * @param req Request to prepare cache group restore from the snapshot.
     * @return Result future.
     */
    private IgniteInternalFuture<ArrayList<StoredCacheData>> prepare(SnapshotOperationRequest req) {
        if (ctx.clientNode())
            return new GridFinishedFuture<>();

        try {
            DiscoveryDataClusterState state = ctx.state().clusterState();

            if (state.state() != ClusterState.ACTIVE || state.transition())
                throw new IgniteCheckedException(OP_REJECT_MSG + "The cluster should be active.");

            if (ctx.cache().context().snapshotMgr().isSnapshotCreating())
                throw new IgniteCheckedException(OP_REJECT_MSG + "A cluster snapshot operation is in progress.");

            if (ctx.encryption().isMasterKeyChangeInProgress() || ctx.encryption().reencryptionInProgress()) {
                return new GridFinishedFuture<>(new IgniteCheckedException(OP_REJECT_MSG + "Master key changing or " +
                    "caches re-encryption process is not finished yet."));
            }

            for (UUID nodeId : req.nodes()) {
                ClusterNode node = ctx.discovery().node(nodeId);

                if (node == null || !CU.baselineNode(node, state) || !ctx.discovery().alive(node)) {
                    throw new IgniteCheckedException(
                        OP_REJECT_MSG + "Required node has left the cluster [nodeId-" + nodeId + ']');
                }
            }

            SnapshotRestoreContext opCtx0 = prepareContext(req);

            synchronized (this) {
                opCtx = opCtx0;

                ClusterSnapshotFuture fut0 = fut;

                if (fut0 != null && fut0.interruptEx != null)
                    opCtx0.err.compareAndSet(null, fut0.interruptEx);
            }

            if (opCtx0.dirs.isEmpty())
                return new GridFinishedFuture<>();

            boolean onLocNode = ctx.localNodeId().equals(req.operationalNodeId());

            if (log.isInfoEnabled()) {
                log.info("Starting local snapshot restore operation" +
                    " [reqId=" + req.requestId() +
                    ", snapshot=" + req.snapshotName() +
                    ", cache(s)=" + F.viewReadOnly(opCtx0.cfgs.values(), data -> data.config().getName()) + ']');
            }

            if (ctx.isStopping())
                throw new NodeStoppingException("Node is stopping.");

            // Ensure that shared cache groups has no conflicts.
            for (StoredCacheData cfg : opCtx0.cfgs.values())
                ensureCacheDataAbsent(cfg.config());

            Consumer<Throwable> errHnd = (ex) -> opCtx.err.compareAndSet(null, ex);
            BooleanSupplier stopChecker = () -> opCtx.err.get() != null;
            GridFutureAdapter<ArrayList<StoredCacheData>> retFut = new GridFutureAdapter<>();

            opCtx0.stopFut = new IgniteFutureImpl<>(retFut.chain(f -> null));

            restoreAsync(opCtx0, onLocNode, stopChecker, errHnd)
                .thenAccept(res -> {
                    try {
                        Throwable err = opCtx.err.get();

                        if (err != null)
                            throw err;

                        for (File src : opCtx0.dirs)
                            Files.move(formatTmpDirName(src).toPath(), src.toPath(), StandardCopyOption.ATOMIC_MOVE);
                    }
                    catch (Throwable t) {
                        log.error("Unable to restore cache group(s) from the snapshot " +
                            "[reqId=" + opCtx.reqId + ", snapshot=" + opCtx.snpName + ']', t);

                        retFut.onDone(t);

                        return;
                    }

                    retFut.onDone(new ArrayList<>(opCtx.cfgs.values()));
                });

            return retFut;
        }
        catch (IgniteIllegalStateException | IgniteCheckedException | RejectedExecutionException e) {
            log.error("Unable to restore cache group(s) from the snapshot " +
                "[reqId=" + req.requestId() + ", snapshot=" + req.snapshotName() + ']', e);

            return new GridFinishedFuture<>(e);
        }
    }

    /**
     * @param cacheDir Cache directory.
     * @return Temporary directory.
     */
    private File formatTmpDirName(File cacheDir) {
        return new File(cacheDir.getParent(), TMP_CACHE_DIR_PREFIX + cacheDir.getName());
    }

    /**
     * Copy partition files and update binary metadata.
     *
     * @param snpCtx Snapshot restore context.
     * @param updateMeta Update binary metadata flag.
     * @param stopChecker Process interrupt checker.
     * @param errHnd Error handler.
     * @throws IgniteCheckedException If failed.
     */
    private CompletableFuture<Void> restoreAsync(
        SnapshotRestoreContext snpCtx,
        boolean updateMeta,
        BooleanSupplier stopChecker,
        Consumer<Throwable> errHnd
    ) throws IgniteCheckedException {
        IgniteSnapshotManager snapshotMgr = ctx.cache().context().snapshotMgr();
        String pdsFolderName = ctx.pdsFolderResolver().resolveFolders().folderName();

        List<CompletableFuture<Void>> futs = new ArrayList<>();

        if (updateMeta) {
            File binDir = binaryWorkDir(snapshotMgr.snapshotLocalDir(snpCtx.snpName).getAbsolutePath(), pdsFolderName);

            futs.add(CompletableFuture.runAsync(() -> {
                try {
                    ctx.cacheObjects().updateMetadata(binDir, stopChecker);
                }
                catch (Throwable t) {
                    errHnd.accept(t);
                }
            }, snapshotMgr.snapshotExecutorService()));
        }

        for (File cacheDir : snpCtx.dirs) {
            File tmpCacheDir = formatTmpDirName(cacheDir);
            File snpCacheDir = new File(ctx.cache().context().snapshotMgr().snapshotLocalDir(snpCtx.snpName),
                Paths.get(databaseRelativePath(pdsFolderName), cacheDir.getName()).toString());

            assert snpCacheDir.exists() : "node=" + ctx.localNodeId() + ", dir=" + snpCacheDir;

            for (File snpFile : snpCacheDir.listFiles()) {
                futs.add(CompletableFuture.runAsync(() -> {
                    if (stopChecker.getAsBoolean())
                        return;

                    try {
                        if (Thread.interrupted())
                            throw new IgniteInterruptedCheckedException("Thread has been interrupted.");

                        File target = new File(tmpCacheDir, snpFile.getName());

                        if (log.isDebugEnabled()) {
                            log.debug("Copying file from the snapshot " +
                                "[snapshot=" + snpCtx.snpName +
                                ", src=" + snpFile +
                                ", target=" + target + "]");
                        }

                        IgniteSnapshotManager.copy(snapshotMgr.ioFactory(), snpFile, target, snpFile.length());
                    }
                    catch (Throwable t) {
                        errHnd.accept(t);
                    }
                }, ctx.cache().context().snapshotMgr().snapshotExecutorService()));
            }
        }

        int futsSize = futs.size();

        return CompletableFuture.allOf(futs.toArray(new CompletableFuture[futsSize]));
    }

    /**
     * @param req Request to prepare cache group restore from the snapshot.
     * @return Snapshot restore operation context.
     * @throws IgniteCheckedException If failed.
     */
    private SnapshotRestoreContext prepareContext(SnapshotOperationRequest req) throws IgniteCheckedException {
        if (opCtx != null) {
            throw new IgniteCheckedException(OP_REJECT_MSG +
                "The previous snapshot restore operation was not completed.");
        }

        GridCacheSharedContext<?, ?> cctx = ctx.cache().context();

        SnapshotMetadata meta = F.first(cctx.snapshotMgr().readSnapshotMetadatas(req.snapshotName()));

        if (meta == null || !meta.consistentId().equals(cctx.localNode().consistentId().toString()))
            return new SnapshotRestoreContext(req, Collections.emptyList(), Collections.emptyMap());

        if (meta.pageSize() != cctx.database().pageSize()) {
            throw new IgniteCheckedException("Incompatible memory page size " +
                "[snapshotPageSize=" + meta.pageSize() +
                ", local=" + cctx.database().pageSize() +
                ", snapshot=" + req.snapshotName() +
                ", nodeId=" + cctx.localNodeId() + ']');
        }

        List<File> cacheDirs = new ArrayList<>();
        Map<String, StoredCacheData> cfgsByName = new HashMap<>();
        FilePageStoreManager pageStore = (FilePageStoreManager)cctx.pageStore();

        // Collect the cache configurations and prepare a temporary directory for copying files.
        // Metastorage can be restored only manually by directly copying files.
        for (File snpCacheDir : cctx.snapshotMgr().snapshotCacheDirectories(req.snapshotName(), meta.folderName(),
            name -> !METASTORAGE_CACHE_NAME.equals(name)))
        {
            String grpName = FilePageStoreManager.cacheGroupName(snpCacheDir);

            if (!F.isEmpty(req.groups()) && !req.groups().contains(grpName))
                continue;

            File cacheDir = pageStore.cacheWorkDir(snpCacheDir.getName().startsWith(CACHE_GRP_DIR_PREFIX), grpName);

            if (cacheDir.exists()) {
                if (!cacheDir.isDirectory()) {
                    throw new IgniteCheckedException("Unable to restore cache group, file with required directory " +
                        "name already exists [group=" + grpName + ", file=" + cacheDir + ']');
                }

                if (cacheDir.list().length > 0) {
                    throw new IgniteCheckedException("Unable to restore cache group, directory is not empty " +
                        "[group=" + grpName + ", dir=" + cacheDir + ']');
                }

                if (!cacheDir.delete()) {
                    throw new IgniteCheckedException("Unable to remove empty cache directory " +
                        "[group=" + grpName + ", dir=" + cacheDir + ']');
                }
            }

            File tmpCacheDir = formatTmpDirName(cacheDir);

            if (tmpCacheDir.exists()) {
                throw new IgniteCheckedException("Unable to restore cache group, temp directory already exists " +
                    "[group=" + grpName + ", dir=" + tmpCacheDir + ']');
            }

            if (!tmpCacheDir.mkdir()) {
                throw new IgniteCheckedException("Unable to restore cache group, cannot create temp directory " +
                    "[group=" + grpName + ", dir=" + tmpCacheDir + ']');
            }

            cacheDirs.add(cacheDir);

            pageStore.readCacheConfigurations(snpCacheDir, cfgsByName);
        }

        Map<Integer, StoredCacheData> cfgsById =
            cfgsByName.values().stream().collect(Collectors.toMap(v -> CU.cacheId(v.config().getName()), v -> v));

        return new SnapshotRestoreContext(req, cacheDirs, cfgsById);
    }

    /**
     * @param reqId Request ID.
     * @param res Results.
     * @param errs Errors.
     */
    private void finishPrepare(UUID reqId, Map<UUID, ArrayList<StoredCacheData>> res, Map<UUID, Exception> errs) {
        if (ctx.clientNode())
            return;

        SnapshotRestoreContext opCtx0 = opCtx;

        Exception failure = F.first(errs.values());

        assert opCtx0 != null || failure != null : "Context has not been created on the node " + ctx.localNodeId();

        if (opCtx0 == null || !reqId.equals(opCtx0.reqId)) {
            finishProcess(reqId, failure);

            return;
        }

        if (failure == null)
            failure = checkNodeLeft(opCtx0.nodes, res.keySet());

        // Context has been created - should rollback changes cluster-wide.
        if (failure != null) {
            opCtx0.err.compareAndSet(null, failure);

            if (U.isLocalNodeCoordinator(ctx.discovery()))
                rollbackRestoreProc.start(reqId, reqId);

            return;
        }

        Map<Integer, StoredCacheData> globalCfgs = new HashMap<>();

        for (List<StoredCacheData> storedCfgs : res.values()) {
            if (storedCfgs == null)
                continue;

            for (StoredCacheData cacheData : storedCfgs)
                globalCfgs.put(CU.cacheId(cacheData.config().getName()), cacheData);
        }

        opCtx0.cfgs = globalCfgs;

        if (U.isLocalNodeCoordinator(ctx.discovery()))
            cacheStartProc.start(reqId, reqId);
    }

    /**
     * @param reqId Request ID.
     * @return Result future.
     */
    private IgniteInternalFuture<Boolean> cacheStart(UUID reqId) {
        if (ctx.clientNode())
            return new GridFinishedFuture<>();

        SnapshotRestoreContext opCtx0 = opCtx;

        Throwable err = opCtx0.err.get();

        if (err != null)
            return new GridFinishedFuture<>(err);

        if (!U.isLocalNodeCoordinator(ctx.discovery()))
            return new GridFinishedFuture<>();

        Collection<StoredCacheData> ccfgs = opCtx0.cfgs.values();

        if (log.isInfoEnabled()) {
            log.info("Starting restored caches " +
                "[reqId=" + opCtx0.reqId + ", snapshot=" + opCtx0.snpName +
                ", caches=" + F.viewReadOnly(ccfgs, c -> c.config().getName()) + ']');
        }

        // We set the topology node IDs required to successfully start the cache, if any of the required nodes leave
        // the cluster during the cache startup, the whole procedure will be rolled back.
        return ctx.cache().dynamicStartCachesByStoredConf(ccfgs, true, true, false, IgniteUuid.fromUuid(reqId));
    }

    /**
     * @param reqId Request ID.
     * @param res Results.
     * @param errs Errors.
     */
    private void finishCacheStart(UUID reqId, Map<UUID, Boolean> res, Map<UUID, Exception> errs) {
        if (ctx.clientNode())
            return;

        SnapshotRestoreContext opCtx0 = opCtx;

        Exception failure = errs.values().stream().findFirst().
            orElse(checkNodeLeft(opCtx0.nodes, res.keySet()));

        if (failure == null) {
            finishProcess(reqId);

            return;
        }

        opCtx0.err.compareAndSet(null, failure);

        if (U.isLocalNodeCoordinator(ctx.discovery()))
            rollbackRestoreProc.start(reqId, reqId);
    }

    /**
     * @param reqNodes Set of required topology nodes.
     * @param respNodes Set of responding topology nodes.
     * @return Error, if no response was received from the required topology node.
     */
    private Exception checkNodeLeft(Set<UUID> reqNodes, Set<UUID> respNodes) {
        if (!respNodes.containsAll(reqNodes)) {
            Set<UUID> leftNodes = new HashSet<>(reqNodes);

            leftNodes.removeAll(respNodes);

            return new ClusterTopologyCheckedException(OP_REJECT_MSG +
                "Required node has left the cluster [nodeId=" + leftNodes + ']');
        }

        return null;
    }

    /**
     * @param reqId Request ID.
     * @return Result future.
     */
    private IgniteInternalFuture<Boolean> rollback(UUID reqId) {
        if (ctx.clientNode())
            return new GridFinishedFuture<>();

        SnapshotRestoreContext opCtx0 = opCtx;

        if (opCtx0 == null || F.isEmpty(opCtx0.dirs))
            return new GridFinishedFuture<>();

        GridFutureAdapter<Boolean> retFut = new GridFutureAdapter<>();

        synchronized (this) {
            opCtx0.stopFut = new IgniteFutureImpl<>(retFut.chain(f -> null));

            try {
                ctx.cache().context().snapshotMgr().snapshotExecutorService().execute(() -> {
                    if (log.isInfoEnabled()) {
                        log.info("Removing restored cache directories [reqId=" + reqId +
                            ", snapshot=" + opCtx0.snpName + ", dirs=" + opCtx0.dirs + ']');
                    }

                    IgniteCheckedException ex = null;

                    for (File cacheDir : opCtx0.dirs) {
                        File tmpCacheDir = formatTmpDirName(cacheDir);

                        if (tmpCacheDir.exists() && !U.delete(tmpCacheDir)) {
                            log.error("Unable to perform rollback routine completely, cannot remove temp directory " +
                                "[reqId=" + reqId + ", snapshot=" + opCtx0.snpName + ", dir=" + tmpCacheDir + ']');

                            ex = new IgniteCheckedException("Unable to remove temporary cache directory " + cacheDir);
                        }

                        if (cacheDir.exists() && !U.delete(cacheDir)) {
                            log.error("Unable to perform rollback routine completely, cannot remove cache directory " +
                                "[reqId=" + reqId + ", snapshot=" + opCtx0.snpName + ", dir=" + cacheDir + ']');

                            ex = new IgniteCheckedException("Unable to remove cache directory " + cacheDir);
                        }
                    }

                    if (ex != null)
                        retFut.onDone(ex);
                    else
                        retFut.onDone(true);
                });
            }
            catch (RejectedExecutionException e) {
                log.error("Unable to perform rollback routine, task has been rejected " +
                    "[reqId=" + reqId + ", snapshot=" + opCtx0.snpName + ']');

                retFut.onDone(e);
            }
        }

        return retFut;
    }

    /**
     * @param reqId Request ID.
     * @param res Results.
     * @param errs Errors.
     */
    private void finishRollback(UUID reqId, Map<UUID, Boolean> res, Map<UUID, Exception> errs) {
        if (ctx.clientNode())
            return;

        if (!errs.isEmpty()) {
            log.warning("Some nodes were unable to complete the rollback routine completely, check the local log " +
                "files for more information [nodeIds=" + errs.keySet() + ']');
        }

        SnapshotRestoreContext opCtx0 = opCtx;

        if (!res.keySet().containsAll(opCtx0.nodes)) {
            Set<UUID> leftNodes = new HashSet<>(opCtx0.nodes);

            leftNodes.removeAll(res.keySet());

            log.warning("Some of the nodes left the cluster and were unable to complete the rollback" +
                " operation [reqId=" + reqId + ", snapshot=" + opCtx0.snpName + ", node(s)=" + leftNodes + ']');
        }

        finishProcess(reqId, opCtx0.err.get());
    }

    /**
     * Cache group restore from snapshot operation context.
     */
    private static class SnapshotRestoreContext {
        /** Request ID. */
        private final UUID reqId;

        /** Snapshot name. */
        private final String snpName;

        /** Baseline node IDs that must be alive to complete the operation. */
        private final Set<UUID> nodes;

        /** List of restored cache group directories. */
        private final Collection<File> dirs;

        /** The exception that led to the interruption of the process. */
        private final AtomicReference<Throwable> err = new AtomicReference<>();

        /** Cache ID to configuration mapping. */
        private volatile Map<Integer, StoredCacheData> cfgs;

        /** Graceful shutdown future. */
        private volatile IgniteFuture<?> stopFut;

        /**
         * @param req Request to prepare cache group restore from the snapshot.
         * @param dirs List of cache group names to restore from the snapshot.
         * @param cfgs Cache ID to configuration mapping.
         */
        protected SnapshotRestoreContext(SnapshotOperationRequest req, Collection<File> dirs,
            Map<Integer, StoredCacheData> cfgs) {
            reqId = req.requestId();
            snpName = req.snapshotName();
            nodes = new HashSet<>(req.nodes());

            this.dirs = dirs;
            this.cfgs = cfgs;
        }
    }
}<|MERGE_RESOLUTION|>--- conflicted
+++ resolved
@@ -42,11 +42,6 @@
 import org.apache.ignite.IgniteLogger;
 import org.apache.ignite.cluster.ClusterNode;
 import org.apache.ignite.cluster.ClusterState;
-<<<<<<< HEAD
-import org.apache.ignite.configuration.CacheConfiguration;
-=======
-import org.apache.ignite.events.EventType;
->>>>>>> c7a835fd
 import org.apache.ignite.internal.GridKernalContext;
 import org.apache.ignite.internal.IgniteFeatures;
 import org.apache.ignite.internal.IgniteInternalFuture;
@@ -557,6 +552,14 @@
             if (opCtx0.dirs.isEmpty())
                 return new GridFinishedFuture<>();
 
+            // Ensure that shared cache groups has no conflicts.
+            for (StoredCacheData cfg : opCtx0.cfgs.values()) {
+                ensureCacheAbsent(cfg.config());
+
+                if (!F.isEmpty(cfg.config().getGroupName()))
+                    ensureCacheAbsent(cfg.config());
+            }
+
             boolean onLocNode = ctx.localNodeId().equals(req.operationalNodeId());
 
             if (log.isInfoEnabled()) {
