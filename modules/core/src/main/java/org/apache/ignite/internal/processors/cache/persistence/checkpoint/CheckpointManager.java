/*
 * Licensed to the Apache Software Foundation (ASF) under one or more
 * contributor license agreements.  See the NOTICE file distributed with
 * this work for additional information regarding copyright ownership.
 * The ASF licenses this file to You under the Apache License, Version 2.0
 * (the "License"); you may not use this file except in compliance with
 * the License.  You may obtain a copy of the License at
 *
 *      http://www.apache.org/licenses/LICENSE-2.0
 *
 * Unless required by applicable law or agreed to in writing, software
 * distributed under the License is distributed on an "AS IS" BASIS,
 * WITHOUT WARRANTIES OR CONDITIONS OF ANY KIND, either express or implied.
 * See the License for the specific language governing permissions and
 * limitations under the License.
 */

package org.apache.ignite.internal.processors.cache.persistence.checkpoint;

import java.io.File;
import java.nio.ByteBuffer;
import java.nio.ByteOrder;
import java.util.Collection;
import java.util.UUID;
import java.util.function.Function;
import java.util.function.Supplier;
import org.apache.ignite.IgniteCheckedException;
import org.apache.ignite.IgniteLogger;
import org.apache.ignite.IgniteSystemProperties;
import org.apache.ignite.configuration.DataStorageConfiguration;
import org.apache.ignite.internal.IgniteInternalFuture;
import org.apache.ignite.internal.LongJVMPauseDetector;
import org.apache.ignite.internal.pagemem.wal.IgniteWriteAheadLogManager;
import org.apache.ignite.internal.processors.cache.CacheGroupContext;
import org.apache.ignite.internal.processors.cache.GridCacheProcessor;
import org.apache.ignite.internal.processors.cache.persistence.DataRegion;
import org.apache.ignite.internal.processors.cache.persistence.DataStorageMetricsImpl;
import org.apache.ignite.internal.processors.cache.persistence.file.FileIOFactory;
import org.apache.ignite.internal.processors.cache.persistence.file.FilePageStoreManager;
import org.apache.ignite.internal.processors.cache.persistence.pagemem.PageMemoryEx;
import org.apache.ignite.internal.processors.cache.persistence.pagemem.PageMemoryImpl;
import org.apache.ignite.internal.processors.cache.persistence.snapshot.IgniteCacheSnapshotManager;
import org.apache.ignite.internal.processors.cache.persistence.wal.WALPointer;
import org.apache.ignite.internal.processors.failure.FailureProcessor;
import org.apache.ignite.internal.util.StripedExecutor;
import org.apache.ignite.internal.util.lang.IgniteThrowableBiPredicate;
import org.apache.ignite.internal.util.lang.IgniteThrowableFunction;
import org.apache.ignite.internal.worker.WorkersRegistry;
import org.apache.ignite.lang.IgniteInClosure;
import org.jetbrains.annotations.Nullable;

import static org.apache.ignite.IgniteSystemProperties.IGNITE_CHECKPOINT_READ_LOCK_TIMEOUT;

/**
 * Main class to abstract checkpoint-related processes and actions and hide them from higher-level components.
 * Implements default checkpointing algorithm which is sharp checkpoint but can be replaced
 * by other implementations if needed.
 * Represents only an intermediate step in refactoring of checkpointing component and may change in the future.
 *
 * This checkpoint ensures that all pages marked as
 * dirty under {@link #checkpointTimeoutLock ()} will be consistently saved to disk.
 *
 * Configuration of this checkpoint allows the following:
 * <p>Collecting all pages from configured dataRegions which was marked as dirty under {@link #checkpointTimeoutLock
 * ()}.</p> *
 * <p>Marking the start of checkpoint in WAL and on disk.</p>
 * <p>Notifying the subscribers of different checkpoint states through {@link CheckpointListener}.</p> *
 * <p>Synchronizing collected pages with disk using {@link FilePageStoreManager}.</p>
 * <p>Restoring memory in consistent state if the node failed in the middle of checkpoint.</p>
 */
public class CheckpointManager {
    /** Checkpoint worker. */
    private volatile Checkpointer checkpointer;

    /** Main checkpoint steps. */
    private final CheckpointWorkflow checkpointWorkflow;

    /** Checkpoint markers storage which mark the start and end of each checkpoint. */
    private final CheckpointMarkersStorage checkpointMarkersStorage;

    /** Timeout checkpoint lock which should be used while write to memory happened. */
    final CheckpointTimeoutLock checkpointTimeoutLock;

    /** Checkpoint page writer factory. */
    private final CheckpointPagesWriterFactory checkpointPagesWriterFactory;

    /** Checkpointer builder. It allows to create a new checkpointer on each call. */
    private final Supplier<Checkpointer> checkpointerProvider;

    /**
     * @param logger Logger producer.
     * @param igniteInstanceName Ignite instance name.
     * @param checkpointThreadName Name of main checkpoint thread.
     * @param wal Write ahead log manager.
     * @param workersRegistry Workers registry.
     * @param persistenceCfg Persistence configuration.
     * @param pageStoreManager File page store manager.
     * @param checkpointInapplicableChecker Checker of checkpoints.
     * @param dataRegions Data regions.
     * @param cacheGroupContexts Cache group contexts.
     * @param pageMemoryGroupResolver Page memory resolver.
     * @param throttlingPolicy Throttling policy.
     * @param snapshotMgr Snapshot manager.
     * @param persStoreMetrics Persistence metrics.
     * @param longJvmPauseDetector Long JVM pause detector.
     * @param failureProcessor Failure processor.
     * @param cacheProcessor Cache processor.
     * @throws IgniteCheckedException if fail.
     */
    public CheckpointManager(
        Function<Class<?>, IgniteLogger> logger,
        String igniteInstanceName,
        String checkpointThreadName,
        IgniteWriteAheadLogManager wal,
        WorkersRegistry workersRegistry,
        DataStorageConfiguration persistenceCfg,
        FilePageStoreManager pageStoreManager,
        IgniteThrowableBiPredicate<Long, Integer> checkpointInapplicableChecker,
        Supplier<Collection<DataRegion>> dataRegions,
        Supplier<Collection<CacheGroupContext>> cacheGroupContexts,
        IgniteThrowableFunction<Integer, PageMemoryEx> pageMemoryGroupResolver,
        PageMemoryImpl.ThrottlingPolicy throttlingPolicy,
        IgniteCacheSnapshotManager snapshotMgr,
        DataStorageMetricsImpl persStoreMetrics,
        LongJVMPauseDetector longJvmPauseDetector,
        FailureProcessor failureProcessor,
        GridCacheProcessor cacheProcessor
    ) throws IgniteCheckedException {
        CheckpointHistory cpHistory = new CheckpointHistory(
            persistenceCfg,
            logger,
            wal,
            checkpointInapplicableChecker
        );

        FileIOFactory ioFactory = persistenceCfg.getFileIOFactory();

        checkpointMarkersStorage = new CheckpointMarkersStorage(
            logger,
            cpHistory,
            ioFactory,
            pageStoreManager.workDir().getAbsolutePath()
        );

        CheckpointReadWriteLock lock = new CheckpointReadWriteLock(logger);

        checkpointWorkflow = new CheckpointWorkflow(
            logger,
            wal,
            snapshotMgr,
            checkpointMarkersStorage,
            lock,
            persistenceCfg.getCheckpointWriteOrder(),
            dataRegions,
            cacheGroupContexts,
            persistenceCfg.getCheckpointThreads(),
            igniteInstanceName
        );

        ThreadLocal<ByteBuffer> threadBuf = new ThreadLocal<ByteBuffer>() {
            /** {@inheritDoc} */
            @Override protected ByteBuffer initialValue() {
                ByteBuffer tmpWriteBuf = ByteBuffer.allocateDirect(persistenceCfg.getPageSize());

                tmpWriteBuf.order(ByteOrder.nativeOrder());

                return tmpWriteBuf;
            }
        };

        checkpointPagesWriterFactory = new CheckpointPagesWriterFactory(
            logger, snapshotMgr,
<<<<<<< HEAD
            (fullPage, buf, tag) -> pageStoreManager.write(fullPage.groupId(), fullPage.pageId(), buf, tag, true),
=======
            (pageMemEx, fullPage, buf, tag) -> pageStoreManager.writeInternal(fullPage.groupId(), fullPage.pageId(), buf, tag, true),
>>>>>>> c30d1ed7
            persStoreMetrics,
            throttlingPolicy, threadBuf,
            pageMemoryGroupResolver
        );

        checkpointerProvider = () -> new Checkpointer(
            igniteInstanceName,
            checkpointThreadName,
            workersRegistry,
            logger,
            longJvmPauseDetector,
            failureProcessor,
            snapshotMgr,
            persStoreMetrics,
            cacheProcessor,
            checkpointWorkflow,
            checkpointPagesWriterFactory,
            persistenceCfg.getCheckpointFrequency(),
            persistenceCfg.getCheckpointThreads()
        );

        checkpointer = checkpointerProvider.get();

        Long cfgCheckpointReadLockTimeout = persistenceCfg != null
            ? persistenceCfg.getCheckpointReadLockTimeout()
            : null;

        long checkpointReadLockTimeout = IgniteSystemProperties.getLong(IGNITE_CHECKPOINT_READ_LOCK_TIMEOUT,
            cfgCheckpointReadLockTimeout != null
                ? cfgCheckpointReadLockTimeout
                : workersRegistry.getSystemWorkerBlockedTimeout());

        checkpointTimeoutLock = new CheckpointTimeoutLock(
            logger,
            failureProcessor,
            dataRegions,
            lock,
            checkpointer,
            checkpointReadLockTimeout
        );
    }

    /**
     * @return Checkpoint lock which can be used for protection of writing to memory.
     */
    public CheckpointTimeoutLock checkpointTimeoutLock() {
        return checkpointTimeoutLock;
    }

    /**
     * Replace thread local with buffers. Thread local should provide direct buffer with one page in length.
     *
     * @param threadBuf new thread-local with buffers for the checkpoint threads.
     */
    public void threadBuf(ThreadLocal<ByteBuffer> threadBuf) {
        checkpointPagesWriterFactory.threadBuf(threadBuf);
    }

    /**
     * @param lsnr Listener.
     * @param dataRegion Data region for which listener is corresponded to.
     */
    public void addCheckpointListener(CheckpointListener lsnr, DataRegion dataRegion) {
        checkpointWorkflow.addCheckpointListener(lsnr, dataRegion);
    }

    /**
     * @param lsnr Listener.
     */
    public void removeCheckpointListener(CheckpointListener lsnr) {
        checkpointWorkflow.removeCheckpointListener(lsnr);
    }

    /**
     * @param memoryRecoveryRecordPtr Memory recovery record pointer.
     */
    public void memoryRecoveryRecordPtr(WALPointer memoryRecoveryRecordPtr) {
        checkpointWorkflow.memoryRecoveryRecordPtr(memoryRecoveryRecordPtr);
    }

    /**
     * @return Checkpoint directory.
     */
    public File checkpointDirectory() {
        return checkpointMarkersStorage.cpDir;
    }

    /**
     * @return Read checkpoint status.
     * @throws IgniteCheckedException If failed to read checkpoint status page.
     */
    public CheckpointStatus readCheckpointStatus() throws IgniteCheckedException {
        return checkpointMarkersStorage.readCheckpointStatus();
    }

    /**
     * Start the new checkpoint immediately.
     *
     * @param reason Reason.
     * @param lsnr Listener which will be called on finish.
     * @return Triggered checkpoint progress.
     */
    public <R> CheckpointProgress forceCheckpoint(
        String reason,
        IgniteInClosure<? super IgniteInternalFuture<R>> lsnr
    ) {
        Checkpointer cp = this.checkpointer;

        if (cp == null)
            return null;

        return cp.scheduleCheckpoint(0, reason, lsnr);
    }

    /**
     * @return Checkpoint history.
     */
    public CheckpointHistory checkpointHistory() {
        return checkpointMarkersStorage.history();
    }

    /**
     * Initialize checkpoint storage.
     */
    public void initializeStorage() throws IgniteCheckedException {
        checkpointMarkersStorage.initialize();
    }

    /**
     * Wal truncate callBack.
     *
     * @param highBound WALPointer.
     */
    public void removeCheckpointsUntil(WALPointer highBound) throws IgniteCheckedException {
        checkpointMarkersStorage.removeCheckpointsUntil(highBound);
    }

    /**
     * Cleanup checkpoint directory from all temporary files.
     */
    public void cleanupTempCheckpointDirectory() throws IgniteCheckedException {
        checkpointMarkersStorage.cleanupTempCheckpointDirectory();
    }

    /**
     * Clean checkpoint directory {@link CheckpointMarkersStorage#cpDir}. The operation is necessary when local node joined to
     * baseline topology with different consistentId.
     */
    public void cleanupCheckpointDirectory() throws IgniteCheckedException {
        checkpointMarkersStorage.cleanupCheckpointDirectory();
    }

    /**
     *
     */
    public Checkpointer getCheckpointer() {
        return checkpointer;
    }

    /**
     * @param context Group context. Can be {@code null} in case of crash recovery.
     * @param groupId Group ID.
     * @param partId Partition ID.
     */
    public void schedulePartitionDestroy(@Nullable CacheGroupContext context, int groupId, int partId) {
        Checkpointer cp = checkpointer;

        if (cp != null)
            cp.schedulePartitionDestroy(context, groupId, partId);
    }

    /**
     * For test use only.
     */
    public IgniteInternalFuture<Void> enableCheckpoints(boolean enable) {
        return checkpointer.enableCheckpoints(enable);
    }

    /**
     * @throws IgniteCheckedException If failed.
     */
    public void finalizeCheckpointOnRecovery(
        long ts,
        UUID id,
        WALPointer ptr,
        StripedExecutor exec
    ) throws IgniteCheckedException {
        assert checkpointer != null : "Checkpointer hasn't initialized yet";

        checkpointer.finalizeCheckpointOnRecovery(ts, id, ptr, exec);
    }

    /**
     * @param grpId Group ID.
     * @param partId Partition ID.
     */
    public void cancelOrWaitPartitionDestroy(int grpId, int partId) throws IgniteCheckedException {
        Checkpointer cp = checkpointer;

        if (cp != null)
            checkpointer.cancelOrWaitPartitionDestroy(grpId, partId);
    }

    /**
     * @param cancel Cancel flag.
     */
    public void stop(boolean cancel) {
        checkpointTimeoutLock.stop();

        Checkpointer cp = this.checkpointer;

        if (cp != null)
            cp.shutdownCheckpointer(cancel);

        checkpointWorkflow.stop();

        this.checkpointer = null;
    }

    /**
     * Initialize the checkpoint and prepare it to work. It should be called if the stop was called before.
     */
    public void init() {
        if (this.checkpointer == null) {
            checkpointWorkflow.start();

            this.checkpointer = checkpointerProvider.get();
        }
    }

    /**
     * Checkpoint starts to do their work after this method.
     */
    public void start() {
        assert checkpointer != null : "Checkpointer can't be null during the start";

        this.checkpointer.start();
    }

    /**
     * Checkpoint lock blocks when stop method is called. This method allows continuing the work with a checkpoint lock
     * if needed.
     */
    public void unblockCheckpointLock() {
        checkpointTimeoutLock.start();
    }
}<|MERGE_RESOLUTION|>--- conflicted
+++ resolved
@@ -170,11 +170,7 @@
 
         checkpointPagesWriterFactory = new CheckpointPagesWriterFactory(
             logger, snapshotMgr,
-<<<<<<< HEAD
-            (fullPage, buf, tag) -> pageStoreManager.write(fullPage.groupId(), fullPage.pageId(), buf, tag, true),
-=======
-            (pageMemEx, fullPage, buf, tag) -> pageStoreManager.writeInternal(fullPage.groupId(), fullPage.pageId(), buf, tag, true),
->>>>>>> c30d1ed7
+            (pageMemEx, fullPage, buf, tag) -> pageStoreManager.write(fullPage.groupId(), fullPage.pageId(), buf, tag, true),
             persStoreMetrics,
             throttlingPolicy, threadBuf,
             pageMemoryGroupResolver
