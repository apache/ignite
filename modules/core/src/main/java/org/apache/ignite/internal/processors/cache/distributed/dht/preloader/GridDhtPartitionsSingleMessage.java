/*
 * Licensed to the Apache Software Foundation (ASF) under one or more
 * contributor license agreements.  See the NOTICE file distributed with
 * this work for additional information regarding copyright ownership.
 * The ASF licenses this file to You under the Apache License, Version 2.0
 * (the "License"); you may not use this file except in compliance with
 * the License.  You may obtain a copy of the License at
 *
 *      http://www.apache.org/licenses/LICENSE-2.0
 *
 * Unless required by applicable law or agreed to in writing, software
 * distributed under the License is distributed on an "AS IS" BASIS,
 * WITHOUT WARRANTIES OR CONDITIONS OF ANY KIND, either express or implied.
 * See the License for the specific language governing permissions and
 * limitations under the License.
 */

package org.apache.ignite.internal.processors.cache.distributed.dht.preloader;

import java.io.Externalizable;
import java.nio.ByteBuffer;
import java.util.Collection;
import java.util.Collections;
import java.util.HashMap;
import java.util.Map;
import org.apache.ignite.IgniteCheckedException;
import org.apache.ignite.internal.GridDirectCollection;
import org.apache.ignite.internal.GridDirectMap;
import org.apache.ignite.internal.GridDirectTransient;
import org.apache.ignite.internal.processors.cache.GridCacheSharedContext;
import org.apache.ignite.internal.processors.cache.distributed.dht.GridDhtPartitionState;
import org.apache.ignite.internal.processors.cache.mvcc.MvccVersion;
import org.apache.ignite.internal.processors.cache.version.GridCacheVersion;
import org.apache.ignite.internal.util.tostring.GridToStringInclude;
import org.apache.ignite.internal.util.typedef.F;
import org.apache.ignite.internal.util.typedef.T2;
import org.apache.ignite.internal.util.typedef.internal.S;
import org.apache.ignite.internal.util.typedef.internal.U;
import org.apache.ignite.plugin.extensions.communication.Message;
import org.apache.ignite.plugin.extensions.communication.MessageCollectionItemType;
import org.apache.ignite.plugin.extensions.communication.MessageReader;
import org.apache.ignite.plugin.extensions.communication.MessageWriter;
import org.jetbrains.annotations.Nullable;

/**
 * Information about partitions of a single node.
 */
public class GridDhtPartitionsSingleMessage extends GridDhtPartitionsAbstractMessage {
    /** */
    private static final long serialVersionUID = 0L;

    /** Local partitions. */
    @GridToStringInclude
    @GridDirectTransient
    private Map<Integer, GridDhtPartitionMap> parts;

    /** */
    @GridDirectMap(keyType = Integer.class, valueType = Integer.class)
    private Map<Integer, Integer> dupPartsData;

    /** Serialized partitions. */
    private byte[] partsBytes;

    /** Partitions update counters. */
    @GridToStringInclude
    @GridDirectTransient
    private Map<Integer, Object> partCntrs;

    /** Serialized partitions counters. */
    private byte[] partCntrsBytes;

    /** Partitions sizes. */
    @GridToStringInclude
    @GridDirectTransient
    private Map<Integer, Map<Integer, Long>> partSizes;

    /** Serialized partitions counters. */
    private byte[] partsSizesBytes;

    /** Partitions history reservation counters. */
    @GridToStringInclude
    @GridDirectTransient
    private Map<Integer, Map<Integer, Long>> partHistCntrs;

    /** Serialized partitions history reservation counters. */
    private byte[] partHistCntrsBytes;

    /** Exception. */
    @GridToStringInclude
    @GridDirectTransient
    private Exception err;

    /** */
    private byte[] errBytes;

    /** */
    private boolean client;

    /** */
    @GridDirectTransient
    private transient boolean compress;

    /** */
    @GridDirectCollection(Integer.class)
    private Collection<Integer> grpsAffRequest;

    /**
     * Exchange finish message, sent to new coordinator when it tries to
     * restore state after previous coordinator failed during exchange.
     */
    private GridDhtPartitionsFullMessage finishMsg;

    /** */
    @GridDirectMap(keyType = Message.class, valueType = Integer.class)
    private Map<MvccVersion, Integer> activeQrys;

    /**
     * Required by {@link Externalizable}.
     */
    public GridDhtPartitionsSingleMessage() {
        // No-op.
    }

    /**
     * @param exchId Exchange ID.
     * @param client Client message flag.
     * @param lastVer Last version.
     * @param compress {@code True} if it is possible to use compression for message.
     */
    public GridDhtPartitionsSingleMessage(GridDhtPartitionExchangeId exchId,
        boolean client,
        @Nullable GridCacheVersion lastVer,
        boolean compress) {
        super(exchId, lastVer);

        this.client = client;
        this.compress = compress;
    }

    /**
     * @return Active queries started with previous coordinator.
     */
    Map<MvccVersion, Integer> activeQueries() {
        return activeQrys;
    }

    /**
     * @param activeQrys Active queries started with previous coordinator.
     */
    void activeQueries(Map<MvccVersion, Integer> activeQrys) {
        this.activeQrys = activeQrys;
    }

    /**
     * @param finishMsg Exchange finish message (used to restore exchange state on new coordinator).
     */
    void finishMessage(GridDhtPartitionsFullMessage finishMsg) {
        this.finishMsg = finishMsg;
    }

    /**
     * @return Exchange finish message (used to restore exchange state on new coordinator).
     */
    GridDhtPartitionsFullMessage finishMessage() {
        return finishMsg;
    }

    /**
     * @param grpsAffRequest Cache groups to get affinity for (affinity is requested when node joins cluster).
     */
    void cacheGroupsAffinityRequest(Collection<Integer> grpsAffRequest) {
        this.grpsAffRequest = grpsAffRequest;
    }

    /**
     * @return Cache groups to get affinity for (affinity is requested when node joins cluster).
     */
    @Nullable public Collection<Integer> cacheGroupsAffinityRequest() {
        return grpsAffRequest;
    }

    /** {@inheritDoc} */
    @Override public int handlerId() {
        return 0;
    }

    /**
     * @return {@code True} if sent from client node.
     */
    public boolean client() {
        return client;
    }

    /**
     * @param cacheId Cache ID to add local partition for.
     * @param locMap Local partition map.
     * @param dupDataCache Optional ID of cache with the same partition state map.
     */
    public void addLocalPartitionMap(int cacheId, GridDhtPartitionMap locMap, @Nullable Integer dupDataCache) {
        if (parts == null)
            parts = new HashMap<>();

        parts.put(cacheId, locMap);

        if (dupDataCache != null) {
            assert compress;
            assert F.isEmpty(locMap.map());
            assert parts.containsKey(dupDataCache);

            if (dupPartsData == null)
                dupPartsData = new HashMap<>();

            dupPartsData.put(cacheId, dupDataCache);
        }
    }

    /**
     * @param grpId Cache group ID.
     * @param cntrMap Partition update counters.
     */
    public void addPartitionUpdateCounters(int grpId, Object cntrMap) {
        if (partCntrs == null)
            partCntrs = new HashMap<>();

        partCntrs.put(grpId, cntrMap);
    }

    /**
     * @param grpId Cache group ID.
     * @param partsCnt Total cache partitions.
     * @return Partition update counters.
     */
    @SuppressWarnings("unchecked")
    public CachePartitionPartialCountersMap partitionUpdateCounters(int grpId, int partsCnt) {
        Object res = partCntrs == null ? null : partCntrs.get(grpId);

        if (res == null)
            return CachePartitionPartialCountersMap.EMPTY;

        if (res instanceof CachePartitionPartialCountersMap)
            return (CachePartitionPartialCountersMap)res;

        assert res instanceof Map : res;

        Map<Integer, T2<Long, Long>> map = (Map<Integer, T2<Long, Long>>)res;

        return CachePartitionPartialCountersMap.fromCountersMap(map, partsCnt);
    }

    /**
     * Adds partition sizes map for specified {@code grpId} to the current message.
     *
     * @param grpId Group id.
     * @param partSizesMap Partition sizes map.
     */
    public void addPartitionSizes(int grpId, Map<Integer, Long> partSizesMap) {
        if (partSizesMap.isEmpty())
            return;

        if (partSizes == null)
            partSizes = new HashMap<>();

        partSizes.put(grpId, partSizesMap);
    }

    /**
     * Returns partition sizes map for specified {@code grpId}.
     *
     * @param grpId Group id.
     * @return Partition sizes map (partId, partSize).
     */
    public Map<Integer, Long> partitionSizes(int grpId) {
        if (partSizes == null)
            return Collections.emptyMap();

        return partSizes.getOrDefault(grpId, Collections.emptyMap());
    }

    /**
     * @param grpId Cache group ID.
     * @param cntrMap Partition history counters.
     */
    public void partitionHistoryCounters(int grpId, Map<Integer, Long> cntrMap) {
        if (cntrMap.isEmpty())
            return;

        if (partHistCntrs == null)
            partHistCntrs = new HashMap<>();

        partHistCntrs.put(grpId, cntrMap);
    }

    /**
     * @param cntrMap Partition history counters.
     */
    void partitionHistoryCounters(Map<Integer, Map<Integer, Long>> cntrMap) {
        for (Map.Entry<Integer, Map<Integer, Long>> e : cntrMap.entrySet())
            partitionHistoryCounters(e.getKey(), e.getValue());
    }

    /**
     * @param grpId Cache group ID.
     * @return Partition history counters.
     */
    Map<Integer, Long> partitionHistoryCounters(int grpId) {
        if (partHistCntrs != null) {
            Map<Integer, Long> res = partHistCntrs.get(grpId);

            return res != null ? res : Collections.<Integer, Long>emptyMap();
        }

        return Collections.emptyMap();
    }

    /**
     * @return Local partitions.
     */
    public Map<Integer, GridDhtPartitionMap> partitions() {
        if (parts == null)
            parts = new HashMap<>();

        return parts;
    }

    /**
     * @param ex Exception.
     */
    public void setError(Exception ex) {
        this.err = ex;
    }

    /**
     * @return Not null exception if exchange processing failed.
     */
    @Nullable public Exception getError() {
        return err;
    }

    /** {@inheritDoc}
     * @param ctx*/
    @Override public void prepareMarshal(GridCacheSharedContext ctx) throws IgniteCheckedException {
        super.prepareMarshal(ctx);

        boolean marshal = (parts != null && partsBytes == null) ||
            (partCntrs != null && partCntrsBytes == null) ||
            (partHistCntrs != null && partHistCntrsBytes == null) ||
            (partSizes != null && partsSizesBytes == null) ||
            (err != null && errBytes == null);

        if (marshal) {
            byte[] partsBytes0 = null;
            byte[] partCntrsBytes0 = null;
            byte[] partHistCntrsBytes0 = null;
            byte[] partsSizesBytes0 = null;
            byte[] errBytes0 = null;

            if (parts != null && partsBytes == null)
                partsBytes0 = U.marshal(ctx, parts);

            if (partCntrs != null && partCntrsBytes == null)
                partCntrsBytes0 = U.marshal(ctx, partCntrs);

            if (partHistCntrs != null && partHistCntrsBytes == null)
                partHistCntrsBytes0 = U.marshal(ctx, partHistCntrs);

            if (partSizes != null && partsSizesBytes == null)
<<<<<<< HEAD
                partsSizesBytes0 = U.marshal(ctx, partSizes);
=======
                partSizesBytes0 = U.marshal(ctx, partSizes);
>>>>>>> ebd669e4

            if (err != null && errBytes == null)
                errBytes0 = U.marshal(ctx, err);

            if (compress) {
                assert !compressed();

                try {
                    byte[] partsBytesZip = U.zip(partsBytes0);
                    byte[] partCntrsBytesZip = U.zip(partCntrsBytes0);
                    byte[] partHistCntrsBytesZip = U.zip(partHistCntrsBytes0);
                    byte[] partSizesBytesZip = U.zip(partsSizesBytes0);
                    byte[] exBytesZip = U.zip(errBytes0);

                    partsBytes0 = partsBytesZip;
                    partCntrsBytes0 = partCntrsBytesZip;
                    partHistCntrsBytes0 = partHistCntrsBytesZip;
                    partsSizesBytes0 = partSizesBytesZip;
                    errBytes0 = exBytesZip;

                    compressed(true);
                }
                catch (IgniteCheckedException e) {
                    U.error(ctx.logger(getClass()), "Failed to compress partitions data: " + e, e);
                }
            }

            partsBytes = partsBytes0;
            partCntrsBytes = partCntrsBytes0;
            partHistCntrsBytes = partHistCntrsBytes0;
<<<<<<< HEAD
            partsSizesBytes = partsSizesBytes0;
=======
            partsSizesBytes = partSizesBytes0;
>>>>>>> ebd669e4
            errBytes = errBytes0;
        }
    }

    /** {@inheritDoc} */
    @Override public void finishUnmarshal(GridCacheSharedContext ctx, ClassLoader ldr) throws IgniteCheckedException {
        super.finishUnmarshal(ctx, ldr);

        if (partsBytes != null && parts == null) {
            if (compressed())
                parts = U.unmarshalZip(ctx.marshaller(), partsBytes, U.resolveClassLoader(ldr, ctx.gridConfig()));
            else
                parts = U.unmarshal(ctx, partsBytes, U.resolveClassLoader(ldr, ctx.gridConfig()));
        }

        if (partCntrsBytes != null && partCntrs == null) {
            if (compressed())
                partCntrs = U.unmarshalZip(ctx.marshaller(), partCntrsBytes, U.resolveClassLoader(ldr, ctx.gridConfig()));
            else
                partCntrs = U.unmarshal(ctx, partCntrsBytes, U.resolveClassLoader(ldr, ctx.gridConfig()));
        }

        if (partHistCntrsBytes != null && partHistCntrs == null) {
            if (compressed())
                partHistCntrs = U.unmarshalZip(ctx.marshaller(), partHistCntrsBytes, U.resolveClassLoader(ldr, ctx.gridConfig()));
            else
                partHistCntrs = U.unmarshal(ctx, partHistCntrsBytes, U.resolveClassLoader(ldr, ctx.gridConfig()));
        }

        if (partsSizesBytes != null && partSizes == null) {
            if (compressed())
                partSizes = U.unmarshalZip(ctx.marshaller(), partsSizesBytes, U.resolveClassLoader(ldr, ctx.gridConfig()));
            else
                partSizes = U.unmarshal(ctx, partsSizesBytes, U.resolveClassLoader(ldr, ctx.gridConfig()));
        }

        if (errBytes != null && err == null) {
            if (compressed())
                err = U.unmarshalZip(ctx.marshaller(), errBytes, U.resolveClassLoader(ldr, ctx.gridConfig()));
            else
                err = U.unmarshal(ctx, errBytes, U.resolveClassLoader(ldr, ctx.gridConfig()));
        }

        if (dupPartsData != null) {
            assert parts != null;

            for (Map.Entry<Integer, Integer> e : dupPartsData.entrySet()) {
                GridDhtPartitionMap map1 = parts.get(e.getKey());

                assert map1 != null : e.getKey();
                assert F.isEmpty(map1.map());
                assert !map1.hasMovingPartitions();

                GridDhtPartitionMap map2 = parts.get(e.getValue());

                assert map2 != null : e.getValue();
                assert map2.map() != null;

                for (Map.Entry<Integer, GridDhtPartitionState> e0 : map2.map().entrySet())
                    map1.put(e0.getKey(), e0.getValue());
            }
        }
    }

    /** {@inheritDoc} */
    @Override public boolean writeTo(ByteBuffer buf, MessageWriter writer) {
        writer.setBuffer(buf);

        if (!super.writeTo(buf, writer))
            return false;

        if (!writer.isHeaderWritten()) {
            if (!writer.writeHeader(directType(), fieldsCount()))
                return false;

            writer.onHeaderWritten();
        }

        switch (writer.state()) {
            case 5:
                if (!writer.writeMap("activeQrys", activeQrys, MessageCollectionItemType.MSG, MessageCollectionItemType.INT))
                    return false;

                writer.incrementState();

            case 6:
                if (!writer.writeBoolean("client", client))
                    return false;

                writer.incrementState();

            case 7:
                if (!writer.writeMap("dupPartsData", dupPartsData, MessageCollectionItemType.INT, MessageCollectionItemType.INT))
                    return false;

                writer.incrementState();

            case 8:
                if (!writer.writeByteArray("errBytes", errBytes))
                    return false;

                writer.incrementState();

            case 9:
                if (!writer.writeMessage("finishMsg", finishMsg))
                    return false;

                writer.incrementState();

            case 10:
                if (!writer.writeCollection("grpsAffRequest", grpsAffRequest, MessageCollectionItemType.INT))
                    return false;

                writer.incrementState();

            case 11:
                if (!writer.writeByteArray("partCntrsBytes", partCntrsBytes))
                    return false;

                writer.incrementState();

            case 12:
                if (!writer.writeByteArray("partHistCntrsBytes", partHistCntrsBytes))
                    return false;

                writer.incrementState();

            case 13:
<<<<<<< HEAD
                if (!writer.writeByteArray("partsBytes", partsBytes))
                    return false;

                writer.incrementState();

            case 14:
=======
>>>>>>> ebd669e4
                if (!writer.writeByteArray("partsSizesBytes", partsSizesBytes))
                    return false;

                writer.incrementState();
        }

        return true;
    }

    /** {@inheritDoc} */
    @Override public boolean readFrom(ByteBuffer buf, MessageReader reader) {
        reader.setBuffer(buf);

        if (!reader.beforeMessageRead())
            return false;

        if (!super.readFrom(buf, reader))
            return false;

        switch (reader.state()) {
            case 5:
                activeQrys = reader.readMap("activeQrys", MessageCollectionItemType.MSG, MessageCollectionItemType.INT, false);

                if (!reader.isLastRead())
                    return false;

                reader.incrementState();

            case 6:
                client = reader.readBoolean("client");

                if (!reader.isLastRead())
                    return false;

                reader.incrementState();

            case 7:
                dupPartsData = reader.readMap("dupPartsData", MessageCollectionItemType.INT, MessageCollectionItemType.INT, false);

                if (!reader.isLastRead())
                    return false;

                reader.incrementState();

            case 8:
                errBytes = reader.readByteArray("errBytes");

                if (!reader.isLastRead())
                    return false;

                reader.incrementState();

            case 9:
                finishMsg = reader.readMessage("finishMsg");

                if (!reader.isLastRead())
                    return false;

                reader.incrementState();

            case 10:
                grpsAffRequest = reader.readCollection("grpsAffRequest", MessageCollectionItemType.INT);

                if (!reader.isLastRead())
                    return false;

                reader.incrementState();

            case 11:
                partCntrsBytes = reader.readByteArray("partCntrsBytes");

                if (!reader.isLastRead())
                    return false;

                reader.incrementState();

            case 12:
                partHistCntrsBytes = reader.readByteArray("partHistCntrsBytes");

                if (!reader.isLastRead())
                    return false;

                reader.incrementState();

            case 13:
<<<<<<< HEAD
                partsBytes = reader.readByteArray("partsBytes");

                if (!reader.isLastRead())
                    return false;

                reader.incrementState();

            case 14:
=======
>>>>>>> ebd669e4
                partsSizesBytes = reader.readByteArray("partsSizesBytes");

                if (!reader.isLastRead())
                    return false;

                reader.incrementState();
        }

        return reader.afterMessageRead(GridDhtPartitionsSingleMessage.class);
    }

    /** {@inheritDoc} */
    @Override public short directType() {
        return 47;
    }

    /** {@inheritDoc} */
    @Override public byte fieldsCount() {
        return 15;
    }

    /** {@inheritDoc} */
    @Override public String toString() {
        return S.toString(GridDhtPartitionsSingleMessage.class, this, super.toString());
    }
}<|MERGE_RESOLUTION|>--- conflicted
+++ resolved
@@ -364,11 +364,7 @@
                 partHistCntrsBytes0 = U.marshal(ctx, partHistCntrs);
 
             if (partSizes != null && partsSizesBytes == null)
-<<<<<<< HEAD
                 partsSizesBytes0 = U.marshal(ctx, partSizes);
-=======
-                partSizesBytes0 = U.marshal(ctx, partSizes);
->>>>>>> ebd669e4
 
             if (err != null && errBytes == null)
                 errBytes0 = U.marshal(ctx, err);
@@ -380,13 +376,13 @@
                     byte[] partsBytesZip = U.zip(partsBytes0);
                     byte[] partCntrsBytesZip = U.zip(partCntrsBytes0);
                     byte[] partHistCntrsBytesZip = U.zip(partHistCntrsBytes0);
-                    byte[] partSizesBytesZip = U.zip(partsSizesBytes0);
+                    byte[] partsSizesBytesZip = U.zip(partsSizesBytes0);
                     byte[] exBytesZip = U.zip(errBytes0);
 
                     partsBytes0 = partsBytesZip;
                     partCntrsBytes0 = partCntrsBytesZip;
                     partHistCntrsBytes0 = partHistCntrsBytesZip;
-                    partsSizesBytes0 = partSizesBytesZip;
+                    partsSizesBytes0 = partsSizesBytesZip;
                     errBytes0 = exBytesZip;
 
                     compressed(true);
@@ -399,11 +395,7 @@
             partsBytes = partsBytes0;
             partCntrsBytes = partCntrsBytes0;
             partHistCntrsBytes = partHistCntrsBytes0;
-<<<<<<< HEAD
             partsSizesBytes = partsSizesBytes0;
-=======
-            partsSizesBytes = partSizesBytes0;
->>>>>>> ebd669e4
             errBytes = errBytes0;
         }
     }
@@ -532,15 +524,12 @@
                 writer.incrementState();
 
             case 13:
-<<<<<<< HEAD
                 if (!writer.writeByteArray("partsBytes", partsBytes))
                     return false;
 
                 writer.incrementState();
 
             case 14:
-=======
->>>>>>> ebd669e4
                 if (!writer.writeByteArray("partsSizesBytes", partsSizesBytes))
                     return false;
 
@@ -626,7 +615,6 @@
                 reader.incrementState();
 
             case 13:
-<<<<<<< HEAD
                 partsBytes = reader.readByteArray("partsBytes");
 
                 if (!reader.isLastRead())
@@ -635,8 +623,6 @@
                 reader.incrementState();
 
             case 14:
-=======
->>>>>>> ebd669e4
                 partsSizesBytes = reader.readByteArray("partsSizesBytes");
 
                 if (!reader.isLastRead())
