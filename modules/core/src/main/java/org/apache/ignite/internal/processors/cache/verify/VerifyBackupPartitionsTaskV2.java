--- conflicted
+++ resolved
@@ -169,17 +169,10 @@
                 if (record.partitionState() == PartitionState.MOVING) {
                     movingParts.computeIfAbsent(e.getKey(), k -> new ArrayList<>())
                         .add(record);
-<<<<<<< HEAD
 
                     continue;
                 }
 
-=======
-
-                    continue;
-                }
-
->>>>>>> 1e84d448
                 if (record.partitionState() == PartitionState.LOST) {
                     lostParts.computeIfAbsent(e.getKey(), k -> new ArrayList<>())
                         .add(record);
@@ -270,42 +263,8 @@
 
             completionCntr.set(0);
 
-<<<<<<< HEAD
-            AtomicBoolean cpFlag = new AtomicBoolean();
-
-            GridCacheDatabaseSharedManager db = null;
-
-            DbCheckpointListener lsnr = null;
-
-            if (arg.checkCrc() &&
-                ignite.context().cache().context().database() instanceof GridCacheDatabaseSharedManager) {
-                db = (GridCacheDatabaseSharedManager)ignite.context().cache().context().database();
-
-                lsnr = new DbCheckpointListener() {
-                    @Override public void onMarkCheckpointBegin(Context ctx) {
-                        /* No-op. */
-                    }
-
-                    @Override public void onCheckpointBegin(Context ctx) {
-                        if (ctx.hasPages())
-                            cpFlag.set(true);
-                    }
-
-                    @Override public void beforeCheckpointBegin(Context ctx) throws IgniteCheckedException {
-                        /* No-op. */
-                    }
-                };
-
-                db.addCheckpointListener(lsnr);
-            }
-
-            try {
-                if (arg.checkCrc() && IdleVerifyUtility.isCheckpointNow(db))
-                    throw new GridNotIdleException(IdleVerifyUtility.CLUSTER_NOT_IDLE_MSG);
-=======
             List<Future<Map<PartitionKeyV2, PartitionHashRecordV2>>> partHashCalcFuts =
                 calcPartitionHashAsync(grpIds);
->>>>>>> 1e84d448
 
             Map<PartitionKeyV2, PartitionHashRecordV2> res = new HashMap<>();
 
@@ -588,11 +547,7 @@
                         isPrimary,
                         consId,
                         partHash,
-<<<<<<< HEAD
-                        updateCntrBefore,
-=======
                         updateCntrBefore == null ? 0 : updateCntrBefore.get(),
->>>>>>> 1e84d448
                         part.state() == GridDhtPartitionState.MOVING ? PartitionHashRecordV2.MOVING_PARTITION_SIZE : 0,
                         part.state() == GridDhtPartitionState.MOVING ? PartitionState.MOVING : PartitionState.LOST
                     );
@@ -606,11 +561,7 @@
                 partSize = part.dataStore().fullSize();
 
                 if (arg.checkCrc())
-<<<<<<< HEAD
-                    checkPartitionCrc(grpCtx, part, cpFlag);
-=======
                     checkPartitionCrc(grpCtx, part);
->>>>>>> 1e84d448
 
                 GridIterator<CacheDataRow> it = grpCtx.offheap().partitionIterator(part.id());
 
@@ -642,12 +593,8 @@
             }
 
             PartitionHashRecordV2 partRec = new PartitionHashRecordV2(
-<<<<<<< HEAD
-                partKey, isPrimary, consId, partHash, updateCntrBefore, partSize, PartitionState.OWNING
-=======
                 partKey, isPrimary, consId, partHash, updateCntrBefore == null ? 0 : updateCntrBefore.get(), partSize,
                 PartitionState.OWNING
->>>>>>> 1e84d448
             );
 
             completionCntr.incrementAndGet();
