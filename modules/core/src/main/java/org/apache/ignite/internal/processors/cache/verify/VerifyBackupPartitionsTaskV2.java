/*
* Licensed to the Apache Software Foundation (ASF) under one or more
* contributor license agreements.  See the NOTICE file distributed with
* this work for additional information regarding copyright ownership.
* The ASF licenses this file to You under the Apache License, Version 2.0
* (the "License"); you may not use this file except in compliance with
* the License.  You may obtain a copy of the License at
*
*      http://www.apache.org/licenses/LICENSE-2.0
*
* Unless required by applicable law or agreed to in writing, software
* distributed under the License is distributed on an "AS IS" BASIS,
* WITHOUT WARRANTIES OR CONDITIONS OF ANY KIND, either express or implied.
* See the License for the specific language governing permissions and
* limitations under the License.
*/
package org.apache.ignite.internal.processors.cache.verify;

import java.nio.ByteBuffer;
import java.nio.ByteOrder;
import java.util.ArrayList;
import java.util.Arrays;
import java.util.Collection;
import java.util.Collections;
import java.util.HashMap;
import java.util.HashSet;
import java.util.List;
import java.util.Map;
import java.util.Set;
import java.util.UUID;
<<<<<<< HEAD
=======
import java.util.concurrent.Callable;
>>>>>>> 41877807
import java.util.concurrent.ExecutionException;
import java.util.concurrent.ForkJoinPool;
import java.util.concurrent.Future;
import java.util.concurrent.TimeUnit;
import java.util.concurrent.TimeoutException;
import java.util.concurrent.atomic.AtomicInteger;
import org.apache.ignite.IgniteCheckedException;
import org.apache.ignite.IgniteException;
import org.apache.ignite.IgniteInterruptedException;
import org.apache.ignite.IgniteLogger;
import org.apache.ignite.cache.CacheMode;
import org.apache.ignite.cluster.ClusterNode;
import org.apache.ignite.compute.ComputeJob;
import org.apache.ignite.compute.ComputeJobAdapter;
import org.apache.ignite.compute.ComputeJobResult;
import org.apache.ignite.compute.ComputeJobResultPolicy;
import org.apache.ignite.compute.ComputeTaskAdapter;
import org.apache.ignite.configuration.CacheConfiguration;
import org.apache.ignite.configuration.DataStorageConfiguration;
import org.apache.ignite.internal.IgniteEx;
import org.apache.ignite.internal.pagemem.PageIdAllocator;
import org.apache.ignite.internal.pagemem.PageIdUtils;
import org.apache.ignite.internal.processors.cache.CacheGroupContext;
import org.apache.ignite.internal.processors.cache.DynamicCacheDescriptor;
import org.apache.ignite.internal.processors.cache.GridCacheUtils;
import org.apache.ignite.internal.processors.cache.distributed.dht.topology.GridDhtLocalPartition;
import org.apache.ignite.internal.processors.cache.distributed.dht.topology.GridDhtPartitionState;
import org.apache.ignite.internal.processors.cache.persistence.CacheDataRow;
import org.apache.ignite.internal.processors.cache.persistence.file.FilePageStore;
import org.apache.ignite.internal.processors.cache.persistence.file.FilePageStoreManager;
import org.apache.ignite.internal.processors.task.GridInternal;
import org.apache.ignite.internal.util.lang.GridIterator;
import org.apache.ignite.internal.util.typedef.F;
import org.apache.ignite.internal.util.typedef.internal.SB;
import org.apache.ignite.internal.util.typedef.internal.U;
import org.apache.ignite.internal.visor.verify.CacheFilterEnum;
import org.apache.ignite.internal.visor.verify.VisorIdleVerifyDumpTaskArg;
import org.apache.ignite.internal.visor.verify.VisorIdleVerifyTaskArg;
import org.apache.ignite.lang.IgniteProductVersion;
import org.apache.ignite.resources.IgniteInstanceResource;
import org.apache.ignite.resources.LoggerResource;
import org.jetbrains.annotations.Nullable;

/**
 * Task for comparing update counters and checksums between primary and backup partitions of specified caches.
 * <br>
 * Argument: Set of cache names, 'null' will trigger verification for all caches.
 * <br>
 * Result: {@link IdleVerifyResultV2} with conflict partitions.
 * <br>
 * Works properly only on idle cluster - there may be false positive conflict reports if data in cluster is being
 * concurrently updated.
 */
@GridInternal
public class VerifyBackupPartitionsTaskV2 extends ComputeTaskAdapter<VisorIdleVerifyTaskArg, IdleVerifyResultV2> {
    /** First version of Ignite that is capable of executing Idle Verify V2. */
    public static final IgniteProductVersion V2_SINCE_VER = IgniteProductVersion.fromString("2.5.3");

    /** Injected logger. */
    @LoggerResource
    private IgniteLogger log;

    /** */
    private static final long serialVersionUID = 0L;

    /** {@inheritDoc} */
    @Override public @Nullable Map<? extends ComputeJob, ClusterNode> map(
        List<ClusterNode> subgrid, VisorIdleVerifyTaskArg arg) throws IgniteException {
        Map<ComputeJob, ClusterNode> jobs = new HashMap<>();

        for (ClusterNode node : subgrid)
            jobs.put(new VerifyBackupPartitionsJobV2(arg), node);

        return jobs;
    }

    /** {@inheritDoc} */
    @Override
    public ComputeJobResultPolicy result(ComputeJobResult res, List<ComputeJobResult> rcvd) throws IgniteException {
        try {
            return super.result(res, rcvd);
        }
        catch (IgniteException e) {
            return ComputeJobResultPolicy.WAIT;
        }
    }

    /** {@inheritDoc} */
    @Override public @Nullable IdleVerifyResultV2 reduce(List<ComputeJobResult> results) throws IgniteException {
        Map<UUID, Exception> exceptions = new HashMap<>(results.size());

        Map<PartitionKeyV2, List<PartitionHashRecordV2>> clusterHashes = new HashMap<>();
        Map<UUID, Exception> exceptions = new HashMap<>();

        for (ComputeJobResult res : results) {
<<<<<<< HEAD
            if (res.getException() != null)
                exceptions.put(res.getNode().id(), res.getException());
            else {
                if (!F.isEmpty(exceptions))
                    continue;
=======
            if (res.getException() != null) {
                exceptions.put(res.getNode().id(), res.getException());

                continue;
            }

            Map<PartitionKeyV2, PartitionHashRecordV2> nodeHashes = res.getData();
>>>>>>> 41877807

                Map<PartitionKeyV2, PartitionHashRecordV2> nodeHashes = res.getData();

                for (Map.Entry<PartitionKeyV2, PartitionHashRecordV2> e : nodeHashes.entrySet()) {
                    List<PartitionHashRecordV2> records =
                        clusterHashes.computeIfAbsent(e.getKey(), k -> new ArrayList<>());

                    records.add(e.getValue());
                }
            }
        }

        Map<PartitionKeyV2, List<PartitionHashRecordV2>> hashConflicts = new HashMap<>();

        Map<PartitionKeyV2, List<PartitionHashRecordV2>> updateCntrConflicts = new HashMap<>();

        Map<PartitionKeyV2, List<PartitionHashRecordV2>> movingParts = new HashMap<>();

        if (F.isEmpty(exceptions)) {
            for (Map.Entry<PartitionKeyV2, List<PartitionHashRecordV2>> e : clusterHashes.entrySet()) {
                Integer partHash = null;
                Long updateCntr = null;

                for (PartitionHashRecordV2 record : e.getValue()) {
                    if (record.size() == PartitionHashRecordV2.MOVING_PARTITION_SIZE) {
                        List<PartitionHashRecordV2> records = movingParts.computeIfAbsent(
                            e.getKey(), k -> new ArrayList<>());

                        records.add(record);

                        continue;
                    }

                    if (partHash == null) {
                        partHash = record.partitionHash();

                        updateCntr = record.updateCounter();
                    }
                    else {
                        if (record.updateCounter() != updateCntr)
                            updateCntrConflicts.putIfAbsent(e.getKey(), e.getValue());

                        if (record.partitionHash() != partHash)
                            hashConflicts.putIfAbsent(e.getKey(), e.getValue());
                    }
                }
            }
        }

        return new IdleVerifyResultV2(updateCntrConflicts, hashConflicts, movingParts, exceptions);
<<<<<<< HEAD
=======
    }

    /** {@inheritDoc} */
    @Override public ComputeJobResultPolicy result(ComputeJobResult res, List<ComputeJobResult> rcvd) throws
        IgniteException {
        ComputeJobResultPolicy superRes = super.result(res, rcvd);

        // Deny failover.
        if (superRes == ComputeJobResultPolicy.FAILOVER) {
            superRes = ComputeJobResultPolicy.WAIT;

            log.warning("VerifyBackupPartitionsJobV2 failed on node " +
                "[consistentId=" + res.getNode().consistentId() + "]", res.getException());
        }

        return superRes;
>>>>>>> 41877807
    }

    /**
     * Job that collects update counters and hashes of local partitions.
     */
    private static class VerifyBackupPartitionsJobV2 extends ComputeJobAdapter {
        /** */
        private static final long serialVersionUID = 0L;

        /** Ignite instance. */
        @IgniteInstanceResource
        private IgniteEx ignite;

        /** Injected logger. */
        @LoggerResource
        private IgniteLogger log;

        /** Idle verify arguments. */
        private VisorIdleVerifyTaskArg arg;

        /** Counter of processed partitions. */
        private final AtomicInteger completionCntr = new AtomicInteger(0);

        /**
         * @param arg Argument.
         */
        public VerifyBackupPartitionsJobV2(VisorIdleVerifyTaskArg arg) {
            this.arg = arg;
        }

        /** {@inheritDoc} */
        @Override public Map<PartitionKeyV2, PartitionHashRecordV2> execute() throws IgniteException {
            Set<Integer> grpIds = getGroupIds();

            completionCntr.set(0);

            List<Future<Map<PartitionKeyV2, PartitionHashRecordV2>>> partHashCalcFutures =
                calcPartitionsHashAsync(grpIds);

            Map<PartitionKeyV2, PartitionHashRecordV2> res = new HashMap<>();

            long lastProgressLogTs = U.currentTimeMillis();

            for (int i = 0; i < partHashCalcFutures.size(); ) {
                Future<Map<PartitionKeyV2, PartitionHashRecordV2>> fut = partHashCalcFutures.get(i);

                try {
                    Map<PartitionKeyV2, PartitionHashRecordV2> partHash = fut.get(100, TimeUnit.MILLISECONDS);

                    res.putAll(partHash);

                    i++;
                }
                catch (InterruptedException | ExecutionException e) {
                    for (int j = i + 1; j < partHashCalcFutures.size(); j++)
                        partHashCalcFutures.get(j).cancel(false);

                    if (e instanceof InterruptedException)
                        throw new IgniteInterruptedException((InterruptedException)e);
                    else if (e.getCause() instanceof IgniteException)
                        throw (IgniteException)e.getCause();
                    else
                        throw new IgniteException(e.getCause());
                }
                catch (TimeoutException ignored) {
                    if (U.currentTimeMillis() - lastProgressLogTs > 3 * 60 * 1000L) {
                        lastProgressLogTs = U.currentTimeMillis();

                        log.warning("idle_verify is still running, processed " + completionCntr.get() + " of " +
                            partHashCalcFutures.size() + " local partitions");
                    }
                }
            }

            return res;
        }

        /**
         * @return Cache group ids.
         * @throws IgniteException If some caches not found.
         */
        private Set<Integer> getGroupIds() throws IgniteException {
            Set<Integer> grpIds = new HashSet<>();

            if (arg.getCaches() != null) {
                Set<String> missingCaches = new HashSet<>();

                for (String cacheName : arg.getCaches()) {
                    DynamicCacheDescriptor desc = ignite.context().cache().cacheDescriptor(cacheName);

                    if (desc == null || !isCacheMatchFilter(cacheName)) {
                        missingCaches.add(cacheName);

                        continue;
                    }

                    grpIds.add(desc.groupId());
                }

<<<<<<< HEAD
                if (!missingCaches.isEmpty()) {
                    SB strBuilder = new SB("The following caches do not exist: ");

                    for (String name : missingCaches)
                        strBuilder.a(name).a(", ");

                    strBuilder.setLength(strBuilder.length() - 2);

                    throw new IgniteException(strBuilder.toString());
=======
                handlingMissedCaches(missingCaches);
            }
            else if (onlySpecificCaches()) {
                for (DynamicCacheDescriptor desc : ignite.context().cache().cacheDescriptors().values()) {
                    if (desc.cacheConfiguration().getCacheMode() != CacheMode.LOCAL
                        && isCacheMatchFilter(desc.cacheName()))
                        grpIds.add(desc.groupId());
>>>>>>> 41877807
                }
            }
            else {
                Collection<CacheGroupContext> groups = ignite.context().cache().cacheGroups();

                for (CacheGroupContext grp : groups) {
                    if (!grp.systemCache() && !grp.isLocal())
                        grpIds.add(grp.groupId());
                }
            }

            return grpIds;
        }

        /**
         * @param grpIds Cache group ids.
         * @return List of futures.
         */
        private List<Future<Map<PartitionKeyV2, PartitionHashRecordV2>>> calcPartitionsHashAsync(Set<Integer> grpIds) {
            List<Future<Map<PartitionKeyV2, PartitionHashRecordV2>>> partHashCalcFutures = new ArrayList<>();

            for (Integer grpId : grpIds) {
                CacheGroupContext grpCtx = ignite.context().cache().cacheGroup(grpId);

                if (grpCtx == null)
                    continue;

                List<GridDhtLocalPartition> parts = grpCtx.topology().localPartitions();

                for (GridDhtLocalPartition part : parts)
                    partHashCalcFutures.add(calculatePartitionHashAsync(grpCtx, part));
            }

            return partHashCalcFutures;
        }

        /**
         *  Checks and throw exception if caches was missed.
         *
         * @param missingCaches Missing caches.
         */
        private void handlingMissedCaches(Set<String> missingCaches) {
            if (missingCaches.isEmpty())
                return;

            StringBuilder strBuilder = new StringBuilder("The following caches do not exist");

            if (onlySpecificCaches()) {
                VisorIdleVerifyDumpTaskArg vdta = (VisorIdleVerifyDumpTaskArg)arg;

                strBuilder.append(" or do not match to the given filter [")
                    .append(vdta.getCacheFilterEnum())
                    .append("]: ");
            }
            else
                strBuilder.append(": ");

            for (String name : missingCaches)
                strBuilder.append(name).append(", ");

            strBuilder.delete(strBuilder.length() - 2, strBuilder.length());

            throw new IgniteException(strBuilder.toString());
        }

        /**
         * @return True if validates only specific caches, else false.
         */
        private boolean onlySpecificCaches() {
            if (arg instanceof VisorIdleVerifyDumpTaskArg) {
                VisorIdleVerifyDumpTaskArg vdta = (VisorIdleVerifyDumpTaskArg)arg;

                return vdta.getCacheFilterEnum() != CacheFilterEnum.ALL;
            }

            return false;
        }

        /**
         * @param cacheName Cache name.
         */
        private boolean isCacheMatchFilter(String cacheName) {
            if (arg instanceof VisorIdleVerifyDumpTaskArg) {
                DataStorageConfiguration dsc = ignite.context().config().getDataStorageConfiguration();
                DynamicCacheDescriptor desc = ignite.context().cache().cacheDescriptor(cacheName);
                CacheConfiguration cc = desc.cacheConfiguration();
                VisorIdleVerifyDumpTaskArg vdta = (VisorIdleVerifyDumpTaskArg)arg;

                switch (vdta.getCacheFilterEnum()) {
                    case SYSTEM:
                        return !desc.cacheType().userCache();

                    case NOT_PERSISTENT:
                        return desc.cacheType().userCache() && !GridCacheUtils.isPersistentCache(cc, dsc);

                    case PERSISTENT:
                        return desc.cacheType().userCache() && GridCacheUtils.isPersistentCache(cc, dsc);

                    case ALL:
                        break;

                    default:
                        assert false: "Illegal cache filter: " + vdta.getCacheFilterEnum();
                }
            }

            return true;
        }

        /**
         * @param grpCtx Group context.
         * @param part Local partition.
         */
        private Future<Map<PartitionKeyV2, PartitionHashRecordV2>> calculatePartitionHashAsync(
            final CacheGroupContext grpCtx,
            final GridDhtLocalPartition part
        ) {
            return ForkJoinPool.commonPool().submit(() -> calculatePartitionHash(grpCtx, part));
        }

        /**
         * @param grpCtx Group context.
         * @param part Local partition.
         */
        private Map<PartitionKeyV2, PartitionHashRecordV2> calculatePartitionHash(
            CacheGroupContext grpCtx,
            GridDhtLocalPartition part
        ) {
            if (!part.reserve())
                return Collections.emptyMap();

            int partHash = 0;
            long partSize;
            long updateCntrBefore = part.updateCounter();

            PartitionKeyV2 partKey = new PartitionKeyV2(grpCtx.groupId(), part.id(), grpCtx.cacheOrGroupName());

            Object consId = ignite.context().discovery().localNode().consistentId();

            boolean isPrimary = part.primary(grpCtx.topology().readyTopologyVersion());

            try {
                if (part.state() == GridDhtPartitionState.MOVING) {
                    PartitionHashRecordV2 movingHashRecord = new PartitionHashRecordV2(partKey, isPrimary, consId,
                        partHash, updateCntrBefore, PartitionHashRecordV2.MOVING_PARTITION_SIZE);

                    return Collections.singletonMap(partKey, movingHashRecord);
                }
                else if (part.state() != GridDhtPartitionState.OWNING)
                    return Collections.emptyMap();

                partSize = part.dataStore().fullSize();

                checkPartitionCrc(grpCtx, part);

                GridIterator<CacheDataRow> it = grpCtx.offheap().partitionIterator(part.id());

                while (it.hasNextX()) {
                    CacheDataRow row = it.nextX();

                    partHash += row.key().hashCode();

                    partHash += Arrays.hashCode(row.value().valueBytes(grpCtx.cacheObjectContext()));
                }

                long updateCntrAfter = part.updateCounter();

                if (updateCntrBefore != updateCntrAfter) {
                    throw new IgniteException("Cluster is not idle: update counter of partition [grpId=" +
                        grpCtx.groupId() + ", partId=" + part.id() + "] changed during hash calculation [before=" +
                        updateCntrBefore + ", after=" + updateCntrAfter + "]");
                }
            }
            catch (IgniteCheckedException e) {
                U.error(log, "Can't calculate partition hash [grpId=" + grpCtx.groupId() +
                    ", partId=" + part.id() + "]", e);

                return Collections.emptyMap();
            }
            finally {
                part.release();
            }

            PartitionHashRecordV2 partRec = new PartitionHashRecordV2(
                partKey, isPrimary, consId, partHash, updateCntrBefore, partSize);

            completionCntr.incrementAndGet();

            return Collections.singletonMap(partKey, partRec);
        }

        /**
         * Checks correct CRC sum for given partition and cache group.
         *
         * @param grpCtx Cache group context
         * @param part partition.
         */
        private void checkPartitionCrc(CacheGroupContext grpCtx, GridDhtLocalPartition part) {
            if (grpCtx.persistenceEnabled()) {
                FilePageStore pageStore = null;

                try {
                    FilePageStoreManager pageStoreMgr =
                        (FilePageStoreManager)ignite.context().cache().context().pageStore();

                    if (pageStoreMgr == null)
                        return;

                    pageStore = (FilePageStore)pageStoreMgr.getStore(grpCtx.groupId(), part.id());

                    long pageId = PageIdUtils.pageId(part.id(), PageIdAllocator.FLAG_DATA, 0);

                    ByteBuffer buf = ByteBuffer.allocateDirect(grpCtx.dataRegion().pageMemory().pageSize());

                    buf.order(ByteOrder.nativeOrder());

                    for (int pageNo = 0; pageNo < pageStore.pages(); pageId++, pageNo++) {
                        buf.clear();

                        pageStore.read(pageId, buf, true);
                    }
                }
                catch (Throwable t) {
                    String msg = "CRC check of partition: " + part.id() + ", for cache group " + grpCtx.cacheOrGroupName() +
                        " failed." + (pageStore != null ? " file: " + pageStore.getFileAbsolutePath() : "");

                    log.error(msg, t);

                    throw new IgniteException(msg, t);
                }
            }
        }
    }
}<|MERGE_RESOLUTION|>--- conflicted
+++ resolved
@@ -16,8 +16,6 @@
 */
 package org.apache.ignite.internal.processors.cache.verify;
 
-import java.nio.ByteBuffer;
-import java.nio.ByteOrder;
 import java.util.ArrayList;
 import java.util.Arrays;
 import java.util.Collection;
@@ -28,10 +26,7 @@
 import java.util.Map;
 import java.util.Set;
 import java.util.UUID;
-<<<<<<< HEAD
-=======
 import java.util.concurrent.Callable;
->>>>>>> 41877807
 import java.util.concurrent.ExecutionException;
 import java.util.concurrent.ForkJoinPool;
 import java.util.concurrent.Future;
@@ -52,20 +47,14 @@
 import org.apache.ignite.configuration.CacheConfiguration;
 import org.apache.ignite.configuration.DataStorageConfiguration;
 import org.apache.ignite.internal.IgniteEx;
-import org.apache.ignite.internal.pagemem.PageIdAllocator;
-import org.apache.ignite.internal.pagemem.PageIdUtils;
 import org.apache.ignite.internal.processors.cache.CacheGroupContext;
 import org.apache.ignite.internal.processors.cache.DynamicCacheDescriptor;
 import org.apache.ignite.internal.processors.cache.GridCacheUtils;
 import org.apache.ignite.internal.processors.cache.distributed.dht.topology.GridDhtLocalPartition;
 import org.apache.ignite.internal.processors.cache.distributed.dht.topology.GridDhtPartitionState;
 import org.apache.ignite.internal.processors.cache.persistence.CacheDataRow;
-import org.apache.ignite.internal.processors.cache.persistence.file.FilePageStore;
-import org.apache.ignite.internal.processors.cache.persistence.file.FilePageStoreManager;
 import org.apache.ignite.internal.processors.task.GridInternal;
 import org.apache.ignite.internal.util.lang.GridIterator;
-import org.apache.ignite.internal.util.typedef.F;
-import org.apache.ignite.internal.util.typedef.internal.SB;
 import org.apache.ignite.internal.util.typedef.internal.U;
 import org.apache.ignite.internal.visor.verify.CacheFilterEnum;
 import org.apache.ignite.internal.visor.verify.VisorIdleVerifyDumpTaskArg;
@@ -98,7 +87,7 @@
     private static final long serialVersionUID = 0L;
 
     /** {@inheritDoc} */
-    @Override public @Nullable Map<? extends ComputeJob, ClusterNode> map(
+    @Nullable @Override public Map<? extends ComputeJob, ClusterNode> map(
         List<ClusterNode> subgrid, VisorIdleVerifyTaskArg arg) throws IgniteException {
         Map<ComputeJob, ClusterNode> jobs = new HashMap<>();
 
@@ -109,31 +98,12 @@
     }
 
     /** {@inheritDoc} */
-    @Override
-    public ComputeJobResultPolicy result(ComputeJobResult res, List<ComputeJobResult> rcvd) throws IgniteException {
-        try {
-            return super.result(res, rcvd);
-        }
-        catch (IgniteException e) {
-            return ComputeJobResultPolicy.WAIT;
-        }
-    }
-
-    /** {@inheritDoc} */
-    @Override public @Nullable IdleVerifyResultV2 reduce(List<ComputeJobResult> results) throws IgniteException {
-        Map<UUID, Exception> exceptions = new HashMap<>(results.size());
-
+    @Nullable @Override public IdleVerifyResultV2 reduce(List<ComputeJobResult> results)
+        throws IgniteException {
         Map<PartitionKeyV2, List<PartitionHashRecordV2>> clusterHashes = new HashMap<>();
         Map<UUID, Exception> exceptions = new HashMap<>();
 
         for (ComputeJobResult res : results) {
-<<<<<<< HEAD
-            if (res.getException() != null)
-                exceptions.put(res.getNode().id(), res.getException());
-            else {
-                if (!F.isEmpty(exceptions))
-                    continue;
-=======
             if (res.getException() != null) {
                 exceptions.put(res.getNode().id(), res.getException());
 
@@ -141,16 +111,11 @@
             }
 
             Map<PartitionKeyV2, PartitionHashRecordV2> nodeHashes = res.getData();
->>>>>>> 41877807
-
-                Map<PartitionKeyV2, PartitionHashRecordV2> nodeHashes = res.getData();
-
-                for (Map.Entry<PartitionKeyV2, PartitionHashRecordV2> e : nodeHashes.entrySet()) {
-                    List<PartitionHashRecordV2> records =
-                        clusterHashes.computeIfAbsent(e.getKey(), k -> new ArrayList<>());
-
-                    records.add(e.getValue());
-                }
+
+            for (Map.Entry<PartitionKeyV2, PartitionHashRecordV2> e : nodeHashes.entrySet()) {
+                List<PartitionHashRecordV2> records = clusterHashes.computeIfAbsent(e.getKey(), k -> new ArrayList<>());
+
+                records.add(e.getValue());
             }
         }
 
@@ -160,40 +125,36 @@
 
         Map<PartitionKeyV2, List<PartitionHashRecordV2>> movingParts = new HashMap<>();
 
-        if (F.isEmpty(exceptions)) {
-            for (Map.Entry<PartitionKeyV2, List<PartitionHashRecordV2>> e : clusterHashes.entrySet()) {
-                Integer partHash = null;
-                Long updateCntr = null;
-
-                for (PartitionHashRecordV2 record : e.getValue()) {
-                    if (record.size() == PartitionHashRecordV2.MOVING_PARTITION_SIZE) {
-                        List<PartitionHashRecordV2> records = movingParts.computeIfAbsent(
-                            e.getKey(), k -> new ArrayList<>());
-
-                        records.add(record);
-
-                        continue;
-                    }
-
-                    if (partHash == null) {
-                        partHash = record.partitionHash();
-
-                        updateCntr = record.updateCounter();
-                    }
-                    else {
-                        if (record.updateCounter() != updateCntr)
-                            updateCntrConflicts.putIfAbsent(e.getKey(), e.getValue());
-
-                        if (record.partitionHash() != partHash)
-                            hashConflicts.putIfAbsent(e.getKey(), e.getValue());
-                    }
+        for (Map.Entry<PartitionKeyV2, List<PartitionHashRecordV2>> e : clusterHashes.entrySet()) {
+            Integer partHash = null;
+            Long updateCntr = null;
+
+            for (PartitionHashRecordV2 record : e.getValue()) {
+                if (record.size() == PartitionHashRecordV2.MOVING_PARTITION_SIZE) {
+                    List<PartitionHashRecordV2> records = movingParts.computeIfAbsent(
+                        e.getKey(), k -> new ArrayList<>());
+
+                    records.add(record);
+
+                    continue;
+                }
+
+                if (partHash == null) {
+                    partHash = record.partitionHash();
+
+                    updateCntr = record.updateCounter();
+                }
+                else {
+                    if (record.updateCounter() != updateCntr)
+                        updateCntrConflicts.putIfAbsent(e.getKey(), e.getValue());
+
+                    if (record.partitionHash() != partHash)
+                        hashConflicts.putIfAbsent(e.getKey(), e.getValue());
                 }
             }
         }
 
         return new IdleVerifyResultV2(updateCntrConflicts, hashConflicts, movingParts, exceptions);
-<<<<<<< HEAD
-=======
     }
 
     /** {@inheritDoc} */
@@ -210,7 +171,6 @@
         }
 
         return superRes;
->>>>>>> 41877807
     }
 
     /**
@@ -243,12 +203,56 @@
 
         /** {@inheritDoc} */
         @Override public Map<PartitionKeyV2, PartitionHashRecordV2> execute() throws IgniteException {
-            Set<Integer> grpIds = getGroupIds();
+            Set<Integer> grpIds = new HashSet<>();
+
+            Set<String> missingCaches = new HashSet<>();
+
+            if (arg.getCaches() != null) {
+                for (String cacheName : arg.getCaches()) {
+                    DynamicCacheDescriptor desc = ignite.context().cache().cacheDescriptor(cacheName);
+
+                    if (desc == null || !isCacheMatchFilter(cacheName)) {
+                        missingCaches.add(cacheName);
+
+                        continue;
+                    }
+
+                    grpIds.add(desc.groupId());
+                }
+
+                handlingMissedCaches(missingCaches);
+            }
+            else if (onlySpecificCaches()) {
+                for (DynamicCacheDescriptor desc : ignite.context().cache().cacheDescriptors().values()) {
+                    if (desc.cacheConfiguration().getCacheMode() != CacheMode.LOCAL
+                        && isCacheMatchFilter(desc.cacheName()))
+                        grpIds.add(desc.groupId());
+                }
+            }
+            else {
+                Collection<CacheGroupContext> groups = ignite.context().cache().cacheGroups();
+
+                for (CacheGroupContext grp : groups) {
+                    if (!grp.systemCache() && !grp.isLocal())
+                        grpIds.add(grp.groupId());
+                }
+            }
+
+            List<Future<Map<PartitionKeyV2, PartitionHashRecordV2>>> partHashCalcFutures = new ArrayList<>();
 
             completionCntr.set(0);
 
-            List<Future<Map<PartitionKeyV2, PartitionHashRecordV2>>> partHashCalcFutures =
-                calcPartitionsHashAsync(grpIds);
+            for (Integer grpId : grpIds) {
+                CacheGroupContext grpCtx = ignite.context().cache().cacheGroup(grpId);
+
+                if (grpCtx == null)
+                    continue;
+
+                List<GridDhtLocalPartition> parts = grpCtx.topology().localPartitions();
+
+                for (GridDhtLocalPartition part : parts)
+                    partHashCalcFutures.add(calculatePartitionHashAsync(grpCtx, part));
+            }
 
             Map<PartitionKeyV2, PartitionHashRecordV2> res = new HashMap<>();
 
@@ -289,83 +293,6 @@
         }
 
         /**
-         * @return Cache group ids.
-         * @throws IgniteException If some caches not found.
-         */
-        private Set<Integer> getGroupIds() throws IgniteException {
-            Set<Integer> grpIds = new HashSet<>();
-
-            if (arg.getCaches() != null) {
-                Set<String> missingCaches = new HashSet<>();
-
-                for (String cacheName : arg.getCaches()) {
-                    DynamicCacheDescriptor desc = ignite.context().cache().cacheDescriptor(cacheName);
-
-                    if (desc == null || !isCacheMatchFilter(cacheName)) {
-                        missingCaches.add(cacheName);
-
-                        continue;
-                    }
-
-                    grpIds.add(desc.groupId());
-                }
-
-<<<<<<< HEAD
-                if (!missingCaches.isEmpty()) {
-                    SB strBuilder = new SB("The following caches do not exist: ");
-
-                    for (String name : missingCaches)
-                        strBuilder.a(name).a(", ");
-
-                    strBuilder.setLength(strBuilder.length() - 2);
-
-                    throw new IgniteException(strBuilder.toString());
-=======
-                handlingMissedCaches(missingCaches);
-            }
-            else if (onlySpecificCaches()) {
-                for (DynamicCacheDescriptor desc : ignite.context().cache().cacheDescriptors().values()) {
-                    if (desc.cacheConfiguration().getCacheMode() != CacheMode.LOCAL
-                        && isCacheMatchFilter(desc.cacheName()))
-                        grpIds.add(desc.groupId());
->>>>>>> 41877807
-                }
-            }
-            else {
-                Collection<CacheGroupContext> groups = ignite.context().cache().cacheGroups();
-
-                for (CacheGroupContext grp : groups) {
-                    if (!grp.systemCache() && !grp.isLocal())
-                        grpIds.add(grp.groupId());
-                }
-            }
-
-            return grpIds;
-        }
-
-        /**
-         * @param grpIds Cache group ids.
-         * @return List of futures.
-         */
-        private List<Future<Map<PartitionKeyV2, PartitionHashRecordV2>>> calcPartitionsHashAsync(Set<Integer> grpIds) {
-            List<Future<Map<PartitionKeyV2, PartitionHashRecordV2>>> partHashCalcFutures = new ArrayList<>();
-
-            for (Integer grpId : grpIds) {
-                CacheGroupContext grpCtx = ignite.context().cache().cacheGroup(grpId);
-
-                if (grpCtx == null)
-                    continue;
-
-                List<GridDhtLocalPartition> parts = grpCtx.topology().localPartitions();
-
-                for (GridDhtLocalPartition part : parts)
-                    partHashCalcFutures.add(calculatePartitionHashAsync(grpCtx, part));
-            }
-
-            return partHashCalcFutures;
-        }
-
-        /**
          *  Checks and throw exception if caches was missed.
          *
          * @param missingCaches Missing caches.
@@ -446,8 +373,13 @@
             final CacheGroupContext grpCtx,
             final GridDhtLocalPartition part
         ) {
-            return ForkJoinPool.commonPool().submit(() -> calculatePartitionHash(grpCtx, part));
-        }
+            return ForkJoinPool.commonPool().submit(new Callable<Map<PartitionKeyV2, PartitionHashRecordV2>>() {
+                @Override public Map<PartitionKeyV2, PartitionHashRecordV2> call() throws Exception {
+                    return calculatePartitionHash(grpCtx, part);
+                }
+            });
+        }
+
 
         /**
          * @param grpCtx Group context.
@@ -482,8 +414,6 @@
 
                 partSize = part.dataStore().fullSize();
 
-                checkPartitionCrc(grpCtx, part);
-
                 GridIterator<CacheDataRow> it = grpCtx.offheap().partitionIterator(part.id());
 
                 while (it.hasNextX()) {
@@ -519,47 +449,5 @@
 
             return Collections.singletonMap(partKey, partRec);
         }
-
-        /**
-         * Checks correct CRC sum for given partition and cache group.
-         *
-         * @param grpCtx Cache group context
-         * @param part partition.
-         */
-        private void checkPartitionCrc(CacheGroupContext grpCtx, GridDhtLocalPartition part) {
-            if (grpCtx.persistenceEnabled()) {
-                FilePageStore pageStore = null;
-
-                try {
-                    FilePageStoreManager pageStoreMgr =
-                        (FilePageStoreManager)ignite.context().cache().context().pageStore();
-
-                    if (pageStoreMgr == null)
-                        return;
-
-                    pageStore = (FilePageStore)pageStoreMgr.getStore(grpCtx.groupId(), part.id());
-
-                    long pageId = PageIdUtils.pageId(part.id(), PageIdAllocator.FLAG_DATA, 0);
-
-                    ByteBuffer buf = ByteBuffer.allocateDirect(grpCtx.dataRegion().pageMemory().pageSize());
-
-                    buf.order(ByteOrder.nativeOrder());
-
-                    for (int pageNo = 0; pageNo < pageStore.pages(); pageId++, pageNo++) {
-                        buf.clear();
-
-                        pageStore.read(pageId, buf, true);
-                    }
-                }
-                catch (Throwable t) {
-                    String msg = "CRC check of partition: " + part.id() + ", for cache group " + grpCtx.cacheOrGroupName() +
-                        " failed." + (pageStore != null ? " file: " + pageStore.getFileAbsolutePath() : "");
-
-                    log.error(msg, t);
-
-                    throw new IgniteException(msg, t);
-                }
-            }
-        }
     }
 }