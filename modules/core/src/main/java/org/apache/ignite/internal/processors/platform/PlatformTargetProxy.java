/*
 * Licensed to the Apache Software Foundation (ASF) under one or more
 * contributor license agreements.  See the NOTICE file distributed with
 * this work for additional information regarding copyright ownership.
 * The ASF licenses this file to You under the Apache License, Version 2.0
 * (the "License"); you may not use this file except in compliance with
 * the License.  You may obtain a copy of the License at
 *
 *      http://www.apache.org/licenses/LICENSE-2.0
 *
 * Unless required by applicable law or agreed to in writing, software
 * distributed under the License is distributed on an "AS IS" BASIS,
 * WITHOUT WARRANTIES OR CONDITIONS OF ANY KIND, either express or implied.
 * See the License for the specific language governing permissions and
 * limitations under the License.
 */

package org.apache.ignite.internal.processors.platform;

import org.apache.ignite.IgniteCheckedException;
import org.jetbrains.annotations.Nullable;

/**
 * Platform target that is invoked via JNI and propagates calls to underlying {@link PlatformTarget}.
 */
@SuppressWarnings("UnusedDeclaration")
public interface PlatformTargetProxy {
    /**
     * Operation accepting long value and returning long value.
     *
     * @param type Operation type.
     * @param val Value.
     * @return Result.
     * @throws Exception If case of failure.
     */
    long inLongOutLong(int type, long val) throws Exception;

    /**
     * Operation accepting memory stream and returning long value.
     *
     * @param type Operation type.
     * @param memPtr Memory pointer.
     * @return Result.
     * @throws Exception If case of failure.
     */
    long inStreamOutLong(int type, long memPtr) throws Exception;

    /**
     * Operation accepting memory stream and returning object.
     *
     * @param type Operation type.
     * @param memPtr Memory pointer.
     * @return Result.
     * @throws Exception If case of failure.
     */
    Object inStreamOutObject(int type, long memPtr) throws Exception;

    /**
     * Operation accepting one memory stream and returning result to another memory stream.
     *
     * @param type Operation type.
     * @param inMemPtr Input memory pointer.
     * @param outMemPtr Output memory pointer.
     * @throws Exception In case of failure.
     */
    void inStreamOutStream(int type, long inMemPtr, long outMemPtr) throws Exception;

    /**
     * Operation accepting an object and a memory stream and returning result to another memory stream and an object.
     *
     * @param type Operation type.
     * @param arg Argument (optional).
     * @param inMemPtr Input memory pointer.
     * @param outMemPtr Output memory pointer.
     * @return Result.
     * @throws Exception In case of failure.
     */
    Object inObjectStreamOutObjectStream(int type, @Nullable Object arg, long inMemPtr, long outMemPtr)
        throws Exception;

    /**
     * Operation returning result to memory stream.
     *
     * @param type Operation type.
     * @param memPtr Memory pointer.
     * @throws Exception In case of failure.
     */
    void outStream(int type, long memPtr) throws Exception;

    /**
     * Operation returning object result.
     *
     * @param type Operation type.
     * @return Result.
     * @throws Exception If failed.
     */
    Object outObject(int type) throws Exception;

    /**
<<<<<<< HEAD
=======
     * Asynchronous operation accepting memory stream.
     *
     * @param type Operation type.
     * @param memPtr Memory pointer.
     * @throws Exception If case of failure.
     */
    void inStreamAsync(int type, long memPtr) throws Exception;

    /**
     * Start listening for the future.
     *
     * @param futId Future ID.
     * @param typ Result type.
     * @throws IgniteCheckedException In case of failure.
     */
    @SuppressWarnings("UnusedDeclaration")
    void listenFuture(final long futId, int typ) throws Exception;

    /**
     * Start listening for the future for specific operation type.
     *
     * @param futId Future ID.
     * @param typ Result type.
     * @param opId Operation ID required to pick correct result writer.
     * @throws IgniteCheckedException In case of failure.
     */
    @SuppressWarnings("UnusedDeclaration")
    void listenFutureForOperation(final long futId, int typ, int opId) throws Exception;

    /**
>>>>>>> 9020d12f
     * Returns the underlying target.
     *
     * @return Underlying target.
     */
    PlatformTarget unwrap();
}<|MERGE_RESOLUTION|>--- conflicted
+++ resolved
@@ -97,8 +97,6 @@
     Object outObject(int type) throws Exception;
 
     /**
-<<<<<<< HEAD
-=======
      * Asynchronous operation accepting memory stream.
      *
      * @param type Operation type.
@@ -129,7 +127,6 @@
     void listenFutureForOperation(final long futId, int typ, int opId) throws Exception;
 
     /**
->>>>>>> 9020d12f
      * Returns the underlying target.
      *
      * @return Underlying target.
