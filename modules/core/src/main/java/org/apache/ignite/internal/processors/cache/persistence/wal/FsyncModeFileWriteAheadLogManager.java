--- conflicted
+++ resolved
@@ -1353,19 +1353,15 @@
         /** Formatted index. */
         private int formatted;
 
-        /** Worker that encapsulates thread body */
-        private GridWorker worker;
-
         /**
          *
          */
         private FileArchiver(long lastAbsArchivedIdx, IgniteLogger log) {
             super(cctx.igniteInstanceName(), "wal-file-archiver%" + cctx.igniteInstanceName(), log,
-                cctx.kernalContext().workersRegistry());
+                cctx.kernalContext().workersRegistry(), cctx.kernalContext().workersRegistry(),
+                DFLT_CRITICAL_HEARTBEAT_TIMEOUT_MS);
 
             this.lastAbsArchivedIdx = lastAbsArchivedIdx;
-
-            worker = makeWorker(getName(), this::workerBody);
         }
 
         /**
@@ -1435,13 +1431,8 @@
                 reserved.put(absIdx, cur - 1);
         }
 
-<<<<<<< HEAD
-        /** */
-        private void workerBody() {
-=======
         /** {@inheritDoc} */
         @Override protected void body() {
->>>>>>> 1d8b7ce7
             try {
                 allocateRemainingFiles();
             }
@@ -1463,7 +1454,7 @@
             try {
                 synchronized (this) {
                     while (curAbsWalIdx == -1 && !stopped) {
-                        worker.updateHeartbeat();
+                        updateHeartbeat();
 
                         wait(waitTimeoutMs);
                     }
@@ -1476,7 +1467,7 @@
                 long lastOnIdleTs = U.currentTimeMillis();
 
                 while (!Thread.currentThread().isInterrupted() && !stopped) {
-                    worker.updateHeartbeat();
+                    updateHeartbeat();
 
                     long toArchive;
 
@@ -1485,7 +1476,7 @@
                             ", current=" + curAbsWalIdx;
 
                         while (lastAbsArchivedIdx >= curAbsWalIdx - 1 && !stopped) {
-                            worker.updateHeartbeat();
+                            updateHeartbeat();
 
                             wait(waitTimeoutMs);
                         }
@@ -1494,9 +1485,9 @@
                     }
 
                     if (U.currentTimeMillis() - lastOnIdleTs > waitTimeoutMs) {
-                        worker.updateHeartbeat();
-
-                        worker.onIdle();
+                        updateHeartbeat();
+
+                        onIdle();
 
                         lastOnIdleTs = U.currentTimeMillis();
                     }
@@ -1508,7 +1499,7 @@
 
                     synchronized (this) {
                         while (locked.containsKey(toArchive) && !stopped) {
-                            worker.updateHeartbeat();
+                            updateHeartbeat();
 
                             wait(waitTimeoutMs);
                         }
@@ -1539,11 +1530,6 @@
                 else if (err != null)
                     cctx.kernalContext().failure().process(new FailureContext(SYSTEM_WORKER_TERMINATION, err));
             }
-        }
-
-        /** {@inheritDoc} */
-        @Override public void run() {
-            worker.run();
         }
 
         /**
@@ -1722,7 +1708,7 @@
                     }
                 }, new CI1<Integer>() {
                     @Override public void apply(Integer idx) {
-                        worker.updateHeartbeat();
+                        updateHeartbeat();
 
                         synchronized (archiver) {
                             formatted = idx;
@@ -1979,7 +1965,8 @@
          */
         FileDecompressor(IgniteLogger log) {
             super(cctx.igniteInstanceName(), "wal-file-decompressor%" + cctx.igniteInstanceName(), log,
-                cctx.kernalContext().workersRegistry());
+                cctx.kernalContext().workersRegistry(), cctx.kernalContext().workersRegistry(),
+                DFLT_CRITICAL_HEARTBEAT_TIMEOUT_MS);
         }
 
         /** {@inheritDoc} */
