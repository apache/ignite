--- conflicted
+++ resolved
@@ -1473,15 +1473,10 @@
 
                     final SegmentArchiveResult res = archiveSegment(toArchive);
 
-<<<<<<< HEAD
-                            changeLastArchivedIndexAndWakeupCompressor(toArchive);
-=======
                     synchronized (this) {
                         while (locked.containsKey(toArchive) && !stopped)
                             wait();
->>>>>>> 1f6266c9
-
-                        // Then increase counter to allow rollover on clean working file
+
                         changeLastArchivedIndexAndWakeupCompressor(toArchive);
 
                         notifyAll();
