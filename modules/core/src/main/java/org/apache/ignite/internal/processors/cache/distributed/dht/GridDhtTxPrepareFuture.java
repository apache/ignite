--- conflicted
+++ resolved
@@ -295,11 +295,8 @@
                 boolean hasFilters = !F.isEmptyOrNulls(txEntry.filters()) && !F.isAlwaysTrue(txEntry.filters());
 
                 if (hasFilters || retVal || txEntry.op() == DELETE || txEntry.op() == TRANSFORM) {
-<<<<<<< HEAD
-=======
                     CacheObject val;
 
->>>>>>> 89e94b63
                     cached.unswap(retVal);
 
                     boolean readThrough = (retVal || hasFilters) &&
@@ -352,19 +349,12 @@
 
                             txEntry.entryProcessorCalculatedValue(val);
 
-<<<<<<< HEAD
-                            if (err != null || procRes != null)
-                                ret.addEntryProcessResult(txEntry.context(), key, null, procRes, err);
-                            else
-                                ret.invokeResult(true);
-=======
                             if (retVal) {
                                 if (err != null || procRes != null)
                                     ret.addEntryProcessResult(txEntry.context(), key, null, procRes, err);
                                 else
                                     ret.invokeResult(true);
                             }
->>>>>>> 89e94b63
                         }
                         else if (retVal)
                             ret.value(cacheCtx, val);
