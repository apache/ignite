--- conflicted
+++ resolved
@@ -1263,9 +1263,19 @@
             if (isDone())
                 return;
 
-<<<<<<< HEAD
-            if (last) {
-                if (waitCrdCntrFut != null) {
+            if (last)
+                sendPrepareRequests();
+        }
+        finally {
+            markInitialized();
+        }
+    }
+
+    /**
+     *
+     */
+    private void sendPrepareRequests() {
+        if (waitCrdCntrFut != null) {
                     skipInit = true;
 
                     waitCrdCntrFut.listen(new IgniteInClosure<IgniteInternalFuture<Long>>() {
@@ -1312,9 +1322,7 @@
             }
         }
 
-        assert !tx.txState().mvccEnabled(cctx) || !tx.onePhaseCommit() || tx.mvccCoordinatorCounter() != TxMvccVersion.COUNTER_NA;
-
-        int miniId = 0;
+                assert !tx.txState().mvccEnabled(cctx) || !tx.onePhaseCommit() || tx.mvccCoordinatorCounter() != TxMvccVersion.COUNTER_NA;int miniId = 0;
 
         assert tx.transactionNodes() != null;
 
@@ -1410,125 +1418,6 @@
 
                         break;
                     }
-=======
-            if (last)
-                sendPrepareRequests();
-        }
-        finally {
-            markInitialized();
-        }
-    }
-
-    /**
-     *
-     */
-    private void sendPrepareRequests() {
-        if (tx.onePhaseCommit() && !tx.nearMap().isEmpty()) {
-            for (GridDistributedTxMapping nearMapping : tx.nearMap().values()) {
-                if (!tx.dhtMap().containsKey(nearMapping.primary().id())) {
-                    tx.onePhaseCommit(false);
-
-                    break;
-                }
-            }
-        }
-
-        int miniId = 0;
-
-        assert tx.transactionNodes() != null;
-
-        final long timeout = timeoutObj != null ? timeoutObj.timeout : 0;
-
-        // Create mini futures.
-        for (GridDistributedTxMapping dhtMapping : tx.dhtMap().values()) {
-            assert !dhtMapping.empty();
-
-            ClusterNode n = dhtMapping.primary();
-
-            assert !n.isLocal();
-
-            GridDistributedTxMapping nearMapping = tx.nearMap().get(n.id());
-
-            Collection<IgniteTxEntry> nearWrites = nearMapping == null ? null : nearMapping.writes();
-
-            Collection<IgniteTxEntry> dhtWrites = dhtMapping.writes();
-
-            if (F.isEmpty(dhtWrites) && F.isEmpty(nearWrites))
-                continue;
-
-            if (tx.remainingTime() == -1)
-                return;
-
-            MiniFuture fut = new MiniFuture(n.id(), ++miniId, dhtMapping, nearMapping);
-
-            add(fut); // Append new future.
-
-            assert req.transactionNodes() != null;
-
-            GridDhtTxPrepareRequest req = new GridDhtTxPrepareRequest(
-                futId,
-                fut.futureId(),
-                tx.topologyVersion(),
-                tx,
-                timeout,
-                dhtWrites,
-                nearWrites,
-                this.req.transactionNodes(),
-                tx.nearXidVersion(),
-                true,
-                tx.onePhaseCommit(),
-                tx.subjectId(),
-                tx.taskNameHash(),
-                tx.activeCachesDeploymentEnabled(),
-                tx.storeWriteThrough(),
-                retVal);
-
-            int idx = 0;
-
-            for (IgniteTxEntry entry : dhtWrites) {
-                try {
-                    GridDhtCacheEntry cached = (GridDhtCacheEntry)entry.cached();
-
-                    GridCacheContext<?, ?> cacheCtx = cached.context();
-
-                    // Do not invalidate near entry on originating transaction node.
-                    req.invalidateNearEntry(idx, !tx.nearNodeId().equals(n.id()) &&
-                        cached.readerId(n.id()) != null);
-
-                    if (cached.isNewLocked()) {
-                        List<ClusterNode> owners = cacheCtx.topology().owners(cached.partition(),
-                            tx != null ? tx.topologyVersion() : cacheCtx.affinity().affinityTopologyVersion());
-
-                        // Do not preload if local node is a partition owner.
-                        if (!owners.contains(cctx.localNode()))
-                            req.markKeyForPreload(idx);
-                    }
-
-                    break;
-                }
-                catch (GridCacheEntryRemovedException ignore) {
-                    assert false : "Got removed exception on entry with dht local candidate: " + entry;
-                }
-
-                idx++;
-            }
-
-            if (!F.isEmpty(nearWrites)) {
-                for (IgniteTxEntry entry : nearWrites) {
-                    try {
-                        if (entry.explicitVersion() == null) {
-                            GridCacheMvccCandidate added = entry.cached().candidate(version());
-
-                            assert added != null : "Missing candidate for cache entry:" + entry;
-                            assert added.dhtLocal();
-
-                            if (added.ownerVersion() != null)
-                                req.owned(entry.txKey(), added.ownerVersion());
-                        }
-
-                        break;
-                    }
->>>>>>> 788adc0d
                     catch (GridCacheEntryRemovedException ignore) {
                         assert false : "Got removed exception on entry with dht local candidate: " + entry;
                     }
@@ -1595,12 +1484,8 @@
                     tx.taskNameHash(),
                     tx.activeCachesDeploymentEnabled(),
                     tx.storeWriteThrough(),
-<<<<<<< HEAD
                     retVal,
                     tx.mvccCoordinatorCounter());
-=======
-                    retVal);
->>>>>>> 788adc0d
 
                 for (IgniteTxEntry entry : nearMapping.entries()) {
                     if (CU.writes().apply(entry)) {
