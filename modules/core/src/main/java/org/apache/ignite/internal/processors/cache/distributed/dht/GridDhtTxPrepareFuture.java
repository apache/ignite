--- conflicted
+++ resolved
@@ -291,17 +291,12 @@
 
                 boolean hasFilters = !F.isEmptyOrNulls(txEntry.filters()) && !F.isAlwaysTrue(txEntry.filters());
 
-<<<<<<< HEAD
                 if (hasFilters || retVal || txEntry.op() == DELETE || txEntry.op() == TRANSFORM) {
-                    cached.unswap(true, retVal);
-=======
-                if (hasFilters || retVal || txEntry.op() == GridCacheOperation.DELETE) {
                     cached.unswap(retVal);
 
                     boolean readThrough = (retVal || hasFilters) &&
                         cacheCtx.config().isLoadPreviousValue() &&
                         !txEntry.skipStore();
->>>>>>> d9acbd1d
 
                     CacheObject val = cached.innerGet(
                         tx,
@@ -421,11 +416,7 @@
         if (log.isDebugEnabled())
             log.debug("Marking all local candidates as ready: " + this);
 
-<<<<<<< HEAD
-        Iterable<IgniteTxEntry<K, V>> checkEntries = writes;
-=======
         Iterable<IgniteTxEntry> checkEntries = writes;
->>>>>>> d9acbd1d
 
         for (IgniteTxEntry txEntry : checkEntries) {
             GridCacheContext cacheCtx = txEntry.context();
@@ -585,15 +576,12 @@
                 return;
 
             cctx.io().send(tx.nearNodeId(), res, tx.ioPolicy());
-<<<<<<< HEAD
         }
         else {
             assert completeCb != null;
 
             completeCb.apply(res);
         }
-=======
->>>>>>> d9acbd1d
     }
 
     /**
@@ -869,16 +857,10 @@
                             if (entry.explicitVersion() == null) {
                                 GridCacheMvccCandidate added = cached.candidate(version());
 
-<<<<<<< HEAD
                                 assert added != null : "Null candidate for non-group-lock entry " +
                                     "[added=" + added + ", entry=" + entry + ']';
                                 assert added.dhtLocal() : "Got non-dht-local candidate for prepare future" +
                                     "[added=" + added + ", entry=" + entry + ']';
-=======
-                                assert added == null || added.dhtLocal() :
-                                    "Got non-dht-local candidate for prepare future " +
-                                        "[added=" + added + ", entry=" + entry + ']';
->>>>>>> d9acbd1d
 
                                 if (added != null && added.ownerVersion() != null)
                                     req.owned(entry.txKey(), added.ownerVersion());
@@ -968,15 +950,10 @@
                                 if (entry.explicitVersion() == null) {
                                     GridCacheMvccCandidate added = entry.cached().candidate(version());
 
-<<<<<<< HEAD
                                 assert added != null : "Null candidate for non-group-lock entry " +
                                     "[added=" + added + ", entry=" + entry + ']';
                                 assert added.dhtLocal() : "Got non-dht-local candidate for prepare future" +
                                     "[added=" + added + ", entry=" + entry + ']';
-=======
-                                    assert added == null || added.dhtLocal() : "Got non-dht-local candidate for prepare future" +
-                                        "[added=" + added + ", entry=" + entry + ']';
->>>>>>> d9acbd1d
 
                                     if (added != null && added.ownerVersion() != null)
                                         req.owned(entry.txKey(), added.ownerVersion());
