--- conflicted
+++ resolved
@@ -1136,12 +1136,6 @@
 
         GridCacheContext cctx = entry.context();
 
-<<<<<<< HEAD
-        return new IgniteTxOptimisticCheckedException(S.toString(
-            "Failed to prepare transaction, read/write conflict",
-            "key", entry.key().value(cctx.cacheObjectContext(), false), true,
-            "cache", cctx.name(), false));
-=======
         try {
             Object key = cctx.unwrapBinaryIfNeeded(entry.key(), entry.keepBinary(), false);
 
@@ -1172,7 +1166,6 @@
         msg.append(", cache=").append(cctx.name()).append(", thread=").append(Thread.currentThread()).append("]");
 
         return new IgniteTxOptimisticCheckedException(msg.toString());
->>>>>>> be012d82
     }
 
     /**
