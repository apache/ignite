/*
 * Licensed to the Apache Software Foundation (ASF) under one or more
 * contributor license agreements.  See the NOTICE file distributed with
 * this work for additional information regarding copyright ownership.
 * The ASF licenses this file to You under the Apache License, Version 2.0
 * (the "License"); you may not use this file except in compliance with
 * the License.  You may obtain a copy of the License at
 *
 *      http://www.apache.org/licenses/LICENSE-2.0
 *
 * Unless required by applicable law or agreed to in writing, software
 * distributed under the License is distributed on an "AS IS" BASIS,
 * WITHOUT WARRANTIES OR CONDITIONS OF ANY KIND, either express or implied.
 * See the License for the specific language governing permissions and
 * limitations under the License.
 */

package org.apache.ignite.internal.processors.cache.distributed.dht;

import java.util.ArrayList;
import java.util.Collection;
import java.util.HashMap;
import java.util.HashSet;
import java.util.Iterator;
import java.util.List;
import java.util.Map;
import java.util.Set;
import java.util.UUID;
import java.util.concurrent.CountDownLatch;
import java.util.concurrent.atomic.AtomicIntegerFieldUpdater;
import java.util.concurrent.atomic.AtomicReference;
import java.util.concurrent.atomic.AtomicReferenceFieldUpdater;
import javax.cache.expiry.Duration;
import javax.cache.expiry.ExpiryPolicy;
import javax.cache.processor.EntryProcessor;
import org.apache.ignite.IgniteCheckedException;
import org.apache.ignite.IgniteInterruptedException;
import org.apache.ignite.IgniteLogger;
import org.apache.ignite.cluster.ClusterNode;
import org.apache.ignite.failure.FailureContext;
import org.apache.ignite.failure.FailureType;
import org.apache.ignite.internal.IgniteDiagnosticAware;
import org.apache.ignite.internal.IgniteDiagnosticPrepareContext;
import org.apache.ignite.internal.IgniteInternalFuture;
import org.apache.ignite.internal.cluster.ClusterTopologyCheckedException;
import org.apache.ignite.internal.processors.affinity.AffinityTopologyVersion;
import org.apache.ignite.internal.processors.cache.CacheInvokeEntry;
import org.apache.ignite.internal.processors.cache.CacheLockCandidates;
import org.apache.ignite.internal.processors.cache.CacheObject;
import org.apache.ignite.internal.processors.cache.GridCacheAdapter;
import org.apache.ignite.internal.processors.cache.GridCacheCompoundFuture;
import org.apache.ignite.internal.processors.cache.GridCacheContext;
import org.apache.ignite.internal.processors.cache.GridCacheEntryEx;
import org.apache.ignite.internal.processors.cache.GridCacheEntryInfo;
import org.apache.ignite.internal.processors.cache.GridCacheEntryRemovedException;
import org.apache.ignite.internal.processors.cache.GridCacheMvccCandidate;
import org.apache.ignite.internal.processors.cache.GridCacheOperation;
import org.apache.ignite.internal.processors.cache.GridCacheReturn;
import org.apache.ignite.internal.processors.cache.GridCacheSharedContext;
import org.apache.ignite.internal.processors.cache.GridCacheVersionedFuture;
import org.apache.ignite.internal.processors.cache.KeyCacheObject;
import org.apache.ignite.internal.processors.cache.distributed.GridDistributedCacheEntry;
import org.apache.ignite.internal.processors.cache.distributed.GridDistributedTxMapping;
import org.apache.ignite.internal.processors.cache.distributed.near.GridNearCacheAdapter;
import org.apache.ignite.internal.processors.cache.distributed.near.GridNearTxPrepareRequest;
import org.apache.ignite.internal.processors.cache.distributed.near.GridNearTxPrepareResponse;
import org.apache.ignite.internal.processors.cache.mvcc.MvccSnapshot;
import org.apache.ignite.internal.processors.cache.mvcc.MvccUpdateVersionAware;
import org.apache.ignite.internal.processors.cache.mvcc.MvccVersionAware;
import org.apache.ignite.internal.processors.cache.mvcc.txlog.TxState;
import org.apache.ignite.internal.processors.cache.transactions.IgniteInternalTx;
import org.apache.ignite.internal.processors.cache.transactions.IgniteTxEntry;
import org.apache.ignite.internal.processors.cache.transactions.IgniteTxKey;
import org.apache.ignite.internal.processors.cache.transactions.TxCounters;
import org.apache.ignite.internal.processors.cache.version.GridCacheVersion;
import org.apache.ignite.internal.processors.dr.GridDrType;
import org.apache.ignite.internal.processors.timeout.GridTimeoutObjectAdapter;
import org.apache.ignite.internal.processors.tracing.MTC;
import org.apache.ignite.internal.processors.tracing.Span;
import org.apache.ignite.internal.transactions.IgniteTxOptimisticCheckedException;
import org.apache.ignite.internal.transactions.IgniteTxRollbackCheckedException;
import org.apache.ignite.internal.util.GridLeanSet;
import org.apache.ignite.internal.util.future.GridCompoundFuture;
import org.apache.ignite.internal.util.future.GridFutureAdapter;
import org.apache.ignite.internal.util.lang.IgnitePair;
import org.apache.ignite.internal.util.tostring.GridToStringExclude;
import org.apache.ignite.internal.util.tostring.GridToStringInclude;
import org.apache.ignite.internal.util.typedef.C1;
import org.apache.ignite.internal.util.typedef.CI1;
import org.apache.ignite.internal.util.typedef.CIX1;
import org.apache.ignite.internal.util.typedef.F;
import org.apache.ignite.internal.util.typedef.T2;
import org.apache.ignite.internal.util.typedef.internal.CU;
import org.apache.ignite.internal.util.typedef.internal.S;
import org.apache.ignite.internal.util.typedef.internal.U;
import org.apache.ignite.lang.IgniteFutureCancelledException;
import org.apache.ignite.lang.IgniteReducer;
import org.apache.ignite.lang.IgniteUuid;
import org.apache.ignite.thread.IgniteThread;
import org.jetbrains.annotations.Nullable;

import static org.apache.ignite.events.EventType.EVT_CACHE_REBALANCE_OBJECT_LOADED;
import static org.apache.ignite.internal.IgniteNodeAttributes.ATTR_VALIDATE_CACHE_REQUESTS;
import static org.apache.ignite.internal.processors.cache.GridCacheOperation.CREATE;
import static org.apache.ignite.internal.processors.cache.GridCacheOperation.DELETE;
import static org.apache.ignite.internal.processors.cache.GridCacheOperation.NOOP;
import static org.apache.ignite.internal.processors.cache.GridCacheOperation.READ;
import static org.apache.ignite.internal.processors.cache.GridCacheOperation.TRANSFORM;
import static org.apache.ignite.internal.processors.cache.GridCacheOperation.UPDATE;
import static org.apache.ignite.internal.processors.tracing.MTC.TraceSurroundings;
import static org.apache.ignite.internal.processors.tracing.SpanType.TX_DHT_PREPARE;
import static org.apache.ignite.internal.util.lang.GridFunc.isEmpty;
import static org.apache.ignite.transactions.TransactionState.PREPARED;

/**
 *
 */
@SuppressWarnings("unchecked")
public final class GridDhtTxPrepareFuture extends GridCacheCompoundFuture<IgniteInternalTx, GridNearTxPrepareResponse>
    implements GridCacheVersionedFuture<GridNearTxPrepareResponse>, IgniteDiagnosticAware {
    /** */
    private static final long serialVersionUID = 0L;

    /** Tracing span. */
    private Span span;

    /** Logger reference. */
    private static final AtomicReference<IgniteLogger> logRef = new AtomicReference<>();

    /** Error updater. */
    private static final AtomicReferenceFieldUpdater<GridDhtTxPrepareFuture, Throwable> ERR_UPD =
        AtomicReferenceFieldUpdater.newUpdater(GridDhtTxPrepareFuture.class, Throwable.class, "err");

    /** */
    private static final IgniteReducer<IgniteInternalTx, GridNearTxPrepareResponse> REDUCER =
        new IgniteReducer<IgniteInternalTx, GridNearTxPrepareResponse>() {
            @Override public boolean collect(IgniteInternalTx e) {
                return true;
            }

            @Override public GridNearTxPrepareResponse reduce() {
                // Nothing to aggregate.
                return null;
            }
        };

    /** Replied flag updater. */
    private static final AtomicIntegerFieldUpdater<GridDhtTxPrepareFuture> REPLIED_UPD =
        AtomicIntegerFieldUpdater.newUpdater(GridDhtTxPrepareFuture.class, "replied");

    /** Mapped flag updater. */
    private static final AtomicIntegerFieldUpdater<GridDhtTxPrepareFuture> MAPPED_UPD =
        AtomicIntegerFieldUpdater.newUpdater(GridDhtTxPrepareFuture.class, "mapped");

    /** Logger. */
    private static IgniteLogger log;

    /** Logger. */
    private static IgniteLogger msgLog;

    /** Context. */
    private GridCacheSharedContext<?, ?> cctx;

    /** Future ID. */
    private IgniteUuid futId;

    /** Transaction. */
    @GridToStringExclude
    private GridDhtTxLocalAdapter tx;

    /** Near mappings. */
    private Map<UUID, GridDistributedTxMapping> nearMap;

    /** DHT mappings. */
    private Map<UUID, GridDistributedTxMapping> dhtMap;

    /** Error. */
    private volatile Throwable err;

    /** Replied flag. */
    private volatile int replied;

    /** All replies flag. */
    private volatile int mapped;

    /** Prepare request. */
    private GridNearTxPrepareRequest req;

    /** Trackable flag. */
    private boolean trackable = true;

    /** Near mini future id. */
    private int nearMiniId;

    /** DHT versions map. */
    private Map<IgniteTxKey, GridCacheVersion> dhtVerMap;

    /** {@code True} if this is last prepare operation for node. */
    private boolean last;

    /** Needs return value flag. */
    private boolean retVal;

    /** Return value. */
    private GridCacheReturn ret;

    /** Keys that did not pass the filter. */
    private Collection<IgniteTxKey> filterFailedKeys;

    /** Keys that should be locked. */
    @GridToStringInclude
    private final Set<IgniteTxKey> lockKeys = new HashSet<>();

    /** Force keys future for correct transforms. */
    private IgniteInternalFuture<?> forceKeysFut;

    /** Locks ready flag. */
    private volatile boolean locksReady;

    /** */
    private boolean invoke;

    /** Timeout object. */
    private final PrepareTimeoutObject timeoutObj;

    /** */
    private CountDownLatch timeoutAddedLatch;

    /**
     * @param cctx Context.
     * @param tx Transaction.
     * @param timeout Timeout.
     * @param nearMiniId Near mini future id.
     * @param dhtVerMap DHT versions map.
     * @param last {@code True} if this is last prepare operation for node.
     * @param retVal Return value flag.
     */
    public GridDhtTxPrepareFuture(
        GridCacheSharedContext cctx,
        final GridDhtTxLocalAdapter tx,
        long timeout,
        int nearMiniId,
        Map<IgniteTxKey, GridCacheVersion> dhtVerMap,
        boolean last,
        boolean retVal
    ) {
        super(REDUCER);

        this.cctx = cctx;
        this.tx = tx;
        this.dhtVerMap = dhtVerMap;
        this.last = last;

        futId = IgniteUuid.randomUuid();

        this.nearMiniId = nearMiniId;

        if (log == null) {
            msgLog = cctx.txPrepareMessageLogger();
            log = U.logger(cctx.kernalContext(), logRef, GridDhtTxPrepareFuture.class);
        }

        dhtMap = tx.dhtMap();
        nearMap = tx.nearMap();

        this.retVal = retVal;

        assert dhtMap != null;
        assert nearMap != null;

        timeoutObj = timeout > 0 ? new PrepareTimeoutObject(timeout) : null;

        if (tx.onePhaseCommit())
            timeoutAddedLatch = new CountDownLatch(1);
    }

    /** {@inheritDoc} */
    @Nullable @Override public IgniteLogger logger() {
        return log;
    }

    /** {@inheritDoc} */
    @Override public IgniteUuid futureId() {
        return futId;
    }

    /**
     * @return Near mini future id.
     */
    int nearMiniId() {
        return nearMiniId;
    }

    /** {@inheritDoc} */
    @Override public GridCacheVersion version() {
        return tx.xidVersion();
    }

    /** {@inheritDoc} */
    @Override public boolean onOwnerChanged(GridCacheEntryEx entry, GridCacheMvccCandidate owner) {
        if (log.isDebugEnabled())
            log.debug("Transaction future received owner changed callback: " + entry);

        boolean rmv;

        synchronized (this) {
            rmv = lockKeys.remove(entry.txKey());
        }

        return rmv && mapIfLocked();
    }

    /** {@inheritDoc} */
    @Override public boolean trackable() {
        return trackable;
    }

    /** {@inheritDoc} */
    @Override public void markNotTrackable() {
        trackable = false;
    }

    /**
     * @return Transaction.
     */
    public GridDhtTxLocalAdapter tx() {
        return tx;
    }

    /**
     * @return {@code True} if all locks are owned.
     */
    private boolean checkLocks() {
        if (!locksReady)
            return false;

        synchronized (this) {
            return lockKeys.isEmpty();
        }
    }

    /** {@inheritDoc} */
    @Override public boolean onNodeLeft(UUID nodeId) {
        for (IgniteInternalFuture<?> fut : futures())
            if (isMini(fut)) {
                MiniFuture f = (MiniFuture)fut;

                if (f.node().id().equals(nodeId)) {
                    f.onNodeLeft();

                    return true;
                }
            }

        return false;
    }

    /**
     *
     */
    private void onEntriesLocked() {
        ret = new GridCacheReturn(null, tx.localResult(), true, null, true);

        for (IgniteTxEntry writeEntry : req.writes()) {
            IgniteTxEntry txEntry = tx.entry(writeEntry.txKey());

            assert txEntry != null : writeEntry;

            GridCacheContext cacheCtx = txEntry.context();

            GridCacheEntryEx cached = txEntry.cached();

            ExpiryPolicy expiry = cacheCtx.expiryForTxEntry(txEntry);

            cctx.database().checkpointReadLock();

            try {
                if ((txEntry.op() == CREATE || txEntry.op() == UPDATE) &&
                    txEntry.conflictExpireTime() == CU.EXPIRE_TIME_CALCULATE) {
                    if (expiry != null) {
                        cached.unswap(true);

                        Duration duration = cached.hasValue() ?
                            expiry.getExpiryForUpdate() : expiry.getExpiryForCreation();

                        txEntry.ttl(CU.toTtl(duration));
                    }
                }

                boolean hasFilters = !F.isEmptyOrNulls(txEntry.filters()) && !F.isAlwaysTrue(txEntry.filters());

                CacheObject val;
                CacheObject oldVal = null;

                boolean readOld = hasFilters || retVal || txEntry.op() == DELETE || txEntry.op() == TRANSFORM ||
                    tx.nearOnOriginatingNode() || tx.hasInterceptor();

                if (readOld) {
                    boolean readThrough = !txEntry.skipStore() &&
                        (txEntry.op() == TRANSFORM || ((retVal || hasFilters) && cacheCtx.config().isLoadPreviousValue()));

                    boolean evt = retVal || txEntry.op() == TRANSFORM;

                    EntryProcessor entryProc = null;

                    if (evt && txEntry.op() == TRANSFORM)
                        entryProc = F.first(txEntry.entryProcessors()).get1();

                    final boolean keepBinary = txEntry.keepBinary();

                    val = oldVal = cached.innerGet(
                        null,
                        tx,
                        readThrough,
                        /*metrics*/retVal,
                        /*event*/evt,
                        tx.subjectId(),
                        entryProc,
                        tx.resolveTaskName(),
                        null,
                        keepBinary);

                    if (retVal || txEntry.op() == TRANSFORM) {
                        if (!F.isEmpty(txEntry.entryProcessors())) {
                            invoke = true;

                            if (txEntry.hasValue())
                                val = txEntry.value();

                            KeyCacheObject key = txEntry.key();

                            Object procRes = null;
                            Exception err = null;

                            boolean modified = false;

                            txEntry.oldValueOnPrimary(val != null);

                            for (T2<EntryProcessor<Object, Object, Object>, Object[]> t : txEntry.entryProcessors()) {
                                CacheInvokeEntry<Object, Object> invokeEntry = new CacheInvokeEntry<>(key, val,
                                    txEntry.cached().version(), keepBinary, txEntry.cached());

                                IgniteThread.onEntryProcessorEntered(false);

                                try {
                                    EntryProcessor<Object, Object, Object> processor = t.get1();

                                    procRes = processor.process(invokeEntry, t.get2());

                                    val = cacheCtx.toCacheObject(invokeEntry.getValue(true));

                                    if (val != null) // no validation for remove case
                                        cacheCtx.validateKeyAndValue(key, val);
                                }
                                catch (Exception e) {
                                    err = e;

                                    break;
                                }
                                finally {
                                    IgniteThread.onEntryProcessorLeft();
                                }

                                modified |= invokeEntry.modified();
                            }

                            if (modified)
                                val = cacheCtx.toCacheObject(cacheCtx.unwrapTemporary(val));

                            GridCacheOperation op = modified ? (val == null ? DELETE : UPDATE) : NOOP;

                            if (op == NOOP) {
                                GridCacheAdapter<?, ?> cache = writeEntry.context().cache();

                                if (cache.context().statisticsEnabled())
                                    cache.metrics0().onReadOnlyInvoke(oldVal != null);

                                if (expiry != null) {
                                    long ttl = CU.toTtl(expiry.getExpiryForAccess());

                                    txEntry.ttl(ttl);

                                    if (ttl == CU.TTL_ZERO)
                                        op = DELETE;
                                }
                            }

                            txEntry.entryProcessorCalculatedValue(new T2<>(op, op == NOOP ? null : val));

                            if (retVal) {
                                if (err != null || procRes != null)
                                    ret.addEntryProcessResult(txEntry.context(), key, null, procRes, err, keepBinary);
                                else
                                    ret.invokeResult(true);
                            }
                        }
                        else if (retVal)
                            ret.value(cacheCtx, val, keepBinary);
                    }

                    if (hasFilters && !cacheCtx.isAll(cached, txEntry.filters())) {
                        if (expiry != null)
                            txEntry.ttl(CU.toTtl(expiry.getExpiryForAccess()));

                        txEntry.op(GridCacheOperation.NOOP);

                        if (filterFailedKeys == null)
                            filterFailedKeys = new ArrayList<>();

                        filterFailedKeys.add(cached.txKey());

                        ret.success(false);
                    }
                    else
                        ret.success(txEntry.op() != DELETE || cached.hasValue());
                }

                // Send old value in case if rebalancing is not finished.
                final boolean sndOldVal = !cacheCtx.isLocal() &&
                    !cacheCtx.topology().rebalanceFinished(tx.topologyVersion());

                if (sndOldVal) {
                    if (oldVal == null && !readOld) {
                        oldVal = cached.innerGet(
                            null,
                            tx,
                            /*readThrough*/false,
                            /*metrics*/false,
                            /*event*/false,
                            /*subjectId*/tx.subjectId(),
                            /*transformClo*/null,
                            /*taskName*/null,
                            /*expiryPlc*/null,
                            /*keepBinary*/true);
                    }

                    if (oldVal != null)
                        oldVal.prepareMarshal(cacheCtx.cacheObjectContext());

                    txEntry.oldValue(oldVal);
                }
            }
            catch (IgniteCheckedException e) {
                U.error(log, "Failed to get result value for cache entry: " + cached, e);

                onError(e);
            }
            catch (GridCacheEntryRemovedException e) {
                // Entry was unlocked by concurrent rollback.
                onError(tx.rollbackException());
            }
            finally {
                cctx.database().checkpointReadUnlock();
            }
        }
    }

    /**
     * @param t Error.
     */
    public void onError(Throwable t) {
        onDone(null, t);
    }

    /**
     * @param nodeId Sender.
     * @param res Result.
     */
    public void onResult(UUID nodeId, GridDhtTxPrepareResponse res) {
        if (isDone()) {
            if (msgLog.isDebugEnabled()) {
                msgLog.debug("DHT prepare fut, response for finished future [txId=" + tx.nearXidVersion() +
                    ", dhtTxId=" + tx.xidVersion() +
                    ", node=" + nodeId +
                    ", res=" + res +
                    ", fut=" + this + ']');
            }

            return;
        }

        MiniFuture mini = miniFuture(res.miniId());

        if (mini != null) {
            assert mini.node().id().equals(nodeId);

            mini.onResult(res);
        }
        else {
            if (msgLog.isDebugEnabled()) {
                msgLog.debug("DHT prepare fut, failed to find mini future [txId=" + tx.nearXidVersion() +
                    ", dhtTxId=" + tx.xidVersion() +
                    ", node=" + nodeId +
                    ", res=" + res +
                    ", fut=" + this + ']');
            }
        }
    }

    /**
     * Finds pending mini future by the given mini ID.
     *
     * @param miniId Mini ID to find.
     * @return Mini future.
     */
    private MiniFuture miniFuture(int miniId) {
        // We iterate directly over the futs collection here to avoid copy.
        synchronized (this) {
            int size = futuresCountNoLock();

            // Avoid iterator creation.
            for (int i = 0; i < size; i++) {
                IgniteInternalFuture<IgniteInternalTx> fut = future(i);

                if (!isMini(fut))
                    continue;

                MiniFuture mini = (MiniFuture)fut;

                if (mini.futureId() == miniId) {
                    if (!mini.isDone())
                        return mini;
                    else
                        return null;
                }
            }
        }

        return null;
    }

    /**
     * Marks all locks as ready for local transaction.
     */
    private void readyLocks() {
        // Ready all locks.
        if (log.isDebugEnabled())
            log.debug("Marking all local candidates as ready: " + this);

        readyLocks(req.writes());

        if (tx.serializable() && tx.optimistic())
            readyLocks(req.reads());

        locksReady = true;
    }

    /**
     * @param checkEntries Entries.
     */
    private void readyLocks(Iterable<IgniteTxEntry> checkEntries) {
        for (IgniteTxEntry txEntry : checkEntries) {
            GridCacheContext cacheCtx = txEntry.context();

            if (cacheCtx.isLocal())
                continue;

            GridDistributedCacheEntry entry = (GridDistributedCacheEntry)txEntry.cached();

            if (entry == null) {
                entry = (GridDistributedCacheEntry)cacheCtx.cache().entryEx(txEntry.key(), tx.topologyVersion());

                txEntry.cached(entry);
            }

            if (tx.optimistic() && txEntry.explicitVersion() == null) {
                synchronized (this) {
                    lockKeys.add(txEntry.txKey());
                }
            }

            while (true) {
                try {
                    assert txEntry.explicitVersion() == null || entry.lockedBy(txEntry.explicitVersion());

                    CacheLockCandidates owners = entry.readyLock(tx.xidVersion());

                    if (log.isDebugEnabled())
                        log.debug("Current lock owners for entry [owner=" + owners + ", entry=" + entry + ']');

                    break; // While.
                }
                // Possible if entry cached within transaction is obsolete.
                catch (GridCacheEntryRemovedException ignored) {
                    if (log.isDebugEnabled())
                        log.debug("Got removed entry in future onAllReplies method (will retry): " + txEntry);

                    entry = (GridDistributedCacheEntry)cacheCtx.cache().entryEx(txEntry.key(), tx.topologyVersion());

                    txEntry.cached(entry);
                }
            }
        }
    }

    /**
     * Checks if all ready locks are acquired and sends requests to remote nodes in this case.
     *
     * @return {@code True} if all locks are acquired, {@code false} otherwise.
     */
    private boolean mapIfLocked() {
        if (checkLocks()) {
            if (!MAPPED_UPD.compareAndSet(this, 0, 1))
                return false;

            if (timeoutObj != null && tx.onePhaseCommit()) {
                U.awaitQuiet(timeoutAddedLatch);

                // Disable timeouts after all locks are acquired for one-phase commit or partition desync will occur.
                if (!cctx.time().removeTimeoutObject(timeoutObj))
                    return true; // Should not proceed with prepare if tx is already timed out.
            }

            if (forceKeysFut == null || (forceKeysFut.isDone() && forceKeysFut.error() == null))
                try {
                    prepare0();
                }
                catch (IgniteTxRollbackCheckedException e) {
                    onError(e);
                }
            else {
                forceKeysFut.listen(new CI1<IgniteInternalFuture<?>>() {
                    @Override public void apply(IgniteInternalFuture<?> f) {
                        try {
                            f.get();

                            prepare0();
                        }
                        catch (IgniteCheckedException e) {
                            onError(e);
                        }
                        finally {
                            cctx.txContextReset();
                        }
                    }
                });
            }

            return true;
        }

        return false;
    }

    /** {@inheritDoc} */
    @Override public boolean onDone(GridNearTxPrepareResponse res0, Throwable err) {
        try (TraceSurroundings ignored2 = MTC.support(span)) {
            assert err != null || (initialized() && !hasPending()) : "On done called for prepare future that has " +
                "pending mini futures: " + this;

            ERR_UPD.compareAndSet(this, null, err);

            // Must clear prepare future before response is sent or listeners are notified.
            if (tx.optimistic())
                tx.clearPrepareFuture(this);

            // Do not commit one-phase commit transaction if originating node has near cache enabled.
            if (tx.commitOnPrepare()) {
                assert last;

                Throwable prepErr = this.err;

                // Must create prepare response before transaction is committed to grab correct return value.
                final GridNearTxPrepareResponse res = createPrepareResponse(prepErr);

                onComplete(res);

                if (tx.markFinalizing(IgniteInternalTx.FinalizationStatus.USER_FINISH)) {
                    CIX1<IgniteInternalFuture<IgniteInternalTx>> resClo =
                        new CIX1<IgniteInternalFuture<IgniteInternalTx>>() {
                            @Override public void applyx(IgniteInternalFuture<IgniteInternalTx> fut) {
                                if (res.error() == null && fut.error() != null)
                                    res.error(fut.error());

                                if (REPLIED_UPD.compareAndSet(GridDhtTxPrepareFuture.this, 0, 1))
                                    sendPrepareResponse(res);
                            }
                        };

                    try {
                        if (prepErr == null) {
                            try {
                                tx.commitAsync().listen(resClo);
                            }
                            catch (Throwable e) {
                                res.error(e);

                                tx.systemInvalidate(true);

                                try {
                                    tx.rollbackAsync().listen(resClo);
                                }
                                catch (Throwable e1) {
                                    e.addSuppressed(e1);
                                }

                                throw e;
                            }
                        }
                        else if (!cctx.kernalContext().isStopping()) {
                            try {
                                tx.rollbackAsync().listen(resClo);
                            }
                            catch (Throwable e) {
                                if (err != null)
                                    err.addSuppressed(e);

                                throw err;
                            }
                        }
                    }
                    catch (Throwable e) {
                        tx.logTxFinishErrorSafe(log, true, e);

                        cctx.kernalContext().failure().process(new FailureContext(FailureType.CRITICAL_ERROR, e));
                    }
                }

                return true;
            }
            else {
                if (REPLIED_UPD.compareAndSet(this, 0, 1)) {
                    GridNearTxPrepareResponse res = createPrepareResponse(this.err);

                    // Will call super.onDone().
                    onComplete(res);

                    sendPrepareResponse(res);

                    return true;
                }
                else {
                    // Other thread is completing future. Wait for it to complete.
                    try {
                        if (err != null)
                            get();
                    }
                    catch (IgniteInterruptedException e) {
                        onError(new IgniteCheckedException("Got interrupted while waiting for replies to be sent.", e));
                    }
                    catch (IgniteCheckedException ignored) {
                        // No-op, get() was just synchronization.
                    }

                    return false;
                }
            }
        }
    }

    /**
     * @param res Response.
     */
    private void sendPrepareResponse(GridNearTxPrepareResponse res) {
        if (!tx.nearNodeId().equals(cctx.localNodeId())) {
            Throwable err = this.err;

            if (err != null && err instanceof IgniteFutureCancelledException) {
                if (msgLog.isDebugEnabled()) {
                    msgLog.debug("DHT prepare fut, skip send response [txId=" + tx.nearXidVersion() +
                        ", dhtTxId=" + tx.xidVersion() +
                        ", node=" + tx.nearNodeId() +
                        ", err=" + err +
                        ", res=" + res + ']');
                }

                return;
            }

            try {
                cctx.io().send(tx.nearNodeId(), res, tx.ioPolicy());

                if (msgLog.isDebugEnabled()) {
                    msgLog.debug("DHT prepare fut, sent response [txId=" + tx.nearXidVersion() +
                        ", dhtTxId=" + tx.xidVersion() +
                        ", node=" + tx.nearNodeId() +
                        ", res=" + res + ']');
                }
            }
            catch (ClusterTopologyCheckedException e) {
                if (msgLog.isDebugEnabled()) {
                    msgLog.debug("Failed to send prepare response, node left [txId=" + tx.nearXidVersion() + "," +
                        ", dhtTxId=" + tx.xidVersion() +
                        ", node=" + tx.nearNodeId() +
                        ", res=" + res + ']');
                }
            }
            catch (IgniteCheckedException e) {
                U.error(msgLog, "Failed to send prepare response [txId=" + tx.nearXidVersion() + "," +
                    ", dhtTxId=" + tx.xidVersion() +
                    ", node=" + tx.nearNodeId() +
                    ", res=" + res,
                    ", tx=" + tx + ']',
                    e);
            }
        }
    }

    /**
     * @param prepErr Error.
     * @return Prepare response.
     */
    private GridNearTxPrepareResponse createPrepareResponse(@Nullable Throwable prepErr) {
        assert F.isEmpty(tx.invalidPartitions());

        GridNearTxPrepareResponse res = new GridNearTxPrepareResponse(
            -1,
            tx.nearXidVersion(),
            tx.colocated() ? tx.xid() : tx.nearFutureId(),
            nearMiniId,
            tx.xidVersion(),
            tx.writeVersion(),
            ret,
            prepErr,
            null,
            tx.onePhaseCommit(),
            tx.activeCachesDeploymentEnabled());

        if (prepErr == null) {
            if (tx.needReturnValue() || tx.nearOnOriginatingNode() || tx.hasInterceptor())
                addDhtValues(res);

            GridCacheVersion min = tx.minVersion();

            if (tx.needsCompletedVersions()) {
                IgnitePair<Collection<GridCacheVersion>> versPair = cctx.tm().versions(min);

                res.completedVersions(versPair.get1(), versPair.get2());
            }

            res.pending(localDhtPendingVersions(tx.writeEntries(), min));

            tx.implicitSingleResult(ret);
        }

        res.filterFailedKeys(filterFailedKeys);

        return res;
    }

    /**
     * @param res Response being sent.
     */
    private void addDhtValues(GridNearTxPrepareResponse res) {
        // Interceptor on near node needs old values to execute callbacks.
        if (req.writes() != null) {
            for (IgniteTxEntry e : req.writes()) {
                IgniteTxEntry txEntry = tx.entry(e.txKey());

                assert txEntry != null : "Missing tx entry for key [tx=" + tx + ", key=" + e.txKey() + ']';

                GridCacheContext cacheCtx = txEntry.context();

                while (true) {
                    try {
                        GridCacheEntryEx entry = txEntry.cached();

                        GridCacheVersion dhtVer = entry.version();

                        CacheObject val0 = entry.valueBytes();

                        if (val0 != null)
                            res.addOwnedValue(txEntry.txKey(), dhtVer, val0);

                        break;
                    }
                    catch (GridCacheEntryRemovedException ignored) {
                        // Retry.
                        txEntry.cached(cacheCtx.cache().entryEx(txEntry.key(), tx.topologyVersion()));
                    }
                }
            }
        }

        for (Map.Entry<IgniteTxKey, GridCacheVersion> ver : dhtVerMap.entrySet()) {
            IgniteTxEntry txEntry = tx.entry(ver.getKey());

            if (res.hasOwnedValue(ver.getKey()))
                continue;

            assert txEntry != null : ver;

            GridCacheContext cacheCtx = txEntry.context();

            while (true) {
                try {
                    GridCacheEntryEx entry = txEntry.cached();

                    GridCacheVersion dhtVer = entry.version();

                    if (ver.getValue() == null || !ver.getValue().equals(dhtVer)) {
                        CacheObject val0 = entry.valueBytes();

                        res.addOwnedValue(txEntry.txKey(), dhtVer, val0);
                    }

                    break;
                }
                catch (GridCacheEntryRemovedException ignored) {
                    // Retry.
                    txEntry.cached(cacheCtx.cache().entryEx(txEntry.key(), tx.topologyVersion()));
                }
            }
        }
    }

    /**
     * @param f Future.
     * @return {@code True} if mini-future.
     */
    private boolean isMini(IgniteInternalFuture<?> f) {
        return f.getClass().equals(MiniFuture.class);
    }

    /**
     * Completeness callback.
     *
     * @param res Response.
     * @return {@code True} if {@code done} flag was changed as a result of this call.
     */
    private boolean onComplete(@Nullable GridNearTxPrepareResponse res) {
        if (!tx.onePhaseCommit() && ((last || tx.isSystemInvalidate()) && !(tx.near() && tx.local())))
            tx.state(PREPARED);

        if (super.onDone(res, res == null ? err : null)) {
            // Don't forget to clean up.
            cctx.mvcc().removeVersionedFuture(this);

            if (timeoutObj != null)
                cctx.time().removeTimeoutObject(timeoutObj);

            return true;
        }

        return false;
    }

    /**
     * Completes this future.
     */
    public void complete() {
        GridNearTxPrepareResponse res = new GridNearTxPrepareResponse();

        res.error(err != null ? err : new IgniteCheckedException("Failed to prepare transaction."));

        onComplete(res);
    }

    /**
     * Initializes future.
     *
     * @param req Prepare request.
     */
    public void prepare(GridNearTxPrepareRequest req) {
        assert req != null;
        try (MTC.TraceSurroundings ignored =
                 MTC.supportContinual(span = cctx.kernalContext().tracing().create(TX_DHT_PREPARE, MTC.span()))) {
            if (tx.empty() && !req.queryUpdate()) {
                tx.setRollbackOnly();

<<<<<<< HEAD
        if (tx.empty() && !req.queryUpdate()) {
            tx.setRollbackOnly();

                onDone((GridNearTxPrepareResponse) null);
=======
                onDone((GridNearTxPrepareResponse)null);
>>>>>>> 6d462627
            }

            this.req = req;

            ClusterNode node = cctx.discovery().node(tx.topologyVersion(), tx.nearNodeId());

            boolean validateCache = needCacheValidation(node);

        boolean writesEmpty = isEmpty(req.writes());

        if (validateCache) {
            GridDhtTopologyFuture topFut = cctx.exchange().lastFinishedFuture();

                if (topFut != null) {
                    IgniteCheckedException err = tx.txState().validateTopology(cctx, isEmpty(req.writes()), topFut);

                    if (err != null)
                        onDone(null, err);
                }
            }

            boolean ser = tx.serializable() && tx.optimistic();

        if (!writesEmpty || (ser && !F.isEmpty(req.reads()))) {
            Map<Integer, Collection<KeyCacheObject>> forceKeys = null;

                for (IgniteTxEntry entry : req.writes())
                    forceKeys = checkNeedRebalanceKeys(entry, forceKeys);

                if (ser) {
                    for (IgniteTxEntry entry : req.reads())
                        forceKeys = checkNeedRebalanceKeys(entry, forceKeys);
                }

                forceKeysFut = forceRebalanceKeys(forceKeys);
            }

            readyLocks();

            // Start timeout tracking after 'readyLocks' to avoid race with timeout processing.
            if (timeoutObj != null) {
                cctx.time().addTimeoutObject(timeoutObj);

                // Fix race with add/remove timeout object if locks are mapped from another
                // thread before timeout object is enqueued.
                if (tx.onePhaseCommit())
                    timeoutAddedLatch.countDown();
            }

            mapIfLocked();
        }
    }

    /**
     * Returns {@code true} if cache validation needed.
     *
     * @param node Originating node.
     * @return {@code True} if cache should be validated, {@code false} - otherwise.
     */
    private boolean needCacheValidation(ClusterNode node) {
        if (node == null) {
            // The originating (aka near) node has left the topology
            // and therefore the cache validation doesn't make sense.
            return false;
        }

        return Boolean.TRUE.equals(node.attribute(ATTR_VALIDATE_CACHE_REQUESTS));
    }

    /**
     * Checks if this transaction needs previous value for the given tx entry. Will use passed in map to store
     * required key or will create new map if passed in map is {@code null}.
     *
     * @param e TX entry.
     * @param map Map with needed preload keys.
     * @return Map if it was created.
     */
    private Map<Integer, Collection<KeyCacheObject>> checkNeedRebalanceKeys(
        IgniteTxEntry e,
        Map<Integer, Collection<KeyCacheObject>> map
    ) {
        if (retVal ||
            !F.isEmpty(e.entryProcessors()) ||
            !F.isEmpty(e.filters()) ||
            e.entryReadVersion() != null) {
            if (map == null)
                map = new HashMap<>();

            Collection<KeyCacheObject> keys = map.get(e.cacheId());

            if (keys == null) {
                keys = new ArrayList<>();

                map.put(e.cacheId(), keys);
            }

            keys.add(e.key());
        }

        return map;
    }

    /**
     * @param keysMap Keys to request.
     * @return Keys request future.
     */
    private IgniteInternalFuture<Object> forceRebalanceKeys(Map<Integer, Collection<KeyCacheObject>> keysMap) {
        if (F.isEmpty(keysMap))
            return null;

        GridCompoundFuture<Object, Object> compFut = null;
        IgniteInternalFuture<Object> lastForceFut = null;

        for (Map.Entry<Integer, Collection<KeyCacheObject>> entry : keysMap.entrySet()) {
            if (lastForceFut != null && compFut == null) {
                compFut = new GridCompoundFuture();

                compFut.add(lastForceFut);
            }

            int cacheId = entry.getKey();

            Collection<KeyCacheObject> keys = entry.getValue();

            GridCacheContext ctx = cctx.cacheContext(cacheId);

            lastForceFut = ctx.group().preloader().request(ctx, keys, tx.topologyVersion());

            if (compFut != null && lastForceFut != null)
                compFut.add(lastForceFut);
        }

        if (compFut != null) {
            compFut.markInitialized();

            return compFut;
        }
        else
            return lastForceFut;
    }

    /**
     * @param entries Entries.
     * @return Not null exception if version check failed.
     * @throws IgniteCheckedException If failed.
     */
    @Nullable private IgniteCheckedException checkReadConflict(Iterable<IgniteTxEntry> entries)
        throws IgniteCheckedException {
        try {
            for (IgniteTxEntry entry : entries) {
                GridCacheVersion serReadVer = entry.entryReadVersion();

                if (serReadVer != null) {
                    entry.cached().unswap();

                    if (!entry.cached().checkSerializableReadVersion(serReadVer))
                        return versionCheckError(entry);
                }
            }
        }
        catch (GridCacheEntryRemovedException ignore) {
            // Entry was unlocked by concurrent rollback.
            onError(tx.rollbackException());
        }

        return null;
    }

    /**
     * @param entry Entry.
     * @return Optimistic version check error.
     */
    private IgniteTxOptimisticCheckedException versionCheckError(IgniteTxEntry entry) {
        StringBuilder msg = new StringBuilder("Failed to prepare transaction, read/write conflict [");

        GridCacheContext cctx = entry.context();

        try {
            Object key = cctx.unwrapBinaryIfNeeded(entry.key(), entry.keepBinary(), false);

            assert key != null : entry.key();

            if (S.includeSensitive())
                msg.append("key=").append(key.toString()).append(", keyCls=").append(key.getClass().getName());
        }
        catch (Exception e) {
            msg.append("key=<failed to get key: ").append(e.toString()).append(">");
        }

        try {
            GridCacheEntryEx entryEx = entry.cached();

            CacheObject cacheVal = entryEx != null ? entryEx.rawGet() : null;

            Object val = cacheVal != null ? cctx.unwrapBinaryIfNeeded(cacheVal, entry.keepBinary(), false) : null;

            if (val != null) {
                if (S.includeSensitive())
                    msg.append(", val=").append(val.toString()).append(", valCls=").append(val.getClass().getName());
            }
            else
                msg.append(", val=null");
        }
        catch (Exception e) {
            msg.append(", val=<failed to get value: ").append(e.toString()).append(">");
        }

        msg.append(", cache=").append(cctx.name()).append(", thread=").append(Thread.currentThread()).append("]");

        return new IgniteTxOptimisticCheckedException(msg.toString());
    }

    /**
     *
     */
    private void prepare0() throws IgniteTxRollbackCheckedException {
        boolean error = false;

        try {
            if (tx.serializable() && tx.optimistic()) {
                IgniteCheckedException err0;

                try {
                    err0 = checkReadConflict(req.writes());

                    if (err0 == null)
                        err0 = checkReadConflict(req.reads());
                }
                catch (IgniteCheckedException e) {
                    U.error(log, "Failed to check entry version: " + e, e);

                    err0 = e;
                }

                if (err0 != null) {
                    ERR_UPD.compareAndSet(this, null, err0);

                    try {
                        tx.rollbackAsync();
                    }
                    catch (Throwable e) {
                        err0.addSuppressed(e);
                    }

                    final GridNearTxPrepareResponse res = createPrepareResponse(err);

                    onDone(res, res.error());

                    return;
                }
            }

            onEntriesLocked();

            // We are holding transaction-level locks for entries here, so we can get next write version.
            tx.writeVersion(cctx.cacheContext(tx.txState().firstCacheId()).cache().nextVersion());

            TxCounters counters = tx.txCounters(true);

            // Assign keys to primary nodes.
            if (!F.isEmpty(req.writes())) {
                for (IgniteTxEntry write : req.writes()) {
                    IgniteTxEntry entry = tx.entry(write.txKey());

                    assert entry != null && entry.cached() != null : entry;

                    // Counter shouldn't be reserved for mvcc, local cache entries, NOOP operations and NOOP transforms.
                    if (!entry.cached().isLocal() && entry.op() != NOOP &&
                        !(entry.op() == TRANSFORM &&
                            (entry.entryProcessorCalculatedValue() == null || // Possible for txs over cachestore
                                entry.entryProcessorCalculatedValue().get1() == NOOP)))
                        counters.incrementUpdateCounter(entry.cacheId(), entry.cached().partition());

                    map(entry);
                }
            }

            if (!F.isEmpty(req.reads())) {
                for (IgniteTxEntry read : req.reads())
                    map(tx.entry(read.txKey()));
            }

            if (isDone())
                return;

            if (last) {
                if (!tx.txState().mvccEnabled()) {
                    /** For MVCC counters are assigned on enlisting. */
                    /** See usage of {@link TxCounters#incrementUpdateCounter(int, int)} ) */
                    tx.calculatePartitionUpdateCounters();
                }

                recheckOnePhaseCommit();

                if (tx.onePhaseCommit())
                    tx.chainState(PREPARED);

                sendPrepareRequests();
            }
        }
        catch (Throwable t) {
            error = true;

            throw t;
        }
        finally {
            if (!error) // Prevent marking future as initialized on error.
                markInitialized();
        }
    }

    /**
     * Checking that one phase commit for transaction still actual.
     */
    private void recheckOnePhaseCommit() {
        if (tx.onePhaseCommit() && !tx.nearMap().isEmpty()) {
            for (GridDistributedTxMapping nearMapping : tx.nearMap().values()) {
                if (!tx.dhtMap().containsKey(nearMapping.primary().id())) {
                    tx.onePhaseCommit(false);

                    break;
                }
            }
        }
    }

    /**
     *
     */
    private void sendPrepareRequests() {
        assert !tx.txState().mvccEnabled() || !tx.onePhaseCommit() || tx.mvccSnapshot() != null;

        int miniId = 0;

        assert tx.transactionNodes() != null;

        final long timeout = timeoutObj != null ? timeoutObj.timeout : 0;

        // Do not need process active transactions on backups.
        MvccSnapshot mvccSnapshot = tx.mvccSnapshot();

        if (mvccSnapshot != null)
            mvccSnapshot = mvccSnapshot.withoutActiveTransactions();

        // Create mini futures.
        for (GridDistributedTxMapping dhtMapping : tx.dhtMap().values()) {
            assert !dhtMapping.empty() || dhtMapping.queryUpdate();

            ClusterNode n = dhtMapping.primary();

            assert !n.isLocal();

            GridDistributedTxMapping nearMapping = tx.nearMap().get(n.id());

            Collection<IgniteTxEntry> nearWrites = nearMapping == null ? null : nearMapping.writes();

            Collection<IgniteTxEntry> dhtWrites = dhtMapping.writes();

            if (!dhtMapping.queryUpdate() && F.isEmpty(dhtWrites) && F.isEmpty(nearWrites))
                continue;

            MiniFuture fut = new MiniFuture(n.id(), ++miniId, dhtMapping, nearMapping);

            add(fut); // Append new future.

            assert req.transactionNodes() != null;

            GridDhtTxPrepareRequest req = new GridDhtTxPrepareRequest(
                futId,
                fut.futureId(),
                tx.topologyVersion(),
                tx,
                timeout,
                dhtWrites,
                nearWrites,
                this.req.transactionNodes(),
                tx.nearXidVersion(),
                true,
                tx.onePhaseCommit(),
                tx.subjectId(),
                tx.taskNameHash(),
                tx.activeCachesDeploymentEnabled(),
                tx.storeWriteThrough(),
                retVal,
                mvccSnapshot,
                cctx.tm().txHandler().filterUpdateCountersForBackupNode(tx, n));

            req.queryUpdate(dhtMapping.queryUpdate());

            int idx = 0;

            for (IgniteTxEntry entry : dhtWrites) {
                try {
                    GridDhtCacheEntry cached = (GridDhtCacheEntry)entry.cached();

                    GridCacheContext<?, ?> cacheCtx = cached.context();

                    // Do not invalidate near entry on originating transaction node.
                    req.invalidateNearEntry(idx, !tx.nearNodeId().equals(n.id()) &&
                        cached.readerId(n.id()) != null);

                    if (cached.isNewLocked()) {
                        List<ClusterNode> owners = cacheCtx.topology().owners(cached.partition(),
                            tx != null ? tx.topologyVersion() : cacheCtx.affinity().affinityTopologyVersion());

                        // Do not preload if local node is a partition owner.
                        if (!owners.contains(cctx.localNode()))
                            req.markKeyForPreload(idx);
                    }

                    break;
                }
                catch (GridCacheEntryRemovedException e) {
                    log.error("Got removed exception on entry with dht local candidate. Transaction will be " +
                        "rolled back. Entry: " + entry + " tx: " + CU.txDump(tx), e);

                    // Entry was unlocked by concurrent rollback.
                    onError(tx.rollbackException());
                }

                idx++;
            }

            if (!F.isEmpty(nearWrites)) {
                for (IgniteTxEntry entry : nearWrites) {
                    try {
                        if (entry.explicitVersion() == null) {
                            GridCacheMvccCandidate added = entry.cached().candidate(version());

                            assert added != null : "Missing candidate for cache entry:" + entry;
                            assert added.dhtLocal();

                            if (added.ownerVersion() != null)
                                req.owned(entry.txKey(), added.ownerVersion());
                        }

                        break;
                    }
                    catch (GridCacheEntryRemovedException e) {
                        log.error("Got removed exception on entry with dht local candidate. Transaction will be " +
                            "rolled back. Entry: " + entry + " tx: " + CU.txDump(tx), e);

                        // Entry was unlocked by concurrent rollback.
                        onError(tx.rollbackException());
                    }
                }
            }

            assert req.transactionNodes() != null;

            try {
                cctx.io().send(n, req, tx.ioPolicy());

                if (msgLog.isDebugEnabled()) {
                    msgLog.debug("DHT prepare fut, sent request dht [txId=" + tx.nearXidVersion() +
                        ", dhtTxId=" + tx.xidVersion() +
                        ", node=" + n.id() + ']');
                }
            }
            catch (ClusterTopologyCheckedException ignored) {
                fut.onNodeLeft();
            }
            catch (IgniteCheckedException e) {
                if (msgLog.isDebugEnabled()) {
                    msgLog.debug("DHT prepare fut, failed to send request dht [txId=" + tx.nearXidVersion() +
                        ", dhtTxId=" + tx.xidVersion() +
                        ", node=" + n.id() + ']');
                }

                fut.onResult(e);
            }
        }

        for (GridDistributedTxMapping nearMapping : tx.nearMap().values()) {
            if (!tx.dhtMap().containsKey(nearMapping.primary().id())) {
                if (tx.remainingTime() == -1)
                    return;

                MiniFuture fut = new MiniFuture(nearMapping.primary().id(), ++miniId, null, nearMapping);

                add(fut); // Append new future.

                GridDhtTxPrepareRequest req = new GridDhtTxPrepareRequest(
                    futId,
                    fut.futureId(),
                    tx.topologyVersion(),
                    tx,
                    timeout,
                    null,
                    nearMapping.writes(),
                    tx.transactionNodes(),
                    tx.nearXidVersion(),
                    true,
                    tx.onePhaseCommit(),
                    tx.subjectId(),
                    tx.taskNameHash(),
                    tx.activeCachesDeploymentEnabled(),
                    tx.storeWriteThrough(),
                    retVal,
                    mvccSnapshot,
                    null);

                for (IgniteTxEntry entry : nearMapping.entries()) {
                    if (CU.writes().apply(entry)) {
                        try {
                            if (entry.explicitVersion() == null) {
                                GridCacheMvccCandidate added = entry.cached().candidate(version());

                                assert added != null : "Null candidate for non-group-lock entry " +
                                    "[added=" + added + ", entry=" + entry + ']';
                                assert added.dhtLocal() : "Got non-dht-local candidate for prepare future" +
                                    "[added=" + added + ", entry=" + entry + ']';

                                if (added != null && added.ownerVersion() != null)
                                    req.owned(entry.txKey(), added.ownerVersion());
                            }

                            break;
                        }
                        catch (GridCacheEntryRemovedException e) {
                            log.error("Got removed exception on entry with dht local candidate. Transaction will be " +
                                "rolled back. Entry: " + entry + " tx: " + CU.txDump(tx), e);

                            // Entry was unlocked by concurrent rollback.
                            onError(tx.rollbackException());
                        }
                    }
                }

                assert req.transactionNodes() != null;

                try {
                    cctx.io().send(nearMapping.primary(), req, tx.ioPolicy());

                    if (msgLog.isDebugEnabled()) {
                        msgLog.debug("DHT prepare fut, sent request near [txId=" + tx.nearXidVersion() +
                            ", dhtTxId=" + tx.xidVersion() +
                            ", node=" + nearMapping.primary().id() + ']');
                    }
                }
                catch (ClusterTopologyCheckedException ignored) {
                    fut.onNodeLeft();
                }
                catch (IgniteCheckedException e) {
                    if (!cctx.kernalContext().isStopping()) {
                        if (msgLog.isDebugEnabled()) {
                            msgLog.debug("DHT prepare fut, failed to send request near [txId=" + tx.nearXidVersion() +
                                ", dhtTxId=" + tx.xidVersion() +
                                ", node=" + nearMapping.primary().id() + ']');
                        }

                        fut.onResult(e);
                    }
                    else {
                        if (msgLog.isDebugEnabled()) {
                            msgLog.debug("DHT prepare fut, failed to send request near, ignore [txId=" + tx.nearXidVersion() +
                                ", dhtTxId=" + tx.xidVersion() +
                                ", node=" + nearMapping.primary().id() +
                                ", err=" + e + ']');
                        }
                    }
                }
            }
        }
    }

    /**
     * @param entry Transaction entry.
     */
    private void map(IgniteTxEntry entry) {
        if (entry.cached().isLocal())
            return;

        GridDhtCacheEntry cached = (GridDhtCacheEntry)entry.cached();

        GridCacheContext cacheCtx = entry.context();

        GridDhtCacheAdapter<?, ?> dht = cacheCtx.isNear() ? cacheCtx.near().dht() : cacheCtx.dht();

        ExpiryPolicy expiry = cacheCtx.expiryForTxEntry(entry);

        if (expiry != null && (entry.op() == READ || entry.op() == NOOP)) {
            entry.op(NOOP);

            entry.ttl(CU.toTtl(expiry.getExpiryForAccess()));
        }

        while (true) {
            try {
                List<ClusterNode> dhtNodes = dht.topology().nodes(cached.partition(), tx.topologyVersion());

                assert !dhtNodes.isEmpty() && dhtNodes.get(0).id().equals(cctx.localNodeId()) :
                    "cacheId=" + cacheCtx.cacheId() + ", localNode = " + cctx.localNodeId() + ", dhtNodes = " + dhtNodes;

                if (log.isDebugEnabled())
                    log.debug("Mapping entry to DHT nodes [nodes=" + U.toShortString(dhtNodes) +
                        ", entry=" + entry + ']');

                for (int i = 1; i < dhtNodes.size(); i++) {
                    ClusterNode node = dhtNodes.get(i);

                    addMapping(entry, node, dhtMap);
                }

                Collection<UUID> readers = cached.readers();

                if (!F.isEmpty(readers)) {
                    for (UUID readerId : readers) {
                        if (readerId.equals(tx.nearNodeId()))
                            continue;

                        ClusterNode readerNode = cctx.discovery().node(readerId);

                        if (readerNode == null || canSkipNearReader(dht, readerNode, dhtNodes))
                            continue;

                        if (log.isDebugEnabled())
                            log.debug("Mapping entry to near node [node=" + readerNode + ", entry=" + entry + ']');

                        addMapping(entry, readerNode, nearMap);
                    }
                }
                else if (log.isDebugEnabled())
                    log.debug("Entry has no near readers: " + entry);

                break;
            }
            catch (GridCacheEntryRemovedException ignore) {
                cached = dht.entryExx(entry.key(), tx.topologyVersion());

                entry.cached(cached);
            }
        }
    }

    /**
     * This method checks if we should skip mapping of an entry update to the near reader. We can skip the update
     * if the reader is a primary or a backup. If the reader is a partition owner, but not a primary or a backup,
     * we cannot skip the reader update and must attempt to update a near entry anyway.
     *
     * @param dhtCache DHT cache to check mapping.
     * @param readerNode Reader node.
     * @param dhtNodes Current DHT nodes (primary + backups first and other DHT nodes afterwards).
     * @return {@code true} if reader is either a primary or a backup.
     */
    private boolean canSkipNearReader(GridDhtCacheAdapter<?, ?> dhtCache, ClusterNode readerNode, List<ClusterNode> dhtNodes) {
        int limit = Math.min(dhtCache.configuration().getBackups() + 1, dhtNodes.size());

        for (int i = 0; i < limit; i++) {
            if (dhtNodes.get(i).id().equals(readerNode.id()))
                return true;
        }

        return false;
    }

    /**
     * @param entry Entry.
     * @param n Node.
     * @param globalMap Map.
     */
    private void addMapping(
        IgniteTxEntry entry,
        ClusterNode n,
        Map<UUID, GridDistributedTxMapping> globalMap
    ) {
        GridDistributedTxMapping global = globalMap.get(n.id());

        if (global == null)
            globalMap.put(n.id(), global = new GridDistributedTxMapping(n));

        global.add(entry);
    }

    /**
     * Collects versions of pending candidates versions less than base.
     *
     * @param entries Tx entries to process.
     * @param baseVer Base version.
     * @return Collection of pending candidates versions.
     */
    private Collection<GridCacheVersion> localDhtPendingVersions(Iterable<IgniteTxEntry> entries,
        GridCacheVersion baseVer) {
        Collection<GridCacheVersion> lessPending = new GridLeanSet<>(5);

        for (IgniteTxEntry entry : entries) {
            try {
                for (GridCacheMvccCandidate cand : entry.cached().localCandidates()) {
                    if (cand.version().isLess(baseVer))
                        lessPending.add(cand.version());
                }
            }
            catch (GridCacheEntryRemovedException ignored) {
                // No-op, no candidates.
            }
        }

        return lessPending;
    }

    /** {@inheritDoc} */
    @Override public void addDiagnosticRequest(IgniteDiagnosticPrepareContext req) {
        if (!isDone()) {
            for (IgniteInternalFuture fut : futures()) {
                if (!fut.isDone() && fut instanceof MiniFuture) {
                    MiniFuture f = (MiniFuture)fut;

                    if (!f.node().isLocal()) {
                        GridCacheVersion dhtVer = tx.xidVersion();
                        GridCacheVersion nearVer = tx.nearXidVersion();

                        req.remoteTxInfo(f.nodeId, dhtVer, nearVer, "GridDhtTxPrepareFuture " +
                            "waiting for response [node=" + f.nodeId +
                            ", topVer=" + tx.topologyVersion() +
                            ", dhtVer=" + dhtVer +
                            ", nearVer=" + nearVer +
                            ", futId=" + futId +
                            ", miniId=" + f.futId +
                            ", tx=" + tx + ']');

                        return;
                    }
                }
            }
        }
    }

    /** {@inheritDoc} */
    @Override public String toString() {
        Collection<String> futs = F.viewReadOnly(futures(), new C1<IgniteInternalFuture<?>, String>() {
            @Override public String apply(IgniteInternalFuture<?> f) {
                return "[node=" + ((MiniFuture)f).node().id() +
                    ", loc=" + ((MiniFuture)f).node().isLocal() +
                    ", done=" + f.isDone() + "]";
            }
        });

        return S.toString(GridDhtTxPrepareFuture.class, this,
            "xid", tx.xidVersion(),
            "innerFuts", futs,
            "super", super.toString());
    }

    /**
     * Mini-future for get operations. Mini-futures are only waiting on a single
     * node as opposed to multiple nodes.
     */
    private class MiniFuture extends GridFutureAdapter<IgniteInternalTx> {
        /** */
        private final int futId;

        /** Node ID. */
        private UUID nodeId;

        /** DHT mapping. */
        @GridToStringInclude
        private GridDistributedTxMapping dhtMapping;

        /** Near mapping. */
        @GridToStringInclude
        private GridDistributedTxMapping nearMapping;

        /**
         * @param nodeId Node ID.
         * @param futId Future ID.
         * @param dhtMapping Mapping.
         * @param nearMapping nearMapping.
         */
        MiniFuture(
            UUID nodeId,
            int futId,
            GridDistributedTxMapping dhtMapping,
            GridDistributedTxMapping nearMapping
        ) {
            assert dhtMapping == null || nearMapping == null || dhtMapping.primary().equals(nearMapping.primary());

            this.nodeId = nodeId;
            this.futId = futId;
            this.dhtMapping = dhtMapping;
            this.nearMapping = nearMapping;
        }

        /**
         * @return Future ID.
         */
        int futureId() {
            return futId;
        }

        /**
         * @return Node ID.
         */
        public ClusterNode node() {
            return dhtMapping != null ? dhtMapping.primary() : nearMapping.primary();
        }

        /**
         * @param e Error.
         */
        void onResult(Throwable e) {
            if (log.isDebugEnabled())
                log.debug("Failed to get future result [fut=" + this + ", err=" + e + ']');

            // Fail.
            onDone(e);
        }

        /**
         */
        void onNodeLeft() {
            if (msgLog.isDebugEnabled()) {
                msgLog.debug("DHT prepare fut, mini future node left [txId=" + tx.nearXidVersion() +
                    ", dhtTxId=" + tx.xidVersion() +
                    ", node=" + node().id() + ']');
            }

            if (tx != null)
                tx.removeMapping(nodeId);

            onDone(tx);
        }

        /**
         * @param res Result callback.
         */
        void onResult(GridDhtTxPrepareResponse res) {
            if (res.error() != null)
                // Fail the whole compound future.
                onError(res.error());
            else {
                // Process evicted readers (no need to remap).
                if (nearMapping != null && !F.isEmpty(res.nearEvicted())) {
                    for (IgniteTxEntry entry : nearMapping.entries()) {
                        if (res.nearEvicted().contains(entry.txKey())) {
                            while (true) {
                                try {
                                    GridDhtCacheEntry cached = (GridDhtCacheEntry)entry.cached();

                                    cached.removeReader(nearMapping.primary().id(), res.messageId());

                                    break;
                                }
                                catch (GridCacheEntryRemovedException ignore) {
                                    GridCacheEntryEx e = entry.context().cache().peekEx(entry.key());

                                    if (e == null)
                                        break;

                                    entry.cached(e);
                                }
                            }
                        }
                    }

                    nearMapping.evictReaders(res.nearEvicted());
                }

                // Process invalid partitions (no need to remap).
                if (!F.isEmpty(res.invalidPartitionsByCacheId())) {
                    Map<Integer, int[]> invalidPartsMap = res.invalidPartitionsByCacheId();

                    for (Iterator<IgniteTxEntry> it = dhtMapping.entries().iterator(); it.hasNext();) {
                        IgniteTxEntry entry = it.next();

                        int[] invalidParts = invalidPartsMap.get(entry.cacheId());

                        if (invalidParts != null && F.contains(invalidParts, entry.cached().partition())) {
                            it.remove();

                            if (log.isDebugEnabled())
                                log.debug("Removed mapping for entry from dht mapping [key=" + entry.key() +
                                    ", tx=" + tx + ", dhtMapping=" + dhtMapping + ']');
                        }
                    }

                    if (!dhtMapping.queryUpdate() && dhtMapping.empty()) {
                        dhtMap.remove(nodeId);

                        if (log.isDebugEnabled())
                            log.debug("Removed mapping for node entirely because all partitions are invalid [nodeId=" +
                                nodeId + ", tx=" + tx + ']');
                    }
                }

                AffinityTopologyVersion topVer = tx.topologyVersion();

                boolean rec = cctx.gridEvents().isRecordable(EVT_CACHE_REBALANCE_OBJECT_LOADED);

                for (GridCacheEntryInfo info : res.preloadEntries()) {
                    GridCacheContext<?, ?> cacheCtx = cctx.cacheContext(info.cacheId());

                    GridCacheAdapter<?, ?> cache0 = cacheCtx.cache();

                    if (cache0.isNear())
                        cache0 = ((GridNearCacheAdapter)cache0).dht();

                    while (true) {
                        GridCacheEntryEx entry = cache0.entryEx(info.key());

                        GridDrType drType = cacheCtx.isDrEnabled() ? GridDrType.DR_PRELOAD : GridDrType.DR_NONE;

                        cctx.database().checkpointReadLock();

                        try {
                            if (entry.initialValue(info.value(),
                                info.version(),
                                cacheCtx.mvccEnabled() ? ((MvccVersionAware)info).mvccVersion() : null,
                                cacheCtx.mvccEnabled() ? ((MvccUpdateVersionAware)info).newMvccVersion() : null,
                                cacheCtx.mvccEnabled() ? ((MvccVersionAware)info).mvccTxState() : TxState.NA,
                                cacheCtx.mvccEnabled() ? ((MvccUpdateVersionAware)info).newMvccTxState() : TxState.NA,
                                info.ttl(),
                                info.expireTime(),
                                true,
                                topVer,
                                drType,
                                false)) {
                                if (rec && !entry.isInternal())
                                    cacheCtx.events().addEvent(entry.partition(), entry.key(), cctx.localNodeId(), null,
                                        null, null, EVT_CACHE_REBALANCE_OBJECT_LOADED, info.value(), true, null,
                                        false, null, null, null, false);

                                if (retVal && !invoke)
                                    ret.value(cacheCtx, info.value(), false);
                            }

                            break;
                        }
                        catch (IgniteCheckedException e) {
                            // Fail the whole thing.
                            onDone(e);

                            return;
                        }
                        catch (GridCacheEntryRemovedException ignore) {
                            if (log.isDebugEnabled())
                                log.debug("Failed to set entry initial value (entry is obsolete, " +
                                    "will retry): " + entry);
                        }
                        finally {
                            cctx.database().checkpointReadUnlock();
                        }
                    }
                }

                // Finish mini future.
                onDone(tx);
            }
        }

        /** {@inheritDoc} */
        @Override public String toString() {
            return S.toString(MiniFuture.class, this, "done", isDone(), "cancelled", isCancelled(), "err", error());
        }
    }

    /**
     *
     */
    private class PrepareTimeoutObject extends GridTimeoutObjectAdapter {
        /** */
        private final long timeout;

        /**
         * @param timeout Timeout.
         */
        PrepareTimeoutObject(long timeout) {
            super(timeout);

            this.timeout = timeout;
        }

        /** {@inheritDoc} */
        @Override public void onTimeout() {
            synchronized (GridDhtTxPrepareFuture.this) {
                clear();

                lockKeys.clear();
            }

            onError(tx.timeoutException());
        }

        /** {@inheritDoc} */
        @Override public String toString() {
            return S.toString(PrepareTimeoutObject.class, this);
        }
    }
}<|MERGE_RESOLUTION|>--- conflicted
+++ resolved
@@ -1058,14 +1058,7 @@
             if (tx.empty() && !req.queryUpdate()) {
                 tx.setRollbackOnly();
 
-<<<<<<< HEAD
-        if (tx.empty() && !req.queryUpdate()) {
-            tx.setRollbackOnly();
-
                 onDone((GridNearTxPrepareResponse) null);
-=======
-                onDone((GridNearTxPrepareResponse)null);
->>>>>>> 6d462627
             }
 
             this.req = req;
