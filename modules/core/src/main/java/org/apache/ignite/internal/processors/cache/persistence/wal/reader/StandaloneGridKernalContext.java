/*
 * Licensed to the Apache Software Foundation (ASF) under one or more
 * contributor license agreements. See the NOTICE file distributed with
 * this work for additional information regarding copyright ownership.
 * The ASF licenses this file to You under the Apache License, Version 2.0
 * (the "License"); you may not use this file except in compliance with
 * the License. You may obtain a copy of the License at
 *
 * http://www.apache.org/licenses/LICENSE-2.0
 *
 * Unless required by applicable law or agreed to in writing, software
 * distributed under the License is distributed on an "AS IS" BASIS,
 * WITHOUT WARRANTIES OR CONDITIONS OF ANY KIND, either express or implied.
 * See the License for the specific language governing permissions and
 * limitations under the License.
 */

package org.apache.ignite.internal.processors.cache.persistence.wal.reader;

import java.io.File;
import java.lang.reflect.Field;
import java.util.Collections;
import java.util.Iterator;
import java.util.LinkedList;
import java.util.List;
import java.util.Map;
import java.util.UUID;
import java.util.concurrent.Executor;
import org.apache.ignite.IgniteCheckedException;
import org.apache.ignite.IgniteException;
import org.apache.ignite.IgniteLogger;
import org.apache.ignite.configuration.DataRegionConfiguration;
import org.apache.ignite.configuration.DataStorageConfiguration;
import org.apache.ignite.configuration.IgniteConfiguration;
import org.apache.ignite.internal.GridComponent;
import org.apache.ignite.internal.GridKernalContext;
import org.apache.ignite.internal.GridKernalGateway;
import org.apache.ignite.internal.IgniteEx;
import org.apache.ignite.internal.IgniteKernal;
import org.apache.ignite.internal.LongJVMPauseDetector;
import org.apache.ignite.internal.MarshallerContextImpl;
import org.apache.ignite.internal.binary.BinaryMarshaller;
import org.apache.ignite.internal.cache.query.index.IndexProcessor;
import org.apache.ignite.internal.cache.transform.CacheObjectTransformerProcessor;
import org.apache.ignite.internal.managers.checkpoint.GridCheckpointManager;
import org.apache.ignite.internal.managers.collision.GridCollisionManager;
import org.apache.ignite.internal.managers.communication.GridIoManager;
import org.apache.ignite.internal.managers.deployment.GridDeploymentManager;
import org.apache.ignite.internal.managers.discovery.GridDiscoveryManager;
import org.apache.ignite.internal.managers.encryption.GridEncryptionManager;
import org.apache.ignite.internal.managers.eventstorage.GridEventStorageManager;
import org.apache.ignite.internal.managers.failover.GridFailoverManager;
import org.apache.ignite.internal.managers.indexing.GridIndexingManager;
import org.apache.ignite.internal.managers.loadbalancer.GridLoadBalancerManager;
import org.apache.ignite.internal.managers.systemview.GridSystemViewManager;
import org.apache.ignite.internal.managers.systemview.JmxSystemViewExporterSpi;
import org.apache.ignite.internal.processors.affinity.GridAffinityProcessor;
import org.apache.ignite.internal.processors.cache.GridCacheProcessor;
import org.apache.ignite.internal.processors.cache.binary.CacheObjectBinaryProcessorImpl;
import org.apache.ignite.internal.processors.cache.mvcc.MvccProcessor;
import org.apache.ignite.internal.processors.cache.persistence.defragmentation.IgniteDefragmentation;
import org.apache.ignite.internal.processors.cache.persistence.filename.PdsFolderSettings;
import org.apache.ignite.internal.processors.cache.persistence.filename.PdsFoldersResolver;
import org.apache.ignite.internal.processors.cacheobject.IgniteCacheObjectProcessor;
import org.apache.ignite.internal.processors.closure.GridClosureProcessor;
import org.apache.ignite.internal.processors.cluster.ClusterProcessor;
import org.apache.ignite.internal.processors.cluster.GridClusterStateProcessor;
import org.apache.ignite.internal.processors.compress.CompressionProcessor;
import org.apache.ignite.internal.processors.configuration.distributed.DistributedConfigurationProcessor;
import org.apache.ignite.internal.processors.continuous.GridContinuousProcessor;
import org.apache.ignite.internal.processors.datastreamer.DataStreamProcessor;
import org.apache.ignite.internal.processors.datastructures.DataStructuresProcessor;
import org.apache.ignite.internal.processors.diagnostic.DiagnosticProcessor;
import org.apache.ignite.internal.processors.failure.FailureProcessor;
import org.apache.ignite.internal.processors.job.GridJobProcessor;
import org.apache.ignite.internal.processors.jobmetrics.GridJobMetricsProcessor;
import org.apache.ignite.internal.processors.localtask.DurableBackgroundTasksProcessor;
import org.apache.ignite.internal.processors.marshaller.GridMarshallerMappingProcessor;
import org.apache.ignite.internal.processors.metastorage.DistributedMetaStorage;
import org.apache.ignite.internal.processors.metric.GridMetricManager;
import org.apache.ignite.internal.processors.odbc.ClientListenerProcessor;
import org.apache.ignite.internal.processors.performancestatistics.PerformanceStatisticsProcessor;
import org.apache.ignite.internal.processors.platform.PlatformProcessor;
import org.apache.ignite.internal.processors.plugin.IgnitePluginProcessor;
import org.apache.ignite.internal.processors.pool.PoolProcessor;
import org.apache.ignite.internal.processors.port.GridPortProcessor;
import org.apache.ignite.internal.processors.query.GridQueryProcessor;
import org.apache.ignite.internal.processors.resource.GridResourceProcessor;
import org.apache.ignite.internal.processors.rest.IgniteRestProcessor;
import org.apache.ignite.internal.processors.schedule.IgniteScheduleProcessorAdapter;
import org.apache.ignite.internal.processors.security.IgniteSecurity;
import org.apache.ignite.internal.processors.segmentation.GridSegmentationProcessor;
import org.apache.ignite.internal.processors.service.IgniteServiceProcessor;
import org.apache.ignite.internal.processors.session.GridTaskSessionProcessor;
import org.apache.ignite.internal.processors.subscription.GridInternalSubscriptionProcessor;
import org.apache.ignite.internal.processors.task.GridTaskProcessor;
import org.apache.ignite.internal.processors.timeout.GridTimeoutProcessor;
import org.apache.ignite.internal.processors.tracing.NoopTracing;
import org.apache.ignite.internal.processors.tracing.Tracing;
import org.apache.ignite.internal.suggestions.GridPerformanceSuggestions;
import org.apache.ignite.internal.util.IgniteExceptionRegistry;
import org.apache.ignite.internal.util.tostring.GridToStringExclude;
import org.apache.ignite.internal.util.typedef.internal.U;
import org.apache.ignite.internal.worker.WorkersRegistry;
import org.apache.ignite.maintenance.MaintenanceRegistry;
import org.apache.ignite.marshaller.Marshaller;
import org.apache.ignite.plugin.PluginNotFoundException;
import org.apache.ignite.plugin.PluginProvider;
import org.apache.ignite.spi.metric.noop.NoopMetricExporterSpi;
import org.jetbrains.annotations.NotNull;
import org.jetbrains.annotations.Nullable;

/**
 * Dummy context for offline utilities. All grid components registered in the standalone context
 * must be properly stopped since the lifecycle of them are controlled by kernal.
 *
 * @see org.apache.ignite.internal.GridComponent#stop(boolean)
 */
public class StandaloneGridKernalContext implements GridKernalContext {
    /** Config for fake Ignite instance. */
    private final IgniteConfiguration cfg;

    /** List of registered components. */
    private final List<GridComponent> comps = new LinkedList<>();

    /** Logger. */
    private IgniteLogger log;

    /** Empty plugin processor. */
    private IgnitePluginProcessor pluginProc;

    /** */
    private GridResourceProcessor rsrcProc;

    /** Metrics manager. */
    private final GridMetricManager metricMgr;

    /** System view manager. */
    private final GridSystemViewManager sysViewMgr;

    /** */
    @GridToStringExclude
    private CacheObjectTransformerProcessor transProc;

    /**
     * Cache object processor. Used for converting cache objects and keys into binary objects. Null means there is no
     * convert is configured. All entries in this case will be lazy data entries.
     */
    @Nullable private IgniteCacheObjectProcessor cacheObjProcessor;

    /** Marshaller context implementation. */
    private MarshallerContextImpl marshallerCtx;

    /** */
    @Nullable private CompressionProcessor compressProc;

    /**
     * @param log Logger.
     * @param binaryMetadataFileStoreDir folder specifying location of metadata File Store.
     * {@code null} means no specific folder is configured. <br>
     *
     * @param marshallerMappingFileStoreDir folder specifying location of marshaller mapping file store.
     * {@code null} means no specific folder is configured.
     * Providing {@code null} will disable unmarshall for non primitive objects, BinaryObjects will be provided <br>
     */
    public StandaloneGridKernalContext(
        IgniteLogger log,
        @Nullable File binaryMetadataFileStoreDir,
        @Nullable File marshallerMappingFileStoreDir
    ) throws IgniteCheckedException {
        this(log, null, binaryMetadataFileStoreDir, marshallerMappingFileStoreDir);
    }

    /**
     * @param log Logger.
     * @param compressProc Compression processor.
     * @param binaryMetadataFileStoreDir folder specifying location of metadata File Store.
     * {@code null} means no specific folder is configured. <br>
     *
     * @param marshallerMappingFileStoreDir folder specifying location of marshaller mapping file store.
     * {@code null} means no specific folder is configured.
     * Providing {@code null} will disable unmarshall for non primitive objects, BinaryObjects will be provided <br>
     */
    public StandaloneGridKernalContext(
        IgniteLogger log,
        @Nullable CompressionProcessor compressProc,
        @Nullable File binaryMetadataFileStoreDir,
        @Nullable File marshallerMappingFileStoreDir
    ) throws IgniteCheckedException {
        this.log = log;

        marshallerCtx = new MarshallerContextImpl(null, null);
        cfg = prepareIgniteConfiguration();

        try {
            pluginProc = new StandaloneIgnitePluginProcessor(this, cfg);
        }
        catch (IgniteCheckedException e) {
            throw new IllegalStateException("Must not fail on empty providers list.", e);
        }

        rsrcProc = new GridResourceProcessor(this);
        metricMgr = new GridMetricManager(this);
        sysViewMgr = new GridSystemViewManager(this);
        transProc = createComponent(CacheObjectTransformerProcessor.class);

        // Fake folder provided to perform processor startup on empty folder.
        if (binaryMetadataFileStoreDir == null)
            binaryMetadataFileStoreDir = new File(DataStorageConfiguration.DFLT_BINARY_METADATA_PATH).getAbsoluteFile();

        cacheObjProcessor = binaryProcessor(this, binaryMetadataFileStoreDir);

        comps.add(rsrcProc);
        comps.add(cacheObjProcessor);
        comps.add(metricMgr);

        if (marshallerMappingFileStoreDir != null) {
            marshallerCtx.setMarshallerMappingFileStoreDir(marshallerMappingFileStoreDir);
            marshallerCtx.onMarshallerProcessorStarted(this, null);
        }

        this.compressProc = compressProc;
    }

    /**
     * Creates binary processor which allows to convert WAL records into objects
     *
     * @param ctx kernal context
     * @param binaryMetadataFileStoreDir folder specifying location of metadata File Store
     *
     * {@code null} means no specific folder is configured. <br> In this case folder for metadata is composed from work
     * directory and consistentId
     * @return Cache object processor able to restore data records content into binary objects
     */
    private IgniteCacheObjectProcessor binaryProcessor(
        final GridKernalContext ctx,
        final File binaryMetadataFileStoreDir) {

<<<<<<< HEAD
        final CacheObjectBinaryProcessorImpl proc = new CacheObjectBinaryProcessorImpl(ctx);
        proc.setBinaryMetadataFileStoreDir(binaryMetadataFileStoreDir);
        proc.start();
        return proc;
=======
        final CacheObjectBinaryProcessorImpl processor = new CacheObjectBinaryProcessorImpl(ctx);
        processor.setBinaryMetadataFileStoreDir(binaryMetadataFileStoreDir);

        return processor;
>>>>>>> e70b66c5
    }

    /**
     * @return Ignite configuration which allows to start requied processors for WAL reader
     */
    protected IgniteConfiguration prepareIgniteConfiguration() {
        IgniteConfiguration cfg = new IgniteConfiguration();

        cfg.setDiscoverySpi(new StandaloneNoopDiscoverySpi());
        cfg.setCommunicationSpi(new StandaloneNoopCommunicationSpi());

        final Marshaller marshaller = new BinaryMarshaller();
        cfg.setMarshaller(marshaller);

        final DataStorageConfiguration pstCfg = new DataStorageConfiguration();
        final DataRegionConfiguration regCfg = new DataRegionConfiguration();
        regCfg.setPersistenceEnabled(true);
        pstCfg.setDefaultDataRegionConfiguration(regCfg);

        cfg.setDataStorageConfiguration(pstCfg);

        marshaller.setContext(marshallerCtx);

        cfg.setMetricExporterSpi(new NoopMetricExporterSpi());
        cfg.setSystemViewExporterSpi(new JmxSystemViewExporterSpi());
        cfg.setGridLogger(log);

        return cfg;
    }

    /** {@inheritDoc} */
    @Override public List<GridComponent> components() {
        return Collections.unmodifiableList(comps);
    }

    /** {@inheritDoc} */
    @Override public UUID localNodeId() {
        return null;
    }

    /** {@inheritDoc} */
    @Override public String igniteInstanceName() {
        return null;
    }

    /** {@inheritDoc} */
    @Override public IgniteLogger log(String ctgr) {
        return log;
    }

    /** {@inheritDoc} */
    @Override public IgniteLogger log(Class<?> cls) {
        return log;
    }

    /** {@inheritDoc} */
    @Override public boolean isStopping() {
        return false;
    }

    /** {@inheritDoc} */
    @Override public GridKernalGateway gateway() {
        return null;
    }

    /** {@inheritDoc} */
    @Override public IgniteEx grid() {
        final IgniteEx kernal = new IgniteKernal();
        try {
            setField(kernal, "cfg", cfg);
            setField(kernal, "igniteInstanceName", cfg.getIgniteInstanceName());
        }
        catch (NoSuchFieldException | IllegalAccessException e) {
            log.error("", e);
        }
        return kernal;
    }

    /** */
    private void setField(IgniteEx kernal, String name, Object val) throws NoSuchFieldException, IllegalAccessException {
        Field field = kernal.getClass().getDeclaredField(name);
        field.setAccessible(true);
        field.set(kernal, val);
    }

    /** {@inheritDoc} */
    @Override public IgniteConfiguration config() {
        return cfg;
    }

    /** {@inheritDoc} */
    @Override public GridTaskProcessor task() {
        return null;
    }

    /** {@inheritDoc} */
    @Override public GridAffinityProcessor affinity() {
        return null;
    }

    /** {@inheritDoc} */
    @Override public GridJobProcessor job() {
        return null;
    }

    /** {@inheritDoc} */
    @Override public GridTimeoutProcessor timeout() {
        return null;
    }

    /** {@inheritDoc} */
    @Override public GridResourceProcessor resource() {
        return rsrcProc;
    }

    /** {@inheritDoc} */
    @Override public GridJobMetricsProcessor jobMetric() {
        return null;
    }

    /** {@inheritDoc} */
    @Override public GridMetricManager metric() {
        return metricMgr;
    }

    /** {@inheritDoc} */
    @Override public GridSystemViewManager systemView() {
        return sysViewMgr;
    }

    /** {@inheritDoc} */
    @Override public GridCacheProcessor cache() {
        return null;
    }

    /** {@inheritDoc} */
    @Override public GridClusterStateProcessor state() {
        return null;
    }

    /** {@inheritDoc} */
    @Override public DistributedMetaStorage distributedMetastorage() {
        return null;
    }

    /** {@inheritDoc} */
    @Override public DistributedConfigurationProcessor distributedConfiguration() {
        return null;
    }

    /** {@inheritDoc} */
    @Override public Tracing tracing() {
        return new NoopTracing();
    }

    /** {@inheritDoc} */
    @Override public GridTaskSessionProcessor session() {
        return null;
    }

    /** {@inheritDoc} */
    @Override public GridClosureProcessor closure() {
        return null;
    }

    /** {@inheritDoc} */
    @Override public IgniteServiceProcessor service() {
        return null;
    }

    /** {@inheritDoc} */
    @Override public GridPortProcessor ports() {
        return null;
    }

    /** {@inheritDoc} */
    @Override public IgniteScheduleProcessorAdapter schedule() {
        return null;
    }

    /** {@inheritDoc} */
    @Override public MaintenanceRegistry maintenanceRegistry() {
        return null;
    }

    /** {@inheritDoc} */
    @Override public CacheObjectTransformerProcessor transformer() {
        return transProc;
    }

    /** {@inheritDoc} */
    @Override public IgniteRestProcessor rest() {
        return null;
    }

    /** {@inheritDoc} */
    @Override public GridSegmentationProcessor segmentation() {
        return null;
    }

    /** {@inheritDoc} */
    @Override public <K, V> DataStreamProcessor<K, V> dataStream() {
        return null;
    }

    /** {@inheritDoc} */
    @Override public GridContinuousProcessor continuous() {
        return null;
    }

    /** {@inheritDoc} */
    @Override public PoolProcessor pools() {
        return new PoolProcessor(this);
    }

    /** {@inheritDoc} */
    @Override public GridMarshallerMappingProcessor mapping() {
        return null;
    }

    /** {@inheritDoc} */
    @Override public IgniteCacheObjectProcessor cacheObjects() {
        return cacheObjProcessor;
    }

    /** {@inheritDoc} */
    @Override public GridQueryProcessor query() {
        return null;
    }

    /** {@inheritDoc} */
    @Override public ClientListenerProcessor clientListener() {
        return null;
    }

    /** {@inheritDoc} */
    @Override public IgnitePluginProcessor plugins() {
        return pluginProc;
    }

    /** {@inheritDoc} */
    @Override public GridDeploymentManager deploy() {
        return null;
    }

    /** {@inheritDoc} */
    @Override public GridIoManager io() {
        return new GridIoManager(this);
    }

    /** {@inheritDoc} */
    @Override public GridDiscoveryManager discovery() {
        return new GridDiscoveryManager(this);
    }

    /** {@inheritDoc} */
    @Override public GridCheckpointManager checkpoint() {
        return null;
    }

    /** {@inheritDoc} */
    @Override public GridEventStorageManager event() {
        return null;
    }

    /** {@inheritDoc} */
    @Override public GridFailoverManager failover() {
        return null;
    }

    /** {@inheritDoc} */
    @Override public GridCollisionManager collision() {
        return null;
    }

    /** {@inheritDoc} */
    @Override public IgniteSecurity security() {
        return null;
    }

    /** {@inheritDoc} */
    @Override public GridLoadBalancerManager loadBalancing() {
        return null;
    }

    /** {@inheritDoc} */
    @Override public GridIndexingManager indexing() {
        return null;
    }

    /** {@inheritDoc} */
    @Override public IndexProcessor indexProcessor() {
        return null;
    }

    /** {@inheritDoc} */
    @Override public GridEncryptionManager encryption() {
        return null;
    }

    /** {@inheritDoc} */
    @Override public IgniteDefragmentation defragmentation() {
        return null;
    }

    /** {@inheritDoc} */
    @Override public WorkersRegistry workersRegistry() {
        return null;
    }

    /** {@inheritDoc} */
    @Override public DataStructuresProcessor dataStructures() {
        return null;
    }

    /** {@inheritDoc} */
    @Override public MvccProcessor coordinators() {
        return null;
    }

    /** {@inheritDoc} */
    @Override public boolean invalid() {
        return false;
    }

    /** {@inheritDoc} */
    @Override public boolean segmented() {
        return false;
    }

    /** {@inheritDoc} */
    @Override public FailureProcessor failure() {
        return null;
    }

    /** {@inheritDoc} */
    @Override public void printMemoryStats() {
    }

    /** {@inheritDoc} */
    @Override public GridPerformanceSuggestions performance() {
        return null;
    }

    /** {@inheritDoc} */
    @Override public String userVersion(ClassLoader ldr) {
        return null;
    }

    /** {@inheritDoc} */
    @Override public PluginProvider pluginProvider(String name) throws PluginNotFoundException {
        PluginProvider plugin = pluginProc.pluginProvider(name);

        if (plugin == null)
            throw new PluginNotFoundException(name);

        return plugin;
    }

    /** {@inheritDoc} */
    @Override public <T> T createComponent(Class<T> cls) {
        T res = pluginProc.createComponent(cls);

        if (res != null)
            return res;

        if (cls.equals(CacheObjectTransformerProcessor.class))
            return null;

        throw new IgniteException("Unsupported component type: " + cls);
    }

    /** {@inheritDoc} */
    @Override public IgniteExceptionRegistry exceptionRegistry() {
        return null;
    }

    /** {@inheritDoc} */
    @Override public Object nodeAttribute(String key) {
        return null;
    }

    /** {@inheritDoc} */
    @Override public boolean hasNodeAttribute(String key) {
        return false;
    }

    /** {@inheritDoc} */
    @Override public Object addNodeAttribute(String key, Object val) {
        return null;
    }

    /** {@inheritDoc} */
    @Override public Map<String, Object> nodeAttributes() {
        return null;
    }

    /** {@inheritDoc} */
    @Override public ClusterProcessor cluster() {
        return null;
    }

    /** {@inheritDoc} */
    @Override public MarshallerContextImpl marshallerContext() {
        return marshallerCtx;
    }

    /** {@inheritDoc} */
    @Override public boolean clientNode() {
        return false;
    }

    /** {@inheritDoc} */
    @Override public boolean clientDisconnected() {
        return false;
    }

    /** {@inheritDoc} */
    @Override public PlatformProcessor platform() {
        return null;
    }

    /** {@inheritDoc} */
    @Override public GridInternalSubscriptionProcessor internalSubscriptionProcessor() {
        return null;
    }

    /** {@inheritDoc} */
    @Override public Thread.UncaughtExceptionHandler uncaughtExceptionHandler() {
        return null;
    }

    /** {@inheritDoc} */
    @Override public boolean recoveryMode() {
        return false;
    }

    /** {@inheritDoc} */
    @Override public PdsFoldersResolver pdsFolderResolver() {
        return new PdsFoldersResolver() {
            /** {@inheritDoc} */
            @Override public PdsFolderSettings resolveFolders() {
                return new PdsFolderSettings(new File("."), U.maskForFileName(""));
            }
        };
    }

    /** {@inheritDoc} */
    @NotNull @Override public Iterator<GridComponent> iterator() {
        return comps.iterator();
    }

    /** {@inheritDoc} */
    @Override public CompressionProcessor compress() {
        return compressProc;
    }

    /** {@inheritDoc} */
    @Override public LongJVMPauseDetector longJvmPauseDetector() {
        return new LongJVMPauseDetector(log);
    }

    /** {@inheritDoc} */
    @Override public DiagnosticProcessor diagnostic() {
        return null;
    }

    /** {@inheritDoc} */
    @Override public DurableBackgroundTasksProcessor durableBackgroundTask() {
        return null;
    }

    /** {@inheritDoc} */
    @Override public PerformanceStatisticsProcessor performanceStatistics() {
        return null;
    }

    /** {@inheritDoc} */
    @Override public Executor getAsyncContinuationExecutor() {
        return null;
    }

    /**
     * @param kctx Kernal context.
     * @throws IgniteCheckedException In case of any error.
     */
    public static void startAllComponents(GridKernalContext kctx) throws IgniteCheckedException {
        for (GridComponent comp : kctx)
            comp.start();
    }

    /**
     * @param kctx Kernal context.
     * @throws IgniteCheckedException In case of any error.
     */
    public static void closeAllComponents(GridKernalContext kctx) throws IgniteCheckedException {
        for (GridComponent comp : kctx)
            comp.stop(true);
    }
}<|MERGE_RESOLUTION|>--- conflicted
+++ resolved
@@ -236,17 +236,10 @@
         final GridKernalContext ctx,
         final File binaryMetadataFileStoreDir) {
 
-<<<<<<< HEAD
-        final CacheObjectBinaryProcessorImpl proc = new CacheObjectBinaryProcessorImpl(ctx);
-        proc.setBinaryMetadataFileStoreDir(binaryMetadataFileStoreDir);
-        proc.start();
-        return proc;
-=======
         final CacheObjectBinaryProcessorImpl processor = new CacheObjectBinaryProcessorImpl(ctx);
         processor.setBinaryMetadataFileStoreDir(binaryMetadataFileStoreDir);
 
         return processor;
->>>>>>> e70b66c5
     }
 
     /**
