--- conflicted
+++ resolved
@@ -17,11 +17,6 @@
 
 package org.apache.ignite.internal.processors.cache.persistence.wal.reader;
 
-<<<<<<< HEAD
-=======
-import java.io.File;
->>>>>>> f9955fd7
-import java.lang.reflect.Field;
 import java.util.Iterator;
 import java.util.List;
 import java.util.Map;
@@ -30,14 +25,11 @@
 import org.apache.ignite.IgniteCheckedException;
 import org.apache.ignite.IgniteLogger;
 import org.apache.ignite.configuration.IgniteConfiguration;
-import org.apache.ignite.configuration.PersistentStoreConfiguration;
 import org.apache.ignite.internal.GridComponent;
 import org.apache.ignite.internal.GridKernalContext;
 import org.apache.ignite.internal.GridKernalGateway;
 import org.apache.ignite.internal.IgniteEx;
-import org.apache.ignite.internal.IgniteKernal;
 import org.apache.ignite.internal.MarshallerContextImpl;
-import org.apache.ignite.internal.binary.BinaryMarshaller;
 import org.apache.ignite.internal.managers.checkpoint.GridCheckpointManager;
 import org.apache.ignite.internal.managers.collision.GridCollisionManager;
 import org.apache.ignite.internal.managers.communication.GridIoManager;
@@ -49,7 +41,6 @@
 import org.apache.ignite.internal.managers.loadbalancer.GridLoadBalancerManager;
 import org.apache.ignite.internal.processors.affinity.GridAffinityProcessor;
 import org.apache.ignite.internal.processors.cache.GridCacheProcessor;
-import org.apache.ignite.internal.processors.cache.binary.CacheObjectBinaryProcessorImpl;
 import org.apache.ignite.internal.processors.cacheobject.IgniteCacheObjectProcessor;
 import org.apache.ignite.internal.processors.closure.GridClosureProcessor;
 import org.apache.ignite.internal.processors.cluster.ClusterProcessor;
@@ -65,6 +56,7 @@
 import org.apache.ignite.internal.processors.jobmetrics.GridJobMetricsProcessor;
 import org.apache.ignite.internal.processors.marshaller.GridMarshallerMappingProcessor;
 import org.apache.ignite.internal.processors.odbc.ClientListenerProcessor;
+import org.apache.ignite.internal.processors.odbc.SqlListenerProcessor;
 import org.apache.ignite.internal.processors.platform.PlatformProcessor;
 import org.apache.ignite.internal.processors.plugin.IgnitePluginProcessor;
 import org.apache.ignite.internal.processors.pool.PoolProcessor;
@@ -82,7 +74,6 @@
 import org.apache.ignite.internal.suggestions.GridPerformanceSuggestions;
 import org.apache.ignite.internal.util.IgniteExceptionRegistry;
 import org.apache.ignite.internal.util.StripedExecutor;
-import org.apache.ignite.marshaller.Marshaller;
 import org.apache.ignite.plugin.PluginNotFoundException;
 import org.apache.ignite.plugin.PluginProvider;
 import org.apache.ignite.thread.IgniteStripedThreadPoolExecutor;
@@ -93,15 +84,10 @@
  * Dummy grid kernal context
  */
 public class StandaloneGridKernalContext implements GridKernalContext {
-<<<<<<< HEAD
-    private final IgniteConfiguration cfg;
-    /** */
-=======
     /** Config for fake Ignite instance. */
     private final IgniteConfiguration cfg;
 
     /** Logger. */
->>>>>>> f9955fd7
     private IgniteLogger log;
 
     /** Empty plugin processor. */
@@ -125,13 +111,9 @@
      * {@code null} means no specific folder is configured.
      * Providing {@code null} will disable unmarshall for non primitive objects, BinaryObjects will be provided <br>
      */
-<<<<<<< HEAD
-    public StandaloneGridKernalContext(IgniteLogger log) {
-=======
     StandaloneGridKernalContext(IgniteLogger log,
         @Nullable final File binaryMetadataFileStoreDir,
         @Nullable final File marshallerMappingFileStoreDir) throws IgniteCheckedException {
->>>>>>> f9955fd7
         this.log = log;
 
         try {
@@ -142,15 +124,6 @@
             throw new IllegalStateException("Must not fail on empty providers list.", e);
         }
 
-<<<<<<< HEAD
-        this.cfg = prepareIgniteConfiguration();
-
-    }
-
-    private IgniteConfiguration prepareIgniteConfiguration() {
-        IgniteConfiguration cfg = new IgniteConfiguration();
-        BinaryMarshaller marshaller = new BinaryMarshaller();
-=======
         this.marshallerContext = new MarshallerContextImpl(null);
         this.cfg = prepareIgniteConfiguration();
         this.cacheObjProcessor = binaryMetadataFileStoreDir != null ? binaryProcessor(this, binaryMetadataFileStoreDir) : null;
@@ -192,20 +165,12 @@
         cfg.setCommunicationSpi(new StandaloneNoopCommunicationSpi());
 
         final Marshaller marshaller = new BinaryMarshaller();
->>>>>>> f9955fd7
         cfg.setMarshaller(marshaller);
 
         PersistentStoreConfiguration pstCfg = new PersistentStoreConfiguration();
         cfg.setPersistentStoreConfiguration(pstCfg);
 
-<<<<<<< HEAD
-        //todo set work directory from outside
-        cfg.setWorkDirectory("C:\\projects\\incubator-ignite\\work\\");
-
-        marshaller.setContext(new MarshallerContextImpl(null));
-=======
         marshaller.setContext(marshallerContext);
->>>>>>> f9955fd7
 
         return cfg;
     }
@@ -247,11 +212,7 @@
 
     /** {@inheritDoc} */
     @Override public IgniteEx grid() {
-<<<<<<< HEAD
-        IgniteKernal kernal = new IgniteKernal();
-=======
         final IgniteEx kernal = new IgniteKernal();
->>>>>>> f9955fd7
         try {
             Field fieldCfg = kernal.getClass().getDeclaredField("cfg");
             fieldCfg.setAccessible(true);
