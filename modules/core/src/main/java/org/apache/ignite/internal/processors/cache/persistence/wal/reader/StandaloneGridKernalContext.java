/*
 * Licensed to the Apache Software Foundation (ASF) under one or more
 * contributor license agreements. See the NOTICE file distributed with
 * this work for additional information regarding copyright ownership.
 * The ASF licenses this file to You under the Apache License, Version 2.0
 * (the "License"); you may not use this file except in compliance with
 * the License. You may obtain a copy of the License at
 *
 * http://www.apache.org/licenses/LICENSE-2.0
 *
 * Unless required by applicable law or agreed to in writing, software
 * distributed under the License is distributed on an "AS IS" BASIS,
 * WITHOUT WARRANTIES OR CONDITIONS OF ANY KIND, either express or implied.
 * See the License for the specific language governing permissions and
 * limitations under the License.
 */

package org.apache.ignite.internal.processors.cache.persistence.wal.reader;

import java.io.File;
import java.lang.reflect.Field;
import java.util.Collections;
import java.util.Iterator;
import java.util.LinkedList;
import java.util.List;
import java.util.Map;
import java.util.UUID;
import java.util.concurrent.Executor;
import org.apache.ignite.IgniteCheckedException;
import org.apache.ignite.IgniteLogger;
import org.apache.ignite.configuration.DataRegionConfiguration;
import org.apache.ignite.configuration.DataStorageConfiguration;
import org.apache.ignite.configuration.IgniteConfiguration;
import org.apache.ignite.internal.GridComponent;
import org.apache.ignite.internal.GridKernalContext;
import org.apache.ignite.internal.GridKernalGateway;
import org.apache.ignite.internal.IgniteEx;
import org.apache.ignite.internal.IgniteKernal;
import org.apache.ignite.internal.LongJVMPauseDetector;
import org.apache.ignite.internal.MarshallerContextImpl;
import org.apache.ignite.internal.binary.BinaryMarshaller;
import org.apache.ignite.internal.cache.query.index.IndexProcessor;
import org.apache.ignite.internal.managers.checkpoint.GridCheckpointManager;
import org.apache.ignite.internal.managers.collision.GridCollisionManager;
import org.apache.ignite.internal.managers.communication.GridIoManager;
import org.apache.ignite.internal.managers.deployment.GridDeploymentManager;
import org.apache.ignite.internal.managers.discovery.GridDiscoveryManager;
import org.apache.ignite.internal.managers.encryption.GridEncryptionManager;
import org.apache.ignite.internal.managers.eventstorage.GridEventStorageManager;
import org.apache.ignite.internal.managers.failover.GridFailoverManager;
import org.apache.ignite.internal.managers.indexing.GridIndexingManager;
import org.apache.ignite.internal.managers.loadbalancer.GridLoadBalancerManager;
import org.apache.ignite.internal.managers.systemview.GridSystemViewManager;
import org.apache.ignite.internal.managers.systemview.JmxSystemViewExporterSpi;
import org.apache.ignite.internal.processors.affinity.GridAffinityProcessor;
import org.apache.ignite.internal.processors.cache.GridCacheProcessor;
import org.apache.ignite.internal.processors.cache.binary.CacheObjectBinaryProcessorImpl;
import org.apache.ignite.internal.processors.cache.mvcc.MvccProcessor;
import org.apache.ignite.internal.processors.cache.persistence.defragmentation.IgniteDefragmentation;
import org.apache.ignite.internal.processors.cache.persistence.filename.PdsFolderSettings;
import org.apache.ignite.internal.processors.cache.persistence.filename.PdsFoldersResolver;
import org.apache.ignite.internal.processors.cacheobject.IgniteCacheObjectProcessor;
import org.apache.ignite.internal.processors.closure.GridClosureProcessor;
import org.apache.ignite.internal.processors.cluster.ClusterProcessor;
import org.apache.ignite.internal.processors.cluster.GridClusterStateProcessor;
import org.apache.ignite.internal.processors.compress.CompressionProcessor;
import org.apache.ignite.internal.processors.configuration.distributed.DistributedConfigurationProcessor;
import org.apache.ignite.internal.processors.continuous.GridContinuousProcessor;
import org.apache.ignite.internal.processors.datastreamer.DataStreamProcessor;
import org.apache.ignite.internal.processors.datastructures.DataStructuresProcessor;
import org.apache.ignite.internal.processors.diagnostic.DiagnosticProcessor;
import org.apache.ignite.internal.processors.failure.FailureProcessor;
import org.apache.ignite.internal.processors.job.GridJobProcessor;
import org.apache.ignite.internal.processors.jobmetrics.GridJobMetricsProcessor;
import org.apache.ignite.internal.processors.localtask.DurableBackgroundTasksProcessor;
import org.apache.ignite.internal.processors.marshaller.GridMarshallerMappingProcessor;
import org.apache.ignite.internal.processors.metastorage.DistributedMetaStorage;
import org.apache.ignite.internal.processors.metric.GridMetricManager;
import org.apache.ignite.internal.processors.odbc.ClientListenerProcessor;
import org.apache.ignite.internal.processors.performancestatistics.PerformanceStatisticsProcessor;
import org.apache.ignite.internal.processors.platform.PlatformProcessor;
import org.apache.ignite.internal.processors.plugin.IgnitePluginProcessor;
import org.apache.ignite.internal.processors.pool.PoolProcessor;
import org.apache.ignite.internal.processors.port.GridPortProcessor;
import org.apache.ignite.internal.processors.query.GridQueryProcessor;
import org.apache.ignite.internal.processors.resource.GridResourceProcessor;
import org.apache.ignite.internal.processors.rest.IgniteRestProcessor;
import org.apache.ignite.internal.processors.schedule.IgniteScheduleProcessorAdapter;
import org.apache.ignite.internal.processors.security.IgniteSecurity;
import org.apache.ignite.internal.processors.segmentation.GridSegmentationProcessor;
import org.apache.ignite.internal.processors.service.IgniteServiceProcessor;
import org.apache.ignite.internal.processors.session.GridTaskSessionProcessor;
import org.apache.ignite.internal.processors.subscription.GridInternalSubscriptionProcessor;
import org.apache.ignite.internal.processors.task.GridTaskProcessor;
import org.apache.ignite.internal.processors.timeout.GridTimeoutProcessor;
import org.apache.ignite.internal.processors.tracing.NoopTracing;
import org.apache.ignite.internal.processors.tracing.Tracing;
import org.apache.ignite.internal.suggestions.GridPerformanceSuggestions;
import org.apache.ignite.internal.util.IgniteExceptionRegistry;
import org.apache.ignite.internal.util.typedef.internal.U;
import org.apache.ignite.internal.worker.WorkersRegistry;
import org.apache.ignite.maintenance.MaintenanceRegistry;
import org.apache.ignite.marshaller.Marshaller;
import org.apache.ignite.plugin.PluginNotFoundException;
import org.apache.ignite.plugin.PluginProvider;
import org.apache.ignite.spi.metric.noop.NoopMetricExporterSpi;
import org.jetbrains.annotations.NotNull;
import org.jetbrains.annotations.Nullable;

/**
 * Dummy context for offline utilities. All grid components registered in the standalone context
 * must be properly stopped since the lifecycle of them are controlled by kernal.
 *
 * @see org.apache.ignite.internal.GridComponent#stop(boolean)
 */
public class StandaloneGridKernalContext implements GridKernalContext {
    /** Config for fake Ignite instance. */
    private final IgniteConfiguration cfg;

    /** List of registered components. */
    private final List<GridComponent> comps = new LinkedList<>();

    /** Logger. */
    private IgniteLogger log;

    /** Empty plugin processor. */
    private IgnitePluginProcessor pluginProc;

    /** */
    private GridResourceProcessor rsrcProc;

    /** Metrics manager. */
    private final GridMetricManager metricMgr;

    /** System view manager. */
    private final GridSystemViewManager sysViewMgr;

    /**
     * Cache object processor. Used for converting cache objects and keys into binary objects. Null means there is no
     * convert is configured. All entries in this case will be lazy data entries.
     */
    @Nullable private IgniteCacheObjectProcessor cacheObjProcessor;

    /** Marshaller context implementation. */
    private MarshallerContextImpl marshallerCtx;

    /** */
    @Nullable private CompressionProcessor compressProc;

    /**
     * @param log Logger.
     * @param binaryMetadataFileStoreDir folder specifying location of metadata File Store.
     * {@code null} means no specific folder is configured. <br>
     *
     * @param marshallerMappingFileStoreDir folder specifying location of marshaller mapping file store.
     * {@code null} means no specific folder is configured.
     * Providing {@code null} will disable unmarshall for non primitive objects, BinaryObjects will be provided <br>
     */
    public StandaloneGridKernalContext(
        IgniteLogger log,
        @Nullable File binaryMetadataFileStoreDir,
        @Nullable File marshallerMappingFileStoreDir
    ) throws IgniteCheckedException {
        this(log, null, binaryMetadataFileStoreDir, marshallerMappingFileStoreDir);
    }

    /**
     * @param log Logger.
     * @param compressProc Compression processor.
     * @param binaryMetadataFileStoreDir folder specifying location of metadata File Store.
     * {@code null} means no specific folder is configured. <br>
     *
     * @param marshallerMappingFileStoreDir folder specifying location of marshaller mapping file store.
     * {@code null} means no specific folder is configured.
     * Providing {@code null} will disable unmarshall for non primitive objects, BinaryObjects will be provided <br>
     */
    public StandaloneGridKernalContext(
        IgniteLogger log,
        @Nullable CompressionProcessor compressProc,
        @Nullable File binaryMetadataFileStoreDir,
        @Nullable File marshallerMappingFileStoreDir
    ) throws IgniteCheckedException {
        this.log = log;

        try {
            pluginProc = new StandaloneIgnitePluginProcessor(this, config());
        }
        catch (IgniteCheckedException e) {
            throw new IllegalStateException("Must not fail on empty providers list.", e);
        }

        this.marshallerCtx = new MarshallerContextImpl(null, null);
        this.cfg = prepareIgniteConfiguration();
        this.rsrcProc = new GridResourceProcessor(this);
        this.metricMgr = new GridMetricManager(this);
        this.sysViewMgr = new GridSystemViewManager(this);

        // Fake folder provided to perform processor startup on empty folder.
        if (binaryMetadataFileStoreDir == null)
            binaryMetadataFileStoreDir = new File(DataStorageConfiguration.DFLT_BINARY_METADATA_PATH).getAbsoluteFile();

        this.cacheObjProcessor = binaryProcessor(this, binaryMetadataFileStoreDir);

        comps.add(rsrcProc);
        comps.add(cacheObjProcessor);
        comps.add(metricMgr);

        if (marshallerMappingFileStoreDir != null) {
            marshallerCtx.setMarshallerMappingFileStoreDir(marshallerMappingFileStoreDir);
            marshallerCtx.onMarshallerProcessorStarted(this, null);
        }

        this.compressProc = compressProc;
    }

    /**
     * Creates binary processor which allows to convert WAL records into objects
     *
     * @param ctx kernal context
     * @param binaryMetadataFileStoreDir folder specifying location of metadata File Store
     *
     * {@code null} means no specific folder is configured. <br> In this case folder for metadata is composed from work
     * directory and consistentId
     * @return Cache object processor able to restore data records content into binary objects
     */
    private IgniteCacheObjectProcessor binaryProcessor(
        final GridKernalContext ctx,
        final File binaryMetadataFileStoreDir) {

        final CacheObjectBinaryProcessorImpl processor = new CacheObjectBinaryProcessorImpl(ctx);
        processor.setBinaryMetadataFileStoreDir(binaryMetadataFileStoreDir);

        return processor;
    }

    /**
     * @return Ignite configuration which allows to start requied processors for WAL reader
     */
    protected IgniteConfiguration prepareIgniteConfiguration() {
        IgniteConfiguration cfg = new IgniteConfiguration();

        cfg.setDiscoverySpi(new StandaloneNoopDiscoverySpi());
        cfg.setCommunicationSpi(new StandaloneNoopCommunicationSpi());

        final Marshaller marshaller = new BinaryMarshaller();
        cfg.setMarshaller(marshaller);

        final DataStorageConfiguration pstCfg = new DataStorageConfiguration();
        final DataRegionConfiguration regCfg = new DataRegionConfiguration();
        regCfg.setPersistenceEnabled(true);
        pstCfg.setDefaultDataRegionConfiguration(regCfg);

        cfg.setDataStorageConfiguration(pstCfg);

        marshaller.setContext(marshallerCtx);

        cfg.setMetricExporterSpi(new NoopMetricExporterSpi());
        cfg.setSystemViewExporterSpi(new JmxSystemViewExporterSpi());
        cfg.setGridLogger(log);

        return cfg;
    }

    /** {@inheritDoc} */
    @Override public List<GridComponent> components() {
        return Collections.unmodifiableList(comps);
    }

    /** {@inheritDoc} */
    @Override public UUID localNodeId() {
        return null;
    }

    /** {@inheritDoc} */
    @Override public String igniteInstanceName() {
        return null;
    }

    /** {@inheritDoc} */
    @Override public IgniteLogger log(String ctgr) {
        return log;
    }

    /** {@inheritDoc} */
    @Override public IgniteLogger log(Class<?> cls) {
        return log;
    }

    /** {@inheritDoc} */
    @Override public boolean isStopping() {
        return false;
    }

    /** {@inheritDoc} */
    @Override public GridKernalGateway gateway() {
        return null;
    }

    /** {@inheritDoc} */
    @Override public IgniteEx grid() {
        final IgniteEx kernal = new IgniteKernal();
        try {
            setField(kernal, "cfg", cfg);
            setField(kernal, "igniteInstanceName", cfg.getIgniteInstanceName());
        }
        catch (NoSuchFieldException | IllegalAccessException e) {
            log.error("", e);
        }
        return kernal;
    }

    /** */
    private void setField(IgniteEx kernal, String name, Object val) throws NoSuchFieldException, IllegalAccessException {
        Field field = kernal.getClass().getDeclaredField(name);
        field.setAccessible(true);
        field.set(kernal, val);
    }

    /** {@inheritDoc} */
    @Override public IgniteConfiguration config() {
        return cfg;
    }

    /** {@inheritDoc} */
    @Override public GridTaskProcessor task() {
        return null;
    }

    /** {@inheritDoc} */
    @Override public GridAffinityProcessor affinity() {
        return null;
    }

    /** {@inheritDoc} */
    @Override public GridJobProcessor job() {
        return null;
    }

    /** {@inheritDoc} */
    @Override public GridTimeoutProcessor timeout() {
        return null;
    }

    /** {@inheritDoc} */
    @Override public GridResourceProcessor resource() {
        return rsrcProc;
    }

    /** {@inheritDoc} */
    @Override public GridJobMetricsProcessor jobMetric() {
        return null;
    }

    /** {@inheritDoc} */
    @Override public GridMetricManager metric() {
        return metricMgr;
    }

    /** {@inheritDoc} */
    @Override public GridSystemViewManager systemView() {
        return sysViewMgr;
    }

    /** {@inheritDoc} */
    @Override public GridCacheProcessor cache() {
        return null;
    }

    /** {@inheritDoc} */
    @Override public GridClusterStateProcessor state() {
        return null;
    }

    /** {@inheritDoc} */
    @Override public DistributedMetaStorage distributedMetastorage() {
        return null;
    }

    /** {@inheritDoc} */
    @Override public DistributedConfigurationProcessor distributedConfiguration() {
        return null;
    }

    /** {@inheritDoc} */
    @Override public Tracing tracing() {
        return new NoopTracing();
    }

    /** {@inheritDoc} */
    @Override public GridTaskSessionProcessor session() {
        return null;
    }

    /** {@inheritDoc} */
    @Override public GridClosureProcessor closure() {
        return null;
    }

    /** {@inheritDoc} */
    @Override public IgniteServiceProcessor service() {
        return null;
    }

    /** {@inheritDoc} */
    @Override public GridPortProcessor ports() {
        return null;
    }

    /** {@inheritDoc} */
    @Override public IgniteScheduleProcessorAdapter schedule() {
        return null;
    }

    /** {@inheritDoc} */
    @Override public MaintenanceRegistry maintenanceRegistry() {
        return null;
    }

    /** {@inheritDoc} */
    @Override public IgniteRestProcessor rest() {
        return null;
    }

    /** {@inheritDoc} */
    @Override public GridSegmentationProcessor segmentation() {
        return null;
    }

    /** {@inheritDoc} */
    @Override public <K, V> DataStreamProcessor<K, V> dataStream() {
        return null;
    }

    /** {@inheritDoc} */
    @Override public GridContinuousProcessor continuous() {
        return null;
    }

    /** {@inheritDoc} */
    @Override public PoolProcessor pools() {
        return new PoolProcessor(this);
    }

    /** {@inheritDoc} */
    @Override public GridMarshallerMappingProcessor mapping() {
        return null;
    }

    /** {@inheritDoc} */
    @Override public IgniteCacheObjectProcessor cacheObjects() {
        return cacheObjProcessor;
    }

    /** {@inheritDoc} */
    @Override public GridQueryProcessor query() {
        return null;
    }

    /** {@inheritDoc} */
    @Override public ClientListenerProcessor clientListener() {
        return null;
    }

    /** {@inheritDoc} */
    @Override public IgnitePluginProcessor plugins() {
        return pluginProc;
    }

    /** {@inheritDoc} */
    @Override public GridDeploymentManager deploy() {
        return null;
    }

    /** {@inheritDoc} */
    @Override public GridIoManager io() {
        return new GridIoManager(this);
    }

    /** {@inheritDoc} */
    @Override public GridDiscoveryManager discovery() {
        return new GridDiscoveryManager(this);
    }

    /** {@inheritDoc} */
    @Override public GridCheckpointManager checkpoint() {
        return null;
    }

    /** {@inheritDoc} */
    @Override public GridEventStorageManager event() {
        return null;
    }

    /** {@inheritDoc} */
    @Override public GridFailoverManager failover() {
        return null;
    }

    /** {@inheritDoc} */
    @Override public GridCollisionManager collision() {
        return null;
    }

    /** {@inheritDoc} */
    @Override public IgniteSecurity security() {
        return null;
    }

    /** {@inheritDoc} */
    @Override public GridLoadBalancerManager loadBalancing() {
        return null;
    }

    /** {@inheritDoc} */
    @Override public GridIndexingManager indexing() {
        return null;
    }

    /** {@inheritDoc} */
    @Override public IndexProcessor indexProcessor() {
        return null;
    }

    /** {@inheritDoc} */
    @Override public GridEncryptionManager encryption() {
        return null;
    }

    /** {@inheritDoc} */
    @Override public IgniteDefragmentation defragmentation() {
        return null;
    }

    /** {@inheritDoc} */
    @Override public WorkersRegistry workersRegistry() {
        return null;
    }

    /** {@inheritDoc} */
    @Override public DataStructuresProcessor dataStructures() {
        return null;
    }

    /** {@inheritDoc} */
    @Override public MvccProcessor coordinators() {
        return null;
    }

    /** {@inheritDoc} */
    @Override public boolean invalid() {
        return false;
    }

    /** {@inheritDoc} */
    @Override public boolean segmented() {
        return false;
    }

    /** {@inheritDoc} */
    @Override public FailureProcessor failure() {
        return null;
    }

    /** {@inheritDoc} */
    @Override public void printMemoryStats() {
    }

    /** {@inheritDoc} */
    @Override public GridPerformanceSuggestions performance() {
        return null;
    }

    /** {@inheritDoc} */
    @Override public String userVersion(ClassLoader ldr) {
        return null;
    }

    /** {@inheritDoc} */
    @Override public PluginProvider pluginProvider(String name) throws PluginNotFoundException {
        return null;
    }

    /** {@inheritDoc} */
    @Override public <T> T createComponent(Class<T> cls) {
        return null;
    }

    /** {@inheritDoc} */
    @Override public IgniteExceptionRegistry exceptionRegistry() {
        return null;
    }

    /** {@inheritDoc} */
    @Override public Object nodeAttribute(String key) {
        return null;
    }

    /** {@inheritDoc} */
    @Override public boolean hasNodeAttribute(String key) {
        return false;
    }

    /** {@inheritDoc} */
    @Override public Object addNodeAttribute(String key, Object val) {
        return null;
    }

    /** {@inheritDoc} */
    @Override public Map<String, Object> nodeAttributes() {
        return null;
    }

    /** {@inheritDoc} */
    @Override public ClusterProcessor cluster() {
        return null;
    }

    /** {@inheritDoc} */
    @Override public MarshallerContextImpl marshallerContext() {
        return marshallerCtx;
    }

    /** {@inheritDoc} */
    @Override public boolean clientNode() {
        return false;
    }

    /** {@inheritDoc} */
    @Override public boolean clientDisconnected() {
        return false;
    }

    /** {@inheritDoc} */
    @Override public PlatformProcessor platform() {
        return null;
    }

    /** {@inheritDoc} */
    @Override public GridInternalSubscriptionProcessor internalSubscriptionProcessor() {
        return null;
    }

    /** {@inheritDoc} */
    @Override public Thread.UncaughtExceptionHandler uncaughtExceptionHandler() {
        return null;
    }

    /** {@inheritDoc} */
    @Override public boolean recoveryMode() {
        return false;
    }

    /** {@inheritDoc} */
    @Override public PdsFoldersResolver pdsFolderResolver() {
        return new PdsFoldersResolver() {
            /** {@inheritDoc} */
            @Override public PdsFolderSettings resolveFolders() {
                return new PdsFolderSettings(new File("."), U.maskForFileName(""));
            }
        };
    }

    /** {@inheritDoc} */
    @NotNull @Override public Iterator<GridComponent> iterator() {
        return comps.iterator();
    }

    /** {@inheritDoc} */
    @Override public CompressionProcessor compress() {
        return compressProc;
    }

    /** {@inheritDoc} */
    @Override public LongJVMPauseDetector longJvmPauseDetector() {
        return new LongJVMPauseDetector(log);
    }

    /** {@inheritDoc} */
    @Override public DiagnosticProcessor diagnostic() {
        return null;
    }

    /** {@inheritDoc} */
    @Override public DurableBackgroundTasksProcessor durableBackgroundTask() {
        return null;
    }

    /** {@inheritDoc} */
    @Override public PerformanceStatisticsProcessor performanceStatistics() {
        return null;
    }

    /** {@inheritDoc} */
    @Override public Executor getAsyncContinuationExecutor() {
        return null;
    }

    /**
     * @param kctx Kernal context.
     * @throws IgniteCheckedException In case of any error.
     */
<<<<<<< HEAD
    public static void startAll(GridKernalContext kctx) throws IgniteCheckedException {
=======
    public static void startAllComponents(GridKernalContext kctx) throws IgniteCheckedException {
>>>>>>> 0419fff6
        for (GridComponent comp : kctx)
            comp.start();
    }

    /**
     * @param kctx Kernal context.
     * @throws IgniteCheckedException In case of any error.
     */
<<<<<<< HEAD
    public static void closeAll(GridKernalContext kctx) throws IgniteCheckedException {
=======
    public static void closeAllComponents(GridKernalContext kctx) throws IgniteCheckedException {
>>>>>>> 0419fff6
        for (GridComponent comp : kctx)
            comp.stop(true);
    }
}<|MERGE_RESOLUTION|>--- conflicted
+++ resolved
@@ -699,11 +699,7 @@
      * @param kctx Kernal context.
      * @throws IgniteCheckedException In case of any error.
      */
-<<<<<<< HEAD
-    public static void startAll(GridKernalContext kctx) throws IgniteCheckedException {
-=======
     public static void startAllComponents(GridKernalContext kctx) throws IgniteCheckedException {
->>>>>>> 0419fff6
         for (GridComponent comp : kctx)
             comp.start();
     }
@@ -712,11 +708,7 @@
      * @param kctx Kernal context.
      * @throws IgniteCheckedException In case of any error.
      */
-<<<<<<< HEAD
-    public static void closeAll(GridKernalContext kctx) throws IgniteCheckedException {
-=======
     public static void closeAllComponents(GridKernalContext kctx) throws IgniteCheckedException {
->>>>>>> 0419fff6
         for (GridComponent comp : kctx)
             comp.stop(true);
     }
