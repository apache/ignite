/*
 * Licensed to the Apache Software Foundation (ASF) under one or more
 * contributor license agreements.  See the NOTICE file distributed with
 * this work for additional information regarding copyright ownership.
 * The ASF licenses this file to You under the Apache License, Version 2.0
 * (the "License"); you may not use this file except in compliance with
 * the License.  You may obtain a copy of the License at
 *
 *      http://www.apache.org/licenses/LICENSE-2.0
 *
 * Unless required by applicable law or agreed to in writing, software
 * distributed under the License is distributed on an "AS IS" BASIS,
 * WITHOUT WARRANTIES OR CONDITIONS OF ANY KIND, either express or implied.
 * See the License for the specific language governing permissions and
 * limitations under the License.
 */

package org.apache.ignite.internal.processors.cache.query;

import java.util.Collections;
import java.util.HashMap;
import java.util.HashSet;
import java.util.LinkedHashMap;
import java.util.Map;
import java.util.Set;
import javax.cache.CacheException;
import org.apache.ignite.cache.QueryIndex;
import org.apache.ignite.cache.QueryIndexType;
import org.apache.ignite.internal.processors.query.GridQueryIndexDescriptor;
import org.apache.ignite.internal.util.tostring.GridToStringExclude;
import org.apache.ignite.internal.util.tostring.GridToStringInclude;
import org.apache.ignite.internal.util.typedef.internal.S;
import org.apache.ignite.lang.IgniteBiTuple;

/**
 * Descriptor of type.
 */
public class QueryEntityTypeDescriptor {
    /** Value field names and types with preserved order. */
    @GridToStringInclude
    private final Map<String, Class<?>> fields = new LinkedHashMap<>();

    /** */
    @GridToStringExclude
    private final Map<String, QueryEntityClassProperty> props = new LinkedHashMap<>();

    /** */
    @GridToStringInclude
    private final Set<String> keyProps = new HashSet<>();

    /** */
    @GridToStringInclude
    private final Map<String, QueryEntityIndexDescriptor> indexes = new HashMap<>();

    /** */
    private Set<String> notNullFields = new HashSet<>();

    /** Decimal fields information. */
    private Map<String, IgniteBiTuple<Integer, Integer>> decimalInfo = new HashMap<>();

    /** */
    private Set<String> caseInsensitiveFields = new HashSet<>();

    /** */
    private QueryEntityIndexDescriptor fullTextIdx;

    /** */
    private Class<?> keyCls;

    /** */
    private Class<?> valCls;

    /** */
    private boolean valTextIdx;

    /**
     * @return Indexes.
     */
    public Map<String, GridQueryIndexDescriptor> indexes() {
        return Collections.<String, GridQueryIndexDescriptor>unmodifiableMap(indexes);
    }

    /**
     * Adds index.
     *
     * @param idxName Index name.
     * @param type Index type.
     * @param inlineSize Inline size.
     * @return Index descriptor.
     */
    public QueryEntityIndexDescriptor addIndex(String idxName, QueryIndexType type, int inlineSize) {
        if (inlineSize < 0 && inlineSize != QueryIndex.DFLT_INLINE_SIZE)
            throw new CacheException("Illegal inline size [idxName=" + idxName + ", inlineSize=" + inlineSize + ']');

        QueryEntityIndexDescriptor idx = new QueryEntityIndexDescriptor(type, inlineSize);

        if (indexes.put(idxName, idx) != null)
            throw new CacheException("Index with name '" + idxName + "' already exists.");

        return idx;
    }

    /**
     * Adds field to index.
     *
     * @param idxName Index name.
     * @param field Field name.
     * @param orderNum Fields order number in index.
     * @param descending Sorting order.
     */
    public void addFieldToIndex(String idxName, String field, int orderNum,
        boolean descending) {
        QueryEntityIndexDescriptor desc = indexes.get(idxName);

        if (desc == null)
            desc = addIndex(idxName, QueryIndexType.SORTED, QueryIndex.DFLT_INLINE_SIZE);

        desc.addField(field, orderNum, descending);
    }

    /**
     * Adds field to text index.
     *
     * @param field Field name.
     */
    public void addFieldToTextIndex(String field) {
        if (fullTextIdx == null) {
            fullTextIdx = new QueryEntityIndexDescriptor(QueryIndexType.FULLTEXT);

            indexes.put(null, fullTextIdx);
        }

        fullTextIdx.addField(field, 0, false);
    }

    /**
     * @return Value class.
     */
    public Class<?> valueClass() {
        return valCls;
    }

    /**
     * Sets value class.
     *
     * @param valCls Value class.
     */
    public void valueClass(Class<?> valCls) {
        this.valCls = valCls;
    }

    /**
     * @return Key class.
     */
    public Class<?> keyClass() {
        return keyCls;
    }

    /**
     * Set key class.
     *
     * @param keyCls Key class.
     */
    public void keyClass(Class<?> keyCls) {
        this.keyCls = keyCls;
    }

    /**
     * Adds property to the type descriptor.
     *
     * @param prop Property.
     * @param key Property ownership flag (key or not).
     * @param failOnDuplicate Fail on duplicate flag.
     */
    public void addProperty(QueryEntityClassProperty prop, boolean key, boolean failOnDuplicate) {
        String name = prop.fullName();

        if (props.put(name, prop) != null && failOnDuplicate)
            throw new CacheException("Property with name '" + name + "' already exists.");

        fields.put(name, prop.type());

        if (key)
            keyProps.add(name);
    }

    /**
     * Adds a notNull field.
     *
     * @param field notNull field.
     */
    public void addNotNullField(String field) {
        notNullFields.add(field);
    }

    /**
     * Adds decimal info.
     *
     * @param field Field.
     * @param info Decimal column info.
     */
    public void addDecimalInfo(String field, IgniteBiTuple<Integer, Integer> info) {
        decimalInfo.put(field, info);
    }

    /**
     * @return notNull fields.
     */
    public Set<String> notNullFields() {
        return notNullFields;
    }

    /**
<<<<<<< HEAD
     * Adds a case insensitive field.
     *
     * @param field case insensitive field.
     */
    public void addCaseInsensitiveField(String field) {
        caseInsensitiveFields.add(field);
    }

    /**
     * @return case insensitive fields.
     */
    public Set<String> caseInsensitiveFields() {
        return caseInsensitiveFields;
=======
     * @return Decimal info for fields.
     */
    public Map<String, IgniteBiTuple<Integer, Integer>> decimalInfo() {
        return decimalInfo;
>>>>>>> 675d697e
    }

    /**
     * @return Class properties.
     */
    public Map<String, QueryEntityClassProperty> properties() {
        return props;
    }

    /**
     * @return Properties keys.
     */
    public Set<String> keyProperties() {
        return keyProps;
    }

    /**
     * @return {@code true} If we need to have a fulltext index on value.
     */
    public boolean valueTextIndex() {
        return valTextIdx;
    }

    /**
     * Sets if this value should be text indexed.
     *
     * @param valTextIdx Flag value.
     */
    public void valueTextIndex(boolean valTextIdx) {
        this.valTextIdx = valTextIdx;
    }

    /** {@inheritDoc} */
    @Override public String toString() {
        return S.toString(QueryEntityTypeDescriptor.class, this);
    }
}
<|MERGE_RESOLUTION|>--- conflicted
+++ resolved
@@ -55,11 +55,11 @@
     /** */
     private Set<String> notNullFields = new HashSet<>();
 
+    /** */
+    private Set<String> caseInsensitiveFields = new HashSet<>();
+
     /** Decimal fields information. */
     private Map<String, IgniteBiTuple<Integer, Integer>> decimalInfo = new HashMap<>();
-
-    /** */
-    private Set<String> caseInsensitiveFields = new HashSet<>();
 
     /** */
     private QueryEntityIndexDescriptor fullTextIdx;
@@ -109,7 +109,7 @@
      * @param descending Sorting order.
      */
     public void addFieldToIndex(String idxName, String field, int orderNum,
-        boolean descending) {
+                                boolean descending) {
         QueryEntityIndexDescriptor desc = indexes.get(idxName);
 
         if (desc == null)
@@ -194,6 +194,29 @@
     }
 
     /**
+     * @return notNull fields.
+     */
+    public Set<String> notNullFields() {
+        return notNullFields;
+    }
+
+    /**
+     * Adds a case insensitive field.
+     *
+     * @param field case insensitive field.
+     */
+    public void addCaseInsensitiveField(String field) {
+        caseInsensitiveFields.add(field);
+    }
+
+    /**
+     * @return case insensitive fields.
+     */
+    public Set<String> caseInsensitiveFields() {
+        return caseInsensitiveFields;
+    }
+
+    /**
      * Adds decimal info.
      *
      * @param field Field.
@@ -204,33 +227,10 @@
     }
 
     /**
-     * @return notNull fields.
-     */
-    public Set<String> notNullFields() {
-        return notNullFields;
-    }
-
-    /**
-<<<<<<< HEAD
-     * Adds a case insensitive field.
-     *
-     * @param field case insensitive field.
-     */
-    public void addCaseInsensitiveField(String field) {
-        caseInsensitiveFields.add(field);
-    }
-
-    /**
-     * @return case insensitive fields.
-     */
-    public Set<String> caseInsensitiveFields() {
-        return caseInsensitiveFields;
-=======
      * @return Decimal info for fields.
      */
     public Map<String, IgniteBiTuple<Integer, Integer>> decimalInfo() {
         return decimalInfo;
->>>>>>> 675d697e
     }
 
     /**
