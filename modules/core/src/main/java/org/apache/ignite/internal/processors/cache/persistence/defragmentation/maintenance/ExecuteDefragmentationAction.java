--- conflicted
+++ resolved
@@ -62,13 +62,8 @@
         try {
             defrgMgr.beforeDefragmentation();
         }
-<<<<<<< HEAD
-        catch (IgniteCheckedException e) {
+        catch (IgniteCheckedException | IgniteException e) {
             log.error("Checkpoint before defragmentation failed", e);
-=======
-        catch (IgniteCheckedException | IgniteException e) {
-            log.error("Defragmentation is failed", e);
->>>>>>> da4e14e8
 
             return false;
         }
