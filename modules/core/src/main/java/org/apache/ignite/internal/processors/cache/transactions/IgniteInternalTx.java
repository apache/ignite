/*
 * Licensed to the Apache Software Foundation (ASF) under one or more
 * contributor license agreements.  See the NOTICE file distributed with
 * this work for additional information regarding copyright ownership.
 * The ASF licenses this file to You under the Apache License, Version 2.0
 * (the "License"); you may not use this file except in compliance with
 * the License.  You may obtain a copy of the License at
 *
 *      http://www.apache.org/licenses/LICENSE-2.0
 *
 * Unless required by applicable law or agreed to in writing, software
 * distributed under the License is distributed on an "AS IS" BASIS,
 * WITHOUT WARRANTIES OR CONDITIONS OF ANY KIND, either express or implied.
 * See the License for the specific language governing permissions and
 * limitations under the License.
 */

package org.apache.ignite.internal.processors.cache.transactions;

import java.util.Collection;
import java.util.Map;
import java.util.Set;
import java.util.UUID;
import org.apache.ignite.IgniteCheckedException;
import org.apache.ignite.internal.IgniteInternalFuture;
import org.apache.ignite.internal.processors.affinity.AffinityTopologyVersion;
import org.apache.ignite.internal.processors.cache.CacheObject;
import org.apache.ignite.internal.processors.cache.GridCacheContext;
import org.apache.ignite.internal.processors.cache.GridCacheEntryEx;
import org.apache.ignite.internal.processors.cache.GridCacheEntryRemovedException;
import org.apache.ignite.internal.processors.cache.GridCacheFilterFailedException;
import org.apache.ignite.internal.processors.cache.GridCacheMvccCandidate;
import org.apache.ignite.internal.processors.cache.KeyCacheObject;
import org.apache.ignite.internal.processors.cache.mvcc.MvccSnapshot;
import org.apache.ignite.internal.processors.cache.version.GridCacheVersion;
import org.apache.ignite.internal.transactions.IgniteTxTimeoutCheckedException;
import org.apache.ignite.internal.util.lang.GridTuple;
import org.apache.ignite.lang.IgniteUuid;
import org.apache.ignite.transactions.TransactionConcurrency;
import org.apache.ignite.transactions.TransactionIsolation;
import org.apache.ignite.transactions.TransactionState;
import org.jetbrains.annotations.NotNull;
import org.jetbrains.annotations.Nullable;

/**
 * Transaction managed by cache ({@code 'Ex'} stands for external).
 */
public interface IgniteInternalTx {
    /**
     *
     */
    @SuppressWarnings("PublicInnerClass")
    public enum FinalizationStatus {
        /** Transaction was not finalized yet. */
        NONE,

        /** Transaction is being finalized by user. */
        USER_FINISH,

        /** Transaction is being finalized by recovery procedure. */
        RECOVERY_FINISH
    }

    /**
     * @return {@code True} if transaction started on the node initiated cache operation.
     */
    public boolean localResult();

    /**
     * Gets unique identifier for this transaction.
     *
     * @return Transaction UID.
     */
    public IgniteUuid xid();

    /**
     * ID of the node on which this transaction started.
     *
     * @return Originating node ID.
     */
    public UUID nodeId();

    /**
     * ID of the thread in which this transaction started.
     *
     * @return Thread ID.
     */
    public long threadId();

    /**
     * Start time of this transaction.
     *
     * @return Start time of this transaction on this node.
     */
    public long startTime();

    /**
     * Cache transaction isolation level.
     *
     * @return Isolation level.
     */
    public TransactionIsolation isolation();

    /**
     * Cache transaction concurrency mode.
     *
     * @return Concurrency mode.
     */
    public TransactionConcurrency concurrency();

    /**
     * Flag indicating whether transaction was started automatically by the
     * system or not. System will start transactions implicitly whenever
     * any cache {@code put(..)} or {@code remove(..)} operation is invoked
     * outside of transaction.
     *
     * @return {@code True} if transaction was started implicitly.
     */
    public boolean implicit();

    /**
     * Get invalidation flag for this transaction. If set to {@code true}, then
     * remote values will be {@code invalidated} (set to {@code null}) instead
     * of updated.
     * <p>
     * Invalidation messages don't carry new values, so they are a lot lighter
     * than update messages. However, when a value is accessed on a node after
     * it's been invalidated, it must be loaded from persistent store.
     *
     * @return Invalidation flag.
     */
    public boolean isInvalidate();

    /**
     * Gets current transaction state value.
     *
     * @return Current transaction state.
     */
    public TransactionState state();

    /**
     * Gets timeout value in milliseconds for this transaction. If transaction times
     * out prior to it's completion, {@link org.apache.ignite.internal.transactions.IgniteTxTimeoutCheckedException} will be thrown.
     *
     * @return Transaction timeout value.
     */
    public long timeout();

    /**
     * Sets transaction timeout value. This value can be set only before a first operation
     * on transaction has been performed.
     *
     * @param timeout Transaction timeout value.
     * @return Previous timeout.
     */
    public long timeout(long timeout);

    /**
     * Changes transaction state from COMMITTING to MARKED_ROLLBACK.
     * Must be called only from thread committing transaction.
     */
    public void errorWhenCommitting();

    /**
     * Modify the transaction associated with the current thread such that the
     * only possible outcome of the transaction is to roll back the
     * transaction.
     *
     * @return {@code True} if rollback-only flag was set as a result of this operation,
     *      {@code false} if it was already set prior to this call or could not be set
     *      because transaction is already finishing up committing or rolling back.
     */
    public boolean setRollbackOnly();

    /**
     * If transaction was marked as rollback-only.
     *
     * @return {@code True} if transaction can only be rolled back.
     */
    public boolean isRollbackOnly();

    /**
     * Removes metadata by key.
     *
     * @param key Key of the metadata to remove.
     * @param <T> Type of the value.
     * @return Value of removed metadata or {@code null}.
     */
    @Nullable public <T> T removeMeta(int key);

    /**
     * Gets metadata by key.
     *
     * @param key Metadata key.
     * @param <T> Type of the value.
     * @return Metadata value or {@code null}.
     */
    @Nullable public <T> T meta(int key);

    /**
     * Adds a new metadata.
     *
     * @param key Metadata key.
     * @param val Metadata value.
     * @param <T> Type of the value.
     * @return Metadata previously associated with given name, or
     *      {@code null} if there was none.
     */
    @Nullable public <T> T addMeta(int key, T val);

    /**
     * @return Size of the transaction.
     */
    public int size();

    /**
     * @return {@code True} if transaction is allowed to use store.
     */
    public boolean storeEnabled();

    /**
     * @return {@code True} if transaction is allowed to use store and transactions spans one or more caches with
     *      store enabled.
     */
    public boolean storeWriteThrough();

    /**
     * Checks if this is system cache transaction. System transactions are isolated from user transactions
     * because some of the public API methods may be invoked inside user transactions and internally start
     * system cache transactions.
     *
     * @return {@code True} if transaction is started for system cache.
     */
    public boolean system();

    /**
     * @return Pool where message for the given transaction must be processed.
     */
    public byte ioPolicy();

    /**
     * @return Last recorded topology version.
     */
    public AffinityTopologyVersion topologyVersion();

    /**
     * @return Topology version snapshot.
     */
    public AffinityTopologyVersion topologyVersionSnapshot();

    /**
     * @return Flag indicating whether transaction is implicit with only one key.
     */
    public boolean implicitSingle();

    /**
     * @return Transaction state.
     */
    public IgniteTxState txState();

    /**
     * @return {@code true} or {@code false} if the deployment is enabled or disabled for all active caches involved
     * in this transaction.
     */
    public boolean activeCachesDeploymentEnabled();

    /**
     * @param depEnabled Flag indicating whether deployment is enabled for caches from this transaction or not.
     */
    public void activeCachesDeploymentEnabled(boolean depEnabled);

    /**
     * Attempts to set topology version and returns the current value.
     * If topology version was previously set, then it's value will
     * be returned (but not updated).
     *
     * @param topVer Topology version.
     * @return Recorded topology version.
     */
    public AffinityTopologyVersion topologyVersion(AffinityTopologyVersion topVer);

    /**
     * @return {@code True} if transaction is empty.
     */
    public boolean empty();

    /**
     * @param status Finalization status to set.
     * @return {@code True} if could mark was set.
     */
    public boolean markFinalizing(FinalizationStatus status);

    /**
     * @param cacheCtx Cache context.
     * @param part Invalid partition.
     */
    public void addInvalidPartition(GridCacheContext<?, ?> cacheCtx, int part);

    /**
     * @return Invalid partitions.
     */
    public Map<Integer, Set<Integer>> invalidPartitions();

    /**
     * Gets owned version for near remote transaction.
     *
     * @param key Key to get version for.
     * @return Owned version, if any.
     */
    @Nullable public GridCacheVersion ownedVersion(IgniteTxKey key);

    /**
     * Gets ID of additional node involved. For example, in DHT case, other node is
     * near node ID.
     *
     * @return Parent node IDs.
     */
    @Nullable public UUID otherNodeId();

    /**
     * @return Event node ID.
     */
    public UUID eventNodeId();

    /**
     * Gets node ID which directly started this transaction. In case of DHT local transaction it will be
     * near node ID, in case of DHT remote transaction it will be primary node ID.
     *
     * @return Originating node ID.
     */
    public UUID originatingNodeId();

    /**
     * @return Master node IDs.
     */
    public Collection<UUID> masterNodeIds();

    /**
     * @return Near transaction ID.
     */
    @Nullable public GridCacheVersion nearXidVersion();

    /**
     * @return Transaction nodes mapping (primary node -> related backup nodes).
     */
    @Nullable public Map<UUID, Collection<UUID>> transactionNodes();

    /**
     * @param entry Entry to check.
     * @return {@code True} if lock is owned.
     * @throws GridCacheEntryRemovedException If entry has been removed.
     */
    public boolean ownsLock(GridCacheEntryEx entry) throws GridCacheEntryRemovedException;

    /**
     * @param entry Entry to check.
     * @return {@code True} if lock is owned.
     */
    public boolean ownsLockUnsafe(GridCacheEntryEx entry);

    /**
     * @return {@code True} if near transaction.
     */
    public boolean near();

    /**
     * @return {@code True} if DHT transaction.
     */
    public boolean dht();

    /**
     * @return {@code True} if dht colocated transaction.
     */
    public boolean colocated();

    /**
     * @return {@code True} if transaction is local, {@code false} if it's remote.
     */
    public boolean local();

    /**
     * @return Subject ID initiated this transaction.
     */
    public UUID subjectId();

    /**
     * Task name hash in case if transaction was initiated within task execution.
     *
     * @return Task name hash.
     */
    public int taskNameHash();

    /**
     * @return {@code True} if transaction is user transaction, which means:
     * <ul>
     *     <li>Explicit</li>
     *     <li>Local</li>
     *     <li>Not DHT</li>
     * </ul>
     */
    public boolean user();

    /**
     * @param key Key to check.
     * @return {@code True} if key is present.
     */
    public boolean hasWriteKey(IgniteTxKey key);

    /**
     * @return Read set.
     */
    public Set<IgniteTxKey> readSet();

    /**
     * @return Write set.
     */
    public Set<IgniteTxKey> writeSet();

    /**
     * @return All transaction entries.
     */
    public Collection<IgniteTxEntry> allEntries();

    /**
     * @return Write entries.
     */
    public Collection<IgniteTxEntry> writeEntries();

    /**
     * @return Read entries.
     */
    public Collection<IgniteTxEntry> readEntries();

    /**
     * @return Transaction write map.
     */
    public Map<IgniteTxKey, IgniteTxEntry> writeMap();

    /**
     * @return Transaction read map.
     */
    public Map<IgniteTxKey, IgniteTxEntry> readMap();

    /**
     * Gets a list of entries that needs to be locked on the next step of prepare stage of
     * optimistic transaction.
     *
     * @return List of tx entries for optimistic locking.
     */
    public Collection<IgniteTxEntry> optimisticLockEntries();

    /**
     * Seals transaction for updates.
     */
    public void seal();

    /**
     * @param key Key for the entry.
     * @return Entry for the key (either from write set or read set).
     */
    @Nullable public IgniteTxEntry entry(IgniteTxKey key);

    /**
     * @param ctx Cache context.
     * @param failFast Fail-fast flag.
     * @param key Key to look up.
     * @return Current value for the key within transaction.
     * @throws GridCacheFilterFailedException If filter failed and failFast is {@code true}.
     */
     @Nullable public GridTuple<CacheObject> peek(
         GridCacheContext ctx,
         boolean failFast,
         KeyCacheObject key) throws GridCacheFilterFailedException;

    /**
     * @return Transaction version.
     */
    public GridCacheVersion xidVersion();

    /**
     * @return Version created at commit time.
     */
    public GridCacheVersion commitVersion();

    /**
     * @param commitVer Commit version.
     */
    public void commitVersion(GridCacheVersion commitVer);

    /**
     * @return Future.
     */
    @Nullable public IgniteInternalFuture<?> salvageTx();

    /**
     * @param endVer End version (a.k.a. <tt>'tnc'</tt> or <tt>'transaction number counter'</tt>)
     *      assigned to this transaction at the end of write phase.
     */
    public void endVersion(GridCacheVersion endVer);

    /**
     * @return Transaction write version. For all transactions except DHT transactions, will be equal to
     *      {@link #xidVersion()}.
     */
    public GridCacheVersion writeVersion();

    /**
     * Sets write version.
     *
     * @param ver Write version.
     */
    public void writeVersion(GridCacheVersion ver);

    /**
     * @return Future for transaction completion.
     */
    public IgniteInternalFuture<IgniteInternalTx> finishFuture();

    /**
     * @return Future for transaction prepare if prepare is in progress.
     */
    @Nullable public IgniteInternalFuture<?> currentPrepareFuture();

    /**
     * @param state Transaction state.
     * @return {@code True} if transition was valid, {@code false} otherwise.
     */
    public boolean state(TransactionState state);

    /**
     * @param invalidate Invalidate flag.
     */
    public void invalidate(boolean invalidate);

    /**
     * @param sysInvalidate System invalidate flag.
     */
    public void systemInvalidate(boolean sysInvalidate);

    /**
     * @return System invalidate flag.
     */
    public boolean isSystemInvalidate();

    /**
     * Asynchronously rollback this transaction.
     *
     * @return Rollback future.
     */
    public IgniteInternalFuture<IgniteInternalTx> rollbackAsync();

    /**
     * Asynchronously commits this transaction by initiating {@code two-phase-commit} process.
     *
     * @return Future for commit operation.
     */
    public IgniteInternalFuture<IgniteInternalTx> commitAsync();

    /**
     * Callback invoked whenever there is a lock that has been acquired
     * by this transaction for any of the participating entries.
     *
     * @param entry Cache entry.
     * @param owner Lock candidate that won ownership of the lock.
     * @return {@code True} if transaction cared about notification.
     */
    public boolean onOwnerChanged(GridCacheEntryEx entry, GridCacheMvccCandidate owner);

    /**
     * @return {@code True} if transaction timed out.
     */
    public boolean timedOut();

    /**
     * @return {@code True} if transaction had completed successfully or unsuccessfully.
     */
    public boolean done();

    /**
     * @return {@code True} for OPTIMISTIC transactions.
     */
    public boolean optimistic();

    /**
     * @return {@code True} for PESSIMISTIC transactions.
     */
    public boolean pessimistic();

    /**
     * @return {@code True} if read-committed.
     */
    public boolean readCommitted();

    /**
     * @return {@code True} if repeatable-read.
     */
    public boolean repeatableRead();

    /**
     * @return {@code True} if serializable.
     */
    public boolean serializable();

    /**
     * Gets allowed remaining time for this transaction.
     *
     * @return Remaining time.
     * @throws IgniteTxTimeoutCheckedException If transaction timed out.
     */
    public long remainingTime() throws IgniteTxTimeoutCheckedException;

    /**
     * @return Alternate transaction versions.
     */
    public Collection<GridCacheVersion> alternateVersions();

    /**
     * @return {@code True} if transaction needs completed versions for processing.
     */
    public boolean needsCompletedVersions();

    /**
     * @param base Base for committed versions.
     * @param committed Committed transactions relative to base.
     * @param rolledback Rolled back transactions relative to base.
     */
    public void completedVersions(GridCacheVersion base,
        Collection<GridCacheVersion> committed,
        Collection<GridCacheVersion> rolledback);

    /**
     * @return {@code True} if transaction has at least one internal entry.
     */
    public boolean internal();

    /**
     * @return {@code True} if transaction is a one-phase-commit transaction.
     */
    public boolean onePhaseCommit();

    /**
     * @param e Commit error.
     */
    public void commitError(Throwable e);

    /**
     * @param mvccSnapshot Mvcc snapshot.
     */
    public void mvccSnapshot(MvccSnapshot mvccSnapshot);

    /**
     * @return Mvcc snapshot.
     */
    public MvccSnapshot mvccSnapshot();

    /**
<<<<<<< HEAD
     * Creates savepoint.
     *
     * @param name Savepoint ID.
     * @param overwrite If {@code true} - already created savepoint with the same name will be replaced.
     * @throws IgniteCheckedException If failed.
     */
    public void savepoint(@NotNull String name, boolean overwrite) throws IgniteCheckedException;

    /**
     * Rollback this transaction to previous state. Also deletes all afterward savepoints.
     *
     * @param name Savepoint ID.
     * @throws IgniteCheckedException If failed.
     */
    public void rollbackToSavepoint(@NotNull String name) throws IgniteCheckedException;

    /**
     * Delete savepoint if it exist. Do nothing if there is no savepoint with such name.
     *
     * @param name Savepoint ID.
     * @throws IgniteCheckedException If failed.
     */
    public void releaseSavepoint(@NotNull String name) throws IgniteCheckedException;
=======
     * @return Transaction counters.
     * @param createIfAbsent {@code True} if non-null instance is needed.
     */
    @Nullable public TxCounters txCounters(boolean createIfAbsent);
>>>>>>> 30841167
}<|MERGE_RESOLUTION|>--- conflicted
+++ resolved
@@ -654,7 +654,12 @@
     public MvccSnapshot mvccSnapshot();
 
     /**
-<<<<<<< HEAD
+     * @return Transaction counters.
+     * @param createIfAbsent {@code True} if non-null instance is needed.
+     */
+    @Nullable public TxCounters txCounters(boolean createIfAbsent);
+
+    /**
      * Creates savepoint.
      *
      * @param name Savepoint ID.
@@ -678,10 +683,4 @@
      * @throws IgniteCheckedException If failed.
      */
     public void releaseSavepoint(@NotNull String name) throws IgniteCheckedException;
-=======
-     * @return Transaction counters.
-     * @param createIfAbsent {@code True} if non-null instance is needed.
-     */
-    @Nullable public TxCounters txCounters(boolean createIfAbsent);
->>>>>>> 30841167
 }