/*
 * Licensed to the Apache Software Foundation (ASF) under one or more
 * contributor license agreements.  See the NOTICE file distributed with
 * this work for additional information regarding copyright ownership.
 * The ASF licenses this file to You under the Apache License, Version 2.0
 * (the "License"); you may not use this file except in compliance with
 * the License.  You may obtain a copy of the License at
 *
 *      http://www.apache.org/licenses/LICENSE-2.0
 *
 * Unless required by applicable law or agreed to in writing, software
 * distributed under the License is distributed on an "AS IS" BASIS,
 * WITHOUT WARRANTIES OR CONDITIONS OF ANY KIND, either express or implied.
 * See the License for the specific language governing permissions and
 * limitations under the License.
 */

package org.apache.ignite.internal.processors.cache.transactions;

import java.util.Collection;
import java.util.Map;
import java.util.Set;
import java.util.UUID;
import org.apache.ignite.IgniteCheckedException;
import org.apache.ignite.internal.IgniteInternalFuture;
import org.apache.ignite.internal.processors.affinity.AffinityTopologyVersion;
import org.apache.ignite.internal.processors.cache.CacheObject;
import org.apache.ignite.internal.processors.cache.GridCacheContext;
import org.apache.ignite.internal.processors.cache.GridCacheEntryEx;
import org.apache.ignite.internal.processors.cache.GridCacheEntryRemovedException;
import org.apache.ignite.internal.processors.cache.GridCacheFilterFailedException;
import org.apache.ignite.internal.processors.cache.GridCacheMvccCandidate;
import org.apache.ignite.internal.processors.cache.KeyCacheObject;
import org.apache.ignite.internal.processors.cache.mvcc.MvccSnapshot;
import org.apache.ignite.internal.processors.cache.version.GridCacheVersion;
import org.apache.ignite.internal.transactions.IgniteTxTimeoutCheckedException;
import org.apache.ignite.internal.util.lang.GridTuple;
import org.apache.ignite.lang.IgniteUuid;
import org.apache.ignite.transactions.TransactionConcurrency;
import org.apache.ignite.transactions.TransactionIsolation;
import org.apache.ignite.transactions.TransactionState;
import org.jetbrains.annotations.NotNull;
import org.jetbrains.annotations.Nullable;

/**
 * Transaction managed by cache ({@code 'Ex'} stands for external).
 */
public interface IgniteInternalTx {
    /**
     *
     */
    @SuppressWarnings("PublicInnerClass")
    public enum FinalizationStatus {
        /** Transaction was not finalized yet. */
        NONE,

        /** Transaction is being finalized by user. */
        USER_FINISH,

        /** Transaction is being finalized by recovery procedure. */
        RECOVERY_FINISH
    }

    /**
     * @return {@code True} if transaction started on the node initiated cache operation.
     */
    public boolean localResult();

    /**
     * Gets unique identifier for this transaction.
     *
     * @return Transaction UID.
     */
    public IgniteUuid xid();

    /**
     * ID of the node on which this transaction started.
     *
     * @return Originating node ID.
     */
    public UUID nodeId();

    /**
     * ID of the thread in which this transaction started.
     *
     * @return Thread ID.
     */
    public long threadId();

    /**
     * Start time of this transaction.
     *
     * @return Start time of this transaction on this node.
     */
    public long startTime();

    /**
     * Cache transaction isolation level.
     *
     * @return Isolation level.
     */
    public TransactionIsolation isolation();

    /**
     * Cache transaction concurrency mode.
     *
     * @return Concurrency mode.
     */
    public TransactionConcurrency concurrency();

    /**
     * Flag indicating whether transaction was started automatically by the
     * system or not. System will start transactions implicitly whenever
     * any cache {@code put(..)} or {@code remove(..)} operation is invoked
     * outside of transaction.
     *
     * @return {@code True} if transaction was started implicitly.
     */
    public boolean implicit();

    /**
     * Get invalidation flag for this transaction. If set to {@code true}, then
     * remote values will be {@code invalidated} (set to {@code null}) instead
     * of updated.
     * <p>
     * Invalidation messages don't carry new values, so they are a lot lighter
     * than update messages. However, when a value is accessed on a node after
     * it's been invalidated, it must be loaded from persistent store.
     *
     * @return Invalidation flag.
     */
    public boolean isInvalidate();

    /**
     * Gets current transaction state value.
     *
     * @return Current transaction state.
     */
    public TransactionState state();

    /**
     * Gets timeout value in milliseconds for this transaction. If transaction times
     * out prior to it's completion, {@link org.apache.ignite.internal.transactions.IgniteTxTimeoutCheckedException} will be thrown.
     *
     * @return Transaction timeout value.
     */
    public long timeout();

    /**
     * Sets transaction timeout value. This value can be set only before a first operation
     * on transaction has been performed.
     *
     * @param timeout Transaction timeout value.
     * @return Previous timeout.
     */
    public long timeout(long timeout);

    /**
     * Changes transaction state from COMMITTING to MARKED_ROLLBACK.
     * Must be called only from thread committing transaction.
     */
    public void errorWhenCommitting();

    /**
     * Modify the transaction associated with the current thread such that the
     * only possible outcome of the transaction is to roll back the
     * transaction.
     *
     * @return {@code True} if rollback-only flag was set as a result of this operation,
     *      {@code false} if it was already set prior to this call or could not be set
     *      because transaction is already finishing up committing or rolling back.
     */
    public boolean setRollbackOnly();

    /**
     * If transaction was marked as rollback-only.
     *
     * @return {@code True} if transaction can only be rolled back.
     */
    public boolean isRollbackOnly();

    /**
     * Removes metadata by key.
     *
     * @param key Key of the metadata to remove.
     * @param <T> Type of the value.
     * @return Value of removed metadata or {@code null}.
     */
    @Nullable public <T> T removeMeta(int key);

    /**
     * Gets metadata by key.
     *
     * @param key Metadata key.
     * @param <T> Type of the value.
     * @return Metadata value or {@code null}.
     */
    @Nullable public <T> T meta(int key);

    /**
     * Adds a new metadata.
     *
     * @param key Metadata key.
     * @param val Metadata value.
     * @param <T> Type of the value.
     * @return Metadata previously associated with given name, or
     *      {@code null} if there was none.
     */
    @Nullable public <T> T addMeta(int key, T val);

    /**
     * @return Size of the transaction.
     */
    public int size();

    /**
     * @return {@code True} if transaction is allowed to use store.
     */
    public boolean storeEnabled();

    /**
     * @return {@code True} if transaction is allowed to use store and transactions spans one or more caches with
     *      store enabled.
     */
    public boolean storeWriteThrough();

    /**
     * Checks if this is system cache transaction. System transactions are isolated from user transactions
     * because some of the public API methods may be invoked inside user transactions and internally start
     * system cache transactions.
     *
     * @return {@code True} if transaction is started for system cache.
     */
    public boolean system();

    /**
     * @return Pool where message for the given transaction must be processed.
     */
    public byte ioPolicy();

    /**
     * @return Last recorded topology version.
     */
    public AffinityTopologyVersion topologyVersion();

    /**
     * @return Topology version snapshot.
     */
    public AffinityTopologyVersion topologyVersionSnapshot();

    /**
     * @return Flag indicating whether transaction is implicit with only one key.
     */
    public boolean implicitSingle();

    /**
     * @return Transaction state.
     */
    public IgniteTxState txState();

    /**
     * @return {@code true} or {@code false} if the deployment is enabled or disabled for all active caches involved
     * in this transaction.
     */
    public boolean activeCachesDeploymentEnabled();

    /**
     * @param depEnabled Flag indicating whether deployment is enabled for caches from this transaction or not.
     */
    public void activeCachesDeploymentEnabled(boolean depEnabled);

    /**
     * Attempts to set topology version and returns the current value.
     * If topology version was previously set, then it's value will
     * be returned (but not updated).
     *
     * @param topVer Topology version.
     * @return Recorded topology version.
     */
    public AffinityTopologyVersion topologyVersion(AffinityTopologyVersion topVer);

    /**
     * @return {@code True} if transaction is empty.
     */
    public boolean empty();

    /**
     * @param status Finalization status to set.
     * @return {@code True} if could mark was set.
     */
    public boolean markFinalizing(FinalizationStatus status);

    /**
     * @param cacheCtx Cache context.
     * @param part Invalid partition.
     */
    public void addInvalidPartition(GridCacheContext<?, ?> cacheCtx, int part);

    /**
     * @return Invalid partitions.
     */
    public Map<Integer, Set<Integer>> invalidPartitions();

    /**
     * Gets owned version for near remote transaction.
     *
     * @param key Key to get version for.
     * @return Owned version, if any.
     */
    @Nullable public GridCacheVersion ownedVersion(IgniteTxKey key);

    /**
     * Gets ID of additional node involved. For example, in DHT case, other node is
     * near node ID.
     *
     * @return Parent node IDs.
     */
    @Nullable public UUID otherNodeId();

    /**
     * @return Event node ID.
     */
    public UUID eventNodeId();

    /**
     * Gets node ID which directly started this transaction. In case of DHT local transaction it will be
     * near node ID, in case of DHT remote transaction it will be primary node ID.
     *
     * @return Originating node ID.
     */
    public UUID originatingNodeId();

    /**
     * @return Master node IDs.
     */
    public Collection<UUID> masterNodeIds();

    /**
     * @return Near transaction ID.
     */
    @Nullable public GridCacheVersion nearXidVersion();

    /**
     * @return Transaction nodes mapping (primary node -> related backup nodes).
     */
    @Nullable public Map<UUID, Collection<UUID>> transactionNodes();

    /**
     * @param entry Entry to check.
     * @return {@code True} if lock is owned.
     * @throws GridCacheEntryRemovedException If entry has been removed.
     */
    public boolean ownsLock(GridCacheEntryEx entry) throws GridCacheEntryRemovedException;

    /**
     * @param entry Entry to check.
     * @return {@code True} if lock is owned.
     */
    public boolean ownsLockUnsafe(GridCacheEntryEx entry);

    /**
     * @return {@code True} if near transaction.
     */
    public boolean near();

    /**
     * @return {@code True} if DHT transaction.
     */
    public boolean dht();

    /**
     * @return {@code True} if dht colocated transaction.
     */
    public boolean colocated();

    /**
     * @return {@code True} if transaction is local, {@code false} if it's remote.
     */
    public boolean local();

    /**
     * @return Subject ID initiated this transaction.
     */
    public UUID subjectId();

    /**
     * Task name hash in case if transaction was initiated within task execution.
     *
     * @return Task name hash.
     */
    public int taskNameHash();

    /**
     * @return {@code True} if transaction is user transaction, which means:
     * <ul>
     *     <li>Explicit</li>
     *     <li>Local</li>
     *     <li>Not DHT</li>
     * </ul>
     */
    public boolean user();

    /**
     * @param key Key to check.
     * @return {@code True} if key is present.
     */
    public boolean hasWriteKey(IgniteTxKey key);

    /**
     * @return Read set.
     */
    public Set<IgniteTxKey> readSet();

    /**
     * @return Write set.
     */
    public Set<IgniteTxKey> writeSet();

    /**
     * @return All transaction entries.
     */
    public Collection<IgniteTxEntry> allEntries();

    /**
     * @return Write entries.
     */
    public Collection<IgniteTxEntry> writeEntries();

    /**
     * @return Read entries.
     */
    public Collection<IgniteTxEntry> readEntries();

    /**
     * @return Transaction write map.
     */
    public Map<IgniteTxKey, IgniteTxEntry> writeMap();

    /**
     * @return Transaction read map.
     */
    public Map<IgniteTxKey, IgniteTxEntry> readMap();

    /**
     * Gets a list of entries that needs to be locked on the next step of prepare stage of
     * optimistic transaction.
     *
     * @return List of tx entries for optimistic locking.
     */
    public Collection<IgniteTxEntry> optimisticLockEntries();

    /**
     * Seals transaction for updates.
     */
    public void seal();

    /**
     * @param key Key for the entry.
     * @return Entry for the key (either from write set or read set).
     */
    @Nullable public IgniteTxEntry entry(IgniteTxKey key);

    /**
     * @param ctx Cache context.
     * @param failFast Fail-fast flag.
     * @param key Key to look up.
     * @return Current value for the key within transaction.
     * @throws GridCacheFilterFailedException If filter failed and failFast is {@code true}.
     */
     @Nullable public GridTuple<CacheObject> peek(
         GridCacheContext ctx,
         boolean failFast,
         KeyCacheObject key) throws GridCacheFilterFailedException;

    /**
     * @return Transaction version.
     */
    public GridCacheVersion xidVersion();

    /**
     * @return Version created at commit time.
     */
    public GridCacheVersion commitVersion();

    /**
     * @param commitVer Commit version.
     */
    public void commitVersion(GridCacheVersion commitVer);

    /**
     * @return Future.
     */
    @Nullable public IgniteInternalFuture<?> salvageTx();

    /**
     * @param endVer End version (a.k.a. <tt>'tnc'</tt> or <tt>'transaction number counter'</tt>)
     *      assigned to this transaction at the end of write phase.
     */
    public void endVersion(GridCacheVersion endVer);

    /**
     * @return Transaction write version. For all transactions except DHT transactions, will be equal to
     *      {@link #xidVersion()}.
     */
    public GridCacheVersion writeVersion();

    /**
     * Sets write version.
     *
     * @param ver Write version.
     */
    public void writeVersion(GridCacheVersion ver);

    /**
     * @return Future for transaction completion.
     */
    public IgniteInternalFuture<IgniteInternalTx> finishFuture();

    /**
     * @return Future for transaction prepare if prepare is in progress.
     */
    @Nullable public IgniteInternalFuture<?> currentPrepareFuture();

    /**
     * @param state Transaction state.
     * @return {@code True} if transition was valid, {@code false} otherwise.
     */
    public boolean state(TransactionState state);

    /**
     * @param invalidate Invalidate flag.
     */
    public void invalidate(boolean invalidate);

    /**
     * @param sysInvalidate System invalidate flag.
     */
    public void systemInvalidate(boolean sysInvalidate);

    /**
     * @return System invalidate flag.
     */
    public boolean isSystemInvalidate();

    /**
     * Asynchronously rollback this transaction.
     *
     * @return Rollback future.
     */
    public IgniteInternalFuture<IgniteInternalTx> rollbackAsync();

    /**
     * Asynchronously commits this transaction by initiating {@code two-phase-commit} process.
     *
     * @return Future for commit operation.
     */
    public IgniteInternalFuture<IgniteInternalTx> commitAsync();

    /**
     * Callback invoked whenever there is a lock that has been acquired
     * by this transaction for any of the participating entries.
     *
     * @param entry Cache entry.
     * @param owner Lock candidate that won ownership of the lock.
     * @return {@code True} if transaction cared about notification.
     */
    public boolean onOwnerChanged(GridCacheEntryEx entry, GridCacheMvccCandidate owner);

    /**
     * @return {@code True} if transaction timed out.
     */
    public boolean timedOut();

    /**
     * @return {@code True} if transaction had completed successfully or unsuccessfully.
     */
    public boolean done();

    /**
     * @return {@code True} for OPTIMISTIC transactions.
     */
    public boolean optimistic();

    /**
     * @return {@code True} for PESSIMISTIC transactions.
     */
    public boolean pessimistic();

    /**
     * @return {@code True} if read-committed.
     */
    public boolean readCommitted();

    /**
     * @return {@code True} if repeatable-read.
     */
    public boolean repeatableRead();

    /**
     * @return {@code True} if serializable.
     */
    public boolean serializable();

    /**
     * Gets allowed remaining time for this transaction.
     *
     * @return Remaining time.
     * @throws IgniteTxTimeoutCheckedException If transaction timed out.
     */
    public long remainingTime() throws IgniteTxTimeoutCheckedException;

    /**
     * @return Alternate transaction versions.
     */
    public Collection<GridCacheVersion> alternateVersions();

    /**
     * @return {@code True} if transaction needs completed versions for processing.
     */
    public boolean needsCompletedVersions();

    /**
     * @param base Base for committed versions.
     * @param committed Committed transactions relative to base.
     * @param rolledback Rolled back transactions relative to base.
     */
    public void completedVersions(GridCacheVersion base,
        Collection<GridCacheVersion> committed,
        Collection<GridCacheVersion> rolledback);

    /**
     * @return {@code True} if transaction has at least one internal entry.
     */
    public boolean internal();

    /**
     * @return {@code True} if transaction is a one-phase-commit transaction.
     */
    public boolean onePhaseCommit();

    /**
     * @param e Commit error.
     */
    public void commitError(Throwable e);

    /**
<<<<<<< HEAD
     * Creates savepoint.
     *
     * @param name Savepoint ID.
     * @param overwrite If {@code true} - already created savepoint with the same name will be replaced.
     * @throws IgniteCheckedException If failed.
     */
    public void savepoint(@NotNull String name, boolean overwrite) throws IgniteCheckedException;

    /**
     * Rollback this transaction to previous state. Also deletes all afterward savepoints.
     *
     * @param name Savepoint ID.
     * @throws IgniteCheckedException If failed.
     */
    public void rollbackToSavepoint(@NotNull String name) throws IgniteCheckedException;

    /**
     * Delete savepoint if it exist. Do nothing if there is no savepoint with such name.
     *
     * @param name Savepoint ID.
     * @throws IgniteCheckedException If failed.
     */
    public void releaseSavepoint(@NotNull String name) throws IgniteCheckedException;
=======
     * @param mvccSnapshot Mvcc snapshot.
     */
    public void mvccSnapshot(MvccSnapshot mvccSnapshot);

    /**
     * @return Mvcc snapshot.
     */
    public MvccSnapshot mvccSnapshot();
>>>>>>> d73e0350
}<|MERGE_RESOLUTION|>--- conflicted
+++ resolved
@@ -644,7 +644,16 @@
     public void commitError(Throwable e);
 
     /**
-<<<<<<< HEAD
+     * @param mvccSnapshot Mvcc snapshot.
+     */
+    public void mvccSnapshot(MvccSnapshot mvccSnapshot);
+
+    /**
+     * @return Mvcc snapshot.
+     */
+    public MvccSnapshot mvccSnapshot();
+
+    /**
      * Creates savepoint.
      *
      * @param name Savepoint ID.
@@ -668,14 +677,4 @@
      * @throws IgniteCheckedException If failed.
      */
     public void releaseSavepoint(@NotNull String name) throws IgniteCheckedException;
-=======
-     * @param mvccSnapshot Mvcc snapshot.
-     */
-    public void mvccSnapshot(MvccSnapshot mvccSnapshot);
-
-    /**
-     * @return Mvcc snapshot.
-     */
-    public MvccSnapshot mvccSnapshot();
->>>>>>> d73e0350
 }