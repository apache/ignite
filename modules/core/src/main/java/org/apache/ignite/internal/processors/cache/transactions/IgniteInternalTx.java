--- conflicted
+++ resolved
@@ -177,30 +177,6 @@
     public boolean isRollbackOnly();
 
     /**
-<<<<<<< HEAD
-     * Commits this transaction by initiating {@code two-phase-commit} process.
-     *
-     * @throws IgniteCheckedException If commit failed.
-     */
-    public void commit() throws IgniteCheckedException;
-
-    /**
-     * Ends the transaction. Transaction will be rolled back if it has not been committed.
-     *
-     * @throws IgniteCheckedException If transaction could not be gracefully ended.
-     */
-    @Override public void close() throws IgniteCheckedException;
-
-    /**
-     * Rolls back this transaction.
-     *
-     * @throws IgniteCheckedException If rollback failed.
-     */
-    public void rollback() throws IgniteCheckedException;
-
-    /**
-=======
->>>>>>> 92beda22
      * Removes metadata by key.
      *
      * @param key Key of the metadata to remove.
