--- conflicted
+++ resolved
@@ -165,13 +165,8 @@
     }
 
     /** {@inheritDoc} */
-<<<<<<< HEAD
-    @Override public byte directType() {
+    @Override public short directType() {
         return -48;
-=======
-    @Override public short directType() {
-        return -45;
->>>>>>> 44cf1d21
     }
 
     /** {@inheritDoc} */
