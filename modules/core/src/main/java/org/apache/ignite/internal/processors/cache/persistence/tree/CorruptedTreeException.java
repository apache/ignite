--- conflicted
+++ resolved
@@ -72,11 +72,7 @@
         String indexName,
         long... pageIds
     ) {
-<<<<<<< HEAD
-        this(msg, cacheName, indexName, grpName,  cause, toPagesArray(grpId, pageIds));
-=======
         this(msg, cacheName, indexName, grpName, cause, toPagesArray(grpId, pageIds));
->>>>>>> 1e84d448
     }
 
     /**
