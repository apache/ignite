/*
 * Licensed to the Apache Software Foundation (ASF) under one or more
 * contributor license agreements.  See the NOTICE file distributed with
 * this work for additional information regarding copyright ownership.
 * The ASF licenses this file to You under the Apache License, Version 2.0
 * (the "License"); you may not use this file except in compliance with
 * the License.  You may obtain a copy of the License at
 *
 *      http://www.apache.org/licenses/LICENSE-2.0
 *
 * Unless required by applicable law or agreed to in writing, software
 * distributed under the License is distributed on an "AS IS" BASIS,
 * WITHOUT WARRANTIES OR CONDITIONS OF ANY KIND, either express or implied.
 * See the License for the specific language governing permissions and
 * limitations under the License.
 */

package org.apache.ignite.internal.managers.discovery;

import java.lang.management.GarbageCollectorMXBean;
import java.lang.management.ManagementFactory;
import java.lang.management.MemoryMXBean;
import java.lang.management.MemoryUsage;
import java.lang.management.OperatingSystemMXBean;
import java.lang.management.RuntimeMXBean;
import java.lang.management.ThreadMXBean;
import java.util.ArrayDeque;
import java.util.ArrayList;
import java.util.Collection;
import java.util.Collections;
import java.util.HashMap;
import java.util.HashSet;
import java.util.Iterator;
import java.util.List;
import java.util.Map;
import java.util.Set;
import java.util.TreeSet;
import java.util.UUID;
import java.util.concurrent.BlockingQueue;
import java.util.concurrent.ConcurrentHashMap;
import java.util.concurrent.ConcurrentMap;
import java.util.concurrent.CopyOnWriteArrayList;
import java.util.concurrent.CountDownLatch;
import java.util.concurrent.LinkedBlockingQueue;
import java.util.concurrent.atomic.AtomicBoolean;
import java.util.concurrent.atomic.AtomicLong;
import java.util.concurrent.atomic.AtomicReference;
import java.util.zip.CRC32;
import org.apache.ignite.IgniteCheckedException;
import org.apache.ignite.IgniteClientDisconnectedException;
import org.apache.ignite.IgniteException;
import org.apache.ignite.IgniteInterruptedException;
import org.apache.ignite.cache.CacheMetrics;
import org.apache.ignite.cache.CacheMode;
import org.apache.ignite.cluster.ClusterMetrics;
import org.apache.ignite.cluster.ClusterNode;
import org.apache.ignite.configuration.CacheConfiguration;
import org.apache.ignite.events.DiscoveryEvent;
import org.apache.ignite.events.Event;
import org.apache.ignite.internal.ClusterMetricsSnapshot;
import org.apache.ignite.internal.GridComponent;
import org.apache.ignite.internal.GridKernalContext;
import org.apache.ignite.internal.GridNodeOrderComparator;
import org.apache.ignite.internal.IgniteClientDisconnectedCheckedException;
import org.apache.ignite.internal.IgniteInternalFuture;
import org.apache.ignite.internal.IgniteKernal;
import org.apache.ignite.internal.IgniteNodeAttributes;
import org.apache.ignite.internal.events.DiscoveryCustomEvent;
import org.apache.ignite.internal.managers.GridManagerAdapter;
import org.apache.ignite.internal.managers.communication.GridIoManager;
import org.apache.ignite.internal.managers.eventstorage.GridLocalEventListener;
import org.apache.ignite.internal.processors.affinity.AffinityTopologyVersion;
import org.apache.ignite.internal.processors.cache.CacheGroupDescriptor;
import org.apache.ignite.internal.processors.cache.GridCacheAdapter;
import org.apache.ignite.internal.processors.jobmetrics.GridJobMetrics;
import org.apache.ignite.internal.processors.security.SecurityContext;
import org.apache.ignite.internal.processors.timeout.GridTimeoutProcessor;
import org.apache.ignite.internal.util.GridBoundedConcurrentLinkedHashMap;
import org.apache.ignite.internal.util.GridSpinBusyLock;
import org.apache.ignite.internal.util.future.GridFinishedFuture;
import org.apache.ignite.internal.util.future.GridFutureAdapter;
import org.apache.ignite.internal.util.lang.GridTuple6;
import org.apache.ignite.internal.util.tostring.GridToStringExclude;
import org.apache.ignite.internal.util.typedef.CI1;
import org.apache.ignite.internal.util.typedef.F;
import org.apache.ignite.internal.util.typedef.G;
import org.apache.ignite.internal.util.typedef.P1;
import org.apache.ignite.internal.util.typedef.T2;
import org.apache.ignite.internal.util.typedef.internal.CU;
import org.apache.ignite.internal.util.typedef.internal.LT;
import org.apache.ignite.internal.util.typedef.internal.S;
import org.apache.ignite.internal.util.typedef.internal.U;
import org.apache.ignite.internal.util.worker.GridWorker;
import org.apache.ignite.lang.IgniteFuture;
import org.apache.ignite.lang.IgniteInClosure;
import org.apache.ignite.lang.IgnitePredicate;
import org.apache.ignite.lang.IgniteUuid;
import org.apache.ignite.plugin.security.SecurityCredentials;
import org.apache.ignite.plugin.segmentation.SegmentationPolicy;
import org.apache.ignite.spi.IgniteSpiException;
import org.apache.ignite.spi.discovery.DiscoveryDataBag;
import org.apache.ignite.spi.discovery.DiscoveryDataBag.JoiningNodeDiscoveryData;
import org.apache.ignite.spi.discovery.DiscoveryMetricsProvider;
import org.apache.ignite.spi.discovery.DiscoverySpi;
import org.apache.ignite.spi.discovery.DiscoverySpiCustomMessage;
import org.apache.ignite.spi.discovery.DiscoverySpiDataExchange;
import org.apache.ignite.spi.discovery.DiscoverySpiHistorySupport;
import org.apache.ignite.spi.discovery.DiscoverySpiListener;
import org.apache.ignite.spi.discovery.DiscoverySpiNodeAuthenticator;
import org.apache.ignite.spi.discovery.DiscoverySpiOrderSupport;
import org.apache.ignite.spi.discovery.tcp.TcpDiscoverySpi;
import org.apache.ignite.thread.IgniteThread;
import org.jetbrains.annotations.NotNull;
import org.jetbrains.annotations.Nullable;
import org.jsr166.ConcurrentHashMap8;

import static java.util.concurrent.TimeUnit.MILLISECONDS;
import static org.apache.ignite.IgniteSystemProperties.IGNITE_BINARY_MARSHALLER_USE_STRING_SERIALIZATION_VER_2;
import static org.apache.ignite.IgniteSystemProperties.IGNITE_DISCOVERY_HISTORY_SIZE;
import static org.apache.ignite.IgniteSystemProperties.IGNITE_OPTIMIZED_MARSHALLER_USE_DEFAULT_SUID;
import static org.apache.ignite.IgniteSystemProperties.IGNITE_SECURITY_COMPATIBILITY_MODE;
import static org.apache.ignite.IgniteSystemProperties.IGNITE_SERVICES_COMPATIBILITY_MODE;
import static org.apache.ignite.IgniteSystemProperties.getInteger;
import static org.apache.ignite.events.EventType.EVT_CLIENT_NODE_DISCONNECTED;
import static org.apache.ignite.events.EventType.EVT_CLIENT_NODE_RECONNECTED;
import static org.apache.ignite.events.EventType.EVT_NODE_FAILED;
import static org.apache.ignite.events.EventType.EVT_NODE_JOINED;
import static org.apache.ignite.events.EventType.EVT_NODE_LEFT;
import static org.apache.ignite.events.EventType.EVT_NODE_METRICS_UPDATED;
import static org.apache.ignite.events.EventType.EVT_NODE_SEGMENTED;
import static org.apache.ignite.internal.IgniteNodeAttributes.ATTR_ACTIVE_ON_START;
import static org.apache.ignite.internal.IgniteNodeAttributes.ATTR_DEPLOYMENT_MODE;
import static org.apache.ignite.internal.IgniteNodeAttributes.ATTR_LATE_AFFINITY_ASSIGNMENT;
import static org.apache.ignite.internal.IgniteNodeAttributes.ATTR_MACS;
import static org.apache.ignite.internal.IgniteNodeAttributes.ATTR_MARSHALLER_USE_BINARY_STRING_SER_VER_2;
import static org.apache.ignite.internal.IgniteNodeAttributes.ATTR_MARSHALLER_USE_DFLT_SUID;
import static org.apache.ignite.internal.IgniteNodeAttributes.ATTR_PEER_CLASSLOADING;
import static org.apache.ignite.internal.IgniteNodeAttributes.ATTR_SECURITY_COMPATIBILITY_MODE;
import static org.apache.ignite.internal.IgniteNodeAttributes.ATTR_SERVICES_COMPATIBILITY_MODE;
import static org.apache.ignite.internal.IgniteNodeAttributes.ATTR_USER_NAME;
import static org.apache.ignite.internal.IgniteVersionUtils.VER;
import static org.apache.ignite.internal.processors.security.SecurityUtils.SERVICE_PERMISSIONS_SINCE;
import static org.apache.ignite.internal.processors.security.SecurityUtils.isSecurityCompatibilityMode;
import static org.apache.ignite.plugin.segmentation.SegmentationPolicy.NOOP;

/**
 * Discovery SPI manager.
 */
public class GridDiscoveryManager extends GridManagerAdapter<DiscoverySpi> {
    /** Metrics update frequency. */
    private static final long METRICS_UPDATE_FREQ = 3000;

    /** JVM interface to memory consumption info */
    private static final MemoryMXBean mem = ManagementFactory.getMemoryMXBean();

    /** */
    private static final OperatingSystemMXBean os = ManagementFactory.getOperatingSystemMXBean();

    /** */
    private static final RuntimeMXBean rt = ManagementFactory.getRuntimeMXBean();

    /** */
    private static final ThreadMXBean threads = ManagementFactory.getThreadMXBean();

    /** */
    private static final Collection<GarbageCollectorMXBean> gc = ManagementFactory.getGarbageCollectorMXBeans();

    /** */
    private static final String PREFIX = "Topology snapshot";

    /** Discovery cached history size. */
    private static final int DISCOVERY_HISTORY_SIZE = getInteger(IGNITE_DISCOVERY_HISTORY_SIZE, 500);

    /** Predicate filtering out daemon nodes. */
    private static final IgnitePredicate<ClusterNode> FILTER_DAEMON = new P1<ClusterNode>() {
        @Override public boolean apply(ClusterNode n) {
            return !n.isDaemon();
        }
    };

    /** Predicate filtering client nodes. */
    private static final IgnitePredicate<ClusterNode> FILTER_CLI = new P1<ClusterNode>() {
        @Override public boolean apply(ClusterNode n) {
            return CU.clientNode(n);
        }
    };

    /** Discovery event worker. */
    private final DiscoveryWorker discoWrk = new DiscoveryWorker();

    /** Network segment check worker. */
    private SegmentCheckWorker segChkWrk;

    /** Network segment check thread. */
    private IgniteThread segChkThread;

    /** Last logged topology. */
    private final AtomicLong lastLoggedTop = new AtomicLong();

    /** Local node. */
    private ClusterNode locNode;

    /** Local node daemon flag. */
    private boolean isLocDaemon;

    /** {@code True} if resolvers were configured and network segment check is enabled. */
    private boolean hasRslvrs;

    /** Last segment check result. */
    private final AtomicBoolean lastSegChkRes = new AtomicBoolean(true);

    /** Topology cache history. */
    private final GridBoundedConcurrentLinkedHashMap<AffinityTopologyVersion, DiscoCache> discoCacheHist =
        new GridBoundedConcurrentLinkedHashMap<>(DISCOVERY_HISTORY_SIZE);

    /** Topology snapshots history. */
    private volatile Map<Long, Collection<ClusterNode>> topHist = new HashMap<>();

    /** Topology version. */
    private final AtomicReference<Snapshot> topSnap =
        new AtomicReference<>(new Snapshot(AffinityTopologyVersion.ZERO, null));

    /** Minor topology version. */
    private int minorTopVer;

    /** Order supported flag. */
    private boolean discoOrdered;

    /** Topology snapshots history supported flag. */
    private boolean histSupported;

    /** Configured network segment check frequency. */
    private long segChkFreq;

    /** Local node join to topology event. */
    private GridFutureAdapter<T2<DiscoveryEvent, DiscoCache>> locJoin = new GridFutureAdapter<>();

    /** GC CPU load. */
    private volatile double gcCpuLoad;

    /** CPU load. */
    private volatile double cpuLoad;

    /** Metrics. */
    private final GridLocalMetrics metrics = createMetrics();

    /** Metrics update worker. */
    private GridTimeoutProcessor.CancelableTask metricsUpdateTask;

    /** Custom event listener. */
    private ConcurrentMap<Class<?>, List<CustomEventListener<DiscoveryCustomMessage>>> customEvtLsnrs =
        new ConcurrentHashMap8<>();

    /** Local node initialization event listeners. */
    private final Collection<IgniteInClosure<ClusterNode>> locNodeInitLsnrs = new ArrayList<>();

    /** Map of dynamic cache filters. */
    private ConcurrentMap<String, CachePredicate> registeredCaches = new ConcurrentHashMap<>();

    /** */
    private Map<Integer, CacheGroupAffinity> registeredCacheGrps = new HashMap<>();

    /** */
    private final GridSpinBusyLock busyLock = new GridSpinBusyLock();

    /** Received custom messages history. */
    private final ArrayDeque<IgniteUuid> rcvdCustomMsgs = new ArrayDeque<>();

    /** */
    private final CountDownLatch startLatch = new CountDownLatch(1);

    /** */
    private Object consistentId;

    /** Discovery spi registered flag. */
    private boolean registeredDiscoSpi;

    /** @param ctx Context. */
    public GridDiscoveryManager(GridKernalContext ctx) {
        super(ctx, ctx.config().getDiscoverySpi());
    }

    /**
     * @return Memory usage of non-heap memory.
     */
    private MemoryUsage nonHeapMemoryUsage() {
        // Workaround of exception in WebSphere.
        // We received the following exception:
        // java.lang.IllegalArgumentException: used value cannot be larger than the committed value
        // at java.lang.management.MemoryUsage.<init>(MemoryUsage.java:105)
        // at com.ibm.lang.management.MemoryMXBeanImpl.getNonHeapMemoryUsageImpl(Native Method)
        // at com.ibm.lang.management.MemoryMXBeanImpl.getNonHeapMemoryUsage(MemoryMXBeanImpl.java:143)
        // at org.apache.ignite.spi.metrics.jdk.GridJdkLocalMetricsSpi.getMetrics(GridJdkLocalMetricsSpi.java:242)
        //
        // We so had to workaround this with exception handling, because we can not control classes from WebSphere.
        try {
            return mem.getNonHeapMemoryUsage();
        }
        catch (IllegalArgumentException ignored) {
            return new MemoryUsage(0, 0, 0, 0);
        }
    }

    /**
     * Returns the current memory usage of the heap
     * @return memory usage or fake value with zero in case there was exception during take of metrics
     */
    private MemoryUsage getHeapMemoryUsage() {
        // Catch exception here to allow discovery proceed even if metrics are not available
        // java.lang.IllegalArgumentException: committed = 5274103808 should be < max = 5274095616
        // at java.lang.management.MemoryUsage.<init>(Unknown Source)
        try {
            return mem.getHeapMemoryUsage();
        }
        catch (IllegalArgumentException ignored) {
            return new MemoryUsage(0, 0, 0, 0);
        }
    }

    /** {@inheritDoc} */
    @Override public void onBeforeSpiStart() {
        DiscoverySpi spi = getSpi();

        spi.setNodeAttributes(ctx.nodeAttributes(), VER);
    }

    /**
<<<<<<< HEAD
     * Called from discovery thread. Adds dynamic cache filter.
=======
     *
     */
    public void onLocalNodeJoin() {
        registeredCacheGrps.clear();
        registeredCaches.clear();
    }

    /**
     * @param grpDesc Cache group descriptor.
     * @param filter Node filter.
     * @param cacheMode Cache mode.
     */
    public void addCacheGroup(CacheGroupDescriptor grpDesc, IgnitePredicate<ClusterNode> filter, CacheMode cacheMode) {
        CacheGroupAffinity old = registeredCacheGrps.put(grpDesc.groupId(),
            new CacheGroupAffinity(grpDesc.cacheOrGroupName(), filter, cacheMode));

        assert old == null : old;
    }

    /**
     * @param grpDesc Cache group descriptor.
     */
    public void removeCacheGroup(CacheGroupDescriptor grpDesc) {
        CacheGroupAffinity rmvd = registeredCacheGrps.remove(grpDesc.groupId());

        assert rmvd != null : grpDesc.cacheOrGroupName();
    }

    /**
     * Adds dynamic cache filter.
>>>>>>> 183aa80a
     *
     * @param grpId Cache group ID.
     * @param cacheName Cache name.
     * @param nearEnabled Near enabled flag.
     */
    public void setCacheFilter(
        int grpId,
        String cacheName,
        boolean nearEnabled
    ) {
        if (!registeredCaches.containsKey(cacheName)) {
            CacheGroupAffinity grp = registeredCacheGrps.get(grpId);

            assert grp != null : "Failed to find cache group [grpId=" + grpId + ", cache=" + cacheName + ']';

            if (grp.cacheMode == CacheMode.REPLICATED)
                nearEnabled = false;

            registeredCaches.put(cacheName, new CachePredicate(grp, nearEnabled));
        }
    }

    /**
     * Called from discovery thread. Removes dynamic cache filter.
     *
     * @param cacheName Cache name.
     */
    public void removeCacheFilter(String cacheName) {
        CachePredicate p = registeredCaches.remove(cacheName);

        assert p != null : cacheName;
    }

    /**
     * Adds near node ID to cache filter.
     *
     * @param cacheName Cache name.
     * @param clientNodeId Near node ID.
     * @param nearEnabled Near enabled flag.
     * @return {@code True} if new node ID was added.
     */
    public boolean addClientNode(String cacheName, UUID clientNodeId, boolean nearEnabled) {
        CachePredicate p = registeredCaches.get(cacheName);

        assert p != null : cacheName;

        return p.addClientNode(clientNodeId, nearEnabled);
    }

    /**
     * Called from discovery thread. Removes near node ID from cache filter.
     *
     * @param cacheName Cache name.
     * @param clientNodeId Near node ID.
     * @return {@code True} if existing node ID was removed.
     */
    public boolean onClientCacheClose(String cacheName, UUID clientNodeId) {
        CachePredicate p = registeredCaches.get(cacheName);

        assert p != null : cacheName;

        return p.onNodeLeft(clientNodeId);
    }

    /**
     * Called from discovery thread.
     *
     * @return Client nodes map.
     */
    public Map<String, Map<UUID, Boolean>> clientNodesMap() {
        Map<String, Map<UUID, Boolean>> res = null;

        for (Map.Entry<String, CachePredicate> entry : registeredCaches.entrySet()) {
            CachePredicate pred = entry.getValue();

            if (!F.isEmpty(pred.clientNodes)) {
                if (res == null)
                    res = U.newHashMap(registeredCaches.size());

                res.put(entry.getKey(), new HashMap<>(pred.clientNodes));
            }
        }

        return res == null ? Collections.<String, Map<UUID,Boolean>>emptyMap() : res;
    }

    /**
     * Called from discovery thread.
     *
     * @param leftNodeId Left node ID.
     */
    private void updateClientNodes(UUID leftNodeId) {
        for (Map.Entry<String, CachePredicate> entry : registeredCaches.entrySet()) {
            CachePredicate pred = entry.getValue();

            pred.onNodeLeft(leftNodeId);
        }
    }

    /** {@inheritDoc} */
    @Override protected void onKernalStart0() throws IgniteCheckedException {
        if (Boolean.TRUE.equals(ctx.config().isClientMode()) && !getSpi().isClientMode())
            ctx.performance().add("Enable client mode for TcpDiscoverySpi " +
                "(set TcpDiscoverySpi.forceServerMode to false)");
    }

    /** {@inheritDoc} */
    @Override public void start(boolean activeOnStart) throws IgniteCheckedException {
        long totSysMemory = -1;

        try {
            totSysMemory = U.<Long>property(os, "totalPhysicalMemorySize");
        }
        catch (RuntimeException ignored) {
            // No-op.
        }

        ctx.addNodeAttribute(IgniteNodeAttributes.ATTR_PHY_RAM, totSysMemory);

        DiscoverySpi spi = getSpi();

        discoOrdered = discoOrdered();

        histSupported = historySupported();

        isLocDaemon = ctx.isDaemon();

        hasRslvrs = !ctx.config().isClientMode() && !F.isEmpty(ctx.config().getSegmentationResolvers());

        segChkFreq = ctx.config().getSegmentCheckFrequency();

        if (hasRslvrs) {
            if (segChkFreq < 0)
                throw new IgniteCheckedException("Segment check frequency cannot be negative: " + segChkFreq);

            if (segChkFreq > 0 && segChkFreq < 2000)
                U.warn(log, "Configuration parameter 'segmentCheckFrequency' is too low " +
                    "(at least 2000 ms recommended): " + segChkFreq);

            int segResAttemp = ctx.config().getSegmentationResolveAttempts();

            if (segResAttemp < 1)
                throw new IgniteCheckedException(
                    "Segment resolve attempts cannot be negative or zero: " + segResAttemp);

            checkSegmentOnStart();
        }

        metricsUpdateTask = ctx.timeout().schedule(new MetricsUpdater(), METRICS_UPDATE_FREQ, METRICS_UPDATE_FREQ);

        spi.setMetricsProvider(createMetricsProvider());

        if (ctx.security().enabled()) {
            if (isSecurityCompatibilityMode())
                ctx.addNodeAttribute(ATTR_SECURITY_COMPATIBILITY_MODE, true);

            spi.setAuthenticator(new DiscoverySpiNodeAuthenticator() {
                @Override public SecurityContext authenticateNode(ClusterNode node, SecurityCredentials cred) {
                    try {
                        return ctx.security().authenticateNode(node, cred);
                    }
                    catch (IgniteCheckedException e) {
                        throw U.convertException(e);
                    }
                }

                @Override public boolean isGlobalNodeAuthentication() {
                    return ctx.security().isGlobalNodeAuthentication();
                }
            });
        }

        spi.setListener(new DiscoverySpiListener() {
            private long gridStartTime;

            /** {@inheritDoc} */
            @Override public void onLocalNodeInitialized(ClusterNode locNode) {
                for (IgniteInClosure<ClusterNode> lsnr : locNodeInitLsnrs)
                    lsnr.apply(locNode);
            }

            @Override public void onDiscovery(
                final int type,
                final long topVer,
                final ClusterNode node,
                final Collection<ClusterNode> topSnapshot,
                final Map<Long, Collection<ClusterNode>> snapshots,
                @Nullable DiscoverySpiCustomMessage spiCustomMsg
            ) {
                DiscoveryCustomMessage customMsg = spiCustomMsg == null ? null
                    : ((CustomMessageWrapper)spiCustomMsg).delegate();

                if (skipMessage(type, customMsg))
                    return;

                final ClusterNode locNode = localNode();

                if (snapshots != null)
                    topHist = snapshots;

                boolean verChanged;

                if (type == EVT_NODE_METRICS_UPDATED)
                    verChanged = false;
                else {
                    if (type != EVT_NODE_SEGMENTED &&
                        type != EVT_CLIENT_NODE_DISCONNECTED &&
                        type != EVT_CLIENT_NODE_RECONNECTED &&
                        type != DiscoveryCustomEvent.EVT_DISCOVERY_CUSTOM_EVT) {
                        minorTopVer = 0;

                        verChanged = true;
                    }
                    else
                        verChanged = false;
                }

                if (type == EVT_NODE_FAILED || type == EVT_NODE_LEFT) {
                    for (DiscoCache c : discoCacheHist.values())
                        c.updateAlives(node);

                    updateClientNodes(node.id());
                }

                final AffinityTopologyVersion nextTopVer;

                if (type == DiscoveryCustomEvent.EVT_DISCOVERY_CUSTOM_EVT) {
                    assert customMsg != null;

                    boolean incMinorTopVer = ctx.cache().onCustomEvent(
                        customMsg, new AffinityTopologyVersion(topVer, minorTopVer)
                    );

                    if (incMinorTopVer) {
                        minorTopVer++;

                        verChanged = true;
                    }

                    nextTopVer = new AffinityTopologyVersion(topVer, minorTopVer);

                    if (verChanged)
                        ctx.cache().onDiscoveryEvent(type, node, nextTopVer);
                }
                else {
                    nextTopVer = new AffinityTopologyVersion(topVer, minorTopVer);

                    ctx.cache().onDiscoveryEvent(type, node, nextTopVer);
                }

                if (type == DiscoveryCustomEvent.EVT_DISCOVERY_CUSTOM_EVT) {
                    for (Class cls = customMsg.getClass(); cls != null; cls = cls.getSuperclass()) {
                        List<CustomEventListener<DiscoveryCustomMessage>> list = customEvtLsnrs.get(cls);

                        if (list != null) {
                            for (CustomEventListener<DiscoveryCustomMessage> lsnr : list) {
                                try {
                                    lsnr.onCustomEvent(nextTopVer, node, customMsg);
                                }
                                catch (Exception e) {
                                    U.error(log, "Failed to notify direct custom event listener: " + customMsg, e);
                                }
                            }
                        }
                    }
                }

                final DiscoCache discoCache;

                // Put topology snapshot into discovery history.
                // There is no race possible between history maintenance and concurrent discovery
                // event notifications, since SPI notifies manager about all events from this listener.
                if (verChanged) {
                    discoCache = createDiscoCache(locNode, topSnapshot);

                    discoCacheHist.put(nextTopVer, discoCache);

                    boolean set = updateTopologyVersionIfGreater(nextTopVer, discoCache);

                    assert set || topVer == 0 : "Topology version has not been updated [this.topVer=" +
                        topSnap + ", topVer=" + topVer + ", node=" + node +
                        ", evt=" + U.gridEventName(type) + ']';
                }
                else
                    // Current version.
                    discoCache = discoCache();

                // If this is a local join event, just save it and do not notify listeners.
                if (type == EVT_NODE_JOINED && node.id().equals(locNode.id())) {
                    if (gridStartTime == 0)
                        gridStartTime = getSpi().getGridStartTime();

                    updateTopologyVersionIfGreater(new AffinityTopologyVersion(locNode.order()),
                        discoCache);

                    startLatch.countDown();

                    DiscoveryEvent discoEvt = new DiscoveryEvent();

                    discoEvt.node(ctx.discovery().localNode());
                    discoEvt.eventNode(node);
                    discoEvt.type(EVT_NODE_JOINED);

                    discoEvt.topologySnapshot(topVer, new ArrayList<>(F.view(topSnapshot, FILTER_DAEMON)));

                    locJoin.onDone(new T2<>(discoEvt, discoCache));

                    return;
                }
                else if (type == EVT_CLIENT_NODE_DISCONNECTED) {
                    /*
                     * Notify all components from discovery thread to avoid concurrent
                     * reconnect while disconnect handling is in progress.
                     */

                    assert locNode.isClient() : locNode;
                    assert node.isClient() : node;

                    ((IgniteKernal)ctx.grid()).onDisconnected();

                    locJoin = new GridFutureAdapter<>();

                    registeredCaches.clear();
                    registeredCacheGrps.clear();

                    for (AffinityTopologyVersion histVer : discoCacheHist.keySet()) {
                        Object rmvd = discoCacheHist.remove(histVer);

                        assert rmvd != null : histVer;
                    }

                    topHist.clear();

                    topSnap.set(new Snapshot(AffinityTopologyVersion.ZERO,
                        createDiscoCache(locNode, Collections.<ClusterNode>emptySet())));
                }
                else if (type == EVT_CLIENT_NODE_RECONNECTED) {
                    assert locNode.isClient() : locNode;
                    assert node.isClient() : node;

                    boolean clusterRestarted = gridStartTime != getSpi().getGridStartTime();

                    gridStartTime = getSpi().getGridStartTime();

                    ((IgniteKernal)ctx.grid()).onReconnected(clusterRestarted);

                    ctx.cluster().clientReconnectFuture().listen(new CI1<IgniteFuture<?>>() {
                        @Override public void apply(IgniteFuture<?> fut) {
                            try {
                                fut.get();

                                discoWrk.addEvent(type, nextTopVer, node, discoCache, topSnapshot, null);
                            }
                            catch (IgniteException ignore) {
                                // No-op.
                            }
                        }
                    });

                    return;
                }

                if (type == EVT_CLIENT_NODE_DISCONNECTED || type == EVT_NODE_SEGMENTED || !ctx.clientDisconnected())
                    discoWrk.addEvent(type, nextTopVer, node, discoCache, topSnapshot, customMsg);
            }
        });

        spi.setDataExchange(new DiscoverySpiDataExchange() {
            @Override public DiscoveryDataBag collect(DiscoveryDataBag dataBag) {
                assert dataBag != null;
                assert dataBag.joiningNodeId() != null;

                if (ctx.localNodeId().equals(dataBag.joiningNodeId())) {
                    for (GridComponent c : ctx.components())
                        c.collectJoiningNodeData(dataBag);
                }
                else {
                    for (GridComponent c : ctx.components())
                        c.collectGridNodeData(dataBag);
                }

                return dataBag;
            }

            @Override public void onExchange(DiscoveryDataBag dataBag) {
                if (ctx.localNodeId().equals(dataBag.joiningNodeId())) {
                    //NodeAdded msg reached joining node after round-trip over the ring
                    for (GridComponent c : ctx.components()) {
                        if (c.discoveryDataType() != null)
                            c.onGridDataReceived(dataBag.gridDiscoveryData(c.discoveryDataType().ordinal()));
                    }
                }
                else {
                    //discovery data from newly joined node has to be applied to the current old node
                    for (GridComponent c : ctx.components()) {
                        if (c.discoveryDataType() != null) {
                            JoiningNodeDiscoveryData data =
                                    dataBag.newJoinerDiscoveryData(c.discoveryDataType().ordinal());

                            if (data != null)
                                c.onJoiningNodeDataReceived(data);
                        }
                    }
                }
            }
        });

        startSpi();

        registeredDiscoSpi = true;

        try {
            U.await(startLatch);
        }
        catch (IgniteInterruptedException e) {
            throw new IgniteCheckedException("Failed to start discovery manager (thread has been interrupted).", e);
        }

        // Start segment check worker only if frequency is greater than 0.
        if (hasRslvrs && segChkFreq > 0) {
            segChkWrk = new SegmentCheckWorker();

            segChkThread = new IgniteThread(segChkWrk);

            segChkThread.start();
        }

        locNode = spi.getLocalNode();

        checkAttributes(discoCache().remoteNodes());

        ctx.service().initCompatibilityMode(discoCache().remoteNodes());

        // Start discovery worker.
        new IgniteThread(discoWrk).start();

        if (log.isDebugEnabled())
            log.debug(startInfo());
    }

    /**
     * @param type Message type.
     * @param customMsg Custom message.
     * @return {@code True} if should not process message.
     */
    private boolean skipMessage(int type, @Nullable DiscoveryCustomMessage customMsg) {
        if (type == DiscoveryCustomEvent.EVT_DISCOVERY_CUSTOM_EVT) {
            assert customMsg != null && customMsg.id() != null : customMsg;

            if (rcvdCustomMsgs.contains(customMsg.id())) {
                if (log.isDebugEnabled())
                    log.debug("Received duplicated custom message, will ignore [msg=" + customMsg + "]");

                return true;
            }

            rcvdCustomMsgs.addLast(customMsg.id());

            while (rcvdCustomMsgs.size() > DISCOVERY_HISTORY_SIZE)
                rcvdCustomMsgs.pollFirst();
        }

        return false;
    }

    /**
     * @param msgCls Message class.
     * @param lsnr Custom event listener.
     */
    public <T extends DiscoveryCustomMessage> void setCustomEventListener(Class<T> msgCls, CustomEventListener<T> lsnr) {
        List<CustomEventListener<DiscoveryCustomMessage>> list = customEvtLsnrs.get(msgCls);

        if (list == null) {
            list = F.addIfAbsent(customEvtLsnrs, msgCls,
                new CopyOnWriteArrayList<CustomEventListener<DiscoveryCustomMessage>>());
        }

        list.add((CustomEventListener<DiscoveryCustomMessage>)lsnr);
    }

    /**
     * Adds a listener for local node initialized event.
     *
     * @param lsnr Listener to add.
     */
    public void addLocalNodeInitializedEventListener(IgniteInClosure<ClusterNode> lsnr) {
        locNodeInitLsnrs.add(lsnr);
    }

    /**
     * @return Metrics.
     */
    private GridLocalMetrics createMetrics() {
        return new GridLocalMetrics() {
            @Override public int getAvailableProcessors() {
                return os.getAvailableProcessors();
            }

            @Override public double getCurrentCpuLoad() {
                return cpuLoad;
            }

            @Override public double getCurrentGcCpuLoad() {
                return gcCpuLoad;
            }

            @Override public long getHeapMemoryInitialized() {
                return getHeapMemoryUsage().getInit();
            }

            @Override public long getHeapMemoryUsed() {
                return getHeapMemoryUsage().getUsed();
            }

            @Override public long getHeapMemoryCommitted() {
                return getHeapMemoryUsage().getCommitted();
            }

            @Override public long getHeapMemoryMaximum() {
                return getHeapMemoryUsage().getMax();
            }

            @Override public long getNonHeapMemoryInitialized() {
                return nonHeapMemoryUsage().getInit();
            }

            @Override public long getNonHeapMemoryUsed() {
                return nonHeapMemoryUsage().getUsed();
            }

            @Override public long getNonHeapMemoryCommitted() {
                return nonHeapMemoryUsage().getCommitted();
            }

            @Override public long getNonHeapMemoryMaximum() {
                return nonHeapMemoryUsage().getMax();
            }

            @Override public long getUptime() {
                return rt.getUptime();
            }

            @Override public long getStartTime() {
                return rt.getStartTime();
            }

            @Override public int getThreadCount() {
                return threads.getThreadCount();
            }

            @Override public int getPeakThreadCount() {
                return threads.getPeakThreadCount();
            }

            @Override public long getTotalStartedThreadCount() {
                return threads.getTotalStartedThreadCount();
            }

            @Override public int getDaemonThreadCount() {
                return threads.getDaemonThreadCount();
            }
        };
    }

    /**
     * @return Metrics provider.
     */
    private DiscoveryMetricsProvider createMetricsProvider() {
        return new DiscoveryMetricsProvider() {
            /** */
            private final long startTime = U.currentTimeMillis();

            /** {@inheritDoc} */
            @Override public ClusterMetrics metrics() {
                GridJobMetrics jm = ctx.jobMetric().getJobMetrics();

                ClusterMetricsSnapshot nm = new ClusterMetricsSnapshot();

                nm.setLastUpdateTime(U.currentTimeMillis());

                // Job metrics.
                nm.setMaximumActiveJobs(jm.getMaximumActiveJobs());
                nm.setCurrentActiveJobs(jm.getCurrentActiveJobs());
                nm.setAverageActiveJobs(jm.getAverageActiveJobs());
                nm.setMaximumWaitingJobs(jm.getMaximumWaitingJobs());
                nm.setCurrentWaitingJobs(jm.getCurrentWaitingJobs());
                nm.setAverageWaitingJobs(jm.getAverageWaitingJobs());
                nm.setMaximumRejectedJobs(jm.getMaximumRejectedJobs());
                nm.setCurrentRejectedJobs(jm.getCurrentRejectedJobs());
                nm.setAverageRejectedJobs(jm.getAverageRejectedJobs());
                nm.setMaximumCancelledJobs(jm.getMaximumCancelledJobs());
                nm.setCurrentCancelledJobs(jm.getCurrentCancelledJobs());
                nm.setAverageCancelledJobs(jm.getAverageCancelledJobs());
                nm.setTotalRejectedJobs(jm.getTotalRejectedJobs());
                nm.setTotalCancelledJobs(jm.getTotalCancelledJobs());
                nm.setTotalExecutedJobs(jm.getTotalExecutedJobs());
                nm.setMaximumJobWaitTime(jm.getMaximumJobWaitTime());
                nm.setCurrentJobWaitTime(jm.getCurrentJobWaitTime());
                nm.setAverageJobWaitTime(jm.getAverageJobWaitTime());
                nm.setMaximumJobExecuteTime(jm.getMaximumJobExecuteTime());
                nm.setCurrentJobExecuteTime(jm.getCurrentJobExecuteTime());
                nm.setAverageJobExecuteTime(jm.getAverageJobExecuteTime());
                nm.setCurrentIdleTime(jm.getCurrentIdleTime());
                nm.setTotalIdleTime(jm.getTotalIdleTime());
                nm.setAverageCpuLoad(jm.getAverageCpuLoad());

                // Job metrics.
                nm.setTotalExecutedTasks(ctx.task().getTotalExecutedTasks());

                // VM metrics.
                nm.setAvailableProcessors(metrics.getAvailableProcessors());
                nm.setCurrentCpuLoad(metrics.getCurrentCpuLoad());
                nm.setCurrentGcCpuLoad(metrics.getCurrentGcCpuLoad());
                nm.setHeapMemoryInitialized(metrics.getHeapMemoryInitialized());
                nm.setHeapMemoryUsed(metrics.getHeapMemoryUsed());
                nm.setHeapMemoryCommitted(metrics.getHeapMemoryCommitted());
                nm.setHeapMemoryMaximum(metrics.getHeapMemoryMaximum());
                nm.setHeapMemoryTotal(metrics.getHeapMemoryMaximum());
                nm.setNonHeapMemoryInitialized(metrics.getNonHeapMemoryInitialized());
                nonHeapMemoryUsed(nm);
                nm.setNonHeapMemoryCommitted(metrics.getNonHeapMemoryCommitted());
                nm.setNonHeapMemoryMaximum(metrics.getNonHeapMemoryMaximum());
                nm.setNonHeapMemoryTotal(metrics.getNonHeapMemoryMaximum());
                nm.setUpTime(metrics.getUptime());
                nm.setStartTime(metrics.getStartTime());
                nm.setNodeStartTime(startTime);
                nm.setCurrentThreadCount(metrics.getThreadCount());
                nm.setMaximumThreadCount(metrics.getPeakThreadCount());
                nm.setTotalStartedThreadCount(metrics.getTotalStartedThreadCount());
                nm.setCurrentDaemonThreadCount(metrics.getDaemonThreadCount());
                nm.setTotalNodes(1);

                // Data metrics.
                nm.setLastDataVersion(ctx.cache().lastDataVersion());

                GridIoManager io = ctx.io();

                // IO metrics.
                nm.setSentMessagesCount(io.getSentMessagesCount());
                nm.setSentBytesCount(io.getSentBytesCount());
                nm.setReceivedMessagesCount(io.getReceivedMessagesCount());
                nm.setReceivedBytesCount(io.getReceivedBytesCount());
                nm.setOutboundMessagesQueueSize(io.getOutboundMessagesQueueSize());

                return nm;
            }

            /**
             * @param nm Initializing metrics snapshot.
             */
            private void nonHeapMemoryUsed(ClusterMetricsSnapshot nm) {
                long nonHeapUsed = metrics.getNonHeapMemoryUsed();

                Map<Integer, CacheMetrics> nodeCacheMetrics = cacheMetrics();

                if (nodeCacheMetrics != null) {
                    for (Map.Entry<Integer, CacheMetrics> entry : nodeCacheMetrics.entrySet()) {
                        CacheMetrics e = entry.getValue();

                        if (e != null)
                            nonHeapUsed += e.getOffHeapAllocatedSize();
                    }
                }

                nm.setNonHeapMemoryUsed(nonHeapUsed);
            }

            /** {@inheritDoc} */
            @Override public Map<Integer, CacheMetrics> cacheMetrics() {
                Collection<GridCacheAdapter<?, ?>> caches = ctx.cache().internalCaches();

                if (F.isEmpty(caches))
                    return Collections.emptyMap();

                Map<Integer, CacheMetrics> metrics = null;

                for (GridCacheAdapter<?, ?> cache : caches) {
                    if (cache.configuration().isStatisticsEnabled() &&
                        cache.context().started() &&
                        cache.context().affinity().affinityTopologyVersion().topologyVersion() > 0) {
                        if (metrics == null)
                            metrics = U.newHashMap(caches.size());

                        metrics.put(cache.context().cacheId(), cache.localMetrics());
                    }
                }

                return metrics == null ? Collections.<Integer, CacheMetrics>emptyMap() : metrics;
            }
        };
    }

    /**
     * @return Local metrics.
     */
    public GridLocalMetrics metrics() {
        return metrics;
    }

    /** @return {@code True} if ordering is supported. */
    private boolean discoOrdered() {
        DiscoverySpiOrderSupport ann = U.getAnnotation(ctx.config().getDiscoverySpi().getClass(),
            DiscoverySpiOrderSupport.class);

        return ann != null && ann.value();
    }

    /** @return {@code True} if topology snapshots history is supported. */
    private boolean historySupported() {
        DiscoverySpiHistorySupport ann = U.getAnnotation(ctx.config().getDiscoverySpi().getClass(),
            DiscoverySpiHistorySupport.class);

        return ann != null && ann.value();
    }

    /**
     * Checks segment on start waiting for correct segment if necessary.
     *
     * @throws IgniteCheckedException If check failed.
     */
    private void checkSegmentOnStart() throws IgniteCheckedException {
        assert hasRslvrs;

        if (log.isDebugEnabled())
            log.debug("Starting network segment check.");

        while (true) {
            if (ctx.segmentation().isValidSegment())
                break;

            if (ctx.config().isWaitForSegmentOnStart()) {
                LT.warn(log, "Failed to check network segment (retrying every 2000 ms).");

                // Wait and check again.
                U.sleep(2000);
            }
            else
                throw new IgniteCheckedException("Failed to check network segment.");
        }

        if (log.isDebugEnabled())
            log.debug("Finished network segment check successfully.");
    }

    /**
     * Checks whether attributes of the local node are consistent with remote nodes.
     *
     * @param nodes List of remote nodes to check attributes on.
     * @throws IgniteCheckedException In case of error.
     */
    private void checkAttributes(Iterable<ClusterNode> nodes) throws IgniteCheckedException {
        ClusterNode locNode = getSpi().getLocalNode();

        assert locNode != null;

        // Fetch local node attributes once.
        String locPreferIpV4 = locNode.attribute("java.net.preferIPv4Stack");

        Object locMode = locNode.attribute(ATTR_DEPLOYMENT_MODE);

        int locJvmMajVer = nodeJavaMajorVersion(locNode);

        boolean locP2pEnabled = locNode.attribute(ATTR_PEER_CLASSLOADING);

        boolean ipV4Warned = false;

        boolean jvmMajVerWarned = false;

        Boolean locMarshUseDfltSuid = locNode.attribute(ATTR_MARSHALLER_USE_DFLT_SUID);
        boolean locMarshUseDfltSuidBool = locMarshUseDfltSuid == null ? true : locMarshUseDfltSuid;

        Boolean locMarshStrSerVer2 = locNode.attribute(ATTR_MARSHALLER_USE_BINARY_STRING_SER_VER_2);
        boolean locMarshStrSerVer2Bool = locMarshStrSerVer2 == null ?
            false /* turned on and added to the attributes list by default only when BinaryMarshaller is used. */:
            locMarshStrSerVer2;

        boolean locDelayAssign = locNode.attribute(ATTR_LATE_AFFINITY_ASSIGNMENT);
        boolean locActiveOnStart = locNode.attribute(ATTR_ACTIVE_ON_START);

        Boolean locSrvcCompatibilityEnabled = locNode.attribute(ATTR_SERVICES_COMPATIBILITY_MODE);
        Boolean locSecurityCompatibilityEnabled = locNode.attribute(ATTR_SECURITY_COMPATIBILITY_MODE);

        for (ClusterNode n : nodes) {
            int rmtJvmMajVer = nodeJavaMajorVersion(n);

            if (locJvmMajVer != rmtJvmMajVer && !jvmMajVerWarned) {
                U.warn(log, "Local java version is different from remote [loc=" +
                    locJvmMajVer + ", rmt=" + rmtJvmMajVer + "]");

                jvmMajVerWarned = true;
            }

            String rmtPreferIpV4 = n.attribute("java.net.preferIPv4Stack");

            if (!F.eq(rmtPreferIpV4, locPreferIpV4)) {
                if (!ipV4Warned)
                    U.warn(log, "Local node's value of 'java.net.preferIPv4Stack' " +
                        "system property differs from remote node's " +
                        "(all nodes in topology should have identical value) " +
                        "[locPreferIpV4=" + locPreferIpV4 + ", rmtPreferIpV4=" + rmtPreferIpV4 +
                        ", locId8=" + U.id8(locNode.id()) + ", rmtId8=" + U.id8(n.id()) +
                        ", rmtAddrs=" + U.addressesAsString(n) + ']',
                        "Local and remote 'java.net.preferIPv4Stack' system properties do not match.");

                ipV4Warned = true;
            }

            // Daemon nodes are allowed to have any deployment they need.
            // Skip data center ID check for daemon nodes.
            if (!isLocDaemon && !n.isDaemon()) {
                Object rmtMode = n.attribute(ATTR_DEPLOYMENT_MODE);

                if (!locMode.equals(rmtMode))
                    throw new IgniteCheckedException("Remote node has deployment mode different from local " +
                        "[locId8=" + U.id8(locNode.id()) + ", locMode=" + locMode +
                        ", rmtId8=" + U.id8(n.id()) + ", rmtMode=" + rmtMode +
                        ", rmtAddrs=" + U.addressesAsString(n) + ']');

                boolean rmtP2pEnabled = n.attribute(ATTR_PEER_CLASSLOADING);

                if (locP2pEnabled != rmtP2pEnabled)
                    throw new IgniteCheckedException("Remote node has peer class loading enabled flag different from" +
                        " local [locId8=" + U.id8(locNode.id()) + ", locPeerClassLoading=" + locP2pEnabled +
                        ", rmtId8=" + U.id8(n.id()) + ", rmtPeerClassLoading=" + rmtP2pEnabled +
                        ", rmtAddrs=" + U.addressesAsString(n) + ']');
            }

            Boolean rmtMarshUseDfltSuid = n.attribute(ATTR_MARSHALLER_USE_DFLT_SUID);
            boolean rmtMarshUseDfltSuidBool = rmtMarshUseDfltSuid == null ? true : rmtMarshUseDfltSuid;

            if (locMarshUseDfltSuidBool != rmtMarshUseDfltSuidBool) {
                throw new IgniteCheckedException("Local node's " + IGNITE_OPTIMIZED_MARSHALLER_USE_DEFAULT_SUID +
                    " property value differs from remote node's value " +
                    "(to make sure all nodes in topology have identical marshaller settings, " +
                    "configure system property explicitly) " +
                    "[locMarshUseDfltSuid=" + locMarshUseDfltSuid + ", rmtMarshUseDfltSuid=" + rmtMarshUseDfltSuid +
                    ", locNodeAddrs=" + U.addressesAsString(locNode) +
                    ", rmtNodeAddrs=" + U.addressesAsString(n) +
                    ", locNodeId=" + locNode.id() + ", rmtNodeId=" + n.id() + ']');
            }

            Boolean rmtMarshStrSerVer2 = n.attribute(ATTR_MARSHALLER_USE_BINARY_STRING_SER_VER_2);
            boolean rmtMarshStrSerVer2Bool = rmtMarshStrSerVer2 == null ? false : rmtMarshStrSerVer2;

            if (locMarshStrSerVer2Bool != rmtMarshStrSerVer2Bool) {
                throw new IgniteCheckedException("Local node's " + IGNITE_BINARY_MARSHALLER_USE_STRING_SERIALIZATION_VER_2 +
                    " property value differs from remote node's value " +
                    "(to make sure all nodes in topology have identical marshaller settings, " +
                    "configure system property explicitly) " +
                    "[locMarshStrSerVer2=" + locMarshStrSerVer2 + ", rmtMarshStrSerVer2=" + rmtMarshStrSerVer2 +
                    ", locNodeAddrs=" + U.addressesAsString(locNode) +
                    ", rmtNodeAddrs=" + U.addressesAsString(n) +
                    ", locNodeId=" + locNode.id() + ", rmtNodeId=" + n.id() + ']');
            }

            boolean rmtLateAssign = n.attribute(ATTR_LATE_AFFINITY_ASSIGNMENT);

            if (locDelayAssign != rmtLateAssign) {
                throw new IgniteCheckedException("Remote node has cache affinity assignment mode different from local " +
                    "[locId8=" +  U.id8(locNode.id()) +
                    ", locDelayAssign=" + locDelayAssign +
                    ", rmtId8=" + U.id8(n.id()) +
                    ", rmtLateAssign=" + rmtLateAssign +
                    ", rmtAddrs=" + U.addressesAsString(n) + ']');
            }

            boolean rmtActiveOnStart = n.attribute(ATTR_ACTIVE_ON_START);

            if (locActiveOnStart != rmtActiveOnStart) {
                throw new IgniteCheckedException("Remote node has active on start flag different from local " +
                    "[locId8=" + U.id8(locNode.id()) +
                    ", locActiveOnStart=" + locActiveOnStart +
                    ", rmtId8=" + U.id8(n.id()) +
                    ", rmtActiveOnStart=" + rmtActiveOnStart +
                    ", rmtAddrs=" + U.addressesAsString(n) + ']');
            }

            Boolean rmtSrvcCompatibilityEnabled = n.attribute(ATTR_SERVICES_COMPATIBILITY_MODE);

            if (!F.eq(locSrvcCompatibilityEnabled, rmtSrvcCompatibilityEnabled)) {
                throw new IgniteCheckedException("Local node's " + IGNITE_SERVICES_COMPATIBILITY_MODE +
                    " property value differs from remote node's value " +
                    "(to make sure all nodes in topology have identical IgniteServices compatibility mode enabled, " +
                    "configure system property explicitly) " +
                    "[locSrvcCompatibilityEnabled=" + locSrvcCompatibilityEnabled +
                    ", rmtSrvcCompatibilityEnabled=" + rmtSrvcCompatibilityEnabled +
                    ", locNodeAddrs=" + U.addressesAsString(locNode) +
                    ", rmtNodeAddrs=" + U.addressesAsString(n) +
                    ", locNodeId=" + locNode.id() + ", rmtNodeId=" + n.id() + ']');
            }

            if (n.version().compareToIgnoreTimestamp(SERVICE_PERMISSIONS_SINCE) >= 0
                && ctx.security().enabled() // Matters only if security enabled.
               ) {
                Boolean rmtSecurityCompatibilityEnabled = n.attribute(ATTR_SECURITY_COMPATIBILITY_MODE);

                if (!F.eq(locSecurityCompatibilityEnabled, rmtSecurityCompatibilityEnabled)) {
                    throw new IgniteCheckedException("Local node's " + IGNITE_SECURITY_COMPATIBILITY_MODE +
                        " property value differs from remote node's value " +
                        "(to make sure all nodes in topology have identical Ignite security compatibility mode enabled, " +
                        "configure system property explicitly) " +
                        "[locSecurityCompatibilityEnabled=" + locSecurityCompatibilityEnabled +
                        ", rmtSecurityCompatibilityEnabled=" + rmtSecurityCompatibilityEnabled +
                        ", locNodeAddrs=" + U.addressesAsString(locNode) +
                        ", rmtNodeAddrs=" + U.addressesAsString(n) +
                        ", locNodeId=" + locNode.id() + ", rmtNodeId=" + n.id() + ']');
                }
            }

            if (n.version().compareToIgnoreTimestamp(SERVICE_PERMISSIONS_SINCE) < 0
                && ctx.security().enabled() // Matters only if security enabled.
                && (locSecurityCompatibilityEnabled == null || !locSecurityCompatibilityEnabled)) {
                throw new IgniteCheckedException("Remote node does not support service security permissions. " +
                    "To be able to join to it, local node must be started with " + IGNITE_SECURITY_COMPATIBILITY_MODE +
                    " system property set to \"true\". " +
                    "[locSecurityCompatibilityEnabled=" + locSecurityCompatibilityEnabled +
                    ", locNodeAddrs=" + U.addressesAsString(locNode) +
                    ", rmtNodeAddrs=" + U.addressesAsString(n) +
                    ", locNodeId=" + locNode.id() + ", rmtNodeId=" + n.id() + ", " +
                    ", rmtNodeVer" + n.version() + ']');
            }
        }

        if (log.isDebugEnabled())
            log.debug("Finished node attributes consistency check.");
    }

    /**
     * Gets Java major version running on the node.
     *
     * @param node Cluster node.
     * @return Java major version.
     * @throws IgniteCheckedException If failed to get the version.
     */
    private int nodeJavaMajorVersion(ClusterNode node) throws IgniteCheckedException {
        try {
            // The format is identical for Oracle JDK, OpenJDK and IBM JDK.
            return Integer.parseInt(node.<String>attribute("java.version").split("\\.")[1]);
        }
        catch (Exception e) {
            U.error(log, "Failed to get java major version (unknown 'java.version' format) [ver=" +
                node.<String>attribute("java.version") + "]", e);

            return 0;
        }
    }

    /**
     * @param nodes Nodes.
     * @return Total CPUs.
     */
    private static int cpus(Collection<ClusterNode> nodes) {
        Collection<String> macSet = new HashSet<>(nodes.size(), 1.0f);

        int cpus = 0;

        for (ClusterNode n : nodes) {
            String macs = n.attribute(ATTR_MACS);

            if (macSet.add(macs))
                cpus += n.metrics().getTotalCpus();
        }

        return cpus;
    }

    /**
     * Prints the latest topology info into log taking into account logging/verbosity settings.
     *
     * @param topVer Topology version.
     */
    public void ackTopology(long topVer) {
        ackTopology(topVer, false);
    }

    /**
     * Logs grid size for license compliance.
     *
     * @param topVer Topology version.
     * @param throttle Suppress printing if this topology was already printed.
     */
    private void ackTopology(long topVer, boolean throttle) {
        assert !isLocDaemon;

        DiscoCache discoCache = discoCacheHist.get(new AffinityTopologyVersion(topVer));

        if (discoCache == null) {
            String msg = "Failed to resolve nodes topology [topVer=" + topVer +
                ", hist=" + discoCacheHist.keySet() + ']';

            if (log.isQuiet())
                U.quiet(false, msg);

            if (log.isDebugEnabled())
                log.debug(msg);
            else if (log.isInfoEnabled())
                log.info(msg);

            return;
        }

        Collection<ClusterNode> rmtNodes = discoCache.remoteNodes();

        Collection<ClusterNode> srvNodes = F.view(discoCache.allNodes(), F.not(FILTER_CLI));

        Collection<ClusterNode> clientNodes = F.view(discoCache.allNodes(), FILTER_CLI);

        ClusterNode locNode = discoCache.localNode();

        Collection<ClusterNode> allNodes = discoCache.allNodes();

        long hash = topologyHash(allNodes);

        // Prevent ack-ing topology for the same topology.
        // Can happen only during node startup.
        if (throttle && lastLoggedTop.getAndSet(hash) == hash)
            return;

        int totalCpus = cpus(allNodes);

        double heap = U.heapSize(allNodes, 2);

        if (log.isQuiet())
            U.quiet(false, topologySnapshotMessage(topVer, srvNodes.size(), clientNodes.size(), totalCpus, heap));

        if (log.isDebugEnabled()) {
            String dbg = "";

            dbg += U.nl() + U.nl() +
                ">>> +----------------+" + U.nl() +
                ">>> " + PREFIX + "." + U.nl() +
                ">>> +----------------+" + U.nl() +
                ">>> Ignite instance name: " +
                (ctx.igniteInstanceName() == null ? "default" : ctx.igniteInstanceName()) + U.nl() +
                ">>> Number of server nodes: " + srvNodes.size() + U.nl() +
                ">>> Number of client nodes: " + clientNodes.size() + U.nl() +
                (discoOrdered ? ">>> Topology version: " + topVer + U.nl() : "") +
                ">>> Topology hash: 0x" + Long.toHexString(hash).toUpperCase() + U.nl();

            dbg += ">>> Local: " +
                locNode.id().toString().toUpperCase() + ", " +
                U.addressesAsString(locNode) + ", " +
                locNode.order() + ", " +
                locNode.attribute("os.name") + ' ' +
                locNode.attribute("os.arch") + ' ' +
                locNode.attribute("os.version") + ", " +
                System.getProperty("user.name") + ", " +
                locNode.attribute("java.runtime.name") + ' ' +
                locNode.attribute("java.runtime.version") + U.nl();

            for (ClusterNode node : rmtNodes)
                dbg += ">>> Remote: " +
                    node.id().toString().toUpperCase() + ", " +
                    U.addressesAsString(node) + ", " +
                    node.order() + ", " +
                    node.attribute("os.name") + ' ' +
                    node.attribute("os.arch") + ' ' +
                    node.attribute("os.version") + ", " +
                    node.attribute(ATTR_USER_NAME) + ", " +
                    node.attribute("java.runtime.name") + ' ' +
                    node.attribute("java.runtime.version") + U.nl();

            dbg += ">>> Total number of CPUs: " + totalCpus + U.nl();
            dbg += ">>> Total heap size: " + heap + "GB" + U.nl();

            log.debug(dbg);
        }
        else if (log.isInfoEnabled())
            log.info(topologySnapshotMessage(topVer, srvNodes.size(), clientNodes.size(), totalCpus, heap));
    }

    /**
     * @param topVer Topology version.
     * @param srvNodesNum Server nodes number.
     * @param clientNodesNum Client nodes number.
     * @param totalCpus Total cpu number.
     * @param heap Heap size.
     * @return Topology snapshot message.
     */
    private String topologySnapshotMessage(long topVer, int srvNodesNum, int clientNodesNum, int totalCpus, double heap) {
        return PREFIX + " [" +
            (discoOrdered ? "ver=" + topVer + ", " : "") +
            "servers=" + srvNodesNum +
            ", clients=" + clientNodesNum +
            ", CPUs=" + totalCpus +
            ", heap=" + heap + "GB]";
    }

    /** {@inheritDoc} */
    @Override public void onKernalStop0(boolean cancel) {
        startLatch.countDown();

        // Stop segment check worker.
        if (segChkWrk != null) {
            segChkWrk.cancel();

            U.join(segChkThread, log);
        }

        if (!locJoin.isDone())
            locJoin.onDone(
                new IgniteCheckedException("Failed to wait for local node joined event (grid is stopping)."));
    }

    /** {@inheritDoc} */
    @Override public void stop(boolean cancel) throws IgniteCheckedException {
        busyLock.block();

        // Stop receiving notifications.
        getSpi().setListener(null);

        // Stop discovery worker and metrics updater.
        U.closeQuiet(metricsUpdateTask);

        U.cancel(discoWrk);

        U.join(discoWrk, log);

        // Stop SPI itself.
        stopSpi();

        // Stop spi if was not add in spi map but port was open.
        if (!registeredDiscoSpi)
            getSpi().spiStop();

        registeredDiscoSpi = false;

        if (log.isDebugEnabled())
            log.debug(stopInfo());
    }

    /**
     * @param nodeIds Node IDs to check.
     * @return {@code True} if at least one ID belongs to an alive node.
     */
    public boolean aliveAll(@Nullable Collection<UUID> nodeIds) {
        if (nodeIds == null || nodeIds.isEmpty())
            return false;

        for (UUID id : nodeIds)
            if (!alive(id))
                return false;

        return true;
    }

    /**
     * @param nodeId Node ID.
     * @return {@code True} if node for given ID is alive.
     */
    public boolean alive(UUID nodeId) {
        return getAlive(nodeId) != null;
    }

    /**
     * @param nodeId Node ID.
     * @return Node if node is alive.
     */
    @Nullable public ClusterNode getAlive(UUID nodeId) {
        assert nodeId != null;

        return getSpi().getNode(nodeId); // Go directly to SPI without checking disco cache.
    }

    /**
     * @param node Node.
     * @return {@code True} if node is alive.
     */
    public boolean alive(ClusterNode node) {
        assert node != null;

        return alive(node.id());
    }

    /**
     * @param nodeId ID of the node.
     * @return {@code True} if ping succeeded.
     * @throws IgniteClientDisconnectedCheckedException If ping failed.
     */
    public boolean pingNode(UUID nodeId) throws IgniteClientDisconnectedCheckedException {
        assert nodeId != null;

        if (!busyLock.enterBusy())
            return false;

        try {
            return getSpi().pingNode(nodeId);
        }
        catch (IgniteException e) {
            if (e.hasCause(IgniteClientDisconnectedCheckedException.class)) {
                IgniteFuture<?> reconnectFut = ctx.cluster().clientReconnectFuture();

                throw new IgniteClientDisconnectedCheckedException(reconnectFut, e.getMessage());
            }

            throw e;
        }
        finally {
            busyLock.leaveBusy();
        }
    }

    /**
     * @param nodeId ID of the node.
     * @return {@code True} if ping succeeded.
     */
    public boolean pingNodeNoError(UUID nodeId) {
        assert nodeId != null;

        if (!busyLock.enterBusy())
            return false;

        try {
            return getSpi().pingNode(nodeId);
        }
        catch (IgniteException ignored) {
            return false;
        }
        finally {
            busyLock.leaveBusy();
        }
    }

    /**
     * @param nodeId ID of the node.
     * @return Node for ID.
     */
    @Nullable public ClusterNode node(UUID nodeId) {
        assert nodeId != null;

        return discoCache().node(nodeId);
    }

    /**
     * Gets collection of node for given node IDs and predicates.
     *
     * @param ids Ids to include.
     * @param p Filter for IDs.
     * @return Collection with all alive nodes for given IDs.
     */
    public Collection<ClusterNode> nodes(@Nullable Collection<UUID> ids, IgnitePredicate<UUID>... p) {
        return F.isEmpty(ids) ? Collections.<ClusterNode>emptyList() :
            F.view(
                F.viewReadOnly(ids, U.id2Node(ctx), p),
                F.notNull());
    }

    /**
     * Gets topology hash for given set of nodes.
     *
     * @param nodes Subset of grid nodes for hashing.
     * @return Hash for given topology.
     */
    public long topologyHash(Iterable<? extends ClusterNode> nodes) {
        assert nodes != null;

        Iterator<? extends ClusterNode> iter = nodes.iterator();

        if (!iter.hasNext())
            return 0; // Special case.

        List<String> uids = new ArrayList<>();

        for (ClusterNode node : nodes)
            uids.add(node.id().toString());

        Collections.sort(uids);

        CRC32 hash = new CRC32();

        for (String uuid : uids)
            hash.update(uuid.getBytes());

        return hash.getValue();
    }

    /**
     * Gets future that will be completed when current topology version becomes greater or equal to argument passed.
     *
     * @param awaitVer Topology version to await.
     * @return Future.
     */
    public IgniteInternalFuture<Long> topologyFuture(final long awaitVer) {
        long topVer = topologyVersion();

        if (topVer >= awaitVer)
            return new GridFinishedFuture<>(topVer);

        DiscoTopologyFuture fut = new DiscoTopologyFuture(ctx, awaitVer);

        fut.init();

        return fut;
    }

    /**
     * Gets discovery collection cache from SPI safely guarding against "floating" collections.
     *
     * @return Discovery collection cache.
     */
    public DiscoCache discoCache() {
        Snapshot cur = topSnap.get();

        assert cur != null;

        return cur.discoCache;
    }

    /**
     * Gets discovery collection cache from SPI safely guarding against "floating" collections.
     *
     * @return Discovery collection cache.
     */
    public DiscoCache discoCache(AffinityTopologyVersion topVer) {
        return discoCacheHist.get(topVer);
    }

    /** @return All non-daemon remote nodes in topology. */
    public Collection<ClusterNode> remoteNodes() {
        return discoCache().remoteNodes();
    }

    /** @return All non-daemon nodes in topology. */
    public Collection<ClusterNode> allNodes() {
        return discoCache().allNodes();
    }

    /** @return all alive server nodes is topology */
    public Collection<ClusterNode> aliveServerNodes() {
        return discoCache().aliveServerNodes();
    }

    /** @return Full topology size. */
    public int size() {
        return discoCache().allNodes().size();
    }

    /**
     * Gets all nodes for given topology version.
     *
     * @param topVer Topology version.
     * @return Collection of cache nodes.
     */
    public Collection<ClusterNode> nodes(long topVer) {
        return nodes(new AffinityTopologyVersion(topVer));
    }

    /**
     * Gets all nodes for given topology version.
     *
     * @param topVer Topology version.
     * @return Collection of cache nodes.
     */
    public Collection<ClusterNode> nodes(AffinityTopologyVersion topVer) {
        return resolveDiscoCache(CU.cacheId(null), topVer).allNodes();
    }

    /**
     * @param topVer Topology version.
     * @return All server nodes for given topology version.
     */
    public List<ClusterNode> serverNodes(AffinityTopologyVersion topVer) {
        return resolveDiscoCache(CU.cacheId(null), topVer).serverNodes();
    }

    /**
     * Gets node from history for given topology version.
     *
     * @param topVer Topology version.
     * @param id Node ID.
     * @return Node.
     */
    public ClusterNode node(AffinityTopologyVersion topVer, UUID id) {
        return resolveDiscoCache(CU.cacheId(null), topVer).node(id);
    }

    /**
     * Gets cache nodes for cache with given name.
     *
     * @param cacheName Cache name.
     * @param topVer Topology version.
     * @return Collection of cache nodes.
     */
    public Collection<ClusterNode> cacheNodes(@Nullable String cacheName, AffinityTopologyVersion topVer) {
        return resolveDiscoCache(CU.cacheId(cacheName), topVer).cacheNodes(cacheName);
    }

    /**
     * Gets cache nodes for cache with given ID.
     *
     * @param cacheId Cache ID.
     * @param topVer Topology version.
     * @return Collection of cache nodes.
     */
    public Collection<ClusterNode> cacheNodes(int cacheId, AffinityTopologyVersion topVer) {
        return resolveDiscoCache(cacheId, topVer).cacheNodes(cacheId);
    }

    /**
     * Gets all nodes with at least one cache configured.
     *
     * @param topVer Topology version.
     * @return Collection of cache nodes.
     */
    public Collection<ClusterNode> cacheNodes(AffinityTopologyVersion topVer) {
        return resolveDiscoCache(CU.cacheId(null), topVer).allNodesWithCaches();
    }

    /**
     * Gets cache remote nodes for cache with given name.
     *
     * @param topVer Topology version.
     * @return Collection of cache nodes.
     */
    public Collection<ClusterNode> remoteCacheNodes(AffinityTopologyVersion topVer) {
        return resolveDiscoCache(CU.cacheId(null), topVer).remoteNodesWithCaches();
    }

    /**
     * @param topVer Topology version (maximum allowed node order).
     * @return Oldest alive server nodes with at least one cache configured.
     */
    @Nullable public ClusterNode oldestAliveCacheServerNode(AffinityTopologyVersion topVer) {
        return resolveDiscoCache(CU.cacheId(null), topVer).oldestAliveServerNodeWithCache();
    }

    /**
     * Gets cache nodes for cache with given ID that participate in affinity calculation.
     *
     * @param grpId Cache group ID.
     * @param topVer Topology version.
     * @return Collection of cache affinity nodes.
     */
    public Collection<ClusterNode> cacheGroupAffinityNodes(int grpId, AffinityTopologyVersion topVer) {
        return resolveDiscoCache(grpId, topVer).cacheGroupAffinityNodes(grpId);
    }

    /**
     * Checks if node is a data node for the given cache.
     *
     * @param node Node to check.
     * @param cacheName Cache name.
     * @return {@code True} if node is a cache data node.
     */
    public boolean cacheAffinityNode(ClusterNode node, String cacheName) {
        CachePredicate pred = registeredCaches.get(cacheName);

        return pred != null && pred.dataNode(node);
    }

    /**
     * @param node Node to check.
     * @param cacheName Cache name.
     * @return {@code True} if node has near cache enabled.
     */
    public boolean cacheNearNode(ClusterNode node, String cacheName) {
        CachePredicate pred = registeredCaches.get(cacheName);

        return pred != null && pred.nearNode(node);
    }

    /**
     * @param node Node to check.
     * @param cacheName Cache name.
     * @return {@code True} if node has client cache (without near cache).
     */
    public boolean cacheClientNode(ClusterNode node, String cacheName) {
        CachePredicate pred = registeredCaches.get(cacheName);

        return pred != null && pred.clientNode(node);
    }

    /**
     * @param node Node to check.
     * @param cacheName Cache name.
     * @return If cache with the given name is accessible on the given node.
     */
    public boolean cacheNode(ClusterNode node, String cacheName) {
        CachePredicate pred = registeredCaches.get(cacheName);

        return pred != null && pred.cacheNode(node);
    }

    /**
     * @param node Node to check.
     * @return Public cache names accessible on the given node.
     */
    public Map<String, CacheConfiguration> nodePublicCaches(ClusterNode node) {
        Map<String, CacheConfiguration> caches = U.newHashMap(registeredCaches.size());

        for (DynamicCacheDescriptor cacheDesc : ctx.cache().cacheDescriptors()) {
            if (!cacheDesc.cacheType().userCache())
                continue;

            CachePredicate p = registeredCaches.get(cacheDesc.cacheName());

<<<<<<< HEAD
            if (p != null && p.cacheNode(node))
                caches.put(cacheDesc.cacheName(), cacheDesc.cacheConfiguration());
=======
            if (!CU.isSystemCache(cacheName) && !CU.isIgfsCache(ctx.config(), cacheName) &&
                pred != null && pred.cacheNode(node))
                caches.put(cacheName, pred.aff.cacheMode);
>>>>>>> 183aa80a
        }

        return caches;
    }

    /**
     * Checks if cache with given ID has at least one node with near cache enabled.
     *
     * @param cacheId Cache ID.
     * @param topVer Topology version.
     * @return {@code True} if cache with given name has at least one node with near cache enabled.
     */
    public boolean hasNearCache(int cacheId, AffinityTopologyVersion topVer) {
        return resolveDiscoCache(cacheId, topVer).hasNearCache(cacheId);
    }

    /**
     * Gets discovery cache for given topology version.
     *
     * @param grpId Cache group ID (participates in exception message).
     * @param topVer Topology version.
     * @return Discovery cache.
     */
    private DiscoCache resolveDiscoCache(int grpId, AffinityTopologyVersion topVer) {
        Snapshot snap = topSnap.get();

        DiscoCache cache = AffinityTopologyVersion.NONE.equals(topVer) || topVer.equals(snap.topVer) ?
            snap.discoCache : discoCacheHist.get(topVer);

        if (cache == null) {
            CacheGroupDescriptor desc = ctx.cache().cacheGroupDescriptors().get(grpId);

            throw new IgniteException("Failed to resolve nodes topology [" +
                "cacheGrp=" + (desc != null ? desc.cacheOrGroupName() : "N/A") +
                ", topVer=" + topVer +
                ", history=" + discoCacheHist.keySet() +
                ", snap=" + snap +
                ", locNode=" + ctx.discovery().localNode() + ']');
        }

        return cache;
    }

    /**
     * Gets topology by specified version from history storage.
     *
     * @param topVer Topology version.
     * @return Topology nodes or {@code null} if there are no nodes for passed in version.
     */
    @Nullable public Collection<ClusterNode> topology(long topVer) {
        if (!histSupported)
            throw new UnsupportedOperationException("Current discovery SPI does not support " +
                "topology snapshots history (consider using TCP discovery SPI).");

        Map<Long, Collection<ClusterNode>> snapshots = topHist;

        return snapshots.get(topVer);
    }

    /** @return All daemon nodes in topology. */
    public Collection<ClusterNode> daemonNodes() {
        return discoCache().daemonNodes();
    }

    /** @return Local node. */
    public ClusterNode localNode() {
        return locNode == null ? getSpi().getLocalNode() : locNode;
    }

    /**
     * @return Consistent ID.
     */
    public Object consistentId() {
        if (consistentId == null) {
            try {
                inject();
            }
            catch (IgniteCheckedException e) {
                throw new IgniteException("Failed to init consisten ID.", e);
            }

            consistentId = getSpi().consistentId();
        }

        return consistentId;
    }

    /** @return Topology version. */
    public long topologyVersion() {
        return topSnap.get().topVer.topologyVersion();
    }

    /**
     * @return Topology version.
     */
    public AffinityTopologyVersion topologyVersionEx() {
        return topSnap.get().topVer;
    }

    /** @return Event that represents a local node joined to topology. */
    public DiscoveryEvent localJoinEvent() {
        try {
            return locJoin.get().get1();
        }
        catch (IgniteCheckedException e) {
            throw new IgniteException(e);
        }
    }

    /**
     * @return Tuple that consists of a local join event and discovery cache at the join time.
     */
    public T2<DiscoveryEvent, DiscoCache> localJoin() {
        try {
            return locJoin.get();
        }
        catch (IgniteCheckedException e) {
            throw new IgniteException(e);
        }
    }

    /**
     * @param msg Custom message.
     * @throws IgniteCheckedException If failed.
     */
    public void sendCustomEvent(DiscoveryCustomMessage msg) throws IgniteCheckedException {
        try {
            getSpi().sendCustomEvent(new CustomMessageWrapper(msg));
        }
        catch (IgniteClientDisconnectedException e) {
            IgniteFuture<?> reconnectFut = ctx.cluster().clientReconnectFuture();

            throw new IgniteClientDisconnectedCheckedException(reconnectFut, e.getMessage());
        }
        catch (IgniteException e) {
            throw new IgniteCheckedException(e);
        }
    }

    /**
     * Gets first grid node start time, see {@link DiscoverySpi#getGridStartTime()}.
     *
     * @return Start time of the first grid node.
     */
    public long gridStartTime() {
        return getSpi().getGridStartTime();
    }

    /**
     * @param nodeId Node ID.
     * @param warning Warning message to be shown on all nodes.
     * @return Whether node is failed.
     */
    public boolean tryFailNode(UUID nodeId, @Nullable String warning) {
        if (!busyLock.enterBusy())
            return false;

        try {
            if (!getSpi().pingNode(nodeId)) {
                getSpi().failNode(nodeId, warning);

                return true;
            }

            return false;
        }
        finally {
            busyLock.leaveBusy();
        }
    }

    /**
     * @param nodeId Node ID to fail.
     * @param warning Warning message to be shown on all nodes.
     */
    public void failNode(UUID nodeId, @Nullable String warning) {
        if (!busyLock.enterBusy())
            return;

        try {
            getSpi().failNode(nodeId, warning);
        }
        finally {
            busyLock.leaveBusy();
        }
    }

    /**
     * @return {@code True} if local node client and discovery SPI supports reconnect.
     */
    public boolean reconnectSupported() {
        DiscoverySpi spi = getSpi();

        return ctx.discovery().localNode().isClient() && (spi instanceof TcpDiscoverySpi) &&
            !(((TcpDiscoverySpi) spi).isClientReconnectDisabled());
    }

    /**
     * Leave cluster and try to join again.
     *
     * @throws IgniteSpiException If failed.
     */
    public void reconnect() {
        assert reconnectSupported();

        DiscoverySpi discoverySpi = getSpi();

        ((TcpDiscoverySpi)discoverySpi).reconnect();
    }

    /**
     * Called from discovery thread.
     *
     * @param loc Local node.
     * @param topSnapshot Topology snapshot.
     * @return Newly created discovery cache.
     */
    @NotNull private DiscoCache createDiscoCache(ClusterNode loc, Collection<ClusterNode> topSnapshot) {
        HashSet<UUID> alives = U.newHashSet(topSnapshot.size());
        HashMap<UUID, ClusterNode> nodeMap = U.newHashMap(topSnapshot.size());

        ArrayList<ClusterNode> daemonNodes = new ArrayList<>(topSnapshot.size());
        ArrayList<ClusterNode> srvNodes = new ArrayList<>(topSnapshot.size());
        ArrayList<ClusterNode> rmtNodes = new ArrayList<>(topSnapshot.size());
        ArrayList<ClusterNode> allNodes = new ArrayList<>(topSnapshot.size());

        for (ClusterNode node : topSnapshot) {
            if (alive(node))
                alives.add(node.id());

            if (node.isDaemon())
                daemonNodes.add(node);
            else {
                allNodes.add(node);

                if (!node.isLocal())
                    rmtNodes.add(node);

                if (!CU.clientNode(node))
                    srvNodes.add(node);
            }

            nodeMap.put(node.id(), node);
        }

        assert !rmtNodes.contains(loc) : "Remote nodes collection shouldn't contain local node" +
            " [rmtNodes=" + rmtNodes + ", loc=" + loc + ']';

        Map<Integer, List<ClusterNode>> allCacheNodes = U.newHashMap(allNodes.size());
        Map<Integer, List<ClusterNode>> cacheGrpAffNodes = U.newHashMap(allNodes.size());

        Set<ClusterNode> allNodesWithCaches = new TreeSet<>(GridNodeOrderComparator.INSTANCE);
        Set<ClusterNode> rmtNodesWithCaches = new TreeSet<>(GridNodeOrderComparator.INSTANCE);
        Set<ClusterNode> srvNodesWithCaches = new TreeSet<>(GridNodeOrderComparator.INSTANCE);

        Set<Integer> nearEnabledCaches = new HashSet<>();

        for (ClusterNode node : allNodes) {
            assert node.order() != 0 : "Invalid node order [locNode=" + loc + ", node=" + node + ']';
            assert !node.isDaemon();

            for (Map.Entry<Integer, CacheGroupAffinity> e : registeredCacheGrps.entrySet()) {
                CacheGroupAffinity grpAff = e.getValue();
                Integer grpId = e.getKey();

                if (CU.affinityNode(node, grpAff.cacheFilter)) {
                    List<ClusterNode> nodes = cacheGrpAffNodes.get(grpId);

                    if (nodes == null)
                        cacheGrpAffNodes.put(grpId, nodes = new ArrayList<>());

                    nodes.add(node);
                }
            }

            for (Map.Entry<String, CachePredicate> entry : registeredCaches.entrySet()) {
                String cacheName = entry.getKey();
                CachePredicate filter = entry.getValue();

                if (filter.cacheNode(node)) {
                    allNodesWithCaches.add(node);

                    if(!CU.clientNode(node))
                        srvNodesWithCaches.add(node);

                    if (!node.isLocal())
                        rmtNodesWithCaches.add(node);

                    addToMap(allCacheNodes, cacheName, node);

                    if (filter.nearNode(node))
                        nearEnabledCaches.add(CU.cacheId(cacheName));
                }
            }
        }

        return new DiscoCache(
            loc,
            Collections.unmodifiableList(rmtNodes),
            Collections.unmodifiableList(allNodes),
            Collections.unmodifiableList(srvNodes),
            Collections.unmodifiableList(daemonNodes),
            U.sealList(srvNodesWithCaches),
            U.sealList(allNodesWithCaches),
            U.sealList(rmtNodesWithCaches),
            Collections.unmodifiableMap(allCacheNodes),
            Collections.unmodifiableMap(cacheGrpAffNodes),
            Collections.unmodifiableMap(nodeMap),
            Collections.unmodifiableSet(nearEnabledCaches),
            alives);
    }

    /**
     * Adds node to map.
     *
     * @param cacheMap Map to add to.
     * @param cacheName Cache name.
     * @param rich Node to add
     */
    private void addToMap(Map<Integer, List<ClusterNode>> cacheMap, String cacheName, ClusterNode rich) {
        List<ClusterNode> cacheNodes = cacheMap.get(CU.cacheId(cacheName));

        if (cacheNodes == null) {
            cacheNodes = new ArrayList<>();

            cacheMap.put(CU.cacheId(cacheName), cacheNodes);
        }

        cacheNodes.add(rich);
    }

    /**
     * Updates topology version if current version is smaller than updated.
     *
     * @param updated Updated topology version.
     * @param discoCache Discovery cache.
     * @return {@code True} if topology was updated.
     */
    private boolean updateTopologyVersionIfGreater(AffinityTopologyVersion updated, DiscoCache discoCache) {
        while (true) {
            Snapshot cur = topSnap.get();

            if (updated.compareTo(cur.topVer) >= 0) {
                if (topSnap.compareAndSet(cur, new Snapshot(updated, discoCache)))
                    return true;
            }
            else
                return false;
        }
    }

    /** Stops local node. */
    private void stopNode() {
        new Thread(
            new Runnable() {
                @Override public void run() {
                    ctx.markSegmented();

                    G.stop(ctx.igniteInstanceName(), true);
                }
            }
        ).start();
    }

    /** Restarts JVM. */
    private void restartJvm() {
        new Thread(
            new Runnable() {
                @Override public void run() {
                    ctx.markSegmented();

                    G.restart(true);
                }
            }
        ).start();
    }

    /** Worker for network segment checks. */
    private class SegmentCheckWorker extends GridWorker {
        /** */
        private final BlockingQueue<Object> queue = new LinkedBlockingQueue<>();

        /**
         *
         */
        private SegmentCheckWorker() {
            super(ctx.igniteInstanceName(), "disco-net-seg-chk-worker", GridDiscoveryManager.this.log);

            assert hasRslvrs;
            assert segChkFreq > 0;
        }

        /**
         *
         */
        public void scheduleSegmentCheck() {
            queue.add(new Object());
        }

        /** {@inheritDoc} */
        @SuppressWarnings("StatementWithEmptyBody")
        @Override protected void body() throws InterruptedException {
            long lastChk = 0;

            while (!isCancelled()) {
                Object req = queue.poll(2000, MILLISECONDS);

                long now = U.currentTimeMillis();

                // Check frequency if segment check has not been requested.
                if (req == null && (segChkFreq == 0 || lastChk + segChkFreq >= now)) {
                    if (log.isDebugEnabled())
                        log.debug("Skipping segment check as it has not been requested and it is not time to check.");

                    continue;
                }

                // We should always check segment if it has been explicitly
                // requested (on any node failure or leave).
                assert req != null || lastChk + segChkFreq < now;

                // Drain queue.
                while (queue.poll() != null) {
                    // No-op.
                }

                if (lastSegChkRes.get()) {
                    boolean segValid = ctx.segmentation().isValidSegment();

                    lastChk = now;

                    if (!segValid) {
                        List<ClusterNode> empty = Collections.emptyList();

                        ClusterNode node = getSpi().getLocalNode();

                        discoWrk.addEvent(EVT_NODE_SEGMENTED,
                            AffinityTopologyVersion.NONE,
                            node,
                            createDiscoCache(node, empty),
                            empty,
                            null);

                        lastSegChkRes.set(false);
                    }

                    if (log.isDebugEnabled())
                        log.debug("Segment has been checked [requested=" + (req != null) + ", valid=" + segValid + ']');
                }
            }
        }

        /** {@inheritDoc} */
        @Override public String toString() {
            return S.toString(SegmentCheckWorker.class, this);
        }
    }

    /** Worker for discovery events. */
    private class DiscoveryWorker extends GridWorker {
        /** Event queue. */
        private final BlockingQueue<GridTuple6<Integer, AffinityTopologyVersion, ClusterNode,
            DiscoCache, Collection<ClusterNode>, DiscoveryCustomMessage>> evts = new LinkedBlockingQueue<>();

        /** Node segmented event fired flag. */
        private boolean nodeSegFired;

        /**
         *
         */
        private DiscoveryWorker() {
            super(ctx.igniteInstanceName(), "disco-event-worker", GridDiscoveryManager.this.log);
        }

        /**
         * Method is called when any discovery event occurs.
         *
         * @param type Discovery event type. See {@link DiscoveryEvent} for more details.
         * @param topVer Topology version.
         * @param node Remote node this event is connected with.
         * @param discoCache Discovery cache.
         * @param topSnapshot Topology snapshot.
         */
        @SuppressWarnings("RedundantTypeArguments")
        private void recordEvent(int type, long topVer, ClusterNode node, DiscoCache discoCache, Collection<ClusterNode> topSnapshot) {
            assert node != null;

            if (ctx.event().isRecordable(type)) {
                DiscoveryEvent evt = new DiscoveryEvent();

                evt.node(ctx.discovery().localNode());
                evt.eventNode(node);
                evt.type(type);
                evt.topologySnapshot(topVer, U.<ClusterNode, ClusterNode>arrayList(topSnapshot, FILTER_DAEMON));

                if (type == EVT_NODE_METRICS_UPDATED)
                    evt.message("Metrics were updated: " + node);

                else if (type == EVT_NODE_JOINED)
                    evt.message("Node joined: " + node);

                else if (type == EVT_NODE_LEFT)
                    evt.message("Node left: " + node);

                else if (type == EVT_NODE_FAILED)
                    evt.message("Node failed: " + node);

                else if (type == EVT_NODE_SEGMENTED)
                    evt.message("Node segmented: " + node);

                else if (type == EVT_CLIENT_NODE_DISCONNECTED)
                    evt.message("Client node disconnected: " + node);

                else if (type == EVT_CLIENT_NODE_RECONNECTED)
                    evt.message("Client node reconnected: " + node);

                else
                    assert false;

                ctx.event().record(evt, discoCache);
            }
        }

        /**
         * @param type Event type.
         * @param topVer Topology version.
         * @param node Node.
         * @param discoCache Discovery cache.
         * @param topSnapshot Topology snapshot.
         * @param data Custom message.
         */
        void addEvent(
            int type,
            AffinityTopologyVersion topVer,
            ClusterNode node,
            DiscoCache discoCache,
            Collection<ClusterNode> topSnapshot,
            @Nullable DiscoveryCustomMessage data
        ) {
            assert node != null : data;

            evts.add(new GridTuple6<>(type, topVer, node, discoCache, topSnapshot, data));
        }

        /** {@inheritDoc} */
        @Override protected void body() throws InterruptedException {
            while (!isCancelled()) {
                try {
                    body0();
                }
                catch (InterruptedException e) {
                    throw e;
                }
                catch (Throwable t) {
                    U.error(log, "Unexpected exception in discovery worker thread (ignored).", t);

                    if (t instanceof Error)
                        throw (Error)t;
                }
            }
        }

        /** @throws InterruptedException If interrupted. */
        @SuppressWarnings("DuplicateCondition")
        private void body0() throws InterruptedException {
            GridTuple6<Integer, AffinityTopologyVersion, ClusterNode, DiscoCache, Collection<ClusterNode>,
                DiscoveryCustomMessage> evt = evts.take();

            int type = evt.get1();

            AffinityTopologyVersion topVer = evt.get2();

            ClusterNode node = evt.get3();

            boolean isDaemon = node.isDaemon();

            boolean segmented = false;

            switch (type) {
                case EVT_NODE_JOINED: {
                    assert !discoOrdered || topVer.topologyVersion() == node.order() : "Invalid topology version [topVer=" + topVer +
                        ", node=" + node + ']';

                    try {
                        checkAttributes(F.asList(node));
                    }
                    catch (IgniteCheckedException e) {
                        U.warn(log, e.getMessage()); // We a have well-formed attribute warning here.
                    }

                    if (!isDaemon) {
                        if (!isLocDaemon) {
                            if (log.isInfoEnabled())
                                log.info("Added new node to topology: " + node);

                            ackTopology(topVer.topologyVersion(), true);
                        }
                        else if (log.isDebugEnabled())
                            log.debug("Added new node to topology: " + node);
                    }
                    else if (log.isDebugEnabled())
                        log.debug("Added new daemon node to topology: " + node);

                    break;
                }

                case EVT_NODE_LEFT: {
                    // Check only if resolvers were configured.
                    if (hasRslvrs)
                        segChkWrk.scheduleSegmentCheck();

                    if (!isDaemon) {
                        if (!isLocDaemon) {
                            if (log.isInfoEnabled())
                                log.info("Node left topology: " + node);

                            ackTopology(topVer.topologyVersion(), true);
                        }
                        else if (log.isDebugEnabled())
                            log.debug("Node left topology: " + node);
                    }
                    else if (log.isDebugEnabled())
                        log.debug("Daemon node left topology: " + node);

                    break;
                }

                case EVT_CLIENT_NODE_DISCONNECTED: {
                    // No-op.

                    break;
                }

                case EVT_CLIENT_NODE_RECONNECTED: {
                    if (log.isInfoEnabled())
                        log.info("Client node reconnected to topology: " + node);

                    if (!isLocDaemon)
                        ackTopology(topVer.topologyVersion(), true);

                    break;
                }

                case EVT_NODE_FAILED: {
                    // Check only if resolvers were configured.
                    if (hasRslvrs)
                        segChkWrk.scheduleSegmentCheck();

                    if (!isDaemon) {
                        if (!isLocDaemon) {
                            U.warn(log, "Node FAILED: " + node);

                            ackTopology(topVer.topologyVersion(), true);
                        }
                        else if (log.isDebugEnabled())
                            log.debug("Node FAILED: " + node);
                    }
                    else if (log.isDebugEnabled())
                        log.debug("Daemon node FAILED: " + node);

                    break;
                }

                case EVT_NODE_SEGMENTED: {
                    assert F.eqNodes(localNode(), node);

                    if (nodeSegFired) {
                        if (log.isDebugEnabled()) {
                            log.debug("Ignored node segmented event [type=EVT_NODE_SEGMENTED, " +
                                "node=" + node + ']');
                        }

                        return;
                    }

                    // Ignore all further EVT_NODE_SEGMENTED events
                    // until EVT_NODE_RECONNECTED is fired.
                    nodeSegFired = true;

                    lastLoggedTop.set(0);

                    segmented = true;

                    if (!isLocDaemon)
                        U.warn(log, "Local node SEGMENTED: " + node);
                    else if (log.isDebugEnabled())
                        log.debug("Local node SEGMENTED: " + node);

                    break;
                }

                case DiscoveryCustomEvent.EVT_DISCOVERY_CUSTOM_EVT: {
                    if (ctx.event().isRecordable(DiscoveryCustomEvent.EVT_DISCOVERY_CUSTOM_EVT)) {
                        DiscoveryCustomEvent customEvt = new DiscoveryCustomEvent();

                        customEvt.node(ctx.discovery().localNode());
                        customEvt.eventNode(node);
                        customEvt.type(type);
                        customEvt.topologySnapshot(topVer.topologyVersion(), evt.get5());
                        customEvt.affinityTopologyVersion(topVer);
                        customEvt.customMessage(evt.get6());

                        ctx.event().record(customEvt, evt.get4());
                    }

                    return;
                }

                // Don't log metric update to avoid flooding the log.
                case EVT_NODE_METRICS_UPDATED:
                    break;

                default:
                    assert false : "Invalid discovery event: " + type;
            }

            recordEvent(type, topVer.topologyVersion(), node, evt.get4(), evt.get5());

            if (segmented)
                onSegmentation();
        }

        /**
         *
         */
        private void onSegmentation() {
            SegmentationPolicy segPlc = ctx.config().getSegmentationPolicy();

            // Always disconnect first.
            try {
                getSpi().disconnect();
            }
            catch (IgniteSpiException e) {
                U.error(log, "Failed to disconnect discovery SPI.", e);
            }

            switch (segPlc) {
                case RESTART_JVM:
                    U.warn(log, "Restarting JVM according to configured segmentation policy.");

                    restartJvm();

                    break;

                case STOP:
                    U.warn(log, "Stopping local node according to configured segmentation policy.");

                    stopNode();

                    break;

                default:
                    assert segPlc == NOOP : "Unsupported segmentation policy value: " + segPlc;
            }
        }

        /** {@inheritDoc} */
        @Override public String toString() {
            return S.toString(DiscoveryWorker.class, this);
        }
    }

    /**
     *
     */
    private class MetricsUpdater implements Runnable {
        /** */
        private long prevGcTime = -1;

        /** */
        private long prevCpuTime = -1;

        /** {@inheritDoc} */
        @Override public void run() {
            gcCpuLoad = getGcCpuLoad();
            cpuLoad = getCpuLoad();
        }

        /**
         * @return GC CPU load.
         */
        private double getGcCpuLoad() {
            long gcTime = 0;

            for (GarbageCollectorMXBean bean : gc) {
                long colTime = bean.getCollectionTime();

                if (colTime > 0)
                    gcTime += colTime;
            }

            gcTime /= metrics.getAvailableProcessors();

            double gc = 0;

            if (prevGcTime > 0) {
                long gcTimeDiff = gcTime - prevGcTime;

                gc = (double)gcTimeDiff / METRICS_UPDATE_FREQ;
            }

            prevGcTime = gcTime;

            return gc;
        }

        /**
         * @return CPU load.
         */
        private double getCpuLoad() {
            long cpuTime;

            try {
                cpuTime = U.<Long>property(os, "processCpuTime");
            }
            catch (IgniteException ignored) {
                return -1;
            }

            // Method reports time in nanoseconds across all processors.
            cpuTime /= 1000000 * metrics.getAvailableProcessors();

            double cpu = 0;

            if (prevCpuTime > 0) {
                long cpuTimeDiff = cpuTime - prevCpuTime;

                // CPU load could go higher than 100% because calculating of cpuTimeDiff also takes some time.
                cpu = Math.min(1.0, (double)cpuTimeDiff / METRICS_UPDATE_FREQ);
            }

            prevCpuTime = cpuTime;

            return cpu;
        }

        /** {@inheritDoc} */
        @Override public String toString() {
            return S.toString(MetricsUpdater.class, this, super.toString());
        }
    }

    /** Discovery topology future. */
    private static class DiscoTopologyFuture extends GridFutureAdapter<Long> implements GridLocalEventListener {
        /** */
        private GridKernalContext ctx;

        /** Topology await version. */
        private long awaitVer;

        /**
         * @param ctx Context.
         * @param awaitVer Await version.
         */
        private DiscoTopologyFuture(GridKernalContext ctx, long awaitVer) {
            this.ctx = ctx;
            this.awaitVer = awaitVer;
        }

        /** Initializes future. */
        private void init() {
            ctx.event().addLocalEventListener(this, EVT_NODE_JOINED, EVT_NODE_LEFT, EVT_NODE_FAILED);

            // Close potential window.
            long topVer = ctx.discovery().topologyVersion();

            if (topVer >= awaitVer)
                onDone(topVer);
        }

        /** {@inheritDoc} */
        @Override public boolean onDone(@Nullable Long res, @Nullable Throwable err) {
            if (super.onDone(res, err)) {
                ctx.event().removeLocalEventListener(this, EVT_NODE_JOINED, EVT_NODE_LEFT, EVT_NODE_FAILED);

                return true;
            }

            return false;
        }

        /** {@inheritDoc} */
        @Override public void onEvent(Event evt) {
            assert evt.type() == EVT_NODE_JOINED || evt.type() == EVT_NODE_LEFT || evt.type() == EVT_NODE_FAILED;

            DiscoveryEvent discoEvt = (DiscoveryEvent)evt;

            if (discoEvt.topologyVersion() >= awaitVer)
                onDone(discoEvt.topologyVersion());
        }
    }

    /**
     *
     */
    private static class Snapshot {
        /** */
        private final AffinityTopologyVersion topVer;

        /** */
        @GridToStringExclude
        private final DiscoCache discoCache;

        /**
         * @param topVer Topology version.
         * @param discoCache Disco cache.
         */
        private Snapshot(AffinityTopologyVersion topVer, DiscoCache discoCache) {
            this.topVer = topVer;
            this.discoCache = discoCache;
        }

        /** {@inheritDoc} */
        @Override public String toString() {
            return S.toString(Snapshot.class, this);
        }
    }

    /**
     *
     */
    private static class CacheGroupAffinity {
        /** */
        private final String name;

        /** Nodes filter. */
        private final IgnitePredicate<ClusterNode> cacheFilter;

        /** Cache mode. */
        private final CacheMode cacheMode;

        /**
         * @param name Name.
         * @param cacheFilter Node filter.
         * @param cacheMode Cache mode.
         */
        CacheGroupAffinity(
            String name,
            IgnitePredicate<ClusterNode> cacheFilter,
            CacheMode cacheMode) {
            this.name = name;
            this.cacheFilter = cacheFilter;
            this.cacheMode = cacheMode;
        }

        /** {@inheritDoc} */
        @Override public String toString() {
            return "CacheGroupAffinity [name=" + name + ']';
        }
    }

    /**
     * Cache predicate.
     */
    private static class CachePredicate {
        /** Cache filter. */
        private final CacheGroupAffinity aff;

        /** If near cache is enabled on data nodes. */
        private final boolean nearEnabled;

        /** Collection of client near nodes. */
        private final ConcurrentHashMap<UUID, Boolean> clientNodes;

        /**
         * @param aff Cache group affinity.
         * @param nearEnabled Near enabled flag.
         */
        private CachePredicate(CacheGroupAffinity aff, boolean nearEnabled) {
            assert aff != null;

            this.aff = aff;
            this.nearEnabled = nearEnabled;

            clientNodes = new ConcurrentHashMap<>();
        }

        /**
         * @param nodeId Near node ID to add.
         * @param nearEnabled Near enabled flag.
         * @return {@code True} if new node ID was added.
         */
        public boolean addClientNode(UUID nodeId, boolean nearEnabled) {
            assert nodeId != null;

            Boolean old = clientNodes.putIfAbsent(nodeId, nearEnabled);

            return old == null;
        }

        /**
         * @param leftNodeId Left node ID.
         * @return {@code True} if existing node ID was removed.
         */
        public boolean onNodeLeft(UUID leftNodeId) {
            assert leftNodeId != null;

            Boolean old = clientNodes.remove(leftNodeId);

            return old != null;
        }

        /**
         * @param node Node to check.
         * @return {@code True} if this node is a data node for given cache.
         */
        public boolean dataNode(ClusterNode node) {
            return CU.affinityNode(node, aff.cacheFilter);
        }

        /**
         * @param node Node to check.
         * @return {@code True} if cache is accessible on the given node.
         */
        public boolean cacheNode(ClusterNode node) {
            return !node.isDaemon() && (CU.affinityNode(node, aff.cacheFilter) || clientNodes.containsKey(node.id()));
        }

        /**
         * @param node Node to check.
         * @return {@code True} if near cache is present on the given nodes.
         */
        public boolean nearNode(ClusterNode node) {
            if (CU.affinityNode(node, aff.cacheFilter))
                return nearEnabled;

            Boolean near = clientNodes.get(node.id());

            return near != null && near;
        }

        /**
         * @param node Node to check.
         * @return {@code True} if client cache is present on the given nodes.
         */
        public boolean clientNode(ClusterNode node) {
            if (node.isDaemon())
                return false;

            Boolean near = clientNodes.get(node.id());

            return near != null && !near;
        }
    }
}<|MERGE_RESOLUTION|>--- conflicted
+++ resolved
@@ -71,6 +71,7 @@
 import org.apache.ignite.internal.managers.eventstorage.GridLocalEventListener;
 import org.apache.ignite.internal.processors.affinity.AffinityTopologyVersion;
 import org.apache.ignite.internal.processors.cache.CacheGroupDescriptor;
+import org.apache.ignite.internal.processors.cache.DynamicCacheDescriptor;
 import org.apache.ignite.internal.processors.cache.GridCacheAdapter;
 import org.apache.ignite.internal.processors.jobmetrics.GridJobMetrics;
 import org.apache.ignite.internal.processors.security.SecurityContext;
@@ -325,9 +326,6 @@
     }
 
     /**
-<<<<<<< HEAD
-     * Called from discovery thread. Adds dynamic cache filter.
-=======
      *
      */
     public void onLocalNodeJoin() {
@@ -357,8 +355,7 @@
     }
 
     /**
-     * Adds dynamic cache filter.
->>>>>>> 183aa80a
+     * Called from discovery thread. Adds dynamic cache filter.
      *
      * @param grpId Cache group ID.
      * @param cacheName Cache name.
@@ -1849,20 +1846,14 @@
     public Map<String, CacheConfiguration> nodePublicCaches(ClusterNode node) {
         Map<String, CacheConfiguration> caches = U.newHashMap(registeredCaches.size());
 
-        for (DynamicCacheDescriptor cacheDesc : ctx.cache().cacheDescriptors()) {
+        for (DynamicCacheDescriptor cacheDesc : ctx.cache().cacheDescriptors().values()) {
             if (!cacheDesc.cacheType().userCache())
                 continue;
 
             CachePredicate p = registeredCaches.get(cacheDesc.cacheName());
 
-<<<<<<< HEAD
             if (p != null && p.cacheNode(node))
                 caches.put(cacheDesc.cacheName(), cacheDesc.cacheConfiguration());
-=======
-            if (!CU.isSystemCache(cacheName) && !CU.isIgfsCache(ctx.config(), cacheName) &&
-                pred != null && pred.cacheNode(node))
-                caches.put(cacheName, pred.aff.cacheMode);
->>>>>>> 183aa80a
         }
 
         return caches;
