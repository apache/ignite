/*
 * Licensed to the Apache Software Foundation (ASF) under one or more
 * contributor license agreements.  See the NOTICE file distributed with
 * this work for additional information regarding copyright ownership.
 * The ASF licenses this file to You under the Apache License, Version 2.0
 * (the "License"); you may not use this file except in compliance with
 * the License.  You may obtain a copy of the License at
 *
 *      http://www.apache.org/licenses/LICENSE-2.0
 *
 * Unless required by applicable law or agreed to in writing, software
 * distributed under the License is distributed on an "AS IS" BASIS,
 * WITHOUT WARRANTIES OR CONDITIONS OF ANY KIND, either express or implied.
 * See the License for the specific language governing permissions and
 * limitations under the License.
 */

package org.apache.ignite.internal.managers.discovery;

import java.io.Externalizable;
import java.io.Serializable;
import java.lang.management.GarbageCollectorMXBean;
import java.lang.management.ManagementFactory;
import java.lang.management.MemoryMXBean;
import java.lang.management.MemoryUsage;
import java.lang.management.OperatingSystemMXBean;
import java.lang.management.RuntimeMXBean;
import java.lang.management.ThreadMXBean;
import java.util.ArrayDeque;
import java.util.ArrayList;
import java.util.Collection;
import java.util.Collections;
import java.util.HashMap;
import java.util.HashSet;
import java.util.Iterator;
import java.util.List;
import java.util.Map;
import java.util.Set;
import java.util.TreeSet;
import java.util.UUID;
import java.util.concurrent.BlockingQueue;
import java.util.concurrent.ConcurrentHashMap;
import java.util.concurrent.ConcurrentMap;
import java.util.concurrent.CopyOnWriteArrayList;
import java.util.concurrent.CountDownLatch;
import java.util.concurrent.LinkedBlockingQueue;
import java.util.concurrent.atomic.AtomicBoolean;
import java.util.concurrent.atomic.AtomicLong;
import java.util.concurrent.atomic.AtomicReference;
import java.util.zip.CRC32;
import org.apache.ignite.IgniteCheckedException;
import org.apache.ignite.IgniteClientDisconnectedException;
import org.apache.ignite.IgniteException;
import org.apache.ignite.IgniteInterruptedException;
import org.apache.ignite.cache.CacheMetrics;
import org.apache.ignite.cache.CacheMode;
import org.apache.ignite.cluster.ClusterMetrics;
import org.apache.ignite.cluster.ClusterNode;
import org.apache.ignite.events.DiscoveryEvent;
import org.apache.ignite.events.Event;
import org.apache.ignite.internal.ClusterMetricsSnapshot;
import org.apache.ignite.internal.GridComponent;
import org.apache.ignite.internal.GridKernalContext;
import org.apache.ignite.internal.GridNodeOrderComparator;
import org.apache.ignite.internal.IgniteClientDisconnectedCheckedException;
import org.apache.ignite.internal.IgniteInternalFuture;
import org.apache.ignite.internal.IgniteKernal;
import org.apache.ignite.internal.IgniteNodeAttributes;
import org.apache.ignite.internal.events.DiscoveryCustomEvent;
import org.apache.ignite.internal.managers.GridManagerAdapter;
import org.apache.ignite.internal.managers.communication.GridIoManager;
import org.apache.ignite.internal.managers.eventstorage.GridLocalEventListener;
import org.apache.ignite.internal.processors.affinity.AffinityTopologyVersion;
import org.apache.ignite.internal.processors.cache.CacheAffinitySharedManager;
import org.apache.ignite.internal.processors.cache.DynamicCacheDescriptor;
import org.apache.ignite.internal.processors.cache.GridCacheAdapter;
import org.apache.ignite.internal.processors.jobmetrics.GridJobMetrics;
import org.apache.ignite.internal.processors.security.SecurityContext;
import org.apache.ignite.internal.processors.service.GridServiceProcessor;
import org.apache.ignite.internal.processors.timeout.GridTimeoutProcessor;
import org.apache.ignite.internal.util.GridBoundedConcurrentLinkedHashMap;
import org.apache.ignite.internal.util.GridSpinBusyLock;
import org.apache.ignite.internal.util.future.GridFinishedFuture;
import org.apache.ignite.internal.util.future.GridFutureAdapter;
import org.apache.ignite.internal.util.lang.GridTuple6;
import org.apache.ignite.internal.util.tostring.GridToStringExclude;
import org.apache.ignite.internal.util.typedef.CI1;
import org.apache.ignite.internal.util.typedef.F;
import org.apache.ignite.internal.util.typedef.G;
import org.apache.ignite.internal.util.typedef.P1;
import org.apache.ignite.internal.util.typedef.T2;
import org.apache.ignite.internal.util.typedef.internal.CU;
import org.apache.ignite.internal.util.typedef.internal.LT;
import org.apache.ignite.internal.util.typedef.internal.S;
import org.apache.ignite.internal.util.typedef.internal.U;
import org.apache.ignite.internal.util.worker.GridWorker;
import org.apache.ignite.lang.IgniteFuture;
import org.apache.ignite.lang.IgnitePredicate;
import org.apache.ignite.lang.IgniteUuid;
import org.apache.ignite.plugin.security.SecurityCredentials;
import org.apache.ignite.plugin.segmentation.SegmentationPolicy;
import org.apache.ignite.spi.IgniteSpiException;
import org.apache.ignite.spi.discovery.DiscoveryMetricsProvider;
import org.apache.ignite.spi.discovery.DiscoverySpi;
import org.apache.ignite.spi.discovery.DiscoverySpiCustomMessage;
import org.apache.ignite.spi.discovery.DiscoverySpiDataExchange;
import org.apache.ignite.spi.discovery.DiscoverySpiHistorySupport;
import org.apache.ignite.spi.discovery.DiscoverySpiListener;
import org.apache.ignite.spi.discovery.DiscoverySpiNodeAuthenticator;
import org.apache.ignite.spi.discovery.DiscoverySpiOrderSupport;
import org.apache.ignite.spi.discovery.tcp.TcpDiscoverySpi;
import org.apache.ignite.thread.IgniteThread;
import org.jetbrains.annotations.NotNull;
import org.jetbrains.annotations.Nullable;
import org.jsr166.ConcurrentHashMap8;

import static java.util.concurrent.TimeUnit.MILLISECONDS;
import static org.apache.ignite.IgniteSystemProperties.IGNITE_BINARY_MARSHALLER_USE_STRING_SERIALIZATION_VER_2;
import static org.apache.ignite.IgniteSystemProperties.IGNITE_DISCOVERY_HISTORY_SIZE;
import static org.apache.ignite.IgniteSystemProperties.IGNITE_OPTIMIZED_MARSHALLER_USE_DEFAULT_SUID;
import static org.apache.ignite.IgniteSystemProperties.IGNITE_SECURITY_COMPATIBILITY_MODE;
import static org.apache.ignite.IgniteSystemProperties.IGNITE_SERVICES_COMPATIBILITY_MODE;
import static org.apache.ignite.IgniteSystemProperties.getInteger;
import static org.apache.ignite.events.EventType.EVT_CLIENT_NODE_DISCONNECTED;
import static org.apache.ignite.events.EventType.EVT_CLIENT_NODE_RECONNECTED;
import static org.apache.ignite.events.EventType.EVT_NODE_FAILED;
import static org.apache.ignite.events.EventType.EVT_NODE_JOINED;
import static org.apache.ignite.events.EventType.EVT_NODE_LEFT;
import static org.apache.ignite.events.EventType.EVT_NODE_METRICS_UPDATED;
import static org.apache.ignite.events.EventType.EVT_NODE_SEGMENTED;
import static org.apache.ignite.internal.IgniteNodeAttributes.ATTR_DEPLOYMENT_MODE;
import static org.apache.ignite.internal.IgniteNodeAttributes.ATTR_LATE_AFFINITY_ASSIGNMENT;
import static org.apache.ignite.internal.IgniteNodeAttributes.ATTR_MACS;
import static org.apache.ignite.internal.IgniteNodeAttributes.ATTR_MARSHALLER_USE_BINARY_STRING_SER_VER_2;
import static org.apache.ignite.internal.IgniteNodeAttributes.ATTR_MARSHALLER_USE_DFLT_SUID;
import static org.apache.ignite.internal.IgniteNodeAttributes.ATTR_PEER_CLASSLOADING;
import static org.apache.ignite.internal.IgniteNodeAttributes.ATTR_SECURITY_COMPATIBILITY_MODE;
import static org.apache.ignite.internal.IgniteNodeAttributes.ATTR_SERVICES_COMPATIBILITY_MODE;
import static org.apache.ignite.internal.IgniteNodeAttributes.ATTR_USER_NAME;
import static org.apache.ignite.internal.IgniteVersionUtils.VER;
import static org.apache.ignite.internal.processors.security.SecurityUtils.isSecurityCompatibilityMode;
import static org.apache.ignite.internal.processors.security.SecurityUtils.isServiceSecuritySupported;
import static org.apache.ignite.plugin.segmentation.SegmentationPolicy.NOOP;

/**
 * Discovery SPI manager.
 */
public class GridDiscoveryManager extends GridManagerAdapter<DiscoverySpi> {
    /** Fake key for {@code null}-named caches. Used inside {@link DiscoCache}. */
    private static final String NULL_CACHE_NAME = UUID.randomUUID().toString();

    /** Metrics update frequency. */
    private static final long METRICS_UPDATE_FREQ = 3000;

    /** */
    private static final MemoryMXBean mem = ManagementFactory.getMemoryMXBean();

    /** */
    private static final OperatingSystemMXBean os = ManagementFactory.getOperatingSystemMXBean();

    /** */
    private static final RuntimeMXBean rt = ManagementFactory.getRuntimeMXBean();

    /** */
    private static final ThreadMXBean threads = ManagementFactory.getThreadMXBean();

    /** */
    private static final Collection<GarbageCollectorMXBean> gc = ManagementFactory.getGarbageCollectorMXBeans();

    /** */
    private static final String PREFIX = "Topology snapshot";

    /** Discovery cached history size. */
    static final int DISCOVERY_HISTORY_SIZE = getInteger(IGNITE_DISCOVERY_HISTORY_SIZE, 500);

    /** Predicate filtering out daemon nodes. */
    private static final IgnitePredicate<ClusterNode> FILTER_DAEMON = new P1<ClusterNode>() {
        @Override public boolean apply(ClusterNode n) {
            return !n.isDaemon();
        }
    };

    /** Predicate filtering client nodes. */
    private static final IgnitePredicate<ClusterNode> FILTER_CLI = new P1<ClusterNode>() {
        @Override public boolean apply(ClusterNode n) {
            return CU.clientNode(n);
        }
    };

    /** Discovery event worker. */
    private final DiscoveryWorker discoWrk = new DiscoveryWorker();

    /** Network segment check worker. */
    private SegmentCheckWorker segChkWrk;

    /** Network segment check thread. */
    private IgniteThread segChkThread;

    /** Last logged topology. */
    private final AtomicLong lastLoggedTop = new AtomicLong();

    /** Local node. */
    private ClusterNode locNode;

    /** Local node daemon flag. */
    private boolean isLocDaemon;

    /** {@code True} if resolvers were configured and network segment check is enabled. */
    private boolean hasRslvrs;

    /** Last segment check result. */
    private final AtomicBoolean lastSegChkRes = new AtomicBoolean(true);

    /** Topology cache history. */
    private final GridBoundedConcurrentLinkedHashMap<AffinityTopologyVersion, DiscoCache> discoCacheHist =
        new GridBoundedConcurrentLinkedHashMap<>(DISCOVERY_HISTORY_SIZE);

    /** Topology snapshots history. */
    private volatile Map<Long, Collection<ClusterNode>> topHist = new HashMap<>();

    /** Topology version. */
    private final AtomicReference<Snapshot> topSnap =
        new AtomicReference<>(new Snapshot(AffinityTopologyVersion.ZERO, null));

    /** Minor topology version. */
    private int minorTopVer;

    /** Order supported flag. */
    private boolean discoOrdered;

    /** Topology snapshots history supported flag. */
    private boolean histSupported;

    /** Configured network segment check frequency. */
    private long segChkFreq;

    /** Local node join to topology event. */
    private GridFutureAdapter<T2<DiscoveryEvent, DiscoCache>> locJoin = new GridFutureAdapter<>();

    /** GC CPU load. */
    private volatile double gcCpuLoad;

    /** CPU load. */
    private volatile double cpuLoad;

    /** Metrics. */
    private final GridLocalMetrics metrics = createMetrics();

    /** Metrics update worker. */
    private GridTimeoutProcessor.CancelableTask metricsUpdateTask;

    /** Custom event listener. */
    private ConcurrentMap<Class<?>, List<CustomEventListener<DiscoveryCustomMessage>>> customEvtLsnrs =
        new ConcurrentHashMap8<>();

    /** Map of dynamic cache filters. */
    private Map<String, CachePredicate> registeredCachesPreds = new HashMap<>();

    /** */
    private final GridSpinBusyLock busyLock = new GridSpinBusyLock();

    /** Received custom messages history. */
    private final ArrayDeque<IgniteUuid> rcvdCustomMsgs = new ArrayDeque<>();

    /** */
    private final CountDownLatch startLatch = new CountDownLatch(1);

    /** @param ctx Context. */
    public GridDiscoveryManager(GridKernalContext ctx) {
        super(ctx, ctx.config().getDiscoverySpi());
    }

    /**
     * @return Memory usage of non-heap memory.
     */
    private MemoryUsage nonHeapMemoryUsage() {
        // Workaround of exception in WebSphere.
        // We received the following exception:
        // java.lang.IllegalArgumentException: used value cannot be larger than the committed value
        // at java.lang.management.MemoryUsage.<init>(MemoryUsage.java:105)
        // at com.ibm.lang.management.MemoryMXBeanImpl.getNonHeapMemoryUsageImpl(Native Method)
        // at com.ibm.lang.management.MemoryMXBeanImpl.getNonHeapMemoryUsage(MemoryMXBeanImpl.java:143)
        // at org.apache.ignite.spi.metrics.jdk.GridJdkLocalMetricsSpi.getMetrics(GridJdkLocalMetricsSpi.java:242)
        //
        // We so had to workaround this with exception handling, because we can not control classes from WebSphere.
        try {
            return mem.getNonHeapMemoryUsage();
        }
        catch (IllegalArgumentException ignored) {
            return new MemoryUsage(0, 0, 0, 0);
        }
    }

    /** {@inheritDoc} */
    @Override public void onBeforeSpiStart() {
        DiscoverySpi spi = getSpi();

        spi.setNodeAttributes(ctx.nodeAttributes(), VER);
    }

    /**
     * Adds dynamic cache filter.
     *
     * @param cacheName Cache name.
     * @param filter Cache filter.
     * @param nearEnabled Near enabled flag.
     * @param cacheMode Cache mode.
     */
    public void setCacheFilter(
        String cacheName,
        IgnitePredicate<ClusterNode> filter,
        boolean nearEnabled,
        CacheMode cacheMode
    ) {
        if (!registeredCachesPreds.containsKey(cacheName))
            registeredCachesPreds.put(cacheName, new CachePredicate(filter, nearEnabled, cacheMode));
    }

    /**
     * Removes dynamic cache filter.
     *
     * @param cacheName Cache name.
     */
    public void removeCacheFilter(String cacheName) {
        CachePredicate p = registeredCachesPreds.remove(cacheName);

        assert p != null : cacheName;
    }

    /**
     * Adds near node ID to cache filter.
     *
     * @param cacheName Cache name.
     * @param clientNodeId Near node ID.
     * @param nearEnabled Near enabled flag.
     * @return {@code True} if new node ID was added.
     */
    public boolean addClientNode(String cacheName, UUID clientNodeId, boolean nearEnabled) {
        CachePredicate p = registeredCachesPreds.get(cacheName);

        assert p != null : cacheName;

        return p.addClientNode(clientNodeId, nearEnabled);
    }

    /**
     * Removes near node ID from cache filter.
     *
     * @param cacheName Cache name.
     * @param clientNodeId Near node ID.
     * @return {@code True} if existing node ID was removed.
     */
    public boolean onClientCacheClose(String cacheName, UUID clientNodeId) {
        CachePredicate p = registeredCachesPreds.get(cacheName);

        assert p != null : cacheName;

        return p.onNodeLeft(clientNodeId);
    }

    /**
     * @return Client nodes map.
     */
    public Map<String, Map<UUID, Boolean>> clientNodesMap() {
        Map<String, Map<UUID, Boolean>> res = null;

        for (Map.Entry<String, CachePredicate> entry : registeredCachesPreds.entrySet()) {
            CachePredicate pred = entry.getValue();

            if (!F.isEmpty(pred.clientNodes)) {
                if (res == null)
                    res = U.newHashMap(registeredCachesPreds.size());

                res.put(entry.getKey(), new HashMap<>(pred.clientNodes));
            }
        }

        return res;
    }

    /**
     * @param leftNodeId Left node ID.
     */
    private void updateClientNodes(UUID leftNodeId) {
        for (Map.Entry<String, CachePredicate> entry : registeredCachesPreds.entrySet()) {
            CachePredicate pred = entry.getValue();

            pred.onNodeLeft(leftNodeId);
        }
    }

    /** {@inheritDoc} */
    @Override protected void onKernalStart0() throws IgniteCheckedException {
        if (Boolean.TRUE.equals(ctx.config().isClientMode()) && !getSpi().isClientMode())
            ctx.performance().add("Enable client mode for TcpDiscoverySpi " +
                    "(set TcpDiscoverySpi.forceServerMode to false)");
    }

    /** {@inheritDoc} */
    @Override public void start() throws IgniteCheckedException {
        long totSysMemory = -1;

        try {
            totSysMemory = U.<Long>property(os, "totalPhysicalMemorySize");
        }
        catch (RuntimeException ignored) {
            // No-op.
        }

        ctx.addNodeAttribute(IgniteNodeAttributes.ATTR_PHY_RAM, totSysMemory);

        DiscoverySpi spi = getSpi();

        discoOrdered = discoOrdered();

        histSupported = historySupported();

        isLocDaemon = ctx.isDaemon();

        hasRslvrs = !ctx.config().isClientMode() && !F.isEmpty(ctx.config().getSegmentationResolvers());

        segChkFreq = ctx.config().getSegmentCheckFrequency();

        if (hasRslvrs) {
            if (segChkFreq < 0)
                throw new IgniteCheckedException("Segment check frequency cannot be negative: " + segChkFreq);

            if (segChkFreq > 0 && segChkFreq < 2000)
                U.warn(log, "Configuration parameter 'segmentCheckFrequency' is too low " +
                    "(at least 2000 ms recommended): " + segChkFreq);

            int segResAttemp = ctx.config().getSegmentationResolveAttempts();

            if (segResAttemp < 1)
                throw new IgniteCheckedException(
                    "Segment resolve attempts cannot be negative or zero: " + segResAttemp);

            checkSegmentOnStart();
        }

        metricsUpdateTask = ctx.timeout().schedule(new MetricsUpdater(), METRICS_UPDATE_FREQ, METRICS_UPDATE_FREQ);

        spi.setMetricsProvider(createMetricsProvider());

        if (ctx.security().enabled()) {
            if (isSecurityCompatibilityMode())
                ctx.addNodeAttribute(ATTR_SECURITY_COMPATIBILITY_MODE, true);

            spi.setAuthenticator(new DiscoverySpiNodeAuthenticator() {
                @Override public SecurityContext authenticateNode(ClusterNode node, SecurityCredentials cred) {
                    try {
                        return ctx.security().authenticateNode(node, cred);
                    }
                    catch (IgniteCheckedException e) {
                        throw U.convertException(e);
                    }
                }

                @Override public boolean isGlobalNodeAuthentication() {
                    return ctx.security().isGlobalNodeAuthentication();
                }
            });
        }

        spi.setListener(new DiscoverySpiListener() {
            private long gridStartTime;

            @Override public void onDiscovery(
                final int type,
                final long topVer,
                final ClusterNode node,
                final Collection<ClusterNode> topSnapshot,
                final Map<Long, Collection<ClusterNode>> snapshots,
                @Nullable DiscoverySpiCustomMessage spiCustomMsg
            ) {
                DiscoveryCustomMessage customMsg = spiCustomMsg == null ? null
                    : ((CustomMessageWrapper)spiCustomMsg).delegate();

                if (skipMessage(type, customMsg))
                    return;

                final ClusterNode locNode = localNode();

                if (snapshots != null)
                    topHist = snapshots;

                boolean verChanged;

                if (type == EVT_NODE_METRICS_UPDATED)
                    verChanged = false;
                else {
                    if (type != EVT_NODE_SEGMENTED &&
                        type != EVT_CLIENT_NODE_DISCONNECTED &&
                        type != EVT_CLIENT_NODE_RECONNECTED &&
                        type != DiscoveryCustomEvent.EVT_DISCOVERY_CUSTOM_EVT) {
                        minorTopVer = 0;

                        verChanged = true;
                    }
                    else
                        verChanged = false;
                }

                if (type == EVT_NODE_FAILED || type == EVT_NODE_LEFT) {
                    for (DiscoCache c : discoCacheHist.values())
                        c.updateAlives(node);

                    updateClientNodes(node.id());
                }

                final AffinityTopologyVersion nextTopVer;

                if (type == DiscoveryCustomEvent.EVT_DISCOVERY_CUSTOM_EVT) {
                    assert customMsg != null;

                    boolean incMinorTopVer = ctx.cache().onCustomEvent(customMsg,
                        new AffinityTopologyVersion(topVer, minorTopVer));

                    if (incMinorTopVer) {
                        minorTopVer++;

                        verChanged = true;
                    }

                    nextTopVer = new AffinityTopologyVersion(topVer, minorTopVer);
                }
                else {
                    nextTopVer = new AffinityTopologyVersion(topVer, minorTopVer);

                    ctx.cache().onDiscoveryEvent(type, node, nextTopVer);
                }

                if (type == DiscoveryCustomEvent.EVT_DISCOVERY_CUSTOM_EVT) {
                    for (Class cls = customMsg.getClass(); cls != null; cls = cls.getSuperclass()) {
                        List<CustomEventListener<DiscoveryCustomMessage>> list = customEvtLsnrs.get(cls);

                        if (list != null) {
                            for (CustomEventListener<DiscoveryCustomMessage> lsnr : list) {
                                try {
                                    lsnr.onCustomEvent(nextTopVer, node, customMsg);
                                }
                                catch (Exception e) {
                                    U.error(log, "Failed to notify direct custom event listener: " + customMsg, e);
                                }
                            }
                        }
                    }
                }

                final DiscoCache discoCache;

                // Put topology snapshot into discovery history.
                // There is no race possible between history maintenance and concurrent discovery
                // event notifications, since SPI notifies manager about all events from this listener.
                if (verChanged) {
                    discoCache = createDiscoCache(locNode, topSnapshot);

                    discoCacheHist.put(nextTopVer, discoCache);

                    boolean set = updateTopologyVersionIfGreater(nextTopVer, discoCache);

                    assert set || topVer == 0 : "Topology version has not been updated [this.topVer=" +
                        topSnap + ", topVer=" + topVer + ", node=" + node +
                        ", evt=" + U.gridEventName(type) + ']';
                }
                else
                    // Current version.
                    discoCache = discoCache();

                // If this is a local join event, just save it and do not notify listeners.
                if (type == EVT_NODE_JOINED && node.id().equals(locNode.id())) {
                    if (gridStartTime == 0)
                        gridStartTime = getSpi().getGridStartTime();

                    updateTopologyVersionIfGreater(new AffinityTopologyVersion(locNode.order()),
                        discoCache);

                    startLatch.countDown();

                    DiscoveryEvent discoEvt = new DiscoveryEvent();

                    discoEvt.node(ctx.discovery().localNode());
                    discoEvt.eventNode(node);
                    discoEvt.type(EVT_NODE_JOINED);

                    discoEvt.topologySnapshot(topVer, new ArrayList<>(F.view(topSnapshot, FILTER_DAEMON)));

                    locJoin.onDone(new T2<>(discoEvt, discoCache));

                    return;
                }
                else if (type == EVT_CLIENT_NODE_DISCONNECTED) {
                    /*
                     * Notify all components from discovery thread to avoid concurrent
                     * reconnect while disconnect handling is in progress.
                     */

                    assert locNode.isClient() : locNode;
                    assert node.isClient() : node;

                    ((IgniteKernal)ctx.grid()).onDisconnected();

                    locJoin = new GridFutureAdapter<>();

                    registeredCachesPreds.clear();

                    for (AffinityTopologyVersion histVer : discoCacheHist.keySet()) {
                        Object rmvd = discoCacheHist.remove(histVer);

                        assert rmvd != null : histVer;
                    }

                    topHist.clear();

                    topSnap.set(new Snapshot(AffinityTopologyVersion.ZERO,
                        createDiscoCache(locNode, Collections.<ClusterNode>emptySet())));
                }
                else if (type == EVT_CLIENT_NODE_RECONNECTED) {
                    assert locNode.isClient() : locNode;
                    assert node.isClient() : node;

                    boolean clusterRestarted = gridStartTime != getSpi().getGridStartTime();

                    gridStartTime = getSpi().getGridStartTime();

                    ((IgniteKernal)ctx.grid()).onReconnected(clusterRestarted);

                    ctx.cluster().clientReconnectFuture().listen(new CI1<IgniteFuture<?>>() {
                        @Override public void apply(IgniteFuture<?> fut) {
                            try {
                                fut.get();

                                discoWrk.addEvent(type, nextTopVer, node, discoCache, topSnapshot, null);
                            }
                            catch (IgniteException ignore) {
                                // No-op.
                            }
                        }
                    });

                    return;
                }

                if (type == EVT_CLIENT_NODE_DISCONNECTED || type == EVT_NODE_SEGMENTED || !ctx.clientDisconnected())
                    discoWrk.addEvent(type, nextTopVer, node, discoCache, topSnapshot, customMsg);
            }
        });

        spi.setDataExchange(new DiscoverySpiDataExchange() {
            @Override public Map<Integer, Serializable> collect(UUID nodeId) {
                assert nodeId != null;

                Map<Integer, Serializable> data = new HashMap<>();

                for (GridComponent comp : ctx.components()) {
                    Serializable compData = comp.collectDiscoveryData(nodeId);

                    if (compData != null) {
                        assert comp.discoveryDataType() != null;

                        data.put(comp.discoveryDataType().ordinal(), compData);
                    }
                }

                return data;
            }

            @Override public void onExchange(UUID joiningNodeId, UUID nodeId, Map<Integer, Serializable> data) {
                for (Map.Entry<Integer, Serializable> e : data.entrySet()) {
                    GridComponent comp = null;

                    for (GridComponent c : ctx.components()) {
                        if (c.discoveryDataType() != null && c.discoveryDataType().ordinal() == e.getKey()) {
                            comp = c;

                            break;
                        }
                    }

                    if (comp != null)
                        comp.onDiscoveryDataReceived(joiningNodeId, nodeId, e.getValue());
                    else {
                        if (log.isDebugEnabled())
                            log.debug("Received discovery data for unknown component: " + e.getKey());
                    }
                }
            }
        });

        startSpi();

        try {
            U.await(startLatch);
        }
        catch (IgniteInterruptedException e) {
            throw new IgniteCheckedException("Failed to start discovery manager (thread has been interrupted).", e);
        }

        // Start segment check worker only if frequency is greater than 0.
        if (hasRslvrs && segChkFreq > 0) {
            segChkWrk = new SegmentCheckWorker();

            segChkThread = new IgniteThread(segChkWrk);

            segChkThread.start();
        }

        locNode = spi.getLocalNode();

        checkAttributes(discoCache().remoteNodes());

        ctx.service().initCompatibilityMode(discoCache().remoteNodes());

        // Start discovery worker.
        new IgniteThread(discoWrk).start();

        if (log.isDebugEnabled())
            log.debug(startInfo());
    }

    /**
     * @param type Message type.
     * @param customMsg Custom message.
     * @return {@code True} if should not process message.
     */
    private boolean skipMessage(int type, @Nullable DiscoveryCustomMessage customMsg) {
        if (type == DiscoveryCustomEvent.EVT_DISCOVERY_CUSTOM_EVT) {
            assert customMsg != null && customMsg.id() != null : customMsg;

            if (rcvdCustomMsgs.contains(customMsg.id())) {
                if (log.isDebugEnabled())
                    log.debug("Received duplicated custom message, will ignore [msg=" + customMsg + "]");

                return true;
            }

            rcvdCustomMsgs.addLast(customMsg.id());

            while (rcvdCustomMsgs.size() > DISCOVERY_HISTORY_SIZE)
                rcvdCustomMsgs.pollFirst();
        }

        return false;
    }

    /**
     * @param msgCls Message class.
     * @param lsnr Custom event listener.
     */
    public <T extends DiscoveryCustomMessage> void setCustomEventListener(Class<T> msgCls, CustomEventListener<T> lsnr) {
        List<CustomEventListener<DiscoveryCustomMessage>> list = customEvtLsnrs.get(msgCls);

        if (list == null) {
            list = F.addIfAbsent(customEvtLsnrs, msgCls,
                new CopyOnWriteArrayList<CustomEventListener<DiscoveryCustomMessage>>());
        }

        list.add((CustomEventListener<DiscoveryCustomMessage>)lsnr);
    }

    /**
     * @return Metrics.
     */
    private GridLocalMetrics createMetrics() {
        return new GridLocalMetrics() {
            @Override public int getAvailableProcessors() {
                return os.getAvailableProcessors();
            }

            @Override public double getCurrentCpuLoad() {
                return cpuLoad;
            }

            @Override public double getCurrentGcCpuLoad() {
                return gcCpuLoad;
            }

            @Override public long getHeapMemoryInitialized() {
                return mem.getHeapMemoryUsage().getInit();
            }

            @Override public long getHeapMemoryUsed() {
                return mem.getHeapMemoryUsage().getUsed();
            }

            @Override public long getHeapMemoryCommitted() {
                return mem.getHeapMemoryUsage().getCommitted();
            }

            @Override public long getHeapMemoryMaximum() {
                return mem.getHeapMemoryUsage().getMax();
            }

            @Override public long getNonHeapMemoryInitialized() {
                return nonHeapMemoryUsage().getInit();
            }

            @Override public long getNonHeapMemoryUsed() {
                return nonHeapMemoryUsage().getUsed();
            }

            @Override public long getNonHeapMemoryCommitted() {
                return nonHeapMemoryUsage().getCommitted();
            }

            @Override public long getNonHeapMemoryMaximum() {
                return nonHeapMemoryUsage().getMax();
            }

            @Override public long getUptime() {
                return rt.getUptime();
            }

            @Override public long getStartTime() {
                return rt.getStartTime();
            }

            @Override public int getThreadCount() {
                return threads.getThreadCount();
            }

            @Override public int getPeakThreadCount() {
                return threads.getPeakThreadCount();
            }

            @Override public long getTotalStartedThreadCount() {
                return threads.getTotalStartedThreadCount();
            }

            @Override public int getDaemonThreadCount() {
                return threads.getDaemonThreadCount();
            }
        };
    }

    /**
     * @return Metrics provider.
     */
    private DiscoveryMetricsProvider createMetricsProvider() {
        return new DiscoveryMetricsProvider() {
            /** */
            private final long startTime = U.currentTimeMillis();

            /** {@inheritDoc} */
            @Override public ClusterMetrics metrics() {
                GridJobMetrics jm = ctx.jobMetric().getJobMetrics();

                ClusterMetricsSnapshot nm = new ClusterMetricsSnapshot();

                nm.setLastUpdateTime(U.currentTimeMillis());

                // Job metrics.
                nm.setMaximumActiveJobs(jm.getMaximumActiveJobs());
                nm.setCurrentActiveJobs(jm.getCurrentActiveJobs());
                nm.setAverageActiveJobs(jm.getAverageActiveJobs());
                nm.setMaximumWaitingJobs(jm.getMaximumWaitingJobs());
                nm.setCurrentWaitingJobs(jm.getCurrentWaitingJobs());
                nm.setAverageWaitingJobs(jm.getAverageWaitingJobs());
                nm.setMaximumRejectedJobs(jm.getMaximumRejectedJobs());
                nm.setCurrentRejectedJobs(jm.getCurrentRejectedJobs());
                nm.setAverageRejectedJobs(jm.getAverageRejectedJobs());
                nm.setMaximumCancelledJobs(jm.getMaximumCancelledJobs());
                nm.setCurrentCancelledJobs(jm.getCurrentCancelledJobs());
                nm.setAverageCancelledJobs(jm.getAverageCancelledJobs());
                nm.setTotalRejectedJobs(jm.getTotalRejectedJobs());
                nm.setTotalCancelledJobs(jm.getTotalCancelledJobs());
                nm.setTotalExecutedJobs(jm.getTotalExecutedJobs());
                nm.setMaximumJobWaitTime(jm.getMaximumJobWaitTime());
                nm.setCurrentJobWaitTime(jm.getCurrentJobWaitTime());
                nm.setAverageJobWaitTime(jm.getAverageJobWaitTime());
                nm.setMaximumJobExecuteTime(jm.getMaximumJobExecuteTime());
                nm.setCurrentJobExecuteTime(jm.getCurrentJobExecuteTime());
                nm.setAverageJobExecuteTime(jm.getAverageJobExecuteTime());
                nm.setCurrentIdleTime(jm.getCurrentIdleTime());
                nm.setTotalIdleTime(jm.getTotalIdleTime());
                nm.setAverageCpuLoad(jm.getAverageCpuLoad());

                // Job metrics.
                nm.setTotalExecutedTasks(ctx.task().getTotalExecutedTasks());

                // VM metrics.
                nm.setAvailableProcessors(metrics.getAvailableProcessors());
                nm.setCurrentCpuLoad(metrics.getCurrentCpuLoad());
                nm.setCurrentGcCpuLoad(metrics.getCurrentGcCpuLoad());
                nm.setHeapMemoryInitialized(metrics.getHeapMemoryInitialized());
                nm.setHeapMemoryUsed(metrics.getHeapMemoryUsed());
                nm.setHeapMemoryCommitted(metrics.getHeapMemoryCommitted());
                nm.setHeapMemoryMaximum(metrics.getHeapMemoryMaximum());
                nm.setHeapMemoryTotal(metrics.getHeapMemoryMaximum());
                nm.setNonHeapMemoryInitialized(metrics.getNonHeapMemoryInitialized());
                nonHeapMemoryUsed(nm);
                nm.setNonHeapMemoryCommitted(metrics.getNonHeapMemoryCommitted());
                nm.setNonHeapMemoryMaximum(metrics.getNonHeapMemoryMaximum());
                nm.setNonHeapMemoryTotal(metrics.getNonHeapMemoryMaximum());
                nm.setUpTime(metrics.getUptime());
                nm.setStartTime(metrics.getStartTime());
                nm.setNodeStartTime(startTime);
                nm.setCurrentThreadCount(metrics.getThreadCount());
                nm.setMaximumThreadCount(metrics.getPeakThreadCount());
                nm.setTotalStartedThreadCount(metrics.getTotalStartedThreadCount());
                nm.setCurrentDaemonThreadCount(metrics.getDaemonThreadCount());
                nm.setTotalNodes(1);

                // Data metrics.
                nm.setLastDataVersion(ctx.cache().lastDataVersion());

                GridIoManager io = ctx.io();

                // IO metrics.
                nm.setSentMessagesCount(io.getSentMessagesCount());
                nm.setSentBytesCount(io.getSentBytesCount());
                nm.setReceivedMessagesCount(io.getReceivedMessagesCount());
                nm.setReceivedBytesCount(io.getReceivedBytesCount());
                nm.setOutboundMessagesQueueSize(io.getOutboundMessagesQueueSize());

                return nm;
            }

            /**
             * @param nm Initializing metrics snapshot.
             */
            private void nonHeapMemoryUsed(ClusterMetricsSnapshot nm) {
                long nonHeapUsed = metrics.getNonHeapMemoryUsed();

                Map<Integer, CacheMetrics> nodeCacheMetrics = cacheMetrics();

                if (nodeCacheMetrics != null) {
                    for (Map.Entry<Integer, CacheMetrics> entry : nodeCacheMetrics.entrySet()) {
                        CacheMetrics e = entry.getValue();

                        if (e != null)
                            nonHeapUsed += e.getOffHeapAllocatedSize();
                    }
                }

                nm.setNonHeapMemoryUsed(nonHeapUsed);
            }

            /** {@inheritDoc} */
            @Override public Map<Integer, CacheMetrics> cacheMetrics() {
                Collection<GridCacheAdapter<?, ?>> caches = ctx.cache().internalCaches();

                if (F.isEmpty(caches))
                    return Collections.emptyMap();

                Map<Integer, CacheMetrics> metrics = null;

                for (GridCacheAdapter<?, ?> cache : caches) {
                    if (cache.configuration().isStatisticsEnabled() &&
                        cache.context().started() &&
                        cache.context().affinity().affinityTopologyVersion().topologyVersion() > 0) {
                        if (metrics == null)
                            metrics = U.newHashMap(caches.size());

                        metrics.put(cache.context().cacheId(), cache.localMetrics());
                    }
                }

                return metrics == null ? Collections.<Integer, CacheMetrics>emptyMap() : metrics;
            }
        };
    }

    /**
     * @return Local metrics.
     */
    public GridLocalMetrics metrics() {
        return metrics;
    }

    /** @return {@code True} if ordering is supported. */
    private boolean discoOrdered() {
        DiscoverySpiOrderSupport ann = U.getAnnotation(ctx.config().getDiscoverySpi().getClass(),
            DiscoverySpiOrderSupport.class);

        return ann != null && ann.value();
    }

    /** @return {@code True} if topology snapshots history is supported. */
    private boolean historySupported() {
        DiscoverySpiHistorySupport ann = U.getAnnotation(ctx.config().getDiscoverySpi().getClass(),
            DiscoverySpiHistorySupport.class);

        return ann != null && ann.value();
    }

    /**
     * Checks segment on start waiting for correct segment if necessary.
     *
     * @throws IgniteCheckedException If check failed.
     */
    private void checkSegmentOnStart() throws IgniteCheckedException {
        assert hasRslvrs;

        if (log.isDebugEnabled())
            log.debug("Starting network segment check.");

        while (true) {
            if (ctx.segmentation().isValidSegment())
                break;

            if (ctx.config().isWaitForSegmentOnStart()) {
                LT.warn(log, "Failed to check network segment (retrying every 2000 ms).");

                // Wait and check again.
                U.sleep(2000);
            }
            else
                throw new IgniteCheckedException("Failed to check network segment.");
        }

        if (log.isDebugEnabled())
            log.debug("Finished network segment check successfully.");
    }

    /**
     * Checks whether attributes of the local node are consistent with remote nodes.
     *
     * @param nodes List of remote nodes to check attributes on.
     * @throws IgniteCheckedException In case of error.
     */
    private void checkAttributes(Iterable<ClusterNode> nodes) throws IgniteCheckedException {
        ClusterNode locNode = getSpi().getLocalNode();

        assert locNode != null;

        // Fetch local node attributes once.
        String locPreferIpV4 = locNode.attribute("java.net.preferIPv4Stack");

        Object locMode = locNode.attribute(ATTR_DEPLOYMENT_MODE);

        int locJvmMajVer = nodeJavaMajorVersion(locNode);

        boolean locP2pEnabled = locNode.attribute(ATTR_PEER_CLASSLOADING);

        boolean ipV4Warned = false;

        boolean jvmMajVerWarned = false;

        Boolean locMarshUseDfltSuid = locNode.attribute(ATTR_MARSHALLER_USE_DFLT_SUID);
        boolean locMarshUseDfltSuidBool = locMarshUseDfltSuid == null ? true : locMarshUseDfltSuid;

        Boolean locMarshStrSerVer2 = locNode.attribute(ATTR_MARSHALLER_USE_BINARY_STRING_SER_VER_2);
        boolean locMarshStrSerVer2Bool = locMarshStrSerVer2 == null ?
            false /* turned on and added to the attributes list by default only when BinaryMarshaller is used. */:
            locMarshStrSerVer2;

        boolean locDelayAssign = locNode.attribute(ATTR_LATE_AFFINITY_ASSIGNMENT);

        Boolean locSrvcCompatibilityEnabled = locNode.attribute(ATTR_SERVICES_COMPATIBILITY_MODE);
        Boolean locSecurityCompatibilityEnabled = locNode.attribute(ATTR_SECURITY_COMPATIBILITY_MODE);

        for (ClusterNode n : nodes) {
            int rmtJvmMajVer = nodeJavaMajorVersion(n);

            if (locJvmMajVer != rmtJvmMajVer && !jvmMajVerWarned) {
                U.warn(log, "Local java version is different from remote [loc=" +
                    locJvmMajVer + ", rmt=" + rmtJvmMajVer + "]");

                jvmMajVerWarned = true;
            }

            String rmtPreferIpV4 = n.attribute("java.net.preferIPv4Stack");

            if (!F.eq(rmtPreferIpV4, locPreferIpV4)) {
                if (!ipV4Warned)
                    U.warn(log, "Local node's value of 'java.net.preferIPv4Stack' " +
                        "system property differs from remote node's " +
                        "(all nodes in topology should have identical value) " +
                        "[locPreferIpV4=" + locPreferIpV4 + ", rmtPreferIpV4=" + rmtPreferIpV4 +
                        ", locId8=" + U.id8(locNode.id()) + ", rmtId8=" + U.id8(n.id()) +
                        ", rmtAddrs=" + U.addressesAsString(n) + ']',
                        "Local and remote 'java.net.preferIPv4Stack' system properties do not match.");

                ipV4Warned = true;
            }

            // Daemon nodes are allowed to have any deployment they need.
            // Skip data center ID check for daemon nodes.
            if (!isLocDaemon && !n.isDaemon()) {
                Object rmtMode = n.attribute(ATTR_DEPLOYMENT_MODE);

                if (!locMode.equals(rmtMode))
                    throw new IgniteCheckedException("Remote node has deployment mode different from local " +
                        "[locId8=" + U.id8(locNode.id()) + ", locMode=" + locMode +
                        ", rmtId8=" + U.id8(n.id()) + ", rmtMode=" + rmtMode +
                        ", rmtAddrs=" + U.addressesAsString(n) + ']');

                boolean rmtP2pEnabled = n.attribute(ATTR_PEER_CLASSLOADING);

                if (locP2pEnabled != rmtP2pEnabled)
                    throw new IgniteCheckedException("Remote node has peer class loading enabled flag different from" +
                        " local [locId8=" + U.id8(locNode.id()) + ", locPeerClassLoading=" + locP2pEnabled +
                        ", rmtId8=" + U.id8(n.id()) + ", rmtPeerClassLoading=" + rmtP2pEnabled +
                        ", rmtAddrs=" + U.addressesAsString(n) + ']');
            }

            Boolean rmtMarshUseDfltSuid = n.attribute(ATTR_MARSHALLER_USE_DFLT_SUID);
            boolean rmtMarshUseDfltSuidBool = rmtMarshUseDfltSuid == null ? true : rmtMarshUseDfltSuid;

            if (locMarshUseDfltSuidBool != rmtMarshUseDfltSuidBool) {
                throw new IgniteCheckedException("Local node's " + IGNITE_OPTIMIZED_MARSHALLER_USE_DEFAULT_SUID +
                    " property value differs from remote node's value " +
                    "(to make sure all nodes in topology have identical marshaller settings, " +
                    "configure system property explicitly) " +
                    "[locMarshUseDfltSuid=" + locMarshUseDfltSuid + ", rmtMarshUseDfltSuid=" + rmtMarshUseDfltSuid +
                    ", locNodeAddrs=" + U.addressesAsString(locNode) +
                    ", rmtNodeAddrs=" + U.addressesAsString(n) +
                    ", locNodeId=" + locNode.id() + ", rmtNodeId=" + n.id() + ']');
            }

            Boolean rmtMarshStrSerVer2 = n.attribute(ATTR_MARSHALLER_USE_BINARY_STRING_SER_VER_2);
            boolean rmtMarshStrSerVer2Bool = rmtMarshStrSerVer2 == null ? false : rmtMarshStrSerVer2;

            if (locMarshStrSerVer2Bool != rmtMarshStrSerVer2Bool) {
                throw new IgniteCheckedException("Local node's " + IGNITE_BINARY_MARSHALLER_USE_STRING_SERIALIZATION_VER_2 +
                    " property value differs from remote node's value " +
                    "(to make sure all nodes in topology have identical marshaller settings, " +
                    "configure system property explicitly) " +
                    "[locMarshStrSerVer2=" + locMarshStrSerVer2 + ", rmtMarshStrSerVer2=" + rmtMarshStrSerVer2 +
                    ", locNodeAddrs=" + U.addressesAsString(locNode) +
                    ", rmtNodeAddrs=" + U.addressesAsString(n) +
                    ", locNodeId=" + locNode.id() + ", rmtNodeId=" + n.id() + ']');
            }

            boolean rmtLateAssign;

            if (n.version().compareToIgnoreTimestamp(CacheAffinitySharedManager.LATE_AFF_ASSIGN_SINCE) >= 0)
                rmtLateAssign = n.attribute(ATTR_LATE_AFFINITY_ASSIGNMENT);
            else
                rmtLateAssign = false;

            if (locDelayAssign != rmtLateAssign) {
                throw new IgniteCheckedException("Remote node has cache affinity assignment mode different from local " +
                    "[locId8=" +  U.id8(locNode.id()) +
                    ", locDelayAssign=" + locDelayAssign +
                    ", rmtId8=" + U.id8(n.id()) +
                    ", rmtLateAssign=" + rmtLateAssign +
                    ", rmtAddrs=" + U.addressesAsString(n) + ']');
            }

            if (n.version().compareToIgnoreTimestamp(GridServiceProcessor.LAZY_SERVICES_CFG_SINCE) >= 0) {
                Boolean rmtSrvcCompatibilityEnabled = n.attribute(ATTR_SERVICES_COMPATIBILITY_MODE);

                if (!F.eq(locSrvcCompatibilityEnabled, rmtSrvcCompatibilityEnabled)) {
                    throw new IgniteCheckedException("Local node's " + IGNITE_SERVICES_COMPATIBILITY_MODE +
                        " property value differs from remote node's value " +
                        "(to make sure all nodes in topology have identical IgniteServices compatibility mode enabled, " +
                        "configure system property explicitly) " +
                        "[locSrvcCompatibilityEnabled=" + locSrvcCompatibilityEnabled +
                        ", rmtSrvcCompatibilityEnabled=" + rmtSrvcCompatibilityEnabled +
                        ", locNodeAddrs=" + U.addressesAsString(locNode) +
                        ", rmtNodeAddrs=" + U.addressesAsString(n) +
                        ", locNodeId=" + locNode.id() + ", rmtNodeId=" + n.id() + ']');
                }
            }
            else if (Boolean.FALSE.equals(locSrvcCompatibilityEnabled)) {
                throw new IgniteCheckedException("Remote node doesn't support lazy services configuration and " +
                    "local node cannot join node because local node's "
                    + IGNITE_SERVICES_COMPATIBILITY_MODE + " property value explicitly set to 'false'" +
                    "[locNodeAddrs=" + U.addressesAsString(locNode) +
                    ", rmtNodeAddrs=" + U.addressesAsString(n) +
                    ", locNodeId=" + locNode.id() + ", rmtNodeId=" + n.id() + ']');
            }

            if (isServiceSecuritySupported(n.version())
                && ctx.security().enabled() // Matters only if security enabled.
               ) {
                Boolean rmtSecurityCompatibilityEnabled = n.attribute(ATTR_SECURITY_COMPATIBILITY_MODE);

                if (!F.eq(locSecurityCompatibilityEnabled, rmtSecurityCompatibilityEnabled)) {
                    throw new IgniteCheckedException("Local node's " + IGNITE_SECURITY_COMPATIBILITY_MODE +
                        " property value differs from remote node's value " +
                        "(to make sure all nodes in topology have identical Ignite security compatibility mode enabled, " +
                        "configure system property explicitly) " +
                        "[locSecurityCompatibilityEnabled=" + locSecurityCompatibilityEnabled +
                        ", rmtSecurityCompatibilityEnabled=" + rmtSecurityCompatibilityEnabled +
                        ", locNodeAddrs=" + U.addressesAsString(locNode) +
                        ", rmtNodeAddrs=" + U.addressesAsString(n) +
                        ", locNodeId=" + locNode.id() + ", rmtNodeId=" + n.id() + ']');
                }
            }

            if (!isServiceSecuritySupported(n.version())
                && ctx.security().enabled() // Matters only if security enabled.
                && (locSecurityCompatibilityEnabled == null || !locSecurityCompatibilityEnabled)) {
                throw new IgniteCheckedException("Remote node does not support service security permissions. " +
                    "To be able to join to it, local node must be started with " + IGNITE_SECURITY_COMPATIBILITY_MODE +
                    " system property set to \"true\". " +
                    "[locSecurityCompatibilityEnabled=" + locSecurityCompatibilityEnabled +
                    ", locNodeAddrs=" + U.addressesAsString(locNode) +
                    ", rmtNodeAddrs=" + U.addressesAsString(n) +
                    ", locNodeId=" + locNode.id() + ", rmtNodeId=" + n.id() + ", " +
                    ", rmtNodeVer" + n.version() + ']');
            }
        }

        if (log.isDebugEnabled())
            log.debug("Finished node attributes consistency check.");
    }

    /**
     * Gets Java major version running on the node.
     *
     * @param node Cluster node.
     * @return Java major version.
     * @throws IgniteCheckedException If failed to get the version.
     */
    private int nodeJavaMajorVersion(ClusterNode node) throws IgniteCheckedException {
        try {
            // The format is identical for Oracle JDK, OpenJDK and IBM JDK.
            return Integer.parseInt(node.<String>attribute("java.version").split("\\.")[1]);
        }
        catch (Exception e) {
            U.error(log, "Failed to get java major version (unknown 'java.version' format) [ver=" +
                node.<String>attribute("java.version") + "]", e);

            return 0;
        }
    }

    /**
     * @param nodes Nodes.
     * @return Total CPUs.
     */
    private static int cpus(Collection<ClusterNode> nodes) {
        Collection<String> macSet = new HashSet<>(nodes.size(), 1.0f);

        int cpus = 0;

        for (ClusterNode n : nodes) {
            String macs = n.attribute(ATTR_MACS);

            if (macSet.add(macs))
                cpus += n.metrics().getTotalCpus();
        }

        return cpus;
    }

    /**
     * Prints the latest topology info into log taking into account logging/verbosity settings.
     *
     * @param topVer Topology version.
     */
    public void ackTopology(long topVer) {
        ackTopology(topVer, false);
    }

    /**
     * Logs grid size for license compliance.
     *
     * @param topVer Topology version.
     * @param throttle Suppress printing if this topology was already printed.
     */
    private void ackTopology(long topVer, boolean throttle) {
        assert !isLocDaemon;

        DiscoCache discoCache = discoCacheHist.get(new AffinityTopologyVersion(topVer));

        if (discoCache == null) {
            String msg = "Failed to resolve nodes topology [topVer=" + topVer +
                ", hist=" + discoCacheHist.keySet() + ']';

            if (log.isQuiet())
                U.quiet(false, msg);

            if (log.isDebugEnabled())
                log.debug(msg);
            else if (log.isInfoEnabled())
                log.info(msg);

            return;
        }

        Collection<ClusterNode> rmtNodes = discoCache.remoteNodes();

        Collection<ClusterNode> srvNodes = F.view(discoCache.allNodes(), F.not(FILTER_CLI));

        Collection<ClusterNode> clientNodes = F.view(discoCache.allNodes(), FILTER_CLI);

        ClusterNode locNode = discoCache.localNode();

        Collection<ClusterNode> allNodes = discoCache.allNodes();

        long hash = topologyHash(allNodes);

        // Prevent ack-ing topology for the same topology.
        // Can happen only during node startup.
        if (throttle && lastLoggedTop.getAndSet(hash) == hash)
            return;

        int totalCpus = cpus(allNodes);

        double heap = U.heapSize(allNodes, 2);

        if (log.isQuiet())
            U.quiet(false, topologySnapshotMessage(topVer, srvNodes.size(), clientNodes.size(), totalCpus, heap));

        if (log.isDebugEnabled()) {
            String dbg = "";

            dbg += U.nl() + U.nl() +
                ">>> +----------------+" + U.nl() +
                ">>> " + PREFIX + "." + U.nl() +
                ">>> +----------------+" + U.nl() +
                ">>> Grid name: " + (ctx.gridName() == null ? "default" : ctx.gridName()) + U.nl() +
                ">>> Number of server nodes: " + srvNodes.size() + U.nl() +
                ">>> Number of client nodes: " + clientNodes.size() + U.nl() +
                (discoOrdered ? ">>> Topology version: " + topVer + U.nl() : "") +
                ">>> Topology hash: 0x" + Long.toHexString(hash).toUpperCase() + U.nl();

            dbg += ">>> Local: " +
                locNode.id().toString().toUpperCase() + ", " +
                U.addressesAsString(locNode) + ", " +
                locNode.order() + ", " +
                locNode.attribute("os.name") + ' ' +
                locNode.attribute("os.arch") + ' ' +
                locNode.attribute("os.version") + ", " +
                System.getProperty("user.name") + ", " +
                locNode.attribute("java.runtime.name") + ' ' +
                locNode.attribute("java.runtime.version") + U.nl();

            for (ClusterNode node : rmtNodes)
                dbg += ">>> Remote: " +
                    node.id().toString().toUpperCase() + ", " +
                    U.addressesAsString(node) + ", " +
                    node.order() + ", " +
                    node.attribute("os.name") + ' ' +
                    node.attribute("os.arch") + ' ' +
                    node.attribute("os.version") + ", " +
                    node.attribute(ATTR_USER_NAME) + ", " +
                    node.attribute("java.runtime.name") + ' ' +
                    node.attribute("java.runtime.version") + U.nl();

            dbg += ">>> Total number of CPUs: " + totalCpus + U.nl();
            dbg += ">>> Total heap size: " + heap + "GB" + U.nl();

            log.debug(dbg);
        }
        else if (log.isInfoEnabled())
            log.info(topologySnapshotMessage(topVer, srvNodes.size(), clientNodes.size(), totalCpus, heap));
    }

    /**
     * @param topVer Topology version.
     * @param srvNodesNum Server nodes number.
     * @param clientNodesNum Client nodes number.
     * @param totalCpus Total cpu number.
     * @param heap Heap size.
     * @return Topology snapshot message.
     */
    private String topologySnapshotMessage(long topVer, int srvNodesNum, int clientNodesNum, int totalCpus, double heap) {
        return PREFIX + " [" +
            (discoOrdered ? "ver=" + topVer + ", " : "") +
            "servers=" + srvNodesNum +
            ", clients=" + clientNodesNum +
            ", CPUs=" + totalCpus +
            ", heap=" + heap + "GB]";
    }

    /** {@inheritDoc} */
    @Override public void onKernalStop0(boolean cancel) {
        startLatch.countDown();

        // Stop segment check worker.
        if (segChkWrk != null) {
            segChkWrk.cancel();

            U.join(segChkThread, log);
        }

        if (!locJoin.isDone())
            locJoin.onDone(
                new IgniteCheckedException("Failed to wait for local node joined event (grid is stopping)."));
    }

    /** {@inheritDoc} */
    @Override public void stop(boolean cancel) throws IgniteCheckedException {
        busyLock.block();

        // Stop receiving notifications.
        getSpi().setListener(null);

        // Stop discovery worker and metrics updater.
        U.closeQuiet(metricsUpdateTask);

        U.cancel(discoWrk);

        U.join(discoWrk, log);

        // Stop SPI itself.
        stopSpi();

        if (log.isDebugEnabled())
            log.debug(stopInfo());
    }

    /**
     * @param nodeIds Node IDs to check.
     * @return {@code True} if at least one ID belongs to an alive node.
     */
    public boolean aliveAll(@Nullable Collection<UUID> nodeIds) {
        if (nodeIds == null || nodeIds.isEmpty())
            return false;

        for (UUID id : nodeIds)
            if (!alive(id))
                return false;

        return true;
    }

    /**
     * @param nodeId Node ID.
     * @return {@code True} if node for given ID is alive.
     */
    public boolean alive(UUID nodeId) {
        return getAlive(nodeId) != null;
    }

    /**
     * @param nodeId Node ID.
     * @return Node if node is alive.
     */
    @Nullable public ClusterNode getAlive(UUID nodeId) {
        assert nodeId != null;

        return getSpi().getNode(nodeId); // Go directly to SPI without checking disco cache.
    }

    /**
     * @param node Node.
     * @return {@code True} if node is alive.
     */
    public boolean alive(ClusterNode node) {
        assert node != null;

        return alive(node.id());
    }

    /**
     * @param nodeId ID of the node.
     * @return {@code True} if ping succeeded.
     * @throws IgniteClientDisconnectedCheckedException If ping failed.
     */
    public boolean pingNode(UUID nodeId) throws IgniteClientDisconnectedCheckedException {
        assert nodeId != null;

        if (!busyLock.enterBusy())
            return false;

        try {
            return getSpi().pingNode(nodeId);
        }
        catch (IgniteException e) {
            if (e.hasCause(IgniteClientDisconnectedCheckedException.class)) {
                IgniteFuture<?> reconnectFut = ctx.cluster().clientReconnectFuture();

                throw new IgniteClientDisconnectedCheckedException(reconnectFut, e.getMessage());
            }

            throw e;
        }
        finally {
            busyLock.leaveBusy();
        }
    }

    /**
     * @param nodeId ID of the node.
     * @return {@code True} if ping succeeded.
     */
    public boolean pingNodeNoError(UUID nodeId) {
        assert nodeId != null;

        if (!busyLock.enterBusy())
            return false;

        try {
            return getSpi().pingNode(nodeId);
        }
        catch (IgniteException ignored) {
            return false;
        }
        finally {
            busyLock.leaveBusy();
        }
    }

    /**
     * @param nodeId ID of the node.
     * @return Node for ID.
     */
    @Nullable public ClusterNode node(UUID nodeId) {
        assert nodeId != null;

        return discoCache().node(nodeId);
    }

    /**
     * Gets collection of node for given node IDs and predicates.
     *
     * @param ids Ids to include.
     * @param p Filter for IDs.
     * @return Collection with all alive nodes for given IDs.
     */
    public Collection<ClusterNode> nodes(@Nullable Collection<UUID> ids, IgnitePredicate<UUID>... p) {
        return F.isEmpty(ids) ? Collections.<ClusterNode>emptyList() :
            F.view(
                F.viewReadOnly(ids, U.id2Node(ctx), p),
                F.notNull());
    }

    /**
     * Gets topology hash for given set of nodes.
     *
     * @param nodes Subset of grid nodes for hashing.
     * @return Hash for given topology.
     */
    public long topologyHash(Iterable<? extends ClusterNode> nodes) {
        assert nodes != null;

        Iterator<? extends ClusterNode> iter = nodes.iterator();

        if (!iter.hasNext())
            return 0; // Special case.

        List<String> uids = new ArrayList<>();

        for (ClusterNode node : nodes)
            uids.add(node.id().toString());

        Collections.sort(uids);

        CRC32 hash = new CRC32();

        for (String uuid : uids)
            hash.update(uuid.getBytes());

        return hash.getValue();
    }

    /**
     * Gets future that will be completed when current topology version becomes greater or equal to argument passed.
     *
     * @param awaitVer Topology version to await.
     * @return Future.
     */
    public IgniteInternalFuture<Long> topologyFuture(final long awaitVer) {
        long topVer = topologyVersion();

        if (topVer >= awaitVer)
            return new GridFinishedFuture<>(topVer);

        DiscoTopologyFuture fut = new DiscoTopologyFuture(ctx, awaitVer);

        fut.init();

        return fut;
    }

    /**
     * Gets discovery collection cache from SPI safely guarding against "floating" collections.
     *
     * @return Discovery collection cache.
     */
    public DiscoCache discoCache() {
        Snapshot cur = topSnap.get();

        assert cur != null;

        return cur.discoCache;
    }

    /**
     * Gets discovery collection cache from SPI safely guarding against "floating" collections.
     *
     * @return Discovery collection cache.
     */
    public DiscoCache discoCache(AffinityTopologyVersion topVer) {
        return discoCacheHist.get(topVer);
    }

    /** @return All non-daemon remote nodes in topology. */
    public Collection<ClusterNode> remoteNodes() {
        return discoCache().remoteNodes();
    }

    /** @return All non-daemon nodes in topology. */
    public Collection<ClusterNode> allNodes() {
        return discoCache().allNodes();
    }

    /** @return Full topology size. */
    public int size() {
        return discoCache().allNodes().size();
    }

    /**
     * Gets all nodes for given topology version.
     *
     * @param topVer Topology version.
     * @return Collection of cache nodes.
     */
    public Collection<ClusterNode> nodes(long topVer) {
        return nodes(new AffinityTopologyVersion(topVer));
    }

    /**
     * Gets all nodes for given topology version.
     *
     * @param topVer Topology version.
     * @return Collection of cache nodes.
     */
    public Collection<ClusterNode> nodes(AffinityTopologyVersion topVer) {
        return resolveDiscoCache(CU.cacheId(null), topVer).allNodes();
    }

    /**
     * @param topVer Topology version.
     * @return All server nodes for given topology version.
     */
    public List<ClusterNode> serverNodes(AffinityTopologyVersion topVer) {
        return resolveDiscoCache(CU.cacheId(null), topVer).serverNodes();
    }

    /**
     * Gets node from history for given topology version.
     *
     * @param topVer Topology version.
     * @param id Node ID.
     * @return Node.
     */
    public ClusterNode node(AffinityTopologyVersion topVer, UUID id) {
        return resolveDiscoCache(CU.cacheId(null), topVer).node(id);
    }

    /**
     * Gets cache nodes for cache with given name.
     *
     * @param cacheName Cache name.
     * @param topVer Topology version.
     * @return Collection of cache nodes.
     */
    public Collection<ClusterNode> cacheNodes(@Nullable String cacheName, AffinityTopologyVersion topVer) {
        return resolveDiscoCache(CU.cacheId(cacheName), topVer).cacheNodes(cacheName);
    }

    /**
     * Gets cache nodes for cache with given ID.
     *
     * @param cacheId Cache ID.
     * @param topVer Topology version.
     * @return Collection of cache nodes.
     */
    public Collection<ClusterNode> cacheNodes(int cacheId, AffinityTopologyVersion topVer) {
        return resolveDiscoCache(cacheId, topVer).cacheNodes(cacheId);
    }

    /**
     * Gets all nodes with at least one cache configured.
     *
     * @param topVer Topology version.
     * @return Collection of cache nodes.
     */
    public Collection<ClusterNode> cacheNodes(AffinityTopologyVersion topVer) {
        return resolveDiscoCache(CU.cacheId(null), topVer).allNodesWithCaches();
    }

    /**
     * Gets cache remote nodes for cache with given name.
     *
     * @param topVer Topology version.
     * @return Collection of cache nodes.
     */
    public Collection<ClusterNode> remoteCacheNodes(AffinityTopologyVersion topVer) {
        return resolveDiscoCache(CU.cacheId(null), topVer).remoteNodesWithCaches();
    }

    /**
     * @param topVer Topology version (maximum allowed node order).
     * @return Oldest alive server nodes with at least one cache configured.
     */
    @Nullable public ClusterNode oldestAliveCacheServerNode(AffinityTopologyVersion topVer) {
        return resolveDiscoCache(CU.cacheId(null), topVer).oldestAliveServerNodeWithCache();
    }

    /**
     * Gets cache nodes for cache with given name that participate in affinity calculation.
     *
     * @param cacheName Cache name.
     * @param topVer Topology version.
     * @return Collection of cache affinity nodes.
     */
    public Collection<ClusterNode> cacheAffinityNodes(@Nullable String cacheName, AffinityTopologyVersion topVer) {
        int cacheId = CU.cacheId(cacheName);

        return resolveDiscoCache(cacheId, topVer).cacheAffinityNodes(cacheId);
    }

    /**
     * Gets cache nodes for cache with given ID that participate in affinity calculation.
     *
     * @param cacheId Cache ID.
     * @param topVer Topology version.
     * @return Collection of cache affinity nodes.
     */
    public Collection<ClusterNode> cacheAffinityNodes(int cacheId, AffinityTopologyVersion topVer) {
        return resolveDiscoCache(cacheId, topVer).cacheAffinityNodes(cacheId);
    }

    /**
     * Checks if node is a data node for the given cache.
     *
     * @param node Node to check.
     * @param cacheName Cache name.
     * @return {@code True} if node is a cache data node.
     */
    public boolean cacheAffinityNode(ClusterNode node, String cacheName) {
        CachePredicate pred = registeredCachesPreds.get(cacheName);

        return pred != null && pred.dataNode(node);
    }

    /**
     * @param node Node to check.
     * @param cacheName Cache name.
     * @return {@code True} if node has near cache enabled.
     */
    public boolean cacheNearNode(ClusterNode node, String cacheName) {
        CachePredicate pred = registeredCachesPreds.get(cacheName);

        return pred != null && pred.nearNode(node);
    }

    /**
     * @param node Node to check.
     * @param cacheName Cache name.
     * @return {@code True} if node has client cache (without near cache).
     */
    public boolean cacheClientNode(ClusterNode node, String cacheName) {
        CachePredicate pred = registeredCachesPreds.get(cacheName);

        return pred != null && pred.clientNode(node);
    }

    /**
     * @param node Node to check.
     * @param cacheName Cache name.
     * @return If cache with the given name is accessible on the given node.
     */
    public boolean cacheNode(ClusterNode node, String cacheName) {
        CachePredicate pred = registeredCachesPreds.get(cacheName);

        return pred != null && pred.cacheNode(node);
    }

    /**
     * @param node Node to check.
     * @return Public cache names accessible on the given node.
     */
    public Map<String, CacheMode> nodeCaches(ClusterNode node) {
        Map<String, CacheMode> caches = U.newHashMap(registeredCachesPreds.size());

        for (Map.Entry<String, CachePredicate> entry : registeredCachesPreds.entrySet()) {
            String cacheName = entry.getKey();

            CachePredicate pred = entry.getValue();

            if (!CU.isSystemCache(cacheName) && !CU.isIgfsCache(ctx.config(), cacheName) &&
                pred != null && pred.cacheNode(node))
                caches.put(cacheName, pred.cacheMode);
        }

        return caches;
    }

    /**
     * Checks if cache with given ID has at least one node with near cache enabled.
     *
     * @param cacheId Cache ID.
     * @param topVer Topology version.
     * @return {@code True} if cache with given name has at least one node with near cache enabled.
     */
    public boolean hasNearCache(int cacheId, AffinityTopologyVersion topVer) {
        return resolveDiscoCache(cacheId, topVer).hasNearCache(cacheId);
    }

    /**
     * Gets discovery cache for given topology version.
     *
     * @param cacheId Cache ID (participates in exception message).
     * @param topVer Topology version.
     * @return Discovery cache.
     */
    private DiscoCache resolveDiscoCache(int cacheId, AffinityTopologyVersion topVer) {
        Snapshot snap = topSnap.get();

        DiscoCache cache = AffinityTopologyVersion.NONE.equals(topVer) || topVer.equals(snap.topVer) ?
            snap.discoCache : discoCacheHist.get(topVer);

        if (cache == null) {
            DynamicCacheDescriptor desc = ctx.cache().cacheDescriptor(cacheId);

            throw new IgniteException("Failed to resolve nodes topology [" +
                "cacheName=" + (desc != null ? desc.cacheConfiguration().getName() : "N/A") +
                ", topVer=" + topVer +
                ", history=" + discoCacheHist.keySet() +
                ", snap=" + snap +
                ", locNode=" + ctx.discovery().localNode() + ']');
        }

        return cache;
    }

    /**
     * Gets topology by specified version from history storage.
     *
     * @param topVer Topology version.
     * @return Topology nodes or {@code null} if there are no nodes for passed in version.
     */
    @Nullable public Collection<ClusterNode> topology(long topVer) {
        if (!histSupported)
            throw new UnsupportedOperationException("Current discovery SPI does not support " +
                "topology snapshots history (consider using TCP discovery SPI).");

        Map<Long, Collection<ClusterNode>> snapshots = topHist;

        return snapshots.get(topVer);
    }

    /** @return All daemon nodes in topology. */
    public Collection<ClusterNode> daemonNodes() {
        return discoCache().daemonNodes();
    }

    /** @return Local node. */
    public ClusterNode localNode() {
        return locNode == null ? getSpi().getLocalNode() : locNode;
    }

    /** @return Topology version. */
    public long topologyVersion() {
        return topSnap.get().topVer.topologyVersion();
    }

    /**
     * @return Topology version.
     */
    public AffinityTopologyVersion topologyVersionEx() {
        return topSnap.get().topVer;
    }

    /** @return Event that represents a local node joined to topology. */
    public DiscoveryEvent localJoinEvent() {
        try {
            return locJoin.get().get1();
        }
        catch (IgniteCheckedException e) {
            throw new IgniteException(e);
        }
    }

    /**
     * @return Tuple that consists of a local join event and discovery cache at the join time.
     */
    public T2<DiscoveryEvent, DiscoCache> localJoin() {
        try {
            return locJoin.get();
        }
        catch (IgniteCheckedException e) {
            throw new IgniteException(e);
        }
    }

    /**
     * @param msg Custom message.
     * @throws IgniteCheckedException If failed.
     */
    public void sendCustomEvent(DiscoveryCustomMessage msg) throws IgniteCheckedException {
        try {
            getSpi().sendCustomEvent(new CustomMessageWrapper(msg));
        }
        catch (IgniteClientDisconnectedException e) {
            IgniteFuture<?> reconnectFut = ctx.cluster().clientReconnectFuture();

            throw new IgniteClientDisconnectedCheckedException(reconnectFut, e.getMessage());
        }
        catch (IgniteException e) {
            throw new IgniteCheckedException(e);
        }
    }

    /**
     * Gets first grid node start time, see {@link DiscoverySpi#getGridStartTime()}.
     *
     * @return Start time of the first grid node.
     */
    public long gridStartTime() {
        return getSpi().getGridStartTime();
    }

    /**
     * @param nodeId Node ID.
     * @param warning Warning message to be shown on all nodes.
     * @return Whether node is failed.
     */
    public boolean tryFailNode(UUID nodeId, @Nullable String warning) {
        if (!busyLock.enterBusy())
            return false;

        try {
            if (!getSpi().pingNode(nodeId)) {
                getSpi().failNode(nodeId, warning);

                return true;
            }

            return false;
        }
        finally {
            busyLock.leaveBusy();
        }
    }

    /**
     * @param nodeId Node ID to fail.
     * @param warning Warning message to be shown on all nodes.
     */
    public void failNode(UUID nodeId, @Nullable String warning) {
        if (!busyLock.enterBusy())
            return;

        try {
            getSpi().failNode(nodeId, warning);
        }
        finally {
            busyLock.leaveBusy();
        }
    }

    /**
     * @return {@code True} if local node client and discovery SPI supports reconnect.
     */
    public boolean reconnectSupported() {
        DiscoverySpi spi = getSpi();

        return ctx.clientNode() && (spi instanceof TcpDiscoverySpi) &&
            !(((TcpDiscoverySpi) spi).isClientReconnectDisabled());
    }

    /**
     * Leave cluster and try to join again.
     *
     * @throws IgniteSpiException If failed.
     */
    public void reconnect() {
        assert reconnectSupported();

        DiscoverySpi discoverySpi = getSpi();

        ((TcpDiscoverySpi)discoverySpi).reconnect();
    }

    /**
     * @param loc Local node.
     * @param topSnapshot Topology snapshot.
     * @return Newly created discovery cache.
     */
    @NotNull private DiscoCache createDiscoCache(ClusterNode loc, Collection<ClusterNode> topSnapshot) {
        HashSet<UUID> alives = U.newHashSet(topSnapshot.size());
        HashMap<UUID, ClusterNode> nodeMap = U.newHashMap(topSnapshot.size());

        ArrayList<ClusterNode> daemonNodes = new ArrayList<>(topSnapshot.size());
        ArrayList<ClusterNode> srvNodes = new ArrayList<>(topSnapshot.size());
        ArrayList<ClusterNode> rmtNodes = new ArrayList<>(topSnapshot.size());
        ArrayList<ClusterNode> allNodes = new ArrayList<>(topSnapshot.size());

        for (ClusterNode node : topSnapshot) {
            if (alive(node))
                alives.add(node.id());

            if (node.isDaemon())
                daemonNodes.add(node);
            else {
                allNodes.add(node);

                if (!node.isLocal())
                    rmtNodes.add(node);

                if (!CU.clientNode(node))
                    srvNodes.add(node);
            }

            nodeMap.put(node.id(), node);
        }

        assert !rmtNodes.contains(loc) : "Remote nodes collection shouldn't contain local node" +
            " [rmtNodes=" + rmtNodes + ", loc=" + loc + ']';

        Map<Integer, List<ClusterNode>> allCacheNodes = U.newHashMap(allNodes.size());
        Map<Integer, List<ClusterNode>> affCacheNodes = U.newHashMap(allNodes.size());

        Set<ClusterNode> allNodesWithCaches = new TreeSet<>(GridNodeOrderComparator.INSTANCE);
        Set<ClusterNode> rmtNodesWithCaches = new TreeSet<>(GridNodeOrderComparator.INSTANCE);
        Set<ClusterNode> srvNodesWithCaches = new TreeSet<>(GridNodeOrderComparator.INSTANCE);

        Set<Integer> nearEnabledCaches = new HashSet<>();

        for (ClusterNode node : allNodes) {
            assert node.order() != 0 : "Invalid node order [locNode=" + loc + ", node=" + node + ']';
            assert !node.isDaemon();

<<<<<<< HEAD
            for (Map.Entry<String, CachePredicate> entry : registeredCaches.entrySet()) {
=======
            for (Map.Entry<String, CachePredicate> entry : registeredCachesPreds.entrySet()) {
>>>>>>> a7310e49
                String cacheName = entry.getKey();
                CachePredicate filter = entry.getValue();

                if (filter.cacheNode(node)) {
                    allNodesWithCaches.add(node);

                    if(!CU.clientNode(node))
                        srvNodesWithCaches.add(node);

                    if (!node.isLocal())
                        rmtNodesWithCaches.add(node);

                    addToMap(allCacheNodes, cacheName, node);

                    if (filter.dataNode(node))
                        addToMap(affCacheNodes, cacheName, node);

                    if (filter.nearNode(node))
                        nearEnabledCaches.add(CU.cacheId(cacheName));
                }
            }
        }

        return new DiscoCache(
            loc,
            Collections.unmodifiableList(rmtNodes),
            Collections.unmodifiableList(allNodes),
            Collections.unmodifiableList(srvNodes),
            Collections.unmodifiableList(daemonNodes),
            U.sealList(srvNodesWithCaches),
            U.sealList(allNodesWithCaches),
            U.sealList(rmtNodesWithCaches),
            Collections.unmodifiableMap(allCacheNodes),
            Collections.unmodifiableMap(affCacheNodes),
            Collections.unmodifiableMap(nodeMap),
            Collections.unmodifiableSet(nearEnabledCaches),
            alives);
    }

    /**
     * Adds node to map.
     *
     * @param cacheMap Map to add to.
     * @param cacheName Cache name.
     * @param rich Node to add
     */
    private void addToMap(Map<Integer, List<ClusterNode>> cacheMap, String cacheName, ClusterNode rich) {
        List<ClusterNode> cacheNodes = cacheMap.get(CU.cacheId(cacheName));

        if (cacheNodes == null) {
            cacheNodes = new ArrayList<>();

            cacheMap.put(CU.cacheId(cacheName), cacheNodes);
        }

        cacheNodes.add(rich);
    }

    /**
     * Updates topology version if current version is smaller than updated.
     *
     * @param updated Updated topology version.
     * @param discoCache Discovery cache.
     * @return {@code True} if topology was updated.
     */
    private boolean updateTopologyVersionIfGreater(AffinityTopologyVersion updated, DiscoCache discoCache) {
        while (true) {
            Snapshot cur = topSnap.get();

            if (updated.compareTo(cur.topVer) >= 0) {
                if (topSnap.compareAndSet(cur, new Snapshot(updated, discoCache)))
                    return true;
            }
            else
                return false;
        }
    }

    /** Stops local node. */
    private void stopNode() {
        new Thread(
            new Runnable() {
                @Override public void run() {
                    ctx.markSegmented();

                    G.stop(ctx.gridName(), true);
                }
            }
        ).start();
    }

    /** Restarts JVM. */
    private void restartJvm() {
        new Thread(
            new Runnable() {
                @Override public void run() {
                    ctx.markSegmented();

                    G.restart(true);
                }
            }
        ).start();
    }

    /** Worker for network segment checks. */
    private class SegmentCheckWorker extends GridWorker {
        /** */
        private final BlockingQueue<Object> queue = new LinkedBlockingQueue<>();

        /**
         *
         */
        private SegmentCheckWorker() {
            super(ctx.gridName(), "disco-net-seg-chk-worker", GridDiscoveryManager.this.log);

            assert hasRslvrs;
            assert segChkFreq > 0;
        }

        /**
         *
         */
        public void scheduleSegmentCheck() {
            queue.add(new Object());
        }

        /** {@inheritDoc} */
        @SuppressWarnings("StatementWithEmptyBody")
        @Override protected void body() throws InterruptedException {
            long lastChk = 0;

            while (!isCancelled()) {
                Object req = queue.poll(2000, MILLISECONDS);

                long now = U.currentTimeMillis();

                // Check frequency if segment check has not been requested.
                if (req == null && (segChkFreq == 0 || lastChk + segChkFreq >= now)) {
                    if (log.isDebugEnabled())
                        log.debug("Skipping segment check as it has not been requested and it is not time to check.");

                    continue;
                }

                // We should always check segment if it has been explicitly
                // requested (on any node failure or leave).
                assert req != null || lastChk + segChkFreq < now;

                // Drain queue.
                while (queue.poll() != null) {
                    // No-op.
                }

                if (lastSegChkRes.get()) {
                    boolean segValid = ctx.segmentation().isValidSegment();

                    lastChk = now;

                    if (!segValid) {
                        List<ClusterNode> empty = Collections.emptyList();

                        ClusterNode node = getSpi().getLocalNode();

                        discoWrk.addEvent(EVT_NODE_SEGMENTED,
                            AffinityTopologyVersion.NONE,
                            node,
                            createDiscoCache(node, empty),
                            empty,
                            null);

                        lastSegChkRes.set(false);
                    }

                    if (log.isDebugEnabled())
                        log.debug("Segment has been checked [requested=" + (req != null) + ", valid=" + segValid + ']');
                }
            }
        }

        /** {@inheritDoc} */
        @Override public String toString() {
            return S.toString(SegmentCheckWorker.class, this);
        }
    }

    /** Worker for discovery events. */
    private class DiscoveryWorker extends GridWorker {
        /** Event queue. */
        private final BlockingQueue<GridTuple6<Integer, AffinityTopologyVersion, ClusterNode,
            DiscoCache, Collection<ClusterNode>, DiscoveryCustomMessage>> evts = new LinkedBlockingQueue<>();

        /** Node segmented event fired flag. */
        private boolean nodeSegFired;

        /**
         *
         */
        private DiscoveryWorker() {
            super(ctx.gridName(), "disco-event-worker", GridDiscoveryManager.this.log);
        }

        /**
         * Method is called when any discovery event occurs.
         *
         * @param type Discovery event type. See {@link DiscoveryEvent} for more details.
         * @param topVer Topology version.
         * @param node Remote node this event is connected with.
         * @param discoCache Discovery cache.
         * @param topSnapshot Topology snapshot.
         */
        @SuppressWarnings("RedundantTypeArguments")
        private void recordEvent(int type, long topVer, ClusterNode node, DiscoCache discoCache, Collection<ClusterNode> topSnapshot) {
            assert node != null;

            if (ctx.event().isRecordable(type)) {
                DiscoveryEvent evt = new DiscoveryEvent();

                evt.node(ctx.discovery().localNode());
                evt.eventNode(node);
                evt.type(type);
                evt.topologySnapshot(topVer, U.<ClusterNode, ClusterNode>arrayList(topSnapshot, FILTER_DAEMON));

                if (type == EVT_NODE_METRICS_UPDATED)
                    evt.message("Metrics were updated: " + node);

                else if (type == EVT_NODE_JOINED)
                    evt.message("Node joined: " + node);

                else if (type == EVT_NODE_LEFT)
                    evt.message("Node left: " + node);

                else if (type == EVT_NODE_FAILED)
                    evt.message("Node failed: " + node);

                else if (type == EVT_NODE_SEGMENTED)
                    evt.message("Node segmented: " + node);

                else if (type == EVT_CLIENT_NODE_DISCONNECTED)
                    evt.message("Client node disconnected: " + node);

                else if (type == EVT_CLIENT_NODE_RECONNECTED)
                    evt.message("Client node reconnected: " + node);

                else
                    assert false;

                ctx.event().record(evt, discoCache);
            }
        }

        /**
         * @param type Event type.
         * @param topVer Topology version.
         * @param node Node.
         * @param discoCache Discovery cache.
         * @param topSnapshot Topology snapshot.
         * @param data Custom message.
         */
        void addEvent(
            int type,
            AffinityTopologyVersion topVer,
            ClusterNode node,
            DiscoCache discoCache,
            Collection<ClusterNode> topSnapshot,
            @Nullable DiscoveryCustomMessage data
        ) {
            assert node != null : data;

            evts.add(new GridTuple6<>(type, topVer, node, discoCache, topSnapshot, data));
        }

        /**
         * @param node Node to get a short description for.
         * @return Short description for the node to be used in 'quiet' mode.
         */
        private String quietNode(ClusterNode node) {
            assert node != null;

            return "nodeId8=" + node.id().toString().substring(0, 8) + ", " +
                "addrs=" + U.addressesAsString(node) + ", " +
                "order=" + node.order() + ", " +
                "CPUs=" + node.metrics().getTotalCpus();
        }

        /** {@inheritDoc} */
        @Override protected void body() throws InterruptedException {
            while (!isCancelled()) {
                try {
                    body0();
                }
                catch (InterruptedException e) {
                    throw e;
                }
                catch (Throwable t) {
                    U.error(log, "Unexpected exception in discovery worker thread (ignored).", t);

                    if (t instanceof Error)
                        throw (Error)t;
                }
            }
        }

        /** @throws InterruptedException If interrupted. */
        @SuppressWarnings("DuplicateCondition")
        private void body0() throws InterruptedException {
            GridTuple6<Integer, AffinityTopologyVersion, ClusterNode, DiscoCache, Collection<ClusterNode>,
                DiscoveryCustomMessage> evt = evts.take();

            int type = evt.get1();

            AffinityTopologyVersion topVer = evt.get2();

            ClusterNode node = evt.get3();

            boolean isDaemon = node.isDaemon();

            boolean segmented = false;

            switch (type) {
                case EVT_NODE_JOINED: {
                    assert !discoOrdered || topVer.topologyVersion() == node.order() : "Invalid topology version [topVer=" + topVer +
                        ", node=" + node + ']';

                    try {
                        checkAttributes(F.asList(node));
                    }
                    catch (IgniteCheckedException e) {
                        U.warn(log, e.getMessage()); // We a have well-formed attribute warning here.
                    }

                    if (!isDaemon) {
                        if (!isLocDaemon) {
                            if (log.isInfoEnabled())
                                log.info("Added new node to topology: " + node);

                            ackTopology(topVer.topologyVersion(), true);
                        }
                        else if (log.isDebugEnabled())
                            log.debug("Added new node to topology: " + node);
                    }
                    else if (log.isDebugEnabled())
                        log.debug("Added new daemon node to topology: " + node);

                    break;
                }

                case EVT_NODE_LEFT: {
                    // Check only if resolvers were configured.
                    if (hasRslvrs)
                        segChkWrk.scheduleSegmentCheck();

                    if (!isDaemon) {
                        if (!isLocDaemon) {
                            if (log.isInfoEnabled())
                                log.info("Node left topology: " + node);

                            ackTopology(topVer.topologyVersion(), true);
                        }
                        else if (log.isDebugEnabled())
                            log.debug("Node left topology: " + node);
                    }
                    else if (log.isDebugEnabled())
                        log.debug("Daemon node left topology: " + node);

                    break;
                }

                case EVT_CLIENT_NODE_DISCONNECTED: {
                    // No-op.

                    break;
                }

                case EVT_CLIENT_NODE_RECONNECTED: {
                    if (log.isInfoEnabled())
                        log.info("Client node reconnected to topology: " + node);

                    if (!isLocDaemon)
                        ackTopology(topVer.topologyVersion(), true);

                    break;
                }

                case EVT_NODE_FAILED: {
                    // Check only if resolvers were configured.
                    if (hasRslvrs)
                        segChkWrk.scheduleSegmentCheck();

                    if (!isDaemon) {
                        if (!isLocDaemon) {
                            U.warn(log, "Node FAILED: " + node);

                            ackTopology(topVer.topologyVersion(), true);
                        }
                        else if (log.isDebugEnabled())
                            log.debug("Node FAILED: " + node);
                    }
                    else if (log.isDebugEnabled())
                        log.debug("Daemon node FAILED: " + node);

                    break;
                }

                case EVT_NODE_SEGMENTED: {
                    assert F.eqNodes(localNode(), node);

                    if (nodeSegFired) {
                        if (log.isDebugEnabled()) {
                            log.debug("Ignored node segmented event [type=EVT_NODE_SEGMENTED, " +
                                "node=" + node + ']');
                        }

                        return;
                    }

                    // Ignore all further EVT_NODE_SEGMENTED events
                    // until EVT_NODE_RECONNECTED is fired.
                    nodeSegFired = true;

                    lastLoggedTop.set(0);

                    segmented = true;

                    if (!isLocDaemon)
                        U.warn(log, "Local node SEGMENTED: " + node);
                    else if (log.isDebugEnabled())
                        log.debug("Local node SEGMENTED: " + node);

                    break;
                }

                case DiscoveryCustomEvent.EVT_DISCOVERY_CUSTOM_EVT: {
                    if (ctx.event().isRecordable(DiscoveryCustomEvent.EVT_DISCOVERY_CUSTOM_EVT)) {
                        DiscoveryCustomEvent customEvt = new DiscoveryCustomEvent();

                        customEvt.node(ctx.discovery().localNode());
                        customEvt.eventNode(node);
                        customEvt.type(type);
                        customEvt.topologySnapshot(topVer.topologyVersion(), evt.get5());
                        customEvt.affinityTopologyVersion(topVer);
                        customEvt.customMessage(evt.get6());

                        ctx.event().record(customEvt, evt.get4());
                    }

                    return;
                }

                // Don't log metric update to avoid flooding the log.
                case EVT_NODE_METRICS_UPDATED:
                    break;

                default:
                    assert false : "Invalid discovery event: " + type;
            }

            recordEvent(type, topVer.topologyVersion(), node, evt.get4(), evt.get5());

            if (segmented)
                onSegmentation();
        }

        /**
         *
         */
        private void onSegmentation() {
            SegmentationPolicy segPlc = ctx.config().getSegmentationPolicy();

            // Always disconnect first.
            try {
                getSpi().disconnect();
            }
            catch (IgniteSpiException e) {
                U.error(log, "Failed to disconnect discovery SPI.", e);
            }

            switch (segPlc) {
                case RESTART_JVM:
                    U.warn(log, "Restarting JVM according to configured segmentation policy.");

                    restartJvm();

                    break;

                case STOP:
                    U.warn(log, "Stopping local node according to configured segmentation policy.");

                    stopNode();

                    break;

                default:
                    assert segPlc == NOOP : "Unsupported segmentation policy value: " + segPlc;
            }
        }

        /** {@inheritDoc} */
        @Override public String toString() {
            return S.toString(DiscoveryWorker.class, this);
        }
    }

    /**
     *
     */
    private class MetricsUpdater implements Runnable {
        /** */
        private long prevGcTime = -1;

        /** */
        private long prevCpuTime = -1;

        /** {@inheritDoc} */
        @Override public void run() {
            gcCpuLoad = getGcCpuLoad();
            cpuLoad = getCpuLoad();
        }

        /**
         * @return GC CPU load.
         */
        private double getGcCpuLoad() {
            long gcTime = 0;

            for (GarbageCollectorMXBean bean : gc) {
                long colTime = bean.getCollectionTime();

                if (colTime > 0)
                    gcTime += colTime;
            }

            gcTime /= metrics.getAvailableProcessors();

            double gc = 0;

            if (prevGcTime > 0) {
                long gcTimeDiff = gcTime - prevGcTime;

                gc = (double)gcTimeDiff / METRICS_UPDATE_FREQ;
            }

            prevGcTime = gcTime;

            return gc;
        }

        /**
         * @return CPU load.
         */
        private double getCpuLoad() {
            long cpuTime;

            try {
                cpuTime = U.<Long>property(os, "processCpuTime");
            }
            catch (IgniteException ignored) {
                return -1;
            }

            // Method reports time in nanoseconds across all processors.
            cpuTime /= 1000000 * metrics.getAvailableProcessors();

            double cpu = 0;

            if (prevCpuTime > 0) {
                long cpuTimeDiff = cpuTime - prevCpuTime;

                // CPU load could go higher than 100% because calculating of cpuTimeDiff also takes some time.
                cpu = Math.min(1.0, (double)cpuTimeDiff / METRICS_UPDATE_FREQ);
            }

            prevCpuTime = cpuTime;

            return cpu;
        }

        /** {@inheritDoc} */
        @Override public String toString() {
            return S.toString(MetricsUpdater.class, this, super.toString());
        }
    }

    /** Discovery topology future. */
    private static class DiscoTopologyFuture extends GridFutureAdapter<Long> implements GridLocalEventListener {
        /** */
        private static final long serialVersionUID = 0L;

        /** */
        private GridKernalContext ctx;

        /** Topology await version. */
        private long awaitVer;

        /** Empty constructor required by {@link Externalizable}. */
        private DiscoTopologyFuture() {
            // No-op.
        }

        /**
         * @param ctx Context.
         * @param awaitVer Await version.
         */
        private DiscoTopologyFuture(GridKernalContext ctx, long awaitVer) {
            this.ctx = ctx;
            this.awaitVer = awaitVer;
        }

        /** Initializes future. */
        private void init() {
            ctx.event().addLocalEventListener(this, EVT_NODE_JOINED, EVT_NODE_LEFT, EVT_NODE_FAILED);

            // Close potential window.
            long topVer = ctx.discovery().topologyVersion();

            if (topVer >= awaitVer)
                onDone(topVer);
        }

        /** {@inheritDoc} */
        @Override public boolean onDone(@Nullable Long res, @Nullable Throwable err) {
            if (super.onDone(res, err)) {
                ctx.event().removeLocalEventListener(this, EVT_NODE_JOINED, EVT_NODE_LEFT, EVT_NODE_FAILED);

                return true;
            }

            return false;
        }

        /** {@inheritDoc} */
        @Override public void onEvent(Event evt) {
            assert evt.type() == EVT_NODE_JOINED || evt.type() == EVT_NODE_LEFT || evt.type() == EVT_NODE_FAILED;

            DiscoveryEvent discoEvt = (DiscoveryEvent)evt;

            if (discoEvt.topologyVersion() >= awaitVer)
                onDone(discoEvt.topologyVersion());
        }
    }

    /**
     *
     */
    private static class Snapshot {
        /** */
        private final AffinityTopologyVersion topVer;

        /** */
        @GridToStringExclude
        private final DiscoCache discoCache;

        /**
         * @param topVer Topology version.
         * @param discoCache Disco cache.
         */
        private Snapshot(AffinityTopologyVersion topVer, DiscoCache discoCache) {
            this.topVer = topVer;
            this.discoCache = discoCache;
        }

        /** {@inheritDoc} */
        @Override public String toString() {
            return S.toString(Snapshot.class, this);
        }
    }

    /**
     * Cache predicate.
     */
    private static class CachePredicate {
        /** Cache filter. */
        private final IgnitePredicate<ClusterNode> cacheFilter;

        /** If near cache is enabled on data nodes. */
        private final boolean nearEnabled;

        /** Cache mode. */
        private final CacheMode cacheMode;

        /** Collection of client near nodes. */
        private final ConcurrentHashMap<UUID, Boolean> clientNodes;

        /**
         * @param cacheFilter Cache filter.
         * @param nearEnabled Near enabled flag.
         * @param cacheMode Cache mode.
         */
        private CachePredicate(IgnitePredicate<ClusterNode> cacheFilter, boolean nearEnabled, CacheMode cacheMode) {
            assert cacheFilter != null;

            this.cacheFilter = cacheFilter;
            this.nearEnabled = nearEnabled;
            this.cacheMode = cacheMode;

            clientNodes = new ConcurrentHashMap<>();
        }

        /**
         * @param nodeId Near node ID to add.
         * @param nearEnabled Near enabled flag.
         * @return {@code True} if new node ID was added.
         */
        public boolean addClientNode(UUID nodeId, boolean nearEnabled) {
            assert nodeId != null;

            Boolean old = clientNodes.putIfAbsent(nodeId, nearEnabled);

            return old == null;
        }

        /**
         * @param leftNodeId Left node ID.
         * @return {@code True} if existing node ID was removed.
         */
        public boolean onNodeLeft(UUID leftNodeId) {
            assert leftNodeId != null;

            Boolean old = clientNodes.remove(leftNodeId);

            return old != null;
        }

        /**
         * @param node Node to check.
         * @return {@code True} if this node is a data node for given cache.
         */
        public boolean dataNode(ClusterNode node) {
            return !node.isDaemon() && CU.affinityNode(node, cacheFilter);
        }

        /**
         * @param node Node to check.
         * @return {@code True} if cache is accessible on the given node.
         */
        public boolean cacheNode(ClusterNode node) {
            return !node.isDaemon() && (CU.affinityNode(node, cacheFilter) || clientNodes.containsKey(node.id()));
        }

        /**
         * @param node Node to check.
         * @return {@code True} if near cache is present on the given nodes.
         */
        public boolean nearNode(ClusterNode node) {
            if (node.isDaemon())
                return false;

            if (CU.affinityNode(node, cacheFilter))
                return nearEnabled;

            Boolean near = clientNodes.get(node.id());

            return near != null && near;
        }

        /**
         * @param node Node to check.
         * @return {@code True} if client cache is present on the given nodes.
         */
        public boolean clientNode(ClusterNode node) {
            if (node.isDaemon())
                return false;

            Boolean near = clientNodes.get(node.id());

            return near != null && !near;
        }
    }
}<|MERGE_RESOLUTION|>--- conflicted
+++ resolved
@@ -2012,11 +2012,7 @@
             assert node.order() != 0 : "Invalid node order [locNode=" + loc + ", node=" + node + ']';
             assert !node.isDaemon();
 
-<<<<<<< HEAD
-            for (Map.Entry<String, CachePredicate> entry : registeredCaches.entrySet()) {
-=======
             for (Map.Entry<String, CachePredicate> entry : registeredCachesPreds.entrySet()) {
->>>>>>> a7310e49
                 String cacheName = entry.getKey();
                 CachePredicate filter = entry.getValue();
 
