/*
 * Licensed to the Apache Software Foundation (ASF) under one or more
 * contributor license agreements.  See the NOTICE file distributed with
 * this work for additional information regarding copyright ownership.
 * The ASF licenses this file to You under the Apache License, Version 2.0
 * (the "License"); you may not use this file except in compliance with
 * the License.  You may obtain a copy of the License at
 *
 *      http://www.apache.org/licenses/LICENSE-2.0
 *
 * Unless required by applicable law or agreed to in writing, software
 * distributed under the License is distributed on an "AS IS" BASIS,
 * WITHOUT WARRANTIES OR CONDITIONS OF ANY KIND, either express or implied.
 * See the License for the specific language governing permissions and
 * limitations under the License.
 */
package org.apache.ignite.internal.processors.cache.verify;

import java.io.IOException;
import java.io.ObjectInput;
import java.io.ObjectOutput;
import java.util.List;
import java.util.Map;
import java.util.UUID;
import java.util.function.Consumer;
import org.apache.ignite.internal.util.typedef.F;
import org.apache.ignite.internal.util.typedef.internal.S;
import org.apache.ignite.internal.util.typedef.internal.U;
import org.apache.ignite.internal.visor.VisorDataTransferObject;

/**
 * Encapsulates result of {@link VerifyBackupPartitionsTaskV2}.
 */
public class IdleVerifyResultV2 extends VisorDataTransferObject {
    /** */
    private static final long serialVersionUID = 0L;

    /** Counter conflicts. */
    private Map<PartitionKeyV2, List<PartitionHashRecordV2>> cntrConflicts;

    /** Hash conflicts. */
    private Map<PartitionKeyV2, List<PartitionHashRecordV2>> hashConflicts;

    /** Moving partitions. */
    private Map<PartitionKeyV2, List<PartitionHashRecordV2>> movingPartitions;

<<<<<<< HEAD
    /** Occurred exceptions. */
=======
    /** Exceptions. */
>>>>>>> 41877807
    private Map<UUID, Exception> exceptions;

    /**
     * @param cntrConflicts Counter conflicts.
     * @param hashConflicts Hash conflicts.
     * @param movingPartitions Moving partitions.
     */
    public IdleVerifyResultV2(
        Map<PartitionKeyV2, List<PartitionHashRecordV2>> cntrConflicts,
        Map<PartitionKeyV2, List<PartitionHashRecordV2>> hashConflicts,
        Map<PartitionKeyV2, List<PartitionHashRecordV2>> movingPartitions,
        Map<UUID, Exception> exceptions
    ) {
        this.cntrConflicts = cntrConflicts;
        this.hashConflicts = hashConflicts;
        this.movingPartitions = movingPartitions;
        this.exceptions = exceptions;
    }

    /**
     * Default constructor for Externalizable.
     */
    public IdleVerifyResultV2() {
    }

    /** {@inheritDoc} */
<<<<<<< HEAD
    @Override public byte getProtocolVersion() { return V2; }
=======
    @Override public byte getProtocolVersion() {
        return V2;
    }
>>>>>>> 41877807

    /** {@inheritDoc} */
    @Override protected void writeExternalData(ObjectOutput out) throws IOException {
        U.writeMap(out, cntrConflicts);
        U.writeMap(out, hashConflicts);
        U.writeMap(out, movingPartitions);
        U.writeMap(out, exceptions);
    }

    /** {@inheritDoc} */
    @Override protected void readExternalData(
        byte protoVer,
        ObjectInput in
    ) throws IOException, ClassNotFoundException {
        cntrConflicts = U.readMap(in);
        hashConflicts = U.readMap(in);
        movingPartitions = U.readMap(in);

<<<<<<< HEAD
        if(protoVer >= V2)
=======
        if (protoVer >= V2)
>>>>>>> 41877807
            exceptions = U.readMap(in);
    }

    /**
     * @return Counter conflicts.
     */
    public Map<PartitionKeyV2, List<PartitionHashRecordV2>> counterConflicts() {
        return cntrConflicts;
    }

    /**
     * @return Hash conflicts.
     */
    public Map<PartitionKeyV2, List<PartitionHashRecordV2>> hashConflicts() {
        return hashConflicts;
    }

    /**
     * @return Moving partitions.
     */
    public Map<PartitionKeyV2, List<PartitionHashRecordV2>> movingPartitions() {
        return movingPartitions;
    }

    /**
     * @return Occurred exceptions.
     */
    public Map<UUID, Exception> exceptions() { return exceptions; }

    /**
     * @return <code>true</code> if any conflicts were discovered during idle_verify check.
     */
    public boolean hasConflicts() {
        return !F.isEmpty(hashConflicts()) || !F.isEmpty(counterConflicts());
    }

    /**
<<<<<<< HEAD
     * @return <code>true</code> if any exception was thrown during idle_verify check.
     */
    public boolean hasExceptions() { return !F.isEmpty(exceptions); }
=======
     * @return Exceptions on nodes.
     */
    public Map<UUID, Exception> exceptions() {
        return exceptions;
    }
>>>>>>> 41877807

    /**
     * Print formatted result to given printer.
     *
     * @param printer Consumer for handle formatted result.
     */
    public void print(Consumer<String> printer) {
        if(hasExceptions()) {
            printer.accept("idle_verify check has finished, from " + exceptions.size() + " nodes were got errors.\n");

            printer.accept("nodes with errors are following:\n");
            for(Map.Entry<UUID, Exception> entry : exceptions.entrySet())
                printer.accept("Node ID:" + entry.getKey() +", error message: " + entry.getValue().getMessage() + "\n");
        }
        else {
            if (!hasConflicts())
                printer.accept("idle_verify check has finished, no conflicts have been found.\n");
            else {
                int cntrConflictsSize = counterConflicts().size();
                int hashConflictsSize = hashConflicts().size();

                printer.accept("idle_verify check has finished, found " + (cntrConflictsSize + hashConflictsSize) +
                    " conflict partitions: [counterConflicts=" + cntrConflictsSize + ", hashConflicts=" +
                    hashConflictsSize + "]\n");

                if (!F.isEmpty(counterConflicts())) {
                    printer.accept("Update counter conflicts:\n");

                    for (Map.Entry<PartitionKeyV2, List<PartitionHashRecordV2>> entry : counterConflicts().entrySet()) {
                        printer.accept("Conflict partition: " + entry.getKey() + "\n");

                        printer.accept("Partition instances: " + entry.getValue() + "\n");
                    }

                    printer.accept("\n");
                }

                if (!F.isEmpty(hashConflicts())) {
                    printer.accept("Hash conflicts:\n");

                    for (Map.Entry<PartitionKeyV2, List<PartitionHashRecordV2>> entry : hashConflicts().entrySet()) {
                        printer.accept("Conflict partition: " + entry.getKey() + "\n");

                        printer.accept("Partition instances: " + entry.getValue() + "\n");
                    }

                    printer.accept("\n");
                }
            }

            if (!F.isEmpty(movingPartitions())) {
                printer.accept("Verification was skipped for " + movingPartitions().size() + " MOVING partitions:\n");

                for (Map.Entry<PartitionKeyV2, List<PartitionHashRecordV2>> entry : movingPartitions().entrySet()) {
                    printer.accept("Rebalancing partition: " + entry.getKey() + "\n");

                    printer.accept("Partition instances: " + entry.getValue() + "\n");
                }

                printer.accept("\n");
            }
        }

        if (!F.isEmpty(exceptions())) {
            printer.accept("Idle verify failed on nodes:\n");

            for (Map.Entry<UUID, Exception> e : exceptions().entrySet()) {
                printer.accept("Node ID: " + e.getKey() + "\n");
                printer.accept("Exception message:" + "\n");
                printer.accept(e.getValue().getMessage() + "\n");
            }
        }
    }

    /** {@inheritDoc} */
    @Override public String toString() {
        return S.toString(IdleVerifyResultV2.class, this);
    }
}<|MERGE_RESOLUTION|>--- conflicted
+++ resolved
@@ -44,11 +44,7 @@
     /** Moving partitions. */
     private Map<PartitionKeyV2, List<PartitionHashRecordV2>> movingPartitions;
 
-<<<<<<< HEAD
-    /** Occurred exceptions. */
-=======
     /** Exceptions. */
->>>>>>> 41877807
     private Map<UUID, Exception> exceptions;
 
     /**
@@ -75,13 +71,9 @@
     }
 
     /** {@inheritDoc} */
-<<<<<<< HEAD
-    @Override public byte getProtocolVersion() { return V2; }
-=======
     @Override public byte getProtocolVersion() {
         return V2;
     }
->>>>>>> 41877807
 
     /** {@inheritDoc} */
     @Override protected void writeExternalData(ObjectOutput out) throws IOException {
@@ -92,19 +84,13 @@
     }
 
     /** {@inheritDoc} */
-    @Override protected void readExternalData(
-        byte protoVer,
-        ObjectInput in
-    ) throws IOException, ClassNotFoundException {
+    @Override protected void readExternalData(byte protoVer,
+        ObjectInput in) throws IOException, ClassNotFoundException {
         cntrConflicts = U.readMap(in);
         hashConflicts = U.readMap(in);
         movingPartitions = U.readMap(in);
 
-<<<<<<< HEAD
-        if(protoVer >= V2)
-=======
         if (protoVer >= V2)
->>>>>>> 41877807
             exceptions = U.readMap(in);
     }
 
@@ -130,11 +116,6 @@
     }
 
     /**
-     * @return Occurred exceptions.
-     */
-    public Map<UUID, Exception> exceptions() { return exceptions; }
-
-    /**
      * @return <code>true</code> if any conflicts were discovered during idle_verify check.
      */
     public boolean hasConflicts() {
@@ -142,17 +123,11 @@
     }
 
     /**
-<<<<<<< HEAD
-     * @return <code>true</code> if any exception was thrown during idle_verify check.
-     */
-    public boolean hasExceptions() { return !F.isEmpty(exceptions); }
-=======
      * @return Exceptions on nodes.
      */
     public Map<UUID, Exception> exceptions() {
         return exceptions;
     }
->>>>>>> 41877807
 
     /**
      * Print formatted result to given printer.
@@ -160,60 +135,51 @@
      * @param printer Consumer for handle formatted result.
      */
     public void print(Consumer<String> printer) {
-        if(hasExceptions()) {
-            printer.accept("idle_verify check has finished, from " + exceptions.size() + " nodes were got errors.\n");
-
-            printer.accept("nodes with errors are following:\n");
-            for(Map.Entry<UUID, Exception> entry : exceptions.entrySet())
-                printer.accept("Node ID:" + entry.getKey() +", error message: " + entry.getValue().getMessage() + "\n");
-        }
+        if (!hasConflicts())
+            printer.accept("idle_verify check has finished, no conflicts have been found.\n");
         else {
-            if (!hasConflicts())
-                printer.accept("idle_verify check has finished, no conflicts have been found.\n");
-            else {
-                int cntrConflictsSize = counterConflicts().size();
-                int hashConflictsSize = hashConflicts().size();
-
-                printer.accept("idle_verify check has finished, found " + (cntrConflictsSize + hashConflictsSize) +
-                    " conflict partitions: [counterConflicts=" + cntrConflictsSize + ", hashConflicts=" +
-                    hashConflictsSize + "]\n");
-
-                if (!F.isEmpty(counterConflicts())) {
-                    printer.accept("Update counter conflicts:\n");
-
-                    for (Map.Entry<PartitionKeyV2, List<PartitionHashRecordV2>> entry : counterConflicts().entrySet()) {
-                        printer.accept("Conflict partition: " + entry.getKey() + "\n");
-
-                        printer.accept("Partition instances: " + entry.getValue() + "\n");
-                    }
-
-                    printer.accept("\n");
-                }
-
-                if (!F.isEmpty(hashConflicts())) {
-                    printer.accept("Hash conflicts:\n");
-
-                    for (Map.Entry<PartitionKeyV2, List<PartitionHashRecordV2>> entry : hashConflicts().entrySet()) {
-                        printer.accept("Conflict partition: " + entry.getKey() + "\n");
-
-                        printer.accept("Partition instances: " + entry.getValue() + "\n");
-                    }
-
-                    printer.accept("\n");
-                }
-            }
-
-            if (!F.isEmpty(movingPartitions())) {
-                printer.accept("Verification was skipped for " + movingPartitions().size() + " MOVING partitions:\n");
-
-                for (Map.Entry<PartitionKeyV2, List<PartitionHashRecordV2>> entry : movingPartitions().entrySet()) {
-                    printer.accept("Rebalancing partition: " + entry.getKey() + "\n");
+            int cntrConflictsSize = counterConflicts().size();
+            int hashConflictsSize = hashConflicts().size();
+
+            printer.accept("idle_verify check has finished, found " + (cntrConflictsSize + hashConflictsSize) +
+                " conflict partitions: [counterConflicts=" + cntrConflictsSize + ", hashConflicts=" +
+                hashConflictsSize + "]\n");
+
+            if (!F.isEmpty(counterConflicts())) {
+                printer.accept("Update counter conflicts:\n");
+
+                for (Map.Entry<PartitionKeyV2, List<PartitionHashRecordV2>> entry : counterConflicts().entrySet()) {
+                    printer.accept("Conflict partition: " + entry.getKey() + "\n");
 
                     printer.accept("Partition instances: " + entry.getValue() + "\n");
                 }
 
                 printer.accept("\n");
             }
+
+            if (!F.isEmpty(hashConflicts())) {
+                printer.accept("Hash conflicts:\n");
+
+                for (Map.Entry<PartitionKeyV2, List<PartitionHashRecordV2>> entry : hashConflicts().entrySet()) {
+                    printer.accept("Conflict partition: " + entry.getKey() + "\n");
+
+                    printer.accept("Partition instances: " + entry.getValue() + "\n");
+                }
+
+                printer.accept("\n");
+            }
+        }
+
+        if (!F.isEmpty(movingPartitions())) {
+            printer.accept("Verification was skipped for " + movingPartitions().size() + " MOVING partitions:\n");
+
+            for (Map.Entry<PartitionKeyV2, List<PartitionHashRecordV2>> entry : movingPartitions().entrySet()) {
+                printer.accept("Rebalancing partition: " + entry.getKey() + "\n");
+
+                printer.accept("Partition instances: " + entry.getValue() + "\n");
+            }
+
+            printer.accept("\n");
         }
 
         if (!F.isEmpty(exceptions())) {
