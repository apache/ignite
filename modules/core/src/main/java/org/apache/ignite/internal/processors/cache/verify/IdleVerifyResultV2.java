--- conflicted
+++ resolved
@@ -19,11 +19,8 @@
 import java.io.IOException;
 import java.io.ObjectInput;
 import java.io.ObjectOutput;
-<<<<<<< HEAD
 import java.io.PrintWriter;
 import java.io.StringWriter;
-=======
->>>>>>> 7700febe
 import java.util.Collections;
 import java.util.List;
 import java.util.Map;
@@ -256,6 +253,8 @@
 
                 printer.accept("Partition instances: " + entry.getValue() + "\n");
             }
+
+            printer.accept("\n");
         }
     }
 
@@ -276,6 +275,8 @@
 
                 printer.accept("Partition instances: " + entry.getValue() + "\n");
             }
+
+            printer.accept("\n");
         }
 
         if (!F.isEmpty(hashConflicts())) {
