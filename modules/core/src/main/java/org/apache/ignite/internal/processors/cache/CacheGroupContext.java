--- conflicted
+++ resolved
@@ -228,10 +228,9 @@
 
         mxBean = new CacheGroupMetricsMXBeanImpl(this);
 
-<<<<<<< HEAD
+        mvccEnabled = mvccEnabled(ctx.gridConfig(), ccfg, cacheType);
+
         checkpointReadLocker = persistenceEnabled() ? ctx.database() : CheckpointReadLocker.NOOP;
-=======
-        mvccEnabled = mvccEnabled(ctx.gridConfig(), ccfg, cacheType);
     }
 
     /**
@@ -252,7 +251,6 @@
      */
     public boolean mvccEnabled() {
         return mvccEnabled;
->>>>>>> fd3c50e0
     }
 
     /**
