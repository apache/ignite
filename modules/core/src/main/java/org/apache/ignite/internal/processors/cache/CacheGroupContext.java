--- conflicted
+++ resolved
@@ -1339,8 +1339,6 @@
 
         if (statHolderIdx != IoStatisticsHolderNoOp.INSTANCE)
             ctx.kernalContext().metric().remove(statHolderIdx.metricRegistryName(), destroy);
-<<<<<<< HEAD
-=======
     }
 
     /**
@@ -1380,6 +1378,5 @@
         }
 
         return res;
->>>>>>> 9cf06362
     }
 }