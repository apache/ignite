--- conflicted
+++ resolved
@@ -167,10 +167,6 @@
     /** Flag indicates that cache group is under recovering and not attached to topology. */
     private final AtomicBoolean recoveryMode;
 
-<<<<<<< HEAD
-    /** Flag indicates that all group partitions have restored their state from page memory / disk. */
-    private volatile boolean partitionStatesRestored;
-
     /** Statistics holder to track IO operations for PK index pages. */
     private final IoStatisticsHolder statHolderIdx;
 
@@ -178,8 +174,6 @@
     private final IoStatisticsHolder statHolderData;
 
 
-=======
->>>>>>> e2778462
     /**
      * @param ctx Context.
      * @param grpId Group ID.
