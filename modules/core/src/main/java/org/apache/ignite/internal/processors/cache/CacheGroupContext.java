/*
 * Licensed to the Apache Software Foundation (ASF) under one or more
 * contributor license agreements.  See the NOTICE file distributed with
 * this work for additional information regarding copyright ownership.
 * The ASF licenses this file to You under the Apache License, Version 2.0
 * (the "License"); you may not use this file except in compliance with
 * the License.  You may obtain a copy of the License at
 *
 *      http://www.apache.org/licenses/LICENSE-2.0
 *
 * Unless required by applicable law or agreed to in writing, software
 * distributed under the License is distributed on an "AS IS" BASIS,
 * WITHOUT WARRANTIES OR CONDITIONS OF ANY KIND, either express or implied.
 * See the License for the specific language governing permissions and
 * limitations under the License.
 */

package org.apache.ignite.internal.processors.cache;

import java.util.ArrayList;
import java.util.Arrays;
import java.util.Collection;
import java.util.Iterator;
import java.util.List;
import java.util.Map;
import java.util.Set;
import java.util.UUID;
import java.util.concurrent.atomic.AtomicBoolean;
import org.apache.ignite.IgniteCheckedException;
import org.apache.ignite.IgniteLogger;
import org.apache.ignite.cache.affinity.AffinityFunction;
import org.apache.ignite.cluster.ClusterNode;
import org.apache.ignite.configuration.CacheConfiguration;
import org.apache.ignite.configuration.DataPageEvictionMode;
import org.apache.ignite.configuration.TopologyValidator;
import org.apache.ignite.events.CacheRebalancingEvent;
import org.apache.ignite.internal.IgniteClientDisconnectedCheckedException;
import org.apache.ignite.internal.IgniteInternalFuture;
import org.apache.ignite.internal.processors.affinity.AffinityAssignment;
import org.apache.ignite.internal.processors.affinity.AffinityTopologyVersion;
import org.apache.ignite.internal.processors.affinity.GridAffinityAssignmentCache;
import org.apache.ignite.internal.processors.cache.distributed.dht.GridDhtAffinityAssignmentRequest;
import org.apache.ignite.internal.processors.cache.distributed.dht.GridDhtAffinityAssignmentResponse;
import org.apache.ignite.internal.processors.cache.distributed.dht.preloader.GridDhtPreloader;
<<<<<<< HEAD
=======
import org.apache.ignite.internal.processors.cache.distributed.dht.topology.GridDhtLocalPartition;
import org.apache.ignite.internal.processors.cache.distributed.dht.topology.GridDhtPartitionState;
>>>>>>> 43b9cfa3
import org.apache.ignite.internal.processors.cache.distributed.dht.topology.GridDhtPartitionTopology;
import org.apache.ignite.internal.processors.cache.distributed.dht.topology.GridDhtPartitionTopologyImpl;
import org.apache.ignite.internal.processors.cache.persistence.DataRegion;
import org.apache.ignite.internal.processors.cache.persistence.GridCacheOffheapManager;
import org.apache.ignite.internal.processors.cache.persistence.freelist.FreeList;
import org.apache.ignite.internal.processors.cache.persistence.pagemem.PageMemoryEx;
import org.apache.ignite.internal.processors.cache.persistence.partstate.GroupPartitionId;
import org.apache.ignite.internal.processors.cache.persistence.partstate.PartitionRecoverState;
import org.apache.ignite.internal.processors.cache.persistence.tree.io.PagePartitionMetaIO;
import org.apache.ignite.internal.processors.cache.persistence.tree.reuse.ReuseList;
import org.apache.ignite.internal.processors.cache.query.continuous.CounterSkipContext;
import org.apache.ignite.internal.processors.query.QueryUtils;
import org.apache.ignite.internal.stat.StatType;
import org.apache.ignite.internal.stat.StatisticsHolder;
import org.apache.ignite.internal.util.typedef.CI1;
import org.apache.ignite.internal.util.typedef.F;
import org.apache.ignite.internal.util.typedef.internal.CU;
import org.apache.ignite.internal.util.typedef.internal.LT;
import org.apache.ignite.internal.util.typedef.internal.U;
import org.apache.ignite.lang.IgniteBiInClosure;
import org.apache.ignite.lang.IgniteFuture;
import org.apache.ignite.lang.IgnitePredicate;
import org.apache.ignite.lang.IgniteUuid;
import org.apache.ignite.mxbean.CacheGroupMetricsMXBean;
import org.jetbrains.annotations.Nullable;

import static org.apache.ignite.cache.CacheAtomicityMode.TRANSACTIONAL_SNAPSHOT;
import static org.apache.ignite.cache.CacheMode.LOCAL;
import static org.apache.ignite.cache.CacheMode.REPLICATED;
import static org.apache.ignite.cache.CacheRebalanceMode.NONE;
import static org.apache.ignite.events.EventType.EVT_CACHE_REBALANCE_PART_UNLOADED;
import static org.apache.ignite.internal.managers.communication.GridIoPolicy.AFFINITY_POOL;
import static org.apache.ignite.internal.stat.GridIoStatManager.HASH_PK_INDEX_NAME;
import static org.apache.ignite.internal.stat.GridIoStatManager.NO_OP_STATISTIC_HOLDER;

/**
 *
 */
public class CacheGroupContext {
    /**
     * Unique group ID. Currently for shared group it is generated as group name hash,
     * for non-shared as cache name hash (see {@link ClusterCachesInfo#checkCacheConflict}).
     */
    private final int grpId;

    /** Node ID cache group was received from. */
    private volatile UUID rcvdFrom;

    /** Flag indicating that this cache group is in a recovery mode due to partitions loss. */
    private boolean needsRecovery;

    /** */
    private volatile AffinityTopologyVersion locStartVer;

    /** */
    private final CacheConfiguration<?, ?> ccfg;

    /** */
    private final GridCacheSharedContext ctx;

    /** */
    private volatile boolean affNode;

    /** */
    private final CacheType cacheType;

    /** */
    private final byte ioPlc;

    /** */
    private final boolean depEnabled;

    /** */
    private final boolean storeCacheId;

    /** */
    private volatile List<GridCacheContext> caches;

    /** */
    private volatile List<GridCacheContext> contQryCaches;

    /** */
    private final IgniteLogger log;

    /** */
    private volatile GridAffinityAssignmentCache aff;

    /** */
    private volatile GridDhtPartitionTopologyImpl top;

    /** */
    private volatile IgniteCacheOffheapManager offheapMgr;

    /** */
    private volatile GridCachePreloader preldr;

    /** */
    private final DataRegion dataRegion;

    /** Persistence enabled flag. */
    private final boolean persistenceEnabled;

    /** */
    private final CacheObjectContext cacheObjCtx;

    /** */
    private final FreeList freeList;

    /** */
    private final ReuseList reuseList;

    /** */
    private boolean drEnabled;

    /** */
    private boolean qryEnabled;

    /** */
    private boolean mvccEnabled;

    /** MXBean. */
    private CacheGroupMetricsMXBean mxBean;

    /** */
    private volatile boolean localWalEnabled;

    /** */
    private volatile boolean globalWalEnabled;

<<<<<<< HEAD
    /** Statistics holder to track IO operations for PK index pages. */
    private final StatisticsHolder statisticsHolderIdx;

    /** Statistics holder to track IO operations for data pages. */
    private final StatisticsHolder statisticsHolderData;

=======
    /** Flag indicates that cache group is under recovering and not attached to topology. */
    private final AtomicBoolean recoveryMode;

    /** Flag indicates that all group partitions have restored their state from page memory / disk. */
    private volatile boolean partitionStatesRestored;
>>>>>>> 43b9cfa3

    /**
     * @param ctx Context.
     * @param grpId Group ID.
     * @param rcvdFrom Node ID cache group was received from.
     * @param cacheType Cache type.
     * @param ccfg Cache configuration.
     * @param affNode Affinity node flag.
     * @param dataRegion data region.
     * @param cacheObjCtx Cache object context.
     * @param freeList Free list.
     * @param reuseList Reuse list.
     * @param locStartVer Topology version when group was started on local node.
     * @param persistenceEnabled Persistence enabled flag.
     * @param walEnabled Wal enabled flag.
     */
    CacheGroupContext(
        GridCacheSharedContext ctx,
        int grpId,
        UUID rcvdFrom,
        CacheType cacheType,
        CacheConfiguration ccfg,
        boolean affNode,
        DataRegion dataRegion,
        CacheObjectContext cacheObjCtx,
        FreeList freeList,
        ReuseList reuseList,
        AffinityTopologyVersion locStartVer,
        boolean persistenceEnabled,
        boolean walEnabled,
        boolean recoveryMode
    ) {
        assert ccfg != null;
        assert dataRegion != null || !affNode;
        assert grpId != 0 : "Invalid group ID [cache=" + ccfg.getName() + ", grpName=" + ccfg.getGroupName() + ']';

        this.grpId = grpId;
        this.rcvdFrom = rcvdFrom;
        this.ctx = ctx;
        this.ccfg = ccfg;
        this.affNode = affNode;
        this.dataRegion = dataRegion;
        this.cacheObjCtx = cacheObjCtx;
        this.freeList = freeList;
        this.reuseList = reuseList;
        this.locStartVer = locStartVer;
        this.cacheType = cacheType;
        this.globalWalEnabled = walEnabled;
        this.persistenceEnabled = persistenceEnabled;
        this.localWalEnabled = true;
        this.recoveryMode = new AtomicBoolean(recoveryMode);

        ioPlc = cacheType.ioPolicy();

        depEnabled = ctx.kernalContext().deploy().enabled() && !ctx.kernalContext().cacheObjects().isBinaryEnabled(ccfg);

        storeCacheId = affNode && dataRegion.config().getPageEvictionMode() != DataPageEvictionMode.DISABLED;

        mvccEnabled = ccfg.getAtomicityMode() == TRANSACTIONAL_SNAPSHOT;

        log = ctx.kernalContext().log(getClass());

        caches = new ArrayList<>();

        mxBean = new CacheGroupMetricsMXBeanImpl(this);

        if (systemCache()) {
            statisticsHolderIdx = NO_OP_STATISTIC_HOLDER;

            statisticsHolderData = NO_OP_STATISTIC_HOLDER;
        }
        else {
            statisticsHolderIdx = ctx.kernalContext().ioStats().createAndRegisterStatHolder(StatType.HASH_INDEX,
                cacheOrGroupName(), HASH_PK_INDEX_NAME);

            statisticsHolderData = ctx.kernalContext().ioStats().createAndRegisterStatHolder(StatType.CACHE_GROUP,
                cacheOrGroupName());
        }
    }

    /**
     * @return Mvcc flag.
     */
    public boolean mvccEnabled() {
        return mvccEnabled;
    }

    /**
     * @return {@code True} if this is cache group for one of system caches.
     */
    public boolean systemCache() {
        return !sharedGroup() && CU.isSystemCache(ccfg.getName());
    }

    /**
     * @return Node ID initiated cache group start.
     */
    public UUID receivedFrom() {
        return rcvdFrom;
    }

    /**
     * @return {@code True} if cacheId should be stored in data pages.
     */
    public boolean storeCacheIdInDataPage() {
        return storeCacheId;
    }

    /**
     * @return {@code True} if deployment is enabled.
     */
    public boolean deploymentEnabled() {
        return depEnabled;
    }

    /**
     * @return Preloader.
     */
    public GridCachePreloader preloader() {
        return preldr;
    }

    /**
     * @return IO policy for the given cache group.
     */
    public byte ioPolicy() {
        return ioPlc;
    }

    /**
     * @param cctx Cache context.
     * @throws IgniteCheckedException If failed.
     */
    void onCacheStarted(GridCacheContext cctx) throws IgniteCheckedException {
        addCacheContext(cctx);

        offheapMgr.onCacheStarted(cctx);
    }

    /**
     * @param cacheName Cache name.
     * @return {@code True} if group contains cache with given name.
     */
    public boolean hasCache(String cacheName) {
        List<GridCacheContext> caches = this.caches;

        for (int i = 0; i < caches.size(); i++) {
            if (caches.get(i).name().equals(cacheName))
                return true;
        }

        return false;
    }

    /**
     * @param cctx Cache context.
     */
    private void addCacheContext(GridCacheContext cctx) {
        assert cacheType.userCache() == cctx.userCache() : cctx.name();
        assert grpId == cctx.groupId() : cctx.name();

        ArrayList<GridCacheContext> caches = new ArrayList<>(this.caches);

        assert sharedGroup() || caches.isEmpty();

        boolean add = caches.add(cctx);

        assert add : cctx.name();

        if (!qryEnabled && QueryUtils.isEnabled(cctx.config()))
            qryEnabled = true;

        if (!drEnabled && cctx.isDrEnabled())
            drEnabled = true;

        this.caches = caches;
    }

    /**
     * @param cctx Cache context.
     */
    private void removeCacheContext(GridCacheContext cctx) {
        ArrayList<GridCacheContext> caches = new ArrayList<>(this.caches);

        // It is possible cache was not added in case of errors on cache start.
        for (Iterator<GridCacheContext> it = caches.iterator(); it.hasNext();) {
            GridCacheContext next = it.next();

            if (next == cctx) {
                assert sharedGroup() || caches.size() == 1 : caches.size();

                it.remove();

                break;
            }
        }

        if (QueryUtils.isEnabled(cctx.config())) {
            boolean qryEnabled = false;

            for (int i = 0; i < caches.size(); i++) {
                if (QueryUtils.isEnabled(caches.get(i).config())) {
                    qryEnabled = true;

                    break;
                }
            }

            this.qryEnabled = qryEnabled;
        }

        if (cctx.isDrEnabled()) {
            boolean drEnabled = false;

            for (int i = 0; i < caches.size(); i++) {
                if (caches.get(i).isDrEnabled()) {
                    drEnabled = true;

                    break;
                }
            }

            this.drEnabled = drEnabled;
        }

        this.caches = caches;
    }

    /**
     * @return Cache context if group contains single cache.
     */
    public GridCacheContext singleCacheContext() {
        List<GridCacheContext> caches = this.caches;

        assert !sharedGroup() && caches.size() == 1 :
            "stopping=" + ctx.kernalContext().isStopping() + ", groupName=" + ccfg.getGroupName() +
                ", caches=" + caches;

        return caches.get(0);
    }

    /**
     *
     */
    public void unwindUndeploys() {
        List<GridCacheContext> caches = this.caches;

        for (int i = 0; i < caches.size(); i++) {
            GridCacheContext cctx = caches.get(i);

            cctx.deploy().unwind(cctx);
        }
    }

    /**
     * @param type Event type to check.
     * @return {@code True} if given event type should be recorded.
     */
    public boolean eventRecordable(int type) {
        return cacheType.userCache() && ctx.gridEvents().isRecordable(type);
    }

    /**
     * @return {@code True} if cache created by user.
     */
    public boolean userCache() {
        return cacheType.userCache();
    }

    /**
     * Adds rebalancing event.
     *
     * @param part Partition.
     * @param type Event type.
     * @param discoNode Discovery node.
     * @param discoType Discovery event type.
     * @param discoTs Discovery event timestamp.
     */
    public void addRebalanceEvent(int part, int type, ClusterNode discoNode, int discoType, long discoTs) {
        assert discoNode != null;
        assert type > 0;
        assert discoType > 0;
        assert discoTs > 0;

        if (!eventRecordable(type))
            LT.warn(log, "Added event without checking if event is recordable: " + U.gridEventName(type));

        List<GridCacheContext> caches = this.caches;

        for (int i = 0; i < caches.size(); i++) {
            GridCacheContext cctx = caches.get(i);

            if (!cctx.config().isEventsDisabled() && cctx.recordEvent(type)) {
                cctx.gridEvents().record(new CacheRebalancingEvent(cctx.name(),
                    cctx.localNode(),
                    "Cache rebalancing event.",
                    type,
                    part,
                    discoNode,
                    discoType,
                    discoTs));
            }
        }
    }

    /**
     * Adds partition unload event.
     *
     * @param part Partition.
     */
    public void addUnloadEvent(int part) {
        if (!eventRecordable(EVT_CACHE_REBALANCE_PART_UNLOADED))
            LT.warn(log, "Added event without checking if event is recordable: " +
                U.gridEventName(EVT_CACHE_REBALANCE_PART_UNLOADED));

        List<GridCacheContext> caches = this.caches;

        for (int i = 0; i < caches.size(); i++) {
            GridCacheContext cctx = caches.get(i);

            if (!cctx.config().isEventsDisabled())
                cctx.gridEvents().record(new CacheRebalancingEvent(cctx.name(),
                    cctx.localNode(),
                    "Cache unloading event.",
                    EVT_CACHE_REBALANCE_PART_UNLOADED,
                    part,
                    null,
                    0,
                    0));
        }
    }

    /**
     * @param part Partition.
     * @param key Key.
     * @param evtNodeId Event node ID.
     * @param type Event type.
     * @param newVal New value.
     * @param hasNewVal Has new value flag.
     * @param oldVal Old values.
     * @param hasOldVal Has old value flag.
     * @param keepBinary Keep binary flag.
     */
    public void addCacheEvent(
        int part,
        KeyCacheObject key,
        UUID evtNodeId,
        int type,
        @Nullable CacheObject newVal,
        boolean hasNewVal,
        @Nullable CacheObject oldVal,
        boolean hasOldVal,
        boolean keepBinary
    ) {
        List<GridCacheContext> caches = this.caches;

        for (int i = 0; i < caches.size(); i++) {
            GridCacheContext cctx = caches.get(i);

            if (!cctx.config().isEventsDisabled())
                cctx.events().addEvent(part,
                    key,
                    evtNodeId,
                    (IgniteUuid)null,
                    null,
                    type,
                    newVal,
                    hasNewVal,
                    oldVal,
                    hasOldVal,
                    null,
                    null,
                    null,
                    keepBinary);
        }
    }

    /**
     * @return {@code True} if contains cache with query indexing enabled.
     */
    public boolean queriesEnabled() {
        return qryEnabled;
    }

    /**
     * @return {@code True} in case replication is enabled.
     */
    public boolean isDrEnabled() {
        return drEnabled;
    }

    /**
     * @return Free List.
     */
    public FreeList freeList() {
        return freeList;
    }

    /**
     * @return Reuse List.
     */
    public ReuseList reuseList() {
        return reuseList;
    }

    /**
     * @return Cache object context.
     */
    public CacheObjectContext cacheObjectContext() {
        return cacheObjCtx;
    }

    /**
     * @return Cache shared context.
     */
    public GridCacheSharedContext shared() {
        return ctx;
    }

    /**
     * @return data region.
     */
    public DataRegion dataRegion() {
        return dataRegion;
    }

    /**
     * @return {@code True} if local node is affinity node.
     */
    public boolean affinityNode() {
        return affNode;
    }

    /**
     * @return Topology.
     */
    public GridDhtPartitionTopology topology() {
        if (top == null)
            throw new IllegalStateException("Topology is not initialized: " + cacheOrGroupName());

        return top;
    }

    /**
     * @return {@code True} if current thread holds lock on topology.
     */
    public boolean isTopologyLocked() {
        if (top == null)
            return false;

        return top.holdsLock();
    }

    /**
     * @return Offheap manager.
     */
    public IgniteCacheOffheapManager offheap() {
        return offheapMgr;
    }

    /**
     * @return Current cache state. Must only be modified during exchange.
     */
    public boolean needsRecovery() {
        return needsRecovery;
    }

    /**
     * @param needsRecovery Needs recovery flag.
     */
    public void needsRecovery(boolean needsRecovery) {
        this.needsRecovery = needsRecovery;
    }

    /**
     * @return Topology version when group was started on local node.
     */
    public AffinityTopologyVersion localStartVersion() {
        return locStartVer;
    }

    /**
     * @return {@code True} if cache is local.
     */
    public boolean isLocal() {
        return ccfg.getCacheMode() == LOCAL;
    }

    /**
     * @return {@code True} if cache is local.
     */
    public boolean isReplicated() {
        return ccfg.getCacheMode() == REPLICATED;
    }

    /**
     * @return Cache configuration.
     */
    public CacheConfiguration config() {
        return ccfg;
    }

    /**
     * @return Cache node filter.
     */
    public IgnitePredicate<ClusterNode> nodeFilter() {
        return ccfg.getNodeFilter();
    }

    /**
     * @return Configured user objects which should be initialized/stopped on group start/stop.
     */
    Collection<?> configuredUserObjects() {
        return Arrays.asList(ccfg.getAffinity(), ccfg.getNodeFilter(), ccfg.getTopologyValidator());
    }

    /**
     * @return Configured topology validator.
     */
    @Nullable public TopologyValidator topologyValidator() {
        return ccfg.getTopologyValidator();
    }

    /**
     * @return Configured affinity function.
     */
    public AffinityFunction affinityFunction() {
        return ccfg.getAffinity();
    }

    /**
     * @return Affinity.
     */
    public GridAffinityAssignmentCache affinity() {
        return aff;
    }

    /**
     * @return Group name or {@code null} if group name was not specified for cache.
     */
    @Nullable public String name() {
        return ccfg.getGroupName();
    }

    /**
     * @return Group name if it is specified, otherwise cache name.
     */
    public String cacheOrGroupName() {
        return ccfg.getGroupName() != null ? ccfg.getGroupName() : ccfg.getName();
    }

    /**
     * @return Group ID.
     */
    public int groupId() {
        return grpId;
    }

    /**
     * @return {@code True} if group can contain multiple caches.
     */
    public boolean sharedGroup() {
        return ccfg.getGroupName() != null;
    }

    /**
     *
     */
    public void onKernalStop() {
        if (!isRecoveryMode()) {
            aff.cancelFutures(new IgniteCheckedException("Failed to wait for topology update, node is stopping."));

            preldr.onKernalStop();
        }

        offheapMgr.onKernalStop();
    }

    /**
     * @param cctx Cache context.
     * @param destroy Destroy data flag. Setting to <code>true</code> will remove all cache data.
     */
    void stopCache(GridCacheContext cctx, boolean destroy) {
        if (top != null)
            top.onCacheStopped(cctx.cacheId());

        offheapMgr.stopCache(cctx.cacheId(), destroy);

        removeCacheContext(cctx);
    }

    /**
     *
     */
    void stopGroup() {
        offheapMgr.stop();

        if (isRecoveryMode())
            return;

        IgniteCheckedException err =
            new IgniteCheckedException("Failed to wait for topology update, cache (or node) is stopping.");

        ctx.evict().onCacheGroupStopped(this);

        aff.cancelFutures(err);

        preldr.onKernalStop();

        ctx.io().removeCacheGroupHandlers(grpId);
    }

    /**
     * Finishes recovery for current cache group.
     * Attaches topology version and initializes I/O.
     *
     * @param startVer Cache group start version.
     * @param originalReceivedFrom UUID of node that was first who initiated cache group creating.
     *                             This is needed to decide should node calculate affinity locally or fetch from other nodes.
     * @param affinityNode Flag indicates, is local node affinity node or not. This may be calculated only after node joined to topology.
     * @throws IgniteCheckedException If failed.
     */
    public void finishRecovery(
        AffinityTopologyVersion startVer,
        UUID originalReceivedFrom,
        boolean affinityNode
    ) throws IgniteCheckedException {
        if (recoveryMode.compareAndSet(true, false)) {
            affNode = affinityNode;

            rcvdFrom = originalReceivedFrom;

            locStartVer = startVer;

            persistGlobalWalState(globalWalEnabled);

            initializeIO();

            ctx.affinity().onCacheGroupCreated(this);
        }
    }

    /**
     * Pre-create partitions that resides in page memory or WAL and restores their state.
     */
    public long restorePartitionStates(Map<GroupPartitionId, PartitionRecoverState> partitionRecoveryStates) throws IgniteCheckedException {
        if (isLocal() || !affinityNode() || !dataRegion().config().isPersistenceEnabled())
            return 0;

        if (partitionStatesRestored)
            return 0;

        long processed = 0;

        PageMemoryEx pageMem = (PageMemoryEx)dataRegion().pageMemory();

        for (int p = 0; p < affinity().partitions(); p++) {
            PartitionRecoverState recoverState = partitionRecoveryStates.get(new GroupPartitionId(grpId, p));

            if (ctx.pageStore().exists(grpId, p)) {
                ctx.pageStore().ensure(grpId, p);

                if (ctx.pageStore().pages(grpId, p) <= 1) {
                    if (log.isDebugEnabled())
                        log.debug("Skipping partition on recovery (pages less than 1) " +
                            "[grp=" + cacheOrGroupName() + ", p=" + p + "]");

                    continue;
                }

                if (log.isDebugEnabled())
                    log.debug("Creating partition on recovery (exists in page store) " +
                        "[grp=" + cacheOrGroupName() + ", p=" + p + "]");

                processed++;

                GridDhtLocalPartition part = topology().forceCreatePartition(p);

                offheap().onPartitionInitialCounterUpdated(p, 0);

                ctx.database().checkpointReadLock();

                try {
                    long partMetaId = pageMem.partitionMetaPageId(grpId, p);
                    long partMetaPage = pageMem.acquirePage(grpId, partMetaId);

                    try {
                        long pageAddr = pageMem.writeLock(grpId, partMetaId, partMetaPage);

                        boolean changed = false;

                        try {
                            PagePartitionMetaIO io = PagePartitionMetaIO.VERSIONS.forPage(pageAddr);

                            if (recoverState != null) {
                                io.setPartitionState(pageAddr, (byte) recoverState.stateId());

                                changed = updateState(part, recoverState.stateId());

                                if (recoverState.stateId() == GridDhtPartitionState.OWNING.ordinal()
                                    || (recoverState.stateId() == GridDhtPartitionState.MOVING.ordinal()
                                    && part.initialUpdateCounter() < recoverState.updateCounter())) {
                                    part.initialUpdateCounter(recoverState.updateCounter());

                                    changed = true;
                                }

                                if (log.isInfoEnabled())
                                    log.warning("Restored partition state (from WAL) " +
                                        "[grp=" + cacheOrGroupName() + ", p=" + p + ", state=" + part.state() +
                                        ", updCntr=" + part.initialUpdateCounter() + "]");
                            }
                            else {
                                int stateId = (int) io.getPartitionState(pageAddr);

                                changed = updateState(part, stateId);

                                if (log.isDebugEnabled())
                                    log.debug("Restored partition state (from page memory) " +
                                        "[grp=" + cacheOrGroupName() + ", p=" + p + ", state=" + part.state() +
                                        ", updCntr=" + part.initialUpdateCounter() + ", stateId=" + stateId + "]");
                            }
                        }
                        finally {
                            pageMem.writeUnlock(grpId, partMetaId, partMetaPage, null, changed);
                        }
                    }
                    finally {
                        pageMem.releasePage(grpId, partMetaId, partMetaPage);
                    }
                }
                finally {
                    ctx.database().checkpointReadUnlock();
                }
            }
            else if (recoverState != null) {
                GridDhtLocalPartition part = topology().forceCreatePartition(p);

                offheap().onPartitionInitialCounterUpdated(p, recoverState.updateCounter());

                updateState(part, recoverState.stateId());

                processed++;

                if (log.isDebugEnabled())
                    log.debug("Restored partition state (from WAL) " +
                        "[grp=" + cacheOrGroupName() + ", p=" + p + ", state=" + part.state() +
                        ", updCntr=" + part.initialUpdateCounter() + "]");
            }
            else {
                if (log.isDebugEnabled())
                    log.debug("Skipping partition on recovery (no page store OR wal state) " +
                        "[grp=" + cacheOrGroupName() + ", p=" + p + "]");
            }
        }

        partitionStatesRestored = true;

        return processed;
    }

    /**
     * @param part Partition to restore state for.
     * @param stateId State enum ordinal.
     * @return Updated flag.
     */
    private boolean updateState(GridDhtLocalPartition part, int stateId) {
        if (stateId != -1) {
            GridDhtPartitionState state = GridDhtPartitionState.fromOrdinal(stateId);

            assert state != null;

            part.restoreState(state == GridDhtPartitionState.EVICTED ? GridDhtPartitionState.RENTING : state);

            return true;
        }

        return false;
    }

    /**
     * @return {@code True} if current cache group is in recovery mode.
     */
    public boolean isRecoveryMode() {
        return recoveryMode.get();
    }

    /**
     * Initializes affinity and rebalance I/O handlers.
     */
    private void initializeIO() throws IgniteCheckedException {
        assert !recoveryMode.get() : "Couldn't initialize I/O handlers, recovery mode is on for group " + this;

        if (ccfg.getCacheMode() != LOCAL) {
            if (!ctx.kernalContext().clientNode()) {
                ctx.io().addCacheGroupHandler(groupId(), GridDhtAffinityAssignmentRequest.class,
                    (IgniteBiInClosure<UUID, GridDhtAffinityAssignmentRequest>) this::processAffinityAssignmentRequest);
            }

            preldr = new GridDhtPreloader(this);

            preldr.start();
        }
        else
            preldr = new GridCachePreloaderAdapter(this);
    }

    /**
     * @return IDs of caches in this group.
     */
    public Set<Integer> cacheIds() {
        List<GridCacheContext> caches = this.caches;

        Set<Integer> ids = U.newHashSet(caches.size());

        for (int i = 0; i < caches.size(); i++)
            ids.add(caches.get(i).cacheId());

        return ids;
    }

    /**
     * @return Caches in this group.
     */
    public List<GridCacheContext> caches() {
        return this.caches;
    }

    /**
     * @return {@code True} if group contains caches.
     */
    public boolean hasCaches() {
        List<GridCacheContext> caches = this.caches;

        return !caches.isEmpty();
    }

    /**
     * @param part Partition ID.
     */
    public void onPartitionEvicted(int part) {
        List<GridCacheContext> caches = this.caches;

        for (int i = 0; i < caches.size(); i++) {
            GridCacheContext cctx = caches.get(i);

            if (cctx.isDrEnabled())
                cctx.dr().partitionEvicted(part);

            cctx.continuousQueries().onPartitionEvicted(part);
        }
    }

    /**
     * @param cctx Cache context.
     */
    public void addCacheWithContinuousQuery(GridCacheContext cctx) {
        assert sharedGroup() : cacheOrGroupName();
        assert cctx.group() == this : cctx.name();
        assert !cctx.isLocal() : cctx.name();

        synchronized (this) {
            List<GridCacheContext> contQryCaches = this.contQryCaches;

            if (contQryCaches == null)
                contQryCaches = new ArrayList<>();

            contQryCaches.add(cctx);

            this.contQryCaches = contQryCaches;
        }
    }

    /**
     * @param cctx Cache context.
     */
    public void removeCacheWithContinuousQuery(GridCacheContext cctx) {
        assert sharedGroup() : cacheOrGroupName();
        assert cctx.group() == this : cctx.name();
        assert !cctx.isLocal() : cctx.name();

        synchronized (this) {
            List<GridCacheContext> contQryCaches = this.contQryCaches;

            if (contQryCaches == null)
                return;

            contQryCaches.remove(cctx);

            if (contQryCaches.isEmpty())
                contQryCaches = null;

            this.contQryCaches = contQryCaches;
        }
    }

    /**
     * @param cacheId ID of cache initiated counter update.
     * @param part Partition number.
     * @param cntr Counter.
     * @param topVer Topology version for current operation.
     */
    public void onPartitionCounterUpdate(int cacheId,
        int part,
        long cntr,
        AffinityTopologyVersion topVer,
        boolean primary) {
        assert sharedGroup();

        if (isLocal())
            return;

        List<GridCacheContext> contQryCaches = this.contQryCaches;

        if (contQryCaches == null)
            return;

        CounterSkipContext skipCtx = null;

        for (int i = 0; i < contQryCaches.size(); i++) {
            GridCacheContext cctx = contQryCaches.get(i);

            if (cacheId != cctx.cacheId())
                skipCtx = cctx.continuousQueries().skipUpdateCounter(skipCtx, part, cntr, topVer, primary);
        }

        final List<Runnable> procC = skipCtx != null ? skipCtx.processClosures() : null;

        if (procC != null) {
            ctx.kernalContext().closure().runLocalSafe(new Runnable() {
                @Override public void run() {
                    for (Runnable c : procC)
                        c.run();
                }
            });
        }
    }

    /**
     * @return {@code True} if there is at least one cache with registered CQ exists in this group.
     */
    public boolean hasContinuousQueryCaches() {
        return !F.isEmpty(contQryCaches);
    }

    /**
     * @throws IgniteCheckedException If failed.
     */
    public void start() throws IgniteCheckedException {
        aff = new GridAffinityAssignmentCache(ctx.kernalContext(),
            cacheOrGroupName(),
            grpId,
            ccfg.getAffinity(),
            ccfg.getNodeFilter(),
            ccfg.getBackups(),
            ccfg.getCacheMode() == LOCAL,
            persistenceEnabled());

        if (ccfg.getCacheMode() != LOCAL)
            top = new GridDhtPartitionTopologyImpl(ctx, this);

        try {
            offheapMgr = persistenceEnabled
                ? new GridCacheOffheapManager()
                : new IgniteCacheOffheapManagerImpl();
        }
        catch (Exception e) {
            throw new IgniteCheckedException("Failed to initialize offheap manager", e);
        }

        offheapMgr.start(ctx, this);

        if (!isRecoveryMode()) {
            initializeIO();

            ctx.affinity().onCacheGroupCreated(this);
        }
    }

    /**
     * @return Persistence enabled flag.
     */
    public boolean persistenceEnabled() {
        return persistenceEnabled;
    }

    /**
     * @param nodeId Node ID.
     * @param req Request.
     */
    private void processAffinityAssignmentRequest(UUID nodeId, GridDhtAffinityAssignmentRequest req) {
        if (log.isDebugEnabled())
            log.debug("Processing affinity assignment request [node=" + nodeId + ", req=" + req + ']');

        IgniteInternalFuture<AffinityTopologyVersion> fut = aff.readyFuture(req.topologyVersion());

        if (fut != null) {
            fut.listen(new CI1<IgniteInternalFuture<AffinityTopologyVersion>>() {
                @Override public void apply(IgniteInternalFuture<AffinityTopologyVersion> fut) {
                    processAffinityAssignmentRequest0(nodeId, req);
                }
            });
        }
        else
            processAffinityAssignmentRequest0(nodeId, req);
    }

    /**
     * @param nodeId Node ID.
     * @param req Request.
     */
    private void processAffinityAssignmentRequest0(UUID nodeId, final GridDhtAffinityAssignmentRequest req) {
        AffinityTopologyVersion topVer = req.topologyVersion();

        if (log.isDebugEnabled())
            log.debug("Affinity is ready for topology version, will send response [topVer=" + topVer +
                ", node=" + nodeId + ']');

        AffinityAssignment assignment = aff.cachedAffinity(topVer);

        GridDhtAffinityAssignmentResponse res = new GridDhtAffinityAssignmentResponse(
            req.futureId(),
            grpId,
            topVer,
            assignment.assignment());

        if (aff.centralizedAffinityFunction()) {
            assert assignment.idealAssignment() != null;

            res.idealAffinityAssignment(assignment.idealAssignment());
        }

        if (req.sendPartitionsState())
            res.partitionMap(top.partitionMap(true));

        try {
            ctx.io().send(nodeId, res, AFFINITY_POOL);
        }
        catch (IgniteCheckedException e) {
            U.error(log, "Failed to send affinity assignment response to remote node [node=" + nodeId + ']', e);
        }
    }

    /**
     * @param reconnectFut Reconnect future.
     */
    public void onDisconnected(IgniteFuture reconnectFut) {
        IgniteCheckedException err = new IgniteClientDisconnectedCheckedException(reconnectFut,
            "Failed to wait for topology update, client disconnected.");

        if (aff != null)
            aff.cancelFutures(err);
    }

    /**
     * @return {@code True} if rebalance is enabled.
     */
    public boolean rebalanceEnabled() {
        return ccfg.getRebalanceMode() != NONE;
    }

    /**
     *
     */
    public void onReconnected() {
        aff.onReconnected();

        if (top != null)
            top.onReconnected();

        preldr.onReconnected();
    }

    /**
     * @return MXBean.
     */
    public CacheGroupMetricsMXBean mxBean() {
        return mxBean;
    }

    /** {@inheritDoc} */
    @Override public String toString() {
        return "CacheGroupContext [grp=" + cacheOrGroupName() + ']';
    }

    /**
     * WAL enabled flag.
     */
    public boolean walEnabled() {
        return localWalEnabled && globalWalEnabled;
    }

    /**
     * Local WAL enabled flag.
     */
    public boolean localWalEnabled() {
        return localWalEnabled;
    }

    /**
     * @return Global WAL enabled flag.
     */
    public boolean globalWalEnabled() {
        return globalWalEnabled;
    }

    /**
     * @param enabled Global WAL enabled flag.
     */
    public void globalWalEnabled(boolean enabled) {
        if (globalWalEnabled != enabled) {
            log.info("Global WAL state for group=" + cacheOrGroupName() +
                " changed from " + globalWalEnabled + " to " + enabled);

            persistGlobalWalState(enabled);

            globalWalEnabled = enabled;
        }
    }

    /**
     * @param enabled Local WAL enabled flag.
     */
    public void localWalEnabled(boolean enabled) {
        if (localWalEnabled != enabled){
            log.info("Local WAL state for group=" + cacheOrGroupName() +
                " changed from " + localWalEnabled + " to " + enabled);

            persistLocalWalState(enabled);

            localWalEnabled = enabled;
        }
    }

    /**
     * @param enabled Enabled flag..
     */
    private void persistGlobalWalState(boolean enabled) {
        shared().database().walEnabled(grpId, enabled, false);
    }

    /**
     * @param enabled Enabled flag..
     */
    private void persistLocalWalState(boolean enabled) {
        shared().database().walEnabled(grpId, enabled, true);
    }

    /**
     * @return Statistics holder to track cache IO operations.
     */
    public StatisticsHolder statisticsHolderIdx() {
        return statisticsHolderIdx;
    }

    /**
     * @return Statistics holder to track cache IO operations.
     */
    public StatisticsHolder statisticsHolderData() {
        return statisticsHolderData;
    }
}<|MERGE_RESOLUTION|>--- conflicted
+++ resolved
@@ -42,11 +42,9 @@
 import org.apache.ignite.internal.processors.cache.distributed.dht.GridDhtAffinityAssignmentRequest;
 import org.apache.ignite.internal.processors.cache.distributed.dht.GridDhtAffinityAssignmentResponse;
 import org.apache.ignite.internal.processors.cache.distributed.dht.preloader.GridDhtPreloader;
-<<<<<<< HEAD
-=======
 import org.apache.ignite.internal.processors.cache.distributed.dht.topology.GridDhtLocalPartition;
 import org.apache.ignite.internal.processors.cache.distributed.dht.topology.GridDhtPartitionState;
->>>>>>> 43b9cfa3
+import org.apache.ignite.internal.processors.cache.distributed.dht.preloader.GridDhtPreloader;
 import org.apache.ignite.internal.processors.cache.distributed.dht.topology.GridDhtPartitionTopology;
 import org.apache.ignite.internal.processors.cache.distributed.dht.topology.GridDhtPartitionTopologyImpl;
 import org.apache.ignite.internal.processors.cache.persistence.DataRegion;
@@ -176,20 +174,18 @@
     /** */
     private volatile boolean globalWalEnabled;
 
-<<<<<<< HEAD
+    /** Flag indicates that cache group is under recovering and not attached to topology. */
+    private final AtomicBoolean recoveryMode;
+
+    /** Flag indicates that all group partitions have restored their state from page memory / disk. */
+    private volatile boolean partitionStatesRestored;
+
     /** Statistics holder to track IO operations for PK index pages. */
     private final StatisticsHolder statisticsHolderIdx;
 
     /** Statistics holder to track IO operations for data pages. */
     private final StatisticsHolder statisticsHolderData;
 
-=======
-    /** Flag indicates that cache group is under recovering and not attached to topology. */
-    private final AtomicBoolean recoveryMode;
-
-    /** Flag indicates that all group partitions have restored their state from page memory / disk. */
-    private volatile boolean partitionStatesRestored;
->>>>>>> 43b9cfa3
 
     /**
      * @param ctx Context.
