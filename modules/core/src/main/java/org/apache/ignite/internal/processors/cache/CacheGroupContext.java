--- conflicted
+++ resolved
@@ -179,12 +179,9 @@
     /** Statistics holder to track IO operations for data pages. */
     private final IoStatisticsHolder statHolderData;
 
-<<<<<<< HEAD
-=======
     /** */
     private volatile boolean hasAtomicCaches;
 
->>>>>>> 1e84d448
     /** Cache group metrics. */
     private final CacheGroupMetricsImpl metrics;
 
@@ -1241,17 +1238,11 @@
      * @param persist If {@code true} then flag state will be persisted into metastorage.
      */
     public void localWalEnabled(boolean enabled, boolean persist) {
-<<<<<<< HEAD
-        if (localWalEnabled != enabled){
-            log.info("Local WAL state for group=" + cacheOrGroupName() +
-                " changed from " + localWalEnabled + " to " + enabled);
-=======
         if (localWalEnabled != enabled) {
             if (log.isInfoEnabled()) {
                 log.info("Local WAL state for group=" + cacheOrGroupName() +
                     " changed from " + localWalEnabled + " to " + enabled);
             }
->>>>>>> 1e84d448
 
             if (persist)
                 persistLocalWalState(enabled);
@@ -1289,8 +1280,6 @@
     }
 
     /**
-<<<<<<< HEAD
-=======
      * @return {@code True} if group has atomic caches.
      */
     public boolean hasAtomicCaches() {
@@ -1298,7 +1287,6 @@
     }
 
     /**
->>>>>>> 1e84d448
      * @return Metrics.
      */
     public CacheGroupMetricsImpl metrics() {
