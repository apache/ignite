/*
 * Licensed to the Apache Software Foundation (ASF) under one or more
 * contributor license agreements.  See the NOTICE file distributed with
 * this work for additional information regarding copyright ownership.
 * The ASF licenses this file to You under the Apache License, Version 2.0
 * (the "License"); you may not use this file except in compliance with
 * the License.  You may obtain a copy of the License at
 *
 *      http://www.apache.org/licenses/LICENSE-2.0
 *
 * Unless required by applicable law or agreed to in writing, software
 * distributed under the License is distributed on an "AS IS" BASIS,
 * WITHOUT WARRANTIES OR CONDITIONS OF ANY KIND, either express or implied.
 * See the License for the specific language governing permissions and
 * limitations under the License.
 */

package org.apache.ignite.internal.processors.cache.persistence.snapshot;

import java.io.File;
import java.io.IOException;
import java.util.ArrayList;
import java.util.Collection;
import java.util.HashMap;
import java.util.List;
import java.util.Map;
import java.util.UUID;
import org.apache.ignite.IgniteCheckedException;
import org.apache.ignite.IgniteException;
import org.apache.ignite.compute.ComputeJobResult;
import org.apache.ignite.internal.util.typedef.F;
import org.jetbrains.annotations.Nullable;

/**
 * Snapshot restore operation handling task.
 */
public class SnapshotHandlerRestoreTask extends AbstractSnapshotVerificationTask {
    /** Serial version uid. */
    private static final long serialVersionUID = 0L;

    /** {@inheritDoc} */
<<<<<<< HEAD
    @Override protected SnapshotHandlerRestoreJob createJob(
        UUID reqId,
        String name,
        @Nullable String path,
        int incIdx,
        String constId,
        Collection<String> groups,
        boolean check
    ) {
        return new SnapshotHandlerRestoreJob(reqId, name, path, constId, groups, check);
=======
    @Override protected SnapshotHandlerRestoreJob createJob(String name, String consId, SnapshotPartitionsVerifyTaskArg args) {
        return new SnapshotHandlerRestoreJob(name, args.snapshotPath(), consId, args.cacheGroupNames(), args.check());
>>>>>>> df05323d
    }

    /** {@inheritDoc} */
    @SuppressWarnings("rawtypes")
    @Nullable @Override public SnapshotPartitionsVerifyTaskResult reduce(List<ComputeJobResult> results) {
        Map<String, List<SnapshotHandlerResult<?>>> clusterResults = new HashMap<>();
        Collection<UUID> execNodes = new ArrayList<>(results.size());

        for (ComputeJobResult res : results) {
            if (res.getException() != null)
                throw res.getException();

            // Depending on the job mapping, we can get several different results from one node.
            execNodes.add(res.getNode().id());

            Map<String, SnapshotHandlerResult> nodeDataMap = res.getData();

            assert nodeDataMap != null : "At least the default snapshot restore handler should have been executed ";

            for (Map.Entry<String, SnapshotHandlerResult> entry : nodeDataMap.entrySet()) {
                String hndName = entry.getKey();

                clusterResults.computeIfAbsent(hndName, v -> new ArrayList<>()).add(entry.getValue());
            }
        }

        String snapshotName = F.first(F.first(metas.values())).snapshotName();

        try {
            ignite.context().cache().context().snapshotMgr().handlers().completeAll(
                SnapshotHandlerType.RESTORE, snapshotName, clusterResults, execNodes, wrns -> {});
        }
        catch (Exception e) {
            log.warning("The snapshot operation will be aborted due to a handler error [snapshot=" + snapshotName + "].", e);

            throw new IgniteException(e);
        }

        return new SnapshotPartitionsVerifyTaskResult(metas, null);
    }

    /** Invokes all {@link SnapshotHandlerType#RESTORE} handlers locally. */
<<<<<<< HEAD
    private static class SnapshotHandlerRestoreJob extends AbstractSnapshotPartitionsVerifyJob {
=======
    private static class SnapshotHandlerRestoreJob extends AbstractSnapshotVerificationJob {
>>>>>>> df05323d
        /** Serial version uid. */
        private static final long serialVersionUID = 0L;

        /**
         * @param reqId Snapshot operation request id.
         * @param snpName Snapshot name.
         * @param snpPath Snapshot directory path.
         * @param consId Consistent id of the related node.
         * @param grps Cache group names.
         * @param check If {@code true} check snapshot before restore.
         */
        public SnapshotHandlerRestoreJob(
            UUID reqId,
            String snpName,
            @Nullable String snpPath,
            String consId,
            Collection<String> grps,
            boolean check
        ) {
<<<<<<< HEAD
            super(reqId, snpName, snpPath, consistentId, grps, check);
=======
            super(snpName, snpPath, consId, grps, check);
>>>>>>> df05323d
        }

        /** {@inheritDoc} */
        @Override public Map<String, SnapshotHandlerResult<Object>> execute() {
            try {
                IgniteSnapshotManager snpMgr = ignite.context().cache().context().snapshotMgr();
                File snpDir = snpMgr.snapshotLocalDir(snpName, snpPath);
                SnapshotMetadata meta = snpMgr.readSnapshotMetadata(snpDir, consId);

                return snpMgr.handlers().invokeAll(SnapshotHandlerType.RESTORE,
<<<<<<< HEAD
                    new SnapshotHandlerContext(reqId, meta, rqGrps, ignite.localNode(), snpDir, false, check));
=======
                    new SnapshotHandlerContext(meta, rqGrps, ignite.localNode(), snpDir, false, check));
>>>>>>> df05323d
            }
            catch (IgniteCheckedException | IOException e) {
                throw new IgniteException(e);
            }
        }
    }
}<|MERGE_RESOLUTION|>--- conflicted
+++ resolved
@@ -39,21 +39,8 @@
     private static final long serialVersionUID = 0L;
 
     /** {@inheritDoc} */
-<<<<<<< HEAD
-    @Override protected SnapshotHandlerRestoreJob createJob(
-        UUID reqId,
-        String name,
-        @Nullable String path,
-        int incIdx,
-        String constId,
-        Collection<String> groups,
-        boolean check
-    ) {
-        return new SnapshotHandlerRestoreJob(reqId, name, path, constId, groups, check);
-=======
     @Override protected SnapshotHandlerRestoreJob createJob(String name, String consId, SnapshotPartitionsVerifyTaskArg args) {
         return new SnapshotHandlerRestoreJob(name, args.snapshotPath(), consId, args.cacheGroupNames(), args.check());
->>>>>>> df05323d
     }
 
     /** {@inheritDoc} */
@@ -96,16 +83,11 @@
     }
 
     /** Invokes all {@link SnapshotHandlerType#RESTORE} handlers locally. */
-<<<<<<< HEAD
-    private static class SnapshotHandlerRestoreJob extends AbstractSnapshotPartitionsVerifyJob {
-=======
     private static class SnapshotHandlerRestoreJob extends AbstractSnapshotVerificationJob {
->>>>>>> df05323d
         /** Serial version uid. */
         private static final long serialVersionUID = 0L;
 
         /**
-         * @param reqId Snapshot operation request id.
          * @param snpName Snapshot name.
          * @param snpPath Snapshot directory path.
          * @param consId Consistent id of the related node.
@@ -113,18 +95,13 @@
          * @param check If {@code true} check snapshot before restore.
          */
         public SnapshotHandlerRestoreJob(
-            UUID reqId,
             String snpName,
             @Nullable String snpPath,
             String consId,
             Collection<String> grps,
             boolean check
         ) {
-<<<<<<< HEAD
-            super(reqId, snpName, snpPath, consistentId, grps, check);
-=======
             super(snpName, snpPath, consId, grps, check);
->>>>>>> df05323d
         }
 
         /** {@inheritDoc} */
@@ -135,11 +112,7 @@
                 SnapshotMetadata meta = snpMgr.readSnapshotMetadata(snpDir, consId);
 
                 return snpMgr.handlers().invokeAll(SnapshotHandlerType.RESTORE,
-<<<<<<< HEAD
-                    new SnapshotHandlerContext(reqId, meta, rqGrps, ignite.localNode(), snpDir, false, check));
-=======
                     new SnapshotHandlerContext(meta, rqGrps, ignite.localNode(), snpDir, false, check));
->>>>>>> df05323d
             }
             catch (IgniteCheckedException | IOException e) {
                 throw new IgniteException(e);
