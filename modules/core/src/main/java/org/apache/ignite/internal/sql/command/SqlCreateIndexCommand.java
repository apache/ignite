--- conflicted
+++ resolved
@@ -169,11 +169,7 @@
 
         parseColumnList(lex);
 
-<<<<<<< HEAD
         parseIndexProperties(lex);
-=======
-        parseInlineSize(lex);
->>>>>>> 43aa4a89
 
         return this;
     }
@@ -191,25 +187,6 @@
         return parseIdentifier(lex, IF);
     }
 
-    /**
-     * Parses inline size option if exists.
-     *
-     * @param lex Lexer.
-     */
-    private void parseInlineSize(SqlLexer lex) {
-        SqlLexerToken nextTok = lex.lookAhead();
-
-        if (matchesKeyword(nextTok, INLINE_SIZE)) {
-            lex.shift();
-
-            int stmtInlineSize = SqlParserUtils.parseInt(lex);
-
-            if (stmtInlineSize < 0)
-                throw error(lex, "Inline size should be positive: " + stmtInlineSize);
-
-            inlineSize = stmtInlineSize;
-        }
-    }
 
     /**
      * @param lex Lexer.
@@ -267,23 +244,41 @@
      * @param lex Lexer.
      */
     private void parseIndexProperties(SqlLexer lex) {
-        SqlLexerToken token = lex.lookAhead();
-
-        if (token.tokenType() == SqlLexerTokenType.DEFAULT) {
-            switch (token.token()) {
-                case PARALLEL:
-                    lex.shift();
-
-                    parallel = parseInt(lex);
-
-                    if (parallel < 0)
-                        throw error(lex, "Illegal " + PARALLEL + " value: " + parallel);
-
-                    lex.shift();
-
-                    break;
+        while (true) {
+            SqlLexerToken token = lex.lookAhead();
+
+            if (token.tokenType() == SqlLexerTokenType.EOF)
+                return;
+
+            if (token.tokenType() == SqlLexerTokenType.DEFAULT) {
+                switch (token.token()) {
+                    case PARALLEL:
+                        lex.shift();
+
+                        parallel = parseInt(lex);
+
+                        if (parallel < 0)
+                            throw error(lex, "Illegal " + PARALLEL + " value: " + parallel);
+
+                        break;
+
+                    case INLINE_SIZE:
+                        lex.shift();
+
+                        inlineSize = SqlParserUtils.parseInt(lex);
+
+                        if (inlineSize < 0)
+                            throw error(lex, "Illegal " + INLINE_SIZE +
+                                " value. Should be positive: " + inlineSize);
+
+                        break;
+
+                    default:
+                        return;
+                }
             }
         }
+
     }
 
     /** {@inheritDoc} */
