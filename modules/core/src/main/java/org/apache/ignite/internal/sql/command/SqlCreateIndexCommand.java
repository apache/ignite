/*
 * Licensed to the Apache Software Foundation (ASF) under one or more
 * contributor license agreements.  See the NOTICE file distributed with
 * this work for additional information regarding copyright ownership.
 * The ASF licenses this file to You under the Apache License, Version 2.0
 * (the "License"); you may not use this file except in compliance with
 * the License.  You may obtain a copy of the License at
 *
 *      http://www.apache.org/licenses/LICENSE-2.0
 *
 * Unless required by applicable law or agreed to in writing, software
 * distributed under the License is distributed on an "AS IS" BASIS,
 * WITHOUT WARRANTIES OR CONDITIONS OF ANY KIND, either express or implied.
 * See the License for the specific language governing permissions and
 * limitations under the License.
 */

package org.apache.ignite.internal.sql.command;

import org.apache.ignite.cache.QueryIndex;
import org.apache.ignite.internal.sql.SqlLexer;
import org.apache.ignite.internal.sql.SqlLexerToken;
import org.apache.ignite.internal.sql.SqlLexerTokenType;
import org.apache.ignite.internal.util.tostring.GridToStringExclude;
import org.apache.ignite.internal.util.tostring.GridToStringInclude;
import org.apache.ignite.internal.util.typedef.internal.S;
import org.jetbrains.annotations.Nullable;

import java.util.Collection;
import java.util.Collections;
import java.util.HashSet;
import java.util.LinkedList;
import java.util.Set;

import static org.apache.ignite.internal.sql.SqlKeyword.ASC;
import static org.apache.ignite.internal.sql.SqlKeyword.DESC;
import static org.apache.ignite.internal.sql.SqlKeyword.IF;
import static org.apache.ignite.internal.sql.SqlKeyword.INLINE_SIZE;
import static org.apache.ignite.internal.sql.SqlKeyword.ON;
import static org.apache.ignite.internal.sql.SqlParserUtils.error;
import static org.apache.ignite.internal.sql.SqlParserUtils.errorUnexpectedToken;
import static org.apache.ignite.internal.sql.SqlParserUtils.matchesKeyword;
import static org.apache.ignite.internal.sql.SqlParserUtils.parseIdentifier;
import static org.apache.ignite.internal.sql.SqlParserUtils.parseIfNotExists;
import static org.apache.ignite.internal.sql.SqlParserUtils.parseInt;
import static org.apache.ignite.internal.sql.SqlParserUtils.parseQualifiedIdentifier;
import static org.apache.ignite.internal.sql.SqlParserUtils.skipCommaOrRightParenthesis;
import static org.apache.ignite.internal.sql.SqlParserUtils.skipIfMatchesKeyword;

/**
 * CREATE INDEX command.
 */
public class SqlCreateIndexCommand implements SqlCommand {
    /** Schema name. */
    private String schemaName;

    /** Table name. */
    private String tblName;

    /** Index name. */
    private String idxName;

    /** IF NOT EXISTS flag. */
    private boolean ifNotExists;

    /** Spatial index flag. */
    private boolean spatial;

    /** Columns. */
    @GridToStringInclude
    private Collection<SqlIndexColumn> cols;

    /** Column names. */
    @GridToStringExclude
    private Set<String> colNames;

    /** Inline size. Zero effectively disables inlining. */
    private int inlineSize = QueryIndex.DFLT_INLINE_SIZE;

    /** {@inheritDoc} */
    @Override public String schemaName() {
        return schemaName;
    }

    /** {@inheritDoc} */
    @Override public void schemaName(String schemaName) {
        this.schemaName = schemaName;
    }

    /**
     * @return Table name.
     */
    public String tableName() {
        return tblName;
    }

    /**
     * @return Index name.
     */
    public String indexName() {
        return idxName;
    }

    /**
     * @return IF NOT EXISTS flag.
     */
    public boolean ifNotExists() {
        return ifNotExists;
    }

    /**
     * @return Spatial index flag.
     */
    public boolean spatial() {
        return spatial;
    }

    /**
     * @return Inline size.
     */
    public int inlineSize() {
        return inlineSize;
    }

    /**
     * @param spatial Spatial index flag.
     * @return This instance.
     */
    public SqlCreateIndexCommand spatial(boolean spatial) {
        this.spatial = spatial;

        return this;
    }

    /**
     * @return Columns.
     */
    public Collection<SqlIndexColumn> columns() {
        return cols != null ? cols : Collections.<SqlIndexColumn>emptySet();
    }

    /** {@inheritDoc} */
    @Override public SqlCommand parse(SqlLexer lex) {
        ifNotExists = parseIfNotExists(lex);

        idxName = parseIndexName(lex);

        skipIfMatchesKeyword(lex, ON);

        SqlQualifiedName tblQName = parseQualifiedIdentifier(lex);

        schemaName = tblQName.schemaName();
        tblName = tblQName.name();

        parseColumnList(lex);

        parseInlineSize(lex);

        return this;
    }

    /**
<<<<<<< HEAD
     * Parses inline size option if exists.
     *
     * @param lex Lexer.
     */
    private void parseInlineSize(SqlLexer lex) {
        SqlLexerToken nextTok = lex.lookAhead();

        if (matchesKeyword(nextTok, INLINE_SIZE)) {
            lex.shift();

            int stmtInlineSize = parseInt(lex);
            if (stmtInlineSize < 0)
                throw error(lex, "Inline size should be positive: " + stmtInlineSize);

            inlineSize = stmtInlineSize;
        }
    }

    /**
=======
     * Pasrse index name.
     *
     * @param lex Lexer.
     * @return Index name.
     */
    private static @Nullable String parseIndexName(SqlLexer lex) {
        if (matchesKeyword(lex.lookAhead(), ON))
            return null;

        return parseIdentifier(lex, IF);
    }

    /*
>>>>>>> 954e47b9
     * @param lex Lexer.
     */
    private void parseColumnList(SqlLexer lex) {
        if (!lex.shift() || lex.tokenType() != SqlLexerTokenType.PARENTHESIS_LEFT)
            throw errorUnexpectedToken(lex, "(");

        while (true) {
            parseIndexColumn(lex);

            if (skipCommaOrRightParenthesis(lex))
                break;
        }
    }

    /**
     * @param lex Lexer.
     */
    private void parseIndexColumn(SqlLexer lex) {
        String name = parseIdentifier(lex);
        boolean desc = false;

        SqlLexerToken nextToken = lex.lookAhead();

        if (matchesKeyword(nextToken, ASC) || matchesKeyword(nextToken, DESC)) {
            lex.shift();

            if (matchesKeyword(lex, DESC))
                desc = true;
        }

        addColumn(lex, new SqlIndexColumn(name, desc));
    }

    /**
     * @param lex Lexer.
     * @param col Column.
     */
    private void addColumn(SqlLexer lex, SqlIndexColumn col) {
        if (cols == null) {
            cols = new LinkedList<>();
            colNames = new HashSet<>();
        }

        if (!colNames.add(col.name()))
            throw error(lex, "Column already defined: " + col.name());

        cols.add(col);
    }

    /** {@inheritDoc} */
    @Override public String toString() {
        return S.toString(SqlCreateIndexCommand.class, this);
    }
}<|MERGE_RESOLUTION|>--- conflicted
+++ resolved
@@ -17,14 +17,12 @@
 
 package org.apache.ignite.internal.sql.command;
 
-import org.apache.ignite.cache.QueryIndex;
 import org.apache.ignite.internal.sql.SqlLexer;
+import org.apache.ignite.internal.sql.SqlLexerTokenType;
 import org.apache.ignite.internal.sql.SqlLexerToken;
-import org.apache.ignite.internal.sql.SqlLexerTokenType;
 import org.apache.ignite.internal.util.tostring.GridToStringExclude;
 import org.apache.ignite.internal.util.tostring.GridToStringInclude;
 import org.apache.ignite.internal.util.typedef.internal.S;
-import org.jetbrains.annotations.Nullable;
 
 import java.util.Collection;
 import java.util.Collections;
@@ -35,14 +33,12 @@
 import static org.apache.ignite.internal.sql.SqlKeyword.ASC;
 import static org.apache.ignite.internal.sql.SqlKeyword.DESC;
 import static org.apache.ignite.internal.sql.SqlKeyword.IF;
-import static org.apache.ignite.internal.sql.SqlKeyword.INLINE_SIZE;
 import static org.apache.ignite.internal.sql.SqlKeyword.ON;
 import static org.apache.ignite.internal.sql.SqlParserUtils.error;
 import static org.apache.ignite.internal.sql.SqlParserUtils.errorUnexpectedToken;
 import static org.apache.ignite.internal.sql.SqlParserUtils.matchesKeyword;
 import static org.apache.ignite.internal.sql.SqlParserUtils.parseIdentifier;
 import static org.apache.ignite.internal.sql.SqlParserUtils.parseIfNotExists;
-import static org.apache.ignite.internal.sql.SqlParserUtils.parseInt;
 import static org.apache.ignite.internal.sql.SqlParserUtils.parseQualifiedIdentifier;
 import static org.apache.ignite.internal.sql.SqlParserUtils.skipCommaOrRightParenthesis;
 import static org.apache.ignite.internal.sql.SqlParserUtils.skipIfMatchesKeyword;
@@ -143,7 +139,7 @@
     @Override public SqlCommand parse(SqlLexer lex) {
         ifNotExists = parseIfNotExists(lex);
 
-        idxName = parseIndexName(lex);
+        idxName = parseIdentifier(lex, IF);
 
         skipIfMatchesKeyword(lex, ON);
 
@@ -160,7 +156,20 @@
     }
 
     /**
-<<<<<<< HEAD
+     * Pasrse index name.
+     *
+     * @param lex Lexer.
+     * @return Index name.
+     */
+    private static @Nullable String parseIndexName(SqlLexer lex) {
+        if (matchesKeyword(lex.lookAhead(), ON))
+            return null;
+
+        return parseIdentifier(lex, IF);
+    }
+
+    /*
+    /**
      * Parses inline size option if exists.
      *
      * @param lex Lexer.
@@ -180,21 +189,6 @@
     }
 
     /**
-=======
-     * Pasrse index name.
-     *
-     * @param lex Lexer.
-     * @return Index name.
-     */
-    private static @Nullable String parseIndexName(SqlLexer lex) {
-        if (matchesKeyword(lex.lookAhead(), ON))
-            return null;
-
-        return parseIdentifier(lex, IF);
-    }
-
-    /*
->>>>>>> 954e47b9
      * @param lex Lexer.
      */
     private void parseColumnList(SqlLexer lex) {
