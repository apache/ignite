/*
 * Licensed to the Apache Software Foundation (ASF) under one or more
 * contributor license agreements.  See the NOTICE file distributed with
 * this work for additional information regarding copyright ownership.
 * The ASF licenses this file to You under the Apache License, Version 2.0
 * (the "License"); you may not use this file except in compliance with
 * the License.  You may obtain a copy of the License at
 *
 *      http://www.apache.org/licenses/LICENSE-2.0
 *
 * Unless required by applicable law or agreed to in writing, software
 * distributed under the License is distributed on an "AS IS" BASIS,
 * WITHOUT WARRANTIES OR CONDITIONS OF ANY KIND, either express or implied.
 * See the License for the specific language governing permissions and
 * limitations under the License.
 */

package org.apache.ignite.internal.processors.cache;

import javax.cache.processor.EntryProcessor;
import javax.cache.processor.MutableEntry;
import org.apache.ignite.cache.CacheEntry;
import org.apache.ignite.internal.processors.cache.version.CacheVersion;
import org.apache.ignite.internal.util.typedef.internal.S;
import org.jetbrains.annotations.Nullable;

/**
 * Implementation of {@link MutableEntry} passed to the {@link EntryProcessor#process(MutableEntry, Object...)}.
 */
public class CacheInvokeEntry<K, V> extends CacheLazyEntry<K, V> implements MutableEntry<K, V> {
    /** */
    private final boolean hadVal;

    /** */
    private Operation op = Operation.NONE;

    /** */
    private V oldVal;

    /** Entry version. */
    private CacheVersion ver;

    /** Cache entry instance. */
    private GridCacheEntryEx entry;

    /**
     * Constructor.
     *
     * @param keyObj Key cache object.
     * @param valObj Cache object value.
     * @param ver Entry version.
     * @param keepBinary Keep binary flag.
     * @param entry Original entry.
     */
    public CacheInvokeEntry(KeyCacheObject keyObj,
        @Nullable CacheObject valObj,
<<<<<<< HEAD
        CacheVersion ver,
        boolean keepBinary
=======
        GridCacheVersion ver,
        boolean keepBinary,
        GridCacheEntryEx entry
>>>>>>> 75f720fc
    ) {
        super(entry.context(), keyObj, valObj, keepBinary);

        this.hadVal = valObj != null;
        this.ver = ver;
        this.entry = entry;
    }

    /**
     * @param keyObj Key cache object.
     * @param key Key value.
     * @param valObj Value cache object.
     * @param val Value.
     * @param ver Entry version.
     * @param keepBinary Keep binary flag.
     * @param entry Grid cache entry.
     */
    public CacheInvokeEntry(KeyCacheObject keyObj,
        @Nullable K key,
        @Nullable CacheObject valObj,
        @Nullable V val,
<<<<<<< HEAD
        CacheVersion ver,
        boolean keepBinary
=======
        GridCacheVersion ver,
        boolean keepBinary,
        GridCacheEntryEx entry
>>>>>>> 75f720fc
    ) {
        super(entry.context(), keyObj, key, valObj, val, keepBinary);

        this.hadVal = valObj != null || val != null;
        this.ver = ver;
        this.entry = entry;
    }

    /** {@inheritDoc} */
    @Override public boolean exists() {
        return val != null || valObj != null;
    }

    /** {@inheritDoc} */
    @Override public void remove() {
        val = null;
        valObj = null;

        if (op == Operation.CREATE)
            op = Operation.NONE;
        else
            op = Operation.REMOVE;
    }

    /** {@inheritDoc} */
    @Override public void setValue(V val) {
        if (val == null)
            throw new NullPointerException();

        this.oldVal = this.val;

        this.val = val;

        op = hadVal ? Operation.UPDATE : Operation.CREATE;
    }

    /**
     * @return Return origin value, before modification.
     */
    public V oldVal() {
        return oldVal == null ? val : oldVal;
    }

    /**
     * @return {@code True} if {@link #setValue} or {@link #remove was called}.
     */
    public boolean modified() {
        return op != Operation.NONE;
    }

    /**
     * @return Cache entry instance.
     */
    public GridCacheEntryEx entry() {
        return entry;
    }

    /** {@inheritDoc} */
    @SuppressWarnings("unchecked")
    @Override public <T> T unwrap(Class<T> cls) {
        if (cls.isAssignableFrom(CacheEntry.class) && ver != null)
            return (T)new CacheEntryImplEx<>(getKey(), getValue(), ver);

        final T res = cctx.plugin().unwrapCacheEntry(this, cls);

        if (res != null)
            return res;

        return super.unwrap(cls);
    }

    /** {@inheritDoc} */
    @Override public String toString() {
        return S.toString(CacheInvokeEntry.class, this);
    }

    /**
     *
     */
    private static enum Operation {
        /** */
        NONE,

        /** */
        CREATE,

        /** */
        UPDATE,

        /** */
        REMOVE
    }
}<|MERGE_RESOLUTION|>--- conflicted
+++ resolved
@@ -54,14 +54,9 @@
      */
     public CacheInvokeEntry(KeyCacheObject keyObj,
         @Nullable CacheObject valObj,
-<<<<<<< HEAD
         CacheVersion ver,
-        boolean keepBinary
-=======
-        GridCacheVersion ver,
         boolean keepBinary,
         GridCacheEntryEx entry
->>>>>>> 75f720fc
     ) {
         super(entry.context(), keyObj, valObj, keepBinary);
 
@@ -83,14 +78,9 @@
         @Nullable K key,
         @Nullable CacheObject valObj,
         @Nullable V val,
-<<<<<<< HEAD
         CacheVersion ver,
-        boolean keepBinary
-=======
-        GridCacheVersion ver,
         boolean keepBinary,
         GridCacheEntryEx entry
->>>>>>> 75f720fc
     ) {
         super(entry.context(), keyObj, key, valObj, val, keepBinary);
 
