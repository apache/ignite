/*
 * Licensed to the Apache Software Foundation (ASF) under one or more
 * contributor license agreements.  See the NOTICE file distributed with
 * this work for additional information regarding copyright ownership.
 * The ASF licenses this file to You under the Apache License, Version 2.0
 * (the "License"); you may not use this file except in compliance with
 * the License.  You may obtain a copy of the License at
 *
 *      http://www.apache.org/licenses/LICENSE-2.0
 *
 * Unless required by applicable law or agreed to in writing, software
 * distributed under the License is distributed on an "AS IS" BASIS,
 * WITHOUT WARRANTIES OR CONDITIONS OF ANY KIND, either express or implied.
 * See the License for the specific language governing permissions and
 * limitations under the License.
 */

package org.apache.ignite.internal.processors.platform.client.service;

import java.lang.reflect.Method;
import java.util.ArrayList;
import java.util.Arrays;
import java.util.Collection;
import java.util.Map;
import java.util.UUID;
import java.util.concurrent.ConcurrentHashMap;
import org.apache.ignite.IgniteBinary;
import org.apache.ignite.IgniteException;
import org.apache.ignite.IgniteServices;
<<<<<<< HEAD
=======
import org.apache.ignite.internal.IgniteServicesImpl;
>>>>>>> 914c5dd1
import org.apache.ignite.internal.binary.BinaryArray;
import org.apache.ignite.internal.binary.BinaryRawReaderEx;
import org.apache.ignite.internal.binary.BinaryReaderExImpl;
import org.apache.ignite.internal.cluster.ClusterGroupAdapter;
import org.apache.ignite.internal.processors.platform.PlatformNativeException;
import org.apache.ignite.internal.processors.platform.client.ClientConnectionContext;
import org.apache.ignite.internal.processors.platform.client.ClientObjectResponse;
import org.apache.ignite.internal.processors.platform.client.ClientRequest;
import org.apache.ignite.internal.processors.platform.client.ClientResponse;
import org.apache.ignite.internal.processors.platform.services.PlatformService;
import org.apache.ignite.internal.processors.platform.services.PlatformServices;
import org.apache.ignite.internal.processors.service.GridServiceProxy;
import org.apache.ignite.internal.util.typedef.F;
import org.apache.ignite.internal.util.typedef.internal.S;
import org.apache.ignite.services.Service;
import org.apache.ignite.services.ServiceDescriptor;

/**
 * Request to invoke service method.
 */
public class ClientServiceInvokeRequest extends ClientRequest {
    /** Flag keep binary mask. */
    private static final byte FLAG_KEEP_BINARY_MASK = 0x01;

    /** Flag "has parameter types", indicates that method arguments prefixed by typeId to help to resolve methods. */
    private static final byte FLAG_PARAMETER_TYPES_MASK = 0x02;

    /** Methods cache. */
    private static final Map<MethodDescriptor, Method> methodsCache = new ConcurrentHashMap<>();

    /** Service name. */
    private final String name;

    /** Flags. */
    private final byte flags;

    /** Timeout. */
    private final long timeout;

    /** Nodes. */
    private final Collection<UUID> nodeIds;

    /** Method name. */
    private final String methodName;

    /** Method parameter type IDs. */
    private final int[] paramTypeIds;

    /** Service arguments. */
    private final Object[] args;

    /** Objects reader. */
    private final BinaryRawReaderEx reader;

    /**
     * Constructor.
     *
     * @param reader Reader.
     */
    public ClientServiceInvokeRequest(BinaryReaderExImpl reader) {
        super(reader);

        name = reader.readString();

        flags = reader.readByte();

        timeout = reader.readLong();

        int cnt = reader.readInt();

        nodeIds = new ArrayList<>(cnt);

        for (int i = 0; i < cnt; i++)
            nodeIds.add(new UUID(reader.readLong(), reader.readLong()));

        methodName = reader.readString();

        int argCnt = reader.readInt();

        paramTypeIds = hasParameterTypes() ? new int[argCnt] : null;

        args = new Object[argCnt];

        // We can't deserialize some types (arrays of user defined types for example) from detached objects.
        // On the other hand, deserialize should be done as part of process() call (not in constructor) for proper
        // error handling.
        // To overcome these issues we store binary reader reference, parse request in constructor (by reading detached
        // objects), restore arguments starting position in input stream and deserialize arguments from input stream
        // in process() method.
        this.reader = reader;

        int argsStartPos = reader.in().position();

        for (int i = 0; i < argCnt; i++) {
            if (paramTypeIds != null)
                paramTypeIds[i] = reader.readInt();

            args[i] = reader.readObjectDetached();
        }

        reader.in().position(argsStartPos);
    }

    /** {@inheritDoc} */
    @Override public ClientResponse process(ClientConnectionContext ctx) {
        if (F.isEmpty(name))
            throw new IgniteException("Service name can't be empty");

        if (F.isEmpty(methodName))
            throw new IgniteException("Method name can't be empty");

        ServiceDescriptor desc = findServiceDescriptor(ctx, name);

        Class<?> svcCls = desc.serviceClass();

        ClusterGroupAdapter grp = ctx.kernalContext().cluster().get();

        grp = (ClusterGroupAdapter)(nodeIds.isEmpty() ? grp.forServers() : grp.forNodeIds(nodeIds));

        IgniteServices services = grp.services();

        if (BinaryArray.useTypedArrays())
            GridServiceProxy.KEEP_BINARY.set(true);

        try {
            Object res;

            if (PlatformService.class.isAssignableFrom(svcCls)) {
                // Never deserialize platform service arguments and result: may contain platform-only types.
                PlatformService proxy =
                    ((IgniteServicesImpl)services).serviceProxy(name, PlatformService.class, false, timeout, true);

                res = proxy.invokeMethod(methodName, keepBinary(), false, args, null);
            }
            else {
                // Deserialize Java service arguments when not in keepBinary mode.
                if (!keepBinary() && args.length > 0) {
                    for (int i = 0; i < args.length; i++) {
                        if (paramTypeIds != null)
                            reader.readInt(); // Skip parameter typeId, we already read it in constructor.

                        args[i] = reader.readObject();
                    }
                }

                GridServiceProxy<?> proxy = new GridServiceProxy<>(grp, name, Service.class, false, timeout,
                    ctx.kernalContext(), null, true);

                Method method = resolveMethod(ctx, svcCls);

<<<<<<< HEAD
                if (!BinaryArray.useTypedArrays())
=======
                if (!BinaryArray.useBinaryArrays())
>>>>>>> 914c5dd1
                    PlatformServices.convertArrayArgs(args, method);

                res = proxy.invokeMethod(method, args, null);
            }

            return new ClientObjectResponse(requestId(), res);
        }
        catch (PlatformNativeException e) {
            ctx.kernalContext().log(getClass()).error("Failed to invoke platform service", e);

            throw new IgniteException("Failed to invoke platform service, see server logs for details");
        }
        catch (Throwable e) {
            throw new IgniteException(e);
        }
        finally {
            if (BinaryArray.useTypedArrays())
                GridServiceProxy.KEEP_BINARY.set(false);
        }
    }

    /**
     * Keep binary flag.
     */
    private boolean keepBinary() {
        return (flags & FLAG_KEEP_BINARY_MASK) != 0;
    }

    /**
     * "Has parameter types" flag.
     */
    private boolean hasParameterTypes() {
        return (flags & FLAG_PARAMETER_TYPES_MASK) != 0;
    }

    /**
     * @param ctx Connection context.
     * @param name Service name.
     */
    private static ServiceDescriptor findServiceDescriptor(ClientConnectionContext ctx, String name) {
        for (ServiceDescriptor desc : ctx.kernalContext().service().serviceDescriptors()) {
            if (name.equals(desc.name()))
                return desc;
        }

        throw new IgniteException("Service not found: " + name);
    }

    /**
     * Resolve method by method name and parameter types or parameter values.
     */
    private Method resolveMethod(ClientConnectionContext ctx, Class<?> cls) throws ReflectiveOperationException {
        if (paramTypeIds != null) {
            MethodDescriptor desc = new MethodDescriptor(cls, methodName, paramTypeIds);

            Method method = methodsCache.get(desc);

            if (method != null)
                return method;

            IgniteBinary binary = ctx.kernalContext().grid().binary();

            for (Method method0 : cls.getMethods()) {
                if (methodName.equals(method0.getName())) {
                    MethodDescriptor desc0 = MethodDescriptor.forMethod(binary, method0);

                    methodsCache.putIfAbsent(desc0, method0);

                    if (desc0.equals(desc))
                        return method0;
                }
            }

            throw new NoSuchMethodException("Method not found: " + desc);
        }

        // Try to find method by name and parameter values.
        return PlatformServices.getMethod(cls, methodName, args);
    }

    /**
     *
     */
    private static class MethodDescriptor {
        /** Class. */
        private final Class<?> cls;

        /** Method name. */
        private final String methodName;

        /** Parameter type IDs. */
        private final int[] paramTypeIds;

        /** Hash code. */
        private final int hash;

        /**
         * @param cls Class.
         * @param methodName Method name.
         * @param paramTypeIds Parameter type ids.
         */
        private MethodDescriptor(Class<?> cls, String methodName, int[] paramTypeIds) {
            assert cls != null;
            assert methodName != null;
            assert paramTypeIds != null;

            this.cls = cls;
            this.methodName = methodName;
            this.paramTypeIds = paramTypeIds;

            // Precalculate hash in constructor, since we need it for all objects of this class.
            hash = 31 * ((31 * cls.hashCode()) + methodName.hashCode()) + Arrays.hashCode(paramTypeIds);
        }

        /**
         * @param binary Ignite binary.
         * @param method Method.
         */
        private static MethodDescriptor forMethod(IgniteBinary binary, Method method) {
            Class<?>[] paramTypes = method.getParameterTypes();

            int[] paramTypeIds = new int[paramTypes.length];

            for (int i = 0; i < paramTypes.length; i++)
                paramTypeIds[i] = binary.typeId(paramTypes[i].getName());

            return new MethodDescriptor(method.getDeclaringClass(), method.getName(), paramTypeIds);
        }

        /** {@inheritDoc} */
        @Override public boolean equals(Object o) {
            if (this == o)
                return true;

            if (o == null || getClass() != o.getClass())
                return false;

            MethodDescriptor that = (MethodDescriptor)o;

            return cls.equals(that.cls) && methodName.equals(that.methodName)
                && Arrays.equals(paramTypeIds, that.paramTypeIds);
        }

        /** {@inheritDoc} */
        @Override public int hashCode() {
            return hash;
        }

        /** {@inheritDoc} */
        @Override public String toString() {
            return S.toString(MethodDescriptor.class, this, "paramTypeIds", paramTypeIds);
        }
    }
}<|MERGE_RESOLUTION|>--- conflicted
+++ resolved
@@ -27,10 +27,7 @@
 import org.apache.ignite.IgniteBinary;
 import org.apache.ignite.IgniteException;
 import org.apache.ignite.IgniteServices;
-<<<<<<< HEAD
-=======
 import org.apache.ignite.internal.IgniteServicesImpl;
->>>>>>> 914c5dd1
 import org.apache.ignite.internal.binary.BinaryArray;
 import org.apache.ignite.internal.binary.BinaryRawReaderEx;
 import org.apache.ignite.internal.binary.BinaryReaderExImpl;
@@ -152,9 +149,6 @@
 
         IgniteServices services = grp.services();
 
-        if (BinaryArray.useTypedArrays())
-            GridServiceProxy.KEEP_BINARY.set(true);
-
         try {
             Object res;
 
@@ -181,11 +175,7 @@
 
                 Method method = resolveMethod(ctx, svcCls);
 
-<<<<<<< HEAD
-                if (!BinaryArray.useTypedArrays())
-=======
                 if (!BinaryArray.useBinaryArrays())
->>>>>>> 914c5dd1
                     PlatformServices.convertArrayArgs(args, method);
 
                 res = proxy.invokeMethod(method, args, null);
@@ -200,10 +190,6 @@
         }
         catch (Throwable e) {
             throw new IgniteException(e);
-        }
-        finally {
-            if (BinaryArray.useTypedArrays())
-                GridServiceProxy.KEEP_BINARY.set(false);
         }
     }
 
