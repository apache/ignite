/*
 * Licensed to the Apache Software Foundation (ASF) under one or more
 * contributor license agreements.  See the NOTICE file distributed with
 * this work for additional information regarding copyright ownership.
 * The ASF licenses this file to You under the Apache License, Version 2.0
 * (the "License"); you may not use this file except in compliance with
 * the License.  You may obtain a copy of the License at
 *
 *      http://www.apache.org/licenses/LICENSE-2.0
 *
 * Unless required by applicable law or agreed to in writing, software
 * distributed under the License is distributed on an "AS IS" BASIS,
 * WITHOUT WARRANTIES OR CONDITIONS OF ANY KIND, either express or implied.
 * See the License for the specific language governing permissions and
 * limitations under the License.
 */

package org.apache.ignite.internal.processors.hadoop;

import org.apache.ignite.IgniteCheckedException;
import org.apache.ignite.IgniteException;
import org.apache.ignite.internal.util.ClassCache;
import org.apache.ignite.internal.util.typedef.F;
import org.apache.ignite.internal.util.typedef.internal.S;
import org.apache.ignite.internal.util.typedef.internal.U;
import org.jetbrains.annotations.Nullable;
import org.jsr166.ConcurrentHashMap8;

import java.io.File;
import java.io.IOException;
import java.io.InputStream;
import java.net.URL;
import java.net.URLClassLoader;
import java.util.ArrayList;
import java.util.Collection;
import java.util.HashSet;
import java.util.LinkedList;
import java.util.Map;
import java.util.Vector;
import java.util.concurrent.ConcurrentHashMap;
import java.util.concurrent.ConcurrentMap;

/**
 * Class loader allowing explicitly load classes without delegation to parent class loader.
 * Also supports class parsing for finding dependencies which contain transitive dependencies
 * unavailable for parent.
 */
public class HadoopClassLoader extends URLClassLoader implements ClassCache {
    /** Hadoop class name: Daemon. */
    public static final String CLS_DAEMON = "org.apache.hadoop.util.Daemon";

    /** Hadoop class name: ShutdownHookManager. */
    public static final String CLS_SHUTDOWN_HOOK_MANAGER = "org.apache.hadoop.util.ShutdownHookManager";

    /** Hadoop class name: Daemon replacement. */
    public static final String CLS_DAEMON_REPLACE = "org.apache.ignite.internal.processors.hadoop.impl.v2.HadoopDaemon";

    /** Hadoop class name: ShutdownHookManager replacement. */
    public static final String CLS_SHUTDOWN_HOOK_MANAGER_REPLACE =
        "org.apache.ignite.internal.processors.hadoop.impl.v2.HadoopShutdownHookManager";

    /** */
    private static final URLClassLoader APP_CLS_LDR = (URLClassLoader)HadoopClassLoader.class.getClassLoader();

    /** */
    private static final Collection<URL> appJars = F.asList(APP_CLS_LDR.getURLs());

    /** Mutex for native libraries initialization. */
    private static final Object LIBS_MUX = new Object();

    /** Predefined native libraries to load. */
    private static final Collection<String> PREDEFINED_NATIVE_LIBS;

    /** Native libraries. */
    private static Collection<Object> NATIVE_LIBS;

    /** */
    private static volatile Collection<URL> hadoopJars;

    /** */
    private static final Map<String, byte[]> bytesCache = new ConcurrentHashMap8<>();

    /** Class cache. */
    private final ConcurrentMap<String, Class> cacheMap = new ConcurrentHashMap<>();

    /** Diagnostic name of this class loader. */
    @SuppressWarnings({"FieldCanBeLocal", "UnusedDeclaration"})
    private final String name;

    /** Igfs Helper. */
    private final HadoopHelper helper;

    static {
        // We are very parallel capable.
        registerAsParallelCapable();

        PREDEFINED_NATIVE_LIBS = new HashSet<>();

        PREDEFINED_NATIVE_LIBS.add("hadoop");
    }

    /**
     * Gets name for the task class loader. Task class loader
     * @param info The task info.
     * @param prefix Get only prefix (without task type and number)
     * @return The class loader name.
     */
    public static String nameForTask(HadoopTaskInfo info, boolean prefix) {
        if (prefix)
            return "hadoop-task-" + info.jobId() + "-";
        else
            return "hadoop-task-" + info.jobId() + "-" + info.type() + "-" + info.taskNumber();
    }

    /**
     * Constructor.
     *
     * @param urls Urls.
     * @param name Classloader name.
     * @param libNames Optional additional native library names to be linked from parent classloader.
     */
    public HadoopClassLoader(URL[] urls, String name, @Nullable String[] libNames, HadoopHelper helper) {
        super(addHadoopUrls(urls), APP_CLS_LDR);

        assert !(getParent() instanceof HadoopClassLoader);

        this.name = name;
        this.helper = helper;

        initializeNativeLibraries(libNames);
    }

    /**
     * Workaround to load native Hadoop libraries. Java doesn't allow native libraries to be loaded from different
     * classloaders. But we load Hadoop classes many times and one of these classes - {@code NativeCodeLoader} - tries
     * to load the same native library over and over again.
     * <p>
     * To fix the problem, we force native library load in parent class loader and then "link" handle to this native
     * library to our class loader. As a result, our class loader will think that the library is already loaded and will
     * be able to link native methods.
     *
     * @see <a href="http://docs.oracle.com/javase/1.5.0/docs/guide/jni/spec/invocation.html#library_version">
     *     JNI specification</a>
     */
    @SuppressWarnings("SynchronizationOnLocalVariableOrMethodParameter")
    private void initializeNativeLibraries(@Nullable String[] usrLibs) {
        Collection<Object> res;

        synchronized (LIBS_MUX) {
            if (NATIVE_LIBS == null) {
                LinkedList<NativeLibrary> libs = new LinkedList<>();

                for (String lib : PREDEFINED_NATIVE_LIBS)
                    libs.add(new NativeLibrary(lib, true));

                if (!F.isEmpty(usrLibs)) {
                    for (String usrLib : usrLibs)
                        libs.add(new NativeLibrary(usrLib, false));
                }

                NATIVE_LIBS = initializeNativeLibraries0(libs);
            }

            res = NATIVE_LIBS;
        }

        // Link libraries to class loader.
        Vector<Object> ldrLibs = nativeLibraries(this);

        synchronized (ldrLibs) {
            ldrLibs.addAll(res);
        }
    }

    /**
     * Initialize native libraries.
     *
     * @param libs Libraries to initialize.
     * @return Initialized libraries.
     */
    @SuppressWarnings("SynchronizationOnLocalVariableOrMethodParameter")
    private static Collection<Object> initializeNativeLibraries0(Collection<NativeLibrary> libs) {
        assert Thread.holdsLock(LIBS_MUX);

        Collection<Object> res = new HashSet<>();

        for (NativeLibrary lib : libs) {
            String libName = lib.name;

            File libFile = new File(libName);

            try {
                // Load library.
                if (libFile.isAbsolute())
                    System.load(libName);
                else
                    System.loadLibrary(libName);

                // Find library in class loader internals.
                Object libObj = null;

                ClassLoader ldr = APP_CLS_LDR;

                while (ldr != null) {
                    Vector<Object> ldrLibObjs = nativeLibraries(ldr);

                    synchronized (ldrLibObjs) {
                        for (Object ldrLibObj : ldrLibObjs) {
                            String name = nativeLibraryName(ldrLibObj);

                            if (libFile.isAbsolute()) {
                                if (F.eq(name, libFile.getCanonicalPath())) {
                                    libObj = ldrLibObj;

                                    break;
                                }
                            } else {
                                if (name.contains(libName)) {
                                    libObj = ldrLibObj;

                                    break;
                                }
                            }
                        }
                    }

                    if (libObj != null)
                        break;

                    ldr = ldr.getParent();
                }

                if (libObj == null)
                    throw new IgniteException("Failed to find loaded library: " + libName);

                res.add(libObj);
            }
            catch (UnsatisfiedLinkError e) {
                if (!lib.optional)
                    throw e;
            }
            catch (IOException e) {
                throw new IgniteException("Failed to initialize native libraries due to unexpected exception.", e);
            }
        }

        return res;
    }

    /**
     * Get native libraries collection for the given class loader.
     *
     * @param ldr Class loaded.
     * @return Native libraries.
     */
    private static Vector<Object> nativeLibraries(ClassLoader ldr) {
        assert ldr != null;

        return U.field(ldr, "nativeLibraries");
    }

    /**
     * Get native library name.
     *
     * @param lib Library.
     * @return Name.
     */
    private static String nativeLibraryName(Object lib) {
        assert lib != null;

        return U.field(lib, "name");
    }

    /** {@inheritDoc} */
    @Override protected Class<?> loadClass(String name, boolean resolve) throws ClassNotFoundException {
        try {
            // Always load Hadoop classes explicitly, since Hadoop can be available in App classpath.
            if (name.equals(CLS_SHUTDOWN_HOOK_MANAGER))  // Dirty hack to get rid of Hadoop shutdown hooks.
                return loadReplace(name, CLS_SHUTDOWN_HOOK_MANAGER_REPLACE);
            else if (name.equals(CLS_DAEMON))
                // We replace this in order to be able to forcibly stop some daemon threads
                // that otherwise never stop (e.g. PeerCache runnables):
                return loadReplace(name, CLS_DAEMON_REPLACE);

            // For Ignite Hadoop and IGFS classes we have to check if they depend on Hadoop.
            if (loadByCurrentClassloader(name))
                return loadClassExplicitly(name, resolve);

            return super.loadClass(name, resolve);
        }
        catch (NoClassDefFoundError | ClassNotFoundException e) {
            throw new ClassNotFoundException("Failed to load class: " + name, e);
        }
    }

    /**
     * Load a class replacing it with our own implementation.
     *
     * @param originalName Name.
     * @param replaceName Replacement.
     * @return Class.
     */
    private Class<?> loadReplace(final String originalName, final String replaceName) {
        synchronized (getClassLoadingLock(originalName)) {
            // First, check if the class has already been loaded
            Class c = findLoadedClass(originalName);

            if (c != null)
                return c;

            byte[] bytes = bytesCache.get(originalName);

            if (bytes == null) {
                ClassLoader cl = this;

                InputStream in = helper.loadClassBytes(cl, replaceName);

                if (in == null)
                    throw new IllegalStateException("Failed to load class. [ldr=" + cl
                        + ", replaceName=" +  replaceName + ']');

                bytes = helper.loadReplace(in, originalName, replaceName);

                bytesCache.put(originalName, bytes);
            }

            return defineClass(originalName, bytes, 0, bytes.length);
        }
    }

    /** {@inheritDoc} */
    @Override public Class<?> getFromCache(String clsName) throws ClassNotFoundException {
        Class<?> cls = cacheMap.get(clsName);

        if (cls == null) {
            Class old = cacheMap.putIfAbsent(clsName, cls = Class.forName(clsName, true, this));

            if (old != null)
                cls = old;
        }

        return cls;
    }

    /**
     * Check whether file must be loaded with current class loader, or normal delegation model should be used.
     * <p>
     * Override is only necessary for Ignite classes which have direct or transitive dependencies on Hadoop classes.
     * These are all classes from "org.apache.ignite.internal.processors.hadoop.impl" package,
     * and these are several well-know classes from "org.apache.ignite.hadoop" package.
     *
     * @param clsName Class name.
     * @return Whether class must be loaded by current classloader without delegation.
     */
    @SuppressWarnings("RedundantIfStatement")
    private static boolean loadByCurrentClassloader(String clsName) {
<<<<<<< HEAD
        // TODO: experimental
        if (clsName.contains("Test") && !clsName.contains("Test$") )
            return false;

=======
>>>>>>> 4c09b38c
        // All impl classes.
        if (clsName.startsWith("org.apache.ignite.internal.processors.hadoop.impl"))
            return true;

        // Several classes from public API.
        if (clsName.startsWith("org.apache.ignite.hadoop")) {
            // We use "contains" instead of "equals" to handle subclasses properly.
            if (clsName.contains("org.apache.ignite.hadoop.fs.v1.IgniteHadoopFileSystem") ||
                clsName.contains("org.apache.ignite.hadoop.fs.v2.IgniteHadoopFileSystem") ||
                clsName.contains("org.apache.ignite.hadoop.mapreduce.IgniteHadoopClientProtocolProvider"))
                return true;
        }

        // TODO: Move suites to "impl" package.
        // Test suites (to be removed).
        if (clsName.equals("org.apache.ignite.testsuites.IgniteHadoopTestSuite") ||
            clsName.equals("org.apache.ignite.testsuites.IgniteIgfsLinuxAndMacOSTestSuite"))
            return true;

        return false;
    }

    /**
     * @param name Class name.
     * @param resolve Resolve class.
     * @return Class.
     * @throws ClassNotFoundException If failed.
     */
    private Class<?> loadClassExplicitly(String name, boolean resolve) throws ClassNotFoundException {
        synchronized (getClassLoadingLock(name)) {
            // First, check if the class has already been loaded
            Class c = findLoadedClass(name);

            if (c == null) {
                long t1 = System.nanoTime();

                c = findClass(name);

                // this is the defining class loader; record the stats
                sun.misc.PerfCounter.getFindClassTime().addElapsedTimeFrom(t1);
                sun.misc.PerfCounter.getFindClasses().increment();
            }

            if (resolve)
                resolveClass(c);

            return c;
        }
    }

    /**
     * @param urls URLs.
     * @return URLs.
     */
    private static URL[] addHadoopUrls(URL[] urls) {
        Collection<URL> hadoopJars;

        try {
            hadoopJars = hadoopUrls();
        }
        catch (IgniteCheckedException e) {
            throw new RuntimeException(e);
        }

        ArrayList<URL> list = new ArrayList<>(hadoopJars.size() + appJars.size() + (urls == null ? 0 : urls.length));

        list.addAll(appJars);
        list.addAll(hadoopJars);

        if (!F.isEmpty(urls))
            list.addAll(F.asList(urls));

        return list.toArray(new URL[list.size()]);
    }

    /**
     * @return Collection of jar URLs.
     * @throws IgniteCheckedException If failed.
     */
    public static Collection<URL> hadoopUrls() throws IgniteCheckedException {
        Collection<URL> hadoopUrls = hadoopJars;

        if (hadoopUrls != null)
            return hadoopUrls;

        synchronized (HadoopClassLoader.class) {
            hadoopUrls = hadoopJars;

            if (hadoopUrls != null)
                return hadoopUrls;

            try {
                hadoopUrls = HadoopClasspathUtils.classpathForClassLoader();
            }
            catch (IOException e) {
                throw new IgniteCheckedException("Failed to resolve Hadoop JAR locations: " + e.getMessage(), e);
            }

            hadoopJars = hadoopUrls;

            return hadoopUrls;
        }
    }

    /** {@inheritDoc} */
    @Override public String toString() {
        return S.toString(HadoopClassLoader.class, this);
    }

    /**
     * Getter for name field.
     */
    public String name() {
        return name;
    }

    /**
     * Native library abstraction.
     */
    private static class NativeLibrary {
        /** Library name. */
        private final String name;

        /** Whether library is optional. */
        private final boolean optional;

        /**
         * Constructor.
         *
         * @param name Library name.
         * @param optional Optional flag.
         */
        public NativeLibrary(String name, boolean optional) {
            this.name = name;
            this.optional = optional;
        }
    }
}<|MERGE_RESOLUTION|>--- conflicted
+++ resolved
@@ -311,13 +311,11 @@
             byte[] bytes = bytesCache.get(originalName);
 
             if (bytes == null) {
-                ClassLoader cl = this;
-
-                InputStream in = helper.loadClassBytes(cl, replaceName);
+                InputStream in = helper.loadClassBytes(this, replaceName);
 
                 if (in == null)
-                    throw new IllegalStateException("Failed to load class. [ldr=" + cl
-                        + ", replaceName=" +  replaceName + ']');
+                    throw new IgniteException("Failed to replace class [ldr=" + this
+                        + ", originalName=" + originalName + ", replaceName=" +  replaceName + ']');
 
                 bytes = helper.loadReplace(in, originalName, replaceName);
 
@@ -354,13 +352,6 @@
      */
     @SuppressWarnings("RedundantIfStatement")
     private static boolean loadByCurrentClassloader(String clsName) {
-<<<<<<< HEAD
-        // TODO: experimental
-        if (clsName.contains("Test") && !clsName.contains("Test$") )
-            return false;
-
-=======
->>>>>>> 4c09b38c
         // All impl classes.
         if (clsName.startsWith("org.apache.ignite.internal.processors.hadoop.impl"))
             return true;
