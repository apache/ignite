--- conflicted
+++ resolved
@@ -762,32 +762,10 @@
         if (F.isEmpty(validateIdxProps))
             return;
 
-<<<<<<< HEAD
-        for (QueryIndexDescriptorImpl idx : idxs.values()) {
-            for (String idxField : idx.fields()) {
-                GridQueryProperty prop = props.get(idxField);
-
-                Object propVal;
-                Class<?> propType;
-                List<Class<?>> componentTypes = null;
-
-                if (Objects.equals(idxField, keyFieldAlias()) || Objects.equals(idxField, KEY_FIELD_NAME)) {
-                    propVal = key instanceof KeyCacheObject ? ((CacheObject)key).value(coCtx, true) : key;
-                    propType = propVal == null ? null : propVal.getClass();
-                }
-                else if (Objects.equals(idxField, valueFieldAlias()) || Objects.equals(idxField, VAL_FIELD_NAME)) {
-                    propVal = val instanceof CacheObject ? ((CacheObject)val).value(coCtx, true) : val;
-                    propType = propVal == null ? null : propVal.getClass();
-                }
-                else {
-                    propVal = prop.value(key, val);
-                    propType = prop.type();
-                    componentTypes = prop.componentTypes();
-                }
-=======
         for (GridQueryProperty prop : validateIdxProps) {
             Object propVal;
             Class<?> propType = prop.type();
+            List<Class<?>> componentTypes = null;
 
             if (propType == Object.class)
                 continue;
@@ -796,22 +774,16 @@
                 propVal = unwrap(key);
             else if (Objects.equals(prop.name(), valueFieldAlias()) || Objects.equals(prop.name(), VAL_FIELD_NAME))
                 propVal = unwrap(val);
-            else
+            else {
                 propVal = prop.value(key, val);
->>>>>>> 68944972
+                componentTypes = prop.componentTypes();
+            }
 
             if (propVal == null)
                 continue;
 
-<<<<<<< HEAD
-                if (!isCompatibleWithPropertyType(propVal, propType, componentTypes))
-                    throwWrongColumnValueType(idxField, propVal, propType, componentTypes);
-=======
-            if (!isCompatibleWithPropertyType(propVal, propType)) {
-                throw new IgniteSQLException("Type for a column '" + prop.name() + "' is not compatible with index definition." +
-                    " Expected '" + propType.getSimpleName() + "', actual type '" + typeName(propVal) + "'");
->>>>>>> 68944972
-            }
+            if (!isCompatibleWithPropertyType(propVal, propType, componentTypes))
+                throwWrongColumnValueType(idxField, propVal, propType, componentTypes);
         }
     }
 
