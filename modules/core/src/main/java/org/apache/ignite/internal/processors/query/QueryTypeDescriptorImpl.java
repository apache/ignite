--- conflicted
+++ resolved
@@ -630,13 +630,8 @@
                 if (!(propVal instanceof BinaryObject) || propVal instanceof BinaryArray) {
                     if (!U.box(prop.type()).isAssignableFrom(U.box(propVal.getClass()))) {
                         // Some reference type arrays end up being converted to Object[]
-<<<<<<< HEAD
                         if (!(prop.type().isArray() && BinaryUtils.isObjectArray(propVal.getClass()) &&
                             Arrays.stream(BinaryUtils.rawArrayFromBinary(propVal)).
-=======
-                        if (!(prop.type().isArray() && Object[].class == propVal.getClass() &&
-                            Arrays.stream((Object[])propVal).
->>>>>>> 499e5efd
                             noneMatch(x -> x != null && !U.box(prop.type().getComponentType()).isAssignableFrom(U.box(x.getClass())))))
                         {
                             throw new IgniteSQLException("Type for a column '" + prop.name() +
@@ -720,13 +715,8 @@
                 if (!(propVal instanceof BinaryObject) || propVal instanceof BinaryArray) {
                     if (!U.box(propType).isAssignableFrom(U.box(propVal.getClass()))) {
                         // Some reference type arrays end up being converted to Object[]
-<<<<<<< HEAD
                         if (!(propType.isArray() && BinaryUtils.isObjectArray(propVal.getClass()) &&
                             Arrays.stream(BinaryUtils.rawArrayFromBinary(propVal)).
-=======
-                        if (!(propType.isArray() && Object[].class == propVal.getClass() &&
-                            Arrays.stream((Object[])propVal).
->>>>>>> 499e5efd
                                 noneMatch(x -> x != null && !U.box(propType.getComponentType()).isAssignableFrom(U.box(x.getClass())))))
                         {
                             throw new IgniteSQLException("Type for a column '" + idxField +
