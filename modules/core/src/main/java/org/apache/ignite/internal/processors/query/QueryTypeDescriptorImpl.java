/*
 * Licensed to the Apache Software Foundation (ASF) under one or more
 * contributor license agreements.  See the NOTICE file distributed with
 * this work for additional information regarding copyright ownership.
 * The ASF licenses this file to You under the Apache License, Version 2.0
 * (the "License"); you may not use this file except in compliance with
 * the License.  You may obtain a copy of the License at
 *
 *      http://www.apache.org/licenses/LICENSE-2.0
 *
 * Unless required by applicable law or agreed to in writing, software
 * distributed under the License is distributed on an "AS IS" BASIS,
 * WITHOUT WARRANTIES OR CONDITIONS OF ANY KIND, either express or implied.
 * See the License for the specific language governing permissions and
 * limitations under the License.
 */

package org.apache.ignite.internal.processors.query;

import java.math.BigDecimal;
import java.util.ArrayList;
import java.util.Arrays;
import java.util.Collection;
import java.util.Collections;
import java.util.HashMap;
import java.util.LinkedHashMap;
import java.util.List;
import java.util.Map;
import java.util.Set;
import org.apache.ignite.IgniteCheckedException;
import org.apache.ignite.IgniteLogger;
import org.apache.ignite.binary.BinaryObject;
import org.apache.ignite.cache.QueryIndexType;
import org.apache.ignite.internal.binary.BinaryArray;
import org.apache.ignite.internal.binary.BinaryUtils;
import org.apache.ignite.internal.processors.cache.CacheObject;
import org.apache.ignite.internal.processors.cache.CacheObjectContext;
import org.apache.ignite.internal.processors.cache.KeyCacheObject;
import org.apache.ignite.internal.util.tostring.GridToStringExclude;
import org.apache.ignite.internal.util.tostring.GridToStringInclude;
import org.apache.ignite.internal.util.typedef.F;
import org.apache.ignite.internal.util.typedef.internal.A;
import org.apache.ignite.internal.util.typedef.internal.S;
import org.apache.ignite.internal.util.typedef.internal.U;
import org.jetbrains.annotations.Nullable;

import static org.apache.ignite.internal.processors.cache.query.IgniteQueryErrorCode.KEY_SCALE_OUT_OF_RANGE;
import static org.apache.ignite.internal.processors.cache.query.IgniteQueryErrorCode.NULL_KEY;
import static org.apache.ignite.internal.processors.cache.query.IgniteQueryErrorCode.NULL_VALUE;
import static org.apache.ignite.internal.processors.cache.query.IgniteQueryErrorCode.TOO_LONG_KEY;
import static org.apache.ignite.internal.processors.cache.query.IgniteQueryErrorCode.TOO_LONG_VALUE;
import static org.apache.ignite.internal.processors.cache.query.IgniteQueryErrorCode.VALUE_SCALE_OUT_OF_RANGE;
import static org.apache.ignite.internal.processors.query.QueryUtils.KEY_FIELD_NAME;
import static org.apache.ignite.internal.processors.query.QueryUtils.VAL_FIELD_NAME;

/**
 * Descriptor of type.
 */
public class QueryTypeDescriptorImpl implements GridQueryTypeDescriptor {
    /** Cache name. */
    private final String cacheName;

    /** */
    private String name;

    /** Schema name. */
    private String schemaName;

    /** */
    private String tblName;

    /** Value field names and types with preserved order. */
    @GridToStringInclude
    private final LinkedHashMap<String, Class<?>> fields = new LinkedHashMap<>();

    /** */
    @GridToStringExclude
    private final Map<String, GridQueryProperty> props = new HashMap<>();

    /** Map with upper cased property names to help find properties based on SQL INSERT and MERGE queries. */
    private final Map<String, GridQueryProperty> uppercaseProps = new HashMap<>();

    /** Mutex for operations on indexes. */
    private final Object idxMux = new Object();

    /** */
    @GridToStringInclude
    private final Map<String, QueryIndexDescriptorImpl> idxs = new HashMap<>();

    /** Aliases. */
    private Map<String, String> aliases;

    /** */
    private QueryIndexDescriptorImpl fullTextIdx;

    /** */
    private Class<?> keyCls;

    /** */
    private Class<?> valCls;

    /** */
    private String keyTypeName;

    /** */
    private String valTypeName;

    /** */
    private boolean valTextIdx;

    /** */
    private int typeId;

    /** */
    private String affKey;

    /** */
    private boolean customAffKeyMapper;

    /** */
    private String keyFieldName;

    /** */
    private String valFieldName;

    /** Obsolete. */
    private volatile boolean obsolete;

    /** */
    private List<GridQueryProperty> validateProps;

    /** */
    private List<GridQueryProperty> propsWithDefaultValue;

    /** */
    private final CacheObjectContext coCtx;

    /** Primary key fields. */
    private Set<String> pkFields;
    
    /** Whether absent PK parts should be filled with defaults or not. */
    private boolean fillAbsentPKsWithDefaults;

    /** */
    private int pkInlineSize;

    /** */
    private int affFieldInlineSize;

    /** Logger. */
    private final IgniteLogger log;

    /**
     * Constructor.
     *
     * @param cacheName Cache name.
     * @param coCtx Cache object context.
     */
    public QueryTypeDescriptorImpl(String cacheName, CacheObjectContext coCtx) {
        this.cacheName = cacheName;
        this.coCtx = coCtx;
        this.log = coCtx.kernalContext().log(getClass());
    }

    /**
     * @return Cache name.
     */
    public String cacheName() {
        return cacheName;
    }

    /** {@inheritDoc} */
    @Override public String name() {
        return name;
    }

    /** {@inheritDoc} */
    @Override public String schemaName() {
        return schemaName;
    }

    /**
     * Sets type name.
     *
     * @param name Name.
     */
    public void name(String name) {
        this.name = name;
    }

    /**
     * Gets table name for type.
     * @return Table name.
     */
    @Override public String tableName() {
        return tblName != null ? tblName : name;
    }

    /**
     * Sets table name for type.
     *
     * @param tblName Table name.
     */
    public void tableName(String tblName) {
        this.tblName = tblName;
    }

    /** {@inheritDoc} */
    @Override public LinkedHashMap<String, Class<?>> fields() {
        return fields;
    }

    /** {@inheritDoc} */
    @Override public GridQueryProperty property(String name) {
        GridQueryProperty res = props.get(name);

        if (res == null)
            res = uppercaseProps.get(name.toUpperCase());

        return res;
    }

    /**
     * @return Properties.
     */
    public Map<String, GridQueryProperty> properties() {
        return props;
    }

    /** {@inheritDoc} */
    @Override public <T> T value(String field, Object key, Object val) throws IgniteCheckedException {
        assert field != null;

        GridQueryProperty prop = property(field);

        if (prop == null)
            throw new IgniteCheckedException("Failed to find field '" + field + "' in type '" + name + "'.");

        return (T)prop.value(key, val);
    }

    /** {@inheritDoc} */
    @Override public void setValue(String field, Object key, Object val, Object propVal)
        throws IgniteCheckedException {
        assert field != null;

        GridQueryProperty prop = property(field);

        if (prop == null)
            throw new IgniteCheckedException("Failed to find field '" + field + "' in type '" + name + "'.");

        prop.setValue(key, val, propVal);
    }

    /** {@inheritDoc} */
    @Override public Map<String, GridQueryIndexDescriptor> indexes() {
        synchronized (idxMux) {
            return Collections.<String, GridQueryIndexDescriptor>unmodifiableMap(idxs);
        }
    }

    /** {@inheritDoc} */
    @Override public int typeId() {
        return typeId;
    }

    /** {@inheritDoc} */
    @Override public boolean matchType(CacheObject val) {
        if (val instanceof BinaryObject)
            return ((BinaryObject)val).type().typeId() == typeId;

        // Value type name can be manually set in QueryEntity to any random value,
        // also for some reason our conversion from setIndexedTypes sets a full class name
        // instead of a simple name there, thus we can have a typeId mismatch.
        // Also, if the type is not in binary format, we always must have it's class available.
        return val.value(coCtx, false).getClass() == valCls;
    }

    /**
     * @param typeId Type ID.
     */
    public void typeId(int typeId) {
        this.typeId = typeId;
    }

    /**
     * Get index by name.
     *
     * @param name Name.
     * @return Index.
     */
    @Nullable public QueryIndexDescriptorImpl index(String name) {
        synchronized (idxMux) {
            return idxs.get(name);
        }
    }

    /**
     * @return Raw index descriptors.
     */
    public Collection<QueryIndexDescriptorImpl> indexes0() {
        synchronized (idxMux) {
            return new ArrayList<>(idxs.values());
        }
    }

    /** {@inheritDoc} */
    @Override public GridQueryIndexDescriptor textIndex() {
        return fullTextIdx;
    }

    /**
     * Add index.
     *
     * @param idx Index.
     * @throws IgniteCheckedException If failed.
     */
    public void addIndex(QueryIndexDescriptorImpl idx) throws IgniteCheckedException {
        synchronized (idxMux) {
            if (idxs.put(idx.name(), idx) != null)
                throw new IgniteCheckedException("Index with name '" + idx.name() + "' already exists.");
        }
    }

    /**
     * Drop index.
     *
     * @param idxName Index name.
     */
    public void dropIndex(String idxName) {
        synchronized (idxMux) {
            idxs.remove(idxName);
        }
    }

    /**
     * Chedk if particular field exists.
     *
     * @param field Field.
     * @return {@code True} if exists.
     */
    public boolean hasField(String field) {
        return props.containsKey(field) || QueryUtils.VAL_FIELD_NAME.equalsIgnoreCase(field);
    }

    /**
     * Adds field to text index.
     *
     * @param field Field name.
     * @throws IgniteCheckedException If failed.
     */
    public void addFieldToTextIndex(String field) throws IgniteCheckedException {
        if (fullTextIdx == null)
            fullTextIdx = new QueryIndexDescriptorImpl(this, null, QueryIndexType.FULLTEXT, 0);

        fullTextIdx.addField(field, 0, false);
    }

    /** {@inheritDoc} */
    @Override public Class<?> valueClass() {
        return valCls;
    }

    /**
     * Sets value class.
     *
     * @param valCls Value class.
     */
    public void valueClass(Class<?> valCls) {
        A.notNull(valCls, "Value class must not be null");
        this.valCls = valCls;
    }

    /** {@inheritDoc} */
    @Override public Class<?> keyClass() {
        return keyCls;
    }

    /**
     * Set key class.
     *
     * @param keyCls Key class.
     */
    public void keyClass(Class<?> keyCls) {
        this.keyCls = keyCls;
    }

    /** {@inheritDoc} */
    @Override public String keyTypeName() {
        return keyTypeName;
    }

    /**
     * Set key type name.
     *
     * @param keyTypeName Key type name.
     */
    public void keyTypeName(String keyTypeName) {
        this.keyTypeName = keyTypeName;
    }

    /** {@inheritDoc} */
    @Override public String valueTypeName() {
        return valTypeName;
    }

    /**
     * Set value type name.
     *
     * @param valTypeName Value type name.
     */
    public void valueTypeName(String valTypeName) {
        this.valTypeName = valTypeName;
    }

    /**
     * Adds property to the type descriptor.
     *
     * @param prop Property.
     * @param failOnDuplicate Fail on duplicate flag.
     * @throws IgniteCheckedException In case of error.
     */
    public void addProperty(GridQueryProperty prop, boolean failOnDuplicate) throws IgniteCheckedException {
        addProperty(prop, failOnDuplicate, true);
    }

    /**
     * Adds property to the type descriptor.
     *
     * @param prop Property.
     * @param failOnDuplicate Fail on duplicate flag.
     * @param isField {@code True} if {@code prop} if field, {@code False} if prop is "_KEY" or "_VAL".
     * @throws IgniteCheckedException In case of error.
     */
    public void addProperty(GridQueryProperty prop, boolean failOnDuplicate, boolean isField)
        throws IgniteCheckedException {
        String name = prop.name();

        if (props.put(name, prop) != null && failOnDuplicate)
            throw new IgniteCheckedException("Property with name '" + name + "' already exists.");

        if (uppercaseProps.put(name.toUpperCase(), prop) != null && failOnDuplicate)
            throw new IgniteCheckedException("Property with upper cased name '" + name + "' already exists.");

        if ((prop.notNull() && !prop.name().equals(KEY_FIELD_NAME) && !prop.name().equals(VAL_FIELD_NAME))
            || prop.precision() != -1 || coCtx.kernalContext().config().getSqlConfiguration().isValidationEnabled()) {
            if (validateProps == null)
                validateProps = new ArrayList<>();

            validateProps.add(prop);
        }

        if (prop.defaultValue() != null) {
            if (propsWithDefaultValue == null)
                propsWithDefaultValue = new ArrayList<>();

            propsWithDefaultValue.add(prop);
        }

        if (isField)
            fields.put(name, prop.type());
    }

    /**
     * Removes a property with specified name.
     *
     * @param name Name of a property to remove.
     */
    public void removeProperty(String name) throws IgniteCheckedException {
        GridQueryProperty prop = props.remove(name);

        if (prop == null)
            throw new IgniteCheckedException("Property with name '" + name + "' does not exist.");

        if (validateProps != null)
            validateProps.remove(prop);

        uppercaseProps.remove(name.toUpperCase());

        fields.remove(name);
    }

    /**
     * @param schemaName Schema name.
     */
    public void schemaName(String schemaName) {
        this.schemaName = schemaName;
    }

    /** {@inheritDoc} */
    @Override public boolean valueTextIndex() {
        return valTextIdx;
    }

    /**
     * Sets if this value should be text indexed.
     *
     * @param valTextIdx Flag value.
     */
    public void valueTextIndex(boolean valTextIdx) {
        this.valTextIdx = valTextIdx;
    }

    /** {@inheritDoc} */
    @Override public String affinityKey() {
        return affKey;
    }

    /**
     * @param affKey Affinity key field.
     */
    public void affinityKey(String affKey) {
        this.affKey = affKey;
    }

    /** {@inheritDoc} */
    @Override public boolean customAffinityKeyMapper() {
        return customAffKeyMapper;
    }

    /**
     * @param customAffKeyMapper Whether custom affinity key mapper is set.
     */
    public void customAffinityKeyMapper(boolean customAffKeyMapper) {
        this.customAffKeyMapper = customAffKeyMapper;
    }

    /**
     * @return Aliases.
     */
    public Map<String, String> aliases() {
        return aliases != null ? aliases : Collections.<String, String>emptyMap();
    }

    /**
     * @param aliases Aliases.
     */
    public void aliases(Map<String, String> aliases) {
        this.aliases = aliases;
    }

    /**
     * @return {@code True} if obsolete.
     */
    public boolean obsolete() {
        return obsolete;
    }

    /**
     * Mark index as obsolete.
     */
    public void markObsolete() {
        obsolete = true;
    }

    /** {@inheritDoc} */
    @Override public String toString() {
        return S.toString(QueryTypeDescriptorImpl.class, this);
    }

    /**
     * Sets key field name.
     * @param keyFieldName Key field name.
     */
    void keyFieldName(String keyFieldName) {
        this.keyFieldName = keyFieldName;
    }

    /** {@inheritDoc} */
    @Override public String keyFieldName() {
        return keyFieldName;
    }

    /**
     * Sets value field name.
     * @param valFieldName value field name.
     */
    void valueFieldName(String valFieldName) {
        this.valFieldName = valFieldName;
    }

    /** {@inheritDoc} */
    @Override public String valueFieldName() {
        return valFieldName;
    }

    /** {@inheritDoc} */
    @Nullable @Override public String keyFieldAlias() {
        return keyFieldName != null ? aliases.get(keyFieldName) : null;
    }

    /** {@inheritDoc} */
    @Nullable @Override public String valueFieldAlias() {
        return valFieldName != null ? aliases.get(valFieldName) : null;
    }

    /** {@inheritDoc} */
    @SuppressWarnings("ForLoopReplaceableByForEach")
    @Override public void validateKeyAndValue(Object key, Object val) throws IgniteCheckedException {
        if (F.isEmpty(validateProps) && F.isEmpty(idxs))
            return;

        validateProps(key, val);

        validateIndexes(key, val);
    }

    /** Validate properties. */
    private void validateProps(Object key, Object val) throws IgniteCheckedException {
        if (F.isEmpty(validateProps))
            return;

        final boolean validateTypes = coCtx.kernalContext().config().getSqlConfiguration().isValidationEnabled();

        for (int i = 0; i < validateProps.size(); ++i) {
            GridQueryProperty prop = validateProps.get(i);

            Object propVal;

            boolean isKey = false;

            if (F.eq(prop.name(), keyFieldAlias()) || (keyFieldName == null && F.eq(prop.name(), KEY_FIELD_NAME))) {
                propVal = key instanceof KeyCacheObject ? ((CacheObject)key).value(coCtx, true) : key;

                isKey = true;
            }
            else if (F.eq(prop.name(), valueFieldAlias()) ||
                (valFieldName == null && F.eq(prop.name(), VAL_FIELD_NAME)))
                propVal = val instanceof CacheObject ? ((CacheObject)val).value(coCtx, true) : val;
            else
                propVal = prop.value(key, val);

            if (propVal == null && prop.notNull()) {
                throw new IgniteSQLException("Null value is not allowed for column '" + prop.name() + "'",
                    isKey ? NULL_KEY : NULL_VALUE);
            }

            if (validateTypes && propVal != null) {
                if (!(propVal instanceof BinaryObject) || propVal instanceof BinaryArray) {
                    if (!U.box(prop.type()).isAssignableFrom(U.box(propVal.getClass()))) {
                        // Some reference type arrays end up being converted to Object[]
                        if (!(prop.type().isArray() && BinaryUtils.isObjectArray(propVal.getClass()) &&
                            Arrays.stream(BinaryUtils.rawArrayFromBinary(propVal)).
                            noneMatch(x -> x != null && !U.box(prop.type().getComponentType()).isAssignableFrom(U.box(x.getClass())))))
                        {
                            throw new IgniteSQLException("Type for a column '" + prop.name() +
                                "' is not compatible with table definition. Expected '" +
                                prop.type().getSimpleName() + "', actual type '" +
                                propVal.getClass().getSimpleName() + "'");
                        }
                    }
                }
                else if (coCtx.kernalContext().cacheObjects().typeId(prop.type().getName()) !=
                        ((BinaryObject)propVal).type().typeId()) {
                    throw new IgniteSQLException("Type for a column '" + prop.name() +
                        "' is not compatible with table definition. Expected '" +
                        prop.type().getSimpleName() + "', actual type '" +
                        ((BinaryObject)propVal).type().typeName() + "'");
                }
            }

            if (propVal == null || prop.precision() == -1)
                continue;

            if (String.class == propVal.getClass() || byte[].class == propVal.getClass()) {
                int propValLen = String.class == propVal.getClass() ? ((String)propVal).length()
                    : ((byte[])propVal).length;

                if (propValLen > prop.precision()) {
                    throw new IgniteSQLException("Value for a column '" + prop.name() + "' is too long. " +
                        "Maximum length: " + prop.precision() + ", actual length: " + propValLen,
                        isKey ? TOO_LONG_KEY : TOO_LONG_VALUE);
                }
            }
            else if (BigDecimal.class == propVal.getClass()) {
                BigDecimal dec = (BigDecimal)propVal;

                if (dec.precision() > prop.precision()) {
                    throw new IgniteSQLException("Value for a column '" + prop.name() + "' is out of range. " +
                        "Maximum precision: " + prop.precision() + ", actual precision: " + dec.precision(),
                        isKey ? TOO_LONG_KEY : TOO_LONG_VALUE);
                }
                else if (prop.scale() != -1 &&
                    dec.scale() > prop.scale()) {
                    throw new IgniteSQLException("Value for a column '" + prop.name() + "' is out of range. " +
                        "Maximum scale : " + prop.scale() + ", actual scale: " + dec.scale(),
                        isKey ? KEY_SCALE_OUT_OF_RANGE : VALUE_SCALE_OUT_OF_RANGE);
                }
            }
        }
    }

    /** Validate indexed values. */
    private void validateIndexes(Object key, Object val) throws IgniteCheckedException {
        if (F.isEmpty(idxs))
            return;

        for (QueryIndexDescriptorImpl idx : idxs.values()) {
            for (String idxField : idx.fields()) {
                GridQueryProperty prop = props.get(idxField);

                Object propVal;
                Class<?> propType;

                if (F.eq(idxField, keyFieldAlias()) || F.eq(idxField, KEY_FIELD_NAME)) {
                    propVal = key instanceof KeyCacheObject ? ((CacheObject)key).value(coCtx, true) : key;

                    propType = propVal == null ? null : propVal.getClass();
                }
                else if (F.eq(idxField, valueFieldAlias()) || F.eq(idxField, VAL_FIELD_NAME)) {
                    propVal = val instanceof CacheObject ? ((CacheObject)val).value(coCtx, true) : val;

                    propType = propVal == null ? null : propVal.getClass();
                }
                else {
                    propVal = prop.value(key, val);

                    propType = prop.type();
                }

                if (propVal == null)
                    continue;

                if (!(propVal instanceof BinaryObject) || propVal instanceof BinaryArray) {
                    if (!U.box(propType).isAssignableFrom(U.box(propVal.getClass()))) {
                        // Some reference type arrays end up being converted to Object[]
                        if (!(propType.isArray() && BinaryUtils.isObjectArray(propVal.getClass()) &&
                            Arrays.stream(BinaryUtils.rawArrayFromBinary(propVal)).
                                noneMatch(x -> x != null && !U.box(propType.getComponentType()).isAssignableFrom(U.box(x.getClass())))))
                        {
                            throw new IgniteSQLException("Type for a column '" + idxField +
                                "' is not compatible with index definition. Expected '" +
                                propType.getSimpleName() + "', actual type '" +
                                propVal.getClass().getSimpleName() + "'");
                        }
                    }
                } else if (coCtx.kernalContext().cacheObjects().typeId(propType.getName()) !=
                    ((BinaryObject)propVal).type().typeId()) {
                    // Check for classes/enums implementing indexed interfaces.
                    final Class<?> cls = U.classForName(((BinaryObject)propVal).type().typeName(), null, true);

                    if ((cls == null && propType == Object.class) || (cls != null && propType.isAssignableFrom(cls)))
                        continue;

                    throw new IgniteSQLException("Type for a column '" + idxField +
                        "' is not compatible with index definition. Expected '" +
                        propType.getSimpleName() + "', actual type '" +
                        ((BinaryObject)propVal).type().typeName() + "'");
                }
            }
        }
    }

    /** {@inheritDoc} */
    @SuppressWarnings("ForLoopReplaceableByForEach")
    @Override public void setDefaults(Object key, Object val) throws IgniteCheckedException {
        if (F.isEmpty(propsWithDefaultValue))
            return;

        for (int i = 0; i < propsWithDefaultValue.size(); ++i) {
            GridQueryProperty prop = propsWithDefaultValue.get(i);

            prop.setValue(key, val, prop.defaultValue());
        }
    }

    /** {@inheritDoc} */
    @Override public Set<String> primaryKeyFields() {
        return pkFields == null ? Collections.emptySet() : pkFields;
    }

    /** {@inheritDoc} */
    @Override public void primaryKeyFields(Set<String> keys) {
        pkFields = keys;
    }
<<<<<<< HEAD

    /** {@inheritDoc} */
    @Override public int primaryKeyInlineSize() {
        return pkInlineSize;
    }

    /** {@inheritDoc} */
    @Override public void primaryKeyInlineSize(int pkInlineSize) {
        this.pkInlineSize = pkInlineSize;
    }

    /** {@inheritDoc} */
    @Override public int affinityFieldInlineSize() {
        return affFieldInlineSize;
    }

    /** {@inheritDoc} */
    @Override public void affinityFieldInlineSize(int affFieldInlineSize) {
        this.affFieldInlineSize = affFieldInlineSize;
=======
    
    /** {@inheritDoc} */
    @Override public boolean fillAbsentPKsWithDefaults() {
        return fillAbsentPKsWithDefaults;
    }
    
    /** {@inheritDoc} */
    @Override public void setFillAbsentPKsWithDefaults(boolean fillAbsentPKsWithDefaults) {
        this.fillAbsentPKsWithDefaults = fillAbsentPKsWithDefaults;
>>>>>>> 16e81277
    }
}<|MERGE_RESOLUTION|>--- conflicted
+++ resolved
@@ -137,7 +137,7 @@
 
     /** Primary key fields. */
     private Set<String> pkFields;
-    
+
     /** Whether absent PK parts should be filled with defaults or not. */
     private boolean fillAbsentPKsWithDefaults;
 
@@ -773,7 +773,16 @@
     @Override public void primaryKeyFields(Set<String> keys) {
         pkFields = keys;
     }
-<<<<<<< HEAD
+
+    /** {@inheritDoc} */
+    @Override public boolean fillAbsentPKsWithDefaults() {
+        return fillAbsentPKsWithDefaults;
+    }
+
+    /** {@inheritDoc} */
+    @Override public void setFillAbsentPKsWithDefaults(boolean fillAbsentPKsWithDefaults) {
+        this.fillAbsentPKsWithDefaults = fillAbsentPKsWithDefaults;
+    }
 
     /** {@inheritDoc} */
     @Override public int primaryKeyInlineSize() {
@@ -793,16 +802,5 @@
     /** {@inheritDoc} */
     @Override public void affinityFieldInlineSize(int affFieldInlineSize) {
         this.affFieldInlineSize = affFieldInlineSize;
-=======
-    
-    /** {@inheritDoc} */
-    @Override public boolean fillAbsentPKsWithDefaults() {
-        return fillAbsentPKsWithDefaults;
-    }
-    
-    /** {@inheritDoc} */
-    @Override public void setFillAbsentPKsWithDefaults(boolean fillAbsentPKsWithDefaults) {
-        this.fillAbsentPKsWithDefaults = fillAbsentPKsWithDefaults;
->>>>>>> 16e81277
     }
 }