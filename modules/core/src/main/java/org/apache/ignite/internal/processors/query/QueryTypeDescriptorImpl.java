--- conflicted
+++ resolved
@@ -86,10 +86,6 @@
     /** */
     private String affKey;
 
-<<<<<<< HEAD
-    /** SPI can decide not to register this type. */
-    private boolean registered;
-
     /**
      * Constructor.
      *
@@ -106,22 +102,6 @@
         return space;
     }
 
-    /**
-     * @return {@code True} if type registration in SPI was finished and type was not rejected.
-     */
-    public boolean registered() {
-        return registered;
-    }
-
-    /**
-     * @param registered Sets registered flag.
-     */
-    public void registered(boolean registered) {
-        this.registered = registered;
-    }
-
-=======
->>>>>>> ab516da1
     /** {@inheritDoc} */
     @Override public String name() {
         return name;
