--- conflicted
+++ resolved
@@ -17,17 +17,15 @@
 
 package org.apache.ignite.internal.processors.query;
 
-<<<<<<< HEAD
-import java.util.HashSet;
-import java.util.Set;
-=======
 import java.util.ArrayList;
 import java.util.Collection;
 import java.util.Collections;
 import java.util.HashMap;
+import java.util.HashSet;
 import java.util.LinkedHashMap;
 import java.util.Map;
->>>>>>> c03549e8
+import java.util.Set;
+
 import org.apache.ignite.IgniteCheckedException;
 import org.apache.ignite.cache.QueryIndexType;
 import org.apache.ignite.internal.processors.cache.query.IgniteQueryErrorCode;
@@ -74,9 +72,6 @@
     /** Aliases. */
     private Map<String, String> aliases;
 
-    /** Not-null fields. */
-    private Set<String> notNulls;
-
     /** */
     private QueryIndexDescriptorImpl fullTextIdx;
 
@@ -436,11 +431,6 @@
         this.aliases = aliases;
     }
 
-    /** */
-    public void notNulls(Set<String> notNulls) {
-        this.notNulls = notNulls;
-    }
-
     /**
      * @return {@code True} if obsolete.
      */
