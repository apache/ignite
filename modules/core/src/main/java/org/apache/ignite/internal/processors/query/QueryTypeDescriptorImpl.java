/*
 * Licensed to the Apache Software Foundation (ASF) under one or more
 * contributor license agreements.  See the NOTICE file distributed with
 * this work for additional information regarding copyright ownership.
 * The ASF licenses this file to You under the Apache License, Version 2.0
 * (the "License"); you may not use this file except in compliance with
 * the License.  You may obtain a copy of the License at
 *
 *      http://www.apache.org/licenses/LICENSE-2.0
 *
 * Unless required by applicable law or agreed to in writing, software
 * distributed under the License is distributed on an "AS IS" BASIS,
 * WITHOUT WARRANTIES OR CONDITIONS OF ANY KIND, either express or implied.
 * See the License for the specific language governing permissions and
 * limitations under the License.
 */

package org.apache.ignite.internal.processors.query;

import org.apache.ignite.IgniteCheckedException;
import org.apache.ignite.cache.QueryIndexType;
import org.apache.ignite.internal.util.tostring.GridToStringExclude;
import org.apache.ignite.internal.util.tostring.GridToStringInclude;
import org.apache.ignite.internal.util.typedef.internal.A;
import org.apache.ignite.internal.util.typedef.internal.S;
import org.jetbrains.annotations.Nullable;

import java.util.ArrayList;
import java.util.Collection;
import java.util.Collections;
import java.util.HashMap;
import java.util.LinkedHashMap;
import java.util.Map;

/**
 * Descriptor of type.
 */
public class QueryTypeDescriptorImpl implements GridQueryTypeDescriptor {
    /** Space. */
    private final String space;

    /** */
    private String name;

    /** */
    private String tblName;

    /** Value field names and types with preserved order. */
    @GridToStringInclude
    private final Map<String, Class<?>> fields = new LinkedHashMap<>();

    /** */
    @GridToStringExclude
    private final Map<String, GridQueryProperty> props = new HashMap<>();

    /** Map with upper cased property names to help find properties based on SQL INSERT and MERGE queries. */
    private final Map<String, GridQueryProperty> uppercaseProps = new HashMap<>();

    /** Mutex for operations on indexes. */
    private final Object idxMux = new Object();

    /** */
    @GridToStringInclude
    private final Map<String, QueryIndexDescriptorImpl> idxs = new HashMap<>();

    /** Aliases. */
    private Map<String, String> aliases;

    /** */
    private QueryIndexDescriptorImpl fullTextIdx;

    /** */
    private Class<?> keyCls;

    /** */
    private Class<?> valCls;

    /** */
    private String keyTypeName;

    /** */
    private String valTypeName;

    /** */
    private boolean valTextIdx;

    /** */
    private int typeId;

    /** */
    private String affKey;

    /** Obsolete. */
    private volatile boolean obsolete;

    /**
     * Constructor.
     *
     * @param space Cache name.
     */
    public QueryTypeDescriptorImpl(String space) {
        this.space = space;
    }

    /**
     * @return Space.
     */
    public String space() {
        return space;
    }

    /** {@inheritDoc} */
    @Override public String name() {
        return name;
    }

    /**
     * Sets type name.
     *
     * @param name Name.
     */
    public void name(String name) {
        this.name = name;
    }

    /**
     * Gets table name for type.
     * @return Table name.
     */
<<<<<<< HEAD
    public String tableName() {
        return tblName != null ? tblName : name;
=======
    @Override public String tableName() {
        return tblName;
>>>>>>> 428f66d3
    }

    /**
     * Sets table name for type.
     *
     * @param tblName Table name.
     */
    public void tableName(String tblName) {
        this.tblName = tblName;
    }

    /** {@inheritDoc} */
    @Override public Map<String, Class<?>> fields() {
        return fields;
    }

    /** {@inheritDoc} */
    @Override public GridQueryProperty property(String name) {
        GridQueryProperty res = props.get(name);

        if (res == null)
            res = uppercaseProps.get(name.toUpperCase());

        return res;
    }

    /**
     * @return Properties.
     */
    public Map<String, GridQueryProperty> properties() {
        return props;
    }

    /** {@inheritDoc} */
    @SuppressWarnings("unchecked")
    @Override public <T> T value(String field, Object key, Object val) throws IgniteCheckedException {
        assert field != null;

        GridQueryProperty prop = property(field);

        if (prop == null)
            throw new IgniteCheckedException("Failed to find field '" + field + "' in type '" + name + "'.");

        return (T)prop.value(key, val);
    }

    /** {@inheritDoc} */
    @SuppressWarnings("unchecked")
    @Override public void setValue(String field, Object key, Object val, Object propVal)
        throws IgniteCheckedException {
        assert field != null;

        GridQueryProperty prop = property(field);

        if (prop == null)
            throw new IgniteCheckedException("Failed to find field '" + field + "' in type '" + name + "'.");

        prop.setValue(key, val, propVal);
    }

    /** {@inheritDoc} */
    @Override public Map<String, GridQueryIndexDescriptor> indexes() {
        synchronized (idxMux) {
            return Collections.<String, GridQueryIndexDescriptor>unmodifiableMap(idxs);
        }
    }

    /** {@inheritDoc} */
    @Override public int typeId() {
        return typeId;
    }

    /**
     * @param typeId Type ID.
     */
    public void typeId(int typeId) {
        this.typeId = typeId;
    }

    /**
     * Get index by name.
     *
<<<<<<< HEAD
     * @param name Name.
     * @return Index.
     */
    @Nullable public QueryIndexDescriptorImpl index(String name) {
        synchronized (idxMux) {
            return idxs.get(name);
        }
    }
=======
     * @param idxName Index name.
     * @param type Index type.
     * @param inlineSize Inline size.
     * @return Index descriptor.
     * @throws IgniteCheckedException In case of error.
     */
    public QueryIndexDescriptorImpl addIndex(String idxName, QueryIndexType type, int inlineSize) throws IgniteCheckedException {
        QueryIndexDescriptorImpl idx = new QueryIndexDescriptorImpl(type, inlineSize);
>>>>>>> 428f66d3

    /**
     * @return Raw index descriptors.
     */
    public Collection<QueryIndexDescriptorImpl> indexes0() {
        synchronized (idxMux) {
            return new ArrayList<>(idxs.values());
        }
    }

    /** {@inheritDoc} */
    @Override public GridQueryIndexDescriptor textIndex() {
        return fullTextIdx;
    }

    /**
     * Add index.
     *
<<<<<<< HEAD
     * @param idx Index.
     * @throws IgniteCheckedException If failed.
     */
    public void addIndex(QueryIndexDescriptorImpl idx) throws IgniteCheckedException {
        synchronized (idxMux) {
            if (idxs.put(idx.name(), idx) != null)
                throw new IgniteCheckedException("Index with name '" + idx.name() + "' already exists.");
        }
    }

    /**
     * Drop index.
     *
     * @param idxName Index name.
     */
    public void dropIndex(String idxName) {
        synchronized (idxMux) {
            idxs.remove(idxName);
        }
    }
=======
     * @param idxName Index name.
     * @param field Field name.
     * @param orderNum Fields order number in index.
     * @param inlineSize Inline size.
     * @param descending Sorting order.
     * @throws IgniteCheckedException If failed.
     */
    public void addFieldToIndex(
        String idxName,
        String field,
        int orderNum,
        int inlineSize,
        boolean descending
    ) throws IgniteCheckedException {
        QueryIndexDescriptorImpl desc = indexes.get(idxName);

        if (desc == null)
            desc = addIndex(idxName, QueryIndexType.SORTED, inlineSize);
>>>>>>> 428f66d3

    /**
     * Chedk if particular field exists.
     *
     * @param field Field.
     * @return {@code True} if exists.
     */
    public boolean hasField(String field) {
        return props.containsKey(field);
    }

    /**
     * Adds field to text index.
     *
     * @param field Field name.
     * @throws IgniteCheckedException If failed.
     */
<<<<<<< HEAD
    public void addFieldToTextIndex(String field) throws IgniteCheckedException {
        if (fullTextIdx == null)
            fullTextIdx = new QueryIndexDescriptorImpl(this, null, QueryIndexType.FULLTEXT);
=======
    public void addFieldToTextIndex(String field) {
        if (fullTextIdx == null) {
            fullTextIdx = new QueryIndexDescriptorImpl(QueryIndexType.FULLTEXT, 0);

            indexes.put(null, fullTextIdx);
        }
>>>>>>> 428f66d3

        fullTextIdx.addField(field, 0, false);
    }

    /** {@inheritDoc} */
    @Override public Class<?> valueClass() {
        return valCls;
    }

    /**
     * Sets value class.
     *
     * @param valCls Value class.
     */
    public void valueClass(Class<?> valCls) {
        A.notNull(valCls, "Value class must not be null");
        this.valCls = valCls;
    }

    /** {@inheritDoc} */
    @Override public Class<?> keyClass() {
        return keyCls;
    }

    /**
     * Set key class.
     *
     * @param keyCls Key class.
     */
    public void keyClass(Class<?> keyCls) {
        this.keyCls = keyCls;
    }

    /** {@inheritDoc} */
    @Override public String keyTypeName() {
        return keyTypeName;
    }

    /**
     * Set key type name.
     *
     * @param keyTypeName Key type name.
     */
    public void keyTypeName(String keyTypeName) {
        this.keyTypeName = keyTypeName;
    }

    /** {@inheritDoc} */
    @Override public String valueTypeName() {
        return valTypeName;
    }

    /**
     * Set value type name.
     *
     * @param valTypeName Value type name.
     */
    public void valueTypeName(String valTypeName) {
        this.valTypeName = valTypeName;
    }

    /**
     * Adds property to the type descriptor.
     *
     * @param prop Property.
     * @param failOnDuplicate Fail on duplicate flag.
     * @throws IgniteCheckedException In case of error.
     */
    public void addProperty(GridQueryProperty prop, boolean failOnDuplicate) throws IgniteCheckedException {
        String name = prop.name();

        if (props.put(name, prop) != null && failOnDuplicate)
            throw new IgniteCheckedException("Property with name '" + name + "' already exists.");

        if (uppercaseProps.put(name.toUpperCase(), prop) != null && failOnDuplicate)
            throw new IgniteCheckedException("Property with upper cased name '" + name + "' already exists.");

        fields.put(name, prop.type());
    }

    /** {@inheritDoc} */
    @Override public boolean valueTextIndex() {
        return valTextIdx;
    }

    /**
     * Sets if this value should be text indexed.
     *
     * @param valTextIdx Flag value.
     */
    public void valueTextIndex(boolean valTextIdx) {
        this.valTextIdx = valTextIdx;
    }

    /** {@inheritDoc} */
    @Override public String affinityKey() {
        return affKey;
    }

    /**
     * @param affKey Affinity key field.
     */
    public void affinityKey(String affKey) {
        this.affKey = affKey;
    }

    /**
     * @return Aliases.
     */
    public Map<String, String> aliases() {
        return aliases != null ? aliases : Collections.<String, String>emptyMap();
    }

    /**
     * @param aliases Aliases.
     */
    public void aliases(Map<String, String> aliases) {
        this.aliases = aliases;
    }

    /**
     * @return {@code True} if obsolete.
     */
    public boolean obsolete() {
        return obsolete;
    }

    /**
     * Mark index as obsolete.
     */
    public void markObsolete() {
        obsolete = true;
    }

    /** {@inheritDoc} */
    @Override public String toString() {
        return S.toString(QueryTypeDescriptorImpl.class, this);
    }
}<|MERGE_RESOLUTION|>--- conflicted
+++ resolved
@@ -127,13 +127,8 @@
      * Gets table name for type.
      * @return Table name.
      */
-<<<<<<< HEAD
-    public String tableName() {
+    @Override public String tableName() {
         return tblName != null ? tblName : name;
-=======
-    @Override public String tableName() {
-        return tblName;
->>>>>>> 428f66d3
     }
 
     /**
@@ -216,7 +211,6 @@
     /**
      * Get index by name.
      *
-<<<<<<< HEAD
      * @param name Name.
      * @return Index.
      */
@@ -225,16 +219,6 @@
             return idxs.get(name);
         }
     }
-=======
-     * @param idxName Index name.
-     * @param type Index type.
-     * @param inlineSize Inline size.
-     * @return Index descriptor.
-     * @throws IgniteCheckedException In case of error.
-     */
-    public QueryIndexDescriptorImpl addIndex(String idxName, QueryIndexType type, int inlineSize) throws IgniteCheckedException {
-        QueryIndexDescriptorImpl idx = new QueryIndexDescriptorImpl(type, inlineSize);
->>>>>>> 428f66d3
 
     /**
      * @return Raw index descriptors.
@@ -253,7 +237,6 @@
     /**
      * Add index.
      *
-<<<<<<< HEAD
      * @param idx Index.
      * @throws IgniteCheckedException If failed.
      */
@@ -274,26 +257,6 @@
             idxs.remove(idxName);
         }
     }
-=======
-     * @param idxName Index name.
-     * @param field Field name.
-     * @param orderNum Fields order number in index.
-     * @param inlineSize Inline size.
-     * @param descending Sorting order.
-     * @throws IgniteCheckedException If failed.
-     */
-    public void addFieldToIndex(
-        String idxName,
-        String field,
-        int orderNum,
-        int inlineSize,
-        boolean descending
-    ) throws IgniteCheckedException {
-        QueryIndexDescriptorImpl desc = indexes.get(idxName);
-
-        if (desc == null)
-            desc = addIndex(idxName, QueryIndexType.SORTED, inlineSize);
->>>>>>> 428f66d3
 
     /**
      * Chedk if particular field exists.
@@ -311,18 +274,9 @@
      * @param field Field name.
      * @throws IgniteCheckedException If failed.
      */
-<<<<<<< HEAD
     public void addFieldToTextIndex(String field) throws IgniteCheckedException {
         if (fullTextIdx == null)
             fullTextIdx = new QueryIndexDescriptorImpl(this, null, QueryIndexType.FULLTEXT);
-=======
-    public void addFieldToTextIndex(String field) {
-        if (fullTextIdx == null) {
-            fullTextIdx = new QueryIndexDescriptorImpl(QueryIndexType.FULLTEXT, 0);
-
-            indexes.put(null, fullTextIdx);
-        }
->>>>>>> 428f66d3
 
         fullTextIdx.addField(field, 0, false);
     }
