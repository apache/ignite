/*
 * Licensed to the Apache Software Foundation (ASF) under one or more
 * contributor license agreements.  See the NOTICE file distributed with
 * this work for additional information regarding copyright ownership.
 * The ASF licenses this file to You under the Apache License, Version 2.0
 * (the "License"); you may not use this file except in compliance with
 * the License.  You may obtain a copy of the License at
 *
 *      http://www.apache.org/licenses/LICENSE-2.0
 *
 * Unless required by applicable law or agreed to in writing, software
 * distributed under the License is distributed on an "AS IS" BASIS,
 * WITHOUT WARRANTIES OR CONDITIONS OF ANY KIND, either express or implied.
 * See the License for the specific language governing permissions and
 * limitations under the License.
 */

package org.apache.ignite.internal.processors.query;

import org.apache.ignite.IgniteCheckedException;
import org.apache.ignite.cache.QueryIndexType;
import org.apache.ignite.internal.util.tostring.GridToStringExclude;
import org.apache.ignite.internal.util.tostring.GridToStringInclude;
import org.apache.ignite.internal.util.typedef.internal.A;
import org.apache.ignite.internal.util.typedef.internal.S;

import java.util.Collections;
import java.util.HashMap;
import java.util.LinkedHashMap;
import java.util.Map;

/**
 * Descriptor of type.
 */
public class QueryTypeDescriptorImpl implements GridQueryTypeDescriptor {
    /** */
    private String name;

    /** */
    private String tblName;

    /** Value field names and types with preserved order. */
    @GridToStringInclude
    private final Map<String, Class<?>> fields = new LinkedHashMap<>();

    /** */
    @GridToStringExclude
    private final Map<String, GridQueryProperty> props = new HashMap<>();

    /** Map with upper cased property names to help find properties based on SQL INSERT and MERGE queries. */
    private final Map<String, GridQueryProperty> uppercaseProps = new HashMap<>();

    /** */
    @GridToStringInclude
    private final Map<String, QueryIndexDescriptorImpl> indexes = new HashMap<>();

    /** */
    private QueryIndexDescriptorImpl fullTextIdx;

    /** */
    private Class<?> keyCls;

    /** */
    private Class<?> valCls;

    /** */
    private String keyTypeName;

    /** */
    private String valTypeName;

    /** */
    private boolean valTextIdx;

    /** */
    private String affKey;

<<<<<<< HEAD
    /** SPI can decide not to register this type. */
    private boolean registered;

    /** */
    private String keyFieldName;

    /** */
    private String valFieldName;

    /** */
    private String verFieldName;

    /**
     * @return {@code True} if type registration in SPI was finished and type was not rejected.
     */
    public boolean registered() {
        return registered;
    }

    /**
     * @param registered Sets registered flag.
     */
    public void registered(boolean registered) {
        this.registered = registered;
    }

=======
>>>>>>> 5d5ba5cf
    /** {@inheritDoc} */
    @Override public String name() {
        return name;
    }

    /**
     * Sets type name.
     *
     * @param name Name.
     */
    public void name(String name) {
        this.name = name;
    }

    /**
     * Gets table name for type.
     * @return Table name.
     */
    public String tableName() {
        return tblName;
    }

    /**
     * Sets table name for type.
     *
     * @param tblName Table name.
     */
    public void tableName(String tblName) {
        this.tblName = tblName;
    }

    /** {@inheritDoc} */
    @Override public Map<String, Class<?>> fields() {
        return fields;
    }

    /** {@inheritDoc} */
    @Override public GridQueryProperty property(String name) {
        GridQueryProperty res = props.get(name);

        if (res == null)
            res = uppercaseProps.get(name.toUpperCase());

        return res;
    }

    /**
     * @return Properties.
     */
    public Map<String, GridQueryProperty> properties() {
        return props;
    }

    /** {@inheritDoc} */
    @SuppressWarnings("unchecked")
    @Override public <T> T value(String field, Object key, Object val) throws IgniteCheckedException {
        assert field != null;

        GridQueryProperty prop = property(field);

        if (prop == null)
            throw new IgniteCheckedException("Failed to find field '" + field + "' in type '" + name + "'.");

        return (T)prop.value(key, val);
    }

    /** {@inheritDoc} */
    @SuppressWarnings("unchecked")
    @Override public void setValue(String field, Object key, Object val, Object propVal)
        throws IgniteCheckedException {
        assert field != null;

        GridQueryProperty prop = property(field);

        if (prop == null)
            throw new IgniteCheckedException("Failed to find field '" + field + "' in type '" + name + "'.");

        prop.setValue(key, val, propVal);
    }

    /** {@inheritDoc} */
    @Override public Map<String, GridQueryIndexDescriptor> indexes() {
        return Collections.<String, GridQueryIndexDescriptor>unmodifiableMap(indexes);
    }

    /**
     * Adds index.
     *
     * @param idxName Index name.
     * @param type Index type.
     * @return Index descriptor.
     * @throws IgniteCheckedException In case of error.
     */
    public QueryIndexDescriptorImpl addIndex(String idxName, QueryIndexType type) throws IgniteCheckedException {
        QueryIndexDescriptorImpl idx = new QueryIndexDescriptorImpl(type);

        if (indexes.put(idxName, idx) != null)
            throw new IgniteCheckedException("Index with name '" + idxName + "' already exists.");

        return idx;
    }

    /**
     * Adds field to index.
     *
     * @param idxName Index name.
     * @param field Field name.
     * @param orderNum Fields order number in index.
     * @param descending Sorting order.
     * @throws IgniteCheckedException If failed.
     */
    public void addFieldToIndex(String idxName, String field, int orderNum,
        boolean descending) throws IgniteCheckedException {
        QueryIndexDescriptorImpl desc = indexes.get(idxName);

        if (desc == null)
            desc = addIndex(idxName, QueryIndexType.SORTED);

        desc.addField(field, orderNum, descending);
    }

    /**
     * Adds field to text index.
     *
     * @param field Field name.
     */
    public void addFieldToTextIndex(String field) {
        if (fullTextIdx == null) {
            fullTextIdx = new QueryIndexDescriptorImpl(QueryIndexType.FULLTEXT);

            indexes.put(null, fullTextIdx);
        }

        fullTextIdx.addField(field, 0, false);
    }

    /** {@inheritDoc} */
    @Override public Class<?> valueClass() {
        return valCls;
    }

    /**
     * Sets value class.
     *
     * @param valCls Value class.
     */
    public void valueClass(Class<?> valCls) {
        A.notNull(valCls, "Value class must not be null");
        this.valCls = valCls;
    }

    /** {@inheritDoc} */
    @Override public Class<?> keyClass() {
        return keyCls;
    }

    /**
     * Set key class.
     *
     * @param keyCls Key class.
     */
    public void keyClass(Class<?> keyCls) {
        this.keyCls = keyCls;
    }

    /** {@inheritDoc} */
    @Override public String keyTypeName() {
        return keyTypeName;
    }

    /**
     * Set key type name.
     *
     * @param keyTypeName Key type name.
     */
    public void keyTypeName(String keyTypeName) {
        this.keyTypeName = keyTypeName;
    }

    /** {@inheritDoc} */
    @Override public String valueTypeName() {
        return valTypeName;
    }

    /**
     * Set value type name.
     *
     * @param valTypeName Value type name.
     */
    public void valueTypeName(String valTypeName) {
        this.valTypeName = valTypeName;
    }

    /**
     * Adds property to the type descriptor.
     *
     * @param prop Property.
     * @param failOnDuplicate Fail on duplicate flag.
     * @throws IgniteCheckedException In case of error.
     */
    public void addProperty(GridQueryProperty prop, boolean failOnDuplicate) throws IgniteCheckedException {
        String name = prop.name();

        if (props.put(name, prop) != null && failOnDuplicate)
            throw new IgniteCheckedException("Property with name '" + name + "' already exists.");

        if (uppercaseProps.put(name.toUpperCase(), prop) != null && failOnDuplicate)
            throw new IgniteCheckedException("Property with upper cased name '" + name + "' already exists.");

        fields.put(name, prop.type());
    }

    /** {@inheritDoc} */
    @Override public boolean valueTextIndex() {
        return valTextIdx;
    }

    /**
     * Sets if this value should be text indexed.
     *
     * @param valTextIdx Flag value.
     */
    public void valueTextIndex(boolean valTextIdx) {
        this.valTextIdx = valTextIdx;
    }

    /** {@inheritDoc} */
    @Override public String affinityKey() {
        return affKey;
    }

    /**
     * @param affKey Affinity key field.
     */
    public void affinityKey(String affKey) {
        this.affKey = affKey;
    }

    /** {@inheritDoc} */
    @Override public String toString() {
        return S.toString(QueryTypeDescriptorImpl.class, this);
    }

    /**
     * Sets key field name.
     * @param keyFieldName Key field name.
     */
    public void keyFieldName(String keyFieldName) {
        this.keyFieldName = keyFieldName;
    }

    /** {@inheritDoc} */
    @Override public String keyFieldName() {
        return keyFieldName;
    }

    /**
     * Sets value field name.
     * @param valueFieldName value field name.
     */
    public void valueFieldName(String valueFieldName) {
        this.valFieldName = valueFieldName;
    }

    /** {@inheritDoc} */
    @Override public String valueFieldName() {
        return valFieldName;
    }

    /**
     * Sets version field name.
     * @param versionFieldName version field name.
     */
    public void versionFieldName(String versionFieldName) {
        this.verFieldName = versionFieldName;
    }

    /** {@inheritDoc} */
    @Override public String versionFieldName() {
        return verFieldName;
    }
}<|MERGE_RESOLUTION|>--- conflicted
+++ resolved
@@ -75,10 +75,6 @@
     /** */
     private String affKey;
 
-<<<<<<< HEAD
-    /** SPI can decide not to register this type. */
-    private boolean registered;
-
     /** */
     private String keyFieldName;
 
@@ -88,22 +84,6 @@
     /** */
     private String verFieldName;
 
-    /**
-     * @return {@code True} if type registration in SPI was finished and type was not rejected.
-     */
-    public boolean registered() {
-        return registered;
-    }
-
-    /**
-     * @param registered Sets registered flag.
-     */
-    public void registered(boolean registered) {
-        this.registered = registered;
-    }
-
-=======
->>>>>>> 5d5ba5cf
     /** {@inheritDoc} */
     @Override public String name() {
         return name;
