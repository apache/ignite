--- conflicted
+++ resolved
@@ -138,19 +138,13 @@
                 " WAL path: " + ctx.config().getDataStorageConfiguration().getWalPath() +
                 " WAL archive path: " + ctx.config().getDataStorageConfiguration().getWalArchivePath());
 
-        if (IGNITE_DUMP_THREADS_ON_FAILURE){
+        if (IGNITE_DUMP_THREADS_ON_FAILURE)
             U.dumpThreads(log);
 
-<<<<<<< HEAD
-            // Dump page locks for data structures.
-            ctx.cache().context().diagnostic().pageLockTracker().dumpLocksToLog();
-        }
-=======
         DiagnosticProcessor diagnosticProcessor = ctx.diagnostic();
 
         if (diagnosticProcessor != null)
             diagnosticProcessor.onFailure(ignite, failureCtx);
->>>>>>> d63f4d35
 
         boolean invalidated = hnd.onFailure(ignite, failureCtx);
 
