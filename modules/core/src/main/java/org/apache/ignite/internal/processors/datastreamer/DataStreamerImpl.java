/*
 * Licensed to the Apache Software Foundation (ASF) under one or more
 * contributor license agreements.  See the NOTICE file distributed with
 * this work for additional information regarding copyright ownership.
 * The ASF licenses this file to You under the Apache License, Version 2.0
 * (the "License"); you may not use this file except in compliance with
 * the License.  You may obtain a copy of the License at
 *
 *      http://www.apache.org/licenses/LICENSE-2.0
 *
 * Unless required by applicable law or agreed to in writing, software
 * distributed under the License is distributed on an "AS IS" BASIS,
 * WITHOUT WARRANTIES OR CONDITIONS OF ANY KIND, either express or implied.
 * See the License for the specific language governing permissions and
 * limitations under the License.
 */

package org.apache.ignite.internal.processors.datastreamer;

import java.util.ArrayDeque;
import java.util.ArrayList;
import java.util.Arrays;
import java.util.Collection;
import java.util.Collections;
import java.util.HashMap;
import java.util.Iterator;
import java.util.List;
import java.util.Map;
import java.util.Map.Entry;
import java.util.Queue;
import java.util.UUID;
import java.util.concurrent.ConcurrentMap;
import java.util.concurrent.DelayQueue;
import java.util.concurrent.Delayed;
import java.util.concurrent.Semaphore;
import java.util.concurrent.TimeUnit;
import java.util.concurrent.atomic.AtomicBoolean;
import java.util.concurrent.atomic.AtomicLong;
import java.util.concurrent.atomic.AtomicReference;
import javax.cache.CacheException;
import javax.cache.expiry.ExpiryPolicy;

import org.apache.ignite.Ignite;
import org.apache.ignite.IgniteCache;
import org.apache.ignite.IgniteCheckedException;
import org.apache.ignite.IgniteDataStreamer;
import org.apache.ignite.IgniteException;
import org.apache.ignite.IgniteInterruptedException;
import org.apache.ignite.IgniteLogger;
import org.apache.ignite.IgniteDataStreamerTimeoutException;
import org.apache.ignite.cluster.ClusterNode;
import org.apache.ignite.cluster.ClusterTopologyException;
import org.apache.ignite.configuration.CacheConfiguration;
import org.apache.ignite.events.DiscoveryEvent;
import org.apache.ignite.events.Event;
import org.apache.ignite.internal.GridKernalContext;
import org.apache.ignite.internal.IgniteClientDisconnectedCheckedException;
import org.apache.ignite.internal.IgniteFutureTimeoutCheckedException;
import org.apache.ignite.internal.IgniteInternalFuture;
import org.apache.ignite.internal.IgniteInterruptedCheckedException;
import org.apache.ignite.internal.cluster.ClusterTopologyCheckedException;
import org.apache.ignite.internal.cluster.ClusterTopologyServerNotFoundException;
import org.apache.ignite.internal.managers.communication.GridIoPolicy;
import org.apache.ignite.internal.managers.communication.GridMessageListener;
import org.apache.ignite.internal.managers.deployment.GridDeployment;
import org.apache.ignite.internal.managers.eventstorage.GridLocalEventListener;
import org.apache.ignite.internal.processors.affinity.AffinityTopologyVersion;
import org.apache.ignite.internal.processors.affinity.GridAffinityProcessor;
import org.apache.ignite.internal.processors.cache.CacheObject;
import org.apache.ignite.internal.processors.cache.CacheObjectContext;
import org.apache.ignite.internal.processors.cache.GridCacheAdapter;
import org.apache.ignite.internal.processors.cache.GridCacheContext;
import org.apache.ignite.internal.processors.cache.GridCacheEntryEx;
import org.apache.ignite.internal.processors.cache.GridCacheEntryRemovedException;
import org.apache.ignite.internal.processors.cache.GridCacheUtils;
import org.apache.ignite.internal.processors.cache.IgniteCacheFutureImpl;
import org.apache.ignite.internal.processors.cache.IgniteCacheProxy;
import org.apache.ignite.internal.processors.cache.KeyCacheObject;
import org.apache.ignite.internal.processors.cache.distributed.dht.GridDhtInvalidPartitionException;
import org.apache.ignite.internal.processors.cache.version.GridCacheVersion;
import org.apache.ignite.internal.processors.cacheobject.IgniteCacheObjectProcessor;
import org.apache.ignite.internal.processors.dr.GridDrType;
import org.apache.ignite.internal.util.GridConcurrentHashSet;
import org.apache.ignite.internal.util.GridSpinBusyLock;
import org.apache.ignite.internal.util.future.GridCompoundFuture;
import org.apache.ignite.internal.util.future.GridFutureAdapter;
import org.apache.ignite.internal.util.future.IgniteFinishedFutureImpl;
import org.apache.ignite.internal.util.lang.GridPeerDeployAware;
import org.apache.ignite.internal.util.tostring.GridToStringExclude;
import org.apache.ignite.internal.util.tostring.GridToStringInclude;
import org.apache.ignite.internal.util.typedef.CI1;
import org.apache.ignite.internal.util.typedef.F;
import org.apache.ignite.internal.util.typedef.internal.A;
import org.apache.ignite.internal.util.typedef.internal.CU;
import org.apache.ignite.internal.util.typedef.internal.S;
import org.apache.ignite.internal.util.typedef.internal.U;
import org.apache.ignite.lang.IgniteClosure;
import org.apache.ignite.lang.IgniteFuture;
import org.apache.ignite.lang.IgniteInClosure;
import org.apache.ignite.lang.IgniteUuid;
import org.apache.ignite.plugin.security.SecurityPermission;
import org.apache.ignite.stream.StreamReceiver;
import org.jetbrains.annotations.Nullable;
import org.jsr166.ConcurrentHashMap8;

import static org.apache.ignite.events.EventType.EVT_NODE_FAILED;
import static org.apache.ignite.events.EventType.EVT_NODE_LEFT;
import static org.apache.ignite.internal.GridTopic.TOPIC_DATASTREAM;
import static org.apache.ignite.internal.managers.communication.GridIoPolicy.PUBLIC_POOL;

/**
 * Data streamer implementation.
 */
@SuppressWarnings("unchecked")
public class DataStreamerImpl<K, V> implements IgniteDataStreamer<K, V>, Delayed {
    /** Default policy reoslver. */
    private static final DefaultIoPolicyResolver DFLT_IO_PLC_RSLVR = new DefaultIoPolicyResolver();

    /** Isolated receiver. */
    private static final StreamReceiver ISOLATED_UPDATER = new IsolatedUpdater();

    /** Cache receiver. */
    private StreamReceiver<K, V> rcvr = ISOLATED_UPDATER;

    /** */
    private byte[] updaterBytes;

    /** IO policy resovler for data load request. */
    private IgniteClosure<ClusterNode, Byte> ioPlcRslvr = DFLT_IO_PLC_RSLVR;

    /** Max remap count before issuing an error. */
    private static final int DFLT_MAX_REMAP_CNT = 32;

    /** Log reference. */
    private static final AtomicReference<IgniteLogger> logRef = new AtomicReference<>();

    /** Logger. */
    private static IgniteLogger log;

    /** Cache name ({@code null} for default cache). */
    private final String cacheName;

    /** Per-node buffer size. */
    @SuppressWarnings("FieldAccessedSynchronizedAndUnsynchronized")
    private int bufSize = DFLT_PER_NODE_BUFFER_SIZE;

    /** */
    private int parallelOps = DFLT_MAX_PARALLEL_OPS;

    /** */
    private long timeout = DFLT_UNLIMIT_TIMEOUT;

    /** */
    private long autoFlushFreq;

    /** Mapping. */
    @GridToStringInclude
    private ConcurrentMap<UUID, Buffer> bufMappings = new ConcurrentHashMap8<>();

    /** Discovery listener. */
    private final GridLocalEventListener discoLsnr;

    /** Context. */
    private final GridKernalContext ctx;

    /** */
    private final IgniteCacheObjectProcessor cacheObjProc;

    /** */
    private final CacheObjectContext cacheObjCtx;

    /** Communication topic for responses. */
    private final Object topic;

    /** */
    private byte[] topicBytes;

    /** {@code True} if data loader has been cancelled. */
    private volatile boolean cancelled;

    /** Active futures of this data loader. */
    @GridToStringInclude
    private final Collection<IgniteInternalFuture<?>> activeFuts = new GridConcurrentHashSet<>();

    /** Closure to remove from active futures. */
    @GridToStringExclude
    private final IgniteInClosure<IgniteInternalFuture<?>> rmvActiveFut = new IgniteInClosure<IgniteInternalFuture<?>>() {
        @Override public void apply(IgniteInternalFuture<?> t) {
            boolean rmv = activeFuts.remove(t);

            assert rmv;
        }
    };

    /** Job peer deploy aware. */
    private volatile GridPeerDeployAware jobPda;

    /** Deployment class. */
    private Class<?> depCls;

    /** Future to track loading finish. */
    private final GridFutureAdapter<?> fut;

    /** Public API future to track loading finish. */
    private final IgniteFuture<?> publicFut;

    /** Busy lock. */
    private final GridSpinBusyLock busyLock = new GridSpinBusyLock();

    /** */
    private CacheException disconnectErr;

    /** Closed flag. */
    private final AtomicBoolean closed = new AtomicBoolean();

    /** */
    private volatile long lastFlushTime = U.currentTimeMillis();

    /** */
    private final DelayQueue<DataStreamerImpl<K, V>> flushQ;

    /** */
    private boolean skipStore;

    /** */
    private boolean keepBinary;

    /** */
    private int maxRemapCnt = DFLT_MAX_REMAP_CNT;

    /** Whether a warning at {@link DataStreamerImpl#allowOverwrite()} printed */
    private static boolean isWarningPrinted;

    /**
     * @param ctx Grid kernal context.
     * @param cacheName Cache name.
     * @param flushQ Flush queue.
     */
    public DataStreamerImpl(
        final GridKernalContext ctx,
        @Nullable final String cacheName,
        DelayQueue<DataStreamerImpl<K, V>> flushQ
    ) {
        assert ctx != null;

        this.ctx = ctx;
        this.cacheObjProc = ctx.cacheObjects();

        if (log == null)
            log = U.logger(ctx, logRef, DataStreamerImpl.class);

        CacheConfiguration ccfg = ctx.cache().cacheConfiguration(cacheName);

        try {
            this.cacheObjCtx = ctx.cacheObjects().contextForCache(ccfg);
        }
        catch (IgniteCheckedException e) {
            throw new IgniteException("Failed to initialize cache context.", e);
        }

        this.cacheName = cacheName;
        this.flushQ = flushQ;

        discoLsnr = new GridLocalEventListener() {
            @Override public void onEvent(Event evt) {
                assert evt.type() == EVT_NODE_FAILED || evt.type() == EVT_NODE_LEFT;

                DiscoveryEvent discoEvt = (DiscoveryEvent)evt;

                UUID id = discoEvt.eventNode().id();

                // Remap regular mappings.
                final Buffer buf = bufMappings.remove(id);

                // Only async notification is possible since
                // discovery thread may be trapped otherwise.
                if (buf != null) {
                    waitAffinityAndRun(new Runnable() {
                        @Override public void run() {
                            buf.onNodeLeft();
                        }
                    }, discoEvt.topologyVersion(), true);
                }
            }
        };

        ctx.event().addLocalEventListener(discoLsnr, EVT_NODE_FAILED, EVT_NODE_LEFT);

        // Generate unique topic for this loader.
        topic = TOPIC_DATASTREAM.topic(IgniteUuid.fromUuid(ctx.localNodeId()));

        ctx.io().addMessageListener(topic, new GridMessageListener() {
            @Override public void onMessage(UUID nodeId, Object msg) {
                assert msg instanceof DataStreamerResponse;

                DataStreamerResponse res = (DataStreamerResponse)msg;

                if (log.isDebugEnabled())
                    log.debug("Received data load response: " + res);

                Buffer buf = bufMappings.get(nodeId);

                if (buf != null)
                    buf.onResponse(res);

                else if (log.isDebugEnabled())
                    log.debug("Ignoring response since node has left [nodeId=" + nodeId + ", ");
            }
        });

        if (log.isDebugEnabled())
            log.debug("Added response listener within topic: " + topic);

        fut = new DataStreamerFuture(this);

        publicFut = new IgniteCacheFutureImpl<>(fut);
    }

    /**
     * @param c Closure to run.
     * @param topVer Topology version to wait for.
     * @param async Async flag.
     */
    private void waitAffinityAndRun(final Runnable c, long topVer, boolean async) {
        AffinityTopologyVersion topVer0 = new AffinityTopologyVersion(topVer, 0);

        IgniteInternalFuture<?> fut = ctx.cache().context().exchange().affinityReadyFuture(topVer0);

        if (fut != null && !fut.isDone()) {
            fut.listen(new CI1<IgniteInternalFuture<?>>() {
                @Override public void apply(IgniteInternalFuture<?> fut) {
                    ctx.closure().runLocalSafe(c, true);
                }
            });
        }
        else {
            if (async)
                ctx.closure().runLocalSafe(c, true);
            else
                c.run();
        }
    }

    /**
     * @return Cache object context.
     */
    public CacheObjectContext cacheObjectContext() {
        return cacheObjCtx;
    }

    /**
     * Enters busy lock.
     */
    private void enterBusy() {
        if (!busyLock.enterBusy()) {
            if (disconnectErr != null)
                throw disconnectErr;

            throw new IllegalStateException("Data streamer has been closed.");
        }
    }

    /**
     * Leaves busy lock.
     */
    private void leaveBusy() {
        busyLock.leaveBusy();
    }

    /** {@inheritDoc} */
    @Override public IgniteFuture<?> future() {
        return publicFut;
    }

    /**
     * @return Internal future.
     */
    public IgniteInternalFuture<?> internalFuture() {
        return fut;
    }

    /** {@inheritDoc} */
    @Override public void deployClass(Class<?> depCls) {
        this.depCls = depCls;
    }

    /** {@inheritDoc} */
    @Override public void receiver(StreamReceiver<K, V> rcvr) {
        A.notNull(rcvr, "rcvr");

        this.rcvr = rcvr;
    }

    /** {@inheritDoc} */
    @Override public boolean allowOverwrite() {
        return rcvr != ISOLATED_UPDATER;
    }

    /** {@inheritDoc} */
    @Override public void allowOverwrite(boolean allow) {
        if (allow == allowOverwrite())
            return;

        ClusterNode node = F.first(ctx.grid().cluster().forCacheNodes(cacheName).nodes());

        if (node == null)
            throw new CacheException("Failed to get node for cache: " + cacheName);

        rcvr = allow ? DataStreamerCacheUpdaters.<K, V>individual() : ISOLATED_UPDATER;
    }

    /** {@inheritDoc} */
    @Override public boolean skipStore() {
        return skipStore;
    }

    /** {@inheritDoc} */
    @Override public void skipStore(boolean skipStore) {
        this.skipStore = skipStore;
    }

    /** {@inheritDoc} */
    @Override public boolean keepBinary() {
        return keepBinary;
    }

    /** {@inheritDoc} */
    @Override public void keepBinary(boolean keepBinary) {
        this.keepBinary = keepBinary;
    }

    /** {@inheritDoc} */
    @Override @Nullable public String cacheName() {
        return cacheName;
    }

    /** {@inheritDoc} */
    @Override public int perNodeBufferSize() {
        return bufSize;
    }

    /** {@inheritDoc} */
    @Override public void perNodeBufferSize(int bufSize) {
        A.ensure(bufSize > 0, "bufSize > 0");

        this.bufSize = bufSize;
    }

    /** {@inheritDoc} */
    @Override public int perNodeParallelOperations() {
        return parallelOps;
    }

    /** {@inheritDoc} */
    @Override public void perNodeParallelOperations(int parallelOps) {
        this.parallelOps = parallelOps;
    }

    /** {@inheritDoc} */
    @Override public void timeout(long timeout) {
        if (timeout < -1 || timeout == 0)
            throw new IllegalArgumentException();

        this.timeout = timeout;
    }

    /** {@inheritDoc} */
    @Override public long timeout() {
        return this.timeout;
    }

    /** {@inheritDoc} */
    @Override public long autoFlushFrequency() {
        return autoFlushFreq;
    }

    /** {@inheritDoc} */
    @Override public void autoFlushFrequency(long autoFlushFreq) {
        A.ensure(autoFlushFreq >= 0, "autoFlushFreq >= 0");

        long old = this.autoFlushFreq;

        if (autoFlushFreq != old) {
            this.autoFlushFreq = autoFlushFreq;

            if (autoFlushFreq != 0 && old == 0)
                flushQ.add(this);
            else if (autoFlushFreq == 0)
                flushQ.remove(this);
        }
    }

    /** {@inheritDoc} */
    @Override public IgniteFuture<?> addData(Map<K, V> entries) throws IllegalStateException {
        A.notNull(entries, "entries");

        return addData(entries.entrySet());
    }

    /** {@inheritDoc} */
    @Override public IgniteFuture<?> addData(Collection<? extends Map.Entry<K, V>> entries) {
        A.notEmpty(entries, "entries");

        checkSecurityPermission(SecurityPermission.CACHE_PUT);

        enterBusy();

        try {
            GridFutureAdapter<Object> resFut = new GridFutureAdapter<>();

            resFut.listen(rmvActiveFut);

            activeFuts.add(resFut);

            Collection<KeyCacheObjectWrapper> keys =
                new GridConcurrentHashSet<>(entries.size(), U.capacity(entries.size()), 1);

            Collection<DataStreamerEntry> entries0 = new ArrayList<>(entries.size());

            for (Map.Entry<K, V> entry : entries) {
                KeyCacheObject key = cacheObjProc.toCacheKeyObject(cacheObjCtx, null, entry.getKey(), true);
                CacheObject val = cacheObjProc.toCacheObject(cacheObjCtx, entry.getValue(), true);

                keys.add(new KeyCacheObjectWrapper(key));

                entries0.add(new DataStreamerEntry(key, val));
            }

            load0(entries0, resFut, keys, 0);

            return new IgniteCacheFutureImpl<>(resFut);
        }
        catch (IgniteDataStreamerTimeoutException e) {
            throw e;
        }
        catch (IgniteException e) {
            return new IgniteFinishedFutureImpl<>(e);
        }
        finally {
            leaveBusy();
        }
    }

    /**
     * @param key Key.
     * @param val Value.
     * @return Future.
     */
    public IgniteFuture<?> addDataInternal(KeyCacheObject key, CacheObject val) {
        return addDataInternal(Collections.singleton(new DataStreamerEntry(key, val)));
    }

    /**
     * @param key Key.
     * @return Future.
     */
    public IgniteFuture<?> removeDataInternal(KeyCacheObject key) {
        return addDataInternal(Collections.singleton(new DataStreamerEntry(key, null)));
    }

    /**
     * @param entries Entries.
     * @return Future.
     */
    public IgniteFuture<?> addDataInternal(Collection<? extends DataStreamerEntry> entries) {
        enterBusy();

        GridFutureAdapter<Object> resFut = new GridFutureAdapter<>();

        try {
            resFut.listen(rmvActiveFut);

            activeFuts.add(resFut);

            Collection<KeyCacheObjectWrapper> keys = null;

            if (entries.size() > 1) {
                keys = new GridConcurrentHashSet<>(entries.size(), U.capacity(entries.size()), 1);

                for (DataStreamerEntry entry : entries)
                    keys.add(new KeyCacheObjectWrapper(entry.getKey()));
            }

            load0(entries, resFut, keys, 0);

            return new IgniteCacheFutureImpl<>(resFut);
        }
        catch (Throwable e) {
            resFut.onDone(e);

            if (e instanceof Error || e instanceof IgniteDataStreamerTimeoutException)
                throw e;

            return new IgniteFinishedFutureImpl<>(e);
        }
        finally {
            leaveBusy();
        }
    }

    /** {@inheritDoc} */
    @Override public IgniteFuture<?> addData(Map.Entry<K, V> entry) {
        A.notNull(entry, "entry");

        return addData(F.asList(entry));
    }

    /** {@inheritDoc} */
    @Override public IgniteFuture<?> addData(K key, V val) {
        A.notNull(key, "key");

        if (val == null)
            checkSecurityPermission(SecurityPermission.CACHE_REMOVE);
        else
            checkSecurityPermission(SecurityPermission.CACHE_PUT);

        KeyCacheObject key0 = cacheObjProc.toCacheKeyObject(cacheObjCtx, null, key, true);
        CacheObject val0 = cacheObjProc.toCacheObject(cacheObjCtx, val, true);

        return addDataInternal(Collections.singleton(new DataStreamerEntry(key0, val0)));
    }

    /** {@inheritDoc} */
    @Override public IgniteFuture<?> removeData(K key) {
        return addData(key, null);
    }

    /**
     * @param ioPlcRslvr IO policy resolver.
     */
    public void ioPolicyResolver(IgniteClosure<ClusterNode, Byte> ioPlcRslvr) {
        this.ioPlcRslvr = ioPlcRslvr;
    }

    /**
     * @param entries Entries.
     * @param resFut Result future.
     * @param activeKeys Active keys.
     * @param remaps Remaps count.
     */
    private void load0(
        Collection<? extends DataStreamerEntry> entries,
        final GridFutureAdapter<Object> resFut,
        @Nullable final Collection<KeyCacheObjectWrapper> activeKeys,
        final int remaps
    ) {
        assert entries != null;

        if (!isWarningPrinted) {
            synchronized (this) {
                if (!allowOverwrite() && !isWarningPrinted) {
                    U.warn(log, "Data streamer will not overwrite existing cache entries for better performance " +
                        "(to change, set allowOverwrite to true)");
                }

                isWarningPrinted = true;
            }
        }

        Map<ClusterNode, Collection<DataStreamerEntry>> mappings = new HashMap<>();

        boolean initPda = ctx.deploy().enabled() && jobPda == null;

        AffinityTopologyVersion topVer = ctx.cache().context().exchange().readyAffinityVersion();

        for (DataStreamerEntry entry : entries) {
            List<ClusterNode> nodes;

            try {
                KeyCacheObject key = entry.getKey();

                assert key != null;

                if (initPda) {
                    if (cacheObjCtx.addDeploymentInfo())
                        jobPda = new DataStreamerPda(key.value(cacheObjCtx, false),
                            entry.getValue() != null ? entry.getValue().value(cacheObjCtx, false) : null,
                            rcvr);
                    else if (rcvr != null)
                        jobPda = new DataStreamerPda(rcvr);

                    initPda = false;
                }

                nodes = nodes(key, topVer);
            }
            catch (IgniteCheckedException e) {
                resFut.onDone(e);

                return;
            }

            if (F.isEmpty(nodes)) {
                resFut.onDone(new ClusterTopologyException("Failed to map key to node " +
                    "(no nodes with cache found in topology) [infos=" + entries.size() +
                    ", cacheName=" + cacheName + ']'));

                return;
            }

            for (ClusterNode node : nodes) {
                Collection<DataStreamerEntry> col = mappings.get(node);

                if (col == null)
                    mappings.put(node, col = new ArrayList<>());

                col.add(entry);
            }
        }

        for (final Map.Entry<ClusterNode, Collection<DataStreamerEntry>> e : mappings.entrySet()) {
            final UUID nodeId = e.getKey().id();

            Buffer buf = bufMappings.get(nodeId);

            if (buf == null) {
                Buffer old = bufMappings.putIfAbsent(nodeId, buf = new Buffer(e.getKey()));

                if (old != null)
                    buf = old;
            }

            final Collection<DataStreamerEntry> entriesForNode = e.getValue();

            IgniteInClosure<IgniteInternalFuture<?>> lsnr = new IgniteInClosure<IgniteInternalFuture<?>>() {
                @Override public void apply(IgniteInternalFuture<?> t) {
                    try {
                        t.get();

                        if (activeKeys != null) {
                            for (DataStreamerEntry e : entriesForNode)
                                activeKeys.remove(new KeyCacheObjectWrapper(e.getKey()));

                            if (activeKeys.isEmpty())
                                resFut.onDone();
                        }
                        else {
                            assert entriesForNode.size() == 1;

                            // That has been a single key,
                            // so complete result future right away.
                            resFut.onDone();
                        }
                    }
                    catch (IgniteClientDisconnectedCheckedException e1) {
                        if (log.isDebugEnabled())
                            log.debug("Future finished with disconnect error [nodeId=" + nodeId + ", err=" + e1 + ']');

                        resFut.onDone(e1);
                    }
                    catch (IgniteCheckedException e1) {
                        if (log.isDebugEnabled())
                            log.debug("Future finished with error [nodeId=" + nodeId + ", err=" + e1 + ']');

                        if (cancelled) {
                            resFut.onDone(new IgniteCheckedException("Data streamer has been cancelled: " +
                                DataStreamerImpl.this, e1));
                        }
                        else if (remaps + 1 > maxRemapCnt) {
                            resFut.onDone(new IgniteCheckedException("Failed to finish operation (too many remaps): "
                                + remaps), e1);
                        }
                        else
                            load0(entriesForNode, resFut, activeKeys, remaps + 1);
                    }
                }
            };

            final GridFutureAdapter<?> f;

            try {
                f = buf.update(entriesForNode, topVer, lsnr);
            }
            catch (IgniteInterruptedCheckedException e1) {
                resFut.onDone(e1);

                return;
            }

            if (ctx.discovery().node(nodeId) == null) {
                if (bufMappings.remove(nodeId, buf)) {
                    final Buffer buf0 = buf;

                    waitAffinityAndRun(new Runnable() {
                        @Override public void run() {
                            buf0.onNodeLeft();

                            if (f != null)
                                f.onDone(new ClusterTopologyCheckedException("Failed to wait for request completion " +
                                    "(node has left): " + nodeId));
                        }
                    }, ctx.discovery().topologyVersion(), false);
                }
            }
        }
    }

    /**
     * @param key Key to map.
     * @param topVer Topology version.
     * @return Nodes to send requests to.
     * @throws IgniteCheckedException If failed.
     */
    private List<ClusterNode> nodes(KeyCacheObject key, AffinityTopologyVersion topVer) throws IgniteCheckedException {
        GridAffinityProcessor aff = ctx.affinity();

        List<ClusterNode> res = null;

        if (!allowOverwrite())
            res = aff.mapKeyToPrimaryAndBackups(cacheName, key, topVer);
        else {
            ClusterNode node = aff.mapKeyToNode(cacheName, key, topVer);

            if (node != null)
                res = Collections.singletonList(node);
        }

        if (F.isEmpty(res))
            throw new ClusterTopologyServerNotFoundException("Failed to find server node for cache (all affinity " +
                "nodes have left the grid or cache was stopped): " + cacheName);

        return res;
    }

    /**
     * Performs flush.
     *
     * @throws IgniteCheckedException If failed.
     */
    private void doFlush() throws IgniteCheckedException {
        lastFlushTime = U.currentTimeMillis();

        List<IgniteInternalFuture> activeFuts0 = null;

        int doneCnt = 0;

        for (IgniteInternalFuture<?> f : activeFuts) {
            if (!f.isDone()) {
                if (activeFuts0 == null)
                    activeFuts0 = new ArrayList<>((int)(activeFuts.size() * 1.2));

                activeFuts0.add(f);
            }
            else {
                f.get();

                doneCnt++;
            }
        }

        if (activeFuts0 == null || activeFuts0.isEmpty())
            return;

        while (true) {
            Queue<IgniteInternalFuture<?>> q = null;

            for (Buffer buf : bufMappings.values()) {
                IgniteInternalFuture<?> flushFut = buf.flush();

                if (flushFut != null) {
                    if (q == null)
                        q = new ArrayDeque<>(bufMappings.size() * 2);

                    q.add(flushFut);
                }
            }

            if (q != null) {
                assert !q.isEmpty();

                boolean err = false;

                long startTimeMillis = U.currentTimeMillis();

                for (IgniteInternalFuture fut = q.poll(); fut != null; fut = q.poll()) {
                    try {
                        if (timeout == DFLT_UNLIMIT_TIMEOUT)
                            fut.get();
                        else {
                            long timeRemain = timeout - U.currentTimeMillis() + startTimeMillis;

                            if (timeRemain <= 0)
                                throw new IgniteDataStreamerTimeoutException("Data streamer exceeded timeout on flush.");

                            fut.get(timeRemain);
                        }
                    }
                    catch (IgniteClientDisconnectedCheckedException e) {
                        if (log.isDebugEnabled())
                            log.debug("Failed to flush buffer: " + e);

                        throw CU.convertToCacheException(e);
                    }
                    catch (IgniteFutureTimeoutCheckedException e) {
                        if (log.isDebugEnabled())
                            log.debug("Failed to flush buffer: " + e);

                        throw new IgniteDataStreamerTimeoutException("Data streamer exceeded timeout on flush.", e);
                    }
                    catch (IgniteCheckedException e) {
                        if (log.isDebugEnabled())
                            log.debug("Failed to flush buffer: " + e);

                        err = true;
                    }
                }

                if (err)
                    // Remaps needed - flush buffers.
                    continue;
            }

            doneCnt = 0;

            for (int i = 0; i < activeFuts0.size(); i++) {
                IgniteInternalFuture f = activeFuts0.get(i);

                if (f == null)
                    doneCnt++;
                else if (f.isDone()) {
                    f.get();

                    doneCnt++;

                    activeFuts0.set(i, null);
                }
                else
                    break;
            }

            if (doneCnt == activeFuts0.size())
                return;
        }
    }

    /** {@inheritDoc} */
    @SuppressWarnings("ForLoopReplaceableByForEach")
    @Override public void flush() throws CacheException {
        enterBusy();

        try {
            doFlush();
        }
        catch (IgniteCheckedException e) {
            throw CU.convertToCacheException(e);
        }
        finally {
            leaveBusy();
        }
    }

    /**
     * Flushes every internal buffer if buffer was flushed before passed in
     * threshold.
     * <p>
     * Does not wait for result and does not fail on errors assuming that this method
     * should be called periodically.
     */
    @Override public void tryFlush() throws IgniteInterruptedException {
        if (!busyLock.enterBusy())
            return;

        try {
            for (Buffer buf : bufMappings.values())
                buf.flush();

            lastFlushTime = U.currentTimeMillis();
        }
        catch (IgniteInterruptedCheckedException e) {
            throw GridCacheUtils.convertToCacheException(e);
        }
        finally {
            leaveBusy();
        }
    }

    /**
     * @param cancel {@code True} to close with cancellation.
     * @throws CacheException If failed.
     */
    @Override public void close(boolean cancel) throws CacheException {
        try {
            closeEx(cancel);
        }
        catch (IgniteCheckedException e) {
            throw CU.convertToCacheException(e);
        }
    }

    /**
     * @param cancel {@code True} to close with cancellation.
     * @throws IgniteCheckedException If failed.
     */
    public void closeEx(boolean cancel) throws IgniteCheckedException {
        closeEx(cancel, null);
    }

    /**
     * @param cancel {@code True} to close with cancellation.
     * @param err Error.
     * @throws IgniteCheckedException If failed.
     */
    public void closeEx(boolean cancel, IgniteCheckedException err) throws IgniteCheckedException {
        if (!closed.compareAndSet(false, true))
            return;

        busyLock.block();

        if (log.isDebugEnabled())
            log.debug("Closing data streamer [ldr=" + this + ", cancel=" + cancel + ']');

        try {
            // Assuming that no methods are called on this loader after this method is called.
            if (cancel) {
                cancelled = true;

                for (Buffer buf : bufMappings.values())
                    buf.cancelAll(err);
            }
            else
                doFlush();

            ctx.event().removeLocalEventListener(discoLsnr);

            ctx.io().removeMessageListener(topic);
        }
        catch (IgniteCheckedException | IgniteDataStreamerTimeoutException e) {
            fut.onDone(e);
            throw e;
        }

        fut.onDone(err);
    }

    /**
     * @param reconnectFut Reconnect future.
     * @throws IgniteCheckedException If failed.
     */
    public void onDisconnected(IgniteFuture<?> reconnectFut) throws IgniteCheckedException {
        IgniteClientDisconnectedCheckedException err = new IgniteClientDisconnectedCheckedException(reconnectFut,
            "Data streamer has been closed, client node disconnected.");

        disconnectErr = (CacheException)CU.convertToCacheException(err);

        for (Buffer buf : bufMappings.values())
            buf.cancelAll(err);

        closeEx(true, err);
    }

    /**
     * @return {@code true} If the loader is closed.
     */
    boolean isClosed() {
        return fut.isDone();
    }

    /** {@inheritDoc} */
    @Override public void close() throws CacheException {
        close(false);
    }

    /**
     * @return Max remap count.
     */
    public int maxRemapCount() {
        return maxRemapCnt;
    }

    /**
     * @param maxRemapCnt New max remap count.
     */
    public void maxRemapCount(int maxRemapCnt) {
        this.maxRemapCnt = maxRemapCnt;
    }

    /** {@inheritDoc} */
    @Override public String toString() {
        return S.toString(DataStreamerImpl.class, this);
    }

    /** {@inheritDoc} */
    @Override public long getDelay(TimeUnit unit) {
        return unit.convert(nextFlushTime() - U.currentTimeMillis(), TimeUnit.MILLISECONDS);
    }

    /**
     * @return Next flush time.
     */
    private long nextFlushTime() {
        return lastFlushTime + autoFlushFreq;
    }

    /** {@inheritDoc} */
    @Override public int compareTo(Delayed o) {
        return nextFlushTime() > ((DataStreamerImpl)o).nextFlushTime() ? 1 : -1;
    }

    /**
     * Check permissions for streaming.
     *
     * @param perm Security permission.
     * @throws org.apache.ignite.plugin.security.SecurityException If permissions are not enough for streaming.
     */
    private void checkSecurityPermission(SecurityPermission perm)
        throws org.apache.ignite.plugin.security.SecurityException {
        if (!ctx.security().enabled())
            return;

        ctx.security().authorize(cacheName, perm, null);
    }

    /**
     *
     */
    private class Buffer {
        /** Node. */
        private final ClusterNode node;

        /** Active futures. */
        private final Collection<IgniteInternalFuture<Object>> locFuts;

        /** Buffered entries. */
        private List<DataStreamerEntry> entries;

        /** */
        @GridToStringExclude
        private GridFutureAdapter<Object> curFut;

        /** Local node flag. */
        private final boolean isLocNode;

        /** ID generator. */
        private final AtomicLong idGen = new AtomicLong();

        /** Active futures. */
        private final ConcurrentMap<Long, GridFutureAdapter<Object>> reqs;

        /** */
        private final Semaphore sem;

        /** Closure to signal on task finish. */
        @GridToStringExclude
        private final IgniteInClosure<IgniteInternalFuture<Object>> signalC = new IgniteInClosure<IgniteInternalFuture<Object>>() {
            @Override public void apply(IgniteInternalFuture<Object> t) {
                signalTaskFinished(t);
            }
        };

        /**
         * @param node Node.
         */
        Buffer(ClusterNode node) {
            assert node != null;

            this.node = node;

            locFuts = new GridConcurrentHashSet<>();
            reqs = new ConcurrentHashMap8<>();

            // Cache local node flag.
            isLocNode = node.equals(ctx.discovery().localNode());

            entries = newEntries();
            curFut = new GridFutureAdapter<>();
            curFut.listen(signalC);

            sem = new Semaphore(parallelOps);
        }

        /**
         * @param newEntries Infos.
         * @param topVer Topology version.
         * @param lsnr Listener for the operation future.
         * @return Future for operation.
         * @throws IgniteInterruptedCheckedException If failed.
         */
        @Nullable GridFutureAdapter<?> update(Iterable<DataStreamerEntry> newEntries,
            AffinityTopologyVersion topVer,
            IgniteInClosure<IgniteInternalFuture<?>> lsnr) throws IgniteInterruptedCheckedException {
            List<DataStreamerEntry> entries0 = null;
            GridFutureAdapter<Object> curFut0;

            synchronized (this) {
                curFut0 = curFut;

                curFut0.listen(lsnr);

                for (DataStreamerEntry entry : newEntries)
                    entries.add(entry);

                if (entries.size() >= bufSize) {
                    entries0 = entries;

                    entries = newEntries();
                    curFut = new GridFutureAdapter<>();
                    curFut.listen(signalC);
                }
            }

            if (entries0 != null) {
                submit(entries0, topVer, curFut0);

                if (cancelled)
                    curFut0.onDone(new IgniteCheckedException("Data streamer has been cancelled: " +
                        DataStreamerImpl.this));
                else if (ctx.clientDisconnected())
                    curFut0.onDone(new IgniteClientDisconnectedCheckedException(ctx.cluster().clientReconnectFuture(),
                        "Client node disconnected."));
            }

            return curFut0;
        }

        /**
         * @return Fresh collection with some space for outgrowth.
         */
        private List<DataStreamerEntry> newEntries() {
            return new ArrayList<>((int)(bufSize * 1.2));
        }

        /**
         * @return Future if any submitted.
         * @throws IgniteInterruptedCheckedException If thread has been interrupted.
         */
        @Nullable IgniteInternalFuture<?> flush() throws IgniteInterruptedCheckedException {
            List<DataStreamerEntry> entries0 = null;
            GridFutureAdapter<Object> curFut0 = null;

            synchronized (this) {
                if (!entries.isEmpty()) {
                    entries0 = entries;
                    curFut0 = curFut;

                    entries = newEntries();
                    curFut = new GridFutureAdapter<>();
                    curFut.listen(signalC);
                }
            }

            if (entries0 != null)
                submit(entries0, null, curFut0);

            // Create compound future for this flush.
            GridCompoundFuture<Object, Object> res = null;

            for (IgniteInternalFuture<Object> f : locFuts) {
                if (res == null)
                    res = new GridCompoundFuture<>();

                res.add(f);
            }

            for (IgniteInternalFuture<Object> f : reqs.values()) {
                if (res == null)
                    res = new GridCompoundFuture<>();

                res.add(f);
            }

            if (res != null)
                res.markInitialized();

            return res;
        }

        /**
         * Increments active tasks count.
         *
         * @throws IgniteInterruptedCheckedException If thread has been interrupted.
         */
        private void incrementActiveTasks() throws IgniteInterruptedCheckedException {
            if (timeout == DFLT_UNLIMIT_TIMEOUT)
                U.acquire(sem);
            else if (!U.tryAcquire(sem, timeout, TimeUnit.MILLISECONDS)) {
                if (log.isDebugEnabled())
                    log.debug("Failed to add parallel operation.");

                throw new IgniteDataStreamerTimeoutException("Data streamer exceeded timeout when starts parallel operation.");
            }
        }

        /**
         * @param f Future that finished.
         */
        private void signalTaskFinished(IgniteInternalFuture<Object> f) {
            assert f != null;

            sem.release();
        }

        /**
         * @param entries Entries to submit.
         * @param topVer Topology version.
         * @param curFut Current future.
         * @throws IgniteInterruptedCheckedException If interrupted.
         */
        private void submit(final Collection<DataStreamerEntry> entries,
            @Nullable AffinityTopologyVersion topVer,
            final GridFutureAdapter<Object> curFut)
            throws IgniteInterruptedCheckedException {
            assert entries != null;
            assert !entries.isEmpty();
            assert curFut != null;

            try {
                incrementActiveTasks();
            }
            catch (IgniteDataStreamerTimeoutException e) {
                curFut.onDone(e);
                throw e;
            }

            IgniteInternalFuture<Object> fut;

            Byte plc = ioPlcRslvr.apply(node);

            if (plc == null)
                plc = PUBLIC_POOL;

            if (isLocNode && plc == GridIoPolicy.PUBLIC_POOL) {
                fut = ctx.closure().callLocalSafe(
                    new DataStreamerUpdateJob(ctx, log, cacheName, entries, false, skipStore, keepBinary, rcvr), false);

                locFuts.add(fut);

                fut.listen(new IgniteInClosure<IgniteInternalFuture<Object>>() {
                    @Override public void apply(IgniteInternalFuture<Object> t) {
                        try {
                            boolean rmv = locFuts.remove(t);

                            assert rmv;

                            curFut.onDone(t.get());
                        }
                        catch (IgniteCheckedException e) {
                            curFut.onDone(e);
                        }
                    }
                });
            }
            else {
                try {
                    for (DataStreamerEntry e : entries) {
                        e.getKey().prepareMarshal(cacheObjCtx);

                        CacheObject val = e.getValue();

                        if (val != null)
                            val.prepareMarshal(cacheObjCtx);
                    }

                    if (updaterBytes == null) {
                        assert rcvr != null;

                        updaterBytes = U.marshal(ctx, rcvr);
                    }

                    if (topicBytes == null)
                        topicBytes = U.marshal(ctx, topic);
                }
                catch (IgniteCheckedException e) {
                    U.error(log, "Failed to marshal (request will not be sent).", e);

                    return;
                }

                GridDeployment dep = null;
                GridPeerDeployAware jobPda0 = null;

                jobPda0 = jobPda;

                if (ctx.deploy().enabled() && jobPda0 != null) {
                    try {
                        dep = ctx.deploy().deploy(jobPda0.deployClass(), jobPda0.classLoader());

                        GridCacheAdapter<Object, Object> cache = ctx.cache().internalCache(cacheName);

                        if (cache != null)
                            cache.context().deploy().onEnter();
                    }
                    catch (IgniteCheckedException e) {
                        U.error(log, "Failed to deploy class (request will not be sent): " + jobPda0.deployClass(), e);

                        return;
                    }

                    if (dep == null)
                        U.warn(log, "Failed to deploy class (request will be sent): " + jobPda0.deployClass());
                }

                long reqId = idGen.incrementAndGet();

                fut = curFut;

                reqs.put(reqId, (GridFutureAdapter<Object>)fut);

                if (topVer == null)
                    topVer = ctx.cache().context().exchange().readyAffinityVersion();

                DataStreamerRequest req = new DataStreamerRequest(
                    reqId,
                    topicBytes,
                    cacheName,
                    updaterBytes,
                    entries,
                    true,
                    skipStore,
                    keepBinary,
                    dep != null ? dep.deployMode() : null,
                    dep != null ? jobPda0.deployClass().getName() : null,
                    dep != null ? dep.userVersion() : null,
                    dep != null ? dep.participants() : null,
                    dep != null ? dep.classLoaderId() : null,
                    dep == null,
                    topVer);

                try {
                    ctx.io().send(node, TOPIC_DATASTREAM, req, plc);

                    if (log.isDebugEnabled())
                        log.debug("Sent request to node [nodeId=" + node.id() + ", req=" + req + ']');
                }
                catch (IgniteCheckedException e) {
                    GridFutureAdapter<Object> fut0 = ((GridFutureAdapter<Object>)fut);

                    try {
                        if (ctx.discovery().alive(node) && ctx.discovery().pingNode(node.id()))
                            fut0.onDone(e);
                        else
                            fut0.onDone(new ClusterTopologyCheckedException("Failed to send request (node has left): "
                                + node.id()));
                    }
                    catch (IgniteClientDisconnectedCheckedException e0) {
                        fut0.onDone(e0);
                    }
                }
            }
        }

        /**
         *
         */
        void onNodeLeft() {
            assert !isLocNode;
            assert bufMappings.get(node.id()) != this;

            if (log.isDebugEnabled())
                log.debug("Forcibly completing futures (node has left): " + node.id());

            Exception e = new ClusterTopologyCheckedException("Failed to wait for request completion " +
                "(node has left): " + node.id());

            for (GridFutureAdapter<Object> f : reqs.values())
                f.onDone(e);

            // Make sure to complete current future.
            GridFutureAdapter<Object> curFut0;

            synchronized (this) {
                curFut0 = curFut;
            }

            curFut0.onDone(e);
        }

        /**
         * @param res Response.
         */
        void onResponse(DataStreamerResponse res) {
            if (log.isDebugEnabled())
                log.debug("Received data load response: " + res);

            GridFutureAdapter<?> f = reqs.remove(res.requestId());

            if (f == null) {
                if (log.isDebugEnabled())
                    log.debug("Future for request has not been found: " + res.requestId());

                return;
            }

            Throwable err = null;

            byte[] errBytes = res.errorBytes();

            if (errBytes != null) {
                try {
                    GridPeerDeployAware jobPda0 = jobPda;

                    err = U.unmarshal(ctx,
                        errBytes,
                        U.resolveClassLoader(jobPda0 != null ? jobPda0.classLoader() : null, ctx.config()));
                }
                catch (IgniteCheckedException e) {
                    f.onDone(null, new IgniteCheckedException("Failed to unmarshal response.", e));

                    return;
                }
            }

            f.onDone(null, err);

            if (log.isDebugEnabled())
                log.debug("Finished future [fut=" + f + ", reqId=" + res.requestId() + ", err=" + err + ']');
        }

        /**
         * @param err Error.
         */
        void cancelAll(@Nullable IgniteCheckedException err) {
            if (err == null)
                err = new IgniteCheckedException("Data streamer has been cancelled: " + DataStreamerImpl.this);

            for (IgniteInternalFuture<?> f : locFuts) {
                try {
                    f.cancel();
                }
                catch (IgniteCheckedException e) {
                    U.error(log, "Failed to cancel mini-future.", e);
                }
            }

            for (GridFutureAdapter<?> f : reqs.values())
                f.onDone(err);
        }

        /** {@inheritDoc} */
        @Override public String toString() {
            int size;

            synchronized (this) {
                size = entries.size();
            }

            return S.toString(Buffer.class, this,
                "entriesCnt", size,
                "locFutsSize", locFuts.size(),
                "reqsSize", reqs.size());
        }
    }

    /**
     * Data streamer peer-deploy aware.
     */
    private class DataStreamerPda implements GridPeerDeployAware {
        /** */
        private static final long serialVersionUID = 0L;

        /** Deploy class. */
        private Class<?> cls;

        /** Class loader. */
        private ClassLoader ldr;

        /** Collection of objects to detect deploy class and class loader. */
        private Collection<Object> objs;

        /**
         * Constructs data streamer peer-deploy aware.
         *
         * @param objs Collection of objects to detect deploy class and class loader.
         */
        private DataStreamerPda(Object... objs) {
            this.objs = Arrays.asList(objs);
        }

        /** {@inheritDoc} */
        @Override public Class<?> deployClass() {
            if (cls == null) {
                Class<?> cls0 = null;

                if (depCls != null)
                    cls0 = depCls;
                else {
                    for (Iterator<Object> it = objs.iterator(); (cls0 == null || U.isJdk(cls0)) && it.hasNext(); ) {
                        Object o = it.next();

                        if (o != null)
                            cls0 = U.detectClass(o);
                    }

                    if (cls0 == null || U.isJdk(cls0))
                        cls0 = DataStreamerImpl.class;
                }

                assert cls0 != null : "Failed to detect deploy class [objs=" + objs + ']';

                cls = cls0;
            }

            return cls;
        }

        /** {@inheritDoc} */
        @Override public ClassLoader classLoader() {
            if (ldr == null) {
                ClassLoader ldr0 = deployClass().getClassLoader();

                // Safety.
                if (ldr0 == null)
                    ldr0 = U.gridClassLoader();

                assert ldr0 != null : "Failed to detect classloader [objs=" + objs + ']';

                ldr = ldr0;
            }

            return ldr;
        }
    }

    /**
     * Isolated receiver which only loads entry initial value.
     */
    private static class IsolatedUpdater implements StreamReceiver<KeyCacheObject, CacheObject>,
        DataStreamerCacheUpdaters.InternalUpdater {
        /** */
        private static final long serialVersionUID = 0L;

        /** {@inheritDoc} */
        @Override public void receive(IgniteCache<KeyCacheObject, CacheObject> cache,
            Collection<Map.Entry<KeyCacheObject, CacheObject>> entries) {
            IgniteCacheProxy<KeyCacheObject, CacheObject> proxy = (IgniteCacheProxy<KeyCacheObject, CacheObject>)cache;

            GridCacheAdapter<KeyCacheObject, CacheObject> internalCache = proxy.context().cache();

            if (internalCache.isNear())
                internalCache = internalCache.context().near().dht();

            GridCacheContext cctx = internalCache.context();

            AffinityTopologyVersion topVer = cctx.affinity().affinityTopologyVersion();

            GridCacheVersion ver = cctx.versions().isolatedStreamerVersion();

            long ttl = CU.TTL_ETERNAL;
            long expiryTime = CU.EXPIRE_TIME_ETERNAL;

            ExpiryPolicy plc = cctx.expiry();

            for (Entry<KeyCacheObject, CacheObject> e : entries) {
                try {
                    e.getKey().finishUnmarshal(cctx.cacheObjectContext(), cctx.deploy().globalLoader());

                    GridCacheEntryEx entry = internalCache.entryEx(e.getKey(), topVer);

                    if (plc != null) {
                        ttl = CU.toTtl(plc.getExpiryForCreation());

                        if (ttl == CU.TTL_ZERO)
                            continue;
                        else if (ttl == CU.TTL_NOT_CHANGED)
                            ttl = 0;

                        expiryTime = CU.toExpireTime(ttl);
                    }

                    final boolean primary = cctx.affinity().primary(cctx.localNode(), entry.key(), topVer);

                    entry.initialValue(e.getValue(),
                        ver,
                        ttl,
                        expiryTime,
                        false,
                        topVer,
<<<<<<< HEAD
                        primary ? GridDrType.DR_LOAD : GridDrType.DR_PRELOAD);
=======
                        GridDrType.DR_LOAD,
                        false);
>>>>>>> 551a4dfa

                    cctx.evicts().touch(entry, topVer);

                    CU.unwindEvicts(cctx);

                    entry.onUnlock();
                }
                catch (GridDhtInvalidPartitionException | GridCacheEntryRemovedException ignored) {
                    // No-op.
                }
                catch (IgniteCheckedException ex) {
                    IgniteLogger log = cache.unwrap(Ignite.class).log();

                    U.error(log, "Failed to set initial value for cache entry: " + e, ex);
                }
            }
        }
    }

    /**
     * Default IO policy resolver.
     */
    private static class DefaultIoPolicyResolver implements IgniteClosure<ClusterNode, Byte> {
        /** */
        private static final long serialVersionUID = 0L;

        /** {@inheritDoc} */
        @Override public Byte apply(ClusterNode gridNode) {
            return PUBLIC_POOL;
        }
    }

    /**
     * Key object wrapper. Using identity equals prevents slow down in case of hash code collision.
     */
    private static class KeyCacheObjectWrapper {
        /** key object */
        private final KeyCacheObject key;

        /**
         * Constructor
         *
         * @param key key object
         */
        KeyCacheObjectWrapper(KeyCacheObject key) {
            assert key != null;

            this.key = key;
        }

        /** {@inheritDoc} */
        @Override public boolean equals(Object o) {
            return o instanceof KeyCacheObjectWrapper && this.key == ((KeyCacheObjectWrapper)o).key;
        }

        /** {@inheritDoc} */
        @Override public int hashCode() {
            return key.hashCode();
        }

        /** {@inheritDoc} */
        @Override public String toString() {
            return S.toString(KeyCacheObjectWrapper.class, this);
        }
    }
}<|MERGE_RESOLUTION|>--- conflicted
+++ resolved
@@ -1664,12 +1664,8 @@
                         expiryTime,
                         false,
                         topVer,
-<<<<<<< HEAD
-                        primary ? GridDrType.DR_LOAD : GridDrType.DR_PRELOAD);
-=======
-                        GridDrType.DR_LOAD,
+                        primary ? GridDrType.DR_LOAD : GridDrType.DR_PRELOAD,
                         false);
->>>>>>> 551a4dfa
 
                     cctx.evicts().touch(entry, topVer);
 
