/*
 * Licensed to the Apache Software Foundation (ASF) under one or more
 * contributor license agreements.  See the NOTICE file distributed with
 * this work for additional information regarding copyright ownership.
 * The ASF licenses this file to You under the Apache License, Version 2.0
 * (the "License"); you may not use this file except in compliance with
 * the License.  You may obtain a copy of the License at
 *
 *      http://www.apache.org/licenses/LICENSE-2.0
 *
 * Unless required by applicable law or agreed to in writing, software
 * distributed under the License is distributed on an "AS IS" BASIS,
 * WITHOUT WARRANTIES OR CONDITIONS OF ANY KIND, either express or implied.
 * See the License for the specific language governing permissions and
 * limitations under the License.
 */

package org.apache.ignite.internal.processors.datastreamer;

import java.lang.reflect.Array;
import java.util.ArrayDeque;
import java.util.ArrayList;
import java.util.Arrays;
import java.util.Collection;
import java.util.Collections;
import java.util.HashMap;
import java.util.HashSet;
import java.util.Iterator;
import java.util.List;
import java.util.Map;
import java.util.Map.Entry;
import java.util.Queue;
import java.util.UUID;
import java.util.concurrent.ConcurrentHashMap;
import java.util.concurrent.ConcurrentLinkedDeque;
import java.util.concurrent.ConcurrentMap;
import java.util.concurrent.DelayQueue;
import java.util.concurrent.Delayed;
import java.util.concurrent.Semaphore;
import java.util.concurrent.TimeUnit;
import java.util.concurrent.atomic.AtomicBoolean;
import java.util.concurrent.atomic.AtomicLong;
import java.util.concurrent.atomic.AtomicReference;
import java.util.concurrent.atomic.LongAdder;
import javax.cache.CacheException;
import javax.cache.expiry.ExpiryPolicy;
import org.apache.ignite.Ignite;
import org.apache.ignite.IgniteCache;
import org.apache.ignite.IgniteCheckedException;
import org.apache.ignite.IgniteClientDisconnectedException;
import org.apache.ignite.IgniteDataStreamer;
import org.apache.ignite.IgniteDataStreamerTimeoutException;
import org.apache.ignite.IgniteException;
import org.apache.ignite.IgniteInterruptedException;
import org.apache.ignite.IgniteLogger;
import org.apache.ignite.cluster.ClusterNode;
import org.apache.ignite.cluster.ClusterTopologyException;
import org.apache.ignite.configuration.CacheConfiguration;
import org.apache.ignite.events.DiscoveryEvent;
import org.apache.ignite.events.Event;
import org.apache.ignite.internal.GridKernalContext;
import org.apache.ignite.internal.IgniteClientDisconnectedCheckedException;
import org.apache.ignite.internal.IgniteFutureTimeoutCheckedException;
import org.apache.ignite.internal.IgniteInternalFuture;
import org.apache.ignite.internal.IgniteInterruptedCheckedException;
import org.apache.ignite.internal.IgniteNodeAttributes;
import org.apache.ignite.internal.cluster.ClusterTopologyCheckedException;
import org.apache.ignite.internal.cluster.ClusterTopologyServerNotFoundException;
import org.apache.ignite.internal.managers.communication.GridIoMessage;
import org.apache.ignite.internal.managers.communication.GridMessageListener;
import org.apache.ignite.internal.managers.deployment.GridDeployment;
import org.apache.ignite.internal.managers.eventstorage.GridLocalEventListener;
import org.apache.ignite.internal.processors.affinity.AffinityTopologyVersion;
import org.apache.ignite.internal.processors.affinity.GridAffinityProcessor;
import org.apache.ignite.internal.processors.cache.CacheObject;
import org.apache.ignite.internal.processors.cache.CacheObjectContext;
import org.apache.ignite.internal.processors.cache.CacheStoppedException;
import org.apache.ignite.internal.processors.cache.DynamicCacheDescriptor;
import org.apache.ignite.internal.processors.cache.ExchangeActions;
import org.apache.ignite.internal.processors.cache.GridCacheAdapter;
import org.apache.ignite.internal.processors.cache.GridCacheContext;
import org.apache.ignite.internal.processors.cache.GridCacheEntryEx;
import org.apache.ignite.internal.processors.cache.GridCacheEntryRemovedException;
import org.apache.ignite.internal.processors.cache.GridCacheGateway;
import org.apache.ignite.internal.processors.cache.GridCacheUtils;
import org.apache.ignite.internal.processors.cache.IgniteCacheFutureImpl;
import org.apache.ignite.internal.processors.cache.IgniteCacheProxy;
import org.apache.ignite.internal.processors.cache.KeyCacheObject;
import org.apache.ignite.internal.processors.cache.KeyCacheObjectImpl;
import org.apache.ignite.internal.processors.cache.distributed.dht.GridDhtTopologyFuture;
import org.apache.ignite.internal.processors.cache.distributed.dht.IgniteClusterReadOnlyException;
import org.apache.ignite.internal.processors.cache.distributed.dht.preloader.GridDhtPartitionsExchangeFuture;
import org.apache.ignite.internal.processors.cache.distributed.dht.topology.GridDhtInvalidPartitionException;
import org.apache.ignite.internal.processors.cache.distributed.dht.topology.GridDhtLocalPartition;
import org.apache.ignite.internal.processors.cache.distributed.dht.topology.GridDhtPartitionState;
import org.apache.ignite.internal.processors.cache.version.GridCacheVersion;
import org.apache.ignite.internal.processors.cacheobject.IgniteCacheObjectProcessor;
import org.apache.ignite.internal.processors.dr.GridDrType;
import org.apache.ignite.internal.util.GridConcurrentHashSet;
import org.apache.ignite.internal.util.GridSpinReadWriteLock;
import org.apache.ignite.internal.util.future.GridCompoundFuture;
import org.apache.ignite.internal.util.future.GridFutureAdapter;
import org.apache.ignite.internal.util.lang.GridPeerDeployAware;
import org.apache.ignite.internal.util.lang.GridPlainRunnable;
import org.apache.ignite.internal.util.tostring.GridToStringExclude;
import org.apache.ignite.internal.util.tostring.GridToStringInclude;
import org.apache.ignite.internal.util.typedef.CI1;
import org.apache.ignite.internal.util.typedef.F;
import org.apache.ignite.internal.util.typedef.X;
import org.apache.ignite.internal.util.typedef.internal.A;
import org.apache.ignite.internal.util.typedef.internal.CU;
import org.apache.ignite.internal.util.typedef.internal.GPC;
import org.apache.ignite.internal.util.typedef.internal.LT;
import org.apache.ignite.internal.util.typedef.internal.S;
import org.apache.ignite.internal.util.typedef.internal.U;
import org.apache.ignite.lang.IgniteClosure;
import org.apache.ignite.lang.IgniteFuture;
import org.apache.ignite.lang.IgniteInClosure;
import org.apache.ignite.lang.IgniteUuid;
import org.apache.ignite.plugin.security.SecurityPermission;
import org.apache.ignite.stream.StreamReceiver;
import org.jetbrains.annotations.NotNull;
import org.jetbrains.annotations.Nullable;
import static org.apache.ignite.events.EventType.EVT_NODE_FAILED;
import static org.apache.ignite.events.EventType.EVT_NODE_LEFT;
import static org.apache.ignite.internal.GridTopic.TOPIC_DATASTREAM;

/**
 * Data streamer implementation.
 */
@SuppressWarnings("unchecked")
public class DataStreamerImpl<K, V> implements IgniteDataStreamer<K, V>, Delayed {
    /** Per thread buffer size. */
    private int bufLdrSzPerThread = DFLT_PER_THREAD_BUFFER_SIZE;

    /**
     * Thread buffer map: on each thread there are future and list of entries which will be streamed after filling
     * thread batch.
     */
    private final Map<Long, ThreadBuffer> threadBufMap = new ConcurrentHashMap<>();

    /** Isolated receiver. */
    private static final StreamReceiver ISOLATED_UPDATER = new IsolatedUpdater();

    /** Amount of permissions should be available to continue new data processing. */
    private static final int REMAP_SEMAPHORE_PERMISSIONS_COUNT = Integer.MAX_VALUE;

    /** Cache receiver. */
    private StreamReceiver<K, V> rcvr = DataStreamerCacheUpdaters.<K, V>individual();//ISOLATED_UPDATER;

    /** */
    private byte[] updaterBytes;

    /** IO policy resovler for data load request. */
    private IgniteClosure<ClusterNode, Byte> ioPlcRslvr;

    /** Max remap count before issuing an error. */
    private static final int DFLT_MAX_REMAP_CNT = 32;

    /** Log reference. */
    private static final AtomicReference<IgniteLogger> logRef = new AtomicReference<>();

    /** Logger. */
    private static IgniteLogger log;

    /** Cache name ({@code null} for default cache). */
    private final String cacheName;

    /** Per-node buffer size. */
    @SuppressWarnings("FieldAccessedSynchronizedAndUnsynchronized")
    private int bufSize = DFLT_PER_NODE_BUFFER_SIZE;

    /** */
    private int parallelOps;

    /** */
    private long timeout = DFLT_UNLIMIT_TIMEOUT;

    /** */
    private long autoFlushFreq;

    /** Mapping. */
    @GridToStringInclude
    private ConcurrentMap<UUID, Buffer> bufMappings = new ConcurrentHashMap<>();

    /** Discovery listener. */
    private final GridLocalEventListener discoLsnr;

    /** Context. */
    private final GridKernalContext ctx;

    /** */
    private final IgniteCacheObjectProcessor cacheObjProc;

    /** */
    private final CacheObjectContext cacheObjCtx;

    /** Communication topic for responses. */
    private final Object topic;

    /** */
    private byte[] topicBytes;

    /** {@code True} if data loader has been cancelled. */
    private volatile boolean cancelled;

    /** Cancellation reason. */
    private volatile Throwable cancellationReason = null;

    /** Fail counter. */
    private final LongAdder failCntr = new LongAdder();

    private final AtomicLong localRq = new AtomicLong();

    /** Active futures of this data loader. */
    @GridToStringInclude
    private final Collection<IgniteInternalFuture<?>> activeFuts = new GridConcurrentHashSet<>();

    /** Closure to remove from active futures. */
    @GridToStringExclude
    private final IgniteInClosure<IgniteInternalFuture<?>> rmvActiveFut = new IgniteInClosure<IgniteInternalFuture<?>>() {
        @Override public void apply(IgniteInternalFuture<?> t) {
            boolean rmv = activeFuts.remove(t);

            assert rmv;

            Throwable err = t.error();

            if (err != null && !(err instanceof IgniteClientDisconnectedCheckedException)) {
                LT.error(log, t.error(), "DataStreamer operation failed.", true);

                failCntr.increment();

                synchronized (DataStreamerImpl.this) {
                    if (cancellationReason == null)
                        cancellationReason = err;

                    cancelled = true;
                }
            }
        }
    };

    /** Job peer deploy aware. */
    private volatile GridPeerDeployAware jobPda;

    /** Deployment class. */
    private Class<?> depCls;

    /** Future to track loading finish. */
    private final GridFutureAdapter<?> fut;

    /** Public API future to track loading finish. */
    private final IgniteFuture<?> publicFut;

    /** Busy lock. */
    private final GridSpinReadWriteLock busyLock = new GridSpinReadWriteLock();

    /** */
    private CacheException disconnectErr;

    /** Closed flag. */
    private final AtomicBoolean closed = new AtomicBoolean();

    /** */
    private volatile long lastFlushTime = U.currentTimeMillis();

    /** */
    private final DelayQueue<DataStreamerImpl<K, V>> flushQ;

    /** */
    private boolean skipStore;

    /** */
    private boolean keepBinary;

    /** */
    private int maxRemapCnt = DFLT_MAX_REMAP_CNT;

    /** Whether a warning at {@link DataStreamerImpl#allowOverwrite()} printed */
    private static boolean isWarningPrinted;

    /** Allows to pause new data processing while failed data processing in progress. */
    private final Semaphore remapSem = new Semaphore(REMAP_SEMAPHORE_PERMISSIONS_COUNT);

    /** */
    private final ConcurrentLinkedDeque<Runnable> dataToRemap = new ConcurrentLinkedDeque<>();

    /** */
    private final AtomicBoolean remapOwning = new AtomicBoolean();

    /**
     * @param ctx Grid kernal context.
     * @param cacheName Cache name.
     * @param flushQ Flush queue.
     */
    public DataStreamerImpl(
        final GridKernalContext ctx,
        @Nullable final String cacheName,
        DelayQueue<DataStreamerImpl<K, V>> flushQ
    ) {
        assert ctx != null;

        this.ctx = ctx;
        this.cacheObjProc = ctx.cacheObjects();

        if (log == null)
            log = U.logger(ctx, logRef, DataStreamerImpl.class);

        CacheConfiguration ccfg = ctx.cache().cacheConfiguration(cacheName);

        try {
            this.cacheObjCtx = ctx.cacheObjects().contextForCache(ccfg);
        }
        catch (IgniteCheckedException e) {
            throw new IgniteException("Failed to initialize cache context.", e);
        }

        this.cacheName = cacheName;
        this.flushQ = flushQ;

        discoLsnr = new GridLocalEventListener() {
            @Override public void onEvent(Event evt) {
                assert evt.type() == EVT_NODE_FAILED || evt.type() == EVT_NODE_LEFT;

                DiscoveryEvent discoEvt = (DiscoveryEvent)evt;

                UUID id = discoEvt.eventNode().id();

                // Remap regular mappings.
                final Buffer buf = bufMappings.remove(id);

                // Only async notification is possible since
                // discovery thread may be trapped otherwise.
                if (buf != null) {
                    waitAffinityAndRun(new GridPlainRunnable() {
                        @Override public void run() {
                            buf.onNodeLeft();
                        }
                    }, discoEvt.topologyVersion(), true);
                }
            }
        };

        ctx.event().addLocalEventListener(discoLsnr, EVT_NODE_FAILED, EVT_NODE_LEFT);

        // Generate unique topic for this loader.
        topic = TOPIC_DATASTREAM.topic(IgniteUuid.fromUuid(ctx.localNodeId()));

        ctx.io().addMessageListener(topic, new GridMessageListener() {
            @Override public void onMessage(UUID nodeId, Object msg, byte plc) {
                assert msg instanceof DataStreamerResponse;

                DataStreamerResponse res = (DataStreamerResponse)msg;

                if (log.isDebugEnabled())
                    log.debug("Received data load response: " + res);

                Buffer buf = bufMappings.get(nodeId);

                if (buf != null)
                    buf.onResponse(res, nodeId);

                else if (log.isDebugEnabled())
                    log.debug("Ignoring response since node has left [nodeId=" + nodeId + ", ");
            }
        });

        if (log.isDebugEnabled())
            log.debug("Added response listener within topic: " + topic);

        fut = new DataStreamerFuture(this);

        publicFut = new IgniteCacheFutureImpl<>(fut, ctx.getAsyncContinuationExecutor());

        GridCacheAdapter cache = ctx.cache().internalCache(cacheName);

        if (cache == null) { // Possible, cache is not configured on node.
            assert ccfg != null;

            ctx.grid().getOrCreateCache(ccfg);
        }

        ensureCacheStarted();
    }

    /** {@inheritDoc} */
    @Override public void perThreadBufferSize(int size) {
        bufLdrSzPerThread = size;
    }

    /** {@inheritDoc} */
    @Override public int perThreadBufferSize() {
        return bufLdrSzPerThread;
    }

    /**
     * @param c Closure to run.
     * @param topVer Topology version to wait for.
     * @param async Async flag.
     */
    private void waitAffinityAndRun(final Runnable c, long topVer, boolean async) {
        AffinityTopologyVersion topVer0 = new AffinityTopologyVersion(topVer, 0);

        IgniteInternalFuture<?> fut = ctx.cache().context().exchange().affinityReadyFuture(topVer0);

        if (fut != null && !fut.isDone()) {
            fut.listen(new CI1<IgniteInternalFuture<?>>() {
                @Override public void apply(IgniteInternalFuture<?> fut) {
                    ctx.closure().runLocalSafe(c, true);
                }
            });
        }
        else {
            if (async)
                ctx.closure().runLocalSafe(c, true);
            else
                c.run();
        }
    }

    /**
     * @return Cache object context.
     */
    public CacheObjectContext cacheObjectContext() {
        return cacheObjCtx;
    }

    /**
     * Acquires read or write lock.
     *
     * @param writeLock {@code True} if acquires write lock.
     */
    private void lock(boolean writeLock) {
        if (writeLock)
            busyLock.writeLock();
        else
            busyLock.readLock();

        if (closed.get() || cancelled) {
            unlock(writeLock);

            if (disconnectErr != null)
                throw disconnectErr;

            closedException();
        }
    }

    /**
     * Read or write unlock.
     * @param writeLock {@code True} if write unlock.
     */
    private void unlock(boolean writeLock) {
        if (writeLock)
            busyLock.writeUnlock();
        else
            busyLock.readUnlock();
    }

    /** {@inheritDoc} */
    @Override public IgniteFuture<?> future() {
        return publicFut;
    }

    /**
     * @return Internal future.
     */
    public IgniteInternalFuture<?> internalFuture() {
        return fut;
    }

    /** {@inheritDoc} */
    @Override public void deployClass(Class<?> depCls) {
        this.depCls = depCls;
    }

    /** {@inheritDoc} */
    @Override public void receiver(StreamReceiver<K, V> rcvr) {
        A.notNull(rcvr, "rcvr");

        this.rcvr = rcvr;
    }

    /** {@inheritDoc} */
    @Override public boolean allowOverwrite() {
        return rcvr != ISOLATED_UPDATER;
    }

    /** {@inheritDoc} */
    @Override public void allowOverwrite(boolean allow) {
        if (allow == allowOverwrite())
            return;

        ClusterNode node = F.first(ctx.grid().cluster().forCacheNodes(cacheName).nodes());

        if (node == null)
            throw new CacheException("Failed to get node for cache: " + cacheName);

        rcvr = allow ? DataStreamerCacheUpdaters.<K, V>individual() : ISOLATED_UPDATER;
    }

    /** {@inheritDoc} */
    @Override public boolean skipStore() {
        return skipStore;
    }

    /** {@inheritDoc} */
    @Override public void skipStore(boolean skipStore) {
        this.skipStore = skipStore;
    }

    /** {@inheritDoc} */
    @Override public boolean keepBinary() {
        return keepBinary;
    }

    /** {@inheritDoc} */
    @Override public void keepBinary(boolean keepBinary) {
        this.keepBinary = keepBinary;
    }

    /** {@inheritDoc} */
    @Override @Nullable public String cacheName() {
        return cacheName;
    }

    /** {@inheritDoc} */
    @Override public int perNodeBufferSize() {
        return bufSize;
    }

    /** {@inheritDoc} */
    @Override public void perNodeBufferSize(int bufSize) {
        A.ensure(bufSize > 0, "bufSize > 0");

        this.bufSize = bufSize;
    }

    /** {@inheritDoc} */
    @Override public int perNodeParallelOperations() {
        return parallelOps;
    }

    /** {@inheritDoc} */
    @Override public void perNodeParallelOperations(int parallelOps) {
        this.parallelOps = parallelOps;
    }

    /** {@inheritDoc} */
    @Override public void timeout(long timeout) {
        if (timeout < -1 || timeout == 0)
            throw new IllegalArgumentException();

        this.timeout = timeout;
    }

    /** {@inheritDoc} */
    @Override public long timeout() {
        return this.timeout;
    }

    /** {@inheritDoc} */
    @Override public long autoFlushFrequency() {
        return autoFlushFreq;
    }

    /** {@inheritDoc} */
    @Override public void autoFlushFrequency(long autoFlushFreq) {
        A.ensure(autoFlushFreq >= 0, "autoFlushFreq >= 0");

        long old = this.autoFlushFreq;

        if (autoFlushFreq != old) {
            this.autoFlushFreq = autoFlushFreq;

            if (autoFlushFreq != 0 && old == 0)
                flushQ.add(this);
            else if (autoFlushFreq == 0)
                flushQ.remove(this);
        }
    }

    /** {@inheritDoc} */
    @Override public IgniteFuture<?> addData(Map<K, V> entries) throws IllegalStateException {
        A.notNull(entries, "entries");

        return addData(entries.entrySet());
    }

    /** {@inheritDoc} */
    @Override public IgniteFuture<?> addData(Collection<? extends Map.Entry<K, V>> entries) {
        A.notEmpty(entries, "entries");

        Collection<DataStreamerEntry> batch = new ArrayList<>(entries.size());

        for (Map.Entry<K, V> entry : entries) {
            KeyCacheObject key = cacheObjProc.toCacheKeyObject(cacheObjCtx, null, entry.getKey(), true);
            CacheObject val = cacheObjProc.toCacheObject(cacheObjCtx, entry.getValue(), true);

            batch.add(new DataStreamerEntry(key, val));
        }

        return addDataInternal(batch);
    }

    /**
     * @param key Key.
     * @param val Value.
     * @return Future.
     */
    public IgniteFuture<?> addDataInternal(KeyCacheObject key, CacheObject val) {
        return addDataInternal(Collections.singleton(new DataStreamerEntry(key, val)));
    }

    /**
     * @param key Key.
     * @return Future.
     */
    public IgniteFuture<?> removeDataInternal(KeyCacheObject key) {
        return addDataInternal(Collections.singleton(new DataStreamerEntry(key, null)));
    }

    /**
     * @param entries Entries.
     * @return Future.
     */
    public IgniteFuture<?> addDataInternal(Collection<? extends DataStreamerEntry> entries) {
        return addDataInternal(entries, true);
    }

    /**
     * @param entries Entries.
     * @param useThreadBuffer
     * @return Future.
     */
    public IgniteFuture<?> addDataInternal(Collection<? extends DataStreamerEntry> entries, boolean useThreadBuffer) {
        checkSecurityPermissions(entries);

        IgniteCacheFutureImpl fut = null;

        GridFutureAdapter internalFut = null;

        Collection entriesList;

        lock(false);

        try {
            long threadId = Thread.currentThread().getId();

            if (useThreadBuffer) {
                ThreadBuffer threadBuf = threadBufMap.get(threadId);

                if (threadBuf == null) {
                    fut = createDataLoadFuture();

                    // Initial capacity should be more than batch by 12.5% in order to avoid resizing.
                    threadBuf = new ThreadBuffer(fut,
                        new ArrayList<>(bufLdrSzPerThread + (bufLdrSzPerThread >> 3)));

                    threadBufMap.put(threadId, threadBuf);
                }
                else
                    // Use existed thread-buffer future.
                    fut = threadBuf.getFuture();

                entriesList = threadBuf.getEntries();

                entriesList.addAll(entries);
            }
            else {
                entriesList = entries;

                fut = createDataLoadFuture();
            }

            internalFut = (GridFutureAdapter)fut.internalFuture();

            if (!useThreadBuffer || entriesList.size() >= bufLdrSzPerThread) {
                loadData(entriesList, internalFut);

                if (useThreadBuffer)
                    threadBufMap.remove(threadId);
            }

            return fut;
        }
        catch (Throwable e) {
            if (internalFut != null)
                internalFut.onDone(e);

            if (e instanceof Error || e instanceof IgniteDataStreamerTimeoutException)
                throw e;

            return fut;
        }
        finally {
            unlock(false);
        }
    }

    /**
     * Creates data load future and register its as active future.
     * @return Data load future.
     */
    @NotNull protected IgniteCacheFutureImpl createDataLoadFuture() {
        GridFutureAdapter internalFut0 = new GridFutureAdapter();

        IgniteCacheFutureImpl fut = new IgniteCacheFutureImpl(internalFut0, ctx.getAsyncContinuationExecutor());

        internalFut0.listen(rmvActiveFut);

        activeFuts.add(internalFut0);

        return fut;
    }

    /**
     * Load thread batch of DataStreamerEntry.
     */
    private void loadData(Collection<? extends DataStreamerEntry> entries, GridFutureAdapter fut) {
        Collection<KeyCacheObjectWrapper> keys = null;

        if (entries.size() > 1) {
            keys = new GridConcurrentHashSet<>(entries.size());

            for (DataStreamerEntry e : entries)
                keys.add(new KeyCacheObjectWrapper(e.getKey()));
        }

        load0(entries, fut, keys, 0, null, null);
    }

    /** {@inheritDoc} */
    @Override public IgniteFuture<?> addData(Map.Entry<K, V> entry) {
        A.notNull(entry, "entry");

        return addData(F.asList(entry));
    }

    /** {@inheritDoc} */
    @Override public IgniteFuture<?> addData(K key, V val) {
        A.notNull(key, "key");

        KeyCacheObject key0 = cacheObjProc.toCacheKeyObject(cacheObjCtx, null, key, true);
        CacheObject val0 = cacheObjProc.toCacheObject(cacheObjCtx, val, true);

        return addDataInternal(Collections.singleton(new DataStreamerEntry(key0, val0)));
    }

    /** {@inheritDoc} */
    @Override public IgniteFuture<?> removeData(K key) {
        return addData(key, null);
    }

    /**
     * @param ioPlcRslvr IO policy resolver.
     */
    public void ioPolicyResolver(IgniteClosure<ClusterNode, Byte> ioPlcRslvr) {
        this.ioPlcRslvr = ioPlcRslvr;
    }

    /**
     *
     */
    private void acquireRemapSemaphore() throws IgniteInterruptedCheckedException {
        try {
            if (remapSem.availablePermits() != REMAP_SEMAPHORE_PERMISSIONS_COUNT) {
                if (timeout == DFLT_UNLIMIT_TIMEOUT) {
                    // Wait until failed data being processed.
                    remapSem.acquire(REMAP_SEMAPHORE_PERMISSIONS_COUNT);

                    remapSem.release(REMAP_SEMAPHORE_PERMISSIONS_COUNT);
                }
                else {
                    // Wait until failed data being processed.
                    boolean res = remapSem.tryAcquire(REMAP_SEMAPHORE_PERMISSIONS_COUNT, timeout, TimeUnit.MILLISECONDS);

                    if (res)
                        remapSem.release(REMAP_SEMAPHORE_PERMISSIONS_COUNT);
                    else
                        throw new IgniteDataStreamerTimeoutException("Data streamer exceeded timeout " +
                            "while was waiting for failed data resending finished.");
                }
            }
        }
        catch (InterruptedException e) {
            Thread.currentThread().interrupt();

            throw new IgniteInterruptedCheckedException(e);
        }
    }

    /**
     * @param entries Entries.
     * @param resFut Result future.
     * @param activeKeys Active keys.
     * @param remaps Remaps count.
     * @param remapNode Node for remap. In case update with {@code allowOverride() == false} fails on one node,
     * we don't need to send update request to all affinity nodes again, if topology version does not changed.
     * @param remapTopVer Topology version.
     */
    private void load0(
        Collection<? extends DataStreamerEntry> entries,
        final GridFutureAdapter<Object> resFut,
        @Nullable final Collection<KeyCacheObjectWrapper> activeKeys,
        final int remaps,
        ClusterNode remapNode,
        AffinityTopologyVersion remapTopVer
    ) {
        log.error("TEST | DataStreamer:load0(), BEGIN. Entries: " + entries.size());

        try {
            assert entries != null;

            final boolean remap = remaps > 0;

            if (!remap) { // Failed data should be processed prior to new data.
                acquireRemapSemaphore();
            }

            if (!isWarningPrinted) {
                synchronized (this) {
                    if (!allowOverwrite() && !isWarningPrinted) {
                        U.warn(log, "Data streamer will not overwrite existing cache entries for better performance " +
                            "(to change, set allowOverwrite to true)");
                    }

                    isWarningPrinted = true;
                }
            }

            Map<ClusterNode, Collection<DataStreamerEntry>> mappings = new HashMap<>();

            boolean initPda = ctx.deploy().enabled() && jobPda == null;

            GridCacheAdapter cache = ctx.cache().internalCache(cacheName);

            if (cache == null)
                throw new IgniteCheckedException("Cache not created or already destroyed.");

            GridCacheContext cctx = cache.context();

            GridCacheGateway gate = null;

            AffinityTopologyVersion topVer;

            GridDhtPartitionsExchangeFuture exchFut = ctx.cache().context().exchange().lastTopologyFuture();

            if (!exchFut.isDone()) {
                ExchangeActions acts = exchFut.exchangeActions();

                if (acts != null && acts.cacheStopped(CU.cacheId(cacheName)))
                    throw new CacheStoppedException(cacheName);
            }

            // It is safe to block here even if the cache gate is acquired.
            topVer = exchFut.get();

            log.error("TEST | load entries with topology top " + topVer);

            List<List<ClusterNode>> assignments = cctx.affinity().assignments(topVer);

            if (!allowOverwrite()) { // Cases where cctx required.
                gate = cctx.gate();

               // System.err.println("TEST | gate.enter() in DataStreamer.load0()");

                gate.enter();
            }

            try {
                for (DataStreamerEntry entry : entries) {
                    List<ClusterNode> nodes;

                    try {
                        KeyCacheObject key = entry.getKey();

                        assert key != null;

                        if (initPda) {
                            if (cacheObjCtx.addDeploymentInfo())
                                jobPda = new DataStreamerPda(key.value(cacheObjCtx, false),
                                    entry.getValue() != null ? entry.getValue().value(cacheObjCtx, false) : null,
                                    rcvr);
                            else if (rcvr != null)
                                jobPda = new DataStreamerPda(rcvr);

                            initPda = false;
                        }

                        if (key.partition() == -1)
                            key.partition(cctx.affinity().partition(key, false));

                        if (!allowOverwrite() && remapNode != null && F.eq(topVer, remapTopVer))
                            nodes = Collections.singletonList(remapNode);
                        else
                            nodes = nodes(key, topVer, cctx);
                    }
                    catch (IgniteCheckedException e) {
                        resFut.onDone(e);

                        return;
                    }

                    if (F.isEmpty(nodes)) {
                        resFut.onDone(new ClusterTopologyException("Failed to map key to node " +
                            "(no nodes with cache found in topology) [infos=" + entries.size() +
                            ", cacheName=" + cacheName + ']'));

                        return;
                    }

                    for (ClusterNode node : nodes) {
                        Collection<DataStreamerEntry> col = mappings.get(node);

                        if (col == null)
                            mappings.put(node, col = new ArrayList<>());

                        col.add(entry);
                    }
                }

                for (final Map.Entry<ClusterNode, Collection<DataStreamerEntry>> e : mappings.entrySet()) {
                    final ClusterNode node = e.getKey();
                    final UUID nodeId = e.getKey().id();

                    Buffer buf = bufMappings.get(nodeId);

                    if (buf == null) {
                        Buffer old = bufMappings.putIfAbsent(nodeId, buf = new Buffer(e.getKey()));

                        if (old != null)
                            buf = old;
                    }

                    final Collection<DataStreamerEntry> entriesForNode = e.getValue();

                    IgniteInClosure<IgniteInternalFuture<?>> lsnr = new IgniteInClosure<IgniteInternalFuture<?>>() {
                        @Override public void apply(IgniteInternalFuture<?> t) {
                            try {
                                t.get();

                                if (activeKeys != null) {
                                    for (DataStreamerEntry e : entriesForNode)
                                        activeKeys.remove(new KeyCacheObjectWrapper(e.getKey()));

                                    if (activeKeys.isEmpty())
                                        resFut.onDone();
                                }
                                else {
                                    assert entriesForNode.size() == 1;

                                    // That has been a single key,
                                    // so complete result future right away.
                                    resFut.onDone();
                                }
                            }
                            catch (IgniteClientDisconnectedCheckedException e1) {
                                if (log.isDebugEnabled())
                                    log.debug("Future finished with disconnect error [nodeId=" + nodeId + ", err=" + e1 + ']');

                                resFut.onDone(e1);
                            }
                            catch (IgniteCheckedException e1) {
                                if (log.isDebugEnabled())
                                    log.debug("Future finished with error [nodeId=" + nodeId + ", err=" + e1 + ']');

                                if (cancelled) {
                                    resFut.onDone(new IgniteCheckedException("Data streamer has been cancelled: " +
                                        DataStreamerImpl.this, e1));
                                }
                                else if (remaps + 1 > maxRemapCnt) {
                                    resFut.onDone(new IgniteCheckedException("Failed to finish operation (too many remaps): "
                                        + remaps, e1));
                                }
                                else if (X.hasCause(e1, IgniteClusterReadOnlyException.class)) {
                                    resFut.onDone(new IgniteClusterReadOnlyException(
                                        "Failed to finish operation. Cluster in read-only mode!",
                                        e1
                                    ));
                                }
                                else {
                                    try {
                                        remapSem.acquire();

                                        final Runnable r = new Runnable() {
                                            @Override public void run() {
                                                try {
                                                    if (cancelled)
                                                        closedException();

                                                    load0(entriesForNode, resFut, activeKeys, remaps + 1, node, topVer);
                                                }
                                                catch (Throwable ex) {
                                                    resFut.onDone(
                                                        new IgniteCheckedException("DataStreamer remapping failed. ", ex));
                                                }
                                                finally {
                                                    remapSem.release();
                                                }
                                            }
                                        };

                                        dataToRemap.add(r);

                                        if (!remapOwning.get() && remapOwning.compareAndSet(false, true)) {
                                            ctx.closure().callLocalSafe(new GPC<Boolean>() {
                                                @Override public Boolean call() {
                                                    boolean locked = true;

                                                    while (locked || !dataToRemap.isEmpty()) {
                                                        if (!locked && !remapOwning.compareAndSet(false, true))
                                                            return false;

                                                        try {
                                                            Runnable r = dataToRemap.poll();

                                                            if (r != null)
                                                                r.run();
                                                        }
                                                        finally {
                                                            if (!dataToRemap.isEmpty())
                                                                locked = true;
                                                            else {
                                                                remapOwning.set(false);

                                                                locked = false;
                                                            }
                                                        }
                                                    }

                                                    return true;
                                                }
                                            }, true);
                                        }
                                    }
                                    catch (InterruptedException e2) {
                                        resFut.onDone(e2);
                                    }
                                }
                            }
                        }
                    };

                    GridCompoundFuture opFut = new SilentCompoundFuture();

                    opFut.listen(lsnr);

                    final List<GridFutureAdapter<?>> futs;

                    try {
                        futs = buf.update(entriesForNode, topVer, assignments, opFut, remap);

                        opFut.markInitialized();
                    }
                    catch (IgniteInterruptedCheckedException e1) {
                        resFut.onDone(e1);

                        return;
                    }

                    if (ctx.discovery().node(nodeId) == null) {
                        if (bufMappings.remove(nodeId, buf)) {
                            final Buffer buf0 = buf;

                            waitAffinityAndRun(new GridPlainRunnable() {
                                @Override public void run() {
                                    buf0.onNodeLeft();

                                    if (futs != null) {
                                        Throwable ex = new ClusterTopologyCheckedException(
                                                "Failed to wait for request completion (node has left): " + nodeId);

                                        for (int i = 0; i < futs.size(); i++)
                                            futs.get(i).onDone(ex);
                                    }
                                }
                            }, ctx.discovery().topologyVersion(), false);
                        }
                    }
                }
            }
            finally {
                if (gate != null) {
                    //log.error("TEST | gate.leave() in DataStreamer.load0()");

                    gate.leave();
                }
            }
        }
        catch (Exception ex) {
            resFut.onDone(new IgniteCheckedException("DataStreamer data loading failed.", ex));
        }
        finally {
            log.error("TEST | DataStreamer:load0(), END.");
        }
    }

    /**
     * Throws stream closed exception.
     */
    private void closedException() {
        throw new IllegalStateException("Data streamer has been closed.", cancellationReason);
    }

    /**
     * @param key Key to map.
     * @param topVer Topology version.
     * @param cctx Context.
     * @return Nodes to send requests to.
     * @throws IgniteCheckedException If failed.
     */
    private List<ClusterNode> nodes(KeyCacheObject key,
        AffinityTopologyVersion topVer,
        GridCacheContext cctx) throws IgniteCheckedException {
        GridAffinityProcessor aff = ctx.affinity();

        List<ClusterNode> res = null;

        if (!allowOverwrite())
            res = cctx.topology().nodes(cctx.affinity().partition(key), topVer);
        else {
            ClusterNode node = aff.mapKeyToNode(cacheName, key, topVer);

            if (node != null)
                res = Collections.singletonList(node);
        }

        if (F.isEmpty(res))
            throw new ClusterTopologyServerNotFoundException("Failed to find server node for cache (all affinity " +
                "nodes have left the grid or cache was stopped): " + cacheName);

        return res;
    }

    /**
     * Performs flush.
     *
     * @throws IgniteCheckedException If failed.
     */
    private void doFlush() throws IgniteCheckedException {
        lastFlushTime = U.currentTimeMillis();

        List<IgniteInternalFuture> activeFuts0 = null;

        int doneCnt = 0;

        flushAllThreadsBufs();

        for (IgniteInternalFuture<?> f : activeFuts) {
            if (!f.isDone()) {
                if (activeFuts0 == null)
                    activeFuts0 = new ArrayList<>((int)(activeFuts.size() * 1.2));

                activeFuts0.add(f);
            }
            else {
                f.get();

                doneCnt++;
            }
        }

        if (activeFuts0 == null || activeFuts0.isEmpty())
            return;

        while (true) {
            if (disconnectErr != null)
                throw disconnectErr;

            Queue<IgniteInternalFuture<?>> q = null;

            for (Buffer buf : bufMappings.values()) {
                IgniteInternalFuture<?> flushFut = buf.flush();

                if (flushFut != null) {
                    if (q == null)
                        q = new ArrayDeque<>(bufMappings.size() * 2);

                    q.add(flushFut);
                }
            }

            if (q != null) {
                assert !q.isEmpty();

                boolean err = false;

                long startTimeMillis = U.currentTimeMillis();

                for (IgniteInternalFuture fut = q.poll(); fut != null; fut = q.poll()) {
                    try {
                        if (timeout == DFLT_UNLIMIT_TIMEOUT)
                            fut.get();
                        else {
                            long timeRemain = timeout - U.currentTimeMillis() + startTimeMillis;

                            if (timeRemain <= 0)
                                throw new IgniteDataStreamerTimeoutException("Data streamer exceeded timeout on flush.");

                            fut.get(timeRemain);
                        }
                    }
                    catch (IgniteClientDisconnectedCheckedException e) {
                        if (log.isDebugEnabled())
                            log.debug("Failed to flush buffer: " + e);

                        throw CU.convertToCacheException(e);
                    }
                    catch (IgniteFutureTimeoutCheckedException e) {
                        if (log.isDebugEnabled())
                            log.debug("Failed to flush buffer: " + e);

                        throw new IgniteDataStreamerTimeoutException("Data streamer exceeded timeout on flush.", e);
                    }
                    catch (IgniteCheckedException e) {
                        if (log.isDebugEnabled())
                            log.debug("Failed to flush buffer: " + e);

                        err = true;

                        if (X.cause(e, IgniteClusterReadOnlyException.class) != null)
                            throw e;
                    }
                }

                if (err)
                    // Remaps needed - flush buffers.
                    continue;
            }

            doneCnt = 0;

            for (int i = 0; i < activeFuts0.size(); i++) {
                IgniteInternalFuture f = activeFuts0.get(i);

                if (f == null)
                    doneCnt++;
                else if (f.isDone()) {
                    f.get();

                    doneCnt++;

                    activeFuts0.set(i, null);
                }
                else
                    break;
            }

            if (doneCnt == activeFuts0.size())
                return;
        }
    }

    /** {@inheritDoc} */
    @Override public void flush() throws CacheException {
        lock(true);

        try {
            doFlush();
        }
        catch (IgniteCheckedException e) {
            throw CU.convertToCacheException(e);
        }
        finally {
            unlock(true);
        }
    }

    /**
     * Flushes every internal buffer if buffer was flushed before passed in
     * threshold.
     * <p>
     * Does not wait for result and does not fail on errors assuming that this method
     * should be called periodically.
     */
    @Override public void tryFlush() throws IgniteInterruptedException {
        if (!busyLock.tryWriteLock())
            return;

        try {
            flushAllThreadsBufs();

            for (Buffer buf : bufMappings.values())
                buf.flush();

            lastFlushTime = U.currentTimeMillis();
        }
        catch (IgniteInterruptedCheckedException e) {
            throw GridCacheUtils.convertToCacheException(e);
        }
        finally {
            unlock(true);
        }
    }

    /**
     *
     */
    private void flushAllThreadsBufs() {
        assert busyLock.writeLockedByCurrentThread();

        for (ThreadBuffer buf : threadBufMap.values())
            loadData(buf.getEntries(), (GridFutureAdapter)buf.getFuture().internalFuture());

        threadBufMap.clear();
    }

    /**
     * @param cancel {@code True} to close with cancellation.
     * @throws CacheException If failed.
     */
    @Override public void close(boolean cancel) throws CacheException {
        try {
            closeEx(cancel);
        }
        catch (IgniteCheckedException e) {
            throw CU.convertToCacheException(e);
        }
    }

    /**
     * @param cancel {@code True} to close with cancellation.
     * @throws IgniteCheckedException If failed.
     */
    public void closeEx(boolean cancel) throws IgniteCheckedException {
        IgniteCheckedException err = closeEx(cancel, null);

        if (err != null)
            throw err; // Throws at close().
    }

    /**
     * @param cancel {@code True} to close with cancellation.
     * @param err Error.
     * @throws IgniteCheckedException If failed.
     */
    private IgniteCheckedException closeEx(boolean cancel, IgniteCheckedException err) throws IgniteCheckedException {
        if (!closed.compareAndSet(false, true))
            return null;

        busyLock.writeLock();

        try {
            if (log.isDebugEnabled())
                log.debug("Closing data streamer [ldr=" + this + ", cancel=" + cancel + ']');

            try {

                try {
                    // Assuming that no methods are called on this loader after this method is called.
                    if (cancel) {
                        cancelled = true;

                        IgniteCheckedException cancellationErr = err;

                        if (cancellationErr == null)
                            cancellationErr = new IgniteCheckedException("Data streamer has been cancelled: " +
                                DataStreamerImpl.this);

                        for (ThreadBuffer buf : threadBufMap.values()) {
                            GridFutureAdapter internalFut = (GridFutureAdapter)buf.getFuture().internalFuture();

                            internalFut.onDone(cancellationErr);
                        }

                        for (Buffer buf : bufMappings.values())
                            buf.cancelAll(cancellationErr);
                    }
                    else
                        doFlush();

                    ctx.event().removeLocalEventListener(discoLsnr);

                    ctx.io().removeMessageListener(topic);
                }
                catch (IgniteCheckedException | IgniteDataStreamerTimeoutException e) {
                    fut.onDone(e);
                    throw e;
                }

                long failed = failCntr.longValue();

                if (failed > 0 && err == null)
                    err = new IgniteCheckedException("Some of DataStreamer operations failed [failedCount=" + failed + "]");

                fut.onDone(err);

                return err;
            } finally {
                ctx.dataStream().unmarkStreamed(cacheName, ctx.grid().localNode().id());
            }
        }
        finally {
            busyLock.writeUnlock();
        }
    }

    /**
     * @param reconnectFut Reconnect future.
     * @throws IgniteCheckedException If failed.
     */
    public void onDisconnected(IgniteFuture<?> reconnectFut) throws IgniteCheckedException {
        IgniteClientDisconnectedCheckedException err = new IgniteClientDisconnectedCheckedException(reconnectFut,
            "Data streamer has been closed, client node disconnected.");

        disconnectErr = (CacheException)CU.convertToCacheException(err);

        for (Buffer buf : bufMappings.values())
            buf.cancelAll(err);

        closeEx(true, err);
    }

    /**
     * @return {@code true} If the loader is closed.
     */
    boolean isClosed() {
        return fut.isDone();
    }

    /** {@inheritDoc} */
    @Override public void close() throws CacheException {
        close(false);
    }

    /**
     * @return Max remap count.
     */
    public int maxRemapCount() {
        return maxRemapCnt;
    }

    /**
     * @param maxRemapCnt New max remap count.
     */
    public void maxRemapCount(int maxRemapCnt) {
        this.maxRemapCnt = maxRemapCnt;
    }

    /** {@inheritDoc} */
    @Override public String toString() {
        return S.toString(DataStreamerImpl.class, this);
    }

    /** {@inheritDoc} */
    @Override public long getDelay(TimeUnit unit) {
        return unit.convert(nextFlushTime() - U.currentTimeMillis(), TimeUnit.MILLISECONDS);
    }

    /**
     * @return Next flush time.
     */
    private long nextFlushTime() {
        return lastFlushTime + autoFlushFreq;
    }

    /** {@inheritDoc} */
    @Override public int compareTo(Delayed o) {
        return nextFlushTime() > ((DataStreamerImpl)o).nextFlushTime() ? 1 : -1;
    }

    /**
     * Checks permissions for specified entries.
     *
     * @param entries Streamer entries.
     * @throws org.apache.ignite.plugin.security.SecurityException If permissions are not enough for streaming.
     */
    private void checkSecurityPermissions(Collection<? extends DataStreamerEntry> entries)
            throws org.apache.ignite.plugin.security.SecurityException {
        if (!ctx.security().enabled())
            return;

        boolean add = false;
        boolean remove = false;

        for (DataStreamerEntry e : entries) {
            if (e.val == null) {
                remove = true;
            }
            else {
                add = true;
            }

            if (add && remove) {
                break;
            }
        }

        if (add)
            ctx.security().authorize(cacheName, SecurityPermission.CACHE_PUT);

        if (remove)
            ctx.security().authorize(cacheName, SecurityPermission.CACHE_REMOVE);
    }

    /**
     * Ensures that cache has been started and is ready to store streamed data.
     */
    private void ensureCacheStarted() {
        DynamicCacheDescriptor desc = ctx.cache().cacheDescriptor(cacheName);

        assert desc != null;

        if (desc.startTopologyVersion() == null)
            return;

        IgniteInternalFuture<?> affReadyFut = ctx.cache().context().exchange()
            .affinityReadyFuture(desc.startTopologyVersion());

        if (affReadyFut != null) {
            try {
                affReadyFut.get();
            }
            catch (IgniteCheckedException ex) {
                throw new IgniteException(ex);
            }
        }
    }

    /**
     *
     */
    private class ThreadBuffer {
        /** Entries. */
        private final List<DataStreamerEntry> entries;

        /** Future. */
        private final IgniteCacheFutureImpl fut;

        /**
         * @param fut Future.
         * @param entries Entries.
         */
        private ThreadBuffer(IgniteCacheFutureImpl fut, List<DataStreamerEntry> entries) {
            assert fut != null;
            assert entries != null;

            this.fut = fut;
            this.entries = entries;
        }

        /**
         * @return DataStreamerEntry list.
         */
        private List<DataStreamerEntry> getEntries() {
            return entries;
        }

        /**
         * @return Future.
         */
        private IgniteCacheFutureImpl getFuture() {
            return fut;
        }
    }

    /**
     *
     */
    private class Buffer {
        /** Node. */
        private final ClusterNode node;

        /** Active futures for a local updates. */
        private final Collection<IgniteInternalFuture<Object>> locFuts;

        /** Buffered entries. */
        private final PerStripeBuffer[] stripes;

        /** Local node flag. */
        private final boolean isLocNode;

        /** ID generator. */
        private final AtomicLong idGen = new AtomicLong();

        /** Active futures related to the remote node. */
        private final ConcurrentMap<Long, GridFutureAdapter<Object>> reqs;

        /** */
        private final Semaphore sem;

        /** */
        private final int perNodeParallelOps;

        /* */
        private GridFutureAdapter<?> initWaitFut;

        /** Closure to signal on task finish. */
        @GridToStringExclude
        private final IgniteInClosure<IgniteInternalFuture<Object>> signalC =
            new IgniteInClosure<IgniteInternalFuture<Object>>() {
                @Override public void apply(IgniteInternalFuture<Object> t) {
                    signalTaskFinished(t);
                }
            };

        /**
         * @param node Node.
         */
        Buffer(ClusterNode node) {
            assert node != null;

            this.node = node;

            locFuts = new GridConcurrentHashSet<>();
            reqs = new ConcurrentHashMap<>();

            // Cache local node flag.
            isLocNode = node.equals(ctx.discovery().localNode());

            Integer attrStreamerPoolSize = node.attribute(IgniteNodeAttributes.ATTR_DATA_STREAMER_POOL_SIZE);

            int streamerPoolSize = attrStreamerPoolSize != null ? attrStreamerPoolSize : node.metrics().getTotalCpus();

            perNodeParallelOps = parallelOps != 0 ? parallelOps :
                streamerPoolSize * IgniteDataStreamer.DFLT_PARALLEL_OPS_MULTIPLIER;

            sem = new Semaphore(perNodeParallelOps);

            stripes = (PerStripeBuffer[])Array.newInstance(PerStripeBuffer.class, streamerPoolSize);

            for (int i = 0; i < stripes.length; i++)
                stripes[i] = new PerStripeBuffer(i, signalC);
        }

        /**
         * @param newEntries Infos.
         * @param topVer Topology version.
         * @param opFut Completion future for the operation.
         * @param remap Remapping flag.
         * @return Future for operation.
         * @throws IgniteInterruptedCheckedException If failed.
         */
        @Nullable List<GridFutureAdapter<?>> update(
            Iterable<DataStreamerEntry> newEntries,
            AffinityTopologyVersion topVer,
            List<List<ClusterNode>> assignments,
            GridCompoundFuture opFut,
            boolean remap
        ) throws IgniteInterruptedCheckedException {
            List<GridFutureAdapter<?>> res = null;
            GridFutureAdapter[] futs = new GridFutureAdapter[stripes.length];

            for (DataStreamerEntry entry : newEntries) {
                List<DataStreamerEntry> entries0 = null;
                AffinityTopologyVersion curBatchTopVer;

                // Init buffer.
                int part = entry.getKey().partition();

                Integer v = ((Integer)((KeyCacheObjectImpl)entry.key).val);
                if (v == U.TEST_VALUE)
                    log.error("TEST | adding test value " + v + " to the batch on " + ctx.grid().localNode().order());

                GridFutureAdapter<Object> curFut0;
                PerStripeBuffer b = stripes[part % stripes.length];

                synchronized (b) {
                    curFut0 = b.curFut;

                    if (futs[b.partId] != curFut0) {
                        opFut.add(curFut0);

                        if (res == null)
                            res = new ArrayList<>();

                        res.add(curFut0);

                        futs[b.partId] = curFut0;
                    }

                    if (b.batchTopVer == null) {
                        b.batchTopVer = topVer;

                        b.assignments = assignments;
                    }

                    // topology changed, but affinity is the same, no re-map is required.
                    if (!topVer.equals(b.batchTopVer) && b.assignments.equals(assignments)) {
                        b.batchTopVer = topVer;

                        b.assignments = assignments;
                    }

                    curBatchTopVer = b.batchTopVer;

                    b.entries.add(entry);

                    if (b.entries.size() >= bufSize) {
                        entries0 = b.entries;

                        b.renewBatch(remap);
                    }
                }

                if (!allowOverwrite() && !topVer.equals(curBatchTopVer)) {
                    for (int i = 0; i < stripes.length; i++) {
                        PerStripeBuffer b0 = stripes[i];

                        // renew all stale versions
                        synchronized (b0) {
                            // Another thread might already renew the batch
                            AffinityTopologyVersion bTopVer = b0.batchTopVer;

                            if (bTopVer != null && topVer.compareTo(bTopVer) > 0) {
                                GridFutureAdapter<Object> bFut = b0.curFut;

                                b0.renewBatch(remap);

                                bFut.onDone(null,
                                    new IgniteCheckedException("Topology changed during batch preparation " +
                                        "[batchTopVer=" + bTopVer + ", topVer=" + topVer + "]"));
                            }
                        }
                    }


                    // double check, it's possible that current future was already overwritten on buffer overflow
                    curFut0.onDone(null, new IgniteCheckedException("Topology changed during batch preparation." +
                        "[batchTopVer=" + curBatchTopVer + ", topVer=" + topVer + "]"));
                }
                else if (entries0 != null) {
                    for (DataStreamerEntry e : entries0) {
                        v = ((Integer)((KeyCacheObjectImpl)e.key).val);

                        if (v == U.TEST_VALUE) {
                            log.error("TEST | submitting test value " + v + " to the batch. Local: " + this.isLocNode);

                            break;
                        }
                    }

                    submit(entries0, curBatchTopVer, curFut0, remap, b.partId);

                    if (cancelled)
                        curFut0.onDone(new IgniteCheckedException("Data streamer has been cancelled: " +
                            DataStreamerImpl.this));
                    else if (ctx.clientDisconnected())
                        curFut0.onDone(new IgniteClientDisconnectedCheckedException(ctx.cluster().clientReconnectFuture(),
                            "Client node disconnected."));
                }
            }

            return res;
        }

        /**
         * @return Future if any submitted.
         * @throws IgniteInterruptedCheckedException If thread has been interrupted.
         */
        @Nullable IgniteInternalFuture<?> flush() throws IgniteInterruptedCheckedException {
            acquireRemapSemaphore();

            for (PerStripeBuffer b : stripes) {
                AffinityTopologyVersion batchTopVer = null;
                List<DataStreamerEntry> entries0 = null;
                GridFutureAdapter<Object> curFut0 = null;

                synchronized (b) {
                    if (!b.entries.isEmpty()) {
                        entries0 = b.entries;
                        curFut0 = b.curFut;
                        batchTopVer = b.batchTopVer;

                        b.renewBatch(false);
                    }
                }

                if (entries0 != null)
                    submit(entries0, batchTopVer, curFut0, false, b.partId);
            }

            // Create compound future for this flush.
            GridCompoundFuture<Object, Object> res = null;

            for (IgniteInternalFuture<Object> f : locFuts) {
                if (res == null)
                    res = new GridCompoundFuture<>();

                res.add(f);
            }

            for (IgniteInternalFuture<Object> f : reqs.values()) {
                if (res == null)
                    res = new GridCompoundFuture<>();

                res.add(f);
            }

            if (res != null)
                res.markInitialized();

            return res;
        }

        /**
         * Increments active tasks count.
         *
         * @throws IgniteInterruptedCheckedException If thread has been interrupted.
         */
        private void incrementActiveTasks() throws IgniteInterruptedCheckedException {
            if (timeout == DFLT_UNLIMIT_TIMEOUT)
                U.acquire(sem);
            else if (!U.tryAcquire(sem, timeout, TimeUnit.MILLISECONDS)) {
                if (log.isDebugEnabled())
                    log.debug("Failed to add parallel operation.");

                throw new IgniteDataStreamerTimeoutException("Data streamer exceeded timeout when starts parallel operation.");
            }
        }

        /**
         * @param f Future that finished.
         */
        private void signalTaskFinished(IgniteInternalFuture<Object> f) {
            assert f != null;

            sem.release();
        }

        /**
         * @param entries Entries.
         * @param reqTopVer Request topology version.
         * @param curFut Current future.
         * @param plc Policy.
         */
        private void localUpdate(final Collection<DataStreamerEntry> entries,
            final AffinityTopologyVersion reqTopVer,
            final GridFutureAdapter<Object> curFut,
            final byte plc,
            final long rqId) {
            try {
                GridCacheContext cctx = ctx.cache().internalCache(cacheName).context();

                final boolean lockTop = !allowOverwrite();

                GridDhtTopologyFuture topWaitFut = null;

                if (lockTop)
                    cctx.topology().readLock();

                try {
                    AffinityTopologyVersion streamerFutTopVer = null;

                    if (lockTop) {
                        GridDhtTopologyFuture topFut = cctx.topologyVersionFuture();

                        AffinityTopologyVersion topVer = topFut.isDone() ? topFut.topologyVersion() :
                            topFut.initialVersion();

                        if (topVer.compareTo(reqTopVer) > 0) {
                            curFut.onDone(new IgniteCheckedException("DataStreamer will retry data transfer " +
                                "at stable topology. reqTop=" + reqTopVer + ", topVer=" + topFut.initialVersion() +
                                ", node=local]"));

                            return;
                        }
                        else if (!topFut.isDone())
                            topWaitFut = topFut;
                        else
                            streamerFutTopVer = topFut.topologyVersion();
                    }

                    if (topWaitFut == null) {
                        IgniteInternalFuture<Object> callFut = ctx.closure().callLocalSafe(
                            new DataStreamerUpdateJob(
                                ctx,
                                log,
                                cacheName,
                                entries,
                                false,
                                skipStore,
                                keepBinary,
                                rcvr,
                                rqId
                                ),
                            plc);

                        locFuts.add(callFut);

                        final GridFutureAdapter waitFut =
                            lockTop ? cctx.mvcc().addDataStreamerFuture(streamerFutTopVer) : null;

                        callFut.listen(new IgniteInClosure<IgniteInternalFuture<Object>>() {
                            @Override public void apply(IgniteInternalFuture<Object> t) {
                                try {
                                    boolean rmv = locFuts.remove(t);

                                    assert rmv;

                                    curFut.onDone(t.get());
                                }
                                catch (IgniteCheckedException e) {
                                    curFut.onDone(e);
                                }
                                finally {
                                    if (waitFut != null)
                                        waitFut.onDone();
                                }
                            }
                        });
                    }
                }
                finally {
                    if (lockTop)
                        cctx.topology().readUnlock();
                }

                if (topWaitFut != null) {
                    // Need call 'listen' after topology read lock is released.
                    topWaitFut.listen(new IgniteInClosure<IgniteInternalFuture<AffinityTopologyVersion>>() {
                        @Override public void apply(IgniteInternalFuture<AffinityTopologyVersion> e) {
                            localUpdate(entries, reqTopVer, curFut, plc, rqId);
                        }
                    });
                }
            }
            catch (Throwable ex) {
                curFut.onDone(new IgniteCheckedException("DataStreamer data handling failed.", ex));
            }
        }

        /**
         * @param entries Entries to submit.
         * @param topVer Topology version.
         * @param curFut Current future.
         * @param remap Remapping flag.
         * @param partId Partition ID.
         * @throws IgniteInterruptedCheckedException If interrupted.
         */
        private void submit(
            final Collection<DataStreamerEntry> entries,
            @Nullable AffinityTopologyVersion topVer,
            final GridFutureAdapter<Object> curFut,
            boolean remap,
            int partId
        ) throws IgniteInterruptedCheckedException {
            assert entries != null;
            assert !entries.isEmpty();
            assert curFut != null;

            if (!remap) {
                try {
                    incrementActiveTasks();
                }
                catch (IgniteDataStreamerTimeoutException e) {
                    curFut.onDone(e);

                    throw e;
                }
            }

            IgniteInternalFuture<Object> fut;

            byte plc = DataStreamProcessor.ioPolicy(ioPlcRslvr, node);

            if (isLocNode) {
                for(DataStreamerEntry e : entries){
                    Integer v = ((Integer)((KeyCacheObjectImpl)e.key).val);

                    if(v == U.TEST_VALUE){
                        log.error("TEST | local update test value " + v + " from " + ctx.grid().localNode().order() + " to " + node.order());

                        break;
                    }
                }

                ctx.dataStream().markStreamed(cacheName);

                if(initWaitFut == null)
                    initWaitFut = ctx.cache().context().mvcc().addDataStreamerFuture(topVer);

                localUpdate(entries, topVer, curFut, plc, localRq.incrementAndGet());
            } else {
                try {
                    for (DataStreamerEntry e : entries) {
                        e.getKey().prepareMarshal(cacheObjCtx);

                        CacheObject val = e.getValue();

                        if (val != null)
                            val.prepareMarshal(cacheObjCtx);
                    }

                    if (updaterBytes == null) {
                        assert rcvr != null;

                        updaterBytes = U.marshal(ctx, rcvr);
                    }

                    if (topicBytes == null)
                        topicBytes = U.marshal(ctx, topic);
                }
                catch (IgniteCheckedException e) {
                    U.error(log, "Failed to marshal.", e);

                    curFut.onDone(new IgniteException("Failed to marshal.", e));

                    return;
                }

                GridDeployment dep = null;
                GridPeerDeployAware jobPda0 = jobPda;

                if (ctx.deploy().enabled() && jobPda0 != null) {
                    try {
                        dep = ctx.deploy().deploy(jobPda0.deployClass(), jobPda0.classLoader());

                        GridCacheAdapter<Object, Object> cache = ctx.cache().internalCache(cacheName);

                        if (cache != null)
                            cache.context().deploy().onEnter();
                    }
                    catch (IgniteCheckedException e) {
                        U.error(log, "Failed to deploy class: " + jobPda0.deployClass(), e);

                        curFut.onDone(new IgniteException("Failed to deploy class: " + jobPda0.deployClass(), e));

                        return;
                    }

                    if (dep == null)
                        U.warn(log, "Failed to deploy class (request will be sent): " + jobPda0.deployClass());
                }

                long reqId = idGen.incrementAndGet();

                fut = curFut;

                reqs.put(reqId, (GridFutureAdapter<Object>)fut);

                if (topVer == null)
                    topVer = ctx.cache().context().exchange().readyAffinityVersion();

                for(DataStreamerEntry e : entries){
                    Integer v = ((Integer)((KeyCacheObjectImpl)e.key).val);

                    if(v == U.TEST_VALUE){
                        log.error("TEST | sending test value " + v + " from " + ctx.grid().localNode().order() + " to " + node.order());

                        break;
                    }
                }

                DataStreamerRequest req = new DataStreamerRequest(
                    reqId,
                    topicBytes,
                    cacheName,
                    updaterBytes,
                    entries,
                    true,
                    skipStore,
                    keepBinary,
                    dep != null ? dep.deployMode() : null,
                    dep != null ? jobPda0.deployClass().getName() : null,
                    dep != null ? dep.userVersion() : null,
                    dep != null ? dep.participants() : null,
                    dep != null ? dep.classLoaderId() : null,
                    dep == null,
                    topVer,
                    (rcvr == ISOLATED_UPDATER) ?
                        partId : GridIoMessage.STRIPE_DISABLED_PART);

//                GridFutureAdapter waitFut;
//
//                try {
//                    cacheObjCtx.kernalContext().cache().context().database().checkpointReadLock();
//
//                    waitFut = ctx.cache().context().mvcc().addDataStreamerFuture(topVer);
//
//                    fut.listen(f -> {
//                        waitFut.onDone();
//                    });
//                } finally {
//                    cacheObjCtx.kernalContext().cache().context().database().checkpointReadUnlock();
//                }

                try {
                    ctx.io().sendToGridTopic(node, TOPIC_DATASTREAM, req, plc);

                    if (log.isDebugEnabled())
                        log.debug("Sent request to node [nodeId=" + node.id() + ", req=" + req + ']');
                }
                catch (IgniteCheckedException e) {
                    // This request was not sent probably.
                    // Anyway it does not make sense to track it.
                    reqs.remove(reqId);

                    GridFutureAdapter<Object> fut0 = ((GridFutureAdapter<Object>)fut);

                    if (e instanceof ClusterTopologyCheckedException)
                        fut0.onDone(e);
                    else {
                        if (X.hasCause(e, IgniteClientDisconnectedCheckedException.class, IgniteClientDisconnectedException.class))
                            fut0.onDone(e);
                        else {
                            try {
                                if (ctx.discovery().alive(node) && ctx.discovery().pingNode(node.id()))
                                    fut0.onDone(e);
                                else
                                    fut0.onDone(new ClusterTopologyCheckedException("Failed to send request (node has left): "
                                        + node.id()));
                            }
                            catch (IgniteClientDisconnectedCheckedException e0) {
                                fut0.onDone(e0);
                            }
                        }
                    }
                }
            }
        }

        /**
         *
         */
        void onNodeLeft() {
            assert !isLocNode;
            assert bufMappings.get(node.id()) != this;

            if (log.isDebugEnabled())
                log.debug("Forcibly completing futures (node has left): " + node.id());

            Exception e = new ClusterTopologyCheckedException("Failed to wait for request completion " +
                "(node has left): " + node.id());

            for (GridFutureAdapter<Object> f : reqs.values())
                f.onDone(e);

            // Make sure to complete current future.
            GridFutureAdapter<Object> curFut0;

            for (PerStripeBuffer b : stripes) {
                synchronized (b) {
                    curFut0 = b.curFut;
                }

                curFut0.onDone(e);
            }
        }

        /**
         * @param res Response.
         * @param nodeId Node id.
         */
        void onResponse(DataStreamerResponse res, UUID nodeId) {
//            log.error("TEST | Received data load response: " + res);

            if (log.isDebugEnabled())
                log.debug("Received data load response: " + res);

            GridFutureAdapter<?> f = reqs.remove(res.requestId());

            if (f == null) {
                if (log.isDebugEnabled())
                    log.debug("Future for request has not been found: " + res.requestId());

                return;
            }

            Throwable err = null;

            byte[] errBytes = res.errorBytes();

            if (errBytes != null) {
                try {
                    GridPeerDeployAware jobPda0 = jobPda;

                    final Throwable cause = U.unmarshal(
                        ctx,
                        errBytes,
                        U.resolveClassLoader(jobPda0 != null ? jobPda0.classLoader() : null, ctx.config()));

                    final String msg = "DataStreamer request failed [node=" + nodeId + "]";

                    if (cause instanceof ClusterTopologyCheckedException)
                        err = new ClusterTopologyCheckedException(msg, cause);
                    else if (X.hasCause(cause, IgniteClusterReadOnlyException.class))
                        err = new IgniteClusterReadOnlyException(msg, cause);
                    else
                        err = new IgniteCheckedException(msg, cause);
                }
                catch (IgniteCheckedException e) {
                    f.onDone(null, new IgniteCheckedException("Failed to unmarshal response.", e));

                    return;
                }
            }

            if (err != null)
                log.error("TEST | Finished future [fut=" + f + ", reqId=" + res.requestId() + ", err=" + err + ']');

            f.onDone(null, err);

            if (log.isDebugEnabled())
                log.debug("Finished future [fut=" + f + ", reqId=" + res.requestId() + ", err=" + err + ']');
        }

        /**
         * @param err Error.
         */
        void cancelAll(IgniteCheckedException err) {
            for (IgniteInternalFuture<?> f : locFuts) {
                try {
                    f.cancel();
                }
                catch (IgniteCheckedException e) {
                    U.error(log, "Failed to cancel mini-future.", e);
                }
            }

            for (GridFutureAdapter<?> f : reqs.values())
                f.onDone(err);

            if (initWaitFut != null) {
                initWaitFut.onDone();

                initWaitFut = null;
            }
        }

        /** {@inheritDoc} */
        @Override public String toString() {
            int size = 0;

            for (int i = 0; i < stripes.length; i++) {
                PerStripeBuffer b = stripes[i];

                synchronized (b) {
                    size += b.entries.size();
                }
            }

            return S.toString(Buffer.class, this,
                "entriesCnt", size,
                "locFutsSize", locFuts.size(),
                "reqsSize", reqs.size());
        }
    }

    /**
     * Data streamer peer-deploy aware.
     */
    private class DataStreamerPda implements GridPeerDeployAware {
        /** */
        private static final long serialVersionUID = 0L;

        /** Deploy class. */
        private Class<?> cls;

        /** Class loader. */
        private ClassLoader ldr;

        /** Collection of objects to detect deploy class and class loader. */
        private Collection<Object> objs;

        /**
         * Constructs data streamer peer-deploy aware.
         *
         * @param objs Collection of objects to detect deploy class and class loader.
         */
        private DataStreamerPda(Object... objs) {
            this.objs = Arrays.asList(objs);
        }

        /** {@inheritDoc} */
        @Override public Class<?> deployClass() {
            if (cls == null) {
                Class<?> cls0 = null;

                if (depCls != null)
                    cls0 = depCls;
                else {
                    for (Iterator<Object> it = objs.iterator(); (cls0 == null || U.isJdk(cls0)) && it.hasNext(); ) {
                        Object o = it.next();

                        if (o != null)
                            cls0 = U.detectClass(o);
                    }

                    if (cls0 == null || U.isJdk(cls0))
                        cls0 = DataStreamerImpl.class;
                }

                assert cls0 != null : "Failed to detect deploy class [objs=" + objs + ']';

                cls = cls0;
            }

            return cls;
        }

        /** {@inheritDoc} */
        @Override public ClassLoader classLoader() {
            if (ldr == null) {
                ClassLoader ldr0 = deployClass().getClassLoader();

                // Safety.
                if (ldr0 == null)
                    ldr0 = U.gridClassLoader();

                assert ldr0 != null : "Failed to detect classloader [objs=" + objs + ']';

                ldr = ldr0;
            }

            return ldr;
        }
    }

    /**
     * Isolated receiver which only loads entry initial value.
     */
    protected static class IsolatedUpdater implements StreamReceiver<KeyCacheObject, CacheObject>,
        DataStreamerCacheUpdaters.InternalUpdater {
        /** */
        private static final long serialVersionUID = 0L;

        /** {@inheritDoc} */
        @Override public void receive(
            IgniteCache<KeyCacheObject, CacheObject> cache,
            Collection<Map.Entry<KeyCacheObject, CacheObject>> entries
        ) {
            IgniteCacheProxy<KeyCacheObject, CacheObject> proxy = (IgniteCacheProxy<KeyCacheObject, CacheObject>)cache;

            GridCacheAdapter<KeyCacheObject, CacheObject> internalCache = proxy.context().cache();

            if (internalCache.isNear())
                internalCache = internalCache.context().near().dht();

            GridCacheContext<?, ?> cctx = internalCache.context();

            GridDhtTopologyFuture topFut = cctx.shared().exchange().lastFinishedFuture();

            AffinityTopologyVersion topVer = topFut.topologyVersion();

            GridCacheVersion ver = cctx.versions().isolatedStreamerVersion();

            long ttl = CU.TTL_ETERNAL;
            long expiryTime = CU.EXPIRE_TIME_ETERNAL;

            ExpiryPolicy plc = cctx.expiry();

            Collection<Integer> reservedParts = new HashSet<>();
            Collection<Integer> ignoredParts = new HashSet<>();

            try {
//                log.error("TEST | receiver - updating entries: " + entries.size() + ". Will lock checkpoint");

                for (Entry<KeyCacheObject, CacheObject> e : entries) {
                    Integer v = ((Integer)((KeyCacheObjectImpl)e.getKey()).val);

                    if (v == U.TEST_VALUE && cctx.kernalContext().grid().localNode().order() == 2) {
                        log.error("TEST | receive test value before checkpointReadLock()" + v);

                        break;
                    }

                    cctx.shared().database().checkpointReadLock();

                    try {
                        e.getKey().finishUnmarshal(cctx.cacheObjectContext(), cctx.deploy().globalLoader());

<<<<<<< HEAD
                        if (v == U.TEST_VALUE  && cctx.kernalContext().grid().localNode().order() == 2) {
                            log.error("TEST | receive test value after checkpointReadLock()" + v);

                            break;
                        }

                        if (!cctx.isLocal()) {
                            int p = cctx.affinity().partition(e.getKey());
=======
                        int p = cctx.affinity().partition(e.getKey());
>>>>>>> 897ec6a3

                        if (ignoredParts.contains(p))
                            continue;

                        if (!reservedParts.contains(p)) {
                            GridDhtLocalPartition part = cctx.topology().localPartition(p, topVer, true);

                            if (!part.reserve()) {
                                ignoredParts.add(p);

                                continue;
                            }
                            else {
                                // We must not allow to read from RENTING partitions.
                                if (part.state() == GridDhtPartitionState.RENTING) {
                                    part.release();

                                    ignoredParts.add(p);

                                    continue;
                                }

                                reservedParts.add(p);
                            }
                        }

                        GridCacheEntryEx entry = internalCache.entryEx(e.getKey(), topVer);

                        if (plc != null) {
                            ttl = CU.toTtl(plc.getExpiryForCreation());

                            if (ttl == CU.TTL_ZERO)
                                continue;
                            else if (ttl == CU.TTL_NOT_CHANGED)
                                ttl = 0;

                            expiryTime = CU.toExpireTime(ttl);
                        }

                        if (topFut != null) {
                            Throwable err = topFut.validateCache(cctx, false, false, entry.key(), null);

                            if (err != null)
                                throw new IgniteCheckedException(err);
                        }

                        boolean primary = cctx.affinity().primaryByKey(cctx.localNode(), entry.key(), topVer);

                        if (e.getKey().partition() == 859)
                            U.PART_859_2.compute(e.getKey(), (k, set) -> {
                                if (set == null)
                                    set = new HashSet<>();

                                Integer vvv = ((Integer)((KeyCacheObjectImpl)e.getKey()).val);

                                if (vvv == 859)
                                    log.error("TEST | writting" + vvv);

                                set.add(cctx.kernalContext().grid().localNode().order());

                                return set;
                            });

                        entry.initialValue(e.getValue(),
                            ver,
                            ttl,
                            expiryTime,
                            false,
                            topVer,
                            primary ? GridDrType.DR_LOAD : GridDrType.DR_PRELOAD,
                            false,
                            primary);

                        entry.touch();
//                        }

                        CU.unwindEvicts(cctx);

                        entry.onUnlock();
                    }
                    catch (GridDhtInvalidPartitionException ignored) {
                        ignoredParts.add(cctx.affinity().partition(e.getKey()));
                    }
                    catch (GridCacheEntryRemovedException ignored) {
                        // No-op.
                    }
                    catch (IgniteCheckedException ex) {
                        IgniteLogger log = cache.unwrap(Ignite.class).log();

                        U.error(log, "Failed to set initial value for cache entry: " + e, ex);

                        throw new IgniteException("Failed to set initial value for cache entry.", ex);
                    }
                    finally {
//                        log.error("TEST | receiver will unlock checkpoint.");

                        cctx.shared().database().checkpointReadUnlock();
                    }

//                    log.info("TEST | updating entries finished.");
                }
            }
            finally {
                for (Integer part : reservedParts) {
                    GridDhtLocalPartition locPart = cctx.topology().localPartition(part, topVer, false);

                    assert locPart != null : "Evicted reserved partition: " + locPart;

                    locPart.release();
                }

                try {
                    if (!cctx.isNear() && cctx.shared().wal() != null)
                        cctx.shared().wal().flush(null, false);
                }
                catch (IgniteCheckedException e) {
                    U.error(log, "Failed to write preloaded entries into write-ahead log.", e);

                    throw new IgniteException("Failed to write preloaded entries into write-ahead log.", e);
                }
            }

//            log.error("TEST | receiver - updating entries END: " + entries.size());
        }
    }

    /**
     * Key object wrapper. Using identity equals prevents slow down in case of hash code collision.
     */
    private static class KeyCacheObjectWrapper {
        /** key object */
        private final KeyCacheObject key;

        /**
         * Constructor
         *
         * @param key key object
         */
        KeyCacheObjectWrapper(KeyCacheObject key) {
            assert key != null;

            this.key = key;
        }

        /** {@inheritDoc} */
        @Override public boolean equals(Object o) {
            return o instanceof KeyCacheObjectWrapper && this.key == ((KeyCacheObjectWrapper)o).key;
        }

        /** {@inheritDoc} */
        @Override public int hashCode() {
            return key.hashCode();
        }

        /** {@inheritDoc} */
        @Override public String toString() {
            return S.toString(KeyCacheObjectWrapper.class, this);
        }
    }

    /**
     *
     */
    private class PerStripeBuffer {
        /** */
        private final int partId;

        /** */
        private List<DataStreamerEntry> entries;

        /** */
        private GridFutureAdapter<Object> curFut;

        /** Batch topology. */
        private AffinityTopologyVersion batchTopVer;

        /** */
        private final IgniteInClosure<? super IgniteInternalFuture<Object>> signalC;

        /** Batch assignments */
        public List<List<ClusterNode>> assignments;

        /**
         * @param partId Partition ID.
         * @param c Signal closure.
         */
        public PerStripeBuffer(
            int partId,
            IgniteInClosure<? super IgniteInternalFuture<Object>> c
        ) {
            this.partId = partId;
            signalC = c;

            renewBatch(false);
        }

        /**
         * @param remap Remap.
         */
        synchronized void renewBatch(boolean remap) {
            entries = newEntries();
            curFut = new GridFutureAdapter<>();

            batchTopVer = null;

            if (!remap)
                curFut.listen(signalC);
        }

        /**
         * @return Fresh collection with some space for outgrowth.
         */
        private List<DataStreamerEntry> newEntries() {
            return new ArrayList<>((int)(bufSize * 1.2));
        }

        /** {@inheritDoc} */
        @Override public String toString() {
            return S.toString(PerStripeBuffer.class, this, super.toString());
        }
    }

    /** */
    private static final class SilentCompoundFuture<T, R> extends GridCompoundFuture<T, R> {
       /** {@inheritDoc} */
        @Override protected void logError(IgniteLogger log, String msg, Throwable e) {
            // no-op
        }

        /** {@inheritDoc} */
        @Override protected void logDebug(IgniteLogger log, String msg) {
            // no-op
        }
    }
}<|MERGE_RESOLUTION|>--- conflicted
+++ resolved
@@ -86,7 +86,6 @@
 import org.apache.ignite.internal.processors.cache.IgniteCacheFutureImpl;
 import org.apache.ignite.internal.processors.cache.IgniteCacheProxy;
 import org.apache.ignite.internal.processors.cache.KeyCacheObject;
-import org.apache.ignite.internal.processors.cache.KeyCacheObjectImpl;
 import org.apache.ignite.internal.processors.cache.distributed.dht.GridDhtTopologyFuture;
 import org.apache.ignite.internal.processors.cache.distributed.dht.IgniteClusterReadOnlyException;
 import org.apache.ignite.internal.processors.cache.distributed.dht.preloader.GridDhtPartitionsExchangeFuture;
@@ -146,7 +145,7 @@
     private static final int REMAP_SEMAPHORE_PERMISSIONS_COUNT = Integer.MAX_VALUE;
 
     /** Cache receiver. */
-    private StreamReceiver<K, V> rcvr = DataStreamerCacheUpdaters.<K, V>individual();//ISOLATED_UPDATER;
+    private StreamReceiver<K, V> rcvr = ISOLATED_UPDATER;
 
     /** */
     private byte[] updaterBytes;
@@ -209,8 +208,6 @@
 
     /** Fail counter. */
     private final LongAdder failCntr = new LongAdder();
-
-    private final AtomicLong localRq = new AtomicLong();
 
     /** Active futures of this data loader. */
     @GridToStringInclude
@@ -1082,11 +1079,8 @@
                 }
             }
             finally {
-                if (gate != null) {
-                    //log.error("TEST | gate.leave() in DataStreamer.load0()");
-
+                if (gate != null)
                     gate.leave();
-                }
             }
         }
         catch (Exception ex) {
@@ -1583,9 +1577,6 @@
 
         /** */
         private final int perNodeParallelOps;
-
-        /* */
-        private GridFutureAdapter<?> initWaitFut;
 
         /** Closure to signal on task finish. */
         @GridToStringExclude
@@ -1829,8 +1820,7 @@
         private void localUpdate(final Collection<DataStreamerEntry> entries,
             final AffinityTopologyVersion reqTopVer,
             final GridFutureAdapter<Object> curFut,
-            final byte plc,
-            final long rqId) {
+            final byte plc) {
             try {
                 GridCacheContext cctx = ctx.cache().internalCache(cacheName).context();
 
@@ -1873,9 +1863,7 @@
                                 false,
                                 skipStore,
                                 keepBinary,
-                                rcvr,
-                                rqId
-                                ),
+                                rcvr),
                             plc);
 
                         locFuts.add(callFut);
@@ -1912,7 +1900,7 @@
                     // Need call 'listen' after topology read lock is released.
                     topWaitFut.listen(new IgniteInClosure<IgniteInternalFuture<AffinityTopologyVersion>>() {
                         @Override public void apply(IgniteInternalFuture<AffinityTopologyVersion> e) {
-                            localUpdate(entries, reqTopVer, curFut, plc, rqId);
+                            localUpdate(entries, reqTopVer, curFut, plc);
                         }
                     });
                 }
@@ -2212,12 +2200,6 @@
 
             for (GridFutureAdapter<?> f : reqs.values())
                 f.onDone(err);
-
-            if (initWaitFut != null) {
-                initWaitFut.onDone();
-
-                initWaitFut = null;
-            }
         }
 
         /** {@inheritDoc} */
@@ -2362,18 +2344,12 @@
                     try {
                         e.getKey().finishUnmarshal(cctx.cacheObjectContext(), cctx.deploy().globalLoader());
 
-<<<<<<< HEAD
+                        int p = cctx.affinity().partition(e.getKey());
                         if (v == U.TEST_VALUE  && cctx.kernalContext().grid().localNode().order() == 2) {
                             log.error("TEST | receive test value after checkpointReadLock()" + v);
 
                             break;
                         }
-
-                        if (!cctx.isLocal()) {
-                            int p = cctx.affinity().partition(e.getKey());
-=======
-                        int p = cctx.affinity().partition(e.getKey());
->>>>>>> 897ec6a3
 
                         if (ignoredParts.contains(p))
                             continue;
