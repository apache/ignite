/*
 * Licensed to the Apache Software Foundation (ASF) under one or more
 * contributor license agreements.  See the NOTICE file distributed with
 * this work for additional information regarding copyright ownership.
 * The ASF licenses this file to You under the Apache License, Version 2.0
 * (the "License"); you may not use this file except in compliance with
 * the License.  You may obtain a copy of the License at
 *
 *      http://www.apache.org/licenses/LICENSE-2.0
 *
 * Unless required by applicable law or agreed to in writing, software
 * distributed under the License is distributed on an "AS IS" BASIS,
 * WITHOUT WARRANTIES OR CONDITIONS OF ANY KIND, either express or implied.
 * See the License for the specific language governing permissions and
 * limitations under the License.
 */

package org.apache.ignite.internal.processors.datastreamer;

import java.util.ArrayDeque;
import java.util.ArrayList;
import java.util.Arrays;
import java.util.Collection;
import java.util.Collections;
import java.util.HashMap;
import java.util.Iterator;
import java.util.List;
import java.util.Map;
import java.util.Map.Entry;
import java.util.Queue;
import java.util.UUID;
import java.util.concurrent.ConcurrentMap;
import java.util.concurrent.DelayQueue;
import java.util.concurrent.Delayed;
import java.util.concurrent.Semaphore;
import java.util.concurrent.TimeUnit;
import java.util.concurrent.atomic.AtomicBoolean;
import java.util.concurrent.atomic.AtomicLong;
import java.util.concurrent.atomic.AtomicReference;
import javax.cache.CacheException;
import javax.cache.expiry.ExpiryPolicy;
import org.apache.ignite.Ignite;
import org.apache.ignite.IgniteCache;
import org.apache.ignite.IgniteCheckedException;
import org.apache.ignite.IgniteDataStreamer;
import org.apache.ignite.IgniteException;
import org.apache.ignite.IgniteInterruptedException;
import org.apache.ignite.IgniteLogger;
import org.apache.ignite.IgniteDataStreamerTimeoutException;
import org.apache.ignite.cluster.ClusterNode;
import org.apache.ignite.cluster.ClusterTopologyException;
import org.apache.ignite.configuration.CacheConfiguration;
import org.apache.ignite.events.DiscoveryEvent;
import org.apache.ignite.events.Event;
import org.apache.ignite.internal.GridKernalContext;
import org.apache.ignite.internal.IgniteClientDisconnectedCheckedException;
import org.apache.ignite.internal.IgniteFutureTimeoutCheckedException;
import org.apache.ignite.internal.IgniteInternalFuture;
import org.apache.ignite.internal.IgniteInterruptedCheckedException;
import org.apache.ignite.internal.cluster.ClusterTopologyCheckedException;
import org.apache.ignite.internal.cluster.ClusterTopologyServerNotFoundException;
import org.apache.ignite.internal.managers.communication.GridMessageListener;
import org.apache.ignite.internal.managers.deployment.GridDeployment;
import org.apache.ignite.internal.managers.eventstorage.GridLocalEventListener;
import org.apache.ignite.internal.processors.affinity.AffinityTopologyVersion;
import org.apache.ignite.internal.processors.affinity.GridAffinityProcessor;
import org.apache.ignite.internal.processors.cache.CacheObject;
import org.apache.ignite.internal.processors.cache.CacheObjectContext;
import org.apache.ignite.internal.processors.cache.GridCacheAdapter;
import org.apache.ignite.internal.processors.cache.GridCacheContext;
import org.apache.ignite.internal.processors.cache.GridCacheEntryEx;
import org.apache.ignite.internal.processors.cache.GridCacheEntryRemovedException;
import org.apache.ignite.internal.processors.cache.GridCacheUtils;
import org.apache.ignite.internal.processors.cache.IgniteCacheFutureImpl;
import org.apache.ignite.internal.processors.cache.IgniteCacheProxy;
import org.apache.ignite.internal.processors.cache.KeyCacheObject;
import org.apache.ignite.internal.processors.cache.distributed.dht.GridDhtInvalidPartitionException;
import org.apache.ignite.internal.processors.cache.version.GridCacheVersion;
import org.apache.ignite.internal.processors.cacheobject.IgniteCacheObjectProcessor;
import org.apache.ignite.internal.processors.closure.GridClosurePolicy;
import org.apache.ignite.internal.processors.dr.GridDrType;
import org.apache.ignite.internal.util.GridConcurrentHashSet;
import org.apache.ignite.internal.util.GridSpinBusyLock;
import org.apache.ignite.internal.util.future.GridCompoundFuture;
import org.apache.ignite.internal.util.future.GridFutureAdapter;
import org.apache.ignite.internal.util.future.IgniteFinishedFutureImpl;
import org.apache.ignite.internal.util.lang.GridPeerDeployAware;
import org.apache.ignite.internal.util.tostring.GridToStringExclude;
import org.apache.ignite.internal.util.tostring.GridToStringInclude;
import org.apache.ignite.internal.util.typedef.CI1;
import org.apache.ignite.internal.util.typedef.F;
import org.apache.ignite.internal.util.typedef.internal.A;
import org.apache.ignite.internal.util.typedef.internal.CU;
import org.apache.ignite.internal.util.typedef.internal.S;
import org.apache.ignite.internal.util.typedef.internal.U;
import org.apache.ignite.lang.IgniteClosure;
import org.apache.ignite.lang.IgniteFuture;
import org.apache.ignite.lang.IgniteInClosure;
import org.apache.ignite.lang.IgniteProductVersion;
import org.apache.ignite.lang.IgniteUuid;
import org.apache.ignite.plugin.security.SecurityPermission;
import org.apache.ignite.stream.StreamReceiver;
import org.jetbrains.annotations.Nullable;
import org.jsr166.ConcurrentHashMap8;

import static org.apache.ignite.events.EventType.EVT_NODE_FAILED;
import static org.apache.ignite.events.EventType.EVT_NODE_LEFT;
import static org.apache.ignite.internal.GridTopic.TOPIC_DATASTREAM;
<<<<<<< HEAD
import static org.apache.ignite.internal.managers.communication.GridIoPolicy.DATA_STREAM_POOL;
=======
import static org.apache.ignite.internal.managers.communication.GridIoPolicy.DATA_STREAMER_POOL;
>>>>>>> 4d0ddbfe
import static org.apache.ignite.internal.managers.communication.GridIoPolicy.PUBLIC_POOL;

/**
 * Data streamer implementation.
 */
@SuppressWarnings("unchecked")
public class DataStreamerImpl<K, V> implements IgniteDataStreamer<K, V>, Delayed {
    /** Default policy reoslver. */
    private static final DefaultIoPolicyResolver DFLT_IO_PLC_RSLVR = new DefaultIoPolicyResolver();

    /** Isolated receiver. */
    private static final StreamReceiver ISOLATED_UPDATER = new IsolatedUpdater();

    /** Cache receiver. */
    private StreamReceiver<K, V> rcvr = ISOLATED_UPDATER;

    /** */
    private byte[] updaterBytes;

    /** IO policy resovler for data load request. */
    private IgniteClosure<ClusterNode, Byte> ioPlcRslvr = DFLT_IO_PLC_RSLVR;

    /** Max remap count before issuing an error. */
    private static final int DFLT_MAX_REMAP_CNT = 32;

    /** Log reference. */
    private static final AtomicReference<IgniteLogger> logRef = new AtomicReference<>();

    /** Logger. */
    private static IgniteLogger log;

    /** Cache name ({@code null} for default cache). */
    private final String cacheName;

    /** Per-node buffer size. */
    @SuppressWarnings("FieldAccessedSynchronizedAndUnsynchronized")
    private int bufSize = DFLT_PER_NODE_BUFFER_SIZE;

    /** */
    private int parallelOps = DFLT_MAX_PARALLEL_OPS;

    /** */
    private long timeout = DFLT_UNLIMIT_TIMEOUT;

    /** */
    private long autoFlushFreq;

    /** Mapping. */
    @GridToStringInclude
    private ConcurrentMap<UUID, Buffer> bufMappings = new ConcurrentHashMap8<>();

    /** Discovery listener. */
    private final GridLocalEventListener discoLsnr;

    /** Context. */
    private final GridKernalContext ctx;

    /** */
    private final IgniteCacheObjectProcessor cacheObjProc;

    /** */
    private final CacheObjectContext cacheObjCtx;

    /** Communication topic for responses. */
    private final Object topic;

    /** */
    private byte[] topicBytes;

    /** {@code True} if data loader has been cancelled. */
    private volatile boolean cancelled;

    /** Active futures of this data loader. */
    @GridToStringInclude
    private final Collection<IgniteInternalFuture<?>> activeFuts = new GridConcurrentHashSet<>();

    /** Closure to remove from active futures. */
    @GridToStringExclude
    private final IgniteInClosure<IgniteInternalFuture<?>> rmvActiveFut = new IgniteInClosure<IgniteInternalFuture<?>>() {
        @Override public void apply(IgniteInternalFuture<?> t) {
            boolean rmv = activeFuts.remove(t);

            assert rmv;
        }
    };

    /** Job peer deploy aware. */
    private volatile GridPeerDeployAware jobPda;

    /** Deployment class. */
    private Class<?> depCls;

    /** Future to track loading finish. */
    private final GridFutureAdapter<?> fut;

    /** Public API future to track loading finish. */
    private final IgniteFuture<?> publicFut;

    /** Busy lock. */
    private final GridSpinBusyLock busyLock = new GridSpinBusyLock();

    /** */
    private CacheException disconnectErr;

    /** Closed flag. */
    private final AtomicBoolean closed = new AtomicBoolean();

    /** */
    private volatile long lastFlushTime = U.currentTimeMillis();

    /** */
    private final DelayQueue<DataStreamerImpl<K, V>> flushQ;

    /** */
    private boolean skipStore;

    /** */
    private boolean keepBinary;

    /** */
    private int maxRemapCnt = DFLT_MAX_REMAP_CNT;

    /** Whether a warning at {@link DataStreamerImpl#allowOverwrite()} printed */
    private static boolean isWarningPrinted;

    /**
     * @param ctx Grid kernal context.
     * @param cacheName Cache name.
     * @param flushQ Flush queue.
     */
    public DataStreamerImpl(
        final GridKernalContext ctx,
        @Nullable final String cacheName,
        DelayQueue<DataStreamerImpl<K, V>> flushQ
    ) {
        assert ctx != null;

        this.ctx = ctx;
        this.cacheObjProc = ctx.cacheObjects();

        if (log == null)
            log = U.logger(ctx, logRef, DataStreamerImpl.class);

        CacheConfiguration ccfg = ctx.cache().cacheConfiguration(cacheName);

        try {
            this.cacheObjCtx = ctx.cacheObjects().contextForCache(ccfg);
        }
        catch (IgniteCheckedException e) {
            throw new IgniteException("Failed to initialize cache context.", e);
        }

        this.cacheName = cacheName;
        this.flushQ = flushQ;

        discoLsnr = new GridLocalEventListener() {
            @Override public void onEvent(Event evt) {
                assert evt.type() == EVT_NODE_FAILED || evt.type() == EVT_NODE_LEFT;

                DiscoveryEvent discoEvt = (DiscoveryEvent)evt;

                UUID id = discoEvt.eventNode().id();

                // Remap regular mappings.
                final Buffer buf = bufMappings.remove(id);

                // Only async notification is possible since
                // discovery thread may be trapped otherwise.
                if (buf != null) {
                    waitAffinityAndRun(new Runnable() {
                        @Override public void run() {
                            buf.onNodeLeft();
                        }
                    }, discoEvt.topologyVersion(), true);
                }
            }
        };

        ctx.event().addLocalEventListener(discoLsnr, EVT_NODE_FAILED, EVT_NODE_LEFT);

        // Generate unique topic for this loader.
        topic = TOPIC_DATASTREAM.topic(IgniteUuid.fromUuid(ctx.localNodeId()));

        ctx.io().addMessageListener(topic, new GridMessageListener() {
            @Override public void onMessage(UUID nodeId, Object msg) {
                assert msg instanceof DataStreamerResponse;

                DataStreamerResponse res = (DataStreamerResponse)msg;

                if (log.isDebugEnabled())
                    log.debug("Received data load response: " + res);

                Buffer buf = bufMappings.get(nodeId);

                if (buf != null)
                    buf.onResponse(res);

                else if (log.isDebugEnabled())
                    log.debug("Ignoring response since node has left [nodeId=" + nodeId + ", ");
            }
        });

        if (log.isDebugEnabled())
            log.debug("Added response listener within topic: " + topic);

        fut = new DataStreamerFuture(this);

        publicFut = new IgniteCacheFutureImpl<>(fut);
    }

    /**
     * @param c Closure to run.
     * @param topVer Topology version to wait for.
     * @param async Async flag.
     */
    private void waitAffinityAndRun(final Runnable c, long topVer, boolean async) {
        AffinityTopologyVersion topVer0 = new AffinityTopologyVersion(topVer, 0);

        IgniteInternalFuture<?> fut = ctx.cache().context().exchange().affinityReadyFuture(topVer0);

        if (fut != null && !fut.isDone()) {
            fut.listen(new CI1<IgniteInternalFuture<?>>() {
                @Override public void apply(IgniteInternalFuture<?> fut) {
                    ctx.closure().runLocalSafe(c, true);
                }
            });
        }
        else {
            if (async)
                ctx.closure().runLocalSafe(c, true);
            else
                c.run();
        }
    }

    /**
     * @return Cache object context.
     */
    public CacheObjectContext cacheObjectContext() {
        return cacheObjCtx;
    }

    /**
     * Enters busy lock.
     */
    private void enterBusy() {
        if (!busyLock.enterBusy()) {
            if (disconnectErr != null)
                throw disconnectErr;

            throw new IllegalStateException("Data streamer has been closed.");
        }
    }

    /**
     * Leaves busy lock.
     */
    private void leaveBusy() {
        busyLock.leaveBusy();
    }

    /** {@inheritDoc} */
    @Override public IgniteFuture<?> future() {
        return publicFut;
    }

    /**
     * @return Internal future.
     */
    public IgniteInternalFuture<?> internalFuture() {
        return fut;
    }

    /** {@inheritDoc} */
    @Override public void deployClass(Class<?> depCls) {
        this.depCls = depCls;
    }

    /** {@inheritDoc} */
    @Override public void receiver(StreamReceiver<K, V> rcvr) {
        A.notNull(rcvr, "rcvr");

        this.rcvr = rcvr;
    }

    /** {@inheritDoc} */
    @Override public boolean allowOverwrite() {
        return rcvr != ISOLATED_UPDATER;
    }

    /** {@inheritDoc} */
    @Override public void allowOverwrite(boolean allow) {
        if (allow == allowOverwrite())
            return;

        ClusterNode node = F.first(ctx.grid().cluster().forCacheNodes(cacheName).nodes());

        if (node == null)
            throw new CacheException("Failed to get node for cache: " + cacheName);

        rcvr = allow ? DataStreamerCacheUpdaters.<K, V>individual() : ISOLATED_UPDATER;
    }

    /** {@inheritDoc} */
    @Override public boolean skipStore() {
        return skipStore;
    }

    /** {@inheritDoc} */
    @Override public void skipStore(boolean skipStore) {
        this.skipStore = skipStore;
    }

    /** {@inheritDoc} */
    @Override public boolean keepBinary() {
        return keepBinary;
    }

    /** {@inheritDoc} */
    @Override public void keepBinary(boolean keepBinary) {
        this.keepBinary = keepBinary;
    }

    /** {@inheritDoc} */
    @Override @Nullable public String cacheName() {
        return cacheName;
    }

    /** {@inheritDoc} */
    @Override public int perNodeBufferSize() {
        return bufSize;
    }

    /** {@inheritDoc} */
    @Override public void perNodeBufferSize(int bufSize) {
        A.ensure(bufSize > 0, "bufSize > 0");

        this.bufSize = bufSize;
    }

    /** {@inheritDoc} */
    @Override public int perNodeParallelOperations() {
        return parallelOps;
    }

    /** {@inheritDoc} */
    @Override public void perNodeParallelOperations(int parallelOps) {
        this.parallelOps = parallelOps;
    }

    /** {@inheritDoc} */
    @Override public void timeout(long timeout) {
        if (timeout < -1 || timeout == 0)
            throw new IllegalArgumentException();

        this.timeout = timeout;
    }

    /** {@inheritDoc} */
    @Override public long timeout() {
        return this.timeout;
    }

    /** {@inheritDoc} */
    @Override public long autoFlushFrequency() {
        return autoFlushFreq;
    }

    /** {@inheritDoc} */
    @Override public void autoFlushFrequency(long autoFlushFreq) {
        A.ensure(autoFlushFreq >= 0, "autoFlushFreq >= 0");

        long old = this.autoFlushFreq;

        if (autoFlushFreq != old) {
            this.autoFlushFreq = autoFlushFreq;

            if (autoFlushFreq != 0 && old == 0)
                flushQ.add(this);
            else if (autoFlushFreq == 0)
                flushQ.remove(this);
        }
    }

    /** {@inheritDoc} */
    @Override public IgniteFuture<?> addData(Map<K, V> entries) throws IllegalStateException {
        A.notNull(entries, "entries");

        return addData(entries.entrySet());
    }

    /** {@inheritDoc} */
    @Override public IgniteFuture<?> addData(Collection<? extends Map.Entry<K, V>> entries) {
        A.notEmpty(entries, "entries");

        checkSecurityPermission(SecurityPermission.CACHE_PUT);

        enterBusy();

        try {
            GridFutureAdapter<Object> resFut = new GridFutureAdapter<>();

            resFut.listen(rmvActiveFut);

            activeFuts.add(resFut);

            Collection<KeyCacheObjectWrapper> keys =
                new GridConcurrentHashSet<>(entries.size(), U.capacity(entries.size()), 1);

            Collection<DataStreamerEntry> entries0 = new ArrayList<>(entries.size());

            for (Map.Entry<K, V> entry : entries) {
                KeyCacheObject key = cacheObjProc.toCacheKeyObject(cacheObjCtx, null, entry.getKey(), true);
                CacheObject val = cacheObjProc.toCacheObject(cacheObjCtx, entry.getValue(), true);

                keys.add(new KeyCacheObjectWrapper(key));

                entries0.add(new DataStreamerEntry(key, val));
            }

            load0(entries0, resFut, keys, 0);

            return new IgniteCacheFutureImpl<>(resFut);
        }
        catch (IgniteDataStreamerTimeoutException e) {
            throw e;
        }
        catch (IgniteException e) {
            return new IgniteFinishedFutureImpl<>(e);
        }
        finally {
            leaveBusy();
        }
    }

    /**
     * @param key Key.
     * @param val Value.
     * @return Future.
     */
    public IgniteFuture<?> addDataInternal(KeyCacheObject key, CacheObject val) {
        return addDataInternal(Collections.singleton(new DataStreamerEntry(key, val)));
    }

    /**
     * @param key Key.
     * @return Future.
     */
    public IgniteFuture<?> removeDataInternal(KeyCacheObject key) {
        return addDataInternal(Collections.singleton(new DataStreamerEntry(key, null)));
    }

    /**
     * @param entries Entries.
     * @return Future.
     */
    public IgniteFuture<?> addDataInternal(Collection<? extends DataStreamerEntry> entries) {
        enterBusy();

        GridFutureAdapter<Object> resFut = new GridFutureAdapter<>();

        try {
            resFut.listen(rmvActiveFut);

            activeFuts.add(resFut);

            Collection<KeyCacheObjectWrapper> keys = null;

            if (entries.size() > 1) {
                keys = new GridConcurrentHashSet<>(entries.size(), U.capacity(entries.size()), 1);

                for (DataStreamerEntry entry : entries)
                    keys.add(new KeyCacheObjectWrapper(entry.getKey()));
            }

            load0(entries, resFut, keys, 0);

            return new IgniteCacheFutureImpl<>(resFut);
        }
        catch (Throwable e) {
            resFut.onDone(e);

            if (e instanceof Error || e instanceof IgniteDataStreamerTimeoutException)
                throw e;

            return new IgniteFinishedFutureImpl<>(e);
        }
        finally {
            leaveBusy();
        }
    }

    /** {@inheritDoc} */
    @Override public IgniteFuture<?> addData(Map.Entry<K, V> entry) {
        A.notNull(entry, "entry");

        return addData(F.asList(entry));
    }

    /** {@inheritDoc} */
    @Override public IgniteFuture<?> addData(K key, V val) {
        A.notNull(key, "key");

        if (val == null)
            checkSecurityPermission(SecurityPermission.CACHE_REMOVE);
        else
            checkSecurityPermission(SecurityPermission.CACHE_PUT);

        KeyCacheObject key0 = cacheObjProc.toCacheKeyObject(cacheObjCtx, null, key, true);
        CacheObject val0 = cacheObjProc.toCacheObject(cacheObjCtx, val, true);

        return addDataInternal(Collections.singleton(new DataStreamerEntry(key0, val0)));
    }

    /** {@inheritDoc} */
    @Override public IgniteFuture<?> removeData(K key) {
        return addData(key, null);
    }

    /**
     * @param ioPlcRslvr IO policy resolver.
     */
    public void ioPolicyResolver(IgniteClosure<ClusterNode, Byte> ioPlcRslvr) {
        this.ioPlcRslvr = ioPlcRslvr;
    }

    /**
     * @param entries Entries.
     * @param resFut Result future.
     * @param activeKeys Active keys.
     * @param remaps Remaps count.
     */
    private void load0(
        Collection<? extends DataStreamerEntry> entries,
        final GridFutureAdapter<Object> resFut,
        @Nullable final Collection<KeyCacheObjectWrapper> activeKeys,
        final int remaps
    ) {
        assert entries != null;

        if (!isWarningPrinted) {
            synchronized (this) {
                if (!allowOverwrite() && !isWarningPrinted) {
                    U.warn(log, "Data streamer will not overwrite existing cache entries for better performance " +
                        "(to change, set allowOverwrite to true)");
                }

                isWarningPrinted = true;
            }
        }

        Map<ClusterNode, Collection<DataStreamerEntry>> mappings = new HashMap<>();

        boolean initPda = ctx.deploy().enabled() && jobPda == null;

        AffinityTopologyVersion topVer = ctx.cache().context().exchange().readyAffinityVersion();

        for (DataStreamerEntry entry : entries) {
            List<ClusterNode> nodes;

            try {
                KeyCacheObject key = entry.getKey();

                assert key != null;

                if (initPda) {
                    if (cacheObjCtx.addDeploymentInfo())
                        jobPda = new DataStreamerPda(key.value(cacheObjCtx, false),
                            entry.getValue() != null ? entry.getValue().value(cacheObjCtx, false) : null,
                            rcvr);
                    else if (rcvr != null)
                        jobPda = new DataStreamerPda(rcvr);

                    initPda = false;
                }

                nodes = nodes(key, topVer);
            }
            catch (IgniteCheckedException e) {
                resFut.onDone(e);

                return;
            }

            if (F.isEmpty(nodes)) {
                resFut.onDone(new ClusterTopologyException("Failed to map key to node " +
                    "(no nodes with cache found in topology) [infos=" + entries.size() +
                    ", cacheName=" + cacheName + ']'));

                return;
            }

            for (ClusterNode node : nodes) {
                Collection<DataStreamerEntry> col = mappings.get(node);

                if (col == null)
                    mappings.put(node, col = new ArrayList<>());

                col.add(entry);
            }
        }

        for (final Map.Entry<ClusterNode, Collection<DataStreamerEntry>> e : mappings.entrySet()) {
            final UUID nodeId = e.getKey().id();

            Buffer buf = bufMappings.get(nodeId);

            if (buf == null) {
                Buffer old = bufMappings.putIfAbsent(nodeId, buf = new Buffer(e.getKey()));

                if (old != null)
                    buf = old;
            }

            final Collection<DataStreamerEntry> entriesForNode = e.getValue();

            IgniteInClosure<IgniteInternalFuture<?>> lsnr = new IgniteInClosure<IgniteInternalFuture<?>>() {
                @Override public void apply(IgniteInternalFuture<?> t) {
                    try {
                        t.get();

                        if (activeKeys != null) {
                            for (DataStreamerEntry e : entriesForNode)
                                activeKeys.remove(new KeyCacheObjectWrapper(e.getKey()));

                            if (activeKeys.isEmpty())
                                resFut.onDone();
                        }
                        else {
                            assert entriesForNode.size() == 1;

                            // That has been a single key,
                            // so complete result future right away.
                            resFut.onDone();
                        }
                    }
                    catch (IgniteClientDisconnectedCheckedException e1) {
                        if (log.isDebugEnabled())
                            log.debug("Future finished with disconnect error [nodeId=" + nodeId + ", err=" + e1 + ']');

                        resFut.onDone(e1);
                    }
                    catch (IgniteCheckedException e1) {
                        if (log.isDebugEnabled())
                            log.debug("Future finished with error [nodeId=" + nodeId + ", err=" + e1 + ']');

                        if (cancelled) {
                            resFut.onDone(new IgniteCheckedException("Data streamer has been cancelled: " +
                                DataStreamerImpl.this, e1));
                        }
                        else if (remaps + 1 > maxRemapCnt) {
                            resFut.onDone(new IgniteCheckedException("Failed to finish operation (too many remaps): "
                                + remaps), e1);
                        }
                        else
                            load0(entriesForNode, resFut, activeKeys, remaps + 1);
                    }
                }
            };

            final GridFutureAdapter<?> f;

            try {
                f = buf.update(entriesForNode, topVer, lsnr);
            }
            catch (IgniteInterruptedCheckedException e1) {
                resFut.onDone(e1);

                return;
            }

            if (ctx.discovery().node(nodeId) == null) {
                if (bufMappings.remove(nodeId, buf)) {
                    final Buffer buf0 = buf;

                    waitAffinityAndRun(new Runnable() {
                        @Override public void run() {
                            buf0.onNodeLeft();

                            if (f != null)
                                f.onDone(new ClusterTopologyCheckedException("Failed to wait for request completion " +
                                    "(node has left): " + nodeId));
                        }
                    }, ctx.discovery().topologyVersion(), false);
                }
            }
        }
    }

    /**
     * @param key Key to map.
     * @param topVer Topology version.
     * @return Nodes to send requests to.
     * @throws IgniteCheckedException If failed.
     */
    private List<ClusterNode> nodes(KeyCacheObject key, AffinityTopologyVersion topVer) throws IgniteCheckedException {
        GridAffinityProcessor aff = ctx.affinity();

        List<ClusterNode> res = null;

        if (!allowOverwrite())
            res = aff.mapKeyToPrimaryAndBackups(cacheName, key, topVer);
        else {
            ClusterNode node = aff.mapKeyToNode(cacheName, key, topVer);

            if (node != null)
                res = Collections.singletonList(node);
        }

        if (F.isEmpty(res))
            throw new ClusterTopologyServerNotFoundException("Failed to find server node for cache (all affinity " +
                "nodes have left the grid or cache was stopped): " + cacheName);

        return res;
    }

    /**
     * Performs flush.
     *
     * @throws IgniteCheckedException If failed.
     */
    private void doFlush() throws IgniteCheckedException {
        lastFlushTime = U.currentTimeMillis();

        List<IgniteInternalFuture> activeFuts0 = null;

        int doneCnt = 0;

        for (IgniteInternalFuture<?> f : activeFuts) {
            if (!f.isDone()) {
                if (activeFuts0 == null)
                    activeFuts0 = new ArrayList<>((int)(activeFuts.size() * 1.2));

                activeFuts0.add(f);
            }
            else {
                f.get();

                doneCnt++;
            }
        }

        if (activeFuts0 == null || activeFuts0.isEmpty())
            return;

        while (true) {
            Queue<IgniteInternalFuture<?>> q = null;

            for (Buffer buf : bufMappings.values()) {
                IgniteInternalFuture<?> flushFut = buf.flush();

                if (flushFut != null) {
                    if (q == null)
                        q = new ArrayDeque<>(bufMappings.size() * 2);

                    q.add(flushFut);
                }
            }

            if (q != null) {
                assert !q.isEmpty();

                boolean err = false;

                long startTimeMillis = U.currentTimeMillis();

                for (IgniteInternalFuture fut = q.poll(); fut != null; fut = q.poll()) {
                    try {
                        if (timeout == DFLT_UNLIMIT_TIMEOUT)
                            fut.get();
                        else {
                            long timeRemain = timeout - U.currentTimeMillis() + startTimeMillis;

                            if (timeRemain <= 0)
                                throw new IgniteDataStreamerTimeoutException("Data streamer exceeded timeout on flush.");

                            fut.get(timeRemain);
                        }
                    }
                    catch (IgniteClientDisconnectedCheckedException e) {
                        if (log.isDebugEnabled())
                            log.debug("Failed to flush buffer: " + e);

                        throw CU.convertToCacheException(e);
                    }
                    catch (IgniteFutureTimeoutCheckedException e) {
                        if (log.isDebugEnabled())
                            log.debug("Failed to flush buffer: " + e);

                        throw new IgniteDataStreamerTimeoutException("Data streamer exceeded timeout on flush.", e);
                    }
                    catch (IgniteCheckedException e) {
                        if (log.isDebugEnabled())
                            log.debug("Failed to flush buffer: " + e);

                        err = true;
                    }
                }

                if (err)
                    // Remaps needed - flush buffers.
                    continue;
            }

            doneCnt = 0;

            for (int i = 0; i < activeFuts0.size(); i++) {
                IgniteInternalFuture f = activeFuts0.get(i);

                if (f == null)
                    doneCnt++;
                else if (f.isDone()) {
                    f.get();

                    doneCnt++;

                    activeFuts0.set(i, null);
                }
                else
                    break;
            }

            if (doneCnt == activeFuts0.size())
                return;
        }
    }

    /** {@inheritDoc} */
    @SuppressWarnings("ForLoopReplaceableByForEach")
    @Override public void flush() throws CacheException {
        enterBusy();

        try {
            doFlush();
        }
        catch (IgniteCheckedException e) {
            throw CU.convertToCacheException(e);
        }
        finally {
            leaveBusy();
        }
    }

    /**
     * Flushes every internal buffer if buffer was flushed before passed in
     * threshold.
     * <p>
     * Does not wait for result and does not fail on errors assuming that this method
     * should be called periodically.
     */
    @Override public void tryFlush() throws IgniteInterruptedException {
        if (!busyLock.enterBusy())
            return;

        try {
            for (Buffer buf : bufMappings.values())
                buf.flush();

            lastFlushTime = U.currentTimeMillis();
        }
        catch (IgniteInterruptedCheckedException e) {
            throw GridCacheUtils.convertToCacheException(e);
        }
        finally {
            leaveBusy();
        }
    }

    /**
     * @param cancel {@code True} to close with cancellation.
     * @throws CacheException If failed.
     */
    @Override public void close(boolean cancel) throws CacheException {
        try {
            closeEx(cancel);
        }
        catch (IgniteCheckedException e) {
            throw CU.convertToCacheException(e);
        }
    }

    /**
     * @param cancel {@code True} to close with cancellation.
     * @throws IgniteCheckedException If failed.
     */
    public void closeEx(boolean cancel) throws IgniteCheckedException {
        closeEx(cancel, null);
    }

    /**
     * @param cancel {@code True} to close with cancellation.
     * @param err Error.
     * @throws IgniteCheckedException If failed.
     */
    public void closeEx(boolean cancel, IgniteCheckedException err) throws IgniteCheckedException {
        if (!closed.compareAndSet(false, true))
            return;

        busyLock.block();

        if (log.isDebugEnabled())
            log.debug("Closing data streamer [ldr=" + this + ", cancel=" + cancel + ']');

        try {
            // Assuming that no methods are called on this loader after this method is called.
            if (cancel) {
                cancelled = true;

                for (Buffer buf : bufMappings.values())
                    buf.cancelAll(err);
            }
            else
                doFlush();

            ctx.event().removeLocalEventListener(discoLsnr);

            ctx.io().removeMessageListener(topic);
        }
        catch (IgniteCheckedException | IgniteDataStreamerTimeoutException e) {
            fut.onDone(e);
            throw e;
        }

        fut.onDone(err);
    }

    /**
     * @param reconnectFut Reconnect future.
     * @throws IgniteCheckedException If failed.
     */
    public void onDisconnected(IgniteFuture<?> reconnectFut) throws IgniteCheckedException {
        IgniteClientDisconnectedCheckedException err = new IgniteClientDisconnectedCheckedException(reconnectFut,
            "Data streamer has been closed, client node disconnected.");

        disconnectErr = (CacheException)CU.convertToCacheException(err);

        for (Buffer buf : bufMappings.values())
            buf.cancelAll(err);

        closeEx(true, err);
    }

    /**
     * @return {@code true} If the loader is closed.
     */
    boolean isClosed() {
        return fut.isDone();
    }

    /** {@inheritDoc} */
    @Override public void close() throws CacheException {
        close(false);
    }

    /**
     * @return Max remap count.
     */
    public int maxRemapCount() {
        return maxRemapCnt;
    }

    /**
     * @param maxRemapCnt New max remap count.
     */
    public void maxRemapCount(int maxRemapCnt) {
        this.maxRemapCnt = maxRemapCnt;
    }

    /** {@inheritDoc} */
    @Override public String toString() {
        return S.toString(DataStreamerImpl.class, this);
    }

    /** {@inheritDoc} */
    @Override public long getDelay(TimeUnit unit) {
        return unit.convert(nextFlushTime() - U.currentTimeMillis(), TimeUnit.MILLISECONDS);
    }

    /**
     * @return Next flush time.
     */
    private long nextFlushTime() {
        return lastFlushTime + autoFlushFreq;
    }

    /** {@inheritDoc} */
    @Override public int compareTo(Delayed o) {
        return nextFlushTime() > ((DataStreamerImpl)o).nextFlushTime() ? 1 : -1;
    }

    /**
     * Check permissions for streaming.
     *
     * @param perm Security permission.
     * @throws org.apache.ignite.plugin.security.SecurityException If permissions are not enough for streaming.
     */
    private void checkSecurityPermission(SecurityPermission perm)
        throws org.apache.ignite.plugin.security.SecurityException {
        if (!ctx.security().enabled())
            return;

        ctx.security().authorize(cacheName, perm, null);
    }

    /**
     *
     */
    private class Buffer {
        /** Node. */
        private final ClusterNode node;

        /** Active futures. */
        private final Collection<IgniteInternalFuture<Object>> locFuts;

        /** Buffered entries. */
        private List<DataStreamerEntry> entries;

        /** */
        @GridToStringExclude
        private GridFutureAdapter<Object> curFut;

        /** Local node flag. */
        private final boolean isLocNode;

        /** ID generator. */
        private final AtomicLong idGen = new AtomicLong();

        /** Active futures. */
        private final ConcurrentMap<Long, GridFutureAdapter<Object>> reqs;

        /** */
        private final Semaphore sem;

        /** Closure to signal on task finish. */
        @GridToStringExclude
        private final IgniteInClosure<IgniteInternalFuture<Object>> signalC = new IgniteInClosure<IgniteInternalFuture<Object>>() {
            @Override public void apply(IgniteInternalFuture<Object> t) {
                signalTaskFinished(t);
            }
        };

        /**
         * @param node Node.
         */
        Buffer(ClusterNode node) {
            assert node != null;

            this.node = node;

            locFuts = new GridConcurrentHashSet<>();
            reqs = new ConcurrentHashMap8<>();

            // Cache local node flag.
            isLocNode = node.equals(ctx.discovery().localNode());

            entries = newEntries();
            curFut = new GridFutureAdapter<>();
            curFut.listen(signalC);

            sem = new Semaphore(parallelOps);
        }

        /**
         * @param newEntries Infos.
         * @param topVer Topology version.
         * @param lsnr Listener for the operation future.
         * @return Future for operation.
         * @throws IgniteInterruptedCheckedException If failed.
         */
        @Nullable GridFutureAdapter<?> update(Iterable<DataStreamerEntry> newEntries,
            AffinityTopologyVersion topVer,
            IgniteInClosure<IgniteInternalFuture<?>> lsnr) throws IgniteInterruptedCheckedException {
            List<DataStreamerEntry> entries0 = null;
            GridFutureAdapter<Object> curFut0;

            synchronized (this) {
                curFut0 = curFut;

                curFut0.listen(lsnr);

                for (DataStreamerEntry entry : newEntries)
                    entries.add(entry);

                if (entries.size() >= bufSize) {
                    entries0 = entries;

                    entries = newEntries();
                    curFut = new GridFutureAdapter<>();
                    curFut.listen(signalC);
                }
            }

            if (entries0 != null) {
                submit(entries0, topVer, curFut0);

                if (cancelled)
                    curFut0.onDone(new IgniteCheckedException("Data streamer has been cancelled: " +
                        DataStreamerImpl.this));
                else if (ctx.clientDisconnected())
                    curFut0.onDone(new IgniteClientDisconnectedCheckedException(ctx.cluster().clientReconnectFuture(),
                        "Client node disconnected."));
            }

            return curFut0;
        }

        /**
         * @return Fresh collection with some space for outgrowth.
         */
        private List<DataStreamerEntry> newEntries() {
            return new ArrayList<>((int)(bufSize * 1.2));
        }

        /**
         * @return Future if any submitted.
         * @throws IgniteInterruptedCheckedException If thread has been interrupted.
         */
        @Nullable IgniteInternalFuture<?> flush() throws IgniteInterruptedCheckedException {
            List<DataStreamerEntry> entries0 = null;
            GridFutureAdapter<Object> curFut0 = null;

            synchronized (this) {
                if (!entries.isEmpty()) {
                    entries0 = entries;
                    curFut0 = curFut;

                    entries = newEntries();
                    curFut = new GridFutureAdapter<>();
                    curFut.listen(signalC);
                }
            }

            if (entries0 != null)
                submit(entries0, null, curFut0);

            // Create compound future for this flush.
            GridCompoundFuture<Object, Object> res = null;

            for (IgniteInternalFuture<Object> f : locFuts) {
                if (res == null)
                    res = new GridCompoundFuture<>();

                res.add(f);
            }

            for (IgniteInternalFuture<Object> f : reqs.values()) {
                if (res == null)
                    res = new GridCompoundFuture<>();

                res.add(f);
            }

            if (res != null)
                res.markInitialized();

            return res;
        }

        /**
         * Increments active tasks count.
         *
         * @throws IgniteInterruptedCheckedException If thread has been interrupted.
         */
        private void incrementActiveTasks() throws IgniteInterruptedCheckedException {
            if (timeout == DFLT_UNLIMIT_TIMEOUT)
                U.acquire(sem);
            else if (!U.tryAcquire(sem, timeout, TimeUnit.MILLISECONDS)) {
                if (log.isDebugEnabled())
                    log.debug("Failed to add parallel operation.");

                throw new IgniteDataStreamerTimeoutException("Data streamer exceeded timeout when starts parallel operation.");
            }
        }

        /**
         * @param f Future that finished.
         */
        private void signalTaskFinished(IgniteInternalFuture<Object> f) {
            assert f != null;

            sem.release();
        }

        /**
         * @param entries Entries to submit.
         * @param topVer Topology version.
         * @param curFut Current future.
         * @throws IgniteInterruptedCheckedException If interrupted.
         */
        private void submit(final Collection<DataStreamerEntry> entries,
            @Nullable AffinityTopologyVersion topVer,
            final GridFutureAdapter<Object> curFut)
            throws IgniteInterruptedCheckedException {
            assert entries != null;
            assert !entries.isEmpty();
            assert curFut != null;

            try {
                incrementActiveTasks();
            }
            catch (IgniteDataStreamerTimeoutException e) {
                curFut.onDone(e);
                throw e;
            }

            IgniteInternalFuture<Object> fut;

            Byte plc = ioPlcRslvr.apply(node);

            if (plc == null)
                plc = PUBLIC_POOL;

<<<<<<< HEAD
            if (isLocNode && (plc == GridIoPolicy.DATA_STREAM_POOL || plc == GridIoPolicy.PUBLIC_POOL)) {
                GridClosurePolicy closurePolicy = (plc == GridIoPolicy.DATA_STREAM_POOL) ?
                    GridClosurePolicy.DATA_STREAMER_POOL : GridClosurePolicy.PUBLIC_POOL;

                fut = ctx.closure().callLocalSafe(
                    new DataStreamerUpdateJob(ctx, log, cacheName, entries, false, skipStore, keepBinary, rcvr),
                    closurePolicy);
=======
            if (isLocNode) {
                fut = ctx.closure().callLocalSafe(
                    new DataStreamerUpdateJob(ctx, log, cacheName, entries, false, skipStore, keepBinary, rcvr),
                    plc);
>>>>>>> 4d0ddbfe

                locFuts.add(fut);

                fut.listen(new IgniteInClosure<IgniteInternalFuture<Object>>() {
                    @Override public void apply(IgniteInternalFuture<Object> t) {
                        try {
                            boolean rmv = locFuts.remove(t);

                            assert rmv;

                            curFut.onDone(t.get());
                        }
                        catch (IgniteCheckedException e) {
                            curFut.onDone(e);
                        }
                    }
                });
            }
            else {
                try {
                    for (DataStreamerEntry e : entries) {
                        e.getKey().prepareMarshal(cacheObjCtx);

                        CacheObject val = e.getValue();

                        if (val != null)
                            val.prepareMarshal(cacheObjCtx);
                    }

                    if (updaterBytes == null) {
                        assert rcvr != null;

                        updaterBytes = U.marshal(ctx, rcvr);
                    }

                    if (topicBytes == null)
                        topicBytes = U.marshal(ctx, topic);
                }
                catch (IgniteCheckedException e) {
                    U.error(log, "Failed to marshal (request will not be sent).", e);

                    return;
                }

                GridDeployment dep = null;
                GridPeerDeployAware jobPda0 = null;

                jobPda0 = jobPda;

                if (ctx.deploy().enabled() && jobPda0 != null) {
                    try {
                        dep = ctx.deploy().deploy(jobPda0.deployClass(), jobPda0.classLoader());

                        GridCacheAdapter<Object, Object> cache = ctx.cache().internalCache(cacheName);

                        if (cache != null)
                            cache.context().deploy().onEnter();
                    }
                    catch (IgniteCheckedException e) {
                        U.error(log, "Failed to deploy class (request will not be sent): " + jobPda0.deployClass(), e);

                        return;
                    }

                    if (dep == null)
                        U.warn(log, "Failed to deploy class (request will be sent): " + jobPda0.deployClass());
                }

                long reqId = idGen.incrementAndGet();

                fut = curFut;

                reqs.put(reqId, (GridFutureAdapter<Object>)fut);

                if (topVer == null)
                    topVer = ctx.cache().context().exchange().readyAffinityVersion();

                DataStreamerRequest req = new DataStreamerRequest(
                    reqId,
                    topicBytes,
                    cacheName,
                    updaterBytes,
                    entries,
                    true,
                    skipStore,
                    keepBinary,
                    dep != null ? dep.deployMode() : null,
                    dep != null ? jobPda0.deployClass().getName() : null,
                    dep != null ? dep.userVersion() : null,
                    dep != null ? dep.participants() : null,
                    dep != null ? dep.classLoaderId() : null,
                    dep == null,
                    topVer);

                try {
                    ctx.io().send(node, TOPIC_DATASTREAM, req, plc);

                    if (log.isDebugEnabled())
                        log.debug("Sent request to node [nodeId=" + node.id() + ", req=" + req + ']');
                }
                catch (IgniteCheckedException e) {
                    GridFutureAdapter<Object> fut0 = ((GridFutureAdapter<Object>)fut);

                    try {
                        if (ctx.discovery().alive(node) && ctx.discovery().pingNode(node.id()))
                            fut0.onDone(e);
                        else
                            fut0.onDone(new ClusterTopologyCheckedException("Failed to send request (node has left): "
                                + node.id()));
                    }
                    catch (IgniteClientDisconnectedCheckedException e0) {
                        fut0.onDone(e0);
                    }
                }
            }
        }

        /**
         *
         */
        void onNodeLeft() {
            assert !isLocNode;
            assert bufMappings.get(node.id()) != this;

            if (log.isDebugEnabled())
                log.debug("Forcibly completing futures (node has left): " + node.id());

            Exception e = new ClusterTopologyCheckedException("Failed to wait for request completion " +
                "(node has left): " + node.id());

            for (GridFutureAdapter<Object> f : reqs.values())
                f.onDone(e);

            // Make sure to complete current future.
            GridFutureAdapter<Object> curFut0;

            synchronized (this) {
                curFut0 = curFut;
            }

            curFut0.onDone(e);
        }

        /**
         * @param res Response.
         */
        void onResponse(DataStreamerResponse res) {
            if (log.isDebugEnabled())
                log.debug("Received data load response: " + res);

            GridFutureAdapter<?> f = reqs.remove(res.requestId());

            if (f == null) {
                if (log.isDebugEnabled())
                    log.debug("Future for request has not been found: " + res.requestId());

                return;
            }

            Throwable err = null;

            byte[] errBytes = res.errorBytes();

            if (errBytes != null) {
                try {
                    GridPeerDeployAware jobPda0 = jobPda;

                    err = U.unmarshal(ctx,
                        errBytes,
                        U.resolveClassLoader(jobPda0 != null ? jobPda0.classLoader() : null, ctx.config()));
                }
                catch (IgniteCheckedException e) {
                    f.onDone(null, new IgniteCheckedException("Failed to unmarshal response.", e));

                    return;
                }
            }

            f.onDone(null, err);

            if (log.isDebugEnabled())
                log.debug("Finished future [fut=" + f + ", reqId=" + res.requestId() + ", err=" + err + ']');
        }

        /**
         * @param err Error.
         */
        void cancelAll(@Nullable IgniteCheckedException err) {
            if (err == null)
                err = new IgniteCheckedException("Data streamer has been cancelled: " + DataStreamerImpl.this);

            for (IgniteInternalFuture<?> f : locFuts) {
                try {
                    f.cancel();
                }
                catch (IgniteCheckedException e) {
                    U.error(log, "Failed to cancel mini-future.", e);
                }
            }

            for (GridFutureAdapter<?> f : reqs.values())
                f.onDone(err);
        }

        /** {@inheritDoc} */
        @Override public String toString() {
            int size;

            synchronized (this) {
                size = entries.size();
            }

            return S.toString(Buffer.class, this,
                "entriesCnt", size,
                "locFutsSize", locFuts.size(),
                "reqsSize", reqs.size());
        }
    }

    /**
     * Data streamer peer-deploy aware.
     */
    private class DataStreamerPda implements GridPeerDeployAware {
        /** */
        private static final long serialVersionUID = 0L;

        /** Deploy class. */
        private Class<?> cls;

        /** Class loader. */
        private ClassLoader ldr;

        /** Collection of objects to detect deploy class and class loader. */
        private Collection<Object> objs;

        /**
         * Constructs data streamer peer-deploy aware.
         *
         * @param objs Collection of objects to detect deploy class and class loader.
         */
        private DataStreamerPda(Object... objs) {
            this.objs = Arrays.asList(objs);
        }

        /** {@inheritDoc} */
        @Override public Class<?> deployClass() {
            if (cls == null) {
                Class<?> cls0 = null;

                if (depCls != null)
                    cls0 = depCls;
                else {
                    for (Iterator<Object> it = objs.iterator(); (cls0 == null || U.isJdk(cls0)) && it.hasNext(); ) {
                        Object o = it.next();

                        if (o != null)
                            cls0 = U.detectClass(o);
                    }

                    if (cls0 == null || U.isJdk(cls0))
                        cls0 = DataStreamerImpl.class;
                }

                assert cls0 != null : "Failed to detect deploy class [objs=" + objs + ']';

                cls = cls0;
            }

            return cls;
        }

        /** {@inheritDoc} */
        @Override public ClassLoader classLoader() {
            if (ldr == null) {
                ClassLoader ldr0 = deployClass().getClassLoader();

                // Safety.
                if (ldr0 == null)
                    ldr0 = U.gridClassLoader();

                assert ldr0 != null : "Failed to detect classloader [objs=" + objs + ']';

                ldr = ldr0;
            }

            return ldr;
        }
    }

    /**
     * Isolated receiver which only loads entry initial value.
     */
    private static class IsolatedUpdater implements StreamReceiver<KeyCacheObject, CacheObject>,
        DataStreamerCacheUpdaters.InternalUpdater {
        /** */
        private static final long serialVersionUID = 0L;

        /** {@inheritDoc} */
        @Override public void receive(IgniteCache<KeyCacheObject, CacheObject> cache,
            Collection<Map.Entry<KeyCacheObject, CacheObject>> entries) {
            IgniteCacheProxy<KeyCacheObject, CacheObject> proxy = (IgniteCacheProxy<KeyCacheObject, CacheObject>)cache;

            GridCacheAdapter<KeyCacheObject, CacheObject> internalCache = proxy.context().cache();

            if (internalCache.isNear())
                internalCache = internalCache.context().near().dht();

            GridCacheContext cctx = internalCache.context();

            AffinityTopologyVersion topVer = cctx.affinity().affinityTopologyVersion();

            GridCacheVersion ver = cctx.versions().isolatedStreamerVersion();

            long ttl = CU.TTL_ETERNAL;
            long expiryTime = CU.EXPIRE_TIME_ETERNAL;

            ExpiryPolicy plc = cctx.expiry();

            for (Entry<KeyCacheObject, CacheObject> e : entries) {
                try {
                    e.getKey().finishUnmarshal(cctx.cacheObjectContext(), cctx.deploy().globalLoader());

                    GridCacheEntryEx entry = internalCache.entryEx(e.getKey(), topVer);

                    if (plc != null) {
                        ttl = CU.toTtl(plc.getExpiryForCreation());

                        if (ttl == CU.TTL_ZERO)
                            continue;
                        else if (ttl == CU.TTL_NOT_CHANGED)
                            ttl = 0;

                        expiryTime = CU.toExpireTime(ttl);
                    }

                    entry.initialValue(e.getValue(),
                        ver,
                        ttl,
                        expiryTime,
                        false,
                        topVer,
                        GridDrType.DR_LOAD,
                        false);

                    cctx.evicts().touch(entry, topVer);

                    CU.unwindEvicts(cctx);

                    entry.onUnlock();
                }
                catch (GridDhtInvalidPartitionException | GridCacheEntryRemovedException ignored) {
                    // No-op.
                }
                catch (IgniteCheckedException ex) {
                    IgniteLogger log = cache.unwrap(Ignite.class).log();

                    U.error(log, "Failed to set initial value for cache entry: " + e, ex);
                }
            }
        }
    }

    /**
     * Default IO policy resolver.
     */
    private static class DefaultIoPolicyResolver implements IgniteClosure<ClusterNode, Byte> {
        /** */
        private static final long serialVersionUID = 0L;

        /** Data streamer separate pool feature major version. */
        private static final int DATA_STREAMER_POOL_MAJOR_VER = 1;

        /** Data streamer separate pool feature minor version. */
        private static final int DATA_STREAMER_POOL_MINOR_VER = 6;

        /** Data streamer separate pool feature maintenance version. */
        private static final int DATA_STREAMER_POOL_MAINT_VER = 10;

        /** {@inheritDoc} */
        @Override public Byte apply(ClusterNode gridNode) {
            assert gridNode != null;

            IgniteProductVersion version = gridNode.version();

            if (gridNode.isLocal() || version.greaterThanEqual(DATA_STREAMER_POOL_MAJOR_VER, DATA_STREAMER_POOL_MINOR_VER,
                DATA_STREAMER_POOL_MAINT_VER))
<<<<<<< HEAD
                return DATA_STREAM_POOL;
=======
                return DATA_STREAMER_POOL;
>>>>>>> 4d0ddbfe
            else
                return PUBLIC_POOL;
        }
    }

    /**
     * Key object wrapper. Using identity equals prevents slow down in case of hash code collision.
     */
    private static class KeyCacheObjectWrapper {
        /** key object */
        private final KeyCacheObject key;

        /**
         * Constructor
         *
         * @param key key object
         */
        KeyCacheObjectWrapper(KeyCacheObject key) {
            assert key != null;

            this.key = key;
        }

        /** {@inheritDoc} */
        @Override public boolean equals(Object o) {
            return o instanceof KeyCacheObjectWrapper && this.key == ((KeyCacheObjectWrapper)o).key;
        }

        /** {@inheritDoc} */
        @Override public int hashCode() {
            return key.hashCode();
        }

        /** {@inheritDoc} */
        @Override public String toString() {
            return S.toString(KeyCacheObjectWrapper.class, this);
        }
    }
}<|MERGE_RESOLUTION|>--- conflicted
+++ resolved
@@ -77,7 +77,6 @@
 import org.apache.ignite.internal.processors.cache.distributed.dht.GridDhtInvalidPartitionException;
 import org.apache.ignite.internal.processors.cache.version.GridCacheVersion;
 import org.apache.ignite.internal.processors.cacheobject.IgniteCacheObjectProcessor;
-import org.apache.ignite.internal.processors.closure.GridClosurePolicy;
 import org.apache.ignite.internal.processors.dr.GridDrType;
 import org.apache.ignite.internal.util.GridConcurrentHashSet;
 import org.apache.ignite.internal.util.GridSpinBusyLock;
@@ -106,11 +105,7 @@
 import static org.apache.ignite.events.EventType.EVT_NODE_FAILED;
 import static org.apache.ignite.events.EventType.EVT_NODE_LEFT;
 import static org.apache.ignite.internal.GridTopic.TOPIC_DATASTREAM;
-<<<<<<< HEAD
-import static org.apache.ignite.internal.managers.communication.GridIoPolicy.DATA_STREAM_POOL;
-=======
 import static org.apache.ignite.internal.managers.communication.GridIoPolicy.DATA_STREAMER_POOL;
->>>>>>> 4d0ddbfe
 import static org.apache.ignite.internal.managers.communication.GridIoPolicy.PUBLIC_POOL;
 
 /**
@@ -1323,20 +1318,10 @@
             if (plc == null)
                 plc = PUBLIC_POOL;
 
-<<<<<<< HEAD
-            if (isLocNode && (plc == GridIoPolicy.DATA_STREAM_POOL || plc == GridIoPolicy.PUBLIC_POOL)) {
-                GridClosurePolicy closurePolicy = (plc == GridIoPolicy.DATA_STREAM_POOL) ?
-                    GridClosurePolicy.DATA_STREAMER_POOL : GridClosurePolicy.PUBLIC_POOL;
-
-                fut = ctx.closure().callLocalSafe(
-                    new DataStreamerUpdateJob(ctx, log, cacheName, entries, false, skipStore, keepBinary, rcvr),
-                    closurePolicy);
-=======
             if (isLocNode) {
                 fut = ctx.closure().callLocalSafe(
                     new DataStreamerUpdateJob(ctx, log, cacheName, entries, false, skipStore, keepBinary, rcvr),
                     plc);
->>>>>>> 4d0ddbfe
 
                 locFuts.add(fut);
 
@@ -1723,11 +1708,7 @@
 
             if (gridNode.isLocal() || version.greaterThanEqual(DATA_STREAMER_POOL_MAJOR_VER, DATA_STREAMER_POOL_MINOR_VER,
                 DATA_STREAMER_POOL_MAINT_VER))
-<<<<<<< HEAD
-                return DATA_STREAM_POOL;
-=======
                 return DATA_STREAMER_POOL;
->>>>>>> 4d0ddbfe
             else
                 return PUBLIC_POOL;
         }
