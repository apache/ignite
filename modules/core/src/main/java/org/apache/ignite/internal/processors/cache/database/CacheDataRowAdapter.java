/*
 * Licensed to the Apache Software Foundation (ASF) under one or more
 * contributor license agreements.  See the NOTICE file distributed with
 * this work for additional information regarding copyright ownership.
 * The ASF licenses this file to You under the Apache License, Version 2.0
 * (the "License"); you may not use this file except in compliance with
 * the License.  You may obtain a copy of the License at
 *
 *      http://www.apache.org/licenses/LICENSE-2.0
 *
 * Unless required by applicable law or agreed to in writing, software
 * distributed under the License is distributed on an "AS IS" BASIS,
 * WITHOUT WARRANTIES OR CONDITIONS OF ANY KIND, either express or implied.
 * See the License for the specific language governing permissions and
 * limitations under the License.
 */

package org.apache.ignite.internal.processors.cache.database;

import java.nio.ByteBuffer;
import org.apache.ignite.IgniteCheckedException;
import org.apache.ignite.internal.pagemem.PageIdUtils;
import org.apache.ignite.internal.pagemem.PageMemory;
import org.apache.ignite.internal.pagemem.PageUtils;
import org.apache.ignite.internal.processors.cache.CacheGroupInfrastructure;
import org.apache.ignite.internal.processors.cache.CacheObject;
import org.apache.ignite.internal.processors.cache.CacheObjectContext;
import org.apache.ignite.internal.processors.cache.GridCacheSharedContext;
import org.apache.ignite.internal.processors.cache.IncompleteCacheObject;
import org.apache.ignite.internal.processors.cache.IncompleteObject;
import org.apache.ignite.internal.processors.cache.KeyCacheObject;
import org.apache.ignite.internal.processors.cache.database.tree.io.CacheVersionIO;
import org.apache.ignite.internal.processors.cache.database.tree.io.DataPageIO;
import org.apache.ignite.internal.processors.cache.database.tree.io.DataPagePayload;
import org.apache.ignite.internal.processors.cache.version.GridCacheVersion;
import org.apache.ignite.internal.util.tostring.GridToStringExclude;
import org.apache.ignite.internal.util.tostring.GridToStringInclude;
import org.apache.ignite.internal.util.typedef.internal.S;
import org.apache.ignite.internal.util.typedef.internal.U;
import org.jetbrains.annotations.Nullable;

import static org.apache.ignite.internal.pagemem.PageIdUtils.itemId;
import static org.apache.ignite.internal.pagemem.PageIdUtils.pageId;

/**
 * Cache data row adapter.
 */
public class CacheDataRowAdapter implements CacheDataRow {
    /** */
    @GridToStringExclude
    protected long link;

    /** */
    @GridToStringInclude
    protected KeyCacheObject key;

    /** */
    @GridToStringInclude
    protected CacheObject val;

    /** */
    protected long expireTime = -1;

    /** */
    @GridToStringInclude
    protected GridCacheVersion ver;

    /** */
    @GridToStringInclude
    protected int cacheId;

    /**
     * @param link Link.
     */
    public CacheDataRowAdapter(long link) {
        // Link can be 0 here.
        this.link = link;
    }

    /**
     * @param key Key.
     * @param val Value.
     * @param expireTime Expire time.
     * @param ver Version.
     */
    public CacheDataRowAdapter(KeyCacheObject key, CacheObject val, GridCacheVersion ver, long expireTime) {
        this.key = key;
        this.val = val;
        this.ver = ver;
        this.expireTime = expireTime;
    }

    /**
     * Read row from data pages.
     *
     * @param grp Cache group.
     * @param rowData Required row data.
     * @throws IgniteCheckedException If failed.
     */
    public final void initFromLink(CacheGroupInfrastructure grp, RowData rowData) throws IgniteCheckedException {
        initFromLink(grp, grp.shared(), grp.memoryPolicy().pageMemory(), rowData);
    }

    /**
     * Read row from data pages.
     * Can be called with cctx == null, if cache instance is unknown, but its ID is stored in the data row.
     *
     * @param grp Cache group.
     * @param sharedCtx Shared context.
     * @param pageMem Page memory.
     * @param rowData Row data.
     * @throws IgniteCheckedException If failed.
     */
    public final void initFromLink(
        @Nullable CacheGroupInfrastructure grp,
        GridCacheSharedContext<?, ?> sharedCtx,
        PageMemory pageMem,
        RowData rowData)
        throws IgniteCheckedException {
        assert link != 0 : "link";
        assert key == null : "key";

        CacheObjectContext coctx = grp != null ?  grp.cacheObjectContext() : null;

        boolean readCacheId = grp == null || grp.storeCacheIdInDataPage();

        long nextLink = link;
        IncompleteObject<?> incomplete = null;
        boolean first = true;

        do {
            final long pageId = pageId(nextLink);

<<<<<<< HEAD
            // TODO IGNITE-5075 Here must be "physical" cache ID (aka group ID)
            final long page = pageMem.acquirePage(cacheId, pageId);
=======
            assert grp != null || !sharedCtx.database().persistenceEnabled();

            int grpId = grp != null ? grp.groupId() : 0;

            final long page = pageMem.acquirePage(grpId, pageId);
>>>>>>> 6250119e

            try {
                long pageAddr = pageMem.readLock(grpId, pageId, page); // Non-empty data page must not be recycled.

                assert pageAddr != 0L : nextLink;

                try {
                    DataPageIO io = DataPageIO.VERSIONS.forPage(pageAddr);

                    DataPagePayload data = io.readPayload(pageAddr,
                        itemId(nextLink),
                        pageMem.pageSize());

                    nextLink = data.nextLink();

                    if (first) {
                        if (nextLink == 0) {
                            // Fast path for a single page row.
                            readFullRow(sharedCtx, coctx, pageAddr + data.offset(), rowData, readCacheId);

                            return;
                        }

                        first = false;
                    }

                    ByteBuffer buf = pageMem.pageBuffer(pageAddr);

                    buf.position(data.offset());
                    buf.limit(data.offset() + data.payloadSize());

                    boolean keyOnly = rowData == RowData.KEY_ONLY;

                    incomplete = readFragment(sharedCtx, coctx, buf, keyOnly, readCacheId, incomplete);

                    if (keyOnly && key != null)
                        return;
                }
                finally {
                    pageMem.readUnlock(grpId, pageId, page);
                }
            }
            finally {
                pageMem.releasePage(grpId, pageId, page);
            }
        }
        while(nextLink != 0);

        assert isReady() : "ready";
    }

    /**
     * @param sharedCtx Cache shared context.
     * @param coctx Cache object context.
     * @param buf Buffer.
     * @param keyOnly {@code true} If need to read only key object.
     * @param readCacheId {@code true} If need to read cache ID.
     * @param incomplete Incomplete object.
     * @throws IgniteCheckedException If failed.
     * @return Read object.
     */
    private IncompleteObject<?> readFragment(
        GridCacheSharedContext<?, ?> sharedCtx,
        CacheObjectContext coctx,
        ByteBuffer buf,
        boolean keyOnly,
        boolean readCacheId,
        IncompleteObject<?> incomplete
    ) throws IgniteCheckedException {
        if (readCacheId && cacheId == 0) {
            incomplete = readIncompleteCacheId(buf, incomplete);

            if (cacheId == 0)
                return incomplete;

            incomplete = null;
        }

<<<<<<< HEAD
        if (coctx == null)
            // TODO IGNITE-5075 Possible null pointer in case cacheId is not stored
=======
        if (coctx == null) {
            // coctx can be null only when grp is null too, this means that
            // we are in process of eviction and cacheId is mandatory part of data.
            assert cacheId != 0;

>>>>>>> 6250119e
            coctx = sharedCtx.cacheContext(cacheId).cacheObjectContext();
        }

        // Read key.
        if (key == null) {
            incomplete = readIncompleteKey(coctx, buf, (IncompleteCacheObject)incomplete);

            if (key == null || keyOnly)
                return incomplete;

            incomplete = null;
        }

        if (expireTime == -1) {
            incomplete = readIncompleteExpireTime(buf, incomplete);

            if (expireTime == -1)
                return incomplete;

            incomplete = null;
        }

        // Read value.
        if (val == null) {
            incomplete = readIncompleteValue(coctx, buf, (IncompleteCacheObject)incomplete);

            if (val == null)
                return incomplete;

            incomplete = null;
        }

        // Read version.
        if (ver == null)
            incomplete = readIncompleteVersion(buf, incomplete);

        return incomplete;
    }

    /**
     * @param sharedCtx Cache shared context.
     * @param coctx Cache object context.
     * @param addr Address.
     * @param rowData Required row data.
     * @param readCacheId {@code true} If need to read cache ID.
     * @throws IgniteCheckedException If failed.
     */
    private void readFullRow(
        GridCacheSharedContext<?, ?> sharedCtx,
        CacheObjectContext coctx,
        long addr,
        RowData rowData,
        boolean readCacheId)
        throws IgniteCheckedException {
        int off = 0;

        if (readCacheId) {
            cacheId = PageUtils.getInt(addr, off);

            off += 4;
        }

        if (coctx == null)
            coctx = sharedCtx.cacheContext(cacheId).cacheObjectContext();

        int len = PageUtils.getInt(addr, off);
        off += 4;

        if (rowData != RowData.NO_KEY) {
            byte type = PageUtils.getByte(addr, off);
            off++;

            byte[] bytes = PageUtils.getBytes(addr, off, len);
            off += len;

            key = coctx.kernalContext().cacheObjects().toKeyCacheObject(coctx, type, bytes);

            if (rowData == RowData.KEY_ONLY)
                return;
        }
        else
            off += len + 1;

        len = PageUtils.getInt(addr, off);
        off += 4;

        byte type = PageUtils.getByte(addr, off);
        off++;

        byte[] bytes = PageUtils.getBytes(addr, off, len);
        off += len;

        val = coctx.kernalContext().cacheObjects().toCacheObject(coctx, type, bytes);

        ver = CacheVersionIO.read(addr + off, false);

        off += CacheVersionIO.size(ver, false);

        expireTime = PageUtils.getLong(addr, off);
    }

    /**
     * @param buf Buffer.
     * @param incomplete Incomplete.
     */
    private IncompleteObject<?> readIncompleteCacheId(
        ByteBuffer buf,
        IncompleteObject<?> incomplete
    ) {
        if (incomplete == null) {
            int remaining = buf.remaining();

            if (remaining == 0)
                return null;

            int size = 4;

            if (remaining >= size) {
                cacheId = buf.getInt();

                assert cacheId != 0;

                return null;
            }

            incomplete = new IncompleteObject<>(new byte[size]);
        }

        incomplete.readData(buf);

        if (incomplete.isReady()) {
            final ByteBuffer timeBuf = ByteBuffer.wrap(incomplete.data());

            timeBuf.order(buf.order());

            cacheId = timeBuf.getInt();

            assert cacheId != 0;
        }

        return incomplete;
    }

    /**
     * @param coctx Cache object context.
     * @param buf Buffer.
     * @param incomplete Incomplete object.
     * @return Incomplete object.
     * @throws IgniteCheckedException If failed.
     */
    private IncompleteCacheObject readIncompleteKey(
        CacheObjectContext coctx,
        ByteBuffer buf,
        IncompleteCacheObject incomplete
    ) throws IgniteCheckedException {
        incomplete = coctx.kernalContext().cacheObjects().toKeyCacheObject(coctx, buf, incomplete);

        if (incomplete.isReady()) {
            key = (KeyCacheObject)incomplete.object();

            assert key != null;
        }
        else
            assert !buf.hasRemaining();

        return incomplete;
    }

    /**
     * @param coctx Cache object context.
     * @param buf Buffer.
     * @param incomplete Incomplete object.
     * @return Incomplete object.
     * @throws IgniteCheckedException If failed.
     */
    private IncompleteCacheObject readIncompleteValue(
        CacheObjectContext coctx,
        ByteBuffer buf,
        IncompleteCacheObject incomplete
    ) throws IgniteCheckedException {
        incomplete = coctx.kernalContext().cacheObjects().toCacheObject(coctx, buf, incomplete);

        if (incomplete.isReady()) {
            val = incomplete.object();

            assert val != null;
        }
        else
            assert !buf.hasRemaining();

        return incomplete;
    }

    /**
     * @param buf Buffer.
     * @param incomplete Incomplete object.
     * @return Incomplete object.
     */
    private IncompleteObject<?> readIncompleteExpireTime(
        ByteBuffer buf,
        IncompleteObject<?> incomplete
    ) {
        if (incomplete == null) {
            int remaining = buf.remaining();

            if (remaining == 0)
                return null;

            int size = 8;

            if (remaining >= size) {
                expireTime = buf.getLong();

                assert expireTime >= 0 : expireTime;

                return null;
            }

            incomplete = new IncompleteObject<>(new byte[size]);
        }

        incomplete.readData(buf);

        if (incomplete.isReady()) {
            final ByteBuffer timeBuf = ByteBuffer.wrap(incomplete.data());

            timeBuf.order(buf.order());

            expireTime = timeBuf.getLong();

            assert expireTime >= 0;
        }

        return incomplete;
    }

    /**
     * @param buf Buffer.
     * @param incomplete Incomplete object.
     * @return Incomplete object.
     * @throws IgniteCheckedException If failed.
     */
    private IncompleteObject<?> readIncompleteVersion(
        ByteBuffer buf,
        IncompleteObject<?> incomplete
    ) throws IgniteCheckedException {
        if (incomplete == null) {
            int remaining = buf.remaining();

            if (remaining == 0)
                return null;

            int size = CacheVersionIO.readSize(buf, false);

            if (remaining >= size) {
                // If the whole version is on a single page, just read it.
                ver = CacheVersionIO.read(buf, false);

                assert !buf.hasRemaining(): buf.remaining();
                assert ver != null;

                return null;
            }

            // We have to read multipart version.
            incomplete = new IncompleteObject<>(new byte[size]);
        }

        incomplete.readData(buf);

        if (incomplete.isReady()) {
            final ByteBuffer verBuf = ByteBuffer.wrap(incomplete.data());

            verBuf.order(buf.order());

            ver = CacheVersionIO.read(verBuf, false);

            assert ver != null;
        }

        assert !buf.hasRemaining();

        return incomplete;
    }

    /**
     * @return {@code True} if entry is ready.
     */
    public boolean isReady() {
        return ver != null && val != null && key != null;
    }

    /** {@inheritDoc} */
    @Override public KeyCacheObject key() {
        assert key != null : "Key is not ready: " + this;

        return key;
    }

    /**
     * @param key Key.
     */
    @Override public void key(KeyCacheObject key) {
        assert key != null;

        this.key = key;
    }

    /** {@inheritDoc} */
    @Override public int cacheId() {
        return cacheId;
    }

    /** {@inheritDoc} */
    @Override public CacheObject value() {
        assert val != null : "Value is not ready: " + this;

        return val;
    }

    /** {@inheritDoc} */
    @Override public GridCacheVersion version() {
        assert ver != null : "Version is not ready: " + this;

        return ver;
    }

    /** {@inheritDoc} */
    @Override public long expireTime() {
        return expireTime;
    }

    /** {@inheritDoc} */
    @Override public int partition() {
        return PageIdUtils.partId(link);
    }

    /** {@inheritDoc} */
    @Override public long link() {
        return link;
    }

    /** {@inheritDoc} */
    @Override public void link(long link) {
        throw new UnsupportedOperationException();
    }

    /** {@inheritDoc} */
    @Override public int hash() {
        throw new UnsupportedOperationException();
    }

    /**
     *
     */
    public enum RowData {
        /** */
        FULL,

        /** */
        KEY_ONLY,

        /** */
        NO_KEY
    }

    /** {@inheritDoc} */
    @Override public String toString() {
        return S.toString(CacheDataRowAdapter.class, this, "link", U.hexLong(link));
    }
}<|MERGE_RESOLUTION|>--- conflicted
+++ resolved
@@ -131,16 +131,11 @@
         do {
             final long pageId = pageId(nextLink);
 
-<<<<<<< HEAD
-            // TODO IGNITE-5075 Here must be "physical" cache ID (aka group ID)
-            final long page = pageMem.acquirePage(cacheId, pageId);
-=======
             assert grp != null || !sharedCtx.database().persistenceEnabled();
 
             int grpId = grp != null ? grp.groupId() : 0;
 
             final long page = pageMem.acquirePage(grpId, pageId);
->>>>>>> 6250119e
 
             try {
                 long pageAddr = pageMem.readLock(grpId, pageId, page); // Non-empty data page must not be recycled.
@@ -219,16 +214,11 @@
             incomplete = null;
         }
 
-<<<<<<< HEAD
-        if (coctx == null)
-            // TODO IGNITE-5075 Possible null pointer in case cacheId is not stored
-=======
         if (coctx == null) {
             // coctx can be null only when grp is null too, this means that
             // we are in process of eviction and cacheId is mandatory part of data.
             assert cacheId != 0;
 
->>>>>>> 6250119e
             coctx = sharedCtx.cacheContext(cacheId).cacheObjectContext();
         }
 
