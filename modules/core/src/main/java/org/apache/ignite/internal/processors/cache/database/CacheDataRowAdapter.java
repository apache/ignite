/*
 * Licensed to the Apache Software Foundation (ASF) under one or more
 * contributor license agreements.  See the NOTICE file distributed with
 * this work for additional information regarding copyright ownership.
 * The ASF licenses this file to You under the Apache License, Version 2.0
 * (the "License"); you may not use this file except in compliance with
 * the License.  You may obtain a copy of the License at
 *
 *      http://www.apache.org/licenses/LICENSE-2.0
 *
 * Unless required by applicable law or agreed to in writing, software
 * distributed under the License is distributed on an "AS IS" BASIS,
 * WITHOUT WARRANTIES OR CONDITIONS OF ANY KIND, either express or implied.
 * See the License for the specific language governing permissions and
 * limitations under the License.
 */

package org.apache.ignite.internal.processors.cache.database;

import java.nio.ByteBuffer;
import org.apache.ignite.IgniteCheckedException;
<<<<<<< HEAD
import org.apache.ignite.configuration.DataPageEvictionMode;
import org.apache.ignite.internal.pagemem.Page;
=======
>>>>>>> c824b352
import org.apache.ignite.internal.pagemem.PageIdUtils;
import org.apache.ignite.internal.pagemem.PageMemory;
import org.apache.ignite.internal.pagemem.PageUtils;
import org.apache.ignite.internal.processors.cache.CacheObject;
import org.apache.ignite.internal.processors.cache.CacheObjectContext;
import org.apache.ignite.internal.processors.cache.GridCacheContext;
import org.apache.ignite.internal.processors.cache.GridCacheSharedContext;
import org.apache.ignite.internal.processors.cache.IncompleteCacheObject;
import org.apache.ignite.internal.processors.cache.IncompleteObject;
import org.apache.ignite.internal.processors.cache.KeyCacheObject;
import org.apache.ignite.internal.processors.cache.database.tree.io.CacheVersionIO;
import org.apache.ignite.internal.processors.cache.database.tree.io.DataPageIO;
import org.apache.ignite.internal.processors.cache.database.tree.io.DataPagePayload;
import org.apache.ignite.internal.processors.cache.version.GridCacheVersion;
import org.apache.ignite.internal.util.tostring.GridToStringExclude;
import org.apache.ignite.internal.util.tostring.GridToStringInclude;
import org.apache.ignite.internal.util.typedef.internal.S;
import org.apache.ignite.internal.util.typedef.internal.U;
import org.jetbrains.annotations.Nullable;

import static org.apache.ignite.internal.pagemem.PageIdUtils.itemId;
import static org.apache.ignite.internal.pagemem.PageIdUtils.pageId;

/**
 * Cache data row adapter.
 */
public class CacheDataRowAdapter implements CacheDataRow {
    /** */
    @GridToStringExclude
    protected long link;

    /** */
    @GridToStringInclude
    protected KeyCacheObject key;

    /** */
    @GridToStringInclude
    protected CacheObject val;

    /** */
    protected long expireTime = -1;

    /** */
    @GridToStringInclude
    protected GridCacheVersion ver;

    /** */
    @GridToStringInclude
    protected int cacheId;

    /**
     * @param link Link.
     */
    public CacheDataRowAdapter(long link) {
        // Link can be 0 here.
        this.link = link;
    }

    /**
     * @param key Key.
     * @param val Value.
     * @param expireTime Expire time.
     * @param ver Version.
     */
    public CacheDataRowAdapter(KeyCacheObject key, CacheObject val, GridCacheVersion ver, long expireTime) {
        this.key = key;
        this.val = val;
        this.ver = ver;
        this.expireTime = expireTime;
    }

    /**
     * Read row from data pages.
     *
     * @param cctx Cache context.
     * @param rowData Required row data.
     * @throws IgniteCheckedException If failed.
     */
    public final void initFromLink(GridCacheContext<?, ?> cctx, RowData rowData) throws IgniteCheckedException {
        initFromLink(cctx, cctx.shared(), cctx.memoryPolicy().pageMemory(), rowData);
    }

    /**
     * Read row from data pages.
     * Can be called with cctx == null, if cache instance is unknown, but its ID is stored in the data row.
     *
     * @param cctx Cctx.
     * @param sharedCtx Shared context.
     * @param pageMem Page memory.
     * @param rowData Row data.
     */
    public final void initFromLink(
        @Nullable GridCacheContext<?, ?> cctx,
        GridCacheSharedContext<?, ?> sharedCtx,
        PageMemory pageMem,
        RowData rowData)
        throws IgniteCheckedException {
        assert link != 0 : "link";
        assert key == null : "key";

<<<<<<< HEAD
        CacheObjectContext coctx = null;

        if (cctx != null) {
            cacheId = cctx.memoryPolicy().config().getPageEvictionMode() == DataPageEvictionMode.DISABLED ?
                cctx.cacheId() : 0; // Force cacheId reading for evictable memory policies.

            coctx = cctx.cacheObjectContext();
        }
=======
        final CacheObjectContext coctx = cctx.cacheObjectContext();
        final PageMemory pageMem = cctx.memoryPolicy().pageMemory();

        final int cacheId = cctx.cacheId();
>>>>>>> c824b352

        long nextLink = link;
        IncompleteObject<?> incomplete = null;
        boolean first = true;

        do {
<<<<<<< HEAD
            try (Page page = page(pageId(nextLink), cctx, pageMem)) {
                long pageAddr = page.getForReadPointer(); // Non-empty data page must not be recycled.
=======
            final long pageId = pageId(nextLink);
            final long page = pageMem.acquirePage(cacheId, pageId);

            try {
                long pageAddr = pageMem.readLock(cacheId, pageId, page); // Non-empty data page must not be recycled.
>>>>>>> c824b352

                assert pageAddr != 0L : nextLink;

                try {
                    DataPageIO io = DataPageIO.VERSIONS.forPage(pageAddr);

                    DataPagePayload data = io.readPayload(pageAddr,
                        itemId(nextLink),
                        pageMem.pageSize());

                    nextLink = data.nextLink();

                    if (first) {
                        if (nextLink == 0) {
                            // Fast path for a single page row.
                            readFullRow(sharedCtx, coctx, pageAddr + data.offset(), rowData);

                            return;
                        }

                        first = false;
                    }

                    ByteBuffer buf = pageMem.pageBuffer(pageAddr);

                    buf.position(data.offset());
                    buf.limit(data.offset() + data.payloadSize());

                    boolean keyOnly = rowData == RowData.KEY_ONLY;

                    incomplete = readFragment(sharedCtx, coctx, buf, keyOnly, incomplete);

                    if (keyOnly && key != null)
                        return;
                }
                finally {
                    pageMem.readUnlock(cacheId, pageId, page);
                }
            }
            finally {
                pageMem.releasePage(cacheId, pageId, page);
            }
        }
        while(nextLink != 0);

        assert isReady() : "ready";
    }

    /**
     * @param coctx Cache object context.
     * @param buf Buffer.
     * @param keyOnly {@code true} If need to read only key object.
     * @param incomplete Incomplete object.
     * @throws IgniteCheckedException If failed.
     * @return Read object.
     */
    private IncompleteObject<?> readFragment(
        GridCacheSharedContext<?, ?> sharedCtx,
        CacheObjectContext coctx,
        ByteBuffer buf,
        boolean keyOnly,
        IncompleteObject<?> incomplete
    ) throws IgniteCheckedException {
        if (cacheId == 0) {
            incomplete = readIncompleteCacheId(buf, incomplete);

            if (cacheId == 0)
                return incomplete;

            incomplete = null;
        }

        if (coctx == null)
            coctx = sharedCtx.cacheContext(cacheId).cacheObjectContext();

        // Read key.
        if (key == null) {
            incomplete = readIncompleteKey(coctx, buf, (IncompleteCacheObject)incomplete);

            if (key == null || keyOnly)
                return incomplete;

            incomplete = null;
        }

        if (expireTime == -1) {
            incomplete = readIncompleteExpireTime(buf, incomplete);

            if (expireTime == -1)
                return incomplete;

            incomplete = null;
        }

        // Read value.
        if (val == null) {
            incomplete = readIncompleteValue(coctx, buf, (IncompleteCacheObject)incomplete);

            if (val == null)
                return incomplete;

            incomplete = null;
        }

        // Read version.
        if (ver == null)
            incomplete = readIncompleteVersion(buf, incomplete);

        return incomplete;
    }

    /**
     * @param coctx Cache object context.
     * @param addr Address.
     * @param rowData Required row data.
     * @throws IgniteCheckedException If failed.
     */
    private void readFullRow(
        GridCacheSharedContext<?, ?> sharedCtx,
        CacheObjectContext coctx,
        long addr,
        RowData rowData)
        throws IgniteCheckedException {
        int off = 0;

        if (cacheId == 0) {
            cacheId = PageUtils.getInt(addr, off);

            off += 4;
        }

        if (coctx == null)
            coctx = sharedCtx.cacheContext(cacheId).cacheObjectContext();

        int len = PageUtils.getInt(addr, off);
        off += 4;

        if (rowData != RowData.NO_KEY) {
            byte type = PageUtils.getByte(addr, off);
            off++;

            byte[] bytes = PageUtils.getBytes(addr, off, len);
            off += len;

            key = coctx.processor().toKeyCacheObject(coctx, type, bytes);

            if (rowData == RowData.KEY_ONLY)
                return;
        }
        else
            off += len + 1;

        len = PageUtils.getInt(addr, off);
        off += 4;

        byte type = PageUtils.getByte(addr, off);
        off++;

        byte[] bytes = PageUtils.getBytes(addr, off, len);
        off += len;

        val = coctx.processor().toCacheObject(coctx, type, bytes);

        ver = CacheVersionIO.read(addr + off, false);

        off += CacheVersionIO.size(ver, false);

        expireTime = PageUtils.getLong(addr, off);
    }

    /**
     * @param buf Buffer.
     * @param incomplete Incomplete.
     */
    private IncompleteObject<?> readIncompleteCacheId(
        ByteBuffer buf,
        IncompleteObject<?> incomplete
    ) throws IgniteCheckedException {
        if (incomplete == null) {
            int remaining = buf.remaining();

            if (remaining == 0)
                return null;

            int size = 4;

            if (remaining >= size) {
                cacheId = buf.getInt();

                return null;
            }

            incomplete = new IncompleteObject<>(new byte[size]);
        }

        incomplete.readData(buf);

        if (incomplete.isReady()) {
            final ByteBuffer timeBuf = ByteBuffer.wrap(incomplete.data());

            timeBuf.order(buf.order());

            cacheId = timeBuf.getInt();
        }

        return incomplete;
    }

    /**
     * @param coctx Cache object context.
     * @param buf Buffer.
     * @param incomplete Incomplete object.
     * @return Incomplete object.
     * @throws IgniteCheckedException If failed.
     */
    private IncompleteCacheObject readIncompleteKey(
        CacheObjectContext coctx,
        ByteBuffer buf,
        IncompleteCacheObject incomplete
    ) throws IgniteCheckedException {
        incomplete = coctx.processor().toKeyCacheObject(coctx, buf, incomplete);

        if (incomplete.isReady()) {
            key = (KeyCacheObject)incomplete.object();

            assert key != null;
        }
        else
            assert !buf.hasRemaining();

        return incomplete;
    }

    /**
     * @param coctx Cache object context.
     * @param buf Buffer.
     * @param incomplete Incomplete object.
     * @return Incomplete object.
     * @throws IgniteCheckedException If failed.
     */
    private IncompleteCacheObject readIncompleteValue(
        CacheObjectContext coctx,
        ByteBuffer buf,
        IncompleteCacheObject incomplete
    ) throws IgniteCheckedException {
        incomplete = coctx.processor().toCacheObject(coctx, buf, incomplete);

        if (incomplete.isReady()) {
            val = incomplete.object();

            assert val != null;
        }
        else
            assert !buf.hasRemaining();

        return incomplete;
    }

    /**
     * @param buf Buffer.
     * @param incomplete Incomplete object.
     * @return Incomplete object.
     * @throws IgniteCheckedException If failed.
     */
    private IncompleteObject<?> readIncompleteExpireTime(
        ByteBuffer buf,
        IncompleteObject<?> incomplete
    ) throws IgniteCheckedException {
        if (incomplete == null) {
            int remaining = buf.remaining();

            if (remaining == 0)
                return null;

            int size = 8;

            if (remaining >= size) {
                expireTime = buf.getLong();

                assert expireTime >= 0 : expireTime;

                return null;
            }

            incomplete = new IncompleteObject<>(new byte[size]);
        }

        incomplete.readData(buf);

        if (incomplete.isReady()) {
            final ByteBuffer timeBuf = ByteBuffer.wrap(incomplete.data());

            timeBuf.order(buf.order());

            expireTime = timeBuf.getLong();

            assert expireTime >= 0;
        }

        return incomplete;
    }

    /**
     * @param buf Buffer.
     * @param incomplete Incomplete object.
     * @return Incomplete object.
     * @throws IgniteCheckedException If failed.
     */
    private IncompleteObject<?> readIncompleteVersion(
        ByteBuffer buf,
        IncompleteObject<?> incomplete
    ) throws IgniteCheckedException {
        if (incomplete == null) {
            int remaining = buf.remaining();

            if (remaining == 0)
                return null;

            int size = CacheVersionIO.readSize(buf, false);

            if (remaining >= size) {
                // If the whole version is on a single page, just read it.
                ver = CacheVersionIO.read(buf, false);

                assert !buf.hasRemaining(): buf.remaining();
                assert ver != null;

                return null;
            }

            // We have to read multipart version.
            incomplete = new IncompleteObject<>(new byte[size]);
        }

        incomplete.readData(buf);

        if (incomplete.isReady()) {
            final ByteBuffer verBuf = ByteBuffer.wrap(incomplete.data());

            verBuf.order(buf.order());

            ver = CacheVersionIO.read(verBuf, false);

            assert ver != null;
        }

        assert !buf.hasRemaining();

        return incomplete;
    }

    /**
     * @return {@code True} if entry is ready.
     */
    public boolean isReady() {
        return ver != null && val != null && key != null;
    }

    /** {@inheritDoc} */
    @Override public KeyCacheObject key() {
        assert key != null : "Key is not ready: " + this;

        return key;
    }

    /**
     * @param key Key.
     */
    public void key(KeyCacheObject key) {
        assert key != null;

        this.key = key;
    }

    /** {@inheritDoc} */
    @Override public int cacheId() {
        return cacheId;
    }

    /** {@inheritDoc} */
    @Override public CacheObject value() {
        assert val != null : "Value is not ready: " + this;

        return val;
    }

    /** {@inheritDoc} */
    @Override public GridCacheVersion version() {
        assert ver != null : "Version is not ready: " + this;

        return ver;
    }

    /** {@inheritDoc} */
    @Override public long expireTime() {
        return expireTime;
    }

    /** {@inheritDoc} */
    @Override public int partition() {
        return PageIdUtils.partId(link);
    }

    /** {@inheritDoc} */
    @Override public long link() {
        return link;
    }

    /** {@inheritDoc} */
    @Override public void link(long link) {
        throw new UnsupportedOperationException();
    }

    /** {@inheritDoc} */
    @Override public int hash() {
        throw new UnsupportedOperationException();
    }

    /**
<<<<<<< HEAD
     * @param pageId Page ID.
     * @param cctx Cache context.
     * @return Page.
     * @throws IgniteCheckedException If failed.
     */
    private Page page(final long pageId, final GridCacheContext cctx, final PageMemory pageMem)
        throws IgniteCheckedException {
        int cacheId = cctx == null ? 0 : cctx.cacheId();

        return pageMem.page(cacheId, pageId);
    }

    /**
=======
>>>>>>> c824b352
     *
     */
    public enum RowData {
        /** */
        FULL,

        /** */
        KEY_ONLY,

        /** */
        NO_KEY
    }

    /** {@inheritDoc} */
    @Override public String toString() {
        return S.toString(CacheDataRowAdapter.class, this, "link", U.hexLong(link));
    }
}<|MERGE_RESOLUTION|>--- conflicted
+++ resolved
@@ -19,11 +19,7 @@
 
 import java.nio.ByteBuffer;
 import org.apache.ignite.IgniteCheckedException;
-<<<<<<< HEAD
-import org.apache.ignite.configuration.DataPageEvictionMode;
 import org.apache.ignite.internal.pagemem.Page;
-=======
->>>>>>> c824b352
 import org.apache.ignite.internal.pagemem.PageIdUtils;
 import org.apache.ignite.internal.pagemem.PageMemory;
 import org.apache.ignite.internal.pagemem.PageUtils;
@@ -124,7 +120,6 @@
         assert link != 0 : "link";
         assert key == null : "key";
 
-<<<<<<< HEAD
         CacheObjectContext coctx = null;
 
         if (cctx != null) {
@@ -133,28 +128,17 @@
 
             coctx = cctx.cacheObjectContext();
         }
-=======
-        final CacheObjectContext coctx = cctx.cacheObjectContext();
-        final PageMemory pageMem = cctx.memoryPolicy().pageMemory();
-
-        final int cacheId = cctx.cacheId();
->>>>>>> c824b352
 
         long nextLink = link;
         IncompleteObject<?> incomplete = null;
         boolean first = true;
 
         do {
-<<<<<<< HEAD
-            try (Page page = page(pageId(nextLink), cctx, pageMem)) {
-                long pageAddr = page.getForReadPointer(); // Non-empty data page must not be recycled.
-=======
             final long pageId = pageId(nextLink);
             final long page = pageMem.acquirePage(cacheId, pageId);
 
             try {
                 long pageAddr = pageMem.readLock(cacheId, pageId, page); // Non-empty data page must not be recycled.
->>>>>>> c824b352
 
                 assert pageAddr != 0L : nextLink;
 
@@ -574,22 +558,6 @@
     }
 
     /**
-<<<<<<< HEAD
-     * @param pageId Page ID.
-     * @param cctx Cache context.
-     * @return Page.
-     * @throws IgniteCheckedException If failed.
-     */
-    private Page page(final long pageId, final GridCacheContext cctx, final PageMemory pageMem)
-        throws IgniteCheckedException {
-        int cacheId = cctx == null ? 0 : cctx.cacheId();
-
-        return pageMem.page(cacheId, pageId);
-    }
-
-    /**
-=======
->>>>>>> c824b352
      *
      */
     public enum RowData {
