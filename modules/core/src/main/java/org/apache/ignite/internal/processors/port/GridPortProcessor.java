--- conflicted
+++ resolved
@@ -1,4 +1,3 @@
-<<<<<<< HEAD
 /*
  * Licensed to the Apache Software Foundation (ASF) under one or more
  * contributor license agreements.  See the NOTICE file distributed with
@@ -77,7 +76,7 @@
      * @param cls Class.
      */
     public void registerPort(int port, IgnitePortProtocol proto, Class cls) {
-        assert port > 0 && port < 65535;
+        assert port > 0 && port <= 65535;
         assert proto != null;
         assert cls != null;
 
@@ -116,7 +115,7 @@
      * @param cls Class.
      */
     public void deregisterPort(int port, IgnitePortProtocol proto, Class cls) {
-        assert port > 0 && port < 65535;
+        assert port > 0 && port <= 65535;
         assert proto != null;
         assert cls != null;
 
@@ -198,206 +197,4 @@
         X.println(">>>  recsSize: " + recsSize);
         X.println(">>>  lsnrsSize: " + lsnrsSize);
     }
-}
-=======
-/*
- * Licensed to the Apache Software Foundation (ASF) under one or more
- * contributor license agreements.  See the NOTICE file distributed with
- * this work for additional information regarding copyright ownership.
- * The ASF licenses this file to You under the Apache License, Version 2.0
- * (the "License"); you may not use this file except in compliance with
- * the License.  You may obtain a copy of the License at
- *
- *      http://www.apache.org/licenses/LICENSE-2.0
- *
- * Unless required by applicable law or agreed to in writing, software
- * distributed under the License is distributed on an "AS IS" BASIS,
- * WITHOUT WARRANTIES OR CONDITIONS OF ANY KIND, either express or implied.
- * See the License for the specific language governing permissions and
- * limitations under the License.
- */
-
-package org.apache.ignite.internal.processors.port;
-
-import java.util.ArrayList;
-import java.util.Collection;
-import java.util.Collections;
-import java.util.Comparator;
-import java.util.Iterator;
-import java.util.LinkedHashSet;
-import java.util.TreeSet;
-import org.apache.ignite.IgniteCheckedException;
-import org.apache.ignite.internal.GridKernalContext;
-import org.apache.ignite.internal.processors.GridProcessorAdapter;
-import org.apache.ignite.internal.util.typedef.X;
-import org.apache.ignite.spi.IgnitePortProtocol;
-
-/**
- * Registers and deregisters all ports used by SPI and Manager.
- */
-public class GridPortProcessor extends GridProcessorAdapter {
-    /** Collection of records about ports use. */
-    private final Collection<GridPortRecord> recs;
-
-    /** Listeners. */
-    private final Collection<GridPortListener> lsnrs = new LinkedHashSet<>();
-
-    /**
-     * @param ctx Kernal context.
-     */
-    public GridPortProcessor(GridKernalContext ctx) {
-        super(ctx);
-
-        recs = new TreeSet<>(new Comparator<GridPortRecord>() {
-            @Override public int compare(GridPortRecord o1, GridPortRecord o2) {
-                int p1 = o1.port();
-                int p2 = o2.port();
-
-                return p1 < p2 ? -1 : p1 == p2 ? 0 : 1;
-            }
-        });
-    }
-
-    /** {@inheritDoc} */
-    @Override public void start() throws IgniteCheckedException {
-        if (log.isDebugEnabled())
-            log.debug("Started port processor.");
-    }
-
-    /** {@inheritDoc} */
-    @Override public void stop(boolean cancel) throws IgniteCheckedException {
-        if (log.isDebugEnabled())
-            log.debug("Stopped port processor.");
-    }
-
-    /**
-     * Registers port using by passed class.
-     *
-     * @param port Port.
-     * @param proto Protocol.
-     * @param cls Class.
-     */
-    public void registerPort(int port, IgnitePortProtocol proto, Class cls) {
-        assert port > 0 && port <= 65535;
-        assert proto != null;
-        assert cls != null;
-
-        synchronized (recs) {
-            recs.add(new GridPortRecord(port, proto, cls));
-        }
-
-        notifyListeners();
-    }
-
-    /**
-     * Deregisters all ports used by passed class.
-     *
-     * @param cls Class.
-     */
-    public void deregisterPorts(Class cls) {
-        assert cls != null;
-
-        synchronized (recs) {
-            for (Iterator<GridPortRecord> iter = recs.iterator(); iter.hasNext();) {
-                GridPortRecord pr = iter.next();
-
-                if (pr.clazz().equals(cls))
-                    iter.remove();
-            }
-        }
-
-        notifyListeners();
-    }
-
-    /**
-     * Deregisters port used by passed class.
-     *
-     * @param port Port.
-     * @param proto Protocol.
-     * @param cls Class.
-     */
-    public void deregisterPort(int port, IgnitePortProtocol proto, Class cls) {
-        assert port > 0 && port <= 65535;
-        assert proto != null;
-        assert cls != null;
-
-        synchronized (recs) {
-            for (Iterator<GridPortRecord> iter = recs.iterator(); iter.hasNext();) {
-                GridPortRecord pr = iter.next();
-
-                if (pr.port() == port && pr.protocol() == proto && pr.clazz().equals(cls))
-                    iter.remove();
-            }
-        }
-
-        notifyListeners();
-    }
-
-    /**
-     * Returns unmodifiable collections of records.
-     *
-     * @return Unmodifiable collections of records
-     */
-    public Collection<GridPortRecord> records() {
-        synchronized (recs) {
-            return Collections.unmodifiableCollection(new ArrayList<>(recs));
-        }
-    }
-
-    /**
-     * Add listener.
-     *
-     * @param lsnr Listener.
-     */
-    public void addPortListener(GridPortListener lsnr) {
-        assert lsnr != null;
-
-        synchronized (lsnrs) {
-            lsnrs.add(lsnr);
-        }
-    }
-
-    /**
-     * Remove listener.
-     *
-     * @param lsnr Listener.
-     */
-    public void removePortListener(GridPortListener lsnr) {
-        assert lsnr != null;
-
-        synchronized (lsnrs) {
-            lsnrs.remove(lsnr);
-        }
-    }
-
-    /**
-     * Notify all listeners
-     */
-    private void notifyListeners() {
-        synchronized (lsnrs) {
-            for (GridPortListener lsnr : lsnrs)
-                lsnr.onPortChange();
-        }
-    }
-
-    /** {@inheritDoc} */
-    @Override public void printMemoryStats() {
-        int recsSize;
-
-        synchronized (recs) {
-            recsSize = recs.size();
-        }
-
-        int lsnrsSize;
-
-        synchronized (lsnrs) {
-            lsnrsSize = lsnrs.size();
-        }
-
-        X.println(">>>");
-        X.println(">>> Task session processor memory stats [igniteInstanceName=" + ctx.igniteInstanceName() + ']');
-        X.println(">>>  recsSize: " + recsSize);
-        X.println(">>>  lsnrsSize: " + lsnrsSize);
-    }
-}
->>>>>>> 123127a3
+}