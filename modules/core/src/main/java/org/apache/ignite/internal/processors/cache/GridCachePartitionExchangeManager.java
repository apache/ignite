--- conflicted
+++ resolved
@@ -3405,13 +3405,8 @@
                                     try {
                                         resVer = exchFut.get(exchTimeout, TimeUnit.MILLISECONDS);
                                     }
-<<<<<<< HEAD
                                     finally {
                                         blockingSectionEnd();
-=======
-                                    catch (Exception e) {
-                                        U.error(diagnosticLog, FAILED_DUMP_MSG + e, e);
->>>>>>> b2b23735
                                     }
 
                                     onIdle();
@@ -3434,7 +3429,7 @@
                                             dumpDebugInfo(exchFut);
                                         }
                                         catch (Exception e) {
-                                            U.error(diagnosticLog, "Failed to dump debug information: " + e, e);
+                                            U.error(diagnosticLog, FAILED_DUMP_MSG + e, e);
                                         }
 
                                         nextDumpTime = U.currentTimeMillis() + nextDumpTimeout(dumpCnt++, dumpTimeout);
