/*
 * Licensed to the Apache Software Foundation (ASF) under one or more
 * contributor license agreements.  See the NOTICE file distributed with
 * this work for additional information regarding copyright ownership.
 * The ASF licenses this file to You under the Apache License, Version 2.0
 * (the "License"); you may not use this file except in compliance with
 * the License.  You may obtain a copy of the License at
 *
 *      http://www.apache.org/licenses/LICENSE-2.0
 *
 * Unless required by applicable law or agreed to in writing, software
 * distributed under the License is distributed on an "AS IS" BASIS,
 * WITHOUT WARRANTIES OR CONDITIONS OF ANY KIND, either express or implied.
 * See the License for the specific language governing permissions and
 * limitations under the License.
 */

package org.apache.ignite.internal.processors.cache;

import java.text.DateFormat;
import java.text.SimpleDateFormat;
import java.util.ArrayList;
import java.util.Collection;
import java.util.Collections;
import java.util.Date;
import java.util.HashMap;
import java.util.HashSet;
import java.util.LinkedList;
import java.util.List;
import java.util.Map;
import java.util.NavigableMap;
import java.util.Objects;
import java.util.Set;
import java.util.TreeMap;
import java.util.UUID;
import java.util.concurrent.ConcurrentHashMap;
import java.util.concurrent.ConcurrentMap;
import java.util.concurrent.ConcurrentNavigableMap;
import java.util.concurrent.ConcurrentSkipListMap;
import java.util.concurrent.LinkedBlockingDeque;
import java.util.concurrent.TimeUnit;
import java.util.concurrent.atomic.AtomicBoolean;
import java.util.concurrent.atomic.AtomicInteger;
import java.util.concurrent.atomic.AtomicLong;
import java.util.concurrent.atomic.AtomicReference;
import java.util.concurrent.locks.ReadWriteLock;
import java.util.concurrent.locks.ReentrantReadWriteLock;
import org.apache.ignite.Ignite;
import org.apache.ignite.IgniteCheckedException;
import org.apache.ignite.IgniteCompute;
import org.apache.ignite.IgniteLogger;
import org.apache.ignite.IgniteSystemProperties;
import org.apache.ignite.cache.affinity.AffinityFunction;
import org.apache.ignite.cluster.BaselineNode;
import org.apache.ignite.cluster.ClusterGroup;
import org.apache.ignite.cluster.ClusterNode;
import org.apache.ignite.configuration.CacheConfiguration;
import org.apache.ignite.configuration.IgniteConfiguration;
import org.apache.ignite.events.ClusterActivationEvent;
import org.apache.ignite.events.DiscoveryEvent;
import org.apache.ignite.events.EventType;
import org.apache.ignite.failure.FailureContext;
import org.apache.ignite.internal.GridKernalContext;
import org.apache.ignite.internal.IgniteClientDisconnectedCheckedException;
import org.apache.ignite.internal.IgniteDiagnosticAware;
import org.apache.ignite.internal.IgniteDiagnosticPrepareContext;
import org.apache.ignite.internal.IgniteFutureTimeoutCheckedException;
import org.apache.ignite.internal.IgniteInternalFuture;
import org.apache.ignite.internal.IgniteInterruptedCheckedException;
import org.apache.ignite.internal.IgniteNeedReconnectException;
import org.apache.ignite.internal.NodeStoppingException;
import org.apache.ignite.internal.cluster.ClusterTopologyCheckedException;
import org.apache.ignite.internal.events.DiscoveryCustomEvent;
import org.apache.ignite.internal.managers.discovery.DiscoCache;
import org.apache.ignite.internal.managers.discovery.DiscoveryCustomMessage;
import org.apache.ignite.internal.managers.discovery.DiscoveryLocalJoinData;
import org.apache.ignite.internal.managers.eventstorage.DiscoveryEventListener;
import org.apache.ignite.internal.processors.affinity.AffinityTopologyVersion;
import org.apache.ignite.internal.processors.affinity.GridAffinityAssignmentCache;
import org.apache.ignite.internal.processors.cache.distributed.dht.GridDhtTopologyFuture;
import org.apache.ignite.internal.processors.cache.distributed.dht.preloader.CachePartitionFullCountersMap;
import org.apache.ignite.internal.processors.cache.distributed.dht.preloader.CachePartitionPartialCountersMap;
import org.apache.ignite.internal.processors.cache.distributed.dht.preloader.ForceRebalanceExchangeTask;
import org.apache.ignite.internal.processors.cache.distributed.dht.preloader.GridDhtPartitionDemandLegacyMessage;
import org.apache.ignite.internal.processors.cache.distributed.dht.preloader.GridDhtPartitionDemandMessage;
import org.apache.ignite.internal.processors.cache.distributed.dht.preloader.GridDhtPartitionExchangeId;
import org.apache.ignite.internal.processors.cache.distributed.dht.preloader.GridDhtPartitionFullMap;
import org.apache.ignite.internal.processors.cache.distributed.dht.preloader.GridDhtPartitionMap;
import org.apache.ignite.internal.processors.cache.distributed.dht.preloader.GridDhtPartitionSupplyMessage;
import org.apache.ignite.internal.processors.cache.distributed.dht.preloader.GridDhtPartitionsExchangeFuture;
import org.apache.ignite.internal.processors.cache.distributed.dht.preloader.GridDhtPartitionsFullMessage;
import org.apache.ignite.internal.processors.cache.distributed.dht.preloader.GridDhtPartitionsSingleMessage;
import org.apache.ignite.internal.processors.cache.distributed.dht.preloader.GridDhtPartitionsSingleRequest;
import org.apache.ignite.internal.processors.cache.distributed.dht.preloader.GridDhtPreloaderAssignments;
import org.apache.ignite.internal.processors.cache.distributed.dht.preloader.IgniteDhtPartitionHistorySuppliersMap;
import org.apache.ignite.internal.processors.cache.distributed.dht.preloader.IgniteDhtPartitionsToReloadMap;
import org.apache.ignite.internal.processors.cache.distributed.dht.preloader.RebalanceReassignExchangeTask;
import org.apache.ignite.internal.processors.cache.distributed.dht.preloader.StopCachesOnClientReconnectExchangeTask;
import org.apache.ignite.internal.processors.cache.distributed.dht.preloader.latch.ExchangeLatchManager;
import org.apache.ignite.internal.processors.cache.distributed.dht.topology.GridClientPartitionTopology;
import org.apache.ignite.internal.processors.cache.distributed.dht.topology.GridDhtPartitionTopology;
import org.apache.ignite.internal.processors.cache.persistence.snapshot.IgniteCacheSnapshotManager;
import org.apache.ignite.internal.processors.cache.persistence.snapshot.SnapshotDiscoveryMessage;
import org.apache.ignite.internal.processors.cache.transactions.IgniteInternalTx;
import org.apache.ignite.internal.processors.cache.transactions.IgniteTxManager;
import org.apache.ignite.internal.processors.cache.version.GridCacheVersion;
import org.apache.ignite.internal.processors.cluster.ChangeGlobalStateFinishMessage;
import org.apache.ignite.internal.processors.cluster.ChangeGlobalStateMessage;
import org.apache.ignite.internal.processors.query.schema.SchemaNodeLeaveExchangeWorkerTask;
import org.apache.ignite.internal.processors.timeout.GridTimeoutObject;
import org.apache.ignite.internal.util.GridListSet;
import org.apache.ignite.internal.util.GridPartitionStateMap;
import org.apache.ignite.internal.util.IgniteUtils;
import org.apache.ignite.internal.util.future.GridCompoundFuture;
import org.apache.ignite.internal.util.future.GridFinishedFuture;
import org.apache.ignite.internal.util.future.GridFutureAdapter;
import org.apache.ignite.internal.util.tostring.GridToStringExclude;
import org.apache.ignite.internal.util.tostring.GridToStringInclude;
import org.apache.ignite.internal.util.typedef.CI1;
import org.apache.ignite.internal.util.typedef.CI2;
import org.apache.ignite.internal.util.typedef.F;
import org.apache.ignite.internal.util.typedef.T2;
import org.apache.ignite.internal.util.typedef.X;
import org.apache.ignite.internal.util.typedef.internal.CU;
import org.apache.ignite.internal.util.typedef.internal.S;
import org.apache.ignite.internal.util.typedef.internal.U;
import org.apache.ignite.internal.util.worker.GridWorker;
import org.apache.ignite.lang.IgniteBiInClosure;
import org.apache.ignite.lang.IgniteFuture;
import org.apache.ignite.lang.IgniteInClosure;
import org.apache.ignite.lang.IgniteProductVersion;
import org.apache.ignite.lang.IgniteUuid;
import org.apache.ignite.thread.IgniteThread;
import org.apache.ignite.transactions.TransactionState;
import org.jetbrains.annotations.NotNull;
import org.jetbrains.annotations.Nullable;

import static java.util.concurrent.TimeUnit.MILLISECONDS;
import static org.apache.ignite.IgniteSystemProperties.IGNITE_DIAGNOSTIC_WARN_LIMIT;
import static org.apache.ignite.IgniteSystemProperties.IGNITE_IO_DUMP_ON_TIMEOUT;
import static org.apache.ignite.IgniteSystemProperties.IGNITE_PRELOAD_RESEND_TIMEOUT;
import static org.apache.ignite.IgniteSystemProperties.IGNITE_THREAD_DUMP_ON_EXCHANGE_TIMEOUT;
import static org.apache.ignite.IgniteSystemProperties.getLong;
import static org.apache.ignite.events.EventType.EVT_NODE_FAILED;
import static org.apache.ignite.events.EventType.EVT_NODE_JOINED;
import static org.apache.ignite.events.EventType.EVT_NODE_LEFT;
import static org.apache.ignite.failure.FailureType.CRITICAL_ERROR;
import static org.apache.ignite.failure.FailureType.SYSTEM_WORKER_TERMINATION;
import static org.apache.ignite.internal.GridTopic.TOPIC_CACHE;
import static org.apache.ignite.internal.IgniteFeatures.TRANSACTION_OWNER_THREAD_DUMP_PROVIDING;
import static org.apache.ignite.internal.IgniteFeatures.allNodesSupports;
import static org.apache.ignite.internal.events.DiscoveryCustomEvent.EVT_DISCOVERY_CUSTOM_EVT;
import static org.apache.ignite.internal.managers.communication.GridIoPolicy.SYSTEM_POOL;
import static org.apache.ignite.internal.processors.affinity.AffinityTopologyVersion.NONE;
import static org.apache.ignite.internal.processors.cache.distributed.dht.preloader.CachePartitionPartialCountersMap.PARTIAL_COUNTERS_MAP_SINCE;
import static org.apache.ignite.internal.processors.cache.distributed.dht.preloader.GridDhtPartitionsExchangeFuture.nextDumpTimeout;
import static org.apache.ignite.internal.processors.cache.distributed.dht.preloader.GridDhtPreloader.DFLT_PRELOAD_RESEND_TIMEOUT;

/**
 * Partition exchange manager.
 */
public class GridCachePartitionExchangeManager<K, V> extends GridCacheSharedManagerAdapter<K, V> {
    /** Exchange history size. */
    private final int EXCHANGE_HISTORY_SIZE =
        IgniteSystemProperties.getInteger(IgniteSystemProperties.IGNITE_EXCHANGE_HISTORY_SIZE, 1_000);

    /** */
    private final long IGNITE_EXCHANGE_MERGE_DELAY =
        IgniteSystemProperties.getLong(IgniteSystemProperties.IGNITE_EXCHANGE_MERGE_DELAY, 0);

    /** */
    private final int DIAGNOSTIC_WARN_LIMIT = IgniteSystemProperties.getInteger(IGNITE_DIAGNOSTIC_WARN_LIMIT, 10);

    /** */
    private static final IgniteProductVersion EXCHANGE_PROTOCOL_2_SINCE = IgniteProductVersion.fromString("2.1.4");

    /** Stripe id for cluster activation event. */
    private static final int CLUSTER_ACTIVATION_EVT_STRIPE_ID = Integer.MAX_VALUE;

    /** Atomic reference for pending partition resend timeout object. */
    private AtomicReference<ResendTimeoutObject> pendingResend = new AtomicReference<>();

    /** Partition resend timeout after eviction. */
    private final long partResendTimeout = getLong(IGNITE_PRELOAD_RESEND_TIMEOUT, DFLT_PRELOAD_RESEND_TIMEOUT);

    /** */
    private final ReadWriteLock busyLock = new ReentrantReadWriteLock();

    /** Last partition refresh. */
    private final AtomicLong lastRefresh = new AtomicLong(-1);

    /** */
    private final ActionLimiter<IgniteInternalTx> ltrDumpLimiter = new ActionLimiter<>(1);

    /** */
    @GridToStringInclude
    private ExchangeWorker exchWorker;

    /** */
    @GridToStringExclude
    private final ConcurrentMap<Integer, GridClientPartitionTopology> clientTops = new ConcurrentHashMap<>();

    /** */
    @Nullable private volatile GridDhtPartitionsExchangeFuture lastInitializedFut;

    /** */
    private final AtomicReference<GridDhtPartitionsExchangeFuture> lastFinishedFut = new AtomicReference<>();

    /** */
    private final ConcurrentMap<AffinityTopologyVersion, AffinityReadyFuture> readyFuts =
        new ConcurrentSkipListMap<>();

    /** */
    private final ConcurrentNavigableMap<AffinityTopologyVersion, AffinityTopologyVersion> lastAffTopVers =
        new ConcurrentSkipListMap<>();

    /**
     * Latest started rebalance topology version but possibly not finished yet. Value {@code NONE}
     * means that previous rebalance is undefined and the new one should be initiated.
     *
     * Should not be used to determine latest rebalanced topology.
     */
    private volatile AffinityTopologyVersion rebTopVer = NONE;

    /** */
    private GridFutureAdapter<?> reconnectExchangeFut;

    /**
     * Partition map futures.
     * This set also contains already completed exchange futures to address race conditions when coordinator
     * leaves grid and new coordinator sends full partition message to a node which has not yet received
     * discovery event. In case if remote node will retry partition exchange, completed future will indicate
     * that full partition map should be sent to requesting node right away.
     */
    private ExchangeFutureSet exchFuts = new ExchangeFutureSet(EXCHANGE_HISTORY_SIZE);

    /** */
    private volatile IgniteCheckedException stopErr;

    /** */
    private long nextLongRunningOpsDumpTime;

    /** */
    private int longRunningOpsDumpStep;

    /** */
    private DateFormat dateFormat = new SimpleDateFormat("HH:mm:ss.SSS");

    /** Events received while cluster state transition was in progress. */
    private final List<PendingDiscoveryEvent> pendingEvts = new ArrayList<>();

    /** */
    private final GridFutureAdapter<?> crdInitFut = new GridFutureAdapter();

    /** For tests only. */
    private volatile AffinityTopologyVersion exchMergeTestWaitVer;

    /** For tests only. */
    private volatile List mergedEvtsForTest;

    /** Distributed latch manager. */
    private ExchangeLatchManager latchMgr;

    /** Discovery listener. */
    private final DiscoveryEventListener discoLsnr = new DiscoveryEventListener() {
        @Override public void onEvent(DiscoveryEvent evt, DiscoCache cache) {
            if (!enterBusy())
                return;

            try {
                if (evt.type() == EVT_DISCOVERY_CUSTOM_EVT &&
                    (((DiscoveryCustomEvent)evt).customMessage() instanceof ChangeGlobalStateMessage)) {
                    ChangeGlobalStateMessage stateChangeMsg =
                        (ChangeGlobalStateMessage)((DiscoveryCustomEvent)evt).customMessage();

                    if (stateChangeMsg.exchangeActions() == null)
                        return;

                    onDiscoveryEvent(evt, cache);

                    return;
                }
                if (evt.type() == EVT_DISCOVERY_CUSTOM_EVT &&
                    (((DiscoveryCustomEvent)evt).customMessage() instanceof ChangeGlobalStateFinishMessage)) {
                    ChangeGlobalStateFinishMessage stateFinishMsg =
                        (ChangeGlobalStateFinishMessage)((DiscoveryCustomEvent)evt).customMessage();

                    if (stateFinishMsg.clusterActive()) {
                        for (PendingDiscoveryEvent pendingEvt : pendingEvts) {
                            if (log.isDebugEnabled())
                                log.debug("Process pending event: " + pendingEvt.event());

                            onDiscoveryEvent(pendingEvt.event(), pendingEvt.discoCache());
                        }
                    }
                    else {
                        for (PendingDiscoveryEvent pendingEvt : pendingEvts)
                            processEventInactive(pendingEvt.event(), pendingEvt.discoCache());
                    }

                    pendingEvts.clear();

                    return;
                }

                if (cache.state().transition() &&
                    (evt.type() == EVT_NODE_LEFT || evt.type() == EVT_NODE_JOINED || evt.type() == EVT_NODE_FAILED)
                ) {
                    if (log.isDebugEnabled())
                        log.debug("Adding pending event: " + evt);

                    pendingEvts.add(new PendingDiscoveryEvent(evt, cache));
                }
                else if (cache.state().active())
                    onDiscoveryEvent(evt, cache);
                else
                    processEventInactive(evt, cache);

                notifyNodeFail(evt);
            }
            finally {
                leaveBusy();
            }
        }
    };

    /**
     * @param evt Event.
     */
    private void notifyNodeFail(DiscoveryEvent evt) {
        if (evt.type() == EVT_NODE_LEFT || evt.type() == EVT_NODE_FAILED) {
            final ClusterNode n = evt.eventNode();

            assert cctx.discovery().node(n.id()) == null;

            for (GridDhtPartitionsExchangeFuture f : exchFuts.values())
                f.onNodeLeft(n);
        }
    }

    /**
     * @param evt Event.
     * @param cache Discovery data cache.
     */
    private void processEventInactive(DiscoveryEvent evt, DiscoCache cache) {
        // Clear local join caches context.
        cctx.cache().localJoinCachesContext();

        if (log.isDebugEnabled())
            log.debug("Ignore event, cluster is inactive: " + evt);
   }

    /** {@inheritDoc} */
    @Override protected void start0() throws IgniteCheckedException {
        super.start0();

        exchWorker = new ExchangeWorker();

        latchMgr = new ExchangeLatchManager(cctx.kernalContext());

        cctx.gridEvents().addDiscoveryEventListener(discoLsnr, EVT_NODE_JOINED, EVT_NODE_LEFT, EVT_NODE_FAILED,
            EVT_DISCOVERY_CUSTOM_EVT);

        cctx.io().addCacheHandler(0, GridDhtPartitionsSingleMessage.class,
            new MessageHandler<GridDhtPartitionsSingleMessage>() {
                @Override public void onMessage(final ClusterNode node, final GridDhtPartitionsSingleMessage msg) {
                    GridDhtPartitionExchangeId exchangeId = msg.exchangeId();

                    if (exchangeId != null) {
                        GridDhtPartitionsExchangeFuture fut = exchangeFuture(exchangeId);

                        boolean fastReplied = fut.fastReplyOnSingleMessage(node, msg);

                        if (fastReplied) {
                            if (log.isInfoEnabled())
                                log.info("Fast replied to single message " +
                                    "[exchId=" + exchangeId + ", nodeId=" + node.id() + "]");

                            return;
                        }
                    }
                    else if (exchangeInProgress()) {
                        if (log.isInfoEnabled())
                            log.info("Ignore single message without exchange id (there is exchange in progress) [nodeId=" + node.id() + "]");

                        return;
                    }

                    if (!crdInitFut.isDone() && !msg.restoreState()) {
                        GridDhtPartitionExchangeId exchId = msg.exchangeId();

                        if (log.isInfoEnabled()) {
                            log.info("Waiting for coordinator initialization [node=" + node.id() +
                                ", nodeOrder=" + node.order() +
                                ", ver=" + (exchId != null ? exchId.topologyVersion() : null) + ']');
                        }

                        crdInitFut.listen(new CI1<IgniteInternalFuture>() {
                            @Override public void apply(IgniteInternalFuture fut) {
                                processSinglePartitionUpdate(node, msg);
                            }
                        });

                        return;
                    }

                    processSinglePartitionUpdate(node, msg);
                }
            });

        cctx.io().addCacheHandler(0, GridDhtPartitionsFullMessage.class,
            new MessageHandler<GridDhtPartitionsFullMessage>() {
                @Override public void onMessage(ClusterNode node, GridDhtPartitionsFullMessage msg) {
                    if (msg.exchangeId() == null) {
                        GridDhtPartitionsExchangeFuture currentExchange = lastTopologyFuture();

                        if (currentExchange != null && currentExchange.addOrMergeDelayedFullMessage(node, msg)) {
                            if (log.isInfoEnabled())
                                log.info("Delay process full message without exchange id (there is exchange in progress) [nodeId=" + node.id() + "]");

                            return;
                        }
                    }

                    processFullPartitionUpdate(node, msg);
                }
            });

        cctx.io().addCacheHandler(0, GridDhtPartitionsSingleRequest.class,
            new MessageHandler<GridDhtPartitionsSingleRequest>() {
                @Override public void onMessage(ClusterNode node, GridDhtPartitionsSingleRequest msg) {
                    processSinglePartitionRequest(node, msg);
                }
            });

        if (!cctx.kernalContext().clientNode()) {
            for (int cnt = 0; cnt < cctx.gridConfig().getRebalanceThreadPoolSize(); cnt++) {
                final int idx = cnt;

                cctx.io().addOrderedCacheGroupHandler(cctx, rebalanceTopic(cnt), new CI2<UUID, GridCacheGroupIdMessage>() {
                    @Override public void apply(final UUID id, final GridCacheGroupIdMessage m) {
                        if (!enterBusy())
                            return;

                        try {
                            CacheGroupContext grp = cctx.cache().cacheGroup(m.groupId());

                            if (grp != null) {
                                if (m instanceof GridDhtPartitionSupplyMessage) {
                                    grp.preloader().handleSupplyMessage(idx, id, (GridDhtPartitionSupplyMessage) m);

                                    return;
                                }
                                else if (m instanceof GridDhtPartitionDemandMessage) {
                                    grp.preloader().handleDemandMessage(idx, id, (GridDhtPartitionDemandMessage) m);

                                    return;
                                }
                                else if (m instanceof GridDhtPartitionDemandLegacyMessage) {
                                    grp.preloader().handleDemandMessage(idx, id,
                                        new GridDhtPartitionDemandMessage((GridDhtPartitionDemandLegacyMessage) m));

                                    return;
                                }
                                else
                                    U.error(log, "Unsupported message type: " + m.getClass().getName());
                            }

                            U.warn(log, "Cache group with id=" + m.groupId() + " is stopped or absent");
                        }
                        finally {
                            leaveBusy();
                        }
                    }
                });
            }
        }
    }

    /**
     *
     */
    public void onCoordinatorInitialized() {
        crdInitFut.onDone();
    }

    /**
     * Callback for local join event (needed since regular event for local join is not generated).
     *
     * @param evt Event.
     * @param cache Cache.
     */
    public void onLocalJoin(DiscoveryEvent evt, DiscoCache cache) {
        discoLsnr.onEvent(evt, cache);
    }

    /**
     * @param evt Event.
     * @param cache Discovery data cache.
     */
    private void onDiscoveryEvent(DiscoveryEvent evt, DiscoCache cache) {
        ClusterNode loc = cctx.localNode();

        assert evt.type() == EVT_NODE_JOINED || evt.type() == EVT_NODE_LEFT || evt.type() == EVT_NODE_FAILED ||
            evt.type() == EVT_DISCOVERY_CUSTOM_EVT;

        final ClusterNode n = evt.eventNode();

        GridDhtPartitionExchangeId exchId = null;
        GridDhtPartitionsExchangeFuture exchFut = null;

        if (evt.type() != EVT_DISCOVERY_CUSTOM_EVT) {
            assert evt.type() != EVT_NODE_JOINED || n.isLocal() || n.order() > loc.order() :
                "Node joined with smaller-than-local " +
                    "order [newOrder=" + n.order() + ", locOrder=" + loc.order() + ", evt=" + evt + ']';

            exchId = exchangeId(n.id(), affinityTopologyVersion(evt), evt);

            ExchangeActions exchActs = null;

            boolean locJoin = evt.type() == EVT_NODE_JOINED && evt.eventNode().isLocal();

            if (locJoin) {
                LocalJoinCachesContext locJoinCtx = cctx.cache().localJoinCachesContext();

                if (locJoinCtx != null) {
                    exchActs = new ExchangeActions();

                    exchActs.localJoinContext(locJoinCtx);
                }
            }

            if (!n.isClient() && !n.isDaemon())
                exchActs = cctx.kernalContext().state().autoAdjustExchangeActions(exchActs);

            exchFut = exchangeFuture(exchId, evt, cache, exchActs, null);
        }
        else {
            DiscoveryCustomMessage customMsg = ((DiscoveryCustomEvent)evt).customMessage();

            if (customMsg instanceof ChangeGlobalStateMessage) {
                ChangeGlobalStateMessage stateChangeMsg = (ChangeGlobalStateMessage)customMsg;

                ExchangeActions exchActions = stateChangeMsg.exchangeActions();

                if (exchActions != null) {
                    exchId = exchangeId(n.id(), affinityTopologyVersion(evt), evt);

                    exchFut = exchangeFuture(exchId, evt, cache, exchActions, null);

                    exchFut.listen(f -> {
                        if (exchActions.activate())
                            recordEvent("Cluster activated.", EventType.EVT_CLUSTER_ACTIVATED);
                        else if (exchActions.deactivate())
                            recordEvent("Cluster deactivated.", EventType.EVT_CLUSTER_DEACTIVATED);
                    });
                }
            }
            else if (customMsg instanceof DynamicCacheChangeBatch) {
                DynamicCacheChangeBatch batch = (DynamicCacheChangeBatch)customMsg;

                ExchangeActions exchActions = batch.exchangeActions();

                if (exchActions != null) {
                    exchId = exchangeId(n.id(), affinityTopologyVersion(evt), evt);

                    exchFut = exchangeFuture(exchId, evt, cache, exchActions, null);
                }
            }
            else if (customMsg instanceof CacheAffinityChangeMessage) {
                CacheAffinityChangeMessage msg = (CacheAffinityChangeMessage)customMsg;

                if (msg.exchangeId() == null) {
                    if (msg.exchangeNeeded()) {
                        exchId = exchangeId(n.id(), affinityTopologyVersion(evt), evt);

                        exchFut = exchangeFuture(exchId, evt, cache, null, msg);
                    }
                }
                else if (msg.exchangeId().topologyVersion().topologyVersion() >= cctx.discovery().localJoinEvent().topologyVersion())
                    exchangeFuture(msg.exchangeId(), null, null, null, null)
                        .onAffinityChangeMessage(evt.eventNode(), msg);
            }
            else if (customMsg instanceof DynamicCacheChangeFailureMessage) {
                DynamicCacheChangeFailureMessage msg = (DynamicCacheChangeFailureMessage) customMsg;

                if (msg.exchangeId().topologyVersion().topologyVersion() >=
                    affinityTopologyVersion(cctx.discovery().localJoinEvent()).topologyVersion())
                    exchangeFuture(msg.exchangeId(), null, null, null, null)
                        .onDynamicCacheChangeFail(evt.eventNode(), msg);
            }
            else if (customMsg instanceof SnapshotDiscoveryMessage
                && ((SnapshotDiscoveryMessage) customMsg).needExchange()) {
                exchId = exchangeId(n.id(), affinityTopologyVersion(evt), evt);

                exchFut = exchangeFuture(exchId, evt, null, null, null);
            }
            else if (customMsg instanceof WalStateAbstractMessage
                && ((WalStateAbstractMessage)customMsg).needExchange()) {
                exchId = exchangeId(n.id(), affinityTopologyVersion(evt), evt);

                exchFut = exchangeFuture(exchId, evt, null, null, null);
            }
            else {
                // Process event as custom discovery task if needed.
                CachePartitionExchangeWorkerTask task =
                    cctx.cache().exchangeTaskForCustomDiscoveryMessage(customMsg);

                if (task != null)
                    exchWorker.addCustomTask(task);
            }
        }

        if (exchId != null) {
            if (log.isDebugEnabled())
                log.debug("Discovery event (will start exchange): " + exchId);

            // Event callback - without this callback future will never complete.
            exchFut.onEvent(exchId, evt, cache);

            // Start exchange process.
            addFuture(exchFut);
        }
        else {
            if (log.isDebugEnabled())
                log.debug("Do not start exchange for discovery event: " + evt);
        }

        notifyNodeFail(evt);

        // Notify indexing engine about node leave so that we can re-map coordinator accordingly.
        if (evt.type() == EVT_NODE_LEFT || evt.type() == EVT_NODE_FAILED) {
            exchWorker.addCustomTask(new SchemaNodeLeaveExchangeWorkerTask(evt.eventNode()));
            exchWorker.addCustomTask(new WalStateNodeLeaveExchangeTask(evt.eventNode()));
        }
    }

    /**
     * @param msg Event message.
     * @param evtType Event type.
     */
    private void recordEvent(String msg, int evtType) {
        GridKernalContext ctx = cctx.kernalContext();

        Collection<ClusterNode> srvNodes = ctx.cluster().get().forServers().nodes();

        Collection<BaselineNode> baselineNodes = new ArrayList<>(srvNodes);

        ctx.getStripedExecutorService().execute(CLUSTER_ACTIVATION_EVT_STRIPE_ID, new Runnable() {
            @Override public void run() {
                if (ctx.event().isRecordable(evtType)) {
                    ClusterActivationEvent evt = new ClusterActivationEvent(ctx.discovery().localNode(), msg, evtType, baselineNodes);

                    ctx.event().record(evt);
                }
            }
        });
    }

    /**
     * @param task Task to run in exchange worker thread.
     */
    void addCustomTask(CachePartitionExchangeWorkerTask task) {
        assert task != null;

        exchWorker.addCustomTask(task);
    }

    /**
     * @return Reconnect partition exchange future.
     */
    public IgniteInternalFuture<?> reconnectExchangeFuture() {
        return reconnectExchangeFut;
    }

    /**
     * @return Initial exchange ID.
     */
    private GridDhtPartitionExchangeId initialExchangeId() {
        DiscoveryEvent discoEvt = cctx.discovery().localJoinEvent();

        assert discoEvt != null;

        final AffinityTopologyVersion startTopVer = affinityTopologyVersion(discoEvt);

        assert discoEvt.topologyVersion() == startTopVer.topologyVersion();

        return exchangeId(cctx.localNode().id(), startTopVer, discoEvt);
    }

    /**
     * @param active Cluster state.
     * @param reconnect Reconnect flag.
     * @throws IgniteCheckedException If failed.
     */
    public void onKernalStart(boolean active, boolean reconnect) throws IgniteCheckedException {
        for (ClusterNode n : cctx.discovery().remoteNodes())
            cctx.versions().onReceived(n.id(), n.metrics().getLastDataVersion());

        DiscoveryLocalJoinData locJoin = cctx.discovery().localJoin();

        GridDhtPartitionsExchangeFuture fut = null;

        if (reconnect)
            reconnectExchangeFut = new GridFutureAdapter<>();

        if (active) {
            DiscoveryEvent discoEvt = locJoin.event();
            DiscoCache discoCache = locJoin.discoCache();

            GridDhtPartitionExchangeId exchId = initialExchangeId();

            fut = exchangeFuture(
                exchId,
                reconnect ? null : discoEvt,
                reconnect ? null : discoCache,
                null,
                null);
        }
        else if (reconnect)
            reconnectExchangeFut.onDone();

        new IgniteThread(cctx.igniteInstanceName(), "exchange-worker", exchWorker).start();

        if (reconnect) {
            if (fut != null) {
                fut.listen(new CI1<IgniteInternalFuture<AffinityTopologyVersion>>() {
                    @Override public void apply(IgniteInternalFuture<AffinityTopologyVersion> fut) {
                        try {
                            fut.get();

                            for (CacheGroupContext grp : cctx.cache().cacheGroups())
                                grp.preloader().onInitialExchangeComplete(null);

                            reconnectExchangeFut.onDone();
                        }
                        catch (IgniteCheckedException e) {
                            for (CacheGroupContext grp : cctx.cache().cacheGroups())
                                grp.preloader().onInitialExchangeComplete(e);

                            reconnectExchangeFut.onDone(e);
                        }
                    }
                });
            }
        }
        else if (fut != null) {
            if (log.isDebugEnabled())
                log.debug("Beginning to wait on local exchange future: " + fut);

            boolean first = true;

            while (true) {
                try {
                    fut.get(cctx.preloadExchangeTimeout());

                    break;
                }
                catch (IgniteFutureTimeoutCheckedException ignored) {
                    if (first) {
                        U.warn(log, "Failed to wait for initial partition map exchange. " +
                            "Possible reasons are: " + U.nl() +
                            "  ^-- Transactions in deadlock." + U.nl() +
                            "  ^-- Long running transactions (ignore if this is the case)." + U.nl() +
                            "  ^-- Unreleased explicit locks.");

                        first = false;
                    }
                    else
                        U.warn(log, "Still waiting for initial partition map exchange [fut=" + fut + ']');
                }
                catch (IgniteNeedReconnectException e) {
                    throw e;
                }
                catch (Exception e) {
                    if (fut.reconnectOnError(e))
                        throw new IgniteNeedReconnectException(cctx.localNode(), e);

                    throw e;
                }
            }

            for (CacheGroupContext grp : cctx.cache().cacheGroups()) {
                if (locJoin.joinTopologyVersion().equals(grp.localStartVersion()))
                    grp.preloader().onInitialExchangeComplete(null);
            }

            if (log.isDebugEnabled())
                log.debug("Finished waiting for initial exchange: " + fut.exchangeId());
        }
    }

    /**
     * @param ver Node version.
     * @return Supported exchange protocol version.
     */
    public static int exchangeProtocolVersion(IgniteProductVersion ver) {
        if (ver.compareToIgnoreTimestamp(EXCHANGE_PROTOCOL_2_SINCE) >= 0)
            return 2;

        return 1;
    }

    /**
     * @param idx Index.
     * @return Topic for index.
     */
    public static Object rebalanceTopic(int idx) {
        return TOPIC_CACHE.topic("Rebalance", idx);
    }

    /** {@inheritDoc} */
    @Override protected void onKernalStop0(boolean cancel) {
        exchWorker.onKernalStop();

        cctx.gridEvents().removeDiscoveryEventListener(discoLsnr);

        cctx.io().removeHandler(false, 0, GridDhtPartitionsSingleMessage.class);
        cctx.io().removeHandler(false, 0, GridDhtPartitionsFullMessage.class);
        cctx.io().removeHandler(false, 0, GridDhtPartitionsSingleRequest.class);

        stopErr = cctx.kernalContext().clientDisconnected() ?
            new IgniteClientDisconnectedCheckedException(cctx.kernalContext().cluster().clientReconnectFuture(),
                "Client node disconnected: " + cctx.igniteInstanceName()) :
            new NodeStoppingException("Node is stopping: " + cctx.igniteInstanceName());

        // Stop exchange worker
        U.cancel(exchWorker);

        if (log.isDebugEnabled())
            log.debug("Before joining on exchange worker: " + exchWorker);

        U.join(exchWorker, log);

        // Finish all exchange futures.
        ExchangeFutureSet exchFuts0 = exchFuts;

        for (CachePartitionExchangeWorkerTask task : exchWorker.futQ) {
            if (task instanceof GridDhtPartitionsExchangeFuture)
                ((GridDhtPartitionsExchangeFuture)task).onDone(stopErr);
        }

        if (exchFuts0 != null) {
            for (GridDhtPartitionsExchangeFuture f : exchFuts.values())
                f.onDone(stopErr);
        }

        for (AffinityReadyFuture f : readyFuts.values())
            f.onDone(stopErr);

        GridDhtPartitionsExchangeFuture lastFut = lastInitializedFut;

        if (lastFut != null)
            lastFut.onDone(stopErr);

        if (!cctx.kernalContext().clientNode()) {
            for (int cnt = 0; cnt < cctx.gridConfig().getRebalanceThreadPoolSize(); cnt++)
                cctx.io().removeOrderedHandler(true, rebalanceTopic(cnt));
        }

        ResendTimeoutObject resendTimeoutObj = pendingResend.getAndSet(null);

        if (resendTimeoutObj != null)
            cctx.time().removeTimeoutObject(resendTimeoutObj);
    }

    /** {@inheritDoc} */
    @SuppressWarnings("LockAcquiredButNotSafelyReleased")
    @Override protected void stop0(boolean cancel) {
        super.stop0(cancel);

        // Do not allow any activity in exchange manager after stop.
        busyLock.writeLock().lock();

        exchFuts.clear();
    }

    /**
     * @param grpId Cache group ID.
     * @return Topology.
     */
    @Nullable public GridDhtPartitionTopology clientTopologyIfExists(int grpId) {
        return clientTops.get(grpId);
    }

    /**
     * @param grpId Cache group ID.
     * @param discoCache Discovery data cache.
     * @return Topology.
     */
    public GridDhtPartitionTopology clientTopology(int grpId, DiscoCache discoCache) {
        GridClientPartitionTopology top = clientTops.get(grpId);

        if (top != null)
            return top;

        CacheGroupDescriptor grpDesc = cctx.affinity().cacheGroups().get(grpId);

        assert grpDesc != null : grpId;

        CacheConfiguration<?, ?> ccfg = grpDesc.config();

        AffinityFunction aff = ccfg.getAffinity();

        Object affKey = cctx.kernalContext().affinity().similaryAffinityKey(aff,
            ccfg.getNodeFilter(),
            ccfg.getBackups(),
            aff.partitions());

        GridClientPartitionTopology old = clientTops.putIfAbsent(grpId,
            top = new GridClientPartitionTopology(cctx, discoCache, grpId, aff.partitions(), affKey));

        return old != null ? old : top;
    }

    /**
     * @return Collection of client topologies.
     */
    public Collection<GridClientPartitionTopology> clientTopologies() {
        return clientTops.values();
    }

    /**
     * @param grpId Cache group ID.
     * @return Client partition topology.
     */
    public GridClientPartitionTopology clearClientTopology(int grpId) {
        return clientTops.remove(grpId);
    }

    /**
     * @return Topology version of latest completed partition exchange.
     */
    public AffinityTopologyVersion readyAffinityVersion() {
        return exchFuts.readyTopVer();
    }

    /**
     * @return Latest rebalance topology version or {@code NONE} if there is no info.
     */
    public AffinityTopologyVersion rebalanceTopologyVersion() {
        return rebTopVer;
    }

    /**
     * @return Last initialized topology future.
     */
    public GridDhtPartitionsExchangeFuture lastTopologyFuture() {
        return lastInitializedFut;
    }

    /**
     * @return Last finished topology future.
     */
    @Nullable public GridDhtPartitionsExchangeFuture lastFinishedFuture() {
        return lastFinishedFut.get();
    }

    /**
     * @param fut Finished future.
     */
    public void lastFinishedFuture(GridDhtPartitionsExchangeFuture fut) {
        assert fut != null && fut.isDone() : fut;

        while (true) {
            GridDhtPartitionsExchangeFuture cur = lastFinishedFut.get();

            if (fut.topologyVersion() != null && (cur == null || fut.topologyVersion().compareTo(cur.topologyVersion()) > 0)) {
                if (lastFinishedFut.compareAndSet(cur, fut))
                    break;
            }
            else
                break;
        }
    }

    /**
     * @param ver Topology version.
     * @return Future or {@code null} is future is already completed.
     */
    @NotNull public IgniteInternalFuture<AffinityTopologyVersion> affinityReadyFuture(AffinityTopologyVersion ver) {
        GridDhtPartitionsExchangeFuture lastInitializedFut0 = lastInitializedFut;

        if (lastInitializedFut0 != null && lastInitializedFut0.initialVersion().compareTo(ver) == 0
            && lastInitializedFut0.changedAffinity()) {
            if (log.isTraceEnabled())
                log.trace("Return lastInitializedFut for topology ready future " +
                    "[ver=" + ver + ", fut=" + lastInitializedFut0 + ']');

            return lastInitializedFut0;
        }

        AffinityTopologyVersion topVer = exchFuts.readyTopVer();

        if (topVer.compareTo(ver) >= 0) {
            if (log.isTraceEnabled())
                log.trace("Return finished future for topology ready future [ver=" + ver + ", topVer=" + topVer + ']');

            return new GridFinishedFuture<>(topVer);
        }

        GridFutureAdapter<AffinityTopologyVersion> fut = F.addIfAbsent(readyFuts, ver,
            new AffinityReadyFuture(ver));

        if (log.isDebugEnabled())
            log.debug("Created topology ready future [ver=" + ver + ", fut=" + fut + ']');

        topVer = exchFuts.readyTopVer();

        if (topVer.compareTo(ver) >= 0) {
            if (log.isTraceEnabled())
                log.trace("Completing created topology ready future " +
                    "[ver=" + topVer + ", topVer=" + topVer + ", fut=" + fut + ']');

            fut.onDone(topVer);
        }
        else if (stopErr != null)
            fut.onDone(stopErr);

        return fut;
    }

    /**
     * @return {@code true} if entered to busy state.
     */
    private boolean enterBusy() {
        if (busyLock.readLock().tryLock())
            return true;

        if (log.isDebugEnabled())
            log.debug("Failed to enter to busy state (exchange manager is stopping): " + cctx.localNodeId());

        return false;
    }

    /**
     *
     */
    private void leaveBusy() {
        busyLock.readLock().unlock();
    }

    /**
     * @return Exchange futures.
     */
    public List<GridDhtPartitionsExchangeFuture> exchangeFutures() {
        return exchFuts.values();
    }

    /**
     * @return {@code True} if pending future queue contains exchange task.
     */
    public boolean hasPendingExchange() {
        return exchWorker.hasPendingExchange();
    }

    /**
     *
     * @param topVer Topology version.
     * @return Last topology version before the provided one when affinity was modified.
     */
    public AffinityTopologyVersion lastAffinityChangedTopologyVersion(AffinityTopologyVersion topVer) {
        if (topVer.topologyVersion() <= 0)
            return topVer;

        AffinityTopologyVersion lastAffTopVer = lastAffTopVers.get(topVer);

        return lastAffTopVer != null ? lastAffTopVer : topVer;
    }

    /**
     *
     * @param topVer Topology version.
     * @param lastAffTopVer Last topology version before the provided one when affinity was modified.
     * @return {@code True} if data was modified.
     */
    public boolean lastAffinityChangedTopologyVersion(AffinityTopologyVersion topVer, AffinityTopologyVersion lastAffTopVer) {
        assert lastAffTopVer.compareTo(topVer) <= 0;

        if (lastAffTopVer.topologyVersion() <= 0 || lastAffTopVer.equals(topVer))
            return false;

        while (true) {
            AffinityTopologyVersion old = lastAffTopVers.putIfAbsent(topVer, lastAffTopVer);

            if (old == null)
                return true;

            if (lastAffTopVer.compareTo(old) < 0) {
                if (lastAffTopVers.replace(topVer, old, lastAffTopVer))
                    return true;
            }
            else
                return false;
        }

    }

    /**
     * @param evt Discovery event.
     * @return Affinity topology version.
     */
    private AffinityTopologyVersion affinityTopologyVersion(DiscoveryEvent evt) {
        if (evt.type() == DiscoveryCustomEvent.EVT_DISCOVERY_CUSTOM_EVT)
            return ((DiscoveryCustomEvent)evt).affinityTopologyVersion();

        return new AffinityTopologyVersion(evt.topologyVersion());
    }

    /**
     * @param exchId Exchange ID.
     */
    public void forceReassign(GridDhtPartitionExchangeId exchId) {
        exchWorker.forceReassign(exchId);
    }

    /**
     * @param exchId Exchange ID.
     * @return Rebalance future.
     */
    public IgniteInternalFuture<Boolean> forceRebalance(GridDhtPartitionExchangeId exchId) {
        return exchWorker.forceRebalance(exchId);
    }

    /**
     * @param caches Caches to stop.
     * @return Future that will be completed when caches are stopped from the exchange thread.
     */
    public IgniteInternalFuture<Void> deferStopCachesOnClientReconnect(Collection<GridCacheAdapter> caches) {
        assert cctx.discovery().localNode().isClient();

        return exchWorker.deferStopCachesOnClientReconnect(caches);
    }

    /**
     * Schedules next full partitions update.
     */
    public void scheduleResendPartitions() {
        ResendTimeoutObject timeout = pendingResend.get();

        if (timeout == null || timeout.started()) {
            ResendTimeoutObject update = new ResendTimeoutObject();

            if (pendingResend.compareAndSet(timeout, update))
                cctx.time().addTimeoutObject(update);
        }
    }

    /**
     * Partition refresh callback for selected cache groups.
     * For coordinator causes {@link GridDhtPartitionsFullMessage FullMessages} send,
     * for non coordinator -  {@link GridDhtPartitionsSingleMessage SingleMessages} send
     *
     * @param grps Cache groups for partitions refresh.
     */
    public void refreshPartitions(@NotNull Collection<CacheGroupContext> grps) {
        // TODO https://issues.apache.org/jira/browse/IGNITE-6857
        if (cctx.snapshot().snapshotOperationInProgress()) {
            if (log.isDebugEnabled())
                log.debug("Schedule resend parititions due to snapshot in progress");

            scheduleResendPartitions();

            return;
        }

        if (grps.isEmpty()) {
            if (log.isDebugEnabled())
                log.debug("Skip partitions refresh, there are no cache groups for partition refresh.");

            return;
        }

        ClusterNode oldest = cctx.discovery().oldestAliveServerNode(NONE);

        if (oldest == null) {
            if (log.isDebugEnabled())
                log.debug("Skip partitions refresh, there are no server nodes [loc=" + cctx.localNodeId() + ']');

            return;
        }

        if (log.isDebugEnabled()) {
            log.debug("Refreshing partitions [oldest=" + oldest.id() + ", loc=" + cctx.localNodeId() +
                ", cacheGroups= " + grps + ']');
        }

        // If this is the oldest node.
        if (oldest.id().equals(cctx.localNodeId())) {
            // Check rebalance state & send CacheAffinityChangeMessage if need.
            for (CacheGroupContext grp : cctx.cache().cacheGroups()) {
                if (!grp.isLocal()) {
                    GridDhtPartitionTopology top = grp.topology();

                    if (top != null)
                        cctx.affinity().checkRebalanceState(top, grp.groupId());
                }
            }

            GridDhtPartitionsExchangeFuture lastFut = lastInitializedFut;

            // No need to send to nodes which did not finish their first exchange.
            AffinityTopologyVersion rmtTopVer =
                lastFut != null ?
                    (lastFut.isDone() ? lastFut.topologyVersion() : lastFut.initialVersion())
                    : AffinityTopologyVersion.NONE;

            Collection<ClusterNode> rmts = cctx.discovery().remoteAliveNodesWithCaches(rmtTopVer);

            if (log.isDebugEnabled())
                log.debug("Refreshing partitions from oldest node: " + cctx.localNodeId());

            sendAllPartitions(rmts, rmtTopVer, grps);
        }
        else {
            if (log.isDebugEnabled())
                log.debug("Refreshing local partitions from non-oldest node: " +
                    cctx.localNodeId());

            sendLocalPartitions(oldest, null, grps);
        }
    }

    /**
     * Partition refresh callback.
     * For coordinator causes {@link GridDhtPartitionsFullMessage FullMessages} send,
     * for non coordinator -  {@link GridDhtPartitionsSingleMessage SingleMessages} send
     */
    public void refreshPartitions() { refreshPartitions(cctx.cache().cacheGroups()); }

    /**
     * @param nodes Nodes.
     * @param msgTopVer Topology version. Will be added to full message.
     * @param grps Selected cache groups.
     */
    private void sendAllPartitions(
        Collection<ClusterNode> nodes,
        AffinityTopologyVersion msgTopVer,
        Collection<CacheGroupContext> grps
    ) {
        long time = System.currentTimeMillis();

        GridDhtPartitionsFullMessage m = createPartitionsFullMessage(true, false, null, null, null, null, grps);

        m.topologyVersion(msgTopVer);

        if (log.isInfoEnabled()) {
            long latency = System.currentTimeMillis() - time;

            if (latency > 50 || log.isDebugEnabled()) {
                log.info("Finished full message creation [msgTopVer=" + msgTopVer + ", groups=" + grps +
                    ", latency=" + latency + "ms]");
            }
        }

        if (log.isTraceEnabled())
            log.trace("Sending all partitions [nodeIds=" + U.nodeIds(nodes) + ", cacheGroups=" + grps +
                ", msg=" + m + ']');

        time = System.currentTimeMillis();

        Collection<ClusterNode> failedNodes = U.newHashSet(nodes.size());

        for (ClusterNode node : nodes) {
            try {
                assert !node.equals(cctx.localNode());

                cctx.io().sendNoRetry(node, m, SYSTEM_POOL);
            }
            catch (ClusterTopologyCheckedException ignore) {
                if (log.isDebugEnabled()) {
                    log.debug("Failed to send partition update to node because it left grid (will ignore) " +
                        "[node=" + node.id() + ", msg=" + m + ']');
                }
            }
            catch (IgniteCheckedException e) {
                failedNodes.add(node);

                U.warn(log, "Failed to send partitions full message [node=" + node + ", err=" + e + ']', e);
            }
        }

        if (log.isInfoEnabled()) {
            long latency = System.currentTimeMillis() - time;

            if (latency > 50 || log.isDebugEnabled()) {
                log.info("Finished sending full message [msgTopVer=" + msgTopVer + ", groups=" + grps +
                    (failedNodes.isEmpty() ? "" : (", skipped=" + U.nodeIds(failedNodes))) +
                    ", latency=" + latency + "ms]");
            }
        }
    }

    /**
     * Creates partitions full message for all cache groups.
     *
     * @param compress {@code True} if possible to compress message (properly work only if prepareMarshall/
     * finishUnmarshall methods are called).
     * @param newCntrMap {@code True} if possible to use {@link CachePartitionFullCountersMap}.
     * @param exchId Non-null exchange ID if message is created for exchange.
     * @param lastVer Last version.
     * @param partHistSuppliers Partition history suppliers map.
     * @param partsToReload Partitions to reload map.
     * @return Message.
     */
    public GridDhtPartitionsFullMessage createPartitionsFullMessage(
        boolean compress,
        boolean newCntrMap,
        @Nullable final GridDhtPartitionExchangeId exchId,
        @Nullable GridCacheVersion lastVer,
        @Nullable IgniteDhtPartitionHistorySuppliersMap partHistSuppliers,
        @Nullable IgniteDhtPartitionsToReloadMap partsToReload
    ) {
        Collection<CacheGroupContext> grps = cctx.cache().cacheGroups();

        return createPartitionsFullMessage(compress, newCntrMap, exchId, lastVer, partHistSuppliers, partsToReload, grps);
    }

    /**
     * Creates partitions full message for selected cache groups.
     *
     * @param compress {@code True} if possible to compress message (properly work only if prepareMarshall/
     *     finishUnmarshall methods are called).
     * @param newCntrMap {@code True} if possible to use {@link CachePartitionFullCountersMap}.
     * @param exchId Non-null exchange ID if message is created for exchange.
     * @param lastVer Last version.
     * @param partHistSuppliers Partition history suppliers map.
     * @param partsToReload Partitions to reload map.
     * @param grps Selected cache groups.
     * @return Message.
     */
    public GridDhtPartitionsFullMessage createPartitionsFullMessage(
        boolean compress,
        boolean newCntrMap,
        @Nullable final GridDhtPartitionExchangeId exchId,
        @Nullable GridCacheVersion lastVer,
        @Nullable IgniteDhtPartitionHistorySuppliersMap partHistSuppliers,
        @Nullable IgniteDhtPartitionsToReloadMap partsToReload,
        Collection<CacheGroupContext> grps
    ) {
        AffinityTopologyVersion ver = exchId != null ? exchId.topologyVersion() : AffinityTopologyVersion.NONE;

        final GridDhtPartitionsFullMessage m =
            new GridDhtPartitionsFullMessage(exchId, lastVer, ver, partHistSuppliers, partsToReload);

        m.compressed(compress);

        final Map<Object, T2<Integer, GridDhtPartitionFullMap>> dupData = new HashMap<>();

        Map<Integer, Map<Integer, Long>> partsSizes = new HashMap<>();

        for (CacheGroupContext grp : grps) {
            if (!grp.isLocal()) {
                if (exchId != null) {
                    AffinityTopologyVersion startTopVer = grp.localStartVersion();

                    if (startTopVer.compareTo(exchId.topologyVersion()) > 0)
                        continue;
                }

                GridAffinityAssignmentCache affCache = grp.affinity();

                GridDhtPartitionFullMap locMap = grp.topology().partitionMap(true);

                if (locMap != null)
                    addFullPartitionsMap(m, dupData, compress, grp.groupId(), locMap, affCache.similarAffinityKey());

                Map<Integer, Long> partSizesMap = grp.topology().globalPartSizes();

                if (!partSizesMap.isEmpty())
                    partsSizes.put(grp.groupId(), partSizesMap);

                if (exchId != null) {
                    CachePartitionFullCountersMap cntrsMap = grp.topology().fullUpdateCounters();

                    if (newCntrMap)
                        m.addPartitionUpdateCounters(grp.groupId(), cntrsMap);
                    else {
                        m.addPartitionUpdateCounters(grp.groupId(),
                            CachePartitionFullCountersMap.toCountersMap(cntrsMap));
                    }
                }
            }
        }

        // It is important that client topologies be added after contexts.
        for (GridClientPartitionTopology top : cctx.exchange().clientTopologies()) {
            GridDhtPartitionFullMap map = top.partitionMap(true);

            if (map != null)
                addFullPartitionsMap(m, dupData, compress, top.groupId(), map, top.similarAffinityKey());

            if (exchId != null) {
                CachePartitionFullCountersMap cntrsMap = top.fullUpdateCounters();

                if (newCntrMap)
                    m.addPartitionUpdateCounters(top.groupId(), cntrsMap);
                else
                    m.addPartitionUpdateCounters(top.groupId(), CachePartitionFullCountersMap.toCountersMap(cntrsMap));

                Map<Integer, Long> partSizesMap = top.globalPartSizes();

                if (!partSizesMap.isEmpty())
                    partsSizes.put(top.groupId(), partSizesMap);
            }
        }

        if (!partsSizes.isEmpty())
            m.partitionSizes(cctx, partsSizes);

        return m;
    }

    /**
     * @param m Message.
     * @param dupData Duplicated data map.
     * @param compress {@code True} if need check for duplicated partition state data.
     * @param grpId Cache group ID.
     * @param map Map to add.
     * @param affKey Cache affinity key.
     */
    private void addFullPartitionsMap(GridDhtPartitionsFullMessage m,
        Map<Object, T2<Integer, GridDhtPartitionFullMap>> dupData,
        boolean compress,
        Integer grpId,
        GridDhtPartitionFullMap map,
        Object affKey) {
        assert map != null;

        Integer dupDataCache = null;

        if (compress && affKey != null && !m.containsGroup(grpId)) {
            T2<Integer, GridDhtPartitionFullMap> state0 = dupData.get(affKey);

            if (state0 != null && state0.get2().partitionStateEquals(map)) {
                GridDhtPartitionFullMap map0 = new GridDhtPartitionFullMap(map.nodeId(),
                    map.nodeOrder(),
                    map.updateSequence());

                for (Map.Entry<UUID, GridDhtPartitionMap> e : map.entrySet())
                    map0.put(e.getKey(), e.getValue().emptyCopy());

                map = map0;

                dupDataCache = state0.get1();
            }
            else
                dupData.put(affKey, new T2<>(grpId, map));
        }

        m.addFullPartitionsMap(grpId, map, dupDataCache);
    }

    /**
     * @param node Destination cluster node.
     * @param id Exchange ID.
     * @param grps Cache groups for send partitions.
     */
    private void sendLocalPartitions(
        ClusterNode node,
        @Nullable GridDhtPartitionExchangeId id,
        @NotNull Collection<CacheGroupContext> grps
    ) {
        GridDhtPartitionsSingleMessage m =
            createPartitionsSingleMessage(id,
                cctx.kernalContext().clientNode(),
                false,
                node.version().compareToIgnoreTimestamp(PARTIAL_COUNTERS_MAP_SINCE) >= 0,
                null,
                grps);

        if (log.isInfoEnabled())
            log.info("Sending local partitions [nodeId=" + node.id() + ", msg=" + m + ']');

        try {
            cctx.io().sendNoRetry(node, m, SYSTEM_POOL);
        }
        catch (ClusterTopologyCheckedException ignore) {
            if (log.isDebugEnabled())
                log.debug("Failed to send partition update to node because it left grid (will ignore) [node=" +
                    node.id() + ", msg=" + m + ']');
        }
        catch (IgniteCheckedException e) {
            U.error(log, "Failed to send local partition map to node [node=" + node + ", exchId=" + id + ']', e);
        }
    }

    /**
     * Creates partitions single message for all cache groups.
     *
     * @param exchangeId Exchange ID.
     * @param clientOnlyExchange Client exchange flag.
     * @param sndCounters {@code True} if need send partition update counters.
     * @param newCntrMap {@code True} if possible to use {@link CachePartitionPartialCountersMap}.
     * @return Message.
     */
    public GridDhtPartitionsSingleMessage createPartitionsSingleMessage(
        @Nullable GridDhtPartitionExchangeId exchangeId,
        boolean clientOnlyExchange,
        boolean sndCounters,
        boolean newCntrMap,
        ExchangeActions exchActions
    ) {
        Collection<CacheGroupContext> grps = cctx.cache().cacheGroups();

        return createPartitionsSingleMessage(exchangeId, clientOnlyExchange, sndCounters, newCntrMap, exchActions, grps);
    }

    /**
     * Creates partitions single message for selected cache groups.
     *
     * @param exchangeId Exchange ID.
     * @param clientOnlyExchange Client exchange flag.
     * @param sndCounters {@code True} if need send partition update counters.
     * @param newCntrMap {@code True} if possible to use {@link CachePartitionPartialCountersMap}.
     * @param grps Selected cache groups.
     * @return Message.
     */
    public GridDhtPartitionsSingleMessage createPartitionsSingleMessage(
        @Nullable GridDhtPartitionExchangeId exchangeId,
        boolean clientOnlyExchange,
        boolean sndCounters,
        boolean newCntrMap,
        ExchangeActions exchActions,
        Collection<CacheGroupContext> grps
    ) {
        GridDhtPartitionsSingleMessage m = new GridDhtPartitionsSingleMessage(exchangeId,
            clientOnlyExchange,
            cctx.versions().last(),
            true);

        Map<Object, T2<Integer, GridPartitionStateMap>> dupData = new HashMap<>();

        for (CacheGroupContext grp : grps) {
            if (!grp.isLocal() && (exchActions == null || !exchActions.cacheGroupStopping(grp.groupId()))) {
                GridDhtPartitionMap locMap = grp.topology().localPartitionMap();

                addPartitionMap(m,
                    dupData,
                    true,
                    grp.groupId(),
                    locMap,
                    grp.affinity().similarAffinityKey());

                if (sndCounters) {
                    CachePartitionPartialCountersMap cntrsMap = grp.topology().localUpdateCounters(true);

                    m.addPartitionUpdateCounters(grp.groupId(),
                        newCntrMap ? cntrsMap : CachePartitionPartialCountersMap.toCountersMap(cntrsMap));
                }

                m.addPartitionSizes(grp.groupId(), grp.topology().partitionSizes());
            }
        }

        for (GridClientPartitionTopology top : clientTops.values()) {
            if (m.partitions() != null && m.partitions().containsKey(top.groupId()))
                continue;

            GridDhtPartitionMap locMap = top.localPartitionMap();

            addPartitionMap(m,
                dupData,
                true,
                top.groupId(),
                locMap,
                top.similarAffinityKey());

            if (sndCounters) {
                CachePartitionPartialCountersMap cntrsMap = top.localUpdateCounters(true);

                m.addPartitionUpdateCounters(top.groupId(),
                    newCntrMap ? cntrsMap : CachePartitionPartialCountersMap.toCountersMap(cntrsMap));
            }

            m.addPartitionSizes(top.groupId(), top.partitionSizes());
        }

        return m;
    }

    /**
     * @param m Message.
     * @param dupData Duplicated data map.
     * @param compress {@code True} if need check for duplicated partition state data.
     * @param cacheId Cache ID.
     * @param map Map to add.
     * @param affKey Cache affinity key.
     */
    private void addPartitionMap(GridDhtPartitionsSingleMessage m,
        Map<Object, T2<Integer, GridPartitionStateMap>> dupData,
        boolean compress,
        Integer cacheId,
        GridDhtPartitionMap map,
        Object affKey) {
        Integer dupDataCache = null;

        if (compress) {
            T2<Integer, GridPartitionStateMap> state0 = dupData.get(affKey);

            if (state0 != null && state0.get2().equals(map.map())) {
                dupDataCache = state0.get1();

                map = map.emptyCopy();
            }
            else
                dupData.put(affKey, new T2<>(cacheId, map.map()));
        }

        m.addLocalPartitionMap(cacheId, map, dupDataCache);
    }

    /**
     * @param nodeId Cause node ID.
     * @param topVer Topology version.
     * @param evt Event.
     * @return Exchange ID instance.
     */
    private GridDhtPartitionExchangeId exchangeId(UUID nodeId, AffinityTopologyVersion topVer, DiscoveryEvent evt) {
        return new GridDhtPartitionExchangeId(nodeId, evt, topVer);
    }

    /**
     * Gets exchange future by exchange id.
     *
     * @param exchId Exchange id.
     */
    private GridDhtPartitionsExchangeFuture exchangeFuture(@NotNull GridDhtPartitionExchangeId exchId) {
        return exchangeFuture(exchId, null, null, null, null);
    }

    /**
     * @param exchId Exchange ID.
     * @param discoEvt Discovery event.
     * @param cache Discovery data cache.
     * @param exchActions Cache change actions.
     * @param affChangeMsg Affinity change message.
     * @return Exchange future.
     */
    private GridDhtPartitionsExchangeFuture exchangeFuture(
        @NotNull GridDhtPartitionExchangeId exchId,
        @Nullable DiscoveryEvent discoEvt,
        @Nullable DiscoCache cache,
        @Nullable ExchangeActions exchActions,
        @Nullable CacheAffinityChangeMessage affChangeMsg
    ) {
        GridDhtPartitionsExchangeFuture fut;

        GridDhtPartitionsExchangeFuture old = exchFuts.addx(
            fut = new GridDhtPartitionsExchangeFuture(cctx, busyLock, exchId, exchActions, affChangeMsg));

        if (old != null) {
            fut = old;

            if (exchActions != null)
                fut.exchangeActions(exchActions);

            if (affChangeMsg != null)
                fut.affinityChangeMessage(affChangeMsg);
        }

        if (discoEvt != null)
            fut.onEvent(exchId, discoEvt, cache);

        if (stopErr != null)
            fut.onDone(stopErr);

        return fut;
    }

    /**
     * @param topVer Exchange result topology version.
     * @param initTopVer Exchange initial version.
     * @param err Error.
     */
    public void onExchangeDone(AffinityTopologyVersion topVer, AffinityTopologyVersion initTopVer, @Nullable Throwable err) {
        assert topVer != null || err != null;
        assert initTopVer != null;

        if (log.isDebugEnabled())
            log.debug("Exchange done [topVer=" + topVer + ", err=" + err + ']');

        if (err == null)
            exchFuts.readyTopVer(topVer);

        completeAffReadyFuts(err == null ? topVer : initTopVer, err);

        ExchangeFutureSet exchFuts0 = exchFuts;

        if (exchFuts0 != null) {
            int skipped = 0;

            for (GridDhtPartitionsExchangeFuture fut : exchFuts0.values()) {
                if (initTopVer.compareTo(fut.exchangeId().topologyVersion()) < 0)
                    continue;

                skipped++;

                if (skipped > 10)
                    fut.cleanUp();
            }
        }
    }

    /** */
    private void completeAffReadyFuts(AffinityTopologyVersion topVer, @Nullable Throwable err) {
        for (Map.Entry<AffinityTopologyVersion, AffinityReadyFuture> entry : readyFuts.entrySet()) {
            if (entry.getKey().compareTo(topVer) <= 0) {
                if (err == null) {
                    if (log.isDebugEnabled())
                        log.debug("Completing created topology ready future " +
                            "[ver=" + topVer + ", fut=" + entry.getValue() + ']');

                    entry.getValue().onDone(topVer);
                }
                else {
                    if (log.isDebugEnabled())
                        log.debug("Completing created topology ready future with error " +
                            "[ver=" + entry.getKey() + ", fut=" + entry.getValue() + ']');

                    entry.getValue().onDone(err);
                }
            }
        }
    }

    /**
     * @param fut Future.
     * @return {@code True} if added.
     */
    private boolean addFuture(GridDhtPartitionsExchangeFuture fut) {
        if (fut.onAdded()) {
            exchWorker.addExchangeFuture(fut);

            return true;
        }

        return false;
    }

    /**
     * @param node Sender cluster node.
     * @param msg Message.
     */
    public void processFullPartitionUpdate(ClusterNode node, GridDhtPartitionsFullMessage msg) {
        if (!enterBusy())
            return;

        try {
            if (msg.exchangeId() == null) {
                if (log.isDebugEnabled())
                    log.debug("Received full partition update [node=" + node.id() + ", msg=" + msg + ']');

                boolean updated = false;

                Map<Integer, Map<Integer, Long>> partsSizes = msg.partitionSizes(cctx);

                for (Map.Entry<Integer, GridDhtPartitionFullMap> entry : msg.partitions().entrySet()) {
                    Integer grpId = entry.getKey();

                    CacheGroupContext grp = cctx.cache().cacheGroup(grpId);

                    GridDhtPartitionTopology top = null;

                    if (grp == null)
                        top = clientTops.get(grpId);
                    else if (!grp.isLocal())
                        top = grp.topology();

                    if (top != null) {
                        updated |= top.update(null,
                            entry.getValue(),
                            null,
                            msg.partsToReload(cctx.localNodeId(), grpId),
<<<<<<< HEAD
                            msg.partitionSizes(grpId),
                            msg.topologyVersion(),
                            null);
=======
                            partsSizes.getOrDefault(grpId, Collections.emptyMap()),
                            msg.topologyVersion());
>>>>>>> c2c0b148
                    }
                }

                if (!cctx.kernalContext().clientNode() && updated) {
                    if (log.isDebugEnabled())
                        log.debug("Refresh partitions due to topology update");

                    refreshPartitions();
                }

                boolean hasMovingParts = false;

                for (CacheGroupContext grp : cctx.cache().cacheGroups()) {
                    if (!grp.isLocal() && grp.topology().hasMovingPartitions()) {
                        hasMovingParts = true;

                        break;
                    }
                }

                if (!hasMovingParts)
                    cctx.database().releaseHistoryForPreloading();
            }
            else
                exchangeFuture(msg.exchangeId(), null, null, null, null).onReceiveFullMessage(node, msg);
        }
        finally {
            leaveBusy();
        }
    }

    /**
     * @param node Sender cluster node.
     * @param msg Message.
     */
    private void processSinglePartitionUpdate(final ClusterNode node, final GridDhtPartitionsSingleMessage msg) {
        if (!enterBusy())
            return;

        try {
            if (msg.exchangeId() == null) {
                if (log.isInfoEnabled())
                    log.info("Received local partition update [nodeId=" + node.id() + ", parts=" +
                        msg + ']');

                boolean updated = false;

                for (Map.Entry<Integer, GridDhtPartitionMap> entry : msg.partitions().entrySet()) {
                    Integer grpId = entry.getKey();

                    CacheGroupContext grp = cctx.cache().cacheGroup(grpId);

                    if (grp != null &&
                        grp.localStartVersion().compareTo(entry.getValue().topologyVersion()) > 0)
                        continue;

                    GridDhtPartitionTopology top = null;

                    if (grp == null)
                        top = clientTops.get(grpId);
                    else if (!grp.isLocal())
                        top = grp.topology();

                    if (top != null) {
                        updated |= top.update(null, entry.getValue(), false);

                        cctx.affinity().checkRebalanceState(top, grpId);
                    }
                }

                if (updated) {
                    if (log.isInfoEnabled())
                        log.info("Partitions have been scheduled to resend [reason=Single update from " + node.id() + "]");

                    scheduleResendPartitions();
                }
            }
            else {
                GridDhtPartitionsExchangeFuture exchFut = exchangeFuture(msg.exchangeId());

                if (log.isTraceEnabled())
                    log.trace("Notifying exchange future about single message: " + exchFut);

                if (msg.client()) {
                    AffinityTopologyVersion initVer = exchFut.initialVersion();
                    AffinityTopologyVersion readyVer = readyAffinityVersion();

                    if (initVer.compareTo(readyVer) < 0 && !exchFut.isDone()) {
                        U.warn(log, "Client node tries to connect but its exchange " +
                            "info is cleaned up from exchange history. " +
                            "Consider increasing 'IGNITE_EXCHANGE_HISTORY_SIZE' property " +
                            "or start clients in smaller batches. " +
                            "Current settings and versions: " +
                            "[IGNITE_EXCHANGE_HISTORY_SIZE=" + EXCHANGE_HISTORY_SIZE + ", " +
                            "initVer=" + initVer + ", " +
                            "readyVer=" + readyVer + "]."
                        );

                        exchFut.forceClientReconnect(node, msg);

                        return;
                    }
                }

                exchFut.onReceiveSingleMessage(node, msg);
            }
        }
        finally {
            leaveBusy();
        }
    }

    /**
     * @param node Sender cluster node.
     * @param msg Message.
     */
    private void processSinglePartitionRequest(ClusterNode node, GridDhtPartitionsSingleRequest msg) {
        if (!enterBusy())
            return;

        try {
            final GridDhtPartitionsExchangeFuture exchFut = exchangeFuture(msg.exchangeId(),
                null,
                null,
                null,
                null);

            exchFut.onReceivePartitionRequest(node, msg);
        }
        finally {
            leaveBusy();
        }
    }

    /**
     * @return Latch manager instance.
     */
    public ExchangeLatchManager latch() {
        return latchMgr;
    }

    /**
     * @param exchFut Optional current exchange future.
     * @throws Exception If failed.
     */
    public void dumpDebugInfo(@Nullable GridDhtPartitionsExchangeFuture exchFut) throws Exception {
        AffinityTopologyVersion exchTopVer = exchFut != null ? exchFut.initialVersion() : null;

        U.warn(diagnosticLog, "Ready affinity version: " + exchFuts.readyTopVer());

        U.warn(diagnosticLog, "Last exchange future: " + lastInitializedFut);

        exchWorker.dumpExchangeDebugInfo();

        if (!readyFuts.isEmpty()) {
            int warningsLimit = IgniteSystemProperties.getInteger(IGNITE_DIAGNOSTIC_WARN_LIMIT, 5);

            U.warn(diagnosticLog, "First " + warningsLimit + " pending affinity ready futures [total=" +
                readyFuts.size() + ']');

            if (warningsLimit > 0) {
                int cnt = 0;

                for (AffinityReadyFuture fut : readyFuts.values()) {
                    U.warn(diagnosticLog, ">>> " + fut);

                    if (++cnt == warningsLimit)
                        break;
                }
            }
        }

        IgniteDiagnosticPrepareContext diagCtx = cctx.kernalContext().cluster().diagnosticEnabled() ?
            new IgniteDiagnosticPrepareContext(cctx.localNodeId()) : null;

        if (diagCtx != null && exchFut != null)
            exchFut.addDiagnosticRequest(diagCtx);

        ExchangeFutureSet exchFuts = this.exchFuts;

        if (exchFuts != null) {
            U.warn(diagnosticLog, "Last " + DIAGNOSTIC_WARN_LIMIT + " exchange futures (total: " +
                exchFuts.size() + "):");

            if (DIAGNOSTIC_WARN_LIMIT > 0) {
                int cnt = 0;

                for (GridDhtPartitionsExchangeFuture fut : exchFuts.values()) {
                    U.warn(diagnosticLog, ">>> " + fut.shortInfo());

                    if (++cnt == DIAGNOSTIC_WARN_LIMIT)
                        break;
                }
            }
        }

        U.warn(diagnosticLog, "Latch manager state: " + latchMgr);

        dumpPendingObjects(exchTopVer, diagCtx);

        for (CacheGroupContext grp : cctx.cache().cacheGroups()) {
            GridCachePreloader preloader = grp.preloader();

            if (preloader != null)
                preloader.dumpDebugInfo();
        }

        cctx.affinity().dumpDebugInfo();

        StringBuilder pendingMsgs = new StringBuilder();

        cctx.io().dumpPendingMessages(pendingMsgs);

        if (pendingMsgs.length() > 0 && diagnosticLog.isInfoEnabled())
            diagnosticLog.info(pendingMsgs.toString());

        if (IgniteSystemProperties.getBoolean(IGNITE_IO_DUMP_ON_TIMEOUT, false))
            cctx.gridIO().dumpStats();

        if (IgniteSystemProperties.getBoolean(IGNITE_THREAD_DUMP_ON_EXCHANGE_TIMEOUT, false))
            U.dumpThreads(diagnosticLog);

        if (diagCtx != null)
            diagCtx.send(cctx.kernalContext(), null);
    }

    /**
     * @param timeout Operation timeout.
     * @return {@code True} if found long running operations.
     */
    private boolean dumpLongRunningOperations0(long timeout) {
        long curTime = U.currentTimeMillis();

        boolean found = false;

        IgniteTxManager tm = cctx.tm();

        GridCacheMvccManager mvcc = cctx.mvcc();

        final IgniteDiagnosticPrepareContext diagCtx = cctx.kernalContext().cluster().diagnosticEnabled() ?
            new IgniteDiagnosticPrepareContext(cctx.localNodeId()) : null;

        if (tm != null) {
            WarningsGroup warnings = new WarningsGroup("First %d long running transactions [total=%d]",
                diagnosticLog, DIAGNOSTIC_WARN_LIMIT);

            synchronized (ltrDumpLimiter) {
                for (IgniteInternalTx tx : tm.activeTransactions()) {
                    if (curTime - tx.startTime() > timeout) {
                        found = true;

                        if (warnings.canAddMessage()) {
                            warnings.add(">>> Transaction [startTime=" + formatTime(tx.startTime()) +
                                ", curTime=" + formatTime(curTime) + ", tx=" + tx + ']');

                            if (ltrDumpLimiter.allowAction(tx))
                                dumpLongRunningTransaction(tx);
                        }
                        else
                            warnings.incTotal();
                    }
                }

                ltrDumpLimiter.trim();
            }

            warnings.printToLog();
        }

        if (mvcc != null) {
            WarningsGroup activeWarnings = new WarningsGroup("First %d long running cache futures [total=%d]",
                diagnosticLog, DIAGNOSTIC_WARN_LIMIT);

            for (GridCacheFuture<?> fut : mvcc.activeFutures()) {
                if (curTime - fut.startTime() > timeout) {
                    found = true;

                    if (activeWarnings.canAddMessage()) {
                        activeWarnings.add(">>> Future [startTime=" + formatTime(fut.startTime()) +
                            ", curTime=" + formatTime(curTime) + ", fut=" + fut + ']');
                    }
                    else
                        activeWarnings.incTotal();

                    if (diagCtx != null && fut instanceof IgniteDiagnosticAware)
                        ((IgniteDiagnosticAware)fut).addDiagnosticRequest(diagCtx);
                }
            }

            activeWarnings.printToLog();

            WarningsGroup atomicWarnings = new WarningsGroup("First %d long running cache futures [total=%d]",
                diagnosticLog, DIAGNOSTIC_WARN_LIMIT);

            for (GridCacheFuture<?> fut : mvcc.atomicFutures()) {
                if (curTime - fut.startTime() > timeout) {
                    found = true;

                    if (atomicWarnings.canAddMessage()) {
                        atomicWarnings.add(">>> Future [startTime=" + formatTime(fut.startTime()) +
                            ", curTime=" + formatTime(curTime) + ", fut=" + fut + ']');
                    }
                    else
                        atomicWarnings.incTotal();

                    if (diagCtx != null && fut instanceof IgniteDiagnosticAware)
                        ((IgniteDiagnosticAware)fut).addDiagnosticRequest(diagCtx);
                }
            }

            atomicWarnings.printToLog();
        }

        if (diagCtx != null && !diagCtx.empty()) {
            try {
                cctx.kernalContext().closure().runLocal(new Runnable() {
                    @Override public void run() {
                        diagCtx.send(cctx.kernalContext(), null);
                    }
                }, SYSTEM_POOL);
            }
            catch (IgniteCheckedException e) {
                U.error(diagnosticLog, "Failed to submit diagnostic closure: " + e, e);
            }
        }

        return found;
    }

    /**
     * Dumps long running transaction. If transaction is active and is not near, sends compute request
     * to near node to get the stack trace of transaction owner thread.
     *
     * @param tx Transaction.
     */
    private void dumpLongRunningTransaction(IgniteInternalTx tx) {
        if (cctx.tm().txOwnerDumpRequestsAllowed() && tx.local() && tx.state() == TransactionState.ACTIVE) {
            Collection<UUID> masterNodeIds = tx.masterNodeIds();

            if (masterNodeIds.size() == 1) {
                UUID nearNodeId = masterNodeIds.iterator().next();

                long txOwnerThreadId = tx.threadId();

                Ignite ignite = cctx.kernalContext().grid();

                ClusterGroup nearNode = ignite.cluster().forNodeId(nearNodeId);

                if (allNodesSupports(nearNode.nodes(), TRANSACTION_OWNER_THREAD_DUMP_PROVIDING)) {
                    IgniteCompute compute = ignite.compute(ignite.cluster().forNodeId(nearNodeId));

                    try {
                        compute
                            .callAsync(new FetchActiveTxOwnerTraceClosure(txOwnerThreadId))
                            .listen(new IgniteInClosure<IgniteFuture<String>>() {
                                @Override public void apply(IgniteFuture<String> strIgniteFut) {
                                    String traceDump = null;

                                    try {
                                        traceDump = strIgniteFut.get();
                                    }
                                    catch (Exception e) {
                                        U.error(
                                            diagnosticLog,
                                            "Could not get thread dump from transaction owner near node: ",
                                            e
                                        );
                                    }

                                    if (traceDump != null) {
                                        U.warn(
                                            diagnosticLog,
                                            String.format(
                                                "Dumping the near node thread that started transaction [xidVer=%s]\n%s",
                                                tx.xidVersion().toString(),
                                                traceDump
                                            )
                                        );
                                    }
                                }
                            });
                    }
                    catch (Exception e) {
                        U.error(diagnosticLog, "Could not send dump request to transaction owner near node: ", e);
                    }
                }
                else {
                    U.warn(
                        diagnosticLog,
                        "Could not send dump request to transaction owner near node: node does not support this feature."
                    );
                }
            }
        }
    }

    /**
     * @param timeout Operation timeout.
     */
    public void dumpLongRunningOperations(long timeout) {
        try {
            GridDhtPartitionsExchangeFuture lastFut = lastInitializedFut;

            // If exchange is in progress it will dump all hanging operations if any.
            if (lastFut != null && !lastFut.isDone())
                return;

            if (U.currentTimeMillis() < nextLongRunningOpsDumpTime)
                return;

            if (dumpLongRunningOperations0(timeout)) {
                nextLongRunningOpsDumpTime = U.currentTimeMillis() + nextDumpTimeout(longRunningOpsDumpStep++, timeout);

                if (IgniteSystemProperties.getBoolean(IGNITE_THREAD_DUMP_ON_EXCHANGE_TIMEOUT, false)) {
                    U.warn(diagnosticLog, "Found long running cache operations, dump threads.");

                    U.dumpThreads(diagnosticLog);
                }

                if (IgniteSystemProperties.getBoolean(IGNITE_IO_DUMP_ON_TIMEOUT, false)) {
                    U.warn(diagnosticLog, "Found long running cache operations, dump IO statistics.");

                // Dump IO manager statistics.
                if (IgniteSystemProperties.getBoolean(IgniteSystemProperties.IGNITE_IO_DUMP_ON_TIMEOUT, false))
                    cctx.gridIO().dumpStats();}
            }
            else {
                nextLongRunningOpsDumpTime = 0;
                longRunningOpsDumpStep = 0;
            }
        }
        catch (Exception e) {
            U.error(diagnosticLog, "Failed to dump debug information: " + e, e);
        }
    }

    /**
     * @param time Time.
     * @return Time string.
     */
    private String formatTime(long time) {
        return dateFormat.format(new Date(time));
    }

    /**
     * Check if provided task from exchange queue is exchange task.
     *
     * @param task Task.
     * @return {@code True} if this is exchange task.
     */
    private static boolean isExchangeTask(CachePartitionExchangeWorkerTask task) {
        return task instanceof GridDhtPartitionsExchangeFuture ||
            task instanceof RebalanceReassignExchangeTask ||
            task instanceof ForceRebalanceExchangeTask;
    }

    /**
     * @param exchTopVer Exchange topology version.
     * @param diagCtx Diagnostic request.
     */
    private void dumpPendingObjects(@Nullable AffinityTopologyVersion exchTopVer,
        @Nullable IgniteDiagnosticPrepareContext diagCtx) {
        IgniteTxManager tm = cctx.tm();

        if (tm != null) {
            boolean first = true;

            for (IgniteInternalTx tx : tm.activeTransactions()) {
                if (first) {
                    U.warn(diagnosticLog, "Pending transactions:");

                    first = false;
                }

                if (exchTopVer != null) {
                    U.warn(diagnosticLog, ">>> [txVer=" + tx.topologyVersionSnapshot() +
                        ", exchWait=" + tm.needWaitTransaction(tx, exchTopVer) +
                        ", tx=" + tx + ']');
                }
                else
                    U.warn(diagnosticLog, ">>> [txVer=" + tx.topologyVersionSnapshot() + ", tx=" + tx + ']');
            }
        }

        GridCacheMvccManager mvcc = cctx.mvcc();

        if (mvcc != null) {
            boolean first = true;

            for (GridCacheExplicitLockSpan lockSpan : mvcc.activeExplicitLocks()) {
                if (first) {
                    U.warn(diagnosticLog, "Pending explicit locks:");

                    first = false;
                }

                U.warn(diagnosticLog, ">>> " + lockSpan);
            }

            first = true;

            for (GridCacheFuture<?> fut : mvcc.activeFutures()) {
                if (first) {
                    U.warn(diagnosticLog, "Pending cache futures:");

                    first = false;
                }

                dumpDiagnosticInfo(fut, diagCtx);
            }

            first = true;

            for (GridCacheFuture<?> fut : mvcc.atomicFutures()) {
                if (first) {
                    U.warn(diagnosticLog, "Pending atomic cache futures:");

                    first = false;
                }

                dumpDiagnosticInfo(fut, diagCtx);
            }

            first = true;

            for (IgniteInternalFuture<?> fut : mvcc.dataStreamerFutures()) {
                if (first) {
                    U.warn(diagnosticLog, "Pending data streamer futures:");

                    first = false;
                }

                dumpDiagnosticInfo(fut, diagCtx);
            }

            if (tm != null) {
                first = true;

                for (IgniteInternalFuture<?> fut : tm.deadlockDetectionFutures()) {
                    if (first) {
                        U.warn(diagnosticLog, "Pending transaction deadlock detection futures:");

                        first = false;
                    }

                    dumpDiagnosticInfo(fut, diagCtx);
                }
            }
        }

        int affDumpCnt = 0;

        for (CacheGroupContext grp : cctx.cache().cacheGroups()) {
            if (grp.isLocal())
                continue;

            GridCachePreloader preloader = grp.preloader();

            if (preloader != null)
                preloader.dumpDebugInfo();

            GridAffinityAssignmentCache aff = grp.affinity();

            if (aff != null && affDumpCnt < 5) {
                if (aff.dumpDebugInfo())
                    affDumpCnt++;
            }
        }

        cctx.kernalContext().coordinators().dumpDebugInfo(diagnosticLog, diagCtx);
    }

    /**
     * Logs the future and add diagnostic info closure.
     *
     * @param fut Future.
     * @param ctx Diagnostic prepare context.
     */
    private void dumpDiagnosticInfo(IgniteInternalFuture<?> fut,
        @Nullable IgniteDiagnosticPrepareContext ctx) {
        U.warn(diagnosticLog, ">>> " + fut);

        if (ctx != null && fut instanceof IgniteDiagnosticAware)
            ((IgniteDiagnosticAware)fut).addDiagnosticRequest(ctx);
    }

    /**
     * For testing only.
     *
     * @param exchMergeTestWaitVer Version to wait for.
     * @param mergedEvtsForTest List to collect discovery events with merged exchanges.
     */
    public void mergeExchangesTestWaitVersion(
        AffinityTopologyVersion exchMergeTestWaitVer,
        @Nullable List mergedEvtsForTest
    ) {
        this.exchMergeTestWaitVer = exchMergeTestWaitVer;
        this.mergedEvtsForTest = mergedEvtsForTest;
    }

    /**
     * For testing only.
     *
     * @return Current version to wait for.
     */
    public AffinityTopologyVersion mergeExchangesTestWaitVersion() {
        return exchMergeTestWaitVer;
    }

    /**
     * @param curFut Current exchange future.
     * @param msg Message.
     * @return {@code True} if node is stopping.
     * @throws IgniteInterruptedCheckedException If interrupted.
     */
    public boolean mergeExchanges(final GridDhtPartitionsExchangeFuture curFut, GridDhtPartitionsFullMessage msg)
        throws IgniteInterruptedCheckedException {
        AffinityTopologyVersion resVer = msg.resultTopologyVersion();

        if (exchWorker.waitForExchangeFuture(resVer))
            return true;

        for (CachePartitionExchangeWorkerTask task : exchWorker.futQ) {
            if (task instanceof GridDhtPartitionsExchangeFuture) {
                GridDhtPartitionsExchangeFuture fut = (GridDhtPartitionsExchangeFuture) task;

                if (fut.initialVersion().compareTo(resVer) > 0) {
                    if (log.isInfoEnabled()) {
                        log.info("Merge exchange future on finish stop [curFut=" + curFut.initialVersion() +
                            ", resVer=" + resVer +
                            ", nextFutVer=" + fut.initialVersion() + ']');
                    }

                    break;
                }

                if (log.isInfoEnabled()) {
                    log.info("Merge exchange future on finish [curFut=" + curFut.initialVersion() +
                        ", mergedFut=" + fut.initialVersion() +
                        ", evt=" + IgniteUtils.gridEventName(fut.firstEvent().type()) +
                        ", evtNode=" + fut.firstEvent().eventNode().id()+
                        ", evtNodeClient=" + fut.firstEvent().eventNode().isClient() + ']');
                }

                DiscoveryEvent evt = fut.firstEvent();

                curFut.context().events().addEvent(fut.initialVersion(),
                    fut.firstEvent(),
                    fut.firstEventCache());

                if (evt.type() == EVT_NODE_JOINED) {
                    final GridDhtPartitionsSingleMessage pendingMsg = fut.mergeJoinExchangeOnDone(curFut);

                    if (pendingMsg != null) {
                        if (log.isInfoEnabled()) {
                            log.info("Merged join exchange future on finish, will reply to node [" +
                                "curFut=" + curFut.initialVersion() +
                                ", mergedFut=" + fut.initialVersion() +
                                ", evtNode=" + evt.eventNode().id() + ']');
                        }

                        curFut.waitAndReplyToNode(evt.eventNode().id(), pendingMsg);
                    }
                }
            }
        }

        ExchangeDiscoveryEvents evts = curFut.context().events();

        assert evts.topologyVersion().equals(resVer) : "Invalid exchange merge result [ver=" + evts.topologyVersion()
            + ", expVer=" + resVer + ']';

        return false;
    }

    /**
     * @param curFut Current active exchange future.
     * @return {@code False} if need wait messages for merged exchanges.
     */
    public boolean mergeExchangesOnCoordinator(GridDhtPartitionsExchangeFuture curFut) {
        if (IGNITE_EXCHANGE_MERGE_DELAY > 0) {
            try {
                U.sleep(IGNITE_EXCHANGE_MERGE_DELAY);
            }
            catch (IgniteInterruptedCheckedException e) {
                U.warn(log, "Failed to wait for exchange merge, thread interrupted: " + e);

                return true;
            }
        }

        AffinityTopologyVersion exchMergeTestWaitVer = this.exchMergeTestWaitVer;

        if (exchMergeTestWaitVer != null)
            waitForTestVersion(exchMergeTestWaitVer, curFut);

        synchronized (curFut.mutex()) {
            int awaited = 0;

            for (CachePartitionExchangeWorkerTask task : exchWorker.futQ) {
                if (task instanceof GridDhtPartitionsExchangeFuture) {
                    GridDhtPartitionsExchangeFuture fut = (GridDhtPartitionsExchangeFuture)task;

                    DiscoveryEvent evt = fut.firstEvent();

                    if (evt.type() == EVT_DISCOVERY_CUSTOM_EVT) {
                        if (log.isInfoEnabled())
                            log.info("Stop merge, custom event found: " + evt);

                        break;
                    }

                    if (!fut.changedAffinity()) {
                        if (log.isInfoEnabled())
                            log.info("Stop merge, no-affinity exchange found: " + evt);

                        break;
                    }

                    ClusterNode node = evt.eventNode();

                    if (!curFut.context().supportsMergeExchanges(node)) {
                        if (log.isInfoEnabled())
                            log.info("Stop merge, node does not support merge: " + node);

                        break;
                    }

                    if (evt.type() == EVT_NODE_JOINED && cctx.cache().hasCachesReceivedFromJoin(node)) {
                        if (log.isInfoEnabled())
                            log.info("Stop merge, received caches from node: " + node);

                        break;
                    }

                    if (log.isInfoEnabled()) {
                        log.info("Merge exchange future [curFut=" + curFut.initialVersion() +
                            ", mergedFut=" + fut.initialVersion() +
                            ", evt=" + IgniteUtils.gridEventName(fut.firstEvent().type()) +
                            ", evtNode=" + fut.firstEvent().eventNode().id() +
                            ", evtNodeClient=" + fut.firstEvent().eventNode().isClient() + ']');
                    }

                    addDiscoEvtForTest(fut.firstEvent());

                    curFut.context().events().addEvent(fut.initialVersion(),
                        fut.firstEvent(),
                        fut.firstEventCache());

                    if (evt.type() == EVT_NODE_JOINED) {
                        if (fut.mergeJoinExchange(curFut))
                            awaited++;
                    }
                }
                else {
                    if (!task.skipForExchangeMerge()) {
                        if (log.isInfoEnabled())
                            log.info("Stop merge, custom task found: " + task);

                        break;
                    }
                }
            }

            return awaited == 0;
        }
    }


    /**
     * For testing purposes. Stores discovery events with merged exchanges to enable examining them later.
     *
     * @param discoEvt Discovery event.
     */
    private void addDiscoEvtForTest(DiscoveryEvent discoEvt) {
        List mergedEvtsForTest = this.mergedEvtsForTest;

        if (mergedEvtsForTest != null)
            mergedEvtsForTest.add(discoEvt);
    }

    /**
     * For testing purposes. Method allows to wait for an exchange future of specific version
     * to appear in exchange worker queue.
     *
     * @param exchMergeTestWaitVer Topology Version to wait for.
     * @param curFut Current Exchange Future.
     */
    private void waitForTestVersion(AffinityTopologyVersion exchMergeTestWaitVer, GridDhtPartitionsExchangeFuture curFut) {
        if (log.isInfoEnabled()) {
            log.info("Exchange merge test, waiting for version [exch=" + curFut.initialVersion() +
                ", waitVer=" + exchMergeTestWaitVer + ']');
        }

        long end = U.currentTimeMillis() + 10_000;

        while (U.currentTimeMillis() < end) {
            boolean found = false;

            for (CachePartitionExchangeWorkerTask task : exchWorker.futQ) {
                if (task instanceof GridDhtPartitionsExchangeFuture) {
                    GridDhtPartitionsExchangeFuture fut = (GridDhtPartitionsExchangeFuture)task;

                    if (exchMergeTestWaitVer.equals(fut.initialVersion())) {
                        if (log.isInfoEnabled())
                            log.info("Exchange merge test, found awaited version: " + exchMergeTestWaitVer);

                        found = true;

                        break;
                    }
                }
            }

            if (found)
                break;
            else {
                try {
                    U.sleep(100);
                }
                catch (IgniteInterruptedCheckedException e) {
                    break;
                }
            }
        }

        this.exchMergeTestWaitVer = null;
    }

    /**
     * Invokes {@link GridWorker#updateHeartbeat()} for exchange worker.
     */
    public void exchangerUpdateHeartbeat() {
        exchWorker.updateHeartbeat();
    }

    /**
     * Invokes {@link GridWorker#blockingSectionBegin()} for exchange worker.
     * Should be called from exchange worker thread.
     */
    public void exchangerBlockingSectionBegin() {
        if (currentThreadIsExchanger())
            exchWorker.blockingSectionBegin();
    }

    /**
     * Invokes {@link GridWorker#blockingSectionEnd()} for exchange worker.
     * Should be called from exchange worker thread.
     */
    public void exchangerBlockingSectionEnd() {
        if (currentThreadIsExchanger())
            exchWorker.blockingSectionEnd();
    }

    /** */
    private boolean currentThreadIsExchanger() {
        return exchWorker != null && Thread.currentThread() == exchWorker.runner();
    }

    /**
     * @return {@code True} If there is any exchange future in progress.
     */
    private boolean exchangeInProgress() {
        if (exchWorker.hasPendingServerExchange())
            return true;

        GridDhtPartitionsExchangeFuture current = lastTopologyFuture();

        if (current == null)
            return false;

        GridDhtTopologyFuture finished = lastFinishedFut.get();

        if (finished == null || finished.result().compareTo(current.initialVersion()) < 0) {
            ClusterNode triggeredBy = current.firstEvent().eventNode();

            if (current.partitionChangesInProgress() && !triggeredBy.isClient())
                return true;
       }

        return false;
    }

    /** */
    public boolean affinityChanged(AffinityTopologyVersion from, AffinityTopologyVersion to) {
        if (lastAffinityChangedTopologyVersion(to).compareTo(from) >= 0)
            return false;

        Collection<GridDhtPartitionsExchangeFuture> history = exchFuts.values();

        boolean fromFound = false;

        for (GridDhtPartitionsExchangeFuture fut : history) {
            if (!fromFound) {
                int cmp = fut.initialVersion().compareTo(from);

                if (cmp > 0) // We don't have history, so return true for safety
                    return true;
                else if (cmp == 0)
                    fromFound = true;
                else if (fut.isDone() && fut.topologyVersion().compareTo(from) >= 0)
                    return true; // Temporary solution for merge exchange case
            }
            else {
                if (fut.changedAffinity())
                    return true;

                if (fut.initialVersion().compareTo(to) >= 0)
                    return false;
            }
        }

        return true;
    }

    /**
     * Exchange future thread. All exchanges happen only by one thread and next
     * exchange will not start until previous one completes.
     */
    private class ExchangeWorker extends GridWorker {
        /** Future queue. */
        private final LinkedBlockingDeque<CachePartitionExchangeWorkerTask> futQ =
            new LinkedBlockingDeque<>();

        /** */
        private AffinityTopologyVersion lastFutVer;

        /** Busy flag used as performance optimization to stop current preloading. */
        private volatile boolean busy;

        /** */
        private boolean crd;

        /** */
        private boolean stop;

        /** Indicates that worker terminates because the node needs to reconnect to the cluster. */
        private boolean reconnectNeeded;

        /**
         * Constructor.
         */
        private ExchangeWorker() {
            super(cctx.igniteInstanceName(), "partition-exchanger", GridCachePartitionExchangeManager.this.log,
                cctx.kernalContext().workersRegistry());
        }

        /**
         * @param exchId Exchange ID.
         */
        void forceReassign(GridDhtPartitionExchangeId exchId) {
            if (!hasPendingExchange() && !busy)
                futQ.add(new RebalanceReassignExchangeTask(exchId));
        }

        /**
         * @param exchId Exchange ID.
         * @return Rebalance future.
         */
        IgniteInternalFuture<Boolean> forceRebalance(GridDhtPartitionExchangeId exchId) {
            GridCompoundFuture<Boolean, Boolean> fut = new GridCompoundFuture<>(CU.boolReducer());

            futQ.add(new ForceRebalanceExchangeTask(exchId, fut));

            return fut;
        }

        /**
         * @param caches Caches to stop.
         */
        IgniteInternalFuture<Void> deferStopCachesOnClientReconnect(Collection<GridCacheAdapter> caches) {
            StopCachesOnClientReconnectExchangeTask task = new StopCachesOnClientReconnectExchangeTask(caches);

            futQ.add(task);

            return task;
        }

        /**
         * @param exchFut Exchange future.
         */
        void addExchangeFuture(GridDhtPartitionsExchangeFuture exchFut) {
            assert exchFut != null;

            futQ.offer(exchFut);

            synchronized (this) {
                lastFutVer = exchFut.initialVersion();

                notifyAll();
            }

            if (log.isDebugEnabled())
                log.debug("Added exchange future to exchange worker: " + exchFut);
        }

        /**
         *
         */
        private void onKernalStop() {
            synchronized (this) {
                stop = true;

                notifyAll();
            }
        }

        /**
         * @param resVer Version to wait for.
         * @return {@code True} if node is stopping.
         * @throws IgniteInterruptedCheckedException If interrupted.
         */
        private boolean waitForExchangeFuture(AffinityTopologyVersion resVer) throws IgniteInterruptedCheckedException {
            synchronized (this) {
                while (!stop && lastFutVer.compareTo(resVer) < 0)
                    U.wait(this);

                return stop;
            }
        }

        /**
         * @param resVer Exchange result version.
         * @param exchFut Exchange future.
         * @throws IgniteInterruptedCheckedException If interrupted.
         */
        private void removeMergedFutures(AffinityTopologyVersion resVer, GridDhtPartitionsExchangeFuture exchFut)
            throws IgniteInterruptedCheckedException {
            if (resVer.compareTo(exchFut.initialVersion()) != 0) {
                waitForExchangeFuture(resVer);

                for (CachePartitionExchangeWorkerTask task : futQ) {
                    if (task instanceof GridDhtPartitionsExchangeFuture) {
                        GridDhtPartitionsExchangeFuture fut0 = (GridDhtPartitionsExchangeFuture)task;

                        if (resVer.compareTo(fut0.initialVersion()) >= 0) {
                            fut0.finishMerged(resVer, exchFut);

                            futQ.remove(fut0);
                        }
                        else
                            break;
                    }
                }
            }
        }

        /**
         * Add custom exchange task.
         *
         * @param task Task.
         */
        void addCustomTask(CachePartitionExchangeWorkerTask task) {
            assert task != null;

            assert !isExchangeTask(task);

            futQ.offer(task);
        }

        /**
         * Process custom exchange task.
         *
         * @param task Task.
         */
        void processCustomTask(CachePartitionExchangeWorkerTask task) {
            assert !isExchangeTask(task);

            try {
                cctx.cache().processCustomExchangeTask(task);
            }
            catch (Exception e) {
                U.error(log, "Failed to process custom exchange task: " + task, e);
            }
        }

        /**
         * @return Whether pending exchange future exists.
         */
        boolean hasPendingExchange() {
            if (!futQ.isEmpty()) {
                for (CachePartitionExchangeWorkerTask task : futQ) {
                    if (isExchangeTask(task))
                        return true;
                }
            }

            return false;
        }

        /**
         * @return Whether pending exchange future triggered by non client node exists.
         */
        boolean hasPendingServerExchange() {
            if (!futQ.isEmpty()) {
                for (CachePartitionExchangeWorkerTask task : futQ) {
                    if (task instanceof GridDhtPartitionsExchangeFuture) {
                        // First event is enough to check,
                        // because only current exchange future can have multiple discovery events (exchange merge).
                        ClusterNode triggeredBy = ((GridDhtPartitionsExchangeFuture) task).firstEvent().eventNode();

                        if (!triggeredBy.isClient())
                            return true;
                    }
                }
            }

            return false;
        }

        /**
         * Dump debug info.
         */
        void dumpExchangeDebugInfo() {
            U.warn(log, "First " + DIAGNOSTIC_WARN_LIMIT + " pending exchange futures [total=" + futQ.size() + ']');

            if (DIAGNOSTIC_WARN_LIMIT > 0) {
                int cnt = 0;

                for (CachePartitionExchangeWorkerTask task : futQ) {
                    if (task instanceof GridDhtPartitionsExchangeFuture) {
                        U.warn(log, ">>> " + ((GridDhtPartitionsExchangeFuture)task).shortInfo());

                        if (++cnt == DIAGNOSTIC_WARN_LIMIT)
                            break;
                    }
                }
            }
        }

        /** {@inheritDoc} */
        @Override protected void body() throws InterruptedException, IgniteInterruptedCheckedException {
            Throwable err = null;

            try {
                body0();
            }
            catch (InterruptedException | IgniteInterruptedCheckedException e) {
                if (!stop)
                    err = e;
            }
            catch (Throwable e) {
                if (!(stop && X.hasCause(e, IgniteInterruptedCheckedException.class)))
                    err = e;
            }
            finally {
                if (err == null && !stop && !reconnectNeeded)
                    err = new IllegalStateException("Thread " + name() + " is terminated unexpectedly");

                if (err instanceof OutOfMemoryError)
                    cctx.kernalContext().failure().process(new FailureContext(CRITICAL_ERROR, err));
                else if (err != null)
                    cctx.kernalContext().failure().process(new FailureContext(SYSTEM_WORKER_TERMINATION, err));
                else
                    // In case of reconnectNeeded == true, prevent general-case termination handling.
                    cancel();
            }
        }

        /**
         *
         */
        private void body0() throws InterruptedException, IgniteCheckedException {
            long timeout = cctx.gridConfig().getNetworkTimeout();

            long cnt = 0;

            while (!isCancelled()) {
                onIdle();

                cnt++;

                CachePartitionExchangeWorkerTask task = null;

                try {
                    boolean preloadFinished = true;

                    for (CacheGroupContext grp : cctx.cache().cacheGroups()) {
                        if (grp.isLocal())
                            continue;

                        preloadFinished &= grp.preloader() != null && grp.preloader().syncFuture().isDone();

                        if (!preloadFinished)
                            break;
                    }

                    // If not first preloading and no more topology events present.
                    if (!cctx.kernalContext().clientNode() && !hasPendingExchange() && preloadFinished)
                        timeout = cctx.gridConfig().getNetworkTimeout();

                    // After workers line up and before preloading starts we initialize all futures.
                    if (log.isTraceEnabled()) {
                        Collection<IgniteInternalFuture> unfinished = new HashSet<>();

                        for (GridDhtPartitionsExchangeFuture fut : exchFuts.values()) {
                            if (!fut.isDone())
                                unfinished.add(fut);
                        }

                        log.trace("Before waiting for exchange futures [futs" + unfinished + ", worker=" + this + ']');
                    }

                    // Take next exchange future.
                    if (isCancelled())
                        Thread.currentThread().interrupt();

                    updateHeartbeat();

                    task = futQ.poll(timeout, MILLISECONDS);

                    updateHeartbeat();

                    if (task == null)
                        continue; // Main while loop.

                    if (!isExchangeTask(task)) {
                        processCustomTask(task);

                        continue;
                    }

                    busy = true;

                    Map<Integer, GridDhtPreloaderAssignments> assignsMap = null;

                    boolean forcePreload = false;

                    GridDhtPartitionExchangeId exchId;

                    GridDhtPartitionsExchangeFuture exchFut = null;

                    AffinityTopologyVersion resVer = null;

                    try {
                        if (isCancelled())
                            break;

                        if (task instanceof RebalanceReassignExchangeTask)
                            exchId = ((RebalanceReassignExchangeTask) task).exchangeId();
                        else if (task instanceof ForceRebalanceExchangeTask) {
                            forcePreload = true;

                            timeout = 0; // Force refresh.

                            exchId = ((ForceRebalanceExchangeTask)task).exchangeId();
                        }
                        else {
                            assert task instanceof GridDhtPartitionsExchangeFuture : task;

                            exchFut = (GridDhtPartitionsExchangeFuture)task;

                            exchId = exchFut.exchangeId();

                            lastInitializedFut = exchFut;

                            boolean newCrd = false;

                            if (!crd) {
                                List<ClusterNode> srvNodes = exchFut.firstEventCache().serverNodes();

                                crd = newCrd = !srvNodes.isEmpty() && srvNodes.get(0).isLocal();
                            }

                            if (!exchFut.changedAffinity()) {
                                GridDhtPartitionsExchangeFuture lastFut = lastFinishedFut.get();

                                if (lastFut != null) {
                                    if (!lastFut.changedAffinity()) {
                                        // If lastFut corresponds to merged exchange, it is essential to use
                                        // topologyVersion() instead of initialVersion() - nodes joined in this PME
                                        // will have DiscoCache only for the last version.
                                        AffinityTopologyVersion lastAffVer = cctx.exchange()
                                            .lastAffinityChangedTopologyVersion(lastFut.topologyVersion());

                                        cctx.exchange().lastAffinityChangedTopologyVersion(exchFut.initialVersion(),
                                            lastAffVer);
                                    }
                                    else
                                        cctx.exchange().lastAffinityChangedTopologyVersion(exchFut.initialVersion(),
                                            lastFut.topologyVersion());
                                }
                            }

                            exchFut.timeBag().finishGlobalStage("Waiting in exchange queue");

                            exchFut.init(newCrd);

                            int dumpCnt = 0;

                            long waitStart = U.currentTimeMillis();

                            // Call rollback logic only for client node, for server nodes
                            // rollback logic is in GridDhtPartitionsExchangeFuture.
                            boolean txRolledBack = !cctx.localNode().isClient();

                            IgniteConfiguration cfg = cctx.gridConfig();

                            final long dumpTimeout = 2 * cfg.getNetworkTimeout();

                            long nextDumpTime = 0;

                            while (true) {
                                // Read txTimeoutOnPME from configuration after every iteration.
                                long curTimeout = cfg.getTransactionConfiguration().getTxTimeoutOnPartitionMapExchange();

                                try {
                                    long exchTimeout = curTimeout > 0 && !txRolledBack
                                        ? Math.min(curTimeout, dumpTimeout)
                                        : dumpTimeout;

                                    blockingSectionBegin();

                                    try {
                                        resVer = exchFut.get(exchTimeout, TimeUnit.MILLISECONDS);
                                    } finally {
                                        blockingSectionEnd();
                                    }

                                    onIdle();

                                    break;
                                }
                                catch (IgniteFutureTimeoutCheckedException ignored) {
                                    updateHeartbeat();

                                    if (nextDumpTime <= U.currentTimeMillis()) {
                                        U.warn(diagnosticLog, "Failed to wait for partition map exchange [" +
                                            "topVer=" + exchFut.initialVersion() +
                                            ", node=" + cctx.localNodeId() + "]. " +
                                            (curTimeout <= 0 && !txRolledBack ? "Consider changing " +
                                            "TransactionConfiguration.txTimeoutOnPartitionMapExchange" +
                                            " to non default value to avoid this message. " : "") +
                                            "Dumping pending objects that might be the cause: ");

                                        try {
                                            dumpDebugInfo(exchFut);
                                        }
                                        catch (Exception e) {
                                            U.error(diagnosticLog, "Failed to dump debug information: " + e, e);
                                        }

                                        nextDumpTime = U.currentTimeMillis() + nextDumpTimeout(dumpCnt++, dumpTimeout);
                                    }

                                    if (!txRolledBack && curTimeout > 0 && U.currentTimeMillis() - waitStart >= curTimeout) {
                                        txRolledBack = true; // Try automatic rollback only once.

                                        cctx.tm().rollbackOnTopologyChange(exchFut.initialVersion());
                                    }
                                }
                                catch (Exception e) {
                                    if (exchFut.reconnectOnError(e))
                                        throw new IgniteNeedReconnectException(cctx.localNode(), e);

                                    throw e;
                                }
                            }

                            removeMergedFutures(resVer, exchFut);

                            if (log.isTraceEnabled())
                                log.trace("After waiting for exchange future [exchFut=" + exchFut + ", worker=" +
                                    this + ']');

                            if (exchFut.exchangeId().nodeId().equals(cctx.localNodeId()))
                                lastRefresh.compareAndSet(-1, U.currentTimeMillis());

                            // Just pick first worker to do this, so we don't
                            // invoke topology callback more than once for the
                            // same event.

                            boolean changed = false;

                            for (CacheGroupContext grp : cctx.cache().cacheGroups()) {
                                if (grp.isLocal())
                                    continue;

                                if (grp.preloader().rebalanceRequired(rebTopVer, exchFut))
                                    rebTopVer = NONE;

                                changed |= grp.topology().afterExchange(exchFut);
                            }

                            if (!cctx.kernalContext().clientNode() && changed && !hasPendingServerExchange()) {
                                if (log.isDebugEnabled())
                                    log.debug("Refresh partitions due to mapping was changed");

                                refreshPartitions();
                            }
                        }

                        // Schedule rebalance if force rebalance or force reassign occurs.
                        if (exchFut == null)
                            rebTopVer = NONE;

                        if (!cctx.kernalContext().clientNode() && rebTopVer.equals(NONE)) {
                            assignsMap = new HashMap<>();

                            IgniteCacheSnapshotManager snp = cctx.snapshot();

                            for (final CacheGroupContext grp : cctx.cache().cacheGroups()) {
                                long delay = grp.config().getRebalanceDelay();

                                boolean disableRebalance = snp.partitionsAreFrozen(grp);

                                GridDhtPreloaderAssignments assigns = null;

                                // Don't delay for dummy reassigns to avoid infinite recursion.
                                if ((delay == 0 || forcePreload) && !disableRebalance)
                                    assigns = grp.preloader().generateAssignments(exchId, exchFut);

                                assignsMap.put(grp.groupId(), assigns);

                                if (resVer == null && !grp.isLocal())
                                    resVer = grp.topology().readyTopologyVersion();
                            }
                        }

                        if (resVer == null)
                            resVer = exchId.topologyVersion();
                    }
                    finally {
                        // Must flip busy flag before assignments are given to demand workers.
                        busy = false;
                    }

                    if (assignsMap != null && rebTopVer.equals(NONE)) {
                        int size = assignsMap.size();

                        NavigableMap<Integer, List<Integer>> orderMap = new TreeMap<>();

                        for (Map.Entry<Integer, GridDhtPreloaderAssignments> e : assignsMap.entrySet()) {
                            int grpId = e.getKey();

                            CacheGroupContext grp = cctx.cache().cacheGroup(grpId);

                            int order = grp.config().getRebalanceOrder();

                            if (orderMap.get(order) == null)
                                orderMap.put(order, new ArrayList<Integer>(size));

                            orderMap.get(order).add(grpId);
                        }

                        Runnable r = null;

                        List<String> rebList = new LinkedList<>();

                        boolean assignsCancelled = false;

                        GridCompoundFuture<Boolean, Boolean> forcedRebFut = null;

                        if (task instanceof ForceRebalanceExchangeTask)
                            forcedRebFut = ((ForceRebalanceExchangeTask)task).forcedRebalanceFuture();

                        for (Integer order : orderMap.descendingKeySet()) {
                            for (Integer grpId : orderMap.get(order)) {
                                CacheGroupContext grp = cctx.cache().cacheGroup(grpId);

                                GridDhtPreloaderAssignments assigns = assignsMap.get(grpId);

                                if (assigns != null)
                                    assignsCancelled |= assigns.cancelled();

                                Runnable cur = grp.preloader().addAssignments(assigns,
                                    forcePreload,
                                    cnt,
                                    r,
                                    forcedRebFut);

                                if (cur != null) {
                                    rebList.add(grp.cacheOrGroupName());

                                    r = cur;
                                }
                            }
                        }

                        if (forcedRebFut != null)
                            forcedRebFut.markInitialized();

                        if (assignsCancelled || hasPendingExchange()) {
                            U.log(log, "Skipping rebalancing (obsolete exchange ID) " +
                                "[top=" + resVer + ", evt=" + exchId.discoveryEventName() +
                                ", node=" + exchId.nodeId() + ']');
                        }
                        else if (r != null) {
                            Collections.reverse(rebList);

                            U.log(log, "Rebalancing scheduled [order=" + rebList +
                                ", top=" + resVer + ", force=" + (exchFut == null) +
                                ", evt=" + exchId.discoveryEventName() +
                                ", node=" + exchId.nodeId() + ']');

                            rebTopVer = resVer;

                            // Start rebalancing cache groups chain. Each group will be rebalanced
                            // sequentially one by one e.g.:
                            // ignite-sys-cache -> cacheGroupR1 -> cacheGroupP2 -> cacheGroupR3
                            r.run();
                        }
                        else
                            U.log(log, "Skipping rebalancing (nothing scheduled) " +
                                "[top=" + resVer + ", force=" + (exchFut == null) +
                                ", evt=" + exchId.discoveryEventName() +
                                ", node=" + exchId.nodeId() + ']');
                    }
                    else
                        U.log(log, "Skipping rebalancing (no affinity changes) " +
                            "[top=" + resVer +
                            ", rebTopVer=" + rebTopVer +
                            ", evt=" + exchId.discoveryEventName() +
                            ", evtNode=" + exchId.nodeId() +
                            ", client=" + cctx.kernalContext().clientNode() + ']');
                }
                catch (IgniteInterruptedCheckedException e) {
                    throw e;
                }
                catch (IgniteClientDisconnectedCheckedException | IgniteNeedReconnectException e) {
                    if (cctx.discovery().reconnectSupported()) {
                        U.warn(log, "Local node failed to complete partition map exchange due to " +
                            "exception, will try to reconnect to cluster: " + e.getMessage(), e);

                        cctx.discovery().reconnect();

                        reconnectNeeded = true;
                    }
                    else
                        U.warn(log, "Local node received IgniteClientDisconnectedCheckedException or " +
                            " IgniteNeedReconnectException exception but doesn't support reconnect, stopping node: " +
                            e.getMessage(), e);

                    return;
                }
                catch (IgniteCheckedException e) {
                    U.error(log, "Failed to wait for completion of partition map exchange " +
                        "(preloading will not start): " + task, e);

                    throw e;
                }
            }
        }
    }

    /**
     * Partition resend timeout object.
     */
    private class ResendTimeoutObject implements GridTimeoutObject {
        /** Timeout ID. */
        private final IgniteUuid timeoutId = IgniteUuid.randomUuid();

        /** Logger. */
        protected final IgniteLogger log;

        /** Timeout start time. */
        private final long createTime = U.currentTimeMillis();

        /** Started flag. */
        private AtomicBoolean started = new AtomicBoolean();

        /**
         *
         */
        private ResendTimeoutObject() {
            this.log = cctx.logger(getClass());
        }

        /** {@inheritDoc} */
        @Override public IgniteUuid timeoutId() {
            return timeoutId;
        }

        /** {@inheritDoc} */
        @Override public long endTime() {
            return createTime + partResendTimeout;
        }

        /** {@inheritDoc} */
        @Override public void onTimeout() {
            cctx.kernalContext().closure().runLocalSafe(new Runnable() {
                @Override public void run() {
                    if (!busyLock.readLock().tryLock())
                        return;

                    try {
                        if (started.compareAndSet(false, true)) {
                            if (log.isDebugEnabled())
                                log.debug("Refresh partitions due to scheduled timeout");

                            refreshPartitions();
                        }
                    }
                    finally {
                        busyLock.readLock().unlock();

                        cctx.time().removeTimeoutObject(ResendTimeoutObject.this);

                        pendingResend.compareAndSet(ResendTimeoutObject.this, null);
                    }
                }
            });
        }

        /**
         * @return {@code True} if timeout object started to run.
         */
        public boolean started() {
            return started.get();
        }
    }

    /**
     *
     */
    private static class ExchangeFutureSet extends GridListSet<GridDhtPartitionsExchangeFuture> {
        /** */
        private static final long serialVersionUID = 0L;

        /** */
        private final int histSize;

        /** */
        private final AtomicReference<AffinityTopologyVersion> readyTopVer =
            new AtomicReference<>(NONE);

        /**
         * Creates ordered, not strict list set.
         *
         * @param histSize Max history size.
         */
        private ExchangeFutureSet(int histSize) {
            super((f1, f2) -> {
                AffinityTopologyVersion t1 = f1.exchangeId().topologyVersion();
                AffinityTopologyVersion t2 = f2.exchangeId().topologyVersion();

                assert t1.topologyVersion() > 0;
                assert t2.topologyVersion() > 0;

                // Reverse order.
                return t2.compareTo(t1);
            }, /*not strict*/false);

            this.histSize = histSize;
        }

        /**
         * @param fut Future to add.
         * @return {@code True} if added.
         */
        @Override public synchronized GridDhtPartitionsExchangeFuture addx(
            GridDhtPartitionsExchangeFuture fut) {
            GridDhtPartitionsExchangeFuture cur = super.addx(fut);

            while (size() > histSize) {
                GridDhtPartitionsExchangeFuture last = last();

                if (!last.isDone() || Objects.equals(last.initialVersion(), readyTopVer()))
                    break;

                removeLast();
            }

            // Return the value in the set.
            return cur == null ? fut : cur;
        }

        /**
         * @return Ready top version.
         */
        public AffinityTopologyVersion readyTopVer() {
            return readyTopVer.get();
        }

        /**
         * @param readyTopVersion Ready top version.
         * @return {@code true} if version was set and {@code false} otherwise.
         */
        public boolean readyTopVer(AffinityTopologyVersion readyTopVersion) {
            while (true) {
                AffinityTopologyVersion readyVer = readyTopVer.get();

                if (readyVer.compareTo(readyTopVersion) >= 0)
                    return false;

                if (readyTopVer.compareAndSet(readyVer, readyTopVersion))
                    return true;
            }
        }

        /** {@inheritDoc} */
        @Nullable @Override public synchronized GridDhtPartitionsExchangeFuture removex(
            GridDhtPartitionsExchangeFuture val) {

            return super.removex(val);
        }

        /**
         * @return Values.
         */
        @Override public synchronized List<GridDhtPartitionsExchangeFuture> values() {
            return super.values();
        }

        /** {@inheritDoc} */
        @Override public synchronized String toString() {
            return S.toString(ExchangeFutureSet.class, this, super.toString());
        }
    }

    /**
     *
     */
    private abstract class MessageHandler<M> implements IgniteBiInClosure<UUID, M> {
        /** */
        private static final long serialVersionUID = 0L;

        /**
         * @param nodeId Sender node ID.
         * @param msg Message.
         */
        @Override public void apply(UUID nodeId, M msg) {
            ClusterNode node = cctx.node(nodeId);

            if (node == null) {
                if (log.isTraceEnabled())
                    log.trace("Received message from failed node [node=" + nodeId + ", msg=" + msg + ']');

                return;
            }

            if (log.isTraceEnabled())
                log.trace("Received message from node [node=" + nodeId + ", msg=" + msg + ']');

            onMessage(node, msg);
        }

        /**
         * @param node Sender cluster node.
         * @param msg Message.
         */
        protected abstract void onMessage(ClusterNode node, M msg);
    }

    /**
     * Affinity ready future.
     */
    private class AffinityReadyFuture extends GridFutureAdapter<AffinityTopologyVersion> {
        /** */
        @GridToStringInclude
        private AffinityTopologyVersion topVer;

        /**
         * @param topVer Topology version.
         */
        private AffinityReadyFuture(AffinityTopologyVersion topVer) {
            this.topVer = topVer;
        }

        /** {@inheritDoc} */
        @Override public boolean onDone(AffinityTopologyVersion res, @Nullable Throwable err) {
            assert res != null || err != null;

            boolean done = super.onDone(res, err);

            if (done)
                readyFuts.remove(topVer, this);

            return done;
        }

        /** {@inheritDoc} */
        @Override public String toString() {
            return S.toString(AffinityReadyFuture.class, this, super.toString());
        }
    }

    /**
     * Class to print only limited number of warnings.
     */
    private static class WarningsGroup {
        /** */
        private final IgniteLogger log;

        /** */
        private final int warningsLimit;

        /** */
        private final String title;

        /** */
        private final List<String> messages = new ArrayList<>();

        /** */
        private int warningsTotal = 0;

        /**
         * @param log Target logger.
         * @param warningsLimit Warnings limit.
         */
        private WarningsGroup(String title, IgniteLogger log, int warningsLimit) {
            this.title = title;

            this.log = log;

            this.warningsLimit = warningsLimit;
        }

        /**
         * @param msg Warning message.
         * @return {@code true} if message is added to list.
         */
        private boolean add(String msg) {
            boolean added = false;

            if (canAddMessage()) {
                messages.add(msg);

                added = true;
            }

            warningsTotal++;

            return added;
        }

        /**
         * @return {@code true} if messages list size less than limit.
         */
        private boolean canAddMessage() {
            return warningsTotal < warningsLimit;
        }

        /**
         * Increase total number of warnings.
         */
        private void incTotal() {
            warningsTotal++;
        }

        /**
         * Print warnings block title and messages.
         */
        private void printToLog() {
            if (warningsTotal > 0) {
                U.warn(log, String.format(title, warningsLimit, warningsTotal));

                for (String message : messages)
                    U.warn(log, message);
            }
        }
    }

    /**
     * Class to limit action count for unique objects.
     * <p>
     * NO guarantees of thread safety are provided.
     */
    private static class ActionLimiter<T> {
        /** */
        private final int limit;

        /**
         * Internal storage of objects and counters for each of object.
         */
        private final Map<T, AtomicInteger> actionsCnt = new HashMap<>();

        /**
         * Set of active objects.
         */
        private final Set<T> activeObjects = new HashSet<>();

        /**
         * @param limit Limit.
         */
        private ActionLimiter(int limit) {
            this.limit = limit;
        }

        /**
         * Shows if action is allowed for the given object. Adds this object to internal set of active
         * objects that are still in use.
         *
         * @param obj object.
         */
        boolean allowAction(T obj) {
            activeObjects.add(obj);

            int cnt = actionsCnt.computeIfAbsent(obj, o -> new AtomicInteger(0))
                .incrementAndGet();

            return (cnt <= limit);
        }

        /**
         * Removes old objects from limiter's internal storage. All objects that are contained in internal
         * storage but not in set of active objects, are assumed as 'old'. This method is to be called
         * after processing of collection of objects to purge limiter's internal storage.
         */
        void trim() {
            actionsCnt.keySet().removeIf(key -> !activeObjects.contains(key));

            activeObjects.clear();
        }
    }
}<|MERGE_RESOLUTION|>--- conflicted
+++ resolved
@@ -1772,14 +1772,10 @@
                             entry.getValue(),
                             null,
                             msg.partsToReload(cctx.localNodeId(), grpId),
-<<<<<<< HEAD
-                            msg.partitionSizes(grpId),
+                            partsSizes.getOrDefault(grpId, Collections.emptyMap()),
                             msg.topologyVersion(),
-                            null);
-=======
-                            partsSizes.getOrDefault(grpId, Collections.emptyMap()),
-                            msg.topologyVersion());
->>>>>>> c2c0b148
+                            null
+                        );
                     }
                 }
 
@@ -1851,8 +1847,8 @@
                 }
 
                 if (updated) {
-                    if (log.isInfoEnabled())
-                        log.info("Partitions have been scheduled to resend [reason=Single update from " + node.id() + "]");
+                    if (log.isDebugEnabled())
+                        log.debug("Partitions have been scheduled to resend [reason=Single update from " + node.id() + "]");
 
                     scheduleResendPartitions();
                 }
