--- conflicted
+++ resolved
@@ -2456,17 +2456,10 @@
 
                     if (IgniteSystemProperties.getBoolean(IGNITE_THREAD_DUMP_ON_EXCHANGE_TIMEOUT, false)) {
                         U.warn(diagnosticLog, "Found long running cache operations, dump threads.");
-<<<<<<< HEAD
 
                         U.dumpThreads(diagnosticLog);
                     }
 
-=======
-
-                        U.dumpThreads(diagnosticLog);
-                    }
-
->>>>>>> 9cf06362
                     if (IgniteSystemProperties.getBoolean(IGNITE_IO_DUMP_ON_TIMEOUT, false)) {
                         U.warn(diagnosticLog, "Found long running cache operations, dump IO statistics.");
 
@@ -3308,28 +3301,6 @@
 
                             assert fut.changedAffinity() :
                                 "Reassignment request started for exchange future which didn't change affinity " +
-<<<<<<< HEAD
-                                    "[exchId=" + exchId + ", fut=" + exchFut + ']';
-
-                            if (fut.hasInapplicableNodesForRebalance()) {
-                                GridDhtPartitionsExchangeFuture lastFut = lastFinishedFut.get();
-
-                                AffinityTopologyVersion lastAffChangedVer = cctx.exchange().
-                                    lastAffinityChangedTopologyVersion(lastFut.topologyVersion());
-
-                                if (fut.topologyVersion().equals(lastAffChangedVer))
-                                    exchFut = fut;
-                                else if (lastAffChangedVer.after(exchId.topologyVersion())) {
-                                    // There is a new exchange which should trigger rebalancing.
-                                    // This reassignment request can be skipped.
-                                    if (log.isInfoEnabled()) {
-                                        log.info("Partitions reassignment request skipped due to affinity was already changed" +
-                                            " [reassignTopVer=" + exchId.topologyVersion() +
-                                            ", lastAffChangedTopVer=" + lastAffChangedVer + ']');
-                                    }
-
-                                    continue;
-=======
                                     "[exchId=" + exchId + ", fut=" + fut + ']';
 
                             if (fut.hasInapplicableNodesForRebalance()) {
@@ -3346,7 +3317,6 @@
                                     exchFut = lastFut;
 
                                     exchFut.copyInapplicableNodesFrom(fut);
->>>>>>> 9cf06362
                                 }
                             }
                         }
@@ -3546,22 +3516,14 @@
 
                                 long rebId = cnt;
 
-<<<<<<< HEAD
-=======
                                 final GridDhtPartitionExchangeId finalExchId = exchId;
->>>>>>> 9cf06362
                                 rebFut.listen(new IgniteInClosure<IgniteInternalFuture<Boolean>>() {
                                     @Override public void apply(IgniteInternalFuture<Boolean> f) {
                                         U.log(log, "Rebalancing scheduled [order=" + rebList +
                                             ", top=" + finalR.topologyVersion() +
                                             ", rebalanceId=" + rebId +
-<<<<<<< HEAD
-                                            ", evt=" + exchId.discoveryEventName() +
-                                            ", node=" + exchId.nodeId() + ']');
-=======
                                             ", evt=" + finalExchId.discoveryEventName() +
                                             ", node=" + finalExchId.nodeId() + ']');
->>>>>>> 9cf06362
 
                                         finalR.requestPartitions();
                                     }
