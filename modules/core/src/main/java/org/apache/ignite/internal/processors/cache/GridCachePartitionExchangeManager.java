/*
 * Licensed to the Apache Software Foundation (ASF) under one or more
 * contributor license agreements.  See the NOTICE file distributed with
 * this work for additional information regarding copyright ownership.
 * The ASF licenses this file to You under the Apache License, Version 2.0
 * (the "License"); you may not use this file except in compliance with
 * the License.  You may obtain a copy of the License at
 *
 *      http://www.apache.org/licenses/LICENSE-2.0
 *
 * Unless required by applicable law or agreed to in writing, software
 * distributed under the License is distributed on an "AS IS" BASIS,
 * WITHOUT WARRANTIES OR CONDITIONS OF ANY KIND, either express or implied.
 * See the License for the specific language governing permissions and
 * limitations under the License.
 */

package org.apache.ignite.internal.processors.cache;

import java.text.DateFormat;
import java.text.SimpleDateFormat;
import java.util.ArrayList;
import java.util.Collection;
import java.util.Collections;
import java.util.Date;
import java.util.HashMap;
import java.util.HashSet;
import java.util.List;
import java.util.Map;
import java.util.NavigableMap;
import java.util.Objects;
import java.util.Optional;
import java.util.Set;
import java.util.TreeMap;
import java.util.UUID;
import java.util.concurrent.ConcurrentHashMap;
import java.util.concurrent.ConcurrentMap;
import java.util.concurrent.ConcurrentNavigableMap;
import java.util.concurrent.ConcurrentSkipListMap;
import java.util.concurrent.LinkedBlockingDeque;
import java.util.concurrent.TimeUnit;
import java.util.concurrent.atomic.AtomicBoolean;
import java.util.concurrent.atomic.AtomicInteger;
import java.util.concurrent.atomic.AtomicLong;
import java.util.concurrent.atomic.AtomicReference;
import java.util.concurrent.locks.ReadWriteLock;
import java.util.concurrent.locks.ReentrantLock;
import java.util.concurrent.locks.ReentrantReadWriteLock;
import org.apache.ignite.Ignite;
import org.apache.ignite.IgniteCheckedException;
import org.apache.ignite.IgniteCompute;
import org.apache.ignite.IgniteLogger;
import org.apache.ignite.IgniteSystemProperties;
import org.apache.ignite.cache.CacheRebalanceMode;
import org.apache.ignite.cache.affinity.AffinityFunction;
import org.apache.ignite.cluster.BaselineNode;
import org.apache.ignite.cluster.ClusterGroup;
import org.apache.ignite.cluster.ClusterGroupEmptyException;
import org.apache.ignite.cluster.ClusterNode;
import org.apache.ignite.cluster.ClusterState;
import org.apache.ignite.configuration.CacheConfiguration;
import org.apache.ignite.configuration.IgniteConfiguration;
import org.apache.ignite.events.BaselineChangedEvent;
import org.apache.ignite.events.ClusterActivationEvent;
import org.apache.ignite.events.ClusterStateChangeEvent;
import org.apache.ignite.events.DiscoveryEvent;
import org.apache.ignite.events.Event;
import org.apache.ignite.events.EventType;
import org.apache.ignite.failure.FailureContext;
import org.apache.ignite.internal.GridKernalContext;
import org.apache.ignite.internal.IgniteClientDisconnectedCheckedException;
import org.apache.ignite.internal.IgniteDiagnosticAware;
import org.apache.ignite.internal.IgniteDiagnosticPrepareContext;
import org.apache.ignite.internal.IgniteFutureTimeoutCheckedException;
import org.apache.ignite.internal.IgniteInternalFuture;
import org.apache.ignite.internal.IgniteInterruptedCheckedException;
import org.apache.ignite.internal.IgniteNeedReconnectException;
import org.apache.ignite.internal.NodeStoppingException;
import org.apache.ignite.internal.cluster.ClusterTopologyCheckedException;
import org.apache.ignite.internal.events.DiscoveryCustomEvent;
import org.apache.ignite.internal.managers.discovery.DiscoCache;
import org.apache.ignite.internal.managers.discovery.DiscoveryCustomMessage;
import org.apache.ignite.internal.managers.discovery.DiscoveryLocalJoinData;
import org.apache.ignite.internal.managers.eventstorage.DiscoveryEventListener;
import org.apache.ignite.internal.managers.eventstorage.GridEventStorageManager;
import org.apache.ignite.internal.processors.affinity.AffinityTopologyVersion;
import org.apache.ignite.internal.processors.affinity.GridAffinityAssignmentCache;
import org.apache.ignite.internal.processors.cache.distributed.dht.preloader.CachePartitionFullCountersMap;
import org.apache.ignite.internal.processors.cache.distributed.dht.preloader.CachePartitionPartialCountersMap;
import org.apache.ignite.internal.processors.cache.distributed.dht.preloader.FinishPreloadingTask;
import org.apache.ignite.internal.processors.cache.distributed.dht.preloader.ForceRebalanceExchangeTask;
import org.apache.ignite.internal.processors.cache.distributed.dht.preloader.GridDhtPartitionDemandLegacyMessage;
import org.apache.ignite.internal.processors.cache.distributed.dht.preloader.GridDhtPartitionDemandMessage;
import org.apache.ignite.internal.processors.cache.distributed.dht.preloader.GridDhtPartitionDemander.RebalanceFuture;
import org.apache.ignite.internal.processors.cache.distributed.dht.preloader.GridDhtPartitionExchangeId;
import org.apache.ignite.internal.processors.cache.distributed.dht.preloader.GridDhtPartitionFullMap;
import org.apache.ignite.internal.processors.cache.distributed.dht.preloader.GridDhtPartitionMap;
import org.apache.ignite.internal.processors.cache.distributed.dht.preloader.GridDhtPartitionSupplyMessage;
import org.apache.ignite.internal.processors.cache.distributed.dht.preloader.GridDhtPartitionsExchangeFuture;
import org.apache.ignite.internal.processors.cache.distributed.dht.preloader.GridDhtPartitionsFullMessage;
import org.apache.ignite.internal.processors.cache.distributed.dht.preloader.GridDhtPartitionsSingleMessage;
import org.apache.ignite.internal.processors.cache.distributed.dht.preloader.GridDhtPartitionsSingleRequest;
import org.apache.ignite.internal.processors.cache.distributed.dht.preloader.GridDhtPreloaderAssignments;
import org.apache.ignite.internal.processors.cache.distributed.dht.preloader.IgniteDhtPartitionHistorySuppliersMap;
import org.apache.ignite.internal.processors.cache.distributed.dht.preloader.IgniteDhtPartitionsToReloadMap;
import org.apache.ignite.internal.processors.cache.distributed.dht.preloader.PartitionsExchangeAware;
import org.apache.ignite.internal.processors.cache.distributed.dht.preloader.RebalanceReassignExchangeTask;
import org.apache.ignite.internal.processors.cache.distributed.dht.preloader.StopCachesOnClientReconnectExchangeTask;
import org.apache.ignite.internal.processors.cache.distributed.dht.preloader.latch.ExchangeLatchManager;
import org.apache.ignite.internal.processors.cache.distributed.dht.topology.GridClientPartitionTopology;
import org.apache.ignite.internal.processors.cache.distributed.dht.topology.GridDhtPartitionTopology;
import org.apache.ignite.internal.processors.cache.distributed.near.GridNearTxLocal;
import org.apache.ignite.internal.processors.cache.persistence.snapshot.IgniteCacheSnapshotManager;
import org.apache.ignite.internal.processors.cache.persistence.snapshot.SnapshotDiscoveryMessage;
import org.apache.ignite.internal.processors.cache.transactions.IgniteInternalTx;
import org.apache.ignite.internal.processors.cache.transactions.IgniteTxManager;
import org.apache.ignite.internal.processors.cache.version.GridCacheVersion;
import org.apache.ignite.internal.processors.cluster.ChangeGlobalStateFinishMessage;
import org.apache.ignite.internal.processors.cluster.ChangeGlobalStateMessage;
import org.apache.ignite.internal.processors.cluster.DiscoveryDataClusterState;
import org.apache.ignite.internal.processors.metric.MetricRegistry;
import org.apache.ignite.internal.processors.metric.impl.BooleanMetricImpl;
import org.apache.ignite.internal.processors.metric.impl.HistogramMetricImpl;
import org.apache.ignite.internal.processors.query.schema.SchemaNodeLeaveExchangeWorkerTask;
import org.apache.ignite.internal.processors.timeout.GridTimeoutObject;
import org.apache.ignite.internal.processors.tracing.Span;
import org.apache.ignite.internal.processors.tracing.SpanTags;
import org.apache.ignite.internal.util.GridListSet;
import org.apache.ignite.internal.util.GridPartitionStateMap;
import org.apache.ignite.internal.util.GridStringBuilder;
import org.apache.ignite.internal.util.IgniteUtils;
import org.apache.ignite.internal.util.future.GridCompoundFuture;
import org.apache.ignite.internal.util.future.GridFinishedFuture;
import org.apache.ignite.internal.util.future.GridFutureAdapter;
import org.apache.ignite.internal.util.tostring.GridToStringExclude;
import org.apache.ignite.internal.util.tostring.GridToStringInclude;
import org.apache.ignite.internal.util.typedef.CI1;
import org.apache.ignite.internal.util.typedef.CI2;
import org.apache.ignite.internal.util.typedef.F;
import org.apache.ignite.internal.util.typedef.T2;
import org.apache.ignite.internal.util.typedef.X;
import org.apache.ignite.internal.util.typedef.internal.A;
import org.apache.ignite.internal.util.typedef.internal.CU;
import org.apache.ignite.internal.util.typedef.internal.S;
import org.apache.ignite.internal.util.typedef.internal.U;
import org.apache.ignite.internal.util.worker.GridWorker;
import org.apache.ignite.lang.IgniteBiInClosure;
import org.apache.ignite.lang.IgniteProductVersion;
import org.apache.ignite.lang.IgniteUuid;
import org.apache.ignite.thread.IgniteThread;
import org.apache.ignite.transactions.TransactionState;
import org.jetbrains.annotations.NotNull;
import org.jetbrains.annotations.Nullable;

import static java.util.concurrent.TimeUnit.MILLISECONDS;
import static org.apache.ignite.IgniteSystemProperties.IGNITE_DIAGNOSTIC_WARN_LIMIT;
import static org.apache.ignite.IgniteSystemProperties.IGNITE_IO_DUMP_ON_TIMEOUT;
import static org.apache.ignite.IgniteSystemProperties.IGNITE_PRELOAD_RESEND_TIMEOUT;
import static org.apache.ignite.IgniteSystemProperties.IGNITE_THREAD_DUMP_ON_EXCHANGE_TIMEOUT;
import static org.apache.ignite.IgniteSystemProperties.getLong;
import static org.apache.ignite.events.EventType.EVT_CLUSTER_ACTIVATED;
import static org.apache.ignite.events.EventType.EVT_CLUSTER_DEACTIVATED;
import static org.apache.ignite.events.EventType.EVT_CLUSTER_STATE_CHANGED;
import static org.apache.ignite.events.EventType.EVT_NODE_FAILED;
import static org.apache.ignite.events.EventType.EVT_NODE_JOINED;
import static org.apache.ignite.events.EventType.EVT_NODE_LEFT;
import static org.apache.ignite.failure.FailureType.CRITICAL_ERROR;
import static org.apache.ignite.failure.FailureType.SYSTEM_WORKER_TERMINATION;
import static org.apache.ignite.internal.GridTopic.TOPIC_CACHE;
import static org.apache.ignite.internal.IgniteFeatures.TRANSACTION_OWNER_THREAD_DUMP_PROVIDING;
import static org.apache.ignite.internal.IgniteFeatures.allNodesSupports;
import static org.apache.ignite.internal.events.DiscoveryCustomEvent.EVT_DISCOVERY_CUSTOM_EVT;
import static org.apache.ignite.internal.managers.communication.GridIoPolicy.SYSTEM_POOL;
import static org.apache.ignite.internal.processors.affinity.AffinityTopologyVersion.NONE;
import static org.apache.ignite.internal.processors.cache.distributed.dht.preloader.CachePartitionPartialCountersMap.PARTIAL_COUNTERS_MAP_SINCE;
import static org.apache.ignite.internal.processors.cache.distributed.dht.preloader.GridDhtPartitionsExchangeFuture.nextDumpTimeout;
import static org.apache.ignite.internal.processors.cache.distributed.dht.preloader.GridDhtPreloader.DFLT_PRELOAD_RESEND_TIMEOUT;
import static org.apache.ignite.internal.processors.metric.GridMetricManager.CLUSTER_METRICS;
import static org.apache.ignite.internal.processors.metric.GridMetricManager.PME_DURATION;
import static org.apache.ignite.internal.processors.metric.GridMetricManager.PME_DURATION_HISTOGRAM;
import static org.apache.ignite.internal.processors.metric.GridMetricManager.PME_METRICS;
import static org.apache.ignite.internal.processors.metric.GridMetricManager.PME_OPS_BLOCKED_DURATION;
import static org.apache.ignite.internal.processors.metric.GridMetricManager.PME_OPS_BLOCKED_DURATION_HISTOGRAM;
import static org.apache.ignite.internal.processors.metric.GridMetricManager.REBALANCED;
import static org.apache.ignite.internal.processors.tracing.SpanType.EXCHANGE_FUTURE;

/**
 * Partition exchange manager.
 */
public class GridCachePartitionExchangeManager<K, V> extends GridCacheSharedManagerAdapter<K, V> {
    /** Exchange history size. */
    private final int EXCHANGE_HISTORY_SIZE =
        IgniteSystemProperties.getInteger(IgniteSystemProperties.IGNITE_EXCHANGE_HISTORY_SIZE, 1_000);

    /** */
    private final long IGNITE_EXCHANGE_MERGE_DELAY =
        IgniteSystemProperties.getLong(IgniteSystemProperties.IGNITE_EXCHANGE_MERGE_DELAY, 0);

    /** */
    private final int DIAGNOSTIC_WARN_LIMIT = IgniteSystemProperties.getInteger(IGNITE_DIAGNOSTIC_WARN_LIMIT, 10);

    /** */
    private static final IgniteProductVersion EXCHANGE_PROTOCOL_2_SINCE = IgniteProductVersion.fromString("2.1.4");

    /** Atomic reference for pending partition resend timeout object. */
    private AtomicReference<ResendTimeoutObject> pendingResend = new AtomicReference<>();

    /** Partition resend timeout after eviction. */
    private final long partResendTimeout = getLong(IGNITE_PRELOAD_RESEND_TIMEOUT, DFLT_PRELOAD_RESEND_TIMEOUT);

    /** */
    private final ReadWriteLock busyLock = new ReentrantReadWriteLock();

    /** Last partition refresh. */
    private final AtomicLong lastRefresh = new AtomicLong(-1);

    /** */
    private final ActionLimiter<IgniteInternalTx> ltrDumpLimiter = new ActionLimiter<>(1);

    /** */
    @GridToStringInclude
    private ExchangeWorker exchWorker;

    /** */
    @GridToStringExclude
    private final ConcurrentMap<Integer, GridClientPartitionTopology> clientTops = new ConcurrentHashMap<>();

    /** Last initialized topology future. */
    @Nullable private volatile GridDhtPartitionsExchangeFuture lastInitializedFut;

    /** */
    private final AtomicReference<GridDhtPartitionsExchangeFuture> lastFinishedFut = new AtomicReference<>();

    /** */
    private final ConcurrentMap<AffinityTopologyVersion, AffinityReadyFuture> readyFuts =
        new ConcurrentSkipListMap<>();

    /** Used for mapping client exchange topology versions to server exchange topology versions. */
    private final ConcurrentNavigableMap<AffinityTopologyVersion, AffinityTopologyVersion> lastAffTopVers =
        new ConcurrentSkipListMap<>();

    /** */
    private GridFutureAdapter<?> reconnectExchangeFut;

    /**
     * Partition map futures.
     * This set also contains already completed exchange futures to address race conditions when coordinator
     * leaves grid and new coordinator sends full partition message to a node which has not yet received
     * discovery event. In case if remote node will retry partition exchange, completed future will indicate
     * that full partition map should be sent to requesting node right away.
     */
    private ExchangeFutureSet exchFuts = new ExchangeFutureSet(EXCHANGE_HISTORY_SIZE);

    /** */
    private volatile IgniteCheckedException stopErr;

    /** */
    private long nextLongRunningOpsDumpTime;

    /** */
    private int longRunningOpsDumpStep;

    /** */
    private DateFormat dateFormat = new SimpleDateFormat("HH:mm:ss.SSS");

    /** Events received while cluster state transition was in progress. */
    private final List<PendingDiscoveryEvent> pendingEvts = new ArrayList<>();

    /** */
    private final GridFutureAdapter<?> crdInitFut = new GridFutureAdapter();

    /** For tests only. */
    private volatile AffinityTopologyVersion exchMergeTestWaitVer;

    /** For tests only. */
    private volatile List mergedEvtsForTest;

    /** Distributed latch manager. */
    private ExchangeLatchManager latchMgr;

    /** List of exchange aware components. */
    private final List<PartitionsExchangeAware> exchangeAwareComps = new ArrayList<>();

    /** Histogram of PME durations. */
    private volatile HistogramMetricImpl durationHistogram;

    /** Histogram of blocking PME durations. */
    private volatile HistogramMetricImpl blockingDurationHistogram;

    /** Delay before rebalancing code is start executing after exchange completion. For tests only. */
    private volatile long rebalanceDelay;

    /** Metric that shows whether cluster is in fully rebalanced state. */
    private volatile BooleanMetricImpl rebalanced;

    /** */
    private final ReentrantLock dumpLongRunningOpsLock = new ReentrantLock();

    /** Discovery listener. */
    private final DiscoveryEventListener discoLsnr = new DiscoveryEventListener() {
        @Override public void onEvent(DiscoveryEvent evt, DiscoCache cache) {
            if (!enterBusy())
                return;

            try {
                if (evt.type() == EVT_DISCOVERY_CUSTOM_EVT &&
                    (((DiscoveryCustomEvent)evt).customMessage() instanceof ChangeGlobalStateMessage)) {
                    ChangeGlobalStateMessage stateChangeMsg =
                        (ChangeGlobalStateMessage)((DiscoveryCustomEvent)evt).customMessage();

                    if (stateChangeMsg.exchangeActions() == null)
                        return;

                    onDiscoveryEvent(evt, cache);

                    return;
                }
                if (evt.type() == EVT_DISCOVERY_CUSTOM_EVT &&
                    (((DiscoveryCustomEvent)evt).customMessage() instanceof ChangeGlobalStateFinishMessage)) {
                    ChangeGlobalStateFinishMessage stateFinishMsg =
                        (ChangeGlobalStateFinishMessage)((DiscoveryCustomEvent)evt).customMessage();

                    if (stateFinishMsg.clusterActive()) {
                        for (PendingDiscoveryEvent pendingEvt : pendingEvts) {
                            if (log.isDebugEnabled())
                                log.debug("Process pending event: " + pendingEvt.event());

                            onDiscoveryEvent(pendingEvt.event(), pendingEvt.discoCache());
                        }
                    }
                    else {
                        for (PendingDiscoveryEvent pendingEvt : pendingEvts)
                            processEventInactive(pendingEvt.event(), pendingEvt.discoCache());
                    }

                    pendingEvts.clear();

                    return;
                }

                if (cache.state().transition() &&
                    (evt.type() == EVT_NODE_LEFT || evt.type() == EVT_NODE_JOINED || evt.type() == EVT_NODE_FAILED)
                ) {
                    if (log.isDebugEnabled())
                        log.debug("Adding pending event: " + evt);

                    pendingEvts.add(new PendingDiscoveryEvent(evt, cache));
                }
                else if (cache.state().active())
                    onDiscoveryEvent(evt, cache);
                else
                    processEventInactive(evt, cache);

                notifyNodeFail(evt);
            }
            finally {
                leaveBusy();
            }
        }
    };

    /**
     * @param evt Event.
     */
    private void notifyNodeFail(DiscoveryEvent evt) {
        if (evt.type() == EVT_NODE_LEFT || evt.type() == EVT_NODE_FAILED) {
            final ClusterNode n = evt.eventNode();

            assert cctx.discovery().node(n.id()) == null;

            for (GridDhtPartitionsExchangeFuture f : exchFuts.values())
                f.onNodeLeft(n);
        }
    }

    /**
     * @param evt Event.
     * @param cache Discovery data cache.
     */
    private void processEventInactive(DiscoveryEvent evt, DiscoCache cache) {
        // Clear local join caches context.
        cctx.cache().localJoinCachesContext();

        if (log.isDebugEnabled())
            log.debug("Ignore event, cluster is inactive: " + evt);
   }

    /** {@inheritDoc} */
    @Override protected void start0() throws IgniteCheckedException {
        super.start0();

        exchWorker = new ExchangeWorker();

        latchMgr = new ExchangeLatchManager(cctx.kernalContext());

        cctx.gridEvents().addDiscoveryEventListener(discoLsnr, EVT_NODE_JOINED, EVT_NODE_LEFT, EVT_NODE_FAILED,
            EVT_DISCOVERY_CUSTOM_EVT);

        cctx.io().addCacheHandler(0, GridDhtPartitionsSingleMessage.class,
            new MessageHandler<GridDhtPartitionsSingleMessage>() {
                @Override public void onMessage(final ClusterNode node, final GridDhtPartitionsSingleMessage msg) {
                    GridDhtPartitionExchangeId exchangeId = msg.exchangeId();

                    if (exchangeId != null) {
                        GridDhtPartitionsExchangeFuture fut = exchangeFuture(exchangeId);

                        boolean fastReplied = fut.fastReplyOnSingleMessage(node, msg);

                        if (fastReplied) {
                            if (log.isInfoEnabled())
                                log.info("Fast replied to single message " +
                                    "[exchId=" + exchangeId + ", nodeId=" + node.id() + "]");

                            return;
                        }
                    }
                    else {
                        GridDhtPartitionsExchangeFuture cur = lastTopologyFuture();

                        if (!cur.isDone() && cur.changedAffinity() && !msg.restoreState()) {
                            cur.listen(future -> {
                                if (future.error() == null)
                                    processSinglePartitionUpdate(node, msg);
                            });

                            return;
                        }
                    }

                    processSinglePartitionUpdate(node, msg);
                }
            });

        cctx.io().addCacheHandler(0, GridDhtPartitionsFullMessage.class,
            new MessageHandler<GridDhtPartitionsFullMessage>() {
                @Override public void onMessage(ClusterNode node, GridDhtPartitionsFullMessage msg) {
                    if (msg.exchangeId() == null) {
                        GridDhtPartitionsExchangeFuture currentExchange = lastTopologyFuture();

                        if (currentExchange != null && currentExchange.addOrMergeDelayedFullMessage(node, msg)) {
                            if (log.isInfoEnabled())
                                log.info("Delay process full message without exchange id (there is exchange in progress) [nodeId=" + node.id() + "]");

                            return;
                        }
                    }

                    processFullPartitionUpdate(node, msg);
                }
            });

        cctx.io().addCacheHandler(0, GridDhtPartitionsSingleRequest.class,
            new MessageHandler<GridDhtPartitionsSingleRequest>() {
                @Override public void onMessage(ClusterNode node, GridDhtPartitionsSingleRequest msg) {
                    processSinglePartitionRequest(node, msg);
                }
            });

        if (!cctx.kernalContext().clientNode()) {
            for (int cnt = 0; cnt < cctx.gridConfig().getRebalanceThreadPoolSize(); cnt++) {
                final int idx = cnt;

                cctx.io().addOrderedCacheGroupHandler(cctx, rebalanceTopic(cnt), new CI2<UUID, GridCacheGroupIdMessage>() {
                    @Override public void apply(final UUID id, final GridCacheGroupIdMessage m) {
                        if (!enterBusy())
                            return;

                        try {
                            CacheGroupContext grp = cctx.cache().cacheGroup(m.groupId());

                            if (grp != null) {
                                if (m instanceof GridDhtPartitionSupplyMessage) {
                                    grp.preloader().handleSupplyMessage(id, (GridDhtPartitionSupplyMessage)m);

                                    return;
                                }
                                else if (m instanceof GridDhtPartitionDemandMessage) {
                                    grp.preloader().handleDemandMessage(idx, id, (GridDhtPartitionDemandMessage)m);

                                    return;
                                }
                                else if (m instanceof GridDhtPartitionDemandLegacyMessage) {
                                    grp.preloader().handleDemandMessage(idx, id,
                                        new GridDhtPartitionDemandMessage((GridDhtPartitionDemandLegacyMessage)m));

                                    return;
                                }
                                else
                                    U.error(log, "Unsupported message type: " + m.getClass().getName());
                            }

                            U.warn(log, "Cache group with id=" + m.groupId() + " is stopped or absent");
                        }
                        finally {
                            leaveBusy();
                        }
                    }
                });
            }
        }

        MetricRegistry mreg = cctx.kernalContext().metric().registry(PME_METRICS);

        mreg.register(PME_DURATION,
            () -> currentPMEDuration(false),
            "Current PME duration in milliseconds.");

        mreg.register(PME_OPS_BLOCKED_DURATION,
            () -> currentPMEDuration(true),
            "Current PME cache operations blocked duration in milliseconds.");

        durationHistogram = mreg.findMetric(PME_DURATION_HISTOGRAM);
        blockingDurationHistogram = mreg.findMetric(PME_OPS_BLOCKED_DURATION_HISTOGRAM);

        MetricRegistry clusterReg = cctx.kernalContext().metric().registry(CLUSTER_METRICS);

        rebalanced = clusterReg.booleanMetric(REBALANCED,
            "True if the cluster has achieved fully rebalanced state. Note that an inactive cluster always has" +
            " this metric in False regardless of the real partitions state.");
    }

    /**
     *
     */
    public void onCoordinatorInitialized() {
        crdInitFut.onDone();
    }

    /**
     * Callback for local join event (needed since regular event for local join is not generated).
     *
     * @param evt Event.
     * @param cache Cache.
     */
    public void onLocalJoin(DiscoveryEvent evt, DiscoCache cache) {
        discoLsnr.onEvent(evt, cache);
    }

    /**
     * @param evt Event.
     * @param cache Discovery data cache.
     */
    private void onDiscoveryEvent(DiscoveryEvent evt, DiscoCache cache) {
        ClusterNode loc = cctx.localNode();

        assert evt.type() == EVT_NODE_JOINED || evt.type() == EVT_NODE_LEFT || evt.type() == EVT_NODE_FAILED ||
            evt.type() == EVT_DISCOVERY_CUSTOM_EVT;

        final ClusterNode n = evt.eventNode();

        GridDhtPartitionExchangeId exchId = null;
        GridDhtPartitionsExchangeFuture exchFut = null;

        if (evt.type() != EVT_DISCOVERY_CUSTOM_EVT) {
            assert evt.type() != EVT_NODE_JOINED || n.isLocal() || n.order() > loc.order() :
                "Node joined with smaller-than-local " +
                    "order [newOrder=" + n.order() + ", locOrder=" + loc.order() + ", evt=" + evt + ']';

            exchId = exchangeId(n.id(), affinityTopologyVersion(evt), evt);

            ExchangeActions exchActs = null;

            boolean locJoin = evt.type() == EVT_NODE_JOINED && evt.eventNode().isLocal();

            if (locJoin) {
                LocalJoinCachesContext locJoinCtx = cctx.cache().localJoinCachesContext();

                if (locJoinCtx != null) {
                    exchActs = new ExchangeActions();

                    exchActs.localJoinContext(locJoinCtx);
                }
            }

            if (!n.isClient() && !n.isDaemon())
                exchActs = cctx.kernalContext().state().autoAdjustExchangeActions(exchActs);

            exchFut = exchangeFuture(exchId, evt, cache, exchActs, null);
        }
        else {
            DiscoveryCustomMessage customMsg = ((DiscoveryCustomEvent)evt).customMessage();

            if (customMsg instanceof ChangeGlobalStateMessage) {
                ChangeGlobalStateMessage stateChangeMsg = (ChangeGlobalStateMessage)customMsg;

                ExchangeActions exchActions = stateChangeMsg.exchangeActions();

                if (exchActions != null) {
                    exchId = exchangeId(n.id(), affinityTopologyVersion(evt), evt);

                    exchFut = exchangeFuture(exchId, evt, cache, exchActions, null);

                    boolean baselineChanging;
                    if (stateChangeMsg.forceChangeBaselineTopology())
                        baselineChanging = true;
                    else {
                        DiscoveryDataClusterState state = cctx.kernalContext().state().clusterState();

                        assert state.transition() : state;

                        baselineChanging = exchActions.changedBaseline()
                            // Or it is the first activation.
                            || state.state() != ClusterState.INACTIVE && !state.previouslyActive() && state.previousBaselineTopology() == null;
                    }

                    exchFut.listen(f -> onClusterStateChangeFinish(f, exchActions, baselineChanging));
                }
            }
            else if (customMsg instanceof DynamicCacheChangeBatch) {
                DynamicCacheChangeBatch batch = (DynamicCacheChangeBatch)customMsg;

                ExchangeActions exchActions = batch.exchangeActions();

                if (exchActions != null) {
                    exchId = exchangeId(n.id(), affinityTopologyVersion(evt), evt);

                    exchFut = exchangeFuture(exchId, evt, cache, exchActions, null);
                }
            }
            else if (customMsg instanceof CacheAffinityChangeMessage) {
                CacheAffinityChangeMessage msg = (CacheAffinityChangeMessage)customMsg;

                if (msg.exchangeId() == null) {
                    if (msg.exchangeNeeded()) {
                        exchId = exchangeId(n.id(), affinityTopologyVersion(evt), evt);

                        exchFut = exchangeFuture(exchId, evt, cache, null, msg);
                    }
                }
                else if (msg.exchangeId().topologyVersion().topologyVersion() >= cctx.discovery().localJoinEvent().topologyVersion())
                    exchangeFuture(msg.exchangeId(), null, null, null, null)
                        .onAffinityChangeMessage(evt.eventNode(), msg);
            }
            else if (customMsg instanceof DynamicCacheChangeFailureMessage) {
                DynamicCacheChangeFailureMessage msg = (DynamicCacheChangeFailureMessage) customMsg;

                if (msg.exchangeId().topologyVersion().topologyVersion() >=
                    affinityTopologyVersion(cctx.discovery().localJoinEvent()).topologyVersion())
                    exchangeFuture(msg.exchangeId(), null, null, null, null)
                        .onDynamicCacheChangeFail(evt.eventNode(), msg);
            }
            else if (customMsg instanceof SnapshotDiscoveryMessage
                && ((SnapshotDiscoveryMessage) customMsg).needExchange()) {
                exchId = exchangeId(n.id(), affinityTopologyVersion(evt), evt);

                exchFut = exchangeFuture(exchId, evt, null, null, null);
            }
            else if (customMsg instanceof WalStateAbstractMessage
                && ((WalStateAbstractMessage)customMsg).needExchange()) {
                exchId = exchangeId(n.id(), affinityTopologyVersion(evt), evt);

                exchFut = exchangeFuture(exchId, evt, null, null, null);
            }
            else {
                // Process event as custom discovery task if needed.
                CachePartitionExchangeWorkerTask task =
                    cctx.cache().exchangeTaskForCustomDiscoveryMessage(customMsg);

                if (task != null)
                    exchWorker.addCustomTask(task);
            }
        }

        if (exchId != null) {
            if (log.isDebugEnabled())
                log.debug("Discovery event (will start exchange): " + exchId);

            // Event callback - without this callback future will never complete.
            exchFut.onEvent(exchId, evt, cache);

            Span span = cctx.kernalContext().tracing().create(EXCHANGE_FUTURE, evt.span());

            if (exchId != null) {
                GridDhtPartitionExchangeId exchIdf = exchId;

                span.addTag(SpanTags.tag(SpanTags.EVENT_NODE, SpanTags.ID), () -> evt.eventNode().id().toString());
                span.addTag(SpanTags.tag(SpanTags.EVENT_NODE, SpanTags.CONSISTENT_ID),
                    () -> evt.eventNode().consistentId().toString());
                span.addTag(SpanTags.tag(SpanTags.EVENT, SpanTags.TYPE), () -> String.valueOf(evt.type()));
                span.addTag(SpanTags.tag(SpanTags.EXCHANGE, SpanTags.ID), () -> String.valueOf(exchIdf.toString()));
                span.addTag(SpanTags.tag(SpanTags.INITIAL, SpanTags.TOPOLOGY_VERSION, SpanTags.MAJOR),
                    () -> String.valueOf(exchIdf.topologyVersion().topologyVersion()));
                span.addTag(SpanTags.tag(SpanTags.INITIAL, SpanTags.TOPOLOGY_VERSION, SpanTags.MINOR),
                    () -> String.valueOf(exchIdf.topologyVersion().minorTopologyVersion()));
            }

            span.addTag(SpanTags.NODE_ID, () -> cctx.localNodeId().toString());
            span.addLog(() -> "Created");

            exchFut.span(span);

            // Start exchange process.
            addFuture(exchFut);
        }
        else {
            if (log.isDebugEnabled())
                log.debug("Do not start exchange for discovery event: " + evt);
        }

        notifyNodeFail(evt);

        // Notify indexing engine about node leave so that we can re-map coordinator accordingly.
        if (evt.type() == EVT_NODE_LEFT || evt.type() == EVT_NODE_FAILED) {
            exchWorker.addCustomTask(new SchemaNodeLeaveExchangeWorkerTask(evt.eventNode()));
            exchWorker.addCustomTask(new WalStateNodeLeaveExchangeTask(evt.eventNode()));
        }
    }

    /** */
    private void onClusterStateChangeFinish(IgniteInternalFuture<AffinityTopologyVersion> fut,
        ExchangeActions exchActions, boolean baselineChanging) {
        A.notNull(exchActions, "exchActions");

        GridEventStorageManager evtMngr = cctx.kernalContext().event();

        if (exchActions.activate() && evtMngr.isRecordable(EVT_CLUSTER_ACTIVATED) ||
            exchActions.deactivate() && evtMngr.isRecordable(EVT_CLUSTER_DEACTIVATED) ||
            exchActions.changedClusterState() && evtMngr.isRecordable(EVT_CLUSTER_STATE_CHANGED)
        ) {
            List<Event> evts = new ArrayList<>(2);

            ClusterNode locNode = cctx.kernalContext().discovery().localNode();

            Collection<BaselineNode> bltNodes = cctx.kernalContext().cluster().get().currentBaselineTopology();

            boolean collectionUsed = false;

            if (exchActions.activate() && evtMngr.isRecordable(EVT_CLUSTER_ACTIVATED)) {
                assert !exchActions.deactivate() : exchActions;

                collectionUsed = true;

                evts.add(new ClusterActivationEvent(locNode, "Cluster activated.", EVT_CLUSTER_ACTIVATED, bltNodes));
            }

            if (exchActions.deactivate() && evtMngr.isRecordable(EVT_CLUSTER_DEACTIVATED)) {
                assert !exchActions.activate() : exchActions;

                collectionUsed = true;

                evts.add(new ClusterActivationEvent(locNode, "Cluster deactivated.", EVT_CLUSTER_DEACTIVATED, bltNodes));
            }

            if (exchActions.changedClusterState() && evtMngr.isRecordable(EVT_CLUSTER_STATE_CHANGED)) {
                StateChangeRequest req = exchActions.stateChangeRequest();

                if (collectionUsed && bltNodes != null)
                    bltNodes = new ArrayList<>(bltNodes);

                evts.add(new ClusterStateChangeEvent(req.prevState(), req.state(), bltNodes, locNode, "Cluster state changed."));
            }

            A.notEmpty(evts, "events " + exchActions);

            cctx.kernalContext().getSystemExecutorService()
                .submit(() -> evts.forEach(e -> cctx.kernalContext().event().record(e)));
        }

        GridKernalContext ctx = cctx.kernalContext();
        DiscoveryDataClusterState state = ctx.state().clusterState();

        if (baselineChanging) {
            ctx.getStripedExecutorService().execute(new Runnable() {
                @Override public void run() {
                    if (ctx.event().isRecordable(EventType.EVT_BASELINE_CHANGED)) {
                        ctx.event().record(new BaselineChangedEvent(
                            ctx.discovery().localNode(),
                            "Baseline changed.",
                            EventType.EVT_BASELINE_CHANGED,
                            ctx.cluster().get().currentBaselineTopology()
                        ));
                    }
                }
            });
        }
    }

    /**
     * @param task Task to run in exchange worker thread.
     */
    void addCustomTask(CachePartitionExchangeWorkerTask task) {
        assert task != null;

        exchWorker.addCustomTask(task);
    }

    /**
     * @return Reconnect partition exchange future.
     */
    public IgniteInternalFuture<?> reconnectExchangeFuture() {
        return reconnectExchangeFut;
    }

    /**
     * @return Initial exchange ID.
     */
    private GridDhtPartitionExchangeId initialExchangeId() {
        DiscoveryEvent discoEvt = cctx.discovery().localJoinEvent();

        assert discoEvt != null;

        final AffinityTopologyVersion startTopVer = affinityTopologyVersion(discoEvt);

        assert discoEvt.topologyVersion() == startTopVer.topologyVersion();

        return exchangeId(cctx.localNode().id(), startTopVer, discoEvt);
    }

    /**
     * @param active Cluster state.
     * @param reconnect Reconnect flag.
     * @return Topology version of local join exchange if cluster is active.
     *         Topology version NONE if cluster is not active or reconnect.
     * @throws IgniteCheckedException If failed.
     */
    public AffinityTopologyVersion onKernalStart(boolean active, boolean reconnect) throws IgniteCheckedException {
        for (ClusterNode n : cctx.discovery().remoteNodes())
            cctx.versions().onReceived(n.id(), n.metrics().getLastDataVersion());

        DiscoveryLocalJoinData locJoin = cctx.discovery().localJoin();

        GridDhtPartitionsExchangeFuture fut = null;

        if (reconnect)
            reconnectExchangeFut = new GridFutureAdapter<>();

        if (active) {
            DiscoveryEvent discoEvt = locJoin.event();
            DiscoCache discoCache = locJoin.discoCache();

            GridDhtPartitionExchangeId exchId = initialExchangeId();

            fut = exchangeFuture(
                exchId,
                reconnect ? null : discoEvt,
                reconnect ? null : discoCache,
                null,
                null);
        }
        else if (reconnect)
            reconnectExchangeFut.onDone();

        new IgniteThread(cctx.igniteInstanceName(), "exchange-worker", exchWorker).start();

        if (reconnect) {
            if (fut != null) {
                fut.listen(new CI1<IgniteInternalFuture<AffinityTopologyVersion>>() {
                    @Override public void apply(IgniteInternalFuture<AffinityTopologyVersion> fut) {
                        try {
                            fut.get();

                            for (CacheGroupContext grp : cctx.cache().cacheGroups())
                                grp.preloader().onInitialExchangeComplete(null);

                            reconnectExchangeFut.onDone();
                        }
                        catch (IgniteCheckedException e) {
                            for (CacheGroupContext grp : cctx.cache().cacheGroups())
                                grp.preloader().onInitialExchangeComplete(e);

                            reconnectExchangeFut.onDone(e);
                        }
                    }
                });
            }
        }
        else if (fut != null) {
            if (log.isDebugEnabled())
                log.debug("Beginning to wait on local exchange future: " + fut);

            boolean first = true;

            while (true) {
                try {
                    fut.get(cctx.preloadExchangeTimeout());

                    break;
                }
                catch (IgniteFutureTimeoutCheckedException ignored) {
                    if (first) {
                        U.warn(log, "Failed to wait for initial partition map exchange. " +
                            "Possible reasons are: " + U.nl() +
                            "  ^-- Transactions in deadlock." + U.nl() +
                            "  ^-- Long running transactions (ignore if this is the case)." + U.nl() +
                            "  ^-- Unreleased explicit locks.");

                        first = false;
                    }
                    else
                        U.warn(log, "Still waiting for initial partition map exchange [fut=" + fut + ']');
                }
                catch (IgniteNeedReconnectException e) {
                    throw e;
                }
                catch (Exception e) {
                    if (fut.reconnectOnError(e))
                        throw new IgniteNeedReconnectException(cctx.localNode(), e);

                    throw e;
                }
            }

            for (CacheGroupContext grp : cctx.cache().cacheGroups()) {
                if (locJoin.joinTopologyVersion().equals(grp.localStartVersion()))
                    grp.preloader().onInitialExchangeComplete(null);
            }

            if (log.isDebugEnabled())
                log.debug("Finished waiting for initial exchange: " + fut.exchangeId());

            return fut.initialVersion();
        }

        return NONE;
    }

    /**
     * @param ver Node version.
     * @return Supported exchange protocol version.
     */
    public static int exchangeProtocolVersion(IgniteProductVersion ver) {
        if (ver.compareToIgnoreTimestamp(EXCHANGE_PROTOCOL_2_SINCE) >= 0)
            return 2;

        return 1;
    }

    /**
     * @param idx Index.
     * @return Topic for index.
     */
    public static Object rebalanceTopic(int idx) {
        return TOPIC_CACHE.topic("Rebalance", idx);
    }

    /** {@inheritDoc} */
    @Override protected void onKernalStop0(boolean cancel) {
        exchWorker.onKernalStop();

        cctx.gridEvents().removeDiscoveryEventListener(discoLsnr);

        cctx.io().removeHandler(false, 0, GridDhtPartitionsSingleMessage.class);
        cctx.io().removeHandler(false, 0, GridDhtPartitionsFullMessage.class);
        cctx.io().removeHandler(false, 0, GridDhtPartitionsSingleRequest.class);

        stopErr = cctx.kernalContext().clientDisconnected() ?
            new IgniteClientDisconnectedCheckedException(cctx.kernalContext().cluster().clientReconnectFuture(),
                "Client node disconnected: " + cctx.igniteInstanceName()) :
            new NodeStoppingException("Node is stopping: " + cctx.igniteInstanceName());

        // Stop exchange worker
        U.cancel(exchWorker);

        if (log.isDebugEnabled())
            log.debug("Before joining on exchange worker: " + exchWorker);

        U.join(exchWorker, log);

        // Finish all exchange futures.
        ExchangeFutureSet exchFuts0 = exchFuts;

        for (CachePartitionExchangeWorkerTask task : exchWorker.futQ) {
            if (task instanceof GridDhtPartitionsExchangeFuture)
                ((GridDhtPartitionsExchangeFuture)task).onDone(stopErr);
        }

        if (exchFuts0 != null) {
            for (GridDhtPartitionsExchangeFuture f : exchFuts.values())
                f.onDone(stopErr);
        }

        for (AffinityReadyFuture f : readyFuts.values())
            f.onDone(stopErr);

        GridDhtPartitionsExchangeFuture lastFut = lastInitializedFut;

        if (lastFut != null)
            lastFut.onDone(stopErr);

        if (!cctx.kernalContext().clientNode()) {
            for (int cnt = 0; cnt < cctx.gridConfig().getRebalanceThreadPoolSize(); cnt++)
                cctx.io().removeOrderedHandler(true, rebalanceTopic(cnt));
        }

        ResendTimeoutObject resendTimeoutObj = pendingResend.getAndSet(null);

        if (resendTimeoutObj != null)
            cctx.time().removeTimeoutObject(resendTimeoutObj);
    }

    /** {@inheritDoc} */
    @SuppressWarnings("LockAcquiredButNotSafelyReleased")
    @Override protected void stop0(boolean cancel) {
        super.stop0(cancel);

        // Do not allow any activity in exchange manager after stop.
        busyLock.writeLock().lock();

        exchFuts.clear();
    }

    /**
     * @param grpId Cache group ID.
     * @return Topology.
     */
    @Nullable public GridDhtPartitionTopology clientTopologyIfExists(int grpId) {
        return clientTops.get(grpId);
    }

    /**
     * @param grpId Cache group ID.
     * @param discoCache Discovery data cache.
     * @return Topology.
     */
    public GridDhtPartitionTopology clientTopology(int grpId, DiscoCache discoCache) {
        GridClientPartitionTopology top = clientTops.get(grpId);

        if (top != null)
            return top;

        CacheGroupDescriptor grpDesc = cctx.affinity().cacheGroups().get(grpId);

        assert grpDesc != null : grpId;

        CacheConfiguration<?, ?> ccfg = grpDesc.config();

        AffinityFunction aff = ccfg.getAffinity();

        Object affKey = cctx.kernalContext().affinity().similaryAffinityKey(aff,
            ccfg.getNodeFilter(),
            ccfg.getBackups(),
            aff.partitions());

        GridClientPartitionTopology old = clientTops.putIfAbsent(grpId,
            top = new GridClientPartitionTopology(cctx, discoCache, grpId, aff.partitions(), affKey,
                ccfg.getPartitionLossPolicy()));

        return old != null ? old : top;
    }

    /**
     * @return Collection of client topologies.
     */
    public Collection<GridClientPartitionTopology> clientTopologies() {
        return clientTops.values();
    }

    /**
     * @param grpId Cache group ID.
     * @return Client partition topology.
     */
    public GridClientPartitionTopology clearClientTopology(int grpId) {
        return clientTops.remove(grpId);
    }

    /**
     * @return Topology version of latest completed partition exchange.
     */
    public AffinityTopologyVersion readyAffinityVersion() {
        return exchFuts.readyTopVer();
    }

    /**
     * @return Last initialized topology future.
     */
    public GridDhtPartitionsExchangeFuture lastTopologyFuture() {
        return lastInitializedFut;
    }

    /**
     * @return Last finished topology future.
     */
    @Nullable public GridDhtPartitionsExchangeFuture lastFinishedFuture() {
        return lastFinishedFut.get();
    }

    /**
     * @param fut Finished future.
     */
    public void lastFinishedFuture(GridDhtPartitionsExchangeFuture fut) {
        assert fut != null && fut.isDone() : fut;

        while (true) {
            GridDhtPartitionsExchangeFuture cur = lastFinishedFut.get();

            if (fut.topologyVersion() != null && (cur == null || fut.topologyVersion().compareTo(cur.topologyVersion()) > 0)) {
                if (lastFinishedFut.compareAndSet(cur, fut))
                    break;
            }
            else
                break;
        }
    }

    /**
     * @param ver Topology version.
     * @return Future or {@code null} is future is already completed.
     */
    @NotNull public IgniteInternalFuture<AffinityTopologyVersion> affinityReadyFuture(AffinityTopologyVersion ver) {
        GridDhtPartitionsExchangeFuture lastInitializedFut0 = lastInitializedFut;

        if (lastInitializedFut0 != null && lastInitializedFut0.initialVersion().compareTo(ver) == 0
            && lastInitializedFut0.changedAffinity()) {
            if (log.isTraceEnabled())
                log.trace("Return lastInitializedFut for topology ready future " +
                    "[ver=" + ver + ", fut=" + lastInitializedFut0 + ']');

            return lastInitializedFut0;
        }

        AffinityTopologyVersion topVer = exchFuts.readyTopVer();

        if (topVer.compareTo(ver) >= 0) {
            if (log.isTraceEnabled())
                log.trace("Return finished future for topology ready future [ver=" + ver + ", topVer=" + topVer + ']');

            return new GridFinishedFuture<>(topVer);
        }

        GridFutureAdapter<AffinityTopologyVersion> fut = F.addIfAbsent(readyFuts, ver,
            new AffinityReadyFuture(ver));

        if (log.isDebugEnabled())
            log.debug("Created topology ready future [ver=" + ver + ", fut=" + fut + ']');

        topVer = exchFuts.readyTopVer();

        if (topVer.compareTo(ver) >= 0) {
            if (log.isTraceEnabled())
                log.trace("Completing created topology ready future " +
                    "[ver=" + topVer + ", topVer=" + topVer + ", fut=" + fut + ']');

            fut.onDone(topVer);
        }
        else if (stopErr != null)
            fut.onDone(stopErr);

        return fut;
    }

    /**
     * @return {@code true} if entered to busy state.
     */
    private boolean enterBusy() {
        if (busyLock.readLock().tryLock())
            return true;

        if (log.isDebugEnabled())
            log.debug("Failed to enter to busy state (exchange manager is stopping): " + cctx.localNodeId());

        return false;
    }

    /**
     *
     */
    private void leaveBusy() {
        busyLock.readLock().unlock();
    }

    /**
     * @return Exchange futures.
     */
    public List<GridDhtPartitionsExchangeFuture> exchangeFutures() {
        return exchFuts.values();
    }

    /**
     * @return {@code True} if pending future queue contains exchange task.
     */
    public boolean hasPendingExchange() {
        return exchWorker.hasPendingExchange();
    }

    /**
     * @return {@code True} if pending future queue contains server exchange task.
     */
    public boolean hasPendingServerExchange() {
        return exchWorker.hasPendingServerExchange();
    }

    /**
     *
     * @param topVer Topology version.
     * @return Last topology version before the provided one when affinity was modified.
     */
    public AffinityTopologyVersion lastAffinityChangedTopologyVersion(AffinityTopologyVersion topVer) {
        if (topVer.topologyVersion() <= 0)
            return topVer;

        AffinityTopologyVersion lastAffTopVer = lastAffTopVers.get(topVer);

        return lastAffTopVer != null ? lastAffTopVer : topVer;
    }

    /**
     *
     * @param topVer Topology version.
     * @param lastAffTopVer Last topology version before the provided one when affinity was modified.
     * @return {@code True} if data was modified.
     */
    public boolean lastAffinityChangedTopologyVersion(AffinityTopologyVersion topVer, AffinityTopologyVersion lastAffTopVer) {
        assert lastAffTopVer.compareTo(topVer) <= 0;

        if (lastAffTopVer.topologyVersion() <= 0 || lastAffTopVer.equals(topVer))
            return false;

        while (true) {
            AffinityTopologyVersion old = lastAffTopVers.putIfAbsent(topVer, lastAffTopVer);

            if (old == null)
                return true;

            if (lastAffTopVer.compareTo(old) < 0) {
                if (lastAffTopVers.replace(topVer, old, lastAffTopVer))
                    return true;
            }
            else
                return false;
        }

    }

    /**
     * @param evt Discovery event.
     * @return Affinity topology version.
     */
    private AffinityTopologyVersion affinityTopologyVersion(DiscoveryEvent evt) {
        if (evt.type() == DiscoveryCustomEvent.EVT_DISCOVERY_CUSTOM_EVT)
            return ((DiscoveryCustomEvent)evt).affinityTopologyVersion();

        return new AffinityTopologyVersion(evt.topologyVersion());
    }

    /**
     * @param exchId Exchange ID.
     */
    public void forceReassign(GridDhtPartitionExchangeId exchId, GridDhtPartitionsExchangeFuture fut) {
        exchWorker.forceReassign(exchId, fut);
    }

    /**
     * @param exchId Exchange ID.
     * @return Rebalance future.
     */
    public IgniteInternalFuture<Boolean> forceRebalance(GridDhtPartitionExchangeId exchId) {
        return exchWorker.forceRebalance(exchId);
    }

    /**
     * @param topVer Topology version.
     * @param grpId Group id.
     */
    public void finishPreloading(AffinityTopologyVersion topVer, int grpId) {
        exchWorker.finishPreloading(topVer, grpId);
    }

    /**
     * @param caches Caches to stop.
     * @return Future that will be completed when caches are stopped from the exchange thread.
     */
    public IgniteInternalFuture<Void> deferStopCachesOnClientReconnect(Collection<GridCacheAdapter> caches) {
        assert cctx.discovery().localNode().isClient();

        return exchWorker.deferStopCachesOnClientReconnect(caches);
    }

    /**
     * Schedules next full partitions update.
     */
    public void scheduleResendPartitions() {
        ResendTimeoutObject timeout = pendingResend.get();

        if (timeout == null || timeout.started()) {
            ResendTimeoutObject update = new ResendTimeoutObject();

            if (pendingResend.compareAndSet(timeout, update))
                cctx.time().addTimeoutObject(update);
        }
    }

    /**
     * Registers component that will be notified on every partition map exchange.
     *
     * @param comp Component to be registered.
     */
    public void registerExchangeAwareComponent(PartitionsExchangeAware comp) {
        exchangeAwareComps.add(comp);
    }

    /**
     * Removes exchange aware component from list of listeners.
     *
     * @param comp Component to be registered.
     */
    public void unregisterExchangeAwareComponent(PartitionsExchangeAware comp) {
        exchangeAwareComps.remove(comp);
    }

    /**
     * @return List of registered exchange listeners.
     */
    public List<PartitionsExchangeAware> exchangeAwareComponents() {
        return U.sealList(exchangeAwareComps);
    }

    /**
     * Partition refresh callback for selected cache groups.
     * For coordinator causes {@link GridDhtPartitionsFullMessage FullMessages} send,
     * for non coordinator -  {@link GridDhtPartitionsSingleMessage SingleMessages} send
     *
     * @param grps Cache groups for partitions refresh.
     */
    public void refreshPartitions(@NotNull Collection<CacheGroupContext> grps) {
        // TODO https://issues.apache.org/jira/browse/IGNITE-6857
        if (cctx.snapshot().snapshotOperationInProgress()) {
            if (log.isDebugEnabled())
                log.debug("Schedule resend parititions due to snapshot in progress");

            scheduleResendPartitions();

            return;
        }

        if (grps.isEmpty()) {
            if (log.isDebugEnabled())
                log.debug("Skip partitions refresh, there are no cache groups for partition refresh.");

            return;
        }

        ClusterNode oldest = cctx.discovery().oldestAliveServerNode(NONE);

        if (oldest == null) {
            if (log.isDebugEnabled())
                log.debug("Skip partitions refresh, there are no server nodes [loc=" + cctx.localNodeId() + ']');

            return;
        }

        if (log.isDebugEnabled()) {
            log.debug("Refreshing partitions [oldest=" + oldest.id() + ", loc=" + cctx.localNodeId() +
                ", cacheGroups= " + grps + ']');
        }

        // If this is the oldest node.
        if (oldest.id().equals(cctx.localNodeId())) {
            // Check rebalance state & send CacheAffinityChangeMessage if need.
            for (CacheGroupContext grp : cctx.cache().cacheGroups()) {
                if (!grp.isLocal()) {
                    GridDhtPartitionTopology top = grp.topology();

                    if (top != null)
                        cctx.affinity().checkRebalanceState(top, grp.groupId());
                }
            }

            GridDhtPartitionsExchangeFuture lastFut = lastInitializedFut;

            // No need to send to nodes which did not finish their first exchange.
            AffinityTopologyVersion rmtTopVer =
                lastFut != null ?
                    (lastFut.isDone() ? lastFut.topologyVersion() : lastFut.initialVersion())
                    : AffinityTopologyVersion.NONE;

            Collection<ClusterNode> rmts = cctx.discovery().remoteAliveNodesWithCaches(rmtTopVer);

            if (log.isDebugEnabled())
                log.debug("Refreshing partitions from oldest node: " + cctx.localNodeId());

            sendAllPartitions(rmts, rmtTopVer, grps);
        }
        else {
            if (log.isDebugEnabled())
                log.debug("Refreshing local partitions from non-oldest node: " +
                    cctx.localNodeId());

            sendLocalPartitions(oldest, null, grps);
        }
    }

    /**
     * Partition refresh callback.
     * For coordinator causes {@link GridDhtPartitionsFullMessage FullMessages} send,
     * for non coordinator -  {@link GridDhtPartitionsSingleMessage SingleMessages} send
     */
    public void refreshPartitions() { refreshPartitions(cctx.cache().cacheGroups()); }

    /**
     * @param nodes Target Nodes.
     * @param msgTopVer Topology version. Will be added to full message.
     * @param grps Selected cache groups.
     */
    private void sendAllPartitions(
        Collection<ClusterNode> nodes,
        AffinityTopologyVersion msgTopVer,
        Collection<CacheGroupContext> grps
    ) {
        long time = System.currentTimeMillis();

        GridDhtPartitionsFullMessage m = createPartitionsFullMessage(true, false, null, null, null, null, grps);

        m.topologyVersion(msgTopVer);

        if (log.isInfoEnabled()) {
            long latency = System.currentTimeMillis() - time;

            if (latency > 50 || log.isDebugEnabled()) {
                log.info("Finished full message creation [msgTopVer=" + msgTopVer + ", groups=" + grps +
                    ", latency=" + latency + "ms]");
            }
        }

        if (log.isTraceEnabled())
            log.trace("Sending all partitions [nodeIds=" + U.nodeIds(nodes) + ", cacheGroups=" + grps +
                ", msg=" + m + ']');

        time = System.currentTimeMillis();

        Collection<ClusterNode> failedNodes = U.newHashSet(nodes.size());

        for (ClusterNode node : nodes) {
            try {
                assert !node.equals(cctx.localNode());

                cctx.io().sendNoRetry(node, m, SYSTEM_POOL);
            }
            catch (ClusterTopologyCheckedException ignore) {
                if (log.isDebugEnabled()) {
                    log.debug("Failed to send partition update to node because it left grid (will ignore) " +
                        "[node=" + node.id() + ", msg=" + m + ']');
                }
            }
            catch (IgniteCheckedException e) {
                failedNodes.add(node);

                U.warn(log, "Failed to send partitions full message [node=" + node + ", err=" + e + ']', e);
            }
        }

        if (log.isInfoEnabled()) {
            long latency = System.currentTimeMillis() - time;

            if (latency > 50 || log.isDebugEnabled()) {
                log.info("Finished sending full message [msgTopVer=" + msgTopVer + ", groups=" + grps +
                    (failedNodes.isEmpty() ? "" : (", skipped=" + U.nodeIds(failedNodes))) +
                    ", latency=" + latency + "ms]");
            }
        }
    }

    /**
     * Creates partitions full message for all cache groups.
     *
     * @param compress {@code True} if possible to compress message (properly work only if prepareMarshall/
     * finishUnmarshall methods are called).
     * @param newCntrMap {@code True} if possible to use {@link CachePartitionFullCountersMap}.
     * @param exchId Non-null exchange ID if message is created for exchange.
     * @param lastVer Last version.
     * @param partHistSuppliers Partition history suppliers map.
     * @param partsToReload Partitions to reload map.
     * @return Message.
     */
    public GridDhtPartitionsFullMessage createPartitionsFullMessage(
        boolean compress,
        boolean newCntrMap,
        @Nullable final GridDhtPartitionExchangeId exchId,
        @Nullable GridCacheVersion lastVer,
        @Nullable IgniteDhtPartitionHistorySuppliersMap partHistSuppliers,
        @Nullable IgniteDhtPartitionsToReloadMap partsToReload
    ) {
        Collection<CacheGroupContext> grps = cctx.cache().cacheGroups();

        return createPartitionsFullMessage(compress, newCntrMap, exchId, lastVer, partHistSuppliers, partsToReload, grps);
    }

    /**
     * Creates partitions full message for selected cache groups.
     *
     * @param compress {@code True} if possible to compress message (properly work only if prepareMarshall/
     *     finishUnmarshall methods are called).
     * @param newCntrMap {@code True} if possible to use {@link CachePartitionFullCountersMap}.
     * @param exchId Non-null exchange ID if message is created for exchange.
     * @param lastVer Last version.
     * @param partHistSuppliers Partition history suppliers map.
     * @param partsToReload Partitions to reload map.
     * @param grps Selected cache groups.
     * @return Message.
     */
    public GridDhtPartitionsFullMessage createPartitionsFullMessage(
        boolean compress,
        boolean newCntrMap,
        @Nullable final GridDhtPartitionExchangeId exchId,
        @Nullable GridCacheVersion lastVer,
        @Nullable IgniteDhtPartitionHistorySuppliersMap partHistSuppliers,
        @Nullable IgniteDhtPartitionsToReloadMap partsToReload,
        Collection<CacheGroupContext> grps
    ) {
        AffinityTopologyVersion ver = exchId != null ? exchId.topologyVersion() : AffinityTopologyVersion.NONE;

        final GridDhtPartitionsFullMessage m =
            new GridDhtPartitionsFullMessage(exchId, lastVer, ver, partHistSuppliers, partsToReload);

        m.compressed(compress);

        final Map<Object, T2<Integer, GridDhtPartitionFullMap>> dupData = new HashMap<>();

        Map<Integer, Map<Integer, Long>> partsSizes = new HashMap<>();

        for (CacheGroupContext grp : grps) {
            if (!grp.isLocal()) {
                if (exchId != null) {
                    AffinityTopologyVersion startTopVer = grp.localStartVersion();

                    if (startTopVer.compareTo(exchId.topologyVersion()) > 0)
                        continue;
                }

                GridAffinityAssignmentCache affCache = grp.affinity();

                GridDhtPartitionFullMap locMap = grp.topology().partitionMap(true);

                if (locMap != null)
                    addFullPartitionsMap(m, dupData, compress, grp.groupId(), locMap, affCache.similarAffinityKey());

                Map<Integer, Long> partSizesMap = grp.topology().globalPartSizes();

                if (!partSizesMap.isEmpty())
                    partsSizes.put(grp.groupId(), partSizesMap);

                if (exchId != null) {
                    CachePartitionFullCountersMap cntrsMap = grp.topology().fullUpdateCounters();

                    if (newCntrMap)
                        m.addPartitionUpdateCounters(grp.groupId(), cntrsMap);
                    else {
                        m.addPartitionUpdateCounters(grp.groupId(),
                            CachePartitionFullCountersMap.toCountersMap(cntrsMap));
                    }

                    // Lost partitions can be skipped on node left or activation.
                    m.addLostPartitions(grp.groupId(), grp.topology().lostPartitions());
                }
            }
        }

        // It is important that client topologies be added after contexts.
        for (GridClientPartitionTopology top : cctx.exchange().clientTopologies()) {
            GridDhtPartitionFullMap map = top.partitionMap(true);

            if (map != null)
                addFullPartitionsMap(m, dupData, compress, top.groupId(), map, top.similarAffinityKey());

            if (exchId != null) {
                CachePartitionFullCountersMap cntrsMap = top.fullUpdateCounters();

                if (newCntrMap)
                    m.addPartitionUpdateCounters(top.groupId(), cntrsMap);
                else
                    m.addPartitionUpdateCounters(top.groupId(), CachePartitionFullCountersMap.toCountersMap(cntrsMap));

                Map<Integer, Long> partSizesMap = top.globalPartSizes();

                if (!partSizesMap.isEmpty())
                    partsSizes.put(top.groupId(), partSizesMap);

                m.addLostPartitions(top.groupId(), top.lostPartitions());
            }
        }

        if (!partsSizes.isEmpty())
            m.partitionSizes(cctx, partsSizes);

        return m;
    }

    /**
     * @param m Message.
     * @param dupData Duplicated data map.
     * @param compress {@code True} if need check for duplicated partition state data.
     * @param grpId Cache group ID.
     * @param map Map to add.
     * @param affKey Cache affinity key.
     */
    private void addFullPartitionsMap(GridDhtPartitionsFullMessage m,
        Map<Object, T2<Integer, GridDhtPartitionFullMap>> dupData,
        boolean compress,
        Integer grpId,
        GridDhtPartitionFullMap map,
        Object affKey) {
        assert map != null;

        Integer dupDataCache = null;

        if (compress && affKey != null && !m.containsGroup(grpId)) {
            T2<Integer, GridDhtPartitionFullMap> state0 = dupData.get(affKey);

            if (state0 != null && state0.get2().partitionStateEquals(map)) {
                GridDhtPartitionFullMap map0 = new GridDhtPartitionFullMap(map.nodeId(),
                    map.nodeOrder(),
                    map.updateSequence());

                for (Map.Entry<UUID, GridDhtPartitionMap> e : map.entrySet())
                    map0.put(e.getKey(), e.getValue().emptyCopy());

                map = map0;

                dupDataCache = state0.get1();
            }
            else
                dupData.put(affKey, new T2<>(grpId, map));
        }

        m.addFullPartitionsMap(grpId, map, dupDataCache);
    }

    /**
     * @param node Destination cluster node.
     * @param id Exchange ID.
     * @param grps Cache groups for send partitions.
     */
    private void sendLocalPartitions(
        ClusterNode node,
        @Nullable GridDhtPartitionExchangeId id,
        @NotNull Collection<CacheGroupContext> grps
    ) {
        GridDhtPartitionsSingleMessage m =
            createPartitionsSingleMessage(id,
                cctx.kernalContext().clientNode(),
                false,
                node.version().compareToIgnoreTimestamp(PARTIAL_COUNTERS_MAP_SINCE) >= 0,
                null,
                grps);

        if (log.isTraceEnabled())
            log.trace("Sending local partitions [nodeId=" + node.id() + ", msg=" + m + ']');

        try {
            cctx.io().sendNoRetry(node, m, SYSTEM_POOL);
        }
        catch (ClusterTopologyCheckedException ignore) {
            if (log.isDebugEnabled())
                log.debug("Failed to send partition update to node because it left grid (will ignore) [node=" +
                    node.id() + ", msg=" + m + ']');
        }
        catch (IgniteCheckedException e) {
            U.error(log, "Failed to send local partition map to node [node=" + node + ", exchId=" + id + ']', e);
        }
    }

    /**
     * Creates partitions single message for all cache groups.
     *
     * @param exchangeId Exchange ID.
     * @param clientOnlyExchange Client exchange flag.
     * @param sndCounters {@code True} if need send partition update counters.
     * @param newCntrMap {@code True} if possible to use {@link CachePartitionPartialCountersMap}.
     * @return Message.
     */
    public GridDhtPartitionsSingleMessage createPartitionsSingleMessage(
        @Nullable GridDhtPartitionExchangeId exchangeId,
        boolean clientOnlyExchange,
        boolean sndCounters,
        boolean newCntrMap,
        ExchangeActions exchActions
    ) {
        Collection<CacheGroupContext> grps = cctx.cache().cacheGroups();

        return createPartitionsSingleMessage(exchangeId, clientOnlyExchange, sndCounters, newCntrMap, exchActions, grps);
    }

    /**
     * Creates partitions single message for selected cache groups.
     *
     * @param exchangeId Exchange ID.
     * @param clientOnlyExchange Client exchange flag.
     * @param sndCounters {@code True} if need send partition update counters.
     * @param newCntrMap {@code True} if possible to use {@link CachePartitionPartialCountersMap}.
     * @param grps Selected cache groups.
     * @return Message.
     */
    public GridDhtPartitionsSingleMessage createPartitionsSingleMessage(
        @Nullable GridDhtPartitionExchangeId exchangeId,
        boolean clientOnlyExchange,
        boolean sndCounters,
        boolean newCntrMap,
        ExchangeActions exchActions,
        Collection<CacheGroupContext> grps
    ) {
        GridDhtPartitionsSingleMessage m = new GridDhtPartitionsSingleMessage(exchangeId,
            clientOnlyExchange,
            cctx.versions().last(),
            true);

        Map<Object, T2<Integer, GridPartitionStateMap>> dupData = new HashMap<>();

        for (CacheGroupContext grp : grps) {
            if (!grp.isLocal() && (exchActions == null || !exchActions.cacheGroupStopping(grp.groupId()))) {
                GridDhtPartitionMap locMap = grp.topology().localPartitionMap();

                addPartitionMap(m,
                    dupData,
                    true,
                    grp.groupId(),
                    locMap,
                    grp.affinity().similarAffinityKey());

                if (sndCounters) {
                    CachePartitionPartialCountersMap cntrsMap = grp.topology().localUpdateCounters(true);

                    m.addPartitionUpdateCounters(grp.groupId(),
                        newCntrMap ? cntrsMap : CachePartitionPartialCountersMap.toCountersMap(cntrsMap));
                }

                m.addPartitionSizes(grp.groupId(), grp.topology().partitionSizes());
            }
        }

        for (GridClientPartitionTopology top : clientTops.values()) {
            if (m.partitions() != null && m.partitions().containsKey(top.groupId()))
                continue;

            GridDhtPartitionMap locMap = top.localPartitionMap();

            addPartitionMap(m,
                dupData,
                true,
                top.groupId(),
                locMap,
                top.similarAffinityKey());

            if (sndCounters) {
                CachePartitionPartialCountersMap cntrsMap = top.localUpdateCounters(true);

                m.addPartitionUpdateCounters(top.groupId(),
                    newCntrMap ? cntrsMap : CachePartitionPartialCountersMap.toCountersMap(cntrsMap));
            }

            m.addPartitionSizes(top.groupId(), top.partitionSizes());
        }

        return m;
    }

    /**
     * @param m Message.
     * @param dupData Duplicated data map.
     * @param compress {@code True} if need check for duplicated partition state data.
     * @param cacheId Cache ID.
     * @param map Map to add.
     * @param affKey Cache affinity key.
     */
    private void addPartitionMap(GridDhtPartitionsSingleMessage m,
        Map<Object, T2<Integer, GridPartitionStateMap>> dupData,
        boolean compress,
        Integer cacheId,
        GridDhtPartitionMap map,
        Object affKey) {
        Integer dupDataCache = null;

        if (compress) {
            T2<Integer, GridPartitionStateMap> state0 = dupData.get(affKey);

            if (state0 != null && state0.get2().equals(map.map())) {
                dupDataCache = state0.get1();

                map = map.emptyCopy();
            }
            else
                dupData.put(affKey, new T2<>(cacheId, map.map()));
        }

        m.addLocalPartitionMap(cacheId, map, dupDataCache);
    }

    /**
     * @param nodeId Cause node ID.
     * @param topVer Topology version.
     * @param evt Event.
     * @return Exchange ID instance.
     */
    private GridDhtPartitionExchangeId exchangeId(UUID nodeId, AffinityTopologyVersion topVer, DiscoveryEvent evt) {
        return new GridDhtPartitionExchangeId(nodeId, evt, topVer);
    }

    /**
     * Gets exchange future by exchange id.
     *
     * @param exchId Exchange id.
     */
    private GridDhtPartitionsExchangeFuture exchangeFuture(@NotNull GridDhtPartitionExchangeId exchId) {
        return exchangeFuture(exchId, null, null, null, null);
    }

    /**
     * @param exchId Exchange ID.
     * @param discoEvt Discovery event.
     * @param cache Discovery data cache.
     * @param exchActions Cache change actions.
     * @param affChangeMsg Affinity change message.
     * @return Exchange future.
     */
    private GridDhtPartitionsExchangeFuture exchangeFuture(
        @NotNull GridDhtPartitionExchangeId exchId,
        @Nullable DiscoveryEvent discoEvt,
        @Nullable DiscoCache cache,
        @Nullable ExchangeActions exchActions,
        @Nullable CacheAffinityChangeMessage affChangeMsg
    ) {
        GridDhtPartitionsExchangeFuture fut;

        GridDhtPartitionsExchangeFuture old = exchFuts.addx(
            fut = new GridDhtPartitionsExchangeFuture(cctx, busyLock, exchId, exchActions, affChangeMsg));

        if (old != null) {
            fut = old;

            if (exchActions != null)
                fut.exchangeActions(exchActions);

            if (affChangeMsg != null)
                fut.affinityChangeMessage(affChangeMsg);
        }

        if (discoEvt != null)
            fut.onEvent(exchId, discoEvt, cache);

        if (stopErr != null)
            fut.onDone(stopErr);

        return fut;
    }

    /**
     * @param topVer Exchange result topology version.
     * @param initTopVer Exchange initial version.
     * @param err Error.
     */
    public void onExchangeDone(AffinityTopologyVersion topVer, AffinityTopologyVersion initTopVer, @Nullable Throwable err) {
        assert topVer != null || err != null;
        assert initTopVer != null;

        if (log.isDebugEnabled())
            log.debug("Exchange done [topVer=" + topVer + ", err=" + err + ']');

        if (err == null)
            exchFuts.readyTopVer(topVer);

        completeAffReadyFuts(err == null ? topVer : initTopVer, err);

        ExchangeFutureSet exchFuts0 = exchFuts;

        if (exchFuts0 != null) {
            int skipped = 0;

            for (GridDhtPartitionsExchangeFuture fut : exchFuts0.values()) {
                if (initTopVer.compareTo(fut.exchangeId().topologyVersion()) < 0)
                    continue;

                skipped++;

                if (skipped > 10)
                    fut.cleanUp();
            }
        }
    }

    /** */
    private void completeAffReadyFuts(AffinityTopologyVersion topVer, @Nullable Throwable err) {
        for (Map.Entry<AffinityTopologyVersion, AffinityReadyFuture> entry : readyFuts.entrySet()) {
            if (entry.getKey().compareTo(topVer) <= 0) {
                if (err == null) {
                    if (log.isDebugEnabled())
                        log.debug("Completing created topology ready future " +
                            "[ver=" + topVer + ", fut=" + entry.getValue() + ']');

                    entry.getValue().onDone(topVer);
                }
                else {
                    if (log.isDebugEnabled())
                        log.debug("Completing created topology ready future with error " +
                            "[ver=" + entry.getKey() + ", fut=" + entry.getValue() + ']');

                    entry.getValue().onDone(err);
                }
            }
        }
    }

    /**
     * @param fut Future.
     * @return {@code True} if added.
     */
    private boolean addFuture(GridDhtPartitionsExchangeFuture fut) {
        if (fut.onAdded()) {
            exchWorker.addExchangeFuture(fut);

            return true;
        }

        return false;
    }

    /**
     * @param node Sender cluster node.
     * @param msg Message.
     */
    public void processFullPartitionUpdate(ClusterNode node, GridDhtPartitionsFullMessage msg) {
        if (!enterBusy())
            return;

        try {
            if (msg.exchangeId() == null) {
                if (log.isDebugEnabled())
                    log.debug("Received full partition update [node=" + node.id() + ", msg=" + msg + ']');

                boolean updated = false;

                Map<Integer, Map<Integer, Long>> partsSizes = msg.partitionSizes(cctx);

                for (Map.Entry<Integer, GridDhtPartitionFullMap> entry : msg.partitions().entrySet()) {
                    Integer grpId = entry.getKey();

                    CacheGroupContext grp = cctx.cache().cacheGroup(grpId);

                    GridDhtPartitionTopology top = null;

                    if (grp == null)
                        top = clientTops.get(grpId);
                    else if (!grp.isLocal())
                        top = grp.topology();

                    if (top != null) {
                        updated |= top.update(null,
                            entry.getValue(),
                            null,
                            msg.partsToReload(cctx.localNodeId(), grpId),
                            partsSizes.getOrDefault(grpId, Collections.emptyMap()),
                            msg.topologyVersion(),
                            null,
                            null);
                    }
                }

                if (!cctx.kernalContext().clientNode() && updated) {
                    if (log.isDebugEnabled())
                        log.debug("Refresh partitions due to topology update");

                    refreshPartitions();
                }

                boolean hasMovingParts = false;

                for (CacheGroupContext grp : cctx.cache().cacheGroups()) {
                    if (!grp.isLocal() && grp.topology().hasMovingPartitions()) {
                        hasMovingParts = true;

                        break;
                    }
                }

                if (!hasMovingParts)
                    cctx.database().releaseHistoryForPreloading();
            }
            else
                exchangeFuture(msg.exchangeId(), null, null, null, null).onReceiveFullMessage(node, msg);
        }
        finally {
            leaveBusy();
        }
    }

    /**
     * @param node Sender cluster node.
     * @param msg Message.
     */
    private void processSinglePartitionUpdate(final ClusterNode node, final GridDhtPartitionsSingleMessage msg) {
        if (!enterBusy())
            return;

        try {
            if (msg.exchangeId() == null) {
                if (log.isDebugEnabled())
                    log.debug("Received local partition update [nodeId=" + node.id() + ", parts=" +
                        msg + ']');

                boolean updated = false;

                for (Map.Entry<Integer, GridDhtPartitionMap> entry : msg.partitions().entrySet()) {
                    Integer grpId = entry.getKey();

                    CacheGroupContext grp = cctx.cache().cacheGroup(grpId);

                    if (grp != null && !grp.topology().initialized())
                        continue;

                    GridDhtPartitionTopology top = null;

                    if (grp == null)
                        top = clientTops.get(grpId);
                    else if (!grp.isLocal())
                        top = grp.topology();

                    if (top != null) {
                        updated |= top.update(null, entry.getValue(), false);

                        cctx.affinity().checkRebalanceState(top, grpId);
                    }
                }

                if (updated) {
                    if (log.isDebugEnabled())
                        log.debug("Partitions have been scheduled to resend [reason=Single update from " + node.id() + "]");

                    scheduleResendPartitions();
                }
            }
            else {
                GridDhtPartitionsExchangeFuture exchFut = exchangeFuture(msg.exchangeId());

                if (log.isTraceEnabled())
                    log.trace("Notifying exchange future about single message: " + exchFut);

                if (msg.client()) {
                    AffinityTopologyVersion initVer = exchFut.initialVersion();
                    AffinityTopologyVersion readyVer = readyAffinityVersion();

                    if (initVer.compareTo(readyVer) < 0 && !exchFut.isDone()) {
                        U.warn(log, "Client node tries to connect but its exchange " +
                            "info is cleaned up from exchange history. " +
                            "Consider increasing 'IGNITE_EXCHANGE_HISTORY_SIZE' property " +
                            "or start clients in smaller batches. " +
                            "Current settings and versions: " +
                            "[IGNITE_EXCHANGE_HISTORY_SIZE=" + EXCHANGE_HISTORY_SIZE + ", " +
                            "initVer=" + initVer + ", " +
                            "readyVer=" + readyVer + "]."
                        );

                        exchFut.forceClientReconnect(node, msg);

                        return;
                    }
                }

                exchFut.onReceiveSingleMessage(node, msg);
            }
        }
        finally {
            leaveBusy();
        }
    }

    /**
     * @param node Sender cluster node.
     * @param msg Message.
     */
    private void processSinglePartitionRequest(ClusterNode node, GridDhtPartitionsSingleRequest msg) {
        if (!enterBusy())
            return;

        try {
            final GridDhtPartitionsExchangeFuture exchFut = exchangeFuture(msg.exchangeId(),
                null,
                null,
                null,
                null);

            exchFut.onReceivePartitionRequest(node, msg);
        }
        finally {
            leaveBusy();
        }
    }

    /**
     * @return Latch manager instance.
     */
    public ExchangeLatchManager latch() {
        return latchMgr;
    }

    /**
     * @param exchFut Optional current exchange future.
     * @throws Exception If failed.
     */
    public void dumpDebugInfo(@Nullable GridDhtPartitionsExchangeFuture exchFut) throws Exception {
        AffinityTopologyVersion exchTopVer = exchFut != null ? exchFut.initialVersion() : null;

        U.warn(diagnosticLog, "Ready affinity version: " + exchFuts.readyTopVer());

        U.warn(diagnosticLog, "Last exchange future: " + lastInitializedFut);

        exchWorker.dumpExchangeDebugInfo();

        if (!readyFuts.isEmpty()) {
            int warningsLimit = IgniteSystemProperties.getInteger(IGNITE_DIAGNOSTIC_WARN_LIMIT, 5);

            U.warn(diagnosticLog, "First " + warningsLimit + " pending affinity ready futures [total=" +
                readyFuts.size() + ']');

            if (warningsLimit > 0) {
                int cnt = 0;

                for (AffinityReadyFuture fut : readyFuts.values()) {
                    U.warn(diagnosticLog, ">>> " + fut);

                    if (++cnt == warningsLimit)
                        break;
                }
            }
        }

        IgniteDiagnosticPrepareContext diagCtx = cctx.kernalContext().cluster().diagnosticEnabled() ?
            new IgniteDiagnosticPrepareContext(cctx.localNodeId()) : null;

        if (diagCtx != null && exchFut != null)
            exchFut.addDiagnosticRequest(diagCtx);

        ExchangeFutureSet exchFuts = this.exchFuts;

        if (exchFuts != null) {
            U.warn(diagnosticLog, "Last " + DIAGNOSTIC_WARN_LIMIT + " exchange futures (total: " +
                exchFuts.size() + "):");

            if (DIAGNOSTIC_WARN_LIMIT > 0) {
                int cnt = 0;

                for (GridDhtPartitionsExchangeFuture fut : exchFuts.values()) {
                    U.warn(diagnosticLog, ">>> " + fut.shortInfo());

                    if (++cnt == DIAGNOSTIC_WARN_LIMIT)
                        break;
                }
            }
        }

        U.warn(diagnosticLog, "Latch manager state: " + latchMgr);

        dumpPendingObjects(exchTopVer, diagCtx);

        for (CacheGroupContext grp : cctx.cache().cacheGroups()) {
            GridCachePreloader preloader = grp.preloader();

            if (preloader != null)
                preloader.dumpDebugInfo();
        }

        cctx.affinity().dumpDebugInfo();

        StringBuilder pendingMsgs = new StringBuilder();

        cctx.io().dumpPendingMessages(pendingMsgs);

        if (pendingMsgs.length() > 0 && diagnosticLog.isInfoEnabled())
            diagnosticLog.info(pendingMsgs.toString());

        if (IgniteSystemProperties.getBoolean(IGNITE_IO_DUMP_ON_TIMEOUT, false))
            cctx.gridIO().dumpStats();

        if (IgniteSystemProperties.getBoolean(IGNITE_THREAD_DUMP_ON_EXCHANGE_TIMEOUT, false))
            U.dumpThreads(diagnosticLog);

        if (diagCtx != null)
            diagCtx.send(cctx.kernalContext(), null);
    }

    /**
     * Force checking of rebalance state.
     */
    public void checkRebalanceState() {
        for (CacheGroupContext grp : cctx.cache().cacheGroups()) {
            if (!grp.isLocal()) {
                GridDhtPartitionTopology top = grp.topology();

                if (top != null)
                    cctx.affinity().checkRebalanceState(top, grp.groupId());
            }
        }
    }

    /**
     * Builds warning string for long running transaction.
     *
     * @param tx Transaction.
     * @param curTime Current timestamp.
     * @return Warning string.
     */
    private String longRunningTransactionWarning(IgniteInternalTx tx, long curTime) {
        GridStringBuilder warning = new GridStringBuilder()
            .a(">>> Transaction [startTime=")
            .a(formatTime(tx.startTime()))
            .a(", curTime=")
            .a(formatTime(curTime));

        if (tx instanceof GridNearTxLocal) {
            GridNearTxLocal nearTxLoc = (GridNearTxLocal)tx;

            long sysTimeCurr = nearTxLoc.systemTimeCurrent();

            //in some cases totalTimeMillis can be less than systemTimeMillis, as they are calculated with different precision
            long userTime = Math.max(curTime - nearTxLoc.startTime() - sysTimeCurr, 0);

            warning.a(", systemTime=")
                .a(sysTimeCurr)
                .a(", userTime=")
                .a(userTime);
        }

        warning.a(", tx=")
            .a(tx)
            .a("]");

        return warning.toString();
    }

    /**
     * @param timeout Operation timeout.
     * @return {@code True} if found long running operations.
     */
    private boolean dumpLongRunningOperations0(long timeout) {
        long curTime = U.currentTimeMillis();

        boolean found = false;

        IgniteTxManager tm = cctx.tm();

        GridCacheMvccManager mvcc = cctx.mvcc();

        final IgniteDiagnosticPrepareContext diagCtx = cctx.kernalContext().cluster().diagnosticEnabled() ?
            new IgniteDiagnosticPrepareContext(cctx.localNodeId()) : null;

        if (tm != null) {
            WarningsGroup warnings = new WarningsGroup("First %d long running transactions [total=%d]",
                diagnosticLog, DIAGNOSTIC_WARN_LIMIT);

            synchronized (ltrDumpLimiter) {
                for (IgniteInternalTx tx : tm.activeTransactions()) {
                    if (curTime - tx.startTime() > timeout) {
                        found = true;

                        if (warnings.canAddMessage()) {
                            warnings.add(longRunningTransactionWarning(tx, curTime));

                            if (cctx.tm().txOwnerDumpRequestsAllowed()
                                && !Optional.ofNullable(cctx.kernalContext().config().isClientMode()).orElse(false)
                                && tx.local()
                                && tx.state() == TransactionState.ACTIVE
                                && ltrDumpLimiter.allowAction(tx))
                                dumpLongRunningTransaction(tx);
                        }
                        else
                            warnings.incTotal();
                    }
                }

                ltrDumpLimiter.trim();
            }

            warnings.printToLog();
        }

        if (mvcc != null) {
            WarningsGroup activeWarnings = new WarningsGroup("First %d long running cache futures [total=%d]",
                diagnosticLog, DIAGNOSTIC_WARN_LIMIT);

            for (GridCacheFuture<?> fut : mvcc.activeFutures()) {
                if (curTime - fut.startTime() > timeout) {
                    found = true;

                    if (activeWarnings.canAddMessage()) {
                        activeWarnings.add(">>> Future [startTime=" + formatTime(fut.startTime()) +
                            ", curTime=" + formatTime(curTime) + ", fut=" + fut + ']');
                    }
                    else
                        activeWarnings.incTotal();

                    if (diagCtx != null && fut instanceof IgniteDiagnosticAware)
                        ((IgniteDiagnosticAware)fut).addDiagnosticRequest(diagCtx);
                }
            }

            activeWarnings.printToLog();

            WarningsGroup atomicWarnings = new WarningsGroup("First %d long running cache futures [total=%d]",
                diagnosticLog, DIAGNOSTIC_WARN_LIMIT);

            for (GridCacheFuture<?> fut : mvcc.atomicFutures()) {
                if (curTime - fut.startTime() > timeout) {
                    found = true;

                    if (atomicWarnings.canAddMessage()) {
                        atomicWarnings.add(">>> Future [startTime=" + formatTime(fut.startTime()) +
                            ", curTime=" + formatTime(curTime) + ", fut=" + fut + ']');
                    }
                    else
                        atomicWarnings.incTotal();

                    if (diagCtx != null && fut instanceof IgniteDiagnosticAware)
                        ((IgniteDiagnosticAware)fut).addDiagnosticRequest(diagCtx);
                }
            }

            atomicWarnings.printToLog();
        }

        if (diagCtx != null && !diagCtx.empty()) {
            try {
                cctx.kernalContext().closure().runLocal(new Runnable() {
                    @Override public void run() {
                        diagCtx.send(cctx.kernalContext(), null);
                    }
                }, SYSTEM_POOL);
            }
            catch (IgniteCheckedException e) {
                U.error(diagnosticLog, "Failed to submit diagnostic closure: " + e, e);
            }
        }

        return found;
    }

    /**
     * Dumps long running transaction. If transaction is active and is not near, sends compute request
     * to near node to get the stack trace of transaction owner thread.
     *
     * @param tx Transaction.
     */
    private void dumpLongRunningTransaction(IgniteInternalTx tx) {
        Collection<UUID> masterNodeIds = tx.masterNodeIds();

        if (masterNodeIds.size() == 1) {
            UUID nearNodeId = masterNodeIds.iterator().next();

            long txOwnerThreadId = tx.threadId();

            Ignite ignite = cctx.kernalContext().grid();

            ClusterGroup nearNode = ignite.cluster().forNodeId(nearNodeId);

            String txRequestInfo = String.format(
                "[xidVer=%s, nodeId=%s]",
                tx.xidVersion().toString(),
                nearNodeId.toString()
            );

            if (allNodesSupports(nearNode.nodes(), TRANSACTION_OWNER_THREAD_DUMP_PROVIDING)) {
                IgniteCompute compute = ignite.compute(ignite.cluster().forNodeId(nearNodeId));

                try {
                    compute
                        .callAsync(new FetchActiveTxOwnerTraceClosure(txOwnerThreadId))
                        .listen(strIgniteFut -> {
                            String traceDump = null;

                            try {
                                traceDump = strIgniteFut.get();
                            }
                            catch (ClusterGroupEmptyException e) {
                                U.error(
                                    diagnosticLog,
                                    "Could not get thread dump from transaction owner because near node " +
                                        "is out of topology now. " + txRequestInfo
                                );
                            }
                            catch (Exception e) {
                                U.error(
                                    diagnosticLog,
                                    "Could not get thread dump from transaction owner near node " + txRequestInfo,
                                    e
                                );
                            }

                            if (traceDump != null) {
                                U.warn(
                                    diagnosticLog,
                                    String.format(
                                        "Dumping the near node thread that started transaction %s\n%s",
                                        txRequestInfo,
                                        traceDump
                                    )
                                );
                            }
                        });
                }
                catch (Exception e) {
                    U.error(diagnosticLog, "Could not send dump request to transaction owner near node " + txRequestInfo, e);
                }
            }
            else {
                U.warn(
                    diagnosticLog,
                    "Could not send dump request to transaction owner near node: node does not support this feature. " +
                        txRequestInfo
                );
            }
        }
    }

    /**
     * @param timeout Operation timeout.
     */
    public void dumpLongRunningOperations(long timeout) {
        try {
            GridDhtPartitionsExchangeFuture lastFut = lastInitializedFut;

            // If exchange is in progress it will dump all hanging operations if any.
            if (lastFut != null && !lastFut.isDone())
                return;

            if (!dumpLongRunningOpsLock.tryLock())
                return;

            try {
                if (U.currentTimeMillis() < nextLongRunningOpsDumpTime)
                    return;

                if (dumpLongRunningOperations0(timeout)) {
                    nextLongRunningOpsDumpTime = U.currentTimeMillis() +
                        nextDumpTimeout(longRunningOpsDumpStep++, timeout);

                    if (IgniteSystemProperties.getBoolean(IGNITE_THREAD_DUMP_ON_EXCHANGE_TIMEOUT, false)) {
                        U.warn(diagnosticLog, "Found long running cache operations, dump threads.");

                        U.dumpThreads(diagnosticLog);
                    }

                    if (IgniteSystemProperties.getBoolean(IGNITE_IO_DUMP_ON_TIMEOUT, false)) {
                        U.warn(diagnosticLog, "Found long running cache operations, dump IO statistics.");

                        // Dump IO manager statistics.
                        if (IgniteSystemProperties.getBoolean(IgniteSystemProperties.IGNITE_IO_DUMP_ON_TIMEOUT, false))
                            cctx.gridIO().dumpStats();
                    }
                }
                else {
                    nextLongRunningOpsDumpTime = 0;
                    longRunningOpsDumpStep = 0;
                }
            }
            finally {
                dumpLongRunningOpsLock.unlock();
            }
        }
        catch (Exception e) {
            U.error(diagnosticLog, "Failed to dump debug information: " + e, e);
        }
    }

    /**
     * @param time Time.
     * @return Time string.
     */
    private String formatTime(long time) {
        return dateFormat.format(new Date(time));
    }

    /**
     * Check if provided task from exchange queue is exchange task.
     *
     * @param task Task.
     * @return {@code True} if this is exchange task.
     */
    private static boolean isExchangeTask(CachePartitionExchangeWorkerTask task) {
        return task instanceof GridDhtPartitionsExchangeFuture ||
            task instanceof RebalanceReassignExchangeTask ||
            task instanceof ForceRebalanceExchangeTask;
    }

    /**
     * @param exchTopVer Exchange topology version.
     * @param diagCtx Diagnostic request.
     */
    private void dumpPendingObjects(@Nullable AffinityTopologyVersion exchTopVer,
        @Nullable IgniteDiagnosticPrepareContext diagCtx) {
        IgniteTxManager tm = cctx.tm();

        if (tm != null) {
            boolean first = true;

            for (IgniteInternalTx tx : tm.activeTransactions()) {
                if (first) {
                    U.warn(diagnosticLog, "Pending transactions:");

                    first = false;
                }

                if (exchTopVer != null) {
                    U.warn(diagnosticLog, ">>> [txVer=" + tx.topologyVersionSnapshot() +
                        ", exchWait=" + tm.needWaitTransaction(tx, exchTopVer) +
                        ", tx=" + tx + ']');
                }
                else
                    U.warn(diagnosticLog, ">>> [txVer=" + tx.topologyVersionSnapshot() + ", tx=" + tx + ']');
            }
        }

        GridCacheMvccManager mvcc = cctx.mvcc();

        if (mvcc != null) {
            boolean first = true;

            for (GridCacheExplicitLockSpan lockSpan : mvcc.activeExplicitLocks()) {
                if (first) {
                    U.warn(diagnosticLog, "Pending explicit locks:");

                    first = false;
                }

                U.warn(diagnosticLog, ">>> " + lockSpan);
            }

            first = true;

            for (GridCacheFuture<?> fut : mvcc.activeFutures()) {
                if (first) {
                    U.warn(diagnosticLog, "Pending cache futures:");

                    first = false;
                }

                dumpDiagnosticInfo(fut, diagCtx);
            }

            first = true;

            for (GridCacheFuture<?> fut : mvcc.atomicFutures()) {
                if (first) {
                    U.warn(diagnosticLog, "Pending atomic cache futures:");

                    first = false;
                }

                dumpDiagnosticInfo(fut, diagCtx);
            }

            first = true;

            for (IgniteInternalFuture<?> fut : mvcc.dataStreamerFutures()) {
                if (first) {
                    U.warn(diagnosticLog, "Pending data streamer futures:");

                    first = false;
                }

                dumpDiagnosticInfo(fut, diagCtx);
            }

            if (tm != null) {
                first = true;

                for (IgniteInternalFuture<?> fut : tm.deadlockDetectionFutures()) {
                    if (first) {
                        U.warn(diagnosticLog, "Pending transaction deadlock detection futures:");

                        first = false;
                    }

                    dumpDiagnosticInfo(fut, diagCtx);
                }
            }
        }

        int affDumpCnt = 0;

        for (CacheGroupContext grp : cctx.cache().cacheGroups()) {
            if (grp.isLocal())
                continue;

            GridCachePreloader preloader = grp.preloader();

            if (preloader != null)
                preloader.dumpDebugInfo();

            GridAffinityAssignmentCache aff = grp.affinity();

            if (aff != null && affDumpCnt < 5) {
                if (aff.dumpDebugInfo())
                    affDumpCnt++;
            }
        }

        cctx.kernalContext().coordinators().dumpDebugInfo(diagnosticLog, diagCtx);
    }

    /**
     * Logs the future and add diagnostic info closure.
     *
     * @param fut Future.
     * @param ctx Diagnostic prepare context.
     */
    private void dumpDiagnosticInfo(IgniteInternalFuture<?> fut,
        @Nullable IgniteDiagnosticPrepareContext ctx) {
        U.warn(diagnosticLog, ">>> " + fut);

        if (ctx != null && fut instanceof IgniteDiagnosticAware)
            ((IgniteDiagnosticAware)fut).addDiagnosticRequest(ctx);
    }

    /**
     * For testing only.
     *
     * @param exchMergeTestWaitVer Version to wait for.
     * @param mergedEvtsForTest List to collect discovery events with merged exchanges.
     */
    public void mergeExchangesTestWaitVersion(
        AffinityTopologyVersion exchMergeTestWaitVer,
        @Nullable List mergedEvtsForTest
    ) {
        this.exchMergeTestWaitVer = exchMergeTestWaitVer;
        this.mergedEvtsForTest = mergedEvtsForTest;
    }

    /**
     * @param delay Rebalance delay.
     */
    public void rebalanceDelay(long delay) {
        this.rebalanceDelay = delay;
    }

    /**
     * For testing only.
     *
     * @return Current version to wait for.
     */
    public AffinityTopologyVersion mergeExchangesTestWaitVersion() {
        return exchMergeTestWaitVer;
    }

    /**
     * @param curFut Current exchange future.
     * @param msg Message.
     * @return {@code True} if node is stopping.
     * @throws IgniteInterruptedCheckedException If interrupted.
     */
    public boolean mergeExchanges(final GridDhtPartitionsExchangeFuture curFut, GridDhtPartitionsFullMessage msg)
        throws IgniteInterruptedCheckedException {
        AffinityTopologyVersion resVer = msg.resultTopologyVersion();

        if (exchWorker.waitForExchangeFuture(resVer))
            return true;

        for (CachePartitionExchangeWorkerTask task : exchWorker.futQ) {
            if (task instanceof GridDhtPartitionsExchangeFuture) {
                GridDhtPartitionsExchangeFuture fut = (GridDhtPartitionsExchangeFuture) task;

                if (fut.initialVersion().compareTo(resVer) > 0) {
                    if (log.isInfoEnabled()) {
                        log.info("Merge exchange future on finish stop [curFut=" + curFut.initialVersion() +
                            ", resVer=" + resVer +
                            ", nextFutVer=" + fut.initialVersion() + ']');
                    }

                    break;
                }

                if (log.isInfoEnabled()) {
                    log.info("Merge exchange future on finish [curFut=" + curFut.initialVersion() +
                        ", mergedFut=" + fut.initialVersion() +
                        ", evt=" + IgniteUtils.gridEventName(fut.firstEvent().type()) +
                        ", evtNode=" + fut.firstEvent().eventNode().id() +
                        ", evtNodeClient=" + fut.firstEvent().eventNode().isClient() + ']');
                }

                DiscoveryEvent evt = fut.firstEvent();

                curFut.context().events().addEvent(fut.initialVersion(),
                    fut.firstEvent(),
                    fut.firstEventCache());

                if (evt.type() == EVT_NODE_JOINED) {
                    final GridDhtPartitionsSingleMessage pendingMsg = fut.mergeJoinExchangeOnDone(curFut);

                    if (pendingMsg != null) {
                        if (log.isInfoEnabled()) {
                            log.info("Merged join exchange future on finish, will reply to node [" +
                                "curFut=" + curFut.initialVersion() +
                                ", mergedFut=" + fut.initialVersion() +
                                ", evtNode=" + evt.eventNode().id() + ']');
                        }

                        curFut.waitAndReplyToNode(evt.eventNode().id(), pendingMsg);
                    }
                }
            }
        }

        ExchangeDiscoveryEvents evts = curFut.context().events();

        assert evts.topologyVersion().equals(resVer) : "Invalid exchange merge result [ver=" + evts.topologyVersion()
            + ", expVer=" + resVer + ']';

        return false;
    }

    /**
     * @param curFut Current active exchange future.
     * @return {@code False} if need wait messages for merged exchanges.
     */
    public boolean mergeExchangesOnCoordinator(
        GridDhtPartitionsExchangeFuture curFut,
        @Nullable AffinityTopologyVersion threshold
    ) {
        if (IGNITE_EXCHANGE_MERGE_DELAY > 0) {
            try {
                U.sleep(IGNITE_EXCHANGE_MERGE_DELAY);
            }
            catch (IgniteInterruptedCheckedException e) {
                U.warn(log, "Failed to wait for exchange merge, thread interrupted: " + e);

                return true;
            }
        }

        AffinityTopologyVersion exchMergeTestWaitVer = this.exchMergeTestWaitVer;

        if (exchMergeTestWaitVer != null)
            waitForTestVersion(exchMergeTestWaitVer, curFut);

        synchronized (curFut.mutex()) {
            int awaited = 0;

            for (CachePartitionExchangeWorkerTask task : exchWorker.futQ) {
                if (task instanceof GridDhtPartitionsExchangeFuture) {
                    GridDhtPartitionsExchangeFuture fut = (GridDhtPartitionsExchangeFuture)task;

                    DiscoveryEvent evt = fut.firstEvent();

                    if (threshold != null && fut.initialVersion().compareTo(threshold) > 0) {
                        if (log.isInfoEnabled())
                            log.info("Stop merge, threshold is exceed: " + evt + ", threshold = " + threshold);

                        break;
                    }

                    if (evt.type() == EVT_DISCOVERY_CUSTOM_EVT) {
                        if (log.isInfoEnabled())
                            log.info("Stop merge, custom event found: " + evt);

                        break;
                    }

                    if (!fut.changedAffinity()) {
                        if (log.isInfoEnabled())
                            log.info("Stop merge, no-affinity exchange found: " + evt);

                        break;
                    }

                    ClusterNode node = evt.eventNode();

                    if (!curFut.context().supportsMergeExchanges(node)) {
                        if (log.isInfoEnabled())
                            log.info("Stop merge, node does not support merge: " + node);

                        break;
                    }

                    if (evt.type() == EVT_NODE_JOINED && cctx.cache().hasCachesReceivedFromJoin(node)) {
                        if (log.isInfoEnabled())
                            log.info("Stop merge, received caches from node: " + node);

                        break;
                    }

                    if (log.isInfoEnabled()) {
                        log.info("Merge exchange future [curFut=" + curFut.initialVersion() +
                            ", mergedFut=" + fut.initialVersion() +
                            ", evt=" + IgniteUtils.gridEventName(fut.firstEvent().type()) +
                            ", evtNode=" + fut.firstEvent().eventNode().id() +
                            ", evtNodeClient=" + fut.firstEvent().eventNode().isClient() + ']');
                    }

                    addDiscoEvtForTest(fut.firstEvent());

                    curFut.context().events().addEvent(fut.initialVersion(),
                        fut.firstEvent(),
                        fut.firstEventCache());

                    if (evt.type() == EVT_NODE_JOINED) {
                        if (fut.mergeJoinExchange(curFut))
                            awaited++;
                    }
                }
                else {
                    if (!task.skipForExchangeMerge()) {
                        if (log.isInfoEnabled())
                            log.info("Stop merge, custom task found: " + task);

                        break;
                    }
                }
            }

            return awaited == 0;
        }
    }

    /**
     * For testing purposes. Stores discovery events with merged exchanges to enable examining them later.
     *
     * @param discoEvt Discovery event.
     */
    private void addDiscoEvtForTest(DiscoveryEvent discoEvt) {
        List mergedEvtsForTest = this.mergedEvtsForTest;

        if (mergedEvtsForTest != null)
            mergedEvtsForTest.add(discoEvt);
    }

    /**
     * For testing purposes. Method allows to wait for an exchange future of specific version
     * to appear in exchange worker queue.
     *
     * @param exchMergeTestWaitVer Topology Version to wait for.
     * @param curFut Current Exchange Future.
     */
    private void waitForTestVersion(AffinityTopologyVersion exchMergeTestWaitVer, GridDhtPartitionsExchangeFuture curFut) {
        if (log.isInfoEnabled()) {
            log.info("Exchange merge test, waiting for version [exch=" + curFut.initialVersion() +
                ", waitVer=" + exchMergeTestWaitVer + ']');
        }

        long end = U.currentTimeMillis() + 10_000;

        while (U.currentTimeMillis() < end) {
            boolean found = false;

            for (CachePartitionExchangeWorkerTask task : exchWorker.futQ) {
                if (task instanceof GridDhtPartitionsExchangeFuture) {
                    GridDhtPartitionsExchangeFuture fut = (GridDhtPartitionsExchangeFuture)task;

                    if (exchMergeTestWaitVer.equals(fut.initialVersion())) {
                        if (log.isInfoEnabled())
                            log.info("Exchange merge test, found awaited version: " + exchMergeTestWaitVer);

                        found = true;

                        break;
                    }
                }
            }

            if (found)
                break;
            else {
                try {
                    U.sleep(100);
                }
                catch (IgniteInterruptedCheckedException e) {
                    break;
                }
            }
        }

        this.exchMergeTestWaitVer = null;
    }

    /**
     * Invokes {@link GridWorker#updateHeartbeat()} for exchange worker.
     */
    public void exchangerUpdateHeartbeat() {
        exchWorker.updateHeartbeat();
    }

    /**
     * Invokes {@link GridWorker#blockingSectionBegin()} for exchange worker.
     * Should be called from exchange worker thread.
     */
    public void exchangerBlockingSectionBegin() {
        if (currentThreadIsExchanger())
            exchWorker.blockingSectionBegin();
    }

    /**
     * Invokes {@link GridWorker#blockingSectionEnd()} for exchange worker.
     * Should be called from exchange worker thread.
     */
    public void exchangerBlockingSectionEnd() {
        if (currentThreadIsExchanger())
            exchWorker.blockingSectionEnd();
    }

    /** */
    private boolean currentThreadIsExchanger() {
        return exchWorker != null && Thread.currentThread() == exchWorker.runner();
    }

    /** */
    public boolean affinityChanged(AffinityTopologyVersion from, AffinityTopologyVersion to) {
        if (lastAffinityChangedTopologyVersion(to).compareTo(from) >= 0)
            return false;

        Collection<GridDhtPartitionsExchangeFuture> history = exchFuts.values();

        boolean fromFound = false;

        for (GridDhtPartitionsExchangeFuture fut : history) {
            if (!fromFound) {
                int cmp = fut.initialVersion().compareTo(from);

                if (cmp > 0) // We don't have history, so return true for safety
                    return true;
                else if (cmp == 0)
                    fromFound = true;
                else if (fut.isDone() && fut.topologyVersion().compareTo(from) >= 0)
                    return true; // Temporary solution for merge exchange case
            }
            else {
                if (fut.changedAffinity())
                    return true;

                if (fut.initialVersion().compareTo(to) >= 0)
                    return false;
            }
        }

        return true;
    }

    /**
     * @param blocked {@code True} if take into account only cache operations blocked PME.
     * @return Gets execution duration for current partition map exchange in milliseconds. {@code 0} If there is no
     * running PME or {@code blocked} was set to {@code true} and current PME don't block cache operations.
     */
    private long currentPMEDuration(boolean blocked) {
        GridDhtPartitionsExchangeFuture fut = lastTopologyFuture();

        return fut == null ? 0 : fut.currentPMEDuration(blocked);
    }

    /** @return Histogram of PME durations metric. */
    public HistogramMetricImpl durationHistogram() {
        return durationHistogram;
    }

    /** @return Histogram of blocking PME durations metric. */
    public HistogramMetricImpl blockingDurationHistogram() {
        return blockingDurationHistogram;
    }

    /** @return Metric that shows whether cluster is in fully rebalanced state. */
    public BooleanMetricImpl clusterRebalancedMetric() {
        return rebalanced;
    }

    /**
     * Exchange future thread. All exchanges happen only by one thread and next
     * exchange will not start until previous one completes.
     */
    private class ExchangeWorker extends GridWorker {
        /** Future queue. */
        private final LinkedBlockingDeque<CachePartitionExchangeWorkerTask> futQ =
            new LinkedBlockingDeque<>();

        /** */
        private AffinityTopologyVersion lastFutVer;

        /** */
        private boolean crd;

        /** */
        private boolean stop;

        /** Indicates that worker terminates because the node needs to reconnect to the cluster. */
        private boolean reconnectNeeded;

        /**
         * Constructor.
         */
        private ExchangeWorker() {
            super(cctx.igniteInstanceName(), "partition-exchanger", GridCachePartitionExchangeManager.this.log,
                cctx.kernalContext().workersRegistry());
        }

        /**
         * @param exchId Exchange ID.
         */
        void forceReassign(GridDhtPartitionExchangeId exchId, GridDhtPartitionsExchangeFuture fut) {
            if (!hasPendingExchange())
                futQ.add(new RebalanceReassignExchangeTask(exchId, fut));
        }

        /**
         * @param exchId Exchange ID.
         * @return Rebalance future.
         */
        IgniteInternalFuture<Boolean> forceRebalance(GridDhtPartitionExchangeId exchId) {
            GridCompoundFuture<Boolean, Boolean> fut = new GridCompoundFuture<>(CU.boolReducer());

            futQ.add(new ForceRebalanceExchangeTask(exchId, fut));

            return fut;
        }

        /**
         * @param caches Caches to stop.
         */
        IgniteInternalFuture<Void> deferStopCachesOnClientReconnect(Collection<GridCacheAdapter> caches) {
            StopCachesOnClientReconnectExchangeTask task = new StopCachesOnClientReconnectExchangeTask(caches);

            futQ.add(task);

            return task;
        }

        /**
         * @param topVer Topology version.
         * @param grpId Group id.
         */
        void finishPreloading(AffinityTopologyVersion topVer, int grpId) {
            futQ.add(new FinishPreloadingTask(topVer, grpId));
        }

        /**
         * @param exchFut Exchange future.
         */
        void addExchangeFuture(GridDhtPartitionsExchangeFuture exchFut) {
            assert exchFut != null;

            futQ.offer(exchFut);

            synchronized (this) {
                lastFutVer = exchFut.initialVersion();

                notifyAll();
            }

            if (log.isDebugEnabled())
                log.debug("Added exchange future to exchange worker: " + exchFut);
        }

        /**
         *
         */
        private void onKernalStop() {
            synchronized (this) {
                stop = true;

                notifyAll();
            }
        }

        /**
         * @param resVer Version to wait for.
         * @return {@code True} if node is stopping.
         * @throws IgniteInterruptedCheckedException If interrupted.
         */
        private boolean waitForExchangeFuture(AffinityTopologyVersion resVer) throws IgniteInterruptedCheckedException {
            synchronized (this) {
                while (!stop && lastFutVer.compareTo(resVer) < 0)
                    U.wait(this);

                return stop;
            }
        }

        /**
         * @param resVer Exchange result version.
         * @param exchFut Exchange future.
         * @throws IgniteInterruptedCheckedException If interrupted.
         */
        private void removeMergedFutures(AffinityTopologyVersion resVer, GridDhtPartitionsExchangeFuture exchFut)
            throws IgniteInterruptedCheckedException {
            if (resVer.compareTo(exchFut.initialVersion()) != 0) {
                waitForExchangeFuture(resVer);

                for (CachePartitionExchangeWorkerTask task : futQ) {
                    if (task instanceof GridDhtPartitionsExchangeFuture) {
                        GridDhtPartitionsExchangeFuture fut0 = (GridDhtPartitionsExchangeFuture)task;

                        if (resVer.compareTo(fut0.initialVersion()) >= 0) {
                            fut0.finishMerged(resVer, exchFut);

                            futQ.remove(fut0);
                        }
                        else
                            break;
                    }
                }
            }
        }

        /**
         * Add custom exchange task.
         *
         * @param task Task.
         */
        void addCustomTask(CachePartitionExchangeWorkerTask task) {
            assert task != null;

            assert !isExchangeTask(task);

            futQ.offer(task);
        }

        /**
         * Process custom exchange task.
         *
         * @param task Task.
         */
        void processCustomTask(CachePartitionExchangeWorkerTask task) {
            assert !isExchangeTask(task);

            try {
                cctx.cache().processCustomExchangeTask(task);
            }
            catch (Exception e) {
                U.error(log, "Failed to process custom exchange task: " + task, e);
            }
        }

        /**
         * @return Whether pending exchange future exists.
         */
        boolean hasPendingExchange() {
            if (!futQ.isEmpty()) {
                for (CachePartitionExchangeWorkerTask task : futQ) {
                    if (isExchangeTask(task))
                        return true;
                }
            }

            return false;
        }

        /**
         * @return Whether pending exchange future triggered by non client node exists.
         */
        boolean hasPendingServerExchange() {
            if (!futQ.isEmpty()) {
                for (CachePartitionExchangeWorkerTask task : futQ) {
                    if (task instanceof GridDhtPartitionsExchangeFuture) {
                        if (((GridDhtPartitionsExchangeFuture)task).changedAffinity())
                            return true;
                    }
                }
            }

            return false;
        }

        /**
         * Dump debug info.
         */
        void dumpExchangeDebugInfo() {
            U.warn(log, "First " + DIAGNOSTIC_WARN_LIMIT + " pending exchange futures [total=" + futQ.size() + ']');

            if (DIAGNOSTIC_WARN_LIMIT > 0) {
                int cnt = 0;

                for (CachePartitionExchangeWorkerTask task : futQ) {
                    if (task instanceof GridDhtPartitionsExchangeFuture) {
                        U.warn(log, ">>> " + ((GridDhtPartitionsExchangeFuture)task).shortInfo());

                        if (++cnt == DIAGNOSTIC_WARN_LIMIT)
                            break;
                    }
                }
            }
        }

        /** {@inheritDoc} */
        @Override protected void body() throws InterruptedException, IgniteInterruptedCheckedException {
            Throwable err = null;

            try {
                body0();
            }
            catch (InterruptedException | IgniteInterruptedCheckedException e) {
                if (!stop)
                    err = e;
            }
            catch (Throwable e) {
                if (!(e == stopErr || (stop && (X.hasCause(e, IgniteInterruptedCheckedException.class)))))
                    err = e;
            }
            finally {
                if (err == null && !stop && !reconnectNeeded)
                    err = new IllegalStateException("Thread " + name() + " is terminated unexpectedly");

                if (err instanceof OutOfMemoryError)
                    cctx.kernalContext().failure().process(new FailureContext(CRITICAL_ERROR, err));
                else if (err != null)
                    cctx.kernalContext().failure().process(new FailureContext(SYSTEM_WORKER_TERMINATION, err));
                else
                    // In case of reconnectNeeded == true, prevent general-case termination handling.
                    cancel();
            }
        }

        /**
         *
         */
        private void body0() throws InterruptedException, IgniteCheckedException {
            long timeout = cctx.gridConfig().getNetworkTimeout();

            long cnt = 0;

            while (!isCancelled()) {
                onIdle();

                cnt++;

                CachePartitionExchangeWorkerTask task = null;

                try {
                    boolean preloadFinished = true;

                    for (CacheGroupContext grp : cctx.cache().cacheGroups()) {
                        if (grp.isLocal())
                            continue;

                        preloadFinished &= grp.preloader() != null && grp.preloader().syncFuture().isDone();

                        if (!preloadFinished)
                            break;
                    }

                    // If not first preloading and no more topology events present.
                    if (!cctx.kernalContext().clientNode() && !hasPendingExchange() && preloadFinished)
                        timeout = cctx.gridConfig().getNetworkTimeout();

                    // After workers line up and before preloading starts we initialize all futures.
                    if (log.isTraceEnabled()) {
                        Collection<IgniteInternalFuture> unfinished = new HashSet<>();

                        for (GridDhtPartitionsExchangeFuture fut : exchFuts.values()) {
                            if (!fut.isDone())
                                unfinished.add(fut);
                        }

                        log.trace("Before waiting for exchange futures [futs" + unfinished + ", worker=" + this + ']');
                    }

                    // Take next exchange future.
                    if (isCancelled())
                        Thread.currentThread().interrupt();

                    updateHeartbeat();

                    task = futQ.poll(timeout, MILLISECONDS);

                    updateHeartbeat();

                    if (task == null)
                        continue; // Main while loop.

                    if (!isExchangeTask(task)) {
                        processCustomTask(task);

                        continue;
                    }

                    Map<Integer, GridDhtPreloaderAssignments> assignsMap = null;

                    boolean forcePreload = false;

                    GridDhtPartitionExchangeId exchId;

                    GridDhtPartitionsExchangeFuture exchFut = null;

                    AffinityTopologyVersion resVer = null;

                    if (isCancelled())
                        break;

                    if (task instanceof RebalanceReassignExchangeTask) {
                        RebalanceReassignExchangeTask reassignTask = (RebalanceReassignExchangeTask)task;

                        exchId = reassignTask.exchangeId();

                        GridDhtPartitionsExchangeFuture fut = reassignTask.future();

                        assert fut.changedAffinity() :
                            "Reassignment request started for exchange future which didn't change affinity " +
                                "[exchId=" + exchId + ", fut=" + exchFut + ']';

                        if (fut.hasInapplicableNodesForRebalance()) {
                              GridDhtPartitionsExchangeFuture lastFut = lastFinishedFut.get();

                              AffinityTopologyVersion lastAffChangedVer = cctx.exchange().
                                  lastAffinityChangedTopologyVersion(lastFut.topologyVersion());

                             if (fut.topologyVersion().equals(lastAffChangedVer))
                                  exchFut = fut;
                             else if (lastAffChangedVer.after(exchId.topologyVersion())) {
                                // There is a new exchange which should trigger rebalancing.
                                // This reassignment request can be skipped.
                                if (log.isInfoEnabled()) {
                                    log.info("Partitions reassignment request skipped due to affinity was already changed" +
                                        " [reassignTopVer=" + exchId.topologyVersion() +
                                        ", lastAffChangedTopVer=" + lastAffChangedVer + ']');
                                }

                                continue;
                             }
                         }
                    }
                    else if (task instanceof ForceRebalanceExchangeTask) {
                        forcePreload = true;

                        timeout = 0; // Force refresh.

                        exchId = ((ForceRebalanceExchangeTask)task).exchangeId();
                    }
                    else {
                        assert task instanceof GridDhtPartitionsExchangeFuture : task;

                        exchFut = (GridDhtPartitionsExchangeFuture)task;

                        exchId = exchFut.exchangeId();

                        lastInitializedFut = exchFut;

                        boolean newCrd = false;

                        if (!crd) {
                            List<ClusterNode> srvNodes = exchFut.firstEventCache().serverNodes();

                            crd = newCrd = !srvNodes.isEmpty() && srvNodes.get(0).isLocal();
                        }

                        if (!exchFut.changedAffinity()) {
                            GridDhtPartitionsExchangeFuture lastFut = lastFinishedFut.get();

                            if (lastFut != null) {
                                if (!lastFut.changedAffinity()) {
                                    // If lastFut corresponds to merged exchange, it is essential to use
                                    // topologyVersion() instead of initialVersion() - nodes joined in this PME
                                    // will have DiscoCache only for the last version.
                                    AffinityTopologyVersion lastAffVer = cctx.exchange()
                                        .lastAffinityChangedTopologyVersion(lastFut.topologyVersion());

                                    cctx.exchange().lastAffinityChangedTopologyVersion(exchFut.initialVersion(),
                                        lastAffVer);
                                }
                                else
                                    cctx.exchange().lastAffinityChangedTopologyVersion(exchFut.initialVersion(),
                                        lastFut.topologyVersion());
                            }
                        }

                        exchFut.timeBag().finishGlobalStage("Waiting in exchange queue");

                        exchFut.init(newCrd);

                        int dumpCnt = 0;

                        long waitStartNanos = System.nanoTime();

                        // Call rollback logic only for client node, for server nodes
                        // rollback logic is in GridDhtPartitionsExchangeFuture.
                        boolean txRolledBack = !cctx.localNode().isClient();

                        IgniteConfiguration cfg = cctx.gridConfig();

                        final long dumpTimeout = 2 * cfg.getNetworkTimeout();

                        long nextDumpTime = 0;

                        while (true) {
                            // Read txTimeoutOnPME from configuration after every iteration.
                            long curTimeout = cfg.getTransactionConfiguration().getTxTimeoutOnPartitionMapExchange();

                            try {
                                long exchTimeout = curTimeout > 0 && !txRolledBack
                                    ? Math.min(curTimeout, dumpTimeout)
                                    : dumpTimeout;

                                blockingSectionBegin();

                                try {
                                    resVer = exchFut.get(exchTimeout, TimeUnit.MILLISECONDS);
                                } finally {
                                    blockingSectionEnd();
                                }

                                onIdle();

                                break;
                            }
                            catch (IgniteFutureTimeoutCheckedException ignored) {
                                updateHeartbeat();

                                if (nextDumpTime <= U.currentTimeMillis()) {
                                    U.warn(diagnosticLog, "Failed to wait for partition map exchange [" +
                                        "topVer=" + exchFut.initialVersion() +
                                        ", node=" + cctx.localNodeId() + "]. " +
                                        (curTimeout <= 0 && !txRolledBack ? "Consider changing " +
                                        "TransactionConfiguration.txTimeoutOnPartitionMapExchange" +
                                        " to non default value to avoid this message. " : "") +
                                        "Dumping pending objects that might be the cause: ");

                                    try {
                                        dumpDebugInfo(exchFut);
                                    }
                                    catch (Exception e) {
                                        U.error(diagnosticLog, "Failed to dump debug information: " + e, e);
                                    }

                                    nextDumpTime = U.currentTimeMillis() + nextDumpTimeout(dumpCnt++, dumpTimeout);
                                }

                                long passedMillis = U.millisSinceNanos(waitStartNanos);

                                if (!txRolledBack && curTimeout > 0 && passedMillis >= curTimeout) {
                                    txRolledBack = true; // Try automatic rollback only once.

                                    cctx.tm().rollbackOnTopologyChange(exchFut.initialVersion());
                                }
                            }
                            catch (Exception e) {
                                if (exchFut.reconnectOnError(e))
                                    throw new IgniteNeedReconnectException(cctx.localNode(), e);

                                throw e;
                            }
                        }

                        removeMergedFutures(resVer, exchFut);

                        if (log.isTraceEnabled())
                            log.trace("After waiting for exchange future [exchFut=" + exchFut + ", worker=" +
                                this + ']');

                        if (exchFut.exchangeId().nodeId().equals(cctx.localNodeId()))
                            lastRefresh.compareAndSet(-1, U.currentTimeMillis());

                        // Just pick first worker to do this, so we don't
                        // invoke topology callback more than once for the
                        // same event.
                        boolean changed = false;

                        for (CacheGroupContext grp : cctx.cache().cacheGroups()) {
                            if (grp.isLocal())
                                continue;

                            changed |= grp.topology().afterExchange(exchFut);
                        }

                        if (!cctx.kernalContext().clientNode() && changed) {
                            if (log.isDebugEnabled())
                                log.debug("Refresh partitions due to mapping was changed");

                            refreshPartitions();
                        }
                    }

                    if (rebalanceRequired(exchFut)) {
                        if (rebalanceDelay > 0)
                            U.sleep(rebalanceDelay);

                        assignsMap = new HashMap<>();

                        IgniteCacheSnapshotManager snp = cctx.snapshot();

                        for (final CacheGroupContext grp : cctx.cache().cacheGroups()) {
                            long delay = grp.config().getRebalanceDelay();

                            boolean disableRebalance = snp.partitionsAreFrozen(grp);

                            GridDhtPreloaderAssignments assigns = null;

                            // Don't delay for dummy reassigns to avoid infinite recursion.
                            if ((delay == 0 || forcePreload) && !disableRebalance)
                                assigns = grp.preloader().generateAssignments(exchId, exchFut);

                            assignsMap.put(grp.groupId(), assigns);

                            if (resVer == null && !grp.isLocal())
                                resVer = grp.topology().readyTopologyVersion();
                        }
                    }

                    if (resVer == null)
                        resVer = exchId.topologyVersion();

                    if (!F.isEmpty(assignsMap)) {
                        int size = assignsMap.size();

                        NavigableMap<CacheRebalanceOrder, List<Integer>> orderMap = new TreeMap<>();

                        for (Map.Entry<Integer, GridDhtPreloaderAssignments> e : assignsMap.entrySet()) {
                            int grpId = e.getKey();

                            CacheGroupContext grp = cctx.cache().cacheGroup(grpId);

                            CacheRebalanceOrder order = new CacheRebalanceOrder(
                                grp.config().getRebalanceOrder(),
                                grp.config().getRebalanceMode());

                            if (orderMap.get(order) == null)
                                orderMap.put(order, new ArrayList<Integer>(size));

                            orderMap.get(order).add(grpId);
                        }

                        RebalanceFuture r = null;

                        GridCompoundFuture<Boolean, Boolean> rebFut = new GridCompoundFuture<>();

                        ArrayList<String> rebList = new ArrayList<>(size);

                        GridCompoundFuture<Boolean, Boolean> forcedRebFut = null;

                        if (task instanceof ForceRebalanceExchangeTask)
                            forcedRebFut = ((ForceRebalanceExchangeTask)task).forcedRebalanceFuture();

                        for (CacheRebalanceOrder order : orderMap.descendingKeySet()) {
                            for (Integer grpId : orderMap.get(order)) {
                                CacheGroupContext grp = cctx.cache().cacheGroup(grpId);

                                GridDhtPreloaderAssignments assigns = assignsMap.get(grpId);

                                RebalanceFuture cur = grp.preloader().addAssignments(assigns,
                                    forcePreload,
                                    cnt,
                                    r,
                                    forcedRebFut,
                                    rebFut);

                                if (cur != null) {
                                    rebList.add(grp.cacheOrGroupName());

                                    r = cur;
                                }
                            }
                        }

                        rebFut.markInitialized();

                        if (forcedRebFut != null)
                            forcedRebFut.markInitialized();

                        if (r != null) {
                            Collections.reverse(rebList);

                            RebalanceFuture finalR = r;

                            // Waits until compatible rebalances are finished.
                            // Start rebalancing cache groups chain. Each group will be rebalanced
                            // sequentially one by one e.g.:
                            // ignite-sys-cache -> cacheGroupR1 -> cacheGroupP2 -> cacheGroupR3
<<<<<<< HEAD
                            rebFut.listen(future -> {
                                U.log(log, "Rebalancing scheduled [order=" + rebList +
                                    ", top=" + finalR.topologyVersion() +
                                    ", evt=" + exchId.discoveryEventName() +
                                    ", node=" + exchId.nodeId() + ']');

                                finalR.requestPartitions();
=======
                            long rebId = cnt;

                            rebFut.listen(new IgniteInClosure<IgniteInternalFuture<Boolean>>() {
                                @Override public void apply(IgniteInternalFuture<Boolean> f) {
                                    U.log(log, "Rebalancing scheduled [order=" + rebList +
                                        ", top=" + finalR.topologyVersion() +
                                        ", rebalanceId=" + rebId +
                                        ", evt=" + exchId.discoveryEventName() +
                                        ", node=" + exchId.nodeId() + ']');

                                    finalR.requestPartitions();
                                }
>>>>>>> 83de845a
                            });
                        }
                        else {
                            U.log(log, "Skipping rebalancing (nothing scheduled) " +
                                "[top=" + resVer + ", force=" + (exchFut == null) +
                                ", evt=" + exchId.discoveryEventName() +
                                ", node=" + exchId.nodeId() + ']');
                        }
                    }
                    else {
                        U.log(log, "Skipping rebalancing (no affinity changes) " +
                            "[top=" + resVer +
                            ", evt=" + exchId.discoveryEventName() +
                            ", evtNode=" + exchId.nodeId() +
                            ", client=" + cctx.kernalContext().clientNode() + ']');
                    }
                }
                catch (IgniteInterruptedCheckedException e) {
                    throw e;
                }
                catch (IgniteClientDisconnectedCheckedException | IgniteNeedReconnectException e) {
                    if (cctx.discovery().reconnectSupported()) {
                        U.warn(log, "Local node failed to complete partition map exchange due to " +
                            "exception, will try to reconnect to cluster: " + e.getMessage(), e);

                        cctx.discovery().reconnect();

                        reconnectNeeded = true;
                    }
                    else
                        U.warn(log, "Local node received IgniteClientDisconnectedCheckedException or " +
                            " IgniteNeedReconnectException exception but doesn't support reconnect, stopping node: " +
                            e.getMessage(), e);

                    return;
                }
                catch (IgniteCheckedException e) {
                    U.error(log, "Failed to wait for completion of partition map exchange " +
                        "(preloading will not start): " + task, e);

                    throw e;
                }
            }
        }

        /**
         * Rebalance is not required on a client node and is always required when the exchange future is null.
         * In other cases, this method checks all caches and decides whether rebalancing is required or not
         * for the specific exchange.
         *
         * @param exchFut Exchange future.
         * @return {@code True} if rebalance is required at least for one of cache groups.
         */
        private boolean rebalanceRequired(GridDhtPartitionsExchangeFuture exchFut) {
            if (cctx.kernalContext().clientNode())
                return false;

            if (exchFut == null)
                return true;

            for (CacheGroupContext grp : cctx.cache().cacheGroups()) {
                if (grp.isLocal())
                    continue;

                if (grp.preloader().rebalanceRequired(exchFut))
                    return true;
            }

            return false;
        }
    }

    /**
     * Partition resend timeout object.
     */
    private class ResendTimeoutObject implements GridTimeoutObject {
        /** Timeout ID. */
        private final IgniteUuid timeoutId = IgniteUuid.randomUuid();

        /** Logger. */
        protected final IgniteLogger log;

        /** Timeout start time. */
        private final long createTime = U.currentTimeMillis();

        /** Started flag. */
        private AtomicBoolean started = new AtomicBoolean();

        /**
         *
         */
        private ResendTimeoutObject() {
            this.log = cctx.logger(getClass());
        }

        /** {@inheritDoc} */
        @Override public IgniteUuid timeoutId() {
            return timeoutId;
        }

        /** {@inheritDoc} */
        @Override public long endTime() {
            return createTime + partResendTimeout;
        }

        /** {@inheritDoc} */
        @Override public void onTimeout() {
            cctx.kernalContext().closure().runLocalSafe(new Runnable() {
                @Override public void run() {
                    if (!busyLock.readLock().tryLock())
                        return;

                    try {
                        if (started.compareAndSet(false, true)) {
                            if (log.isDebugEnabled())
                                log.debug("Refresh partitions due to scheduled timeout");

                            refreshPartitions();
                        }
                    }
                    finally {
                        busyLock.readLock().unlock();

                        cctx.time().removeTimeoutObject(ResendTimeoutObject.this);

                        pendingResend.compareAndSet(ResendTimeoutObject.this, null);
                    }
                }
            });
        }

        /**
         * @return {@code True} if timeout object started to run.
         */
        public boolean started() {
            return started.get();
        }
    }

    /**
     *
     */
    private static class ExchangeFutureSet extends GridListSet<GridDhtPartitionsExchangeFuture> {
        /** */
        private static final long serialVersionUID = 0L;

        /** */
        private final int histSize;

        /** */
        private final AtomicReference<AffinityTopologyVersion> readyTopVer =
            new AtomicReference<>(NONE);

        /**
         * Creates ordered, not strict list set.
         *
         * @param histSize Max history size.
         */
        private ExchangeFutureSet(int histSize) {
            super((f1, f2) -> {
                AffinityTopologyVersion t1 = f1.exchangeId().topologyVersion();
                AffinityTopologyVersion t2 = f2.exchangeId().topologyVersion();

                assert t1.topologyVersion() > 0;
                assert t2.topologyVersion() > 0;

                // Reverse order.
                return t2.compareTo(t1);
            }, /*not strict*/false);

            this.histSize = histSize;
        }

        /**
         * @param fut Future to add.
         * @return {@code True} if added.
         */
        @Override public synchronized GridDhtPartitionsExchangeFuture addx(
            GridDhtPartitionsExchangeFuture fut) {
            GridDhtPartitionsExchangeFuture cur = super.addx(fut);

            while (size() > histSize) {
                GridDhtPartitionsExchangeFuture last = last();

                if (!last.isDone() || Objects.equals(last.initialVersion(), readyTopVer()))
                    break;

                removeLast();
            }

            // Return the value in the set.
            return cur == null ? fut : cur;
        }

        /**
         * @return Ready top version.
         */
        public AffinityTopologyVersion readyTopVer() {
            return readyTopVer.get();
        }

        /**
         * @param readyTopVersion Ready top version.
         * @return {@code true} if version was set and {@code false} otherwise.
         */
        public boolean readyTopVer(AffinityTopologyVersion readyTopVersion) {
            while (true) {
                AffinityTopologyVersion readyVer = readyTopVer.get();

                if (readyVer.compareTo(readyTopVersion) >= 0)
                    return false;

                if (readyTopVer.compareAndSet(readyVer, readyTopVersion))
                    return true;
            }
        }

        /** {@inheritDoc} */
        @Nullable @Override public synchronized GridDhtPartitionsExchangeFuture removex(
            GridDhtPartitionsExchangeFuture val) {

            return super.removex(val);
        }

        /**
         * @return Values.
         */
        @Override public synchronized List<GridDhtPartitionsExchangeFuture> values() {
            return super.values();
        }

        /** {@inheritDoc} */
        @Override public synchronized String toString() {
            return S.toString(ExchangeFutureSet.class, this, super.toString());
        }
    }

    /**
     *
     */
    private abstract class MessageHandler<M> implements IgniteBiInClosure<UUID, M> {
        /** */
        private static final long serialVersionUID = 0L;

        /**
         * @param nodeId Sender node ID.
         * @param msg Message.
         */
        @Override public void apply(UUID nodeId, M msg) {
            ClusterNode node = cctx.node(nodeId);

            if (node == null) {
                if (log.isTraceEnabled())
                    log.trace("Received message from failed node [node=" + nodeId + ", msg=" + msg + ']');

                return;
            }

            if (log.isTraceEnabled())
                log.trace("Received message from node [node=" + nodeId + ", msg=" + msg + ']');

            onMessage(node, msg);
        }

        /**
         * @param node Sender cluster node.
         * @param msg Message.
         */
        protected abstract void onMessage(ClusterNode node, M msg);
    }

    /**
     * Affinity ready future.
     */
    private class AffinityReadyFuture extends GridFutureAdapter<AffinityTopologyVersion> {
        /** */
        @GridToStringInclude
        private AffinityTopologyVersion topVer;

        /**
         * @param topVer Topology version.
         */
        private AffinityReadyFuture(AffinityTopologyVersion topVer) {
            this.topVer = topVer;
        }

        /** {@inheritDoc} */
        @Override public boolean onDone(AffinityTopologyVersion res, @Nullable Throwable err) {
            assert res != null || err != null;

            boolean done = super.onDone(res, err);

            if (done)
                readyFuts.remove(topVer, this);

            return done;
        }

        /** {@inheritDoc} */
        @Override public String toString() {
            return S.toString(AffinityReadyFuture.class, this, super.toString());
        }
    }

    /**
     * Class to print only limited number of warnings.
     */
    private static class WarningsGroup {
        /** */
        private final IgniteLogger log;

        /** */
        private final int warningsLimit;

        /** */
        private final String title;

        /** */
        private final List<String> messages = new ArrayList<>();

        /** */
        private int warningsTotal = 0;

        /**
         * @param log Target logger.
         * @param warningsLimit Warnings limit.
         */
        private WarningsGroup(String title, IgniteLogger log, int warningsLimit) {
            this.title = title;

            this.log = log;

            this.warningsLimit = warningsLimit;
        }

        /**
         * @param msg Warning message.
         * @return {@code true} if message is added to list.
         */
        private boolean add(String msg) {
            boolean added = false;

            if (canAddMessage()) {
                messages.add(msg);

                added = true;
            }

            warningsTotal++;

            return added;
        }

        /**
         * @return {@code true} if messages list size less than limit.
         */
        private boolean canAddMessage() {
            return warningsTotal < warningsLimit;
        }

        /**
         * Increase total number of warnings.
         */
        private void incTotal() {
            warningsTotal++;
        }

        /**
         * Print warnings block title and messages.
         */
        private void printToLog() {
            if (warningsTotal > 0) {
                U.warn(log, String.format(title, warningsLimit, warningsTotal));

                for (String message : messages)
                    U.warn(log, message);
            }
        }
    }

    /**
     * Class to limit action count for unique objects.
     * <p>
     * NO guarantees of thread safety are provided.
     */
    private static class ActionLimiter<T> {
        /** */
        private final int limit;

        /**
         * Internal storage of objects and counters for each of object.
         */
        private final Map<T, AtomicInteger> actionsCnt = new HashMap<>();

        /**
         * Set of active objects.
         */
        private final Set<T> activeObjects = new HashSet<>();

        /**
         * @param limit Limit.
         */
        private ActionLimiter(int limit) {
            this.limit = limit;
        }

        /**
         * Shows if action is allowed for the given object. Adds this object to internal set of active
         * objects that are still in use.
         *
         * @param obj object.
         */
        boolean allowAction(T obj) {
            activeObjects.add(obj);

            int cnt = actionsCnt.computeIfAbsent(obj, o -> new AtomicInteger(0))
                .incrementAndGet();

            return (cnt <= limit);
        }

        /**
         * Removes old objects from limiter's internal storage. All objects that are contained in internal
         * storage but not in set of active objects, are assumed as 'old'. This method is to be called
         * after processing of collection of objects to purge limiter's internal storage.
         */
        void trim() {
            actionsCnt.keySet().removeIf(key -> !activeObjects.contains(key));

            activeObjects.clear();
        }
    }

    /**
     * Represents a cache rebalance order that takes into account both values: rebalance order itself and rebalance mode.
     * It is assumed SYNC caches should be rebalanced in the first place.
     */
    private static class CacheRebalanceOrder implements Comparable<CacheRebalanceOrder> {
        /** Cache rebalance order. */
        private int order;

        /** Cache rebalance mode. */
        private CacheRebalanceMode mode;

        /**
         * Creates a new instance of CacheRebalanceOrder.
         *
         * @param order Cache rebalance order.
         * @param mode Cache rebalance mode.
         */
        public CacheRebalanceOrder(int order, CacheRebalanceMode mode) {
            this.order = order;
            this.mode = mode;
        }

        /** {@inheritDoc} */
        @Override public int compareTo(@NotNull CacheRebalanceOrder o) {
            if (order == o.order) {
                if (mode == o.mode)
                    return 0;

                switch (mode) {
                    case SYNC: return -1;
                    case ASYNC: return o.mode == CacheRebalanceMode.SYNC ? 1 : -1;
                    case NONE: return 1;
                    default:
                        throw new IllegalArgumentException("Unknown cache rebalance mode [mode=" + mode + ']');
                }
            }
            else
                return (order < o.order) ? -1 : 1;
        }

        /** {@inheritDoc} */
        @Override public boolean equals(Object o) {
            if (this == o)
                return true;
            if (o == null || getClass() != o.getClass())
                return false;

            CacheRebalanceOrder order1 = (CacheRebalanceOrder)o;

            if (order != order1.order)
                return false;
            return mode == order1.mode;
        }

        /** {@inheritDoc} */
        @Override public int hashCode() {
            int result = order;
            result = 31 * result + mode.hashCode();
            return result;
        }
    }
}<|MERGE_RESOLUTION|>--- conflicted
+++ resolved
@@ -3541,28 +3541,16 @@
                             // Start rebalancing cache groups chain. Each group will be rebalanced
                             // sequentially one by one e.g.:
                             // ignite-sys-cache -> cacheGroupR1 -> cacheGroupP2 -> cacheGroupR3
-<<<<<<< HEAD
+                            long rebId = cnt;
+
                             rebFut.listen(future -> {
                                 U.log(log, "Rebalancing scheduled [order=" + rebList +
                                     ", top=" + finalR.topologyVersion() +
+                                    ", rebalanceId=" + rebId +
                                     ", evt=" + exchId.discoveryEventName() +
                                     ", node=" + exchId.nodeId() + ']');
 
                                 finalR.requestPartitions();
-=======
-                            long rebId = cnt;
-
-                            rebFut.listen(new IgniteInClosure<IgniteInternalFuture<Boolean>>() {
-                                @Override public void apply(IgniteInternalFuture<Boolean> f) {
-                                    U.log(log, "Rebalancing scheduled [order=" + rebList +
-                                        ", top=" + finalR.topologyVersion() +
-                                        ", rebalanceId=" + rebId +
-                                        ", evt=" + exchId.discoveryEventName() +
-                                        ", node=" + exchId.nodeId() + ']');
-
-                                    finalR.requestPartitions();
-                                }
->>>>>>> 83de845a
                             });
                         }
                         else {
