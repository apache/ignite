--- conflicted
+++ resolved
@@ -1537,46 +1537,6 @@
     }
 
     /**
-<<<<<<< HEAD
-     * @param deque Deque to poll from.
-     * @param time Time to wait.
-     * @param w Worker.
-     * @return Polled item.
-     * @throws InterruptedException If interrupted.
-     */
-    @Nullable private <T> T poll(BlockingQueue<T> deque, long time, GridWorker w) throws InterruptedException {
-        assert w != null;
-
-        // There is currently a case where {@code interrupted}
-        // flag on a thread gets flipped during stop which causes the pool to hang.  This check
-        // will always make sure that interrupted flag gets reset before going into wait conditions.
-        // The true fix should actually make sure that interrupted flag does not get reset or that
-        // interrupted exception gets propagated. Until we find a real fix, this method should
-        // always work to make sure that there is no hanging during stop.
-        if (w.isCancelled())
-            Thread.currentThread().interrupt();
-
-        return deque.poll(time, MILLISECONDS);
-=======
-     * @param node Target node.
-     * @return {@code True} if can use compression for partition map messages.
-     */
-    @SuppressWarnings("SimplifiableIfStatement")
-    private boolean canUsePartitionMapCompression(ClusterNode node) {
-        IgniteProductVersion ver = node.version();
-
-        if (ver.compareToIgnoreTimestamp(GridDhtPartitionsAbstractMessage.PART_MAP_COMPRESS_SINCE) >= 0) {
-            if (ver.minor() == 7 && ver.maintenance() < 4)
-                return false;
-
-            return true;
-        }
-
-        return false;
->>>>>>> 837bae68
-    }
-
-    /**
      * Exchange future thread. All exchanges happen only by one thread and next
      * exchange will not start until previous one completes.
      */
