--- conflicted
+++ resolved
@@ -847,13 +847,8 @@
     /**
      * @param nodes Nodes.
      */
-<<<<<<< HEAD
-    private boolean sendAllPartitions(Collection<ClusterNode> nodes) {
+    private void sendAllPartitions(Collection<ClusterNode> nodes) {
         GridDhtPartitionsFullMessage m = createPartitionsFullMessage(nodes, null, null, null, null, true);
-=======
-    private void sendAllPartitions(Collection<ClusterNode> nodes) {
-        GridDhtPartitionsFullMessage m = createPartitionsFullMessage(nodes, null, null, true);
->>>>>>> db7a809c
 
         if (log.isDebugEnabled())
             log.debug("Sending all partitions [nodeIds=" + U.nodeIds(nodes) + ", msg=" + m + ']');
