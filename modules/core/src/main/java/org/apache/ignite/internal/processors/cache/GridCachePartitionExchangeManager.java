/*
 * Licensed to the Apache Software Foundation (ASF) under one or more
 * contributor license agreements.  See the NOTICE file distributed with
 * this work for additional information regarding copyright ownership.
 * The ASF licenses this file to You under the Apache License, Version 2.0
 * (the "License"); you may not use this file except in compliance with
 * the License.  You may obtain a copy of the License at
 *
 *      http://www.apache.org/licenses/LICENSE-2.0
 *
 * Unless required by applicable law or agreed to in writing, software
 * distributed under the License is distributed on an "AS IS" BASIS,
 * WITHOUT WARRANTIES OR CONDITIONS OF ANY KIND, either express or implied.
 * See the License for the specific language governing permissions and
 * limitations under the License.
 */

package org.apache.ignite.internal.processors.cache;

import java.text.DateFormat;
import java.text.SimpleDateFormat;
import java.util.ArrayList;
import java.util.Collection;
import java.util.Collections;
import java.util.Date;
import java.util.HashMap;
import java.util.HashSet;
import java.util.List;
import java.util.Map;
import java.util.NavigableMap;
import java.util.Objects;
import java.util.Optional;
import java.util.Set;
import java.util.TreeMap;
import java.util.UUID;
import java.util.concurrent.ConcurrentHashMap;
import java.util.concurrent.ConcurrentMap;
import java.util.concurrent.ConcurrentNavigableMap;
import java.util.concurrent.ConcurrentSkipListMap;
import java.util.concurrent.CopyOnWriteArrayList;
import java.util.concurrent.CountDownLatch;
import java.util.concurrent.LinkedBlockingDeque;
import java.util.concurrent.TimeUnit;
import java.util.concurrent.atomic.AtomicBoolean;
import java.util.concurrent.atomic.AtomicInteger;
import java.util.concurrent.atomic.AtomicLong;
import java.util.concurrent.atomic.AtomicReference;
import java.util.concurrent.locks.ReadWriteLock;
import java.util.concurrent.locks.ReentrantLock;
import java.util.concurrent.locks.ReentrantReadWriteLock;
import org.apache.ignite.Ignite;
import org.apache.ignite.IgniteCheckedException;
import org.apache.ignite.IgniteCompute;
import org.apache.ignite.IgniteLogger;
import org.apache.ignite.IgniteSystemProperties;
import org.apache.ignite.cache.CacheRebalanceMode;
import org.apache.ignite.cache.affinity.AffinityFunction;
import org.apache.ignite.cluster.BaselineNode;
import org.apache.ignite.cluster.ClusterGroup;
import org.apache.ignite.cluster.ClusterGroupEmptyException;
import org.apache.ignite.cluster.ClusterNode;
import org.apache.ignite.cluster.ClusterState;
import org.apache.ignite.configuration.CacheConfiguration;
import org.apache.ignite.configuration.IgniteConfiguration;
import org.apache.ignite.events.BaselineChangedEvent;
import org.apache.ignite.events.ClusterActivationEvent;
import org.apache.ignite.events.ClusterStateChangeEvent;
import org.apache.ignite.events.DiscoveryEvent;
import org.apache.ignite.events.Event;
import org.apache.ignite.events.EventType;
import org.apache.ignite.failure.FailureContext;
import org.apache.ignite.internal.GridKernalContext;
import org.apache.ignite.internal.IgniteClientDisconnectedCheckedException;
import org.apache.ignite.internal.IgniteDiagnosticAware;
import org.apache.ignite.internal.IgniteDiagnosticPrepareContext;
import org.apache.ignite.internal.IgniteFutureTimeoutCheckedException;
import org.apache.ignite.internal.IgniteInternalFuture;
import org.apache.ignite.internal.IgniteInterruptedCheckedException;
import org.apache.ignite.internal.IgniteNeedReconnectException;
import org.apache.ignite.internal.NodeStoppingException;
import org.apache.ignite.internal.cluster.ClusterTopologyCheckedException;
import org.apache.ignite.internal.events.DiscoveryCustomEvent;
import org.apache.ignite.internal.managers.discovery.DiscoCache;
import org.apache.ignite.internal.managers.discovery.DiscoveryCustomMessage;
import org.apache.ignite.internal.managers.discovery.DiscoveryLocalJoinData;
import org.apache.ignite.internal.managers.eventstorage.DiscoveryEventListener;
import org.apache.ignite.internal.managers.eventstorage.GridEventStorageManager;
import org.apache.ignite.internal.processors.affinity.AffinityTopologyVersion;
import org.apache.ignite.internal.processors.affinity.GridAffinityAssignmentCache;
import org.apache.ignite.internal.processors.cache.distributed.dht.preloader.CachePartitionFullCountersMap;
import org.apache.ignite.internal.processors.cache.distributed.dht.preloader.CachePartitionPartialCountersMap;
import org.apache.ignite.internal.processors.cache.distributed.dht.preloader.FinishPreloadingTask;
import org.apache.ignite.internal.processors.cache.distributed.dht.preloader.ForceRebalanceExchangeTask;
import org.apache.ignite.internal.processors.cache.distributed.dht.preloader.GridDhtPartitionDemandLegacyMessage;
import org.apache.ignite.internal.processors.cache.distributed.dht.preloader.GridDhtPartitionDemandMessage;
import org.apache.ignite.internal.processors.cache.distributed.dht.preloader.GridDhtPartitionDemander.RebalanceFuture;
import org.apache.ignite.internal.processors.cache.distributed.dht.preloader.GridDhtPartitionExchangeId;
import org.apache.ignite.internal.processors.cache.distributed.dht.preloader.GridDhtPartitionFullMap;
import org.apache.ignite.internal.processors.cache.distributed.dht.preloader.GridDhtPartitionMap;
import org.apache.ignite.internal.processors.cache.distributed.dht.preloader.GridDhtPartitionSupplyMessage;
import org.apache.ignite.internal.processors.cache.distributed.dht.preloader.GridDhtPartitionsExchangeFuture;
import org.apache.ignite.internal.processors.cache.distributed.dht.preloader.GridDhtPartitionsFullMessage;
import org.apache.ignite.internal.processors.cache.distributed.dht.preloader.GridDhtPartitionsSingleMessage;
import org.apache.ignite.internal.processors.cache.distributed.dht.preloader.GridDhtPartitionsSingleRequest;
import org.apache.ignite.internal.processors.cache.distributed.dht.preloader.GridDhtPreloaderAssignments;
import org.apache.ignite.internal.processors.cache.distributed.dht.preloader.IgniteDhtPartitionHistorySuppliersMap;
import org.apache.ignite.internal.processors.cache.distributed.dht.preloader.IgniteDhtPartitionsToReloadMap;
import org.apache.ignite.internal.processors.cache.distributed.dht.preloader.PartitionsExchangeAware;
import org.apache.ignite.internal.processors.cache.distributed.dht.preloader.RebalanceReassignExchangeTask;
import org.apache.ignite.internal.processors.cache.distributed.dht.preloader.StopCachesOnClientReconnectExchangeTask;
import org.apache.ignite.internal.processors.cache.distributed.dht.preloader.latch.ExchangeLatchManager;
import org.apache.ignite.internal.processors.cache.distributed.dht.topology.GridClientPartitionTopology;
import org.apache.ignite.internal.processors.cache.distributed.dht.topology.GridDhtPartitionTopology;
import org.apache.ignite.internal.processors.cache.distributed.near.GridNearTxLocal;
import org.apache.ignite.internal.processors.cache.persistence.snapshot.IgniteCacheSnapshotManager;
import org.apache.ignite.internal.processors.cache.persistence.snapshot.SnapshotDiscoveryMessage;
import org.apache.ignite.internal.processors.cache.transactions.IgniteInternalTx;
import org.apache.ignite.internal.processors.cache.transactions.IgniteTxManager;
import org.apache.ignite.internal.processors.cache.version.GridCacheVersion;
import org.apache.ignite.internal.processors.cluster.ChangeGlobalStateFinishMessage;
import org.apache.ignite.internal.processors.cluster.ChangeGlobalStateMessage;
import org.apache.ignite.internal.processors.cluster.DiscoveryDataClusterState;
import org.apache.ignite.internal.processors.metric.MetricRegistry;
import org.apache.ignite.internal.processors.metric.impl.BooleanMetricImpl;
import org.apache.ignite.internal.processors.metric.impl.HistogramMetricImpl;
import org.apache.ignite.internal.processors.query.schema.SchemaNodeLeaveExchangeWorkerTask;
import org.apache.ignite.internal.processors.security.OperationSecurityContext;
import org.apache.ignite.internal.processors.timeout.GridTimeoutObject;
import org.apache.ignite.internal.processors.tracing.Span;
import org.apache.ignite.internal.processors.tracing.SpanTags;
import org.apache.ignite.internal.util.GridListSet;
import org.apache.ignite.internal.util.GridPartitionStateMap;
import org.apache.ignite.internal.util.GridStringBuilder;
import org.apache.ignite.internal.util.IgniteUtils;
import org.apache.ignite.internal.util.future.GridCompoundFuture;
import org.apache.ignite.internal.util.future.GridFinishedFuture;
import org.apache.ignite.internal.util.future.GridFutureAdapter;
import org.apache.ignite.internal.util.lang.GridPlainRunnable;
import org.apache.ignite.internal.util.tostring.GridToStringExclude;
import org.apache.ignite.internal.util.tostring.GridToStringInclude;
import org.apache.ignite.internal.util.typedef.CI1;
import org.apache.ignite.internal.util.typedef.CI2;
import org.apache.ignite.internal.util.typedef.F;
import org.apache.ignite.internal.util.typedef.T2;
import org.apache.ignite.internal.util.typedef.X;
import org.apache.ignite.internal.util.typedef.internal.A;
import org.apache.ignite.internal.util.typedef.internal.CU;
import org.apache.ignite.internal.util.typedef.internal.S;
import org.apache.ignite.internal.util.typedef.internal.U;
import org.apache.ignite.internal.util.worker.GridWorker;
import org.apache.ignite.lang.IgniteBiInClosure;
import org.apache.ignite.lang.IgniteFuture;
import org.apache.ignite.lang.IgniteInClosure;
import org.apache.ignite.lang.IgniteProductVersion;
import org.apache.ignite.lang.IgniteUuid;
import org.apache.ignite.thread.IgniteThread;
import org.apache.ignite.transactions.TransactionState;
import org.jetbrains.annotations.NotNull;
import org.jetbrains.annotations.Nullable;

import static java.util.concurrent.TimeUnit.MILLISECONDS;
import static org.apache.ignite.IgniteSystemProperties.IGNITE_DIAGNOSTIC_WARN_LIMIT;
import static org.apache.ignite.IgniteSystemProperties.IGNITE_IO_DUMP_ON_TIMEOUT;
import static org.apache.ignite.IgniteSystemProperties.IGNITE_PRELOAD_RESEND_TIMEOUT;
import static org.apache.ignite.IgniteSystemProperties.IGNITE_THREAD_DUMP_ON_EXCHANGE_TIMEOUT;
import static org.apache.ignite.IgniteSystemProperties.getLong;
import static org.apache.ignite.events.EventType.EVT_CLUSTER_ACTIVATED;
import static org.apache.ignite.events.EventType.EVT_CLUSTER_DEACTIVATED;
import static org.apache.ignite.events.EventType.EVT_CLUSTER_STATE_CHANGED;
import static org.apache.ignite.events.EventType.EVT_NODE_FAILED;
import static org.apache.ignite.events.EventType.EVT_NODE_JOINED;
import static org.apache.ignite.events.EventType.EVT_NODE_LEFT;
import static org.apache.ignite.failure.FailureType.CRITICAL_ERROR;
import static org.apache.ignite.failure.FailureType.SYSTEM_WORKER_TERMINATION;
import static org.apache.ignite.internal.GridTopic.TOPIC_CACHE;
import static org.apache.ignite.internal.IgniteFeatures.TRANSACTION_OWNER_THREAD_DUMP_PROVIDING;
import static org.apache.ignite.internal.IgniteFeatures.allNodesSupports;
import static org.apache.ignite.internal.events.DiscoveryCustomEvent.EVT_DISCOVERY_CUSTOM_EVT;
import static org.apache.ignite.internal.managers.communication.GridIoPolicy.SYSTEM_POOL;
import static org.apache.ignite.internal.processors.affinity.AffinityTopologyVersion.NONE;
import static org.apache.ignite.internal.processors.cache.distributed.dht.preloader.CachePartitionPartialCountersMap.PARTIAL_COUNTERS_MAP_SINCE;
import static org.apache.ignite.internal.processors.cache.distributed.dht.preloader.GridDhtPartitionsExchangeFuture.nextDumpTimeout;
import static org.apache.ignite.internal.processors.cache.distributed.dht.preloader.GridDhtPreloader.DFLT_PRELOAD_RESEND_TIMEOUT;
import static org.apache.ignite.internal.processors.metric.GridMetricManager.CLUSTER_METRICS;
import static org.apache.ignite.internal.processors.metric.GridMetricManager.PME_DURATION;
import static org.apache.ignite.internal.processors.metric.GridMetricManager.PME_DURATION_HISTOGRAM;
import static org.apache.ignite.internal.processors.metric.GridMetricManager.PME_METRICS;
import static org.apache.ignite.internal.processors.metric.GridMetricManager.PME_OPS_BLOCKED_DURATION;
import static org.apache.ignite.internal.processors.metric.GridMetricManager.PME_OPS_BLOCKED_DURATION_HISTOGRAM;
import static org.apache.ignite.internal.processors.metric.GridMetricManager.REBALANCED;
import static org.apache.ignite.internal.processors.security.SecurityUtils.securitySubjectId;
import static org.apache.ignite.internal.processors.tracing.SpanType.EXCHANGE_FUTURE;

/**
 * Partition exchange manager.
 */
public class GridCachePartitionExchangeManager<K, V> extends GridCacheSharedManagerAdapter<K, V> {
    /** Prefix of error message for dumping long running operations. */
    public static final String FAILED_DUMP_MSG = "Failed to dump debug information: ";

    /** @see IgniteSystemProperties#IGNITE_EXCHANGE_HISTORY_SIZE */
    public static final int DFLT_EXCHANGE_HISTORY_SIZE = 1_000;

    /** @see IgniteSystemProperties#IGNITE_EXCHANGE_MERGE_DELAY */
    public static final int DFLT_EXCHANGE_MERGE_DELAY = 0;

    /** @see IgniteSystemProperties#IGNITE_DIAGNOSTIC_WARN_LIMIT */
    public static final int DFLT_DIAGNOSTIC_WARN_LIMIT = 10;

    /** Exchange history size. */
    private final int EXCHANGE_HISTORY_SIZE = IgniteSystemProperties.getInteger(
        IgniteSystemProperties.IGNITE_EXCHANGE_HISTORY_SIZE, DFLT_EXCHANGE_HISTORY_SIZE);

    /** */
    private final long IGNITE_EXCHANGE_MERGE_DELAY =
        IgniteSystemProperties.getLong(IgniteSystemProperties.IGNITE_EXCHANGE_MERGE_DELAY, DFLT_EXCHANGE_MERGE_DELAY);

    /** */
    private final int DIAGNOSTIC_WARN_LIMIT =
        IgniteSystemProperties.getInteger(IGNITE_DIAGNOSTIC_WARN_LIMIT, DFLT_DIAGNOSTIC_WARN_LIMIT);

    /** */
    private static final IgniteProductVersion EXCHANGE_PROTOCOL_2_SINCE = IgniteProductVersion.fromString("2.1.4");

    /** Atomic reference for pending partition resend timeout object. */
    private AtomicReference<ResendTimeoutObject> pendingResend = new AtomicReference<>();

    /** Partition resend timeout after eviction. */
    private final long partResendTimeout = getLong(IGNITE_PRELOAD_RESEND_TIMEOUT, DFLT_PRELOAD_RESEND_TIMEOUT);

    /** */
    private final ReadWriteLock busyLock = new ReentrantReadWriteLock();

    /** Last partition refresh. */
    private final AtomicLong lastRefresh = new AtomicLong(-1);

    /** */
    private final ActionLimiter<IgniteInternalTx> ltrDumpLimiter = new ActionLimiter<>(1);

    /** */
    @GridToStringInclude
    private ExchangeWorker exchWorker;

    /** */
    @GridToStringExclude
    private final ConcurrentMap<Integer, GridClientPartitionTopology> clientTops = new ConcurrentHashMap<>();

    /** Last initialized topology future. */
    @Nullable private volatile GridDhtPartitionsExchangeFuture lastInitializedFut;

    /** */
    private final AtomicReference<GridDhtPartitionsExchangeFuture> lastFinishedFut = new AtomicReference<>();

    /** */
    private final ConcurrentMap<AffinityTopologyVersion, AffinityReadyFuture> readyFuts =
        new ConcurrentSkipListMap<>();

    /** Used for mapping client exchange topology versions to server exchange topology versions. */
    private final ConcurrentNavigableMap<AffinityTopologyVersion, AffinityTopologyVersion> lastAffTopVers =
        new ConcurrentSkipListMap<>();

    /** */
    private GridFutureAdapter<?> reconnectExchangeFut;

    /**
     * Partition map futures.
     * This set also contains already completed exchange futures to address race conditions when coordinator
     * leaves grid and new coordinator sends full partition message to a node which has not yet received
     * discovery event. In case if remote node will retry partition exchange, completed future will indicate
     * that full partition map should be sent to requesting node right away.
     */
    private ExchangeFutureSet exchFuts = new ExchangeFutureSet(EXCHANGE_HISTORY_SIZE);

    /** */
    private volatile IgniteCheckedException stopErr;

    /** */
    private long nextLongRunningOpsDumpTime;

    /** */
    private int longRunningOpsDumpStep;

    /** */
    private DateFormat dateFormat = new SimpleDateFormat("HH:mm:ss.SSS");

    /** Events received while cluster state transition was in progress. */
    private final List<PendingDiscoveryEvent> pendingEvts = new ArrayList<>();

    /** */
    private final GridFutureAdapter<?> crdInitFut = new GridFutureAdapter();

    /** For tests only. */
    private volatile AffinityTopologyVersion exchMergeTestWaitVer;

    /** For tests only. */
    private volatile List mergedEvtsForTest;

    /** Distributed latch manager. */
    private ExchangeLatchManager latchMgr;

    /** List of exchange aware components. */
    private final List<PartitionsExchangeAware> exchangeAwareComps = new CopyOnWriteArrayList<>();

    /** Histogram of PME durations. */
    private volatile HistogramMetricImpl durationHistogram;

    /** Histogram of blocking PME durations. */
    private volatile HistogramMetricImpl blockingDurationHistogram;

    /** Delay before rebalancing code is start executing after exchange completion. For tests only. */
    private volatile long rebalanceDelay;

    /** Metric that shows whether cluster is in fully rebalanced state. */
    private volatile BooleanMetricImpl rebalanced;

    /** */
    private final ReentrantLock dumpLongRunningOpsLock = new ReentrantLock();

    /** Latch that is used to guarantee that this manager fully started and all variables initialized. */
    private final CountDownLatch startLatch = new CountDownLatch(1);

    /** Discovery listener. */
    private final DiscoveryEventListener discoLsnr = new DiscoveryEventListener() {
        @Override public void onEvent(DiscoveryEvent evt, DiscoCache cache) {
            if (!enterBusy())
                return;

            try {
                if (evt.type() == EVT_DISCOVERY_CUSTOM_EVT &&
                    (((DiscoveryCustomEvent)evt).customMessage() instanceof ChangeGlobalStateMessage)) {
                    ChangeGlobalStateMessage stateChangeMsg =
                        (ChangeGlobalStateMessage)((DiscoveryCustomEvent)evt).customMessage();

                    if (stateChangeMsg.exchangeActions() == null)
                        return;

                    onDiscoveryEvent(evt, cache);

                    return;
                }
                if (evt.type() == EVT_DISCOVERY_CUSTOM_EVT &&
                    (((DiscoveryCustomEvent)evt).customMessage() instanceof ChangeGlobalStateFinishMessage)) {
                    ChangeGlobalStateFinishMessage stateFinishMsg =
                        (ChangeGlobalStateFinishMessage)((DiscoveryCustomEvent)evt).customMessage();

                    if (stateFinishMsg.clusterActive()) {
                        for (PendingDiscoveryEvent pendingEvt : pendingEvts) {
                            if (log.isDebugEnabled())
                                log.debug("Process pending event: " + pendingEvt.event());

                            onDiscoveryEvent(pendingEvt.event(), pendingEvt.discoCache());
                        }
                    }
                    else {
                        for (PendingDiscoveryEvent pendingEvt : pendingEvts)
                            processEventInactive(pendingEvt.event(), pendingEvt.discoCache());
                    }

                    pendingEvts.clear();

                    return;
                }

                if (cache.state().transition() &&
                    (evt.type() == EVT_NODE_LEFT || evt.type() == EVT_NODE_JOINED || evt.type() == EVT_NODE_FAILED)
                ) {
                    if (log.isDebugEnabled())
                        log.debug("Adding pending event: " + evt);

                    pendingEvts.add(new PendingDiscoveryEvent(evt, cache));
                }
                else if (cache.state().active())
                    onDiscoveryEvent(evt, cache);
                else
                    processEventInactive(evt, cache);

                notifyNodeFail(evt);
            }
            finally {
                leaveBusy();
            }
        }
    };

    /**
     * @param evt Event.
     */
    private void notifyNodeFail(DiscoveryEvent evt) {
        if (evt.type() == EVT_NODE_LEFT || evt.type() == EVT_NODE_FAILED) {
            final ClusterNode n = evt.eventNode();

            assert cctx.discovery().node(n.id()) == null;

            for (GridDhtPartitionsExchangeFuture f : exchFuts.values())
                f.onNodeLeft(n);
        }
    }

    /**
     * @param evt Event.
     * @param cache Discovery data cache.
     */
    private void processEventInactive(DiscoveryEvent evt, DiscoCache cache) {
        // Clear local join caches context.
        cctx.cache().localJoinCachesContext();

        if (log.isDebugEnabled())
            log.debug("Ignore event, cluster is inactive: " + evt);
   }

    /** {@inheritDoc} */
    @Override protected void start0() throws IgniteCheckedException {
        super.start0();

        exchWorker = new ExchangeWorker();

        latchMgr = new ExchangeLatchManager(cctx.kernalContext());

        cctx.gridEvents().addDiscoveryEventListener(discoLsnr, EVT_NODE_JOINED, EVT_NODE_LEFT, EVT_NODE_FAILED,
            EVT_DISCOVERY_CUSTOM_EVT);

        cctx.io().addCacheHandler(0, GridDhtPartitionsSingleMessage.class,
            new MessageHandler<GridDhtPartitionsSingleMessage>() {
                @Override public void onMessage(final ClusterNode node, final GridDhtPartitionsSingleMessage msg) {
                    GridDhtPartitionExchangeId exchangeId = msg.exchangeId();

                    if (exchangeId != null) {
                        GridDhtPartitionsExchangeFuture fut = exchangeFuture(exchangeId);

                        boolean fastReplied = fut.fastReplyOnSingleMessage(node, msg);

                        if (fastReplied) {
                            if (log.isInfoEnabled())
                                log.info("Fast replied to single message " +
                                    "[exchId=" + exchangeId + ", nodeId=" + node.id() + "]");

                            return;
                        }
                    }
                    else {
                        GridDhtPartitionsExchangeFuture cur = lastTopologyFuture();

                        if (!cur.isDone() && cur.changedAffinity() && !msg.restoreState()) {
                            cur.listen(new IgniteInClosure<IgniteInternalFuture<AffinityTopologyVersion>>() {
                                @Override public void apply(IgniteInternalFuture<AffinityTopologyVersion> fut) {
                                    if (fut.error() == null)
                                        processSinglePartitionUpdate(node, msg);
                                }
                            });

                            return;
                        }
                    }

                    processSinglePartitionUpdate(node, msg);
                }
            });

        cctx.io().addCacheHandler(0, GridDhtPartitionsFullMessage.class,
            new MessageHandler<GridDhtPartitionsFullMessage>() {
                @Override public void onMessage(ClusterNode node, GridDhtPartitionsFullMessage msg) {
                    if (msg.exchangeId() == null) {
                        GridDhtPartitionsExchangeFuture currentExchange = lastTopologyFuture();

                        if (currentExchange != null && currentExchange.addOrMergeDelayedFullMessage(node, msg)) {
                            if (log.isInfoEnabled())
                                log.info("Delay process full message without exchange id (there is exchange in progress) [nodeId=" + node.id() + "]");

                            return;
                        }
                    }

                    processFullPartitionUpdate(node, msg);
                }
            });

        cctx.io().addCacheHandler(0, GridDhtPartitionsSingleRequest.class,
            new MessageHandler<GridDhtPartitionsSingleRequest>() {
                @Override public void onMessage(ClusterNode node, GridDhtPartitionsSingleRequest msg) {
                    processSinglePartitionRequest(node, msg);
                }
            });

        if (!cctx.kernalContext().clientNode()) {
            for (int cnt = 0; cnt < cctx.gridConfig().getRebalanceThreadPoolSize(); cnt++) {
                final int idx = cnt;

                cctx.io().addOrderedCacheGroupHandler(cctx, rebalanceTopic(cnt), new CI2<UUID, GridCacheGroupIdMessage>() {
                    @Override public void apply(final UUID id, final GridCacheGroupIdMessage m) {
                        if (!enterBusy())
                            return;

                        try {
                            CacheGroupContext grp = cctx.cache().cacheGroup(m.groupId());

                            if (grp != null) {
                                if (m instanceof GridDhtPartitionSupplyMessage) {
                                    grp.preloader().handleSupplyMessage(id, (GridDhtPartitionSupplyMessage)m);

                                    return;
                                }
                                else if (m instanceof GridDhtPartitionDemandMessage) {
                                    grp.preloader().handleDemandMessage(idx, id, (GridDhtPartitionDemandMessage)m);

                                    return;
                                }
                                else if (m instanceof GridDhtPartitionDemandLegacyMessage) {
                                    grp.preloader().handleDemandMessage(idx, id,
                                        new GridDhtPartitionDemandMessage((GridDhtPartitionDemandLegacyMessage)m));

                                    return;
                                }
                                else
                                    U.error(log, "Unsupported message type: " + m.getClass().getName());
                            }

                            U.warn(log, "Cache group with id=" + m.groupId() + " is stopped or absent");
                        }
                        finally {
                            leaveBusy();
                        }
                    }
                });
            }
        }

        MetricRegistry mreg = cctx.kernalContext().metric().registry(PME_METRICS);

        mreg.register(PME_DURATION,
            () -> currentPMEDuration(false),
            "Current PME duration in milliseconds.");

        mreg.register(PME_OPS_BLOCKED_DURATION,
            () -> currentPMEDuration(true),
            "Current PME cache operations blocked duration in milliseconds.");

        durationHistogram = mreg.findMetric(PME_DURATION_HISTOGRAM);
        blockingDurationHistogram = mreg.findMetric(PME_OPS_BLOCKED_DURATION_HISTOGRAM);

        MetricRegistry clusterReg = cctx.kernalContext().metric().registry(CLUSTER_METRICS);

        rebalanced = clusterReg.booleanMetric(REBALANCED,
            "True if the cluster has fully achieved rebalanced state. Note that an inactive cluster always has" +
            " this metric in False regardless of the real partitions state.");

        startLatch.countDown();
    }

    /**
     *
     */
    public void onCoordinatorInitialized() {
        crdInitFut.onDone();
    }

    /**
     * Callback for local join event (needed since regular event for local join is not generated).
     *
     * @param evt Event.
     * @param cache Cache.
     */
    public void onLocalJoin(DiscoveryEvent evt, DiscoCache cache) {
        discoLsnr.onEvent(evt, cache);
    }

    /**
     * @param evt Event.
     * @param cache Discovery data cache.
     */
    private void onDiscoveryEvent(DiscoveryEvent evt, DiscoCache cache) {
        ClusterNode loc = cctx.localNode();

        assert evt.type() == EVT_NODE_JOINED || evt.type() == EVT_NODE_LEFT || evt.type() == EVT_NODE_FAILED ||
            evt.type() == EVT_DISCOVERY_CUSTOM_EVT;

        final ClusterNode n = evt.eventNode();

        GridDhtPartitionExchangeId exchId = null;
        GridDhtPartitionsExchangeFuture exchFut = null;

        if (evt.type() != EVT_DISCOVERY_CUSTOM_EVT) {
            assert evt.type() != EVT_NODE_JOINED || n.isLocal() || n.order() > loc.order() :
                "Node joined with smaller-than-local " +
                    "order [newOrder=" + n.order() + ", locOrder=" + loc.order() + ", evt=" + evt + ']';

            exchId = exchangeId(n.id(), affinityTopologyVersion(evt), evt);

            ExchangeActions exchActs = null;

            boolean locJoin = evt.type() == EVT_NODE_JOINED && evt.eventNode().isLocal();

            if (locJoin) {
                LocalJoinCachesContext locJoinCtx = cctx.cache().localJoinCachesContext();

                if (locJoinCtx != null) {
                    exchActs = new ExchangeActions();

                    exchActs.localJoinContext(locJoinCtx);
                }
            }

            if (!n.isClient() && !n.isDaemon())
                exchActs = cctx.kernalContext().state().autoAdjustExchangeActions(exchActs);

            exchFut = exchangeFuture(exchId, evt, cache, exchActs, null);
        }
        else {
            DiscoveryCustomMessage customMsg = ((DiscoveryCustomEvent)evt).customMessage();

            if (customMsg instanceof ChangeGlobalStateMessage) {
                ChangeGlobalStateMessage stateChangeMsg = (ChangeGlobalStateMessage)customMsg;

                ExchangeActions exchActions = stateChangeMsg.exchangeActions();

                if (exchActions != null) {
                    exchId = exchangeId(n.id(), affinityTopologyVersion(evt), evt);

                    exchFut = exchangeFuture(exchId, evt, cache, exchActions, null);

                    boolean baselineChanging;
                    if (stateChangeMsg.forceChangeBaselineTopology())
                        baselineChanging = true;
                    else {
                        DiscoveryDataClusterState state = cctx.kernalContext().state().clusterState();

                        assert state.transition() : state;

                        baselineChanging = exchActions.changedBaseline()
                            // Or it is the first activation.
                            || state.state() != ClusterState.INACTIVE && !state.previouslyActive() && state.previousBaselineTopology() == null;
                    }

                    exchFut.listen(f -> onClusterStateChangeFinish(f, exchActions, baselineChanging));
                }
            }
            else if (customMsg instanceof DynamicCacheChangeBatch) {
                DynamicCacheChangeBatch batch = (DynamicCacheChangeBatch)customMsg;

                ExchangeActions exchActions = batch.exchangeActions();

                if (exchActions != null) {
                    exchId = exchangeId(n.id(), affinityTopologyVersion(evt), evt);

                    exchFut = exchangeFuture(exchId, evt, cache, exchActions, null);
                }
            }
            else if (customMsg instanceof CacheAffinityChangeMessage) {
                CacheAffinityChangeMessage msg = (CacheAffinityChangeMessage)customMsg;

                if (msg.exchangeId() == null) {
                    if (msg.exchangeNeeded()) {
                        exchId = exchangeId(n.id(), affinityTopologyVersion(evt), evt);

                        exchFut = exchangeFuture(exchId, evt, cache, null, msg);
                    }
                }
                else if (msg.exchangeId().topologyVersion().topologyVersion() >= cctx.discovery().localJoinEvent().topologyVersion())
                    exchangeFuture(msg.exchangeId(), null, null, null, null)
                        .onAffinityChangeMessage(evt.eventNode(), msg);
            }
            else if (customMsg instanceof DynamicCacheChangeFailureMessage) {
                DynamicCacheChangeFailureMessage msg = (DynamicCacheChangeFailureMessage) customMsg;

                if (msg.exchangeId().topologyVersion().topologyVersion() >=
                    affinityTopologyVersion(cctx.discovery().localJoinEvent()).topologyVersion())
                    exchangeFuture(msg.exchangeId(), null, null, null, null)
                        .onDynamicCacheChangeFail(evt.eventNode(), msg);
            }
            else if (customMsg instanceof SnapshotDiscoveryMessage
                && ((SnapshotDiscoveryMessage) customMsg).needExchange()) {
                exchId = exchangeId(n.id(), affinityTopologyVersion(evt), evt);

                exchFut = exchangeFuture(exchId, evt, null, null, null);
            }
            else if (customMsg instanceof WalStateAbstractMessage
                && ((WalStateAbstractMessage)customMsg).needExchange()) {
                exchId = exchangeId(n.id(), affinityTopologyVersion(evt), evt);

                exchFut = exchangeFuture(exchId, evt, null, null, null);
            }
            else {
                // Process event as custom discovery task if needed.
                CachePartitionExchangeWorkerTask task =
                    cctx.cache().exchangeTaskForCustomDiscoveryMessage(customMsg);

                if (task != null)
                    exchWorker.addCustomTask(task);
            }
        }

        if (exchId != null) {
            if (log.isDebugEnabled())
                log.debug("Discovery event (will start exchange): " + exchId);

            // Event callback - without this callback future will never complete.
            exchFut.onEvent(exchId, evt, cache);

            Span span = cctx.kernalContext().tracing().create(EXCHANGE_FUTURE, evt.span());

            if (exchId != null) {
                GridDhtPartitionExchangeId exchIdf = exchId;

                span.addTag(SpanTags.tag(SpanTags.EVENT_NODE, SpanTags.ID), () -> evt.eventNode().id().toString());
                span.addTag(SpanTags.tag(SpanTags.EVENT_NODE, SpanTags.CONSISTENT_ID),
                    () -> evt.eventNode().consistentId().toString());
                span.addTag(SpanTags.tag(SpanTags.EVENT, SpanTags.TYPE), () -> String.valueOf(evt.type()));
                span.addTag(SpanTags.tag(SpanTags.EXCHANGE, SpanTags.ID), () -> String.valueOf(exchIdf.toString()));
                span.addTag(SpanTags.tag(SpanTags.INITIAL, SpanTags.TOPOLOGY_VERSION, SpanTags.MAJOR),
                    () -> String.valueOf(exchIdf.topologyVersion().topologyVersion()));
                span.addTag(SpanTags.tag(SpanTags.INITIAL, SpanTags.TOPOLOGY_VERSION, SpanTags.MINOR),
                    () -> String.valueOf(exchIdf.topologyVersion().minorTopologyVersion()));
            }

            span.addTag(SpanTags.NODE_ID, () -> cctx.localNodeId().toString());
            span.addLog(() -> "Created");

            exchFut.span(span);

            // Start exchange process.
            addFuture(exchFut);
        }
        else {
            if (log.isDebugEnabled())
                log.debug("Do not start exchange for discovery event: " + evt);
        }

        notifyNodeFail(evt);

        // Notify indexing engine about node leave so that we can re-map coordinator accordingly.
        if (evt.type() == EVT_NODE_LEFT || evt.type() == EVT_NODE_FAILED) {
            exchWorker.addCustomTask(new SchemaNodeLeaveExchangeWorkerTask(securitySubjectId(cctx), evt.eventNode()));
            exchWorker.addCustomTask(new WalStateNodeLeaveExchangeTask(securitySubjectId(cctx), evt.eventNode()));
        }
    }

    /** */
    private void onClusterStateChangeFinish(IgniteInternalFuture<AffinityTopologyVersion> fut,
        ExchangeActions exchActions, boolean baselineChanging) {
        A.notNull(exchActions, "exchActions");

        GridEventStorageManager evtMngr = cctx.kernalContext().event();

        if (exchActions.activate() && evtMngr.isRecordable(EVT_CLUSTER_ACTIVATED) ||
            exchActions.deactivate() && evtMngr.isRecordable(EVT_CLUSTER_DEACTIVATED) ||
            exchActions.changedClusterState() && evtMngr.isRecordable(EVT_CLUSTER_STATE_CHANGED)
        ) {
            List<Event> evts = new ArrayList<>(2);

            ClusterNode locNode = cctx.kernalContext().discovery().localNode();

            Collection<BaselineNode> bltNodes = cctx.kernalContext().cluster().get().currentBaselineTopology();

            boolean collectionUsed = false;

            if (exchActions.activate() && evtMngr.isRecordable(EVT_CLUSTER_ACTIVATED)) {
                assert !exchActions.deactivate() : exchActions;

                collectionUsed = true;

                evts.add(new ClusterActivationEvent(locNode, "Cluster activated.", EVT_CLUSTER_ACTIVATED, bltNodes));
            }

            if (exchActions.deactivate() && evtMngr.isRecordable(EVT_CLUSTER_DEACTIVATED)) {
                assert !exchActions.activate() : exchActions;

                collectionUsed = true;

                evts.add(new ClusterActivationEvent(locNode, "Cluster deactivated.", EVT_CLUSTER_DEACTIVATED, bltNodes));
            }

            if (exchActions.changedClusterState() && evtMngr.isRecordable(EVT_CLUSTER_STATE_CHANGED)) {
                StateChangeRequest req = exchActions.stateChangeRequest();

                if (collectionUsed && bltNodes != null)
                    bltNodes = new ArrayList<>(bltNodes);

                evts.add(new ClusterStateChangeEvent(req.prevState(), req.state(), bltNodes, locNode, "Cluster state changed."));
            }

            A.notEmpty(evts, "events " + exchActions);

            cctx.kernalContext().getSystemExecutorService()
                .submit(() -> evts.forEach(e -> cctx.kernalContext().event().record(e)));
        }

        GridKernalContext ctx = cctx.kernalContext();
        DiscoveryDataClusterState state = ctx.state().clusterState();

        if (baselineChanging) {
            ctx.getStripedExecutorService().execute(new Runnable() {
                @Override public void run() {
                    if (ctx.event().isRecordable(EventType.EVT_BASELINE_CHANGED)) {
                        ctx.event().record(new BaselineChangedEvent(
                            ctx.discovery().localNode(),
                            "Baseline changed.",
                            EventType.EVT_BASELINE_CHANGED,
                            ctx.cluster().get().currentBaselineTopology()
                        ));
                    }
                }
            });
        }
    }

    /**
     * @param task Task to run in exchange worker thread.
     */
    void addCustomTask(CachePartitionExchangeWorkerTask task) {
        assert task != null;

        exchWorker.addCustomTask(task);
    }

    /**
     * @return Reconnect partition exchange future.
     */
    public IgniteInternalFuture<?> reconnectExchangeFuture() {
        return reconnectExchangeFut;
    }

    /**
     * @return Initial exchange ID.
     */
    private GridDhtPartitionExchangeId initialExchangeId() {
        DiscoveryEvent discoEvt = cctx.discovery().localJoinEvent();

        assert discoEvt != null;

        final AffinityTopologyVersion startTopVer = affinityTopologyVersion(discoEvt);

        assert discoEvt.topologyVersion() == startTopVer.topologyVersion();

        return exchangeId(cctx.localNode().id(), startTopVer, discoEvt);
    }

    /**
     * @param active Cluster state.
     * @param reconnect Reconnect flag.
     * @return Topology version of local join exchange if cluster is active.
     *         Topology version NONE if cluster is not active or reconnect.
     * @throws IgniteCheckedException If failed.
     */
    public AffinityTopologyVersion onKernalStart(boolean active, boolean reconnect) throws IgniteCheckedException {
        for (ClusterNode n : cctx.discovery().remoteNodes())
            cctx.versions().onReceived(n.id(), n.metrics().getLastDataVersion());

        DiscoveryLocalJoinData locJoin = cctx.discovery().localJoin();

        GridDhtPartitionsExchangeFuture fut = null;

        if (reconnect)
            reconnectExchangeFut = new GridFutureAdapter<>();

        if (active) {
            DiscoveryEvent discoEvt = locJoin.event();
            DiscoCache discoCache = locJoin.discoCache();

            GridDhtPartitionExchangeId exchId = initialExchangeId();

            fut = exchangeFuture(
                exchId,
                reconnect ? null : discoEvt,
                reconnect ? null : discoCache,
                null,
                null);
        }
        else if (reconnect)
            reconnectExchangeFut.onDone();

        new IgniteThread(cctx.igniteInstanceName(), "exchange-worker", exchWorker).start();

        if (reconnect) {
            if (fut != null) {
                fut.listen(new CI1<IgniteInternalFuture<AffinityTopologyVersion>>() {
                    @Override public void apply(IgniteInternalFuture<AffinityTopologyVersion> fut) {
                        try {
                            fut.get();

                            for (CacheGroupContext grp : cctx.cache().cacheGroups())
                                grp.preloader().onInitialExchangeComplete(null);

                            reconnectExchangeFut.onDone();
                        }
                        catch (IgniteCheckedException e) {
                            for (CacheGroupContext grp : cctx.cache().cacheGroups())
                                grp.preloader().onInitialExchangeComplete(e);

                            reconnectExchangeFut.onDone(e);
                        }
                    }
                });
            }
        }
        else if (fut != null) {
            if (log.isDebugEnabled())
                log.debug("Beginning to wait on local exchange future: " + fut);

            boolean first = true;

            while (true) {
                try {
                    fut.get(cctx.preloadExchangeTimeout());

                    break;
                }
                catch (IgniteFutureTimeoutCheckedException ignored) {
                    if (first) {
                        U.warn(log, "Failed to wait for initial partition map exchange. " +
                            "Possible reasons are: " + U.nl() +
                            "  ^-- Transactions in deadlock." + U.nl() +
                            "  ^-- Long running transactions (ignore if this is the case)." + U.nl() +
                            "  ^-- Unreleased explicit locks.");

                        first = false;
                    }
                    else
                        U.warn(log, "Still waiting for initial partition map exchange [fut=" + fut + ']');
                }
                catch (IgniteNeedReconnectException e) {
                    throw e;
                }
                catch (Exception e) {
                    if (fut.reconnectOnError(e))
                        throw new IgniteNeedReconnectException(cctx.localNode(), e);

                    throw e;
                }
            }

            for (CacheGroupContext grp : cctx.cache().cacheGroups()) {
                if (locJoin.joinTopologyVersion().equals(grp.localStartVersion()))
                    grp.preloader().onInitialExchangeComplete(null);
            }

            if (log.isDebugEnabled())
                log.debug("Finished waiting for initial exchange: " + fut.exchangeId());

            return fut.initialVersion();
        }

        return NONE;
    }

    /**
     * @param ver Node version.
     * @return Supported exchange protocol version.
     */
    public static int exchangeProtocolVersion(IgniteProductVersion ver) {
        if (ver.compareToIgnoreTimestamp(EXCHANGE_PROTOCOL_2_SINCE) >= 0)
            return 2;

        return 1;
    }

    /**
     * @param idx Index.
     * @return Topic for index.
     */
    public static Object rebalanceTopic(int idx) {
        return TOPIC_CACHE.topic("Rebalance", idx);
    }

    /** {@inheritDoc} */
    @Override protected void onKernalStop0(boolean cancel) {
        exchWorker.onKernalStop();

        cctx.gridEvents().removeDiscoveryEventListener(discoLsnr);

        cctx.io().removeHandler(false, 0, GridDhtPartitionsSingleMessage.class);
        cctx.io().removeHandler(false, 0, GridDhtPartitionsFullMessage.class);
        cctx.io().removeHandler(false, 0, GridDhtPartitionsSingleRequest.class);

        stopErr = cctx.kernalContext().clientDisconnected() ?
            new IgniteClientDisconnectedCheckedException(cctx.kernalContext().cluster().clientReconnectFuture(),
                "Client node disconnected: " + cctx.igniteInstanceName()) :
            new NodeStoppingException("Node is stopping: " + cctx.igniteInstanceName());

        // Stop exchange worker
        U.cancel(exchWorker);

        if (log.isDebugEnabled())
            log.debug("Before joining on exchange worker: " + exchWorker);

        U.join(exchWorker, log);

        if (cctx.kernalContext().clientDisconnected())
            cctx.affinity().removeGroupHolders();

        // Finish all exchange futures.
        ExchangeFutureSet exchFuts0 = exchFuts;

        for (CachePartitionExchangeWorkerTask task : exchWorker.futQ) {
            if (task instanceof GridDhtPartitionsExchangeFuture)
                ((GridDhtPartitionsExchangeFuture)task).onDone(stopErr);
        }

        if (exchFuts0 != null) {
            for (GridDhtPartitionsExchangeFuture f : exchFuts.values())
                f.onDone(stopErr);
        }

        for (AffinityReadyFuture f : readyFuts.values())
            f.onDone(stopErr);

        GridDhtPartitionsExchangeFuture lastFut = lastInitializedFut;

        if (lastFut != null)
            lastFut.onDone(stopErr);

        if (!cctx.kernalContext().clientNode()) {
            for (int cnt = 0; cnt < cctx.gridConfig().getRebalanceThreadPoolSize(); cnt++)
                cctx.io().removeOrderedHandler(true, rebalanceTopic(cnt));
        }

        ResendTimeoutObject resendTimeoutObj = pendingResend.getAndSet(null);

        if (resendTimeoutObj != null)
            cctx.time().removeTimeoutObject(resendTimeoutObj);
    }

    /** {@inheritDoc} */
    @SuppressWarnings("LockAcquiredButNotSafelyReleased")
    @Override protected void stop0(boolean cancel) {
        super.stop0(cancel);

        // Do not allow any activity in exchange manager after stop.
        busyLock.writeLock().lock();

        exchFuts.clear();
    }

    /**
     * @param grpId Cache group ID.
     * @return Topology.
     */
    @Nullable public GridDhtPartitionTopology clientTopologyIfExists(int grpId) {
        return clientTops.get(grpId);
    }

    /**
     * @param grpId Cache group ID.
     * @param discoCache Discovery data cache.
     * @return Topology.
     */
    public GridDhtPartitionTopology clientTopology(int grpId, DiscoCache discoCache) {
        GridClientPartitionTopology top = clientTops.get(grpId);

        if (top != null)
            return top;

        CacheGroupDescriptor grpDesc = cctx.affinity().cacheGroups().get(grpId);

        assert grpDesc != null : "grpId=" + grpId;

        CacheConfiguration<?, ?> ccfg = grpDesc.config();

        AffinityFunction aff = ccfg.getAffinity();

        Object affKey = cctx.kernalContext().affinity().similaryAffinityKey(aff,
            ccfg.getNodeFilter(),
            ccfg.getBackups(),
            aff.partitions());

        GridClientPartitionTopology old = clientTops.putIfAbsent(grpId,
            top = new GridClientPartitionTopology(cctx, discoCache, grpId, aff.partitions(), affKey,
                ccfg.getPartitionLossPolicy()));

        return old != null ? old : top;
    }

    /**
     * @return Collection of client topologies.
     */
    public Collection<GridClientPartitionTopology> clientTopologies() {
        return clientTops.values();
    }

    /**
     * @param grpId Cache group ID.
     * @return Client partition topology.
     */
    public GridClientPartitionTopology clearClientTopology(int grpId) {
        return clientTops.remove(grpId);
    }

    /**
     * @return Topology version of latest completed partition exchange.
     */
    public AffinityTopologyVersion readyAffinityVersion() {
        return exchFuts.readyTopVer();
    }

    /**
     * @return Last initialized topology future.
     */
    public GridDhtPartitionsExchangeFuture lastTopologyFuture() {
        return lastInitializedFut;
    }

    /**
     * @return Last finished topology future.
     */
    @Nullable public GridDhtPartitionsExchangeFuture lastFinishedFuture() {
        return lastFinishedFut.get();
    }

    /**
     * @param fut Finished future.
     */
    public void lastFinishedFuture(GridDhtPartitionsExchangeFuture fut) {
        assert fut != null && fut.isDone() : fut;

        while (true) {
            GridDhtPartitionsExchangeFuture cur = lastFinishedFut.get();

            if (fut.topologyVersion() != null && (cur == null || fut.topologyVersion().compareTo(cur.topologyVersion()) > 0)) {
                if (lastFinishedFut.compareAndSet(cur, fut))
                    break;
            }
            else
                break;
        }
    }

    /**
     * @param ver Topology version.
     * @return Future or {@code null} is future is already completed.
     */
    @NotNull public IgniteInternalFuture<AffinityTopologyVersion> affinityReadyFuture(AffinityTopologyVersion ver) {
        GridDhtPartitionsExchangeFuture lastInitializedFut0 = lastInitializedFut;

        if (lastInitializedFut0 != null && lastInitializedFut0.initialVersion().compareTo(ver) == 0
            && lastInitializedFut0.changedAffinity()) {
            if (log.isTraceEnabled())
                log.trace("Return lastInitializedFut for topology ready future " +
                    "[ver=" + ver + ", fut=" + lastInitializedFut0 + ']');

            return lastInitializedFut0;
        }

        AffinityTopologyVersion topVer = exchFuts.readyTopVer();

        if (topVer.compareTo(ver) >= 0) {
            if (log.isTraceEnabled())
                log.trace("Return finished future for topology ready future [ver=" + ver + ", topVer=" + topVer + ']');

            return new GridFinishedFuture<>(topVer);
        }

        GridFutureAdapter<AffinityTopologyVersion> fut = F.addIfAbsent(readyFuts, ver,
            new AffinityReadyFuture(ver));

        if (log.isDebugEnabled())
            log.debug("Created topology ready future [ver=" + ver + ", fut=" + fut + ']');

        topVer = exchFuts.readyTopVer();

        if (topVer.compareTo(ver) >= 0) {
            if (log.isTraceEnabled())
                log.trace("Completing created topology ready future " +
                    "[ver=" + topVer + ", topVer=" + topVer + ", fut=" + fut + ']');

            fut.onDone(topVer);
        }
        else if (stopErr != null)
            fut.onDone(stopErr);

        return fut;
    }

    /**
     * @return {@code true} if entered to busy state.
     */
    private boolean enterBusy() {
        if (busyLock.readLock().tryLock())
            return true;

        if (log.isDebugEnabled())
            log.debug("Failed to enter to busy state (exchange manager is stopping): " + cctx.localNodeId());

        return false;
    }

    /**
     *
     */
    private void leaveBusy() {
        busyLock.readLock().unlock();
    }

    /**
     * @return Exchange futures.
     */
    public List<GridDhtPartitionsExchangeFuture> exchangeFutures() {
        return exchFuts.values();
    }

    /**
     * @return {@code True} if pending future queue contains exchange task.
     */
    public boolean hasPendingExchange() {
        return exchWorker.hasPendingExchange();
    }

    /**
     * @return {@code True} if pending future queue contains server exchange task.
     */
    public boolean hasPendingServerExchange() {
        return exchWorker.hasPendingServerExchange();
    }

    /**
     *
     * @param topVer Topology version.
     * @return Last topology version before the provided one when affinity was modified.
     */
    public AffinityTopologyVersion lastAffinityChangedTopologyVersion(AffinityTopologyVersion topVer) {
        if (topVer.topologyVersion() <= 0)
            return topVer;

        AffinityTopologyVersion lastAffTopVer = lastAffTopVers.get(topVer);

        return lastAffTopVer != null ? lastAffTopVer : topVer;
    }

    /**
     *
     * @param topVer Topology version.
     * @param lastAffTopVer Last topology version before the provided one when affinity was modified.
     * @return {@code True} if data was modified.
     */
    public boolean lastAffinityChangedTopologyVersion(AffinityTopologyVersion topVer, AffinityTopologyVersion lastAffTopVer) {
        assert lastAffTopVer.compareTo(topVer) <= 0;

        if (lastAffTopVer.topologyVersion() <= 0 || lastAffTopVer.equals(topVer))
            return false;

        while (true) {
            AffinityTopologyVersion old = lastAffTopVers.putIfAbsent(topVer, lastAffTopVer);

            if (old == null)
                return true;

            if (lastAffTopVer.compareTo(old) < 0) {
                if (lastAffTopVers.replace(topVer, old, lastAffTopVer))
                    return true;
            }
            else
                return false;
        }

    }

    /**
     * @param evt Discovery event.
     * @return Affinity topology version.
     */
    private AffinityTopologyVersion affinityTopologyVersion(DiscoveryEvent evt) {
        if (evt.type() == DiscoveryCustomEvent.EVT_DISCOVERY_CUSTOM_EVT)
            return ((DiscoveryCustomEvent)evt).affinityTopologyVersion();

        return new AffinityTopologyVersion(evt.topologyVersion());
    }

    /**
     * @param exchId Exchange ID.
     */
    public void forceReassign(GridDhtPartitionExchangeId exchId, GridDhtPartitionsExchangeFuture fut) {
        exchWorker.forceReassign(exchId, fut);
    }

    /**
     * @param exchId Exchange ID.
     * @return Rebalance future.
     */
    public IgniteInternalFuture<Boolean> forceRebalance(GridDhtPartitionExchangeId exchId) {
        return exchWorker.forceRebalance(exchId);
    }

    /**
     * @param topVer Topology version.
     * @param grpId Group id.
     * @param rebalanceId Rebalance id.
     */
    public void finishPreloading(AffinityTopologyVersion topVer, int grpId, long rebalanceId) {
        exchWorker.finishPreloading(topVer, grpId, rebalanceId);
    }

    /**
     * @param caches Caches to stop.
     * @return Future that will be completed when caches are stopped from the exchange thread.
     */
    public IgniteInternalFuture<Void> deferStopCachesOnClientReconnect(Collection<GridCacheAdapter> caches) {
        assert cctx.discovery().localNode().isClient();

        return exchWorker.deferStopCachesOnClientReconnect(caches);
    }

    /**
     * Schedules next full partitions update.
     */
    public void scheduleResendPartitions() {
        ResendTimeoutObject timeout = pendingResend.get();

        if (timeout == null || timeout.started()) {
            ResendTimeoutObject update = new ResendTimeoutObject();

            if (pendingResend.compareAndSet(timeout, update))
                cctx.time().addTimeoutObject(update);
        }
    }

    /**
     * Registers component that will be notified on every partition map exchange.
     *
     * @param comp Component to be registered.
     */
    public void registerExchangeAwareComponent(PartitionsExchangeAware comp) {
        exchangeAwareComps.add(comp);
    }

    /**
     * Removes exchange aware component from list of listeners.
     *
     * @param comp Component to be registered.
     */
    public void unregisterExchangeAwareComponent(PartitionsExchangeAware comp) {
        exchangeAwareComps.remove(comp);
    }

    /**
     * @return List of registered exchange listeners.
     */
    public List<PartitionsExchangeAware> exchangeAwareComponents() {
        return U.sealList(exchangeAwareComps);
    }

    /**
     * Partition refresh callback for selected cache groups.
     * For coordinator causes {@link GridDhtPartitionsFullMessage FullMessages} send,
     * for non coordinator -  {@link GridDhtPartitionsSingleMessage SingleMessages} send
     *
     * @param grps Cache groups for partitions refresh.
     */
    public void refreshPartitions(@NotNull Collection<CacheGroupContext> grps) {
        // TODO https://issues.apache.org/jira/browse/IGNITE-6857
        if (cctx.snapshot().snapshotOperationInProgress()) {
            if (log.isDebugEnabled())
                log.debug("Schedule resend parititions due to snapshot in progress");

            scheduleResendPartitions();

            return;
        }

        if (grps.isEmpty()) {
            if (log.isDebugEnabled())
                log.debug("Skip partitions refresh, there are no cache groups for partition refresh.");

            return;
        }

        ClusterNode oldest = cctx.discovery().oldestAliveServerNode(NONE);

        if (oldest == null) {
            if (log.isDebugEnabled())
                log.debug("Skip partitions refresh, there are no server nodes [loc=" + cctx.localNodeId() + ']');

            return;
        }

        if (log.isDebugEnabled()) {
            log.debug("Refreshing partitions [oldest=" + oldest.id() + ", loc=" + cctx.localNodeId() +
                ", cacheGroups= " + grps + ']');
        }

        // If this is the oldest node.
        if (oldest.id().equals(cctx.localNodeId())) {
            // Check rebalance state & send CacheAffinityChangeMessage if need.
            for (CacheGroupContext grp : cctx.cache().cacheGroups()) {
                if (!grp.isLocal()) {
                    GridDhtPartitionTopology top = grp.topology();

                    if (top != null)
                        cctx.affinity().checkRebalanceState(top, grp.groupId());
                }
            }

            GridDhtPartitionsExchangeFuture lastFut = lastInitializedFut;

            // No need to send to nodes which did not finish their first exchange.
            AffinityTopologyVersion rmtTopVer =
                lastFut != null ?
                    (lastFut.isDone() && lastFut.error() == null ? lastFut.topologyVersion() : lastFut.initialVersion())
                    : AffinityTopologyVersion.NONE;

            Collection<ClusterNode> rmts = cctx.discovery().remoteAliveNodesWithCaches(rmtTopVer);

            if (log.isDebugEnabled())
                log.debug("Refreshing partitions from oldest node: " + cctx.localNodeId());

            sendAllPartitions(rmts, rmtTopVer, grps);
        }
        else {
            if (log.isDebugEnabled())
                log.debug("Refreshing local partitions from non-oldest node: " +
                    cctx.localNodeId());

            sendLocalPartitions(oldest, null, grps);
        }
    }

    /**
     * Partition refresh callback.
     * For coordinator causes {@link GridDhtPartitionsFullMessage FullMessages} send,
     * for non coordinator -  {@link GridDhtPartitionsSingleMessage SingleMessages} send
     */
    public void refreshPartitions() { refreshPartitions(cctx.cache().cacheGroups()); }

    /**
     * @param nodes Target Nodes.
     * @param msgTopVer Topology version. Will be added to full message.
     * @param grps Selected cache groups.
     */
    private void sendAllPartitions(
        Collection<ClusterNode> nodes,
        AffinityTopologyVersion msgTopVer,
        Collection<CacheGroupContext> grps
    ) {
        long time = System.currentTimeMillis();

        GridDhtPartitionsFullMessage m = createPartitionsFullMessage(true, false, null, null, null, null, grps);

        m.topologyVersion(msgTopVer);

        if (log.isInfoEnabled()) {
            long latency = System.currentTimeMillis() - time;

            if (latency > 50 || log.isDebugEnabled()) {
                log.info("Finished full message creation [msgTopVer=" + msgTopVer + ", groups=" + grps +
                    ", latency=" + latency + "ms]");
            }
        }

        if (log.isTraceEnabled())
            log.trace("Sending all partitions [nodeIds=" + U.nodeIds(nodes) + ", cacheGroups=" + grps +
                ", msg=" + m + ']');

        time = System.currentTimeMillis();

        Collection<ClusterNode> failedNodes = U.newHashSet(nodes.size());

        for (ClusterNode node : nodes) {
            try {
                assert !node.equals(cctx.localNode());

                cctx.io().sendNoRetry(node, m, SYSTEM_POOL);
            }
            catch (ClusterTopologyCheckedException ignore) {
                if (log.isDebugEnabled()) {
                    log.debug("Failed to send partition update to node because it left grid (will ignore) " +
                        "[node=" + node.id() + ", msg=" + m + ']');
                }
            }
            catch (IgniteCheckedException e) {
                failedNodes.add(node);

                U.warn(log, "Failed to send partitions full message [node=" + node + ", err=" + e + ']', e);
            }
        }

        if (log.isInfoEnabled()) {
            long latency = System.currentTimeMillis() - time;

            if (latency > 50 || log.isDebugEnabled()) {
                log.info("Finished sending full message [msgTopVer=" + msgTopVer + ", groups=" + grps +
                    (failedNodes.isEmpty() ? "" : (", skipped=" + U.nodeIds(failedNodes))) +
                    ", latency=" + latency + "ms]");
            }
        }
    }

    /**
     * Creates partitions full message for all cache groups.
     *
     * @param compress {@code True} if possible to compress message (properly work only if prepareMarshall/
     * finishUnmarshall methods are called).
     * @param newCntrMap {@code True} if possible to use {@link CachePartitionFullCountersMap}.
     * @param exchId Non-null exchange ID if message is created for exchange.
     * @param lastVer Last version.
     * @param partHistSuppliers Partition history suppliers map.
     * @param partsToReload Partitions to reload map.
     * @return Message.
     */
    public GridDhtPartitionsFullMessage createPartitionsFullMessage(
        boolean compress,
        boolean newCntrMap,
        @Nullable final GridDhtPartitionExchangeId exchId,
        @Nullable GridCacheVersion lastVer,
        @Nullable IgniteDhtPartitionHistorySuppliersMap partHistSuppliers,
        @Nullable IgniteDhtPartitionsToReloadMap partsToReload
    ) {
        Collection<CacheGroupContext> grps = cctx.cache().cacheGroups();

        return createPartitionsFullMessage(compress, newCntrMap, exchId, lastVer, partHistSuppliers, partsToReload, grps);
    }

    /**
     * Creates partitions full message for selected cache groups.
     *
     * @param compress {@code True} if possible to compress message (properly work only if prepareMarshall/
     *     finishUnmarshall methods are called).
     * @param newCntrMap {@code True} if possible to use {@link CachePartitionFullCountersMap}.
     * @param exchId Non-null exchange ID if message is created for exchange.
     * @param lastVer Last version.
     * @param partHistSuppliers Partition history suppliers map.
     * @param partsToReload Partitions to reload map.
     * @param grps Selected cache groups.
     * @return Message.
     */
    public GridDhtPartitionsFullMessage createPartitionsFullMessage(
        boolean compress,
        boolean newCntrMap,
        @Nullable final GridDhtPartitionExchangeId exchId,
        @Nullable GridCacheVersion lastVer,
        @Nullable IgniteDhtPartitionHistorySuppliersMap partHistSuppliers,
        @Nullable IgniteDhtPartitionsToReloadMap partsToReload,
        Collection<CacheGroupContext> grps
    ) {
        AffinityTopologyVersion ver = exchId != null ? exchId.topologyVersion() : AffinityTopologyVersion.NONE;

        final GridDhtPartitionsFullMessage m =
            new GridDhtPartitionsFullMessage(exchId, lastVer, ver, partHistSuppliers, partsToReload);

        m.compressed(compress);

        final Map<Object, T2<Integer, GridDhtPartitionFullMap>> dupData = new HashMap<>();

        Map<Integer, Map<Integer, Long>> partsSizes = new HashMap<>();

        for (CacheGroupContext grp : grps) {
            if (!grp.isLocal()) {
                if (exchId != null) {
                    AffinityTopologyVersion startTopVer = grp.localStartVersion();

                    if (startTopVer.compareTo(exchId.topologyVersion()) > 0)
                        continue;
                }

                GridAffinityAssignmentCache affCache = grp.affinity();

                GridDhtPartitionFullMap locMap = grp.topology().partitionMap(true);

                if (locMap != null)
                    addFullPartitionsMap(m, dupData, compress, grp.groupId(), locMap, affCache.similarAffinityKey());

                Map<Integer, Long> partSizesMap = grp.topology().globalPartSizes();

                if (!partSizesMap.isEmpty())
                    partsSizes.put(grp.groupId(), partSizesMap);

                if (exchId != null) {
                    CachePartitionFullCountersMap cntrsMap = grp.topology().fullUpdateCounters();

                    if (newCntrMap)
                        m.addPartitionUpdateCounters(grp.groupId(), cntrsMap);
                    else {
                        m.addPartitionUpdateCounters(grp.groupId(),
                            CachePartitionFullCountersMap.toCountersMap(cntrsMap));
                    }

                    // Lost partitions can be skipped on node left or activation.
                    m.addLostPartitions(grp.groupId(), grp.topology().lostPartitions());
                }
            }
        }

        // It is important that client topologies be added after contexts.
        for (GridClientPartitionTopology top : cctx.exchange().clientTopologies()) {
            GridDhtPartitionFullMap map = top.partitionMap(true);

            if (map != null)
                addFullPartitionsMap(m, dupData, compress, top.groupId(), map, top.similarAffinityKey());

            if (exchId != null) {
                CachePartitionFullCountersMap cntrsMap = top.fullUpdateCounters();

                if (newCntrMap)
                    m.addPartitionUpdateCounters(top.groupId(), cntrsMap);
                else
                    m.addPartitionUpdateCounters(top.groupId(), CachePartitionFullCountersMap.toCountersMap(cntrsMap));

                Map<Integer, Long> partSizesMap = top.globalPartSizes();

                if (!partSizesMap.isEmpty())
                    partsSizes.put(top.groupId(), partSizesMap);

                m.addLostPartitions(top.groupId(), top.lostPartitions());
            }
        }

        if (!partsSizes.isEmpty())
            m.partitionSizes(cctx, partsSizes);

        return m;
    }

    /**
     * @param m Message.
     * @param dupData Duplicated data map.
     * @param compress {@code True} if need check for duplicated partition state data.
     * @param grpId Cache group ID.
     * @param map Map to add.
     * @param affKey Cache affinity key.
     */
    private void addFullPartitionsMap(GridDhtPartitionsFullMessage m,
        Map<Object, T2<Integer, GridDhtPartitionFullMap>> dupData,
        boolean compress,
        Integer grpId,
        GridDhtPartitionFullMap map,
        Object affKey) {
        assert map != null;

        Integer dupDataCache = null;

        if (compress && affKey != null && !m.containsGroup(grpId)) {
            T2<Integer, GridDhtPartitionFullMap> state0 = dupData.get(affKey);

            if (state0 != null && state0.get2().partitionStateEquals(map)) {
                GridDhtPartitionFullMap map0 = new GridDhtPartitionFullMap(map.nodeId(),
                    map.nodeOrder(),
                    map.updateSequence());

                for (Map.Entry<UUID, GridDhtPartitionMap> e : map.entrySet())
                    map0.put(e.getKey(), e.getValue().emptyCopy());

                map = map0;

                dupDataCache = state0.get1();
            }
            else
                dupData.put(affKey, new T2<>(grpId, map));
        }

        m.addFullPartitionsMap(grpId, map, dupDataCache);
    }

    /**
     * @param node Destination cluster node.
     * @param id Exchange ID.
     * @param grps Cache groups for send partitions.
     */
    private void sendLocalPartitions(
        ClusterNode node,
        @Nullable GridDhtPartitionExchangeId id,
        @NotNull Collection<CacheGroupContext> grps
    ) {
        GridDhtPartitionsSingleMessage m =
            createPartitionsSingleMessage(id,
                cctx.kernalContext().clientNode(),
                false,
                node.version().compareToIgnoreTimestamp(PARTIAL_COUNTERS_MAP_SINCE) >= 0,
                null,
                grps);

        if (log.isTraceEnabled())
            log.trace("Sending local partitions [nodeId=" + node.id() + ", msg=" + m + ']');

        try {
            cctx.io().sendNoRetry(node, m, SYSTEM_POOL);
        }
        catch (ClusterTopologyCheckedException ignore) {
            if (log.isDebugEnabled())
                log.debug("Failed to send partition update to node because it left grid (will ignore) [node=" +
                    node.id() + ", msg=" + m + ']');
        }
        catch (IgniteCheckedException e) {
            U.error(log, "Failed to send local partition map to node [node=" + node + ", exchId=" + id + ']', e);
        }
    }

    /**
     * Creates partitions single message for all cache groups.
     *
     * @param exchangeId Exchange ID.
     * @param clientOnlyExchange Client exchange flag.
     * @param sndCounters {@code True} if need send partition update counters.
     * @param newCntrMap {@code True} if possible to use {@link CachePartitionPartialCountersMap}.
     * @return Message.
     */
    public GridDhtPartitionsSingleMessage createPartitionsSingleMessage(
        @Nullable GridDhtPartitionExchangeId exchangeId,
        boolean clientOnlyExchange,
        boolean sndCounters,
        boolean newCntrMap,
        ExchangeActions exchActions
    ) {
        Collection<CacheGroupContext> grps = cctx.cache().cacheGroups();

        return createPartitionsSingleMessage(exchangeId, clientOnlyExchange, sndCounters, newCntrMap, exchActions, grps);
    }

    /**
     * Creates partitions single message for selected cache groups.
     *
     * @param exchangeId Exchange ID.
     * @param clientOnlyExchange Client exchange flag.
     * @param sndCounters {@code True} if need send partition update counters.
     * @param newCntrMap {@code True} if possible to use {@link CachePartitionPartialCountersMap}.
     * @param grps Selected cache groups.
     * @return Message.
     */
    public GridDhtPartitionsSingleMessage createPartitionsSingleMessage(
        @Nullable GridDhtPartitionExchangeId exchangeId,
        boolean clientOnlyExchange,
        boolean sndCounters,
        boolean newCntrMap,
        ExchangeActions exchActions,
        Collection<CacheGroupContext> grps
    ) {
        GridDhtPartitionsSingleMessage m = new GridDhtPartitionsSingleMessage(exchangeId,
            clientOnlyExchange,
            cctx.versions().last(),
            true);

        Map<Object, T2<Integer, GridPartitionStateMap>> dupData = new HashMap<>();

        for (CacheGroupContext grp : grps) {
            if (!grp.isLocal() && (exchActions == null || !exchActions.cacheGroupStopping(grp.groupId()))) {
                GridDhtPartitionMap locMap = grp.topology().localPartitionMap();

                addPartitionMap(m,
                    dupData,
                    true,
                    grp.groupId(),
                    locMap,
                    grp.affinity().similarAffinityKey());

                if (sndCounters) {
                    CachePartitionPartialCountersMap cntrsMap = grp.topology().localUpdateCounters(true);

                    m.addPartitionUpdateCounters(grp.groupId(),
                        newCntrMap ? cntrsMap : CachePartitionPartialCountersMap.toCountersMap(cntrsMap));
                }

                m.addPartitionSizes(grp.groupId(), grp.topology().partitionSizes());
            }
        }

        for (GridClientPartitionTopology top : clientTops.values()) {
            if (m.partitions() != null && m.partitions().containsKey(top.groupId()))
                continue;

            GridDhtPartitionMap locMap = top.localPartitionMap();

            addPartitionMap(m,
                dupData,
                true,
                top.groupId(),
                locMap,
                top.similarAffinityKey());

            if (sndCounters) {
                CachePartitionPartialCountersMap cntrsMap = top.localUpdateCounters(true);

                m.addPartitionUpdateCounters(top.groupId(),
                    newCntrMap ? cntrsMap : CachePartitionPartialCountersMap.toCountersMap(cntrsMap));
            }

            m.addPartitionSizes(top.groupId(), top.partitionSizes());
        }

        return m;
    }

    /**
     * @param m Message.
     * @param dupData Duplicated data map.
     * @param compress {@code True} if need check for duplicated partition state data.
     * @param cacheId Cache ID.
     * @param map Map to add.
     * @param affKey Cache affinity key.
     */
    private void addPartitionMap(GridDhtPartitionsSingleMessage m,
        Map<Object, T2<Integer, GridPartitionStateMap>> dupData,
        boolean compress,
        Integer cacheId,
        GridDhtPartitionMap map,
        Object affKey) {
        Integer dupDataCache = null;

        if (compress) {
            T2<Integer, GridPartitionStateMap> state0 = dupData.get(affKey);

            if (state0 != null && state0.get2().equals(map.map())) {
                dupDataCache = state0.get1();

                map = map.emptyCopy();
            }
            else
                dupData.put(affKey, new T2<>(cacheId, map.map()));
        }

        m.addLocalPartitionMap(cacheId, map, dupDataCache);
    }

    /**
     * @param nodeId Cause node ID.
     * @param topVer Topology version.
     * @param evt Event.
     * @return Exchange ID instance.
     */
    private GridDhtPartitionExchangeId exchangeId(UUID nodeId, AffinityTopologyVersion topVer, DiscoveryEvent evt) {
        return new GridDhtPartitionExchangeId(nodeId, evt, topVer);
    }

    /**
     * Gets exchange future by exchange id.
     *
     * @param exchId Exchange id.
     */
    private GridDhtPartitionsExchangeFuture exchangeFuture(@NotNull GridDhtPartitionExchangeId exchId) {
        return exchangeFuture(exchId, null, null, null, null);
    }

    /**
     * @param exchId Exchange ID.
     * @param discoEvt Discovery event.
     * @param cache Discovery data cache.
     * @param exchActions Cache change actions.
     * @param affChangeMsg Affinity change message.
     * @return Exchange future.
     */
    private GridDhtPartitionsExchangeFuture exchangeFuture(
        @NotNull GridDhtPartitionExchangeId exchId,
        @Nullable DiscoveryEvent discoEvt,
        @Nullable DiscoCache cache,
        @Nullable ExchangeActions exchActions,
        @Nullable CacheAffinityChangeMessage affChangeMsg
    ) {
        GridDhtPartitionsExchangeFuture fut;

        GridDhtPartitionsExchangeFuture old = exchFuts.addx(
            fut = new GridDhtPartitionsExchangeFuture(cctx, busyLock, exchId, exchActions, affChangeMsg));

        if (old != null) {
            fut = old;

            if (exchActions != null)
                fut.exchangeActions(exchActions);

            if (affChangeMsg != null)
                fut.affinityChangeMessage(affChangeMsg);
        }

        if (discoEvt != null)
            fut.onEvent(exchId, discoEvt, cache);

        if (stopErr != null)
            fut.onDone(stopErr);

        return fut;
    }

    /**
     * @param topVer Exchange result topology version.
     * @param initTopVer Exchange initial version.
     * @param err Error.
     */
    public void onExchangeDone(AffinityTopologyVersion topVer, AffinityTopologyVersion initTopVer, @Nullable Throwable err) {
        assert topVer != null || err != null;
        assert initTopVer != null;

        if (log.isDebugEnabled())
            log.debug("Exchange done [topVer=" + topVer + ", err=" + err + ']');

        if (err == null)
            exchFuts.readyTopVer(topVer);

        completeAffReadyFuts(err == null ? topVer : initTopVer, err);

        ExchangeFutureSet exchFuts0 = exchFuts;

        if (exchFuts0 != null) {
            int skipped = 0;

            for (GridDhtPartitionsExchangeFuture fut : exchFuts0.values()) {
                if (initTopVer.compareTo(fut.exchangeId().topologyVersion()) < 0)
                    continue;

                skipped++;

                if (skipped > 10)
                    fut.cleanUp();
            }
        }
    }

    /** */
    private void completeAffReadyFuts(AffinityTopologyVersion topVer, @Nullable Throwable err) {
        for (Map.Entry<AffinityTopologyVersion, AffinityReadyFuture> entry : readyFuts.entrySet()) {
            if (entry.getKey().compareTo(topVer) <= 0) {
                if (err == null) {
                    if (log.isDebugEnabled())
                        log.debug("Completing created topology ready future " +
                            "[ver=" + topVer + ", fut=" + entry.getValue() + ']');

                    entry.getValue().onDone(topVer);
                }
                else {
                    if (log.isDebugEnabled())
                        log.debug("Completing created topology ready future with error " +
                            "[ver=" + entry.getKey() + ", fut=" + entry.getValue() + ']');

                    entry.getValue().onDone(err);
                }
            }
        }
    }

    /**
     * @param fut Future.
     * @return {@code True} if added.
     */
    private boolean addFuture(GridDhtPartitionsExchangeFuture fut) {
        if (fut.onAdded()) {
            exchWorker.addExchangeFuture(fut);

            return true;
        }

        return false;
    }

    /**
     * @param node Sender cluster node.
     * @param msg Message.
     */
    public void processFullPartitionUpdate(ClusterNode node, GridDhtPartitionsFullMessage msg) {
        if (!enterBusy())
            return;

        try {
            if (msg.exchangeId() == null) {
                if (log.isDebugEnabled())
                    log.debug("Received full partition update [node=" + node.id() + ", msg=" + msg + ']');

                boolean updated = false;

                Map<Integer, Map<Integer, Long>> partsSizes = msg.partitionSizes(cctx);

                for (Map.Entry<Integer, GridDhtPartitionFullMap> entry : msg.partitions().entrySet()) {
                    Integer grpId = entry.getKey();

                    CacheGroupContext grp = cctx.cache().cacheGroup(grpId);

                    GridDhtPartitionTopology top = null;

                    if (grp == null)
                        top = clientTops.get(grpId);
                    else if (!grp.isLocal())
                        top = grp.topology();

                    if (top != null) {
                        updated |= top.update(null,
                            entry.getValue(),
                            null,
                            msg.partsToReload(cctx.localNodeId(), grpId),
                            partsSizes.getOrDefault(grpId, Collections.emptyMap()),
                            msg.topologyVersion(),
                            null,
                            null);
                    }
                }

                if (!cctx.kernalContext().clientNode() && updated) {
                    if (log.isDebugEnabled())
                        log.debug("Refresh partitions due to topology update");

                    refreshPartitions();
                }

                boolean hasMovingParts = false;

                for (CacheGroupContext grp : cctx.cache().cacheGroups()) {
                    if (!grp.isLocal() && grp.topology().hasMovingPartitions()) {
                        hasMovingParts = true;

                        break;
                    }
                }

                if (!hasMovingParts)
                    cctx.database().releaseHistoryForPreloading();
            }
            else
                exchangeFuture(msg.exchangeId(), null, null, null, null).onReceiveFullMessage(node, msg);
        }
        finally {
            leaveBusy();
        }
    }

    /**
     * @param node Sender cluster node.
     * @param msg Message.
     */
    private void processSinglePartitionUpdate(final ClusterNode node, final GridDhtPartitionsSingleMessage msg) {
        if (!enterBusy())
            return;

        try {
            if (msg.exchangeId() == null) {
                if (log.isDebugEnabled())
                    log.debug("Received local partition update [nodeId=" + node.id() + ", parts=" +
                        msg + ']');

                boolean updated = false;

                for (Map.Entry<Integer, GridDhtPartitionMap> entry : msg.partitions().entrySet()) {
                    Integer grpId = entry.getKey();

                    CacheGroupContext grp = cctx.cache().cacheGroup(grpId);

                    if (grp != null && !grp.topology().initialized())
                        continue;

                    GridDhtPartitionTopology top = null;

                    if (grp == null)
                        top = clientTops.get(grpId);
                    else if (!grp.isLocal())
                        top = grp.topology();

                    if (top != null) {
                        updated |= top.update(null, entry.getValue(), false);

                        cctx.affinity().checkRebalanceState(top, grpId);
                    }
                }

                if (updated) {
                    if (log.isDebugEnabled())
                        log.debug("Partitions have been scheduled to resend [reason=Single update from " + node.id() + "]");

                    scheduleResendPartitions();
                }
            }
            else {
                GridDhtPartitionsExchangeFuture exchFut = exchangeFuture(msg.exchangeId());

                if (log.isTraceEnabled())
                    log.trace("Notifying exchange future about single message: " + exchFut);

                if (msg.client()) {
                    AffinityTopologyVersion initVer = exchFut.initialVersion();
                    AffinityTopologyVersion readyVer = readyAffinityVersion();

                    if (initVer.compareTo(readyVer) < 0 && !exchFut.isDone()) {
                        U.warn(log, "Client node tries to connect but its exchange " +
                            "info is cleaned up from exchange history. " +
                            "Consider increasing 'IGNITE_EXCHANGE_HISTORY_SIZE' property " +
                            "or start clients in smaller batches. " +
                            "Current settings and versions: " +
                            "[IGNITE_EXCHANGE_HISTORY_SIZE=" + EXCHANGE_HISTORY_SIZE + ", " +
                            "initVer=" + initVer + ", " +
                            "readyVer=" + readyVer + "]."
                        );

                        exchFut.forceClientReconnect(node, msg);

                        return;
                    }
                }

                exchFut.onReceiveSingleMessage(node, msg);
            }
        }
        finally {
            leaveBusy();
        }
    }

    /**
     * @param node Sender cluster node.
     * @param msg Message.
     */
    private void processSinglePartitionRequest(ClusterNode node, GridDhtPartitionsSingleRequest msg) {
        if (!enterBusy())
            return;

        try {
            final GridDhtPartitionsExchangeFuture exchFut = exchangeFuture(msg.exchangeId(),
                null,
                null,
                null,
                null);

            exchFut.onReceivePartitionRequest(node, msg);
        }
        finally {
            leaveBusy();
        }
    }

    /**
     * @return Latch manager instance.
     */
    public ExchangeLatchManager latch() {
        return latchMgr;
    }

    /**
     * @param exchFut Optional current exchange future.
     * @throws Exception If failed.
     */
    public void dumpDebugInfo(@Nullable GridDhtPartitionsExchangeFuture exchFut) throws Exception {
        AffinityTopologyVersion exchTopVer = exchFut != null ? exchFut.initialVersion() : null;

        U.warn(diagnosticLog, "Ready affinity version: " + exchFuts.readyTopVer());

        U.warn(diagnosticLog, "Last exchange future: " + lastInitializedFut);

        exchWorker.dumpExchangeDebugInfo();

        if (!readyFuts.isEmpty()) {
            int warningsLimit = IgniteSystemProperties.getInteger(IGNITE_DIAGNOSTIC_WARN_LIMIT, 5);

            U.warn(diagnosticLog, "First " + warningsLimit + " pending affinity ready futures [total=" +
                readyFuts.size() + ']');

            if (warningsLimit > 0) {
                int cnt = 0;

                for (AffinityReadyFuture fut : readyFuts.values()) {
                    U.warn(diagnosticLog, ">>> " + fut);

                    if (++cnt == warningsLimit)
                        break;
                }
            }
        }

        IgniteDiagnosticPrepareContext diagCtx = cctx.kernalContext().cluster().diagnosticEnabled() ?
            new IgniteDiagnosticPrepareContext(cctx.localNodeId()) : null;

        if (diagCtx != null && exchFut != null)
            exchFut.addDiagnosticRequest(diagCtx);

        ExchangeFutureSet exchFuts = this.exchFuts;

        if (exchFuts != null) {
            U.warn(diagnosticLog, "Last " + DIAGNOSTIC_WARN_LIMIT + " exchange futures (total: " +
                exchFuts.size() + "):");

            if (DIAGNOSTIC_WARN_LIMIT > 0) {
                int cnt = 0;

                for (GridDhtPartitionsExchangeFuture fut : exchFuts.values()) {
                    U.warn(diagnosticLog, ">>> " + fut.shortInfo());

                    if (++cnt == DIAGNOSTIC_WARN_LIMIT)
                        break;
                }
            }
        }

        U.warn(diagnosticLog, "Latch manager state: " + latchMgr);

        dumpPendingObjects(exchTopVer, diagCtx);

        for (CacheGroupContext grp : cctx.cache().cacheGroups()) {
            GridCachePreloader preloader = grp.preloader();

            if (preloader != null)
                preloader.dumpDebugInfo();
        }

        cctx.affinity().dumpDebugInfo();

        StringBuilder pendingMsgs = new StringBuilder();

        cctx.io().dumpPendingMessages(pendingMsgs);

        if (pendingMsgs.length() > 0 && diagnosticLog.isInfoEnabled())
            diagnosticLog.info(pendingMsgs.toString());

        if (IgniteSystemProperties.getBoolean(IGNITE_IO_DUMP_ON_TIMEOUT, false))
            cctx.gridIO().dumpStats();

        if (IgniteSystemProperties.getBoolean(IGNITE_THREAD_DUMP_ON_EXCHANGE_TIMEOUT, false))
            U.dumpThreads(diagnosticLog);

        if (diagCtx != null)
            diagCtx.send(cctx.kernalContext(), null);
    }

    /**
     * Force checking of rebalance state.
     */
    public void checkRebalanceState() {
        for (CacheGroupContext grp : cctx.cache().cacheGroups()) {
            if (!grp.isLocal()) {
                GridDhtPartitionTopology top = grp.topology();

                if (top != null)
                    cctx.affinity().checkRebalanceState(top, grp.groupId());
            }
        }
    }

    /**
     * Builds warning string for long running transaction.
     *
     * @param tx Transaction.
     * @param curTime Current timestamp.
     * @return Warning string.
     */
    private String longRunningTransactionWarning(IgniteInternalTx tx, long curTime) {
        GridStringBuilder warning = new GridStringBuilder()
            .a(">>> Transaction [startTime=")
            .a(formatTime(tx.startTime()))
            .a(", curTime=")
            .a(formatTime(curTime));

        if (tx instanceof GridNearTxLocal) {
            GridNearTxLocal nearTxLoc = (GridNearTxLocal)tx;

            long sysTimeCurr = nearTxLoc.systemTimeCurrent();

            //in some cases totalTimeMillis can be less than systemTimeMillis, as they are calculated with different precision
            long userTime = Math.max(curTime - nearTxLoc.startTime() - sysTimeCurr, 0);

            warning.a(", systemTime=")
                .a(sysTimeCurr)
                .a(", userTime=")
                .a(userTime);
        }

        warning.a(", tx=")
            .a(tx)
            .a("]");

        return warning.toString();
    }

    /**
     * @param timeout Operation timeout.
     * @return {@code True} if found long running operations.
     */
    private boolean dumpLongRunningOperations0(long timeout) {
        long curTime = U.currentTimeMillis();

        boolean found = false;

        IgniteTxManager tm = cctx.tm();

        GridCacheMvccManager mvcc = cctx.mvcc();

        final IgniteDiagnosticPrepareContext diagCtx = cctx.kernalContext().cluster().diagnosticEnabled() ?
            new IgniteDiagnosticPrepareContext(cctx.localNodeId()) : null;

        if (tm != null) {
            WarningsGroup warnings = new WarningsGroup("First %d long running transactions [total=%d]",
                diagnosticLog, DIAGNOSTIC_WARN_LIMIT);

            synchronized (ltrDumpLimiter) {
                for (IgniteInternalTx tx : tm.activeTransactions()) {
                    if (curTime - tx.startTime() > timeout) {
                        found = true;

                        if (warnings.canAddMessage()) {
                            warnings.add(longRunningTransactionWarning(tx, curTime));

                            if (cctx.tm().txOwnerDumpRequestsAllowed()
                                && !Optional.ofNullable(cctx.kernalContext().config().isClientMode()).orElse(false)
                                && tx.local()
                                && tx.state() == TransactionState.ACTIVE
                                && ltrDumpLimiter.allowAction(tx))
                                dumpLongRunningTransaction(tx);
                        }
                        else
                            warnings.incTotal();
                    }
                }

                ltrDumpLimiter.trim();
            }

            warnings.printToLog();
        }

        if (mvcc != null) {
            WarningsGroup activeWarnings = new WarningsGroup("First %d long running cache futures [total=%d]",
                diagnosticLog, DIAGNOSTIC_WARN_LIMIT);

            for (GridCacheFuture<?> fut : mvcc.activeFutures()) {
                if (curTime - fut.startTime() > timeout) {
                    found = true;

                    if (activeWarnings.canAddMessage()) {
                        activeWarnings.add(">>> Future [startTime=" + formatTime(fut.startTime()) +
                            ", curTime=" + formatTime(curTime) + ", fut=" + fut + ']');
                    }
                    else
                        activeWarnings.incTotal();

                    if (diagCtx != null && fut instanceof IgniteDiagnosticAware)
                        ((IgniteDiagnosticAware)fut).addDiagnosticRequest(diagCtx);
                }
            }

            activeWarnings.printToLog();

            WarningsGroup atomicWarnings = new WarningsGroup("First %d long running cache futures [total=%d]",
                diagnosticLog, DIAGNOSTIC_WARN_LIMIT);

            for (GridCacheFuture<?> fut : mvcc.atomicFutures()) {
                if (curTime - fut.startTime() > timeout) {
                    found = true;

                    if (atomicWarnings.canAddMessage()) {
                        atomicWarnings.add(">>> Future [startTime=" + formatTime(fut.startTime()) +
                            ", curTime=" + formatTime(curTime) + ", fut=" + fut + ']');
                    }
                    else
                        atomicWarnings.incTotal();

                    if (diagCtx != null && fut instanceof IgniteDiagnosticAware)
                        ((IgniteDiagnosticAware)fut).addDiagnosticRequest(diagCtx);
                }
            }

            atomicWarnings.printToLog();
        }

        if (diagCtx != null && !diagCtx.empty()) {
            try {
                cctx.kernalContext().closure().runLocal(new Runnable() {
                    @Override public void run() {
                        diagCtx.send(cctx.kernalContext(), null);
                    }
                }, SYSTEM_POOL);
            }
            catch (IgniteCheckedException e) {
                U.error(diagnosticLog, "Failed to submit diagnostic closure: " + e, e);
            }
        }

        return found;
    }

    /**
     * Dumps long running transaction. If transaction is active and is not near, sends compute request
     * to near node to get the stack trace of transaction owner thread.
     *
     * @param tx Transaction.
     */
    private void dumpLongRunningTransaction(IgniteInternalTx tx) {
        Collection<UUID> masterNodeIds = tx.masterNodeIds();

        if (masterNodeIds.size() == 1) {
            UUID nearNodeId = masterNodeIds.iterator().next();

            long txOwnerThreadId = tx.threadId();

            Ignite ignite = cctx.kernalContext().grid();

            ClusterGroup nearNode = ignite.cluster().forNodeId(nearNodeId);

            String txRequestInfo = String.format(
                "[xidVer=%s, nodeId=%s]",
                tx.xidVersion().toString(),
                nearNodeId.toString()
            );

            if (allNodesSupports(nearNode.nodes(), TRANSACTION_OWNER_THREAD_DUMP_PROVIDING)) {
                IgniteCompute compute = ignite.compute(ignite.cluster().forNodeId(nearNodeId));

                try {
                    compute
                        .callAsync(new FetchActiveTxOwnerTraceClosure(txOwnerThreadId))
                        .listen(new IgniteInClosure<IgniteFuture<String>>() {
                            @Override public void apply(IgniteFuture<String> strIgniteFut) {
                                String traceDump = null;

                                try {
                                    traceDump = strIgniteFut.get();
                                }
                                catch (ClusterGroupEmptyException e) {
                                    U.error(
                                        diagnosticLog,
                                        "Could not get thread dump from transaction owner because near node " +
                                                "is out of topology now. " + txRequestInfo
                                    );
                                }
                                catch (Exception e) {
                                    U.error(
                                        diagnosticLog,
                                        "Could not get thread dump from transaction owner near node " + txRequestInfo,
                                        e
                                    );
                                }

                                if (traceDump != null) {
                                    U.warn(
                                        diagnosticLog,
                                        String.format(
                                            "Dumping the near node thread that started transaction %s\n%s",
                                            txRequestInfo,
                                            traceDump
                                        )
                                    );
                                }
                            }
                        });
                }
                catch (Exception e) {
                    U.error(diagnosticLog, "Could not send dump request to transaction owner near node " + txRequestInfo, e);
                }
            }
            else {
                U.warn(
                    diagnosticLog,
                    "Could not send dump request to transaction owner near node: node does not support this feature. " +
                        txRequestInfo
                );
            }
        }
    }

    /**
     * @param timeout Operation timeout.
     */
    public void dumpLongRunningOperations(long timeout) {
        try {
            GridDhtPartitionsExchangeFuture lastFut = lastInitializedFut;

            // If exchange is in progress it will dump all hanging operations if any.
            if (lastFut != null && !lastFut.isDone())
                return;

            if (!dumpLongRunningOpsLock.tryLock())
                return;

            startLatch.await();

            try {
                if (U.currentTimeMillis() < nextLongRunningOpsDumpTime)
                    return;

                if (dumpLongRunningOperations0(timeout)) {
                    nextLongRunningOpsDumpTime = U.currentTimeMillis() +
                        nextDumpTimeout(longRunningOpsDumpStep++, timeout);

                    if (IgniteSystemProperties.getBoolean(IGNITE_THREAD_DUMP_ON_EXCHANGE_TIMEOUT, false)) {
                        U.warn(diagnosticLog, "Found long running cache operations, dump threads.");

                        U.dumpThreads(diagnosticLog);
                    }

                    if (IgniteSystemProperties.getBoolean(IGNITE_IO_DUMP_ON_TIMEOUT, false)) {
                        U.warn(diagnosticLog, "Found long running cache operations, dump IO statistics.");

                        // Dump IO manager statistics.
                        if (IgniteSystemProperties.getBoolean(IgniteSystemProperties.IGNITE_IO_DUMP_ON_TIMEOUT, false))
                            cctx.gridIO().dumpStats();
                    }
                }
                else {
                    nextLongRunningOpsDumpTime = 0;
                    longRunningOpsDumpStep = 0;
                }
            }
            finally {
                dumpLongRunningOpsLock.unlock();
            }
        }
        catch (Exception e) {
            U.error(diagnosticLog, FAILED_DUMP_MSG + e, e);
        }
    }

    /**
     * @param time Time.
     * @return Time string.
     */
    private String formatTime(long time) {
        return dateFormat.format(new Date(time));
    }

    /**
     * Check if provided task from exchange queue is exchange task.
     *
     * @param task Task.
     * @return {@code True} if this is exchange task.
     */
    private static boolean isExchangeTask(CachePartitionExchangeWorkerTask task) {
        return task instanceof GridDhtPartitionsExchangeFuture ||
            task instanceof RebalanceReassignExchangeTask ||
            task instanceof ForceRebalanceExchangeTask;
    }

    /**
     * @param exchTopVer Exchange topology version.
     * @param diagCtx Diagnostic request.
     */
    private void dumpPendingObjects(@Nullable AffinityTopologyVersion exchTopVer,
        @Nullable IgniteDiagnosticPrepareContext diagCtx) {
        IgniteTxManager tm = cctx.tm();

        if (tm != null) {
            boolean first = true;

            for (IgniteInternalTx tx : tm.activeTransactions()) {
                if (first) {
                    U.warn(diagnosticLog, "Pending transactions:");

                    first = false;
                }

                if (exchTopVer != null) {
                    U.warn(diagnosticLog, ">>> [txVer=" + tx.topologyVersionSnapshot() +
                        ", exchWait=" + tm.needWaitTransaction(tx, exchTopVer) +
                        ", tx=" + tx + ']');
                }
                else
                    U.warn(diagnosticLog, ">>> [txVer=" + tx.topologyVersionSnapshot() + ", tx=" + tx + ']');
            }
        }

        GridCacheMvccManager mvcc = cctx.mvcc();

        if (mvcc != null) {
            boolean first = true;

            for (GridCacheExplicitLockSpan lockSpan : mvcc.activeExplicitLocks()) {
                if (first) {
                    U.warn(diagnosticLog, "Pending explicit locks:");

                    first = false;
                }

                U.warn(diagnosticLog, ">>> " + lockSpan);
            }

            first = true;

            for (GridCacheFuture<?> fut : mvcc.activeFutures()) {
                if (first) {
                    U.warn(diagnosticLog, "Pending cache futures:");

                    first = false;
                }

                dumpDiagnosticInfo(fut, diagCtx);
            }

            first = true;

            for (GridCacheFuture<?> fut : mvcc.atomicFutures()) {
                if (first) {
                    U.warn(diagnosticLog, "Pending atomic cache futures:");

                    first = false;
                }

                dumpDiagnosticInfo(fut, diagCtx);
            }

            first = true;

            for (IgniteInternalFuture<?> fut : mvcc.dataStreamerFutures()) {
                if (first) {
                    U.warn(diagnosticLog, "Pending data streamer futures:");

                    first = false;
                }

                dumpDiagnosticInfo(fut, diagCtx);
            }

            if (tm != null) {
                first = true;

                for (IgniteInternalFuture<?> fut : tm.deadlockDetectionFutures()) {
                    if (first) {
                        U.warn(diagnosticLog, "Pending transaction deadlock detection futures:");

                        first = false;
                    }

                    dumpDiagnosticInfo(fut, diagCtx);
                }
            }
        }

        int affDumpCnt = 0;

        for (CacheGroupContext grp : cctx.cache().cacheGroups()) {
            if (grp.isLocal())
                continue;

            GridCachePreloader preloader = grp.preloader();

            if (preloader != null)
                preloader.dumpDebugInfo();

            GridAffinityAssignmentCache aff = grp.affinity();

            if (aff != null && affDumpCnt < 5) {
                if (aff.dumpDebugInfo())
                    affDumpCnt++;
            }
        }

        cctx.kernalContext().coordinators().dumpDebugInfo(diagnosticLog, diagCtx);
    }

    /**
     * Logs the future and add diagnostic info closure.
     *
     * @param fut Future.
     * @param ctx Diagnostic prepare context.
     */
    private void dumpDiagnosticInfo(IgniteInternalFuture<?> fut,
        @Nullable IgniteDiagnosticPrepareContext ctx) {
        U.warn(diagnosticLog, ">>> " + fut);

        if (ctx != null && fut instanceof IgniteDiagnosticAware)
            ((IgniteDiagnosticAware)fut).addDiagnosticRequest(ctx);
    }

    /**
     * For testing only.
     *
     * @param exchMergeTestWaitVer Version to wait for.
     * @param mergedEvtsForTest List to collect discovery events with merged exchanges.
     */
    public void mergeExchangesTestWaitVersion(
        AffinityTopologyVersion exchMergeTestWaitVer,
        @Nullable List mergedEvtsForTest
    ) {
        this.exchMergeTestWaitVer = exchMergeTestWaitVer;
        this.mergedEvtsForTest = mergedEvtsForTest;
    }

    /**
     * @param delay Rebalance delay.
     */
    public void rebalanceDelay(long delay) {
        this.rebalanceDelay = delay;
    }

    /**
     * For testing only.
     *
     * @return Current version to wait for.
     */
    public AffinityTopologyVersion mergeExchangesTestWaitVersion() {
        return exchMergeTestWaitVer;
    }

    /**
     * @param curFut Current exchange future.
     * @param msg Message.
     * @return {@code True} if node is stopping.
     * @throws IgniteInterruptedCheckedException If interrupted.
     */
    public boolean mergeExchanges(final GridDhtPartitionsExchangeFuture curFut, GridDhtPartitionsFullMessage msg)
        throws IgniteInterruptedCheckedException {
        AffinityTopologyVersion resVer = msg.resultTopologyVersion();

        if (exchWorker.waitForExchangeFuture(resVer))
            return true;

        for (CachePartitionExchangeWorkerTask task : exchWorker.futQ) {
            if (task instanceof GridDhtPartitionsExchangeFuture) {
                GridDhtPartitionsExchangeFuture fut = (GridDhtPartitionsExchangeFuture) task;

                if (fut.initialVersion().compareTo(resVer) > 0) {
                    if (log.isInfoEnabled()) {
                        log.info("Merge exchange future on finish stop [curFut=" + curFut.initialVersion() +
                            ", resVer=" + resVer +
                            ", nextFutVer=" + fut.initialVersion() + ']');
                    }

                    break;
                }

                if (log.isInfoEnabled()) {
                    log.info("Merge exchange future on finish [curFut=" + curFut.initialVersion() +
                        ", mergedFut=" + fut.initialVersion() +
                        ", evt=" + IgniteUtils.gridEventName(fut.firstEvent().type()) +
                        ", evtNode=" + fut.firstEvent().eventNode().id() +
                        ", evtNodeClient=" + fut.firstEvent().eventNode().isClient() + ']');
                }

                DiscoveryEvent evt = fut.firstEvent();

                curFut.context().events().addEvent(fut.initialVersion(),
                    fut.firstEvent(),
                    fut.firstEventCache());

                if (evt.type() == EVT_NODE_JOINED) {
                    final GridDhtPartitionsSingleMessage pendingMsg = fut.mergeJoinExchangeOnDone(curFut);

                    if (pendingMsg != null) {
                        if (log.isInfoEnabled()) {
                            log.info("Merged join exchange future on finish, will reply to node [" +
                                "curFut=" + curFut.initialVersion() +
                                ", mergedFut=" + fut.initialVersion() +
                                ", evtNode=" + evt.eventNode().id() + ']');
                        }

                        curFut.waitAndReplyToNode(evt.eventNode().id(), pendingMsg);
                    }
                }
            }
        }

        ExchangeDiscoveryEvents evts = curFut.context().events();

        assert evts.topologyVersion().equals(resVer) : "Invalid exchange merge result [ver=" + evts.topologyVersion()
            + ", expVer=" + resVer + ']';

        return false;
    }

    /**
     * @param curFut Current active exchange future.
     * @return {@code False} if need wait messages for merged exchanges.
     */
    public boolean mergeExchangesOnCoordinator(
        GridDhtPartitionsExchangeFuture curFut,
        @Nullable AffinityTopologyVersion threshold
    ) {
        if (IGNITE_EXCHANGE_MERGE_DELAY > 0) {
            try {
                U.sleep(IGNITE_EXCHANGE_MERGE_DELAY);
            }
            catch (IgniteInterruptedCheckedException e) {
                U.warn(log, "Failed to wait for exchange merge, thread interrupted: " + e);

                return true;
            }
        }

        AffinityTopologyVersion exchMergeTestWaitVer = this.exchMergeTestWaitVer;

        if (exchMergeTestWaitVer != null)
            waitForTestVersion(exchMergeTestWaitVer, curFut);

        synchronized (curFut.mutex()) {
            int awaited = 0;

            for (CachePartitionExchangeWorkerTask task : exchWorker.futQ) {
                if (task instanceof GridDhtPartitionsExchangeFuture) {
                    GridDhtPartitionsExchangeFuture fut = (GridDhtPartitionsExchangeFuture)task;

                    DiscoveryEvent evt = fut.firstEvent();

                    if (threshold != null && fut.initialVersion().compareTo(threshold) > 0) {
                        if (log.isInfoEnabled())
                            log.info("Stop merge, threshold is exceed: " + evt + ", threshold = " + threshold);

                        break;
                    }

                    if (evt.type() == EVT_DISCOVERY_CUSTOM_EVT) {
                        if (log.isInfoEnabled())
                            log.info("Stop merge, custom event found: " + evt);

                        break;
                    }

                    if (!fut.changedAffinity()) {
                        if (log.isInfoEnabled())
                            log.info("Stop merge, no-affinity exchange found: " + evt);

                        break;
                    }

                    ClusterNode node = evt.eventNode();

                    if (!curFut.context().supportsMergeExchanges(node)) {
                        if (log.isInfoEnabled())
                            log.info("Stop merge, node does not support merge: " + node);

                        break;
                    }

                    if (evt.type() == EVT_NODE_JOINED && cctx.cache().hasCachesReceivedFromJoin(node)) {
                        if (log.isInfoEnabled())
                            log.info("Stop merge, received caches from node: " + node);

                        break;
                    }

                    if (log.isInfoEnabled()) {
                        log.info("Merge exchange future [curFut=" + curFut.initialVersion() +
                            ", mergedFut=" + fut.initialVersion() +
                            ", evt=" + IgniteUtils.gridEventName(fut.firstEvent().type()) +
                            ", evtNode=" + fut.firstEvent().eventNode().id() +
                            ", evtNodeClient=" + fut.firstEvent().eventNode().isClient() + ']');
                    }

                    addDiscoEvtForTest(fut.firstEvent());

                    curFut.context().events().addEvent(fut.initialVersion(),
                        fut.firstEvent(),
                        fut.firstEventCache());

                    if (evt.type() == EVT_NODE_JOINED) {
                        if (fut.mergeJoinExchange(curFut))
                            awaited++;
                    }
                }
                else {
                    if (!task.skipForExchangeMerge()) {
                        if (log.isInfoEnabled())
                            log.info("Stop merge, custom task found: " + task);

                        break;
                    }
                }
            }

            return awaited == 0;
        }
    }

    /**
     * For testing purposes. Stores discovery events with merged exchanges to enable examining them later.
     *
     * @param discoEvt Discovery event.
     */
    private void addDiscoEvtForTest(DiscoveryEvent discoEvt) {
        List mergedEvtsForTest = this.mergedEvtsForTest;

        if (mergedEvtsForTest != null)
            mergedEvtsForTest.add(discoEvt);
    }

    /**
     * For testing purposes. Method allows to wait for an exchange future of specific version
     * to appear in exchange worker queue.
     *
     * @param exchMergeTestWaitVer Topology Version to wait for.
     * @param curFut Current Exchange Future.
     */
    private void waitForTestVersion(AffinityTopologyVersion exchMergeTestWaitVer, GridDhtPartitionsExchangeFuture curFut) {
        if (log.isInfoEnabled()) {
            log.info("Exchange merge test, waiting for version [exch=" + curFut.initialVersion() +
                ", waitVer=" + exchMergeTestWaitVer + ']');
        }

        long end = U.currentTimeMillis() + 10_000;

        while (U.currentTimeMillis() < end) {
            boolean found = false;

            for (CachePartitionExchangeWorkerTask task : exchWorker.futQ) {
                if (task instanceof GridDhtPartitionsExchangeFuture) {
                    GridDhtPartitionsExchangeFuture fut = (GridDhtPartitionsExchangeFuture)task;

                    if (exchMergeTestWaitVer.equals(fut.initialVersion())) {
                        if (log.isInfoEnabled())
                            log.info("Exchange merge test, found awaited version: " + exchMergeTestWaitVer);

                        found = true;

                        break;
                    }
                }
            }

            if (found)
                break;
            else {
                try {
                    U.sleep(100);
                }
                catch (IgniteInterruptedCheckedException e) {
                    break;
                }
            }
        }

        this.exchMergeTestWaitVer = null;
    }

    /**
     * Invokes {@link GridWorker#updateHeartbeat()} for exchange worker.
     */
    public void exchangerUpdateHeartbeat() {
        exchWorker.updateHeartbeat();
    }

    /**
     * Invokes {@link GridWorker#blockingSectionBegin()} for exchange worker.
     * Should be called from exchange worker thread.
     */
    public void exchangerBlockingSectionBegin() {
        if (currentThreadIsExchanger())
            exchWorker.blockingSectionBegin();
    }

    /**
     * Invokes {@link GridWorker#blockingSectionEnd()} for exchange worker.
     * Should be called from exchange worker thread.
     */
    public void exchangerBlockingSectionEnd() {
        if (currentThreadIsExchanger())
            exchWorker.blockingSectionEnd();
    }

    /** */
    private boolean currentThreadIsExchanger() {
        return exchWorker != null && Thread.currentThread() == exchWorker.runner();
    }

    /** */
    public boolean affinityChanged(AffinityTopologyVersion from, AffinityTopologyVersion to) {
        if (lastAffinityChangedTopologyVersion(to).compareTo(from) >= 0)
            return false;

        Collection<GridDhtPartitionsExchangeFuture> history = exchFuts.values();

        boolean fromFound = false;

        for (GridDhtPartitionsExchangeFuture fut : history) {
            if (!fromFound) {
                int cmp = fut.initialVersion().compareTo(from);

                if (cmp > 0) // We don't have history, so return true for safety
                    return true;
                else if (cmp == 0)
                    fromFound = true;
                else if (fut.isDone() && fut.topologyVersion().compareTo(from) >= 0)
                    return true; // Temporary solution for merge exchange case
            }
            else {
                if (fut.changedAffinity())
                    return true;

                if (fut.initialVersion().compareTo(to) >= 0)
                    return false;
            }
        }

        return true;
    }

    /**
     * @param blocked {@code True} if take into account only cache operations blocked PME.
     * @return Gets execution duration for current partition map exchange in milliseconds. {@code 0} If there is no
     * running PME or {@code blocked} was set to {@code true} and current PME don't block cache operations.
     */
    private long currentPMEDuration(boolean blocked) {
        GridDhtPartitionsExchangeFuture fut = lastTopologyFuture();

        return fut == null ? 0 : fut.currentPMEDuration(blocked);
    }

    /** @return Histogram of PME durations metric. */
    public HistogramMetricImpl durationHistogram() {
        return durationHistogram;
    }

    /** @return Histogram of blocking PME durations metric. */
    public HistogramMetricImpl blockingDurationHistogram() {
        return blockingDurationHistogram;
    }

    /** @return Metric that shows whether cluster is in fully rebalanced state. */
    public BooleanMetricImpl clusterRebalancedMetric() {
        return rebalanced;
    }

    /**
     * Exchange future thread. All exchanges happen only by one thread and next
     * exchange will not start until previous one completes.
     */
    private class ExchangeWorker extends GridWorker {
        /** Future queue. */
        private final LinkedBlockingDeque<CachePartitionExchangeWorkerTask> futQ =
            new LinkedBlockingDeque<>();

        /** */
        private AffinityTopologyVersion lastFutVer;

        /** */
        private boolean crd;

        /** */
        private boolean stop;

        /** Indicates that worker terminates because the node needs to reconnect to the cluster. */
        private boolean reconnectNeeded;

        /**
         * Constructor.
         */
        private ExchangeWorker() {
            super(cctx.igniteInstanceName(), "partition-exchanger", GridCachePartitionExchangeManager.this.log,
                cctx.kernalContext().workersRegistry());
        }

        /**
         * @param exchId Exchange ID.
         */
        void forceReassign(GridDhtPartitionExchangeId exchId, GridDhtPartitionsExchangeFuture fut) {
            if (!hasPendingExchange())
                futQ.add(new RebalanceReassignExchangeTask(securitySubjectId(cctx), exchId, fut));
        }

        /**
         * @param exchId Exchange ID.
         * @return Rebalance future.
         */
        IgniteInternalFuture<Boolean> forceRebalance(GridDhtPartitionExchangeId exchId) {
            GridCompoundFuture<Boolean, Boolean> fut = new GridCompoundFuture<>(CU.boolReducer());

            futQ.add(new ForceRebalanceExchangeTask(securitySubjectId(cctx), exchId, fut));

            return fut;
        }

        /**
         * @param caches Caches to stop.
         */
        IgniteInternalFuture<Void> deferStopCachesOnClientReconnect(Collection<GridCacheAdapter> caches) {
            StopCachesOnClientReconnectExchangeTask task =
                new StopCachesOnClientReconnectExchangeTask(securitySubjectId(cctx), caches);

            futQ.add(task);

            return task;
        }

        /**
         * @param topVer Topology version.
         * @param grpId Group id.
         * @param rebalanceId Rebalance id.
         */
<<<<<<< HEAD
        void finishPreloading(AffinityTopologyVersion topVer, int grpId) {
            futQ.add(new FinishPreloadingTask(securitySubjectId(cctx), topVer, grpId));
=======
        void finishPreloading(AffinityTopologyVersion topVer, int grpId, long rebalanceId) {
            futQ.add(new FinishPreloadingTask(topVer, grpId, rebalanceId));
>>>>>>> 79add251
        }

        /**
         * @param exchFut Exchange future.
         */
        void addExchangeFuture(GridDhtPartitionsExchangeFuture exchFut) {
            assert exchFut != null;

            futQ.offer(exchFut);

            synchronized (this) {
                lastFutVer = exchFut.initialVersion();

                notifyAll();
            }

            if (log.isDebugEnabled())
                log.debug("Added exchange future to exchange worker: " + exchFut);
        }

        /**
         *
         */
        private void onKernalStop() {
            synchronized (this) {
                stop = true;

                notifyAll();
            }
        }

        /**
         * @param resVer Version to wait for.
         * @return {@code True} if node is stopping.
         * @throws IgniteInterruptedCheckedException If interrupted.
         */
        private boolean waitForExchangeFuture(AffinityTopologyVersion resVer) throws IgniteInterruptedCheckedException {
            synchronized (this) {
                while (!stop && lastFutVer.compareTo(resVer) < 0)
                    U.wait(this);

                return stop;
            }
        }

        /**
         * @param resVer Exchange result version.
         * @param exchFut Exchange future.
         * @throws IgniteInterruptedCheckedException If interrupted.
         */
        private void removeMergedFutures(AffinityTopologyVersion resVer, GridDhtPartitionsExchangeFuture exchFut)
            throws IgniteInterruptedCheckedException {
            if (resVer.compareTo(exchFut.initialVersion()) != 0) {
                waitForExchangeFuture(resVer);

                for (CachePartitionExchangeWorkerTask task : futQ) {
                    if (task instanceof GridDhtPartitionsExchangeFuture) {
                        GridDhtPartitionsExchangeFuture fut0 = (GridDhtPartitionsExchangeFuture)task;

                        if (resVer.compareTo(fut0.initialVersion()) >= 0) {
                            fut0.finishMerged(resVer, exchFut);

                            futQ.remove(fut0);
                        }
                        else
                            break;
                    }
                }
            }
        }

        /**
         * Add custom exchange task.
         *
         * @param task Task.
         */
        void addCustomTask(CachePartitionExchangeWorkerTask task) {
            assert task != null;

            assert !isExchangeTask(task);

            futQ.offer(task);
        }

        /**
         * Process custom exchange task.
         *
         * @param task Task.
         */
        void processCustomTask(CachePartitionExchangeWorkerTask task) {
            assert !isExchangeTask(task);

            try {
                cctx.cache().processCustomExchangeTask(task);
            }
            catch (Exception e) {
                U.error(log, "Failed to process custom exchange task: " + task, e);
            }
        }

        /**
         * @return Whether pending exchange future exists.
         */
        boolean hasPendingExchange() {
            if (!futQ.isEmpty()) {
                for (CachePartitionExchangeWorkerTask task : futQ) {
                    if (isExchangeTask(task))
                        return true;
                }
            }

            return false;
        }

        /**
         * @return Whether pending exchange future triggered by non client node exists.
         */
        boolean hasPendingServerExchange() {
            if (!futQ.isEmpty()) {
                for (CachePartitionExchangeWorkerTask task : futQ) {
                    if (task instanceof GridDhtPartitionsExchangeFuture) {
                        if (((GridDhtPartitionsExchangeFuture)task).changedAffinity())
                            return true;
                    }
                }
            }

            return false;
        }

        /**
         * Dump debug info.
         */
        void dumpExchangeDebugInfo() {
            U.warn(log, "First " + DIAGNOSTIC_WARN_LIMIT + " pending exchange futures [total=" + futQ.size() + ']');

            if (DIAGNOSTIC_WARN_LIMIT > 0) {
                int cnt = 0;

                for (CachePartitionExchangeWorkerTask task : futQ) {
                    if (task instanceof GridDhtPartitionsExchangeFuture) {
                        U.warn(log, ">>> " + ((GridDhtPartitionsExchangeFuture)task).shortInfo());

                        if (++cnt == DIAGNOSTIC_WARN_LIMIT)
                            break;
                    }
                }
            }
        }

        /** {@inheritDoc} */
        @Override protected void body() throws InterruptedException, IgniteInterruptedCheckedException {
            Throwable err = null;

            try {
                body0();
            }
            catch (InterruptedException | IgniteInterruptedCheckedException e) {
                if (!stop)
                    err = e;
            }
            catch (Throwable e) {
                if (!(e == stopErr || (stop && (X.hasCause(e, IgniteInterruptedCheckedException.class)))))
                    err = e;
            }
            finally {
                if (err == null && !stop && !reconnectNeeded)
                    err = new IllegalStateException("Thread " + name() + " is terminated unexpectedly");

                if (err instanceof OutOfMemoryError)
                    cctx.kernalContext().failure().process(new FailureContext(CRITICAL_ERROR, err));
                else if (err != null)
                    cctx.kernalContext().failure().process(new FailureContext(SYSTEM_WORKER_TERMINATION, err));
                else
                    // In case of reconnectNeeded == true, prevent general-case termination handling.
                    cancel();
            }
        }

        /**
         *
         */
        private void body0() throws InterruptedException, IgniteCheckedException {
            long timeout = cctx.gridConfig().getNetworkTimeout();

            long cnt = 0;

            while (!isCancelled()) {
                onIdle();

                cnt++;

                CachePartitionExchangeWorkerTask task = null;

                try {
                    boolean preloadFinished = true;

                    for (CacheGroupContext grp : cctx.cache().cacheGroups()) {
                        if (grp.isLocal())
                            continue;

                        preloadFinished &= grp.preloader() != null && grp.preloader().syncFuture().isDone();

                        if (!preloadFinished)
                            break;
                    }

                    // If not first preloading and no more topology events present.
                    if (!cctx.kernalContext().clientNode() && !hasPendingExchange() && preloadFinished)
                        timeout = cctx.gridConfig().getNetworkTimeout();

                    // After workers line up and before preloading starts we initialize all futures.
                    if (log.isTraceEnabled()) {
                        Collection<IgniteInternalFuture> unfinished = new HashSet<>();

                        for (GridDhtPartitionsExchangeFuture fut : exchFuts.values()) {
                            if (!fut.isDone())
                                unfinished.add(fut);
                        }

                        log.trace("Before waiting for exchange futures [futs" + unfinished + ", worker=" + this + ']');
                    }

                    // Take next exchange future.
                    if (isCancelled())
                        Thread.currentThread().interrupt();

                    blockingSectionBegin();

                    task = futQ.poll(timeout, MILLISECONDS);

                    blockingSectionEnd();

                    if (task == null)
                        continue; // Main while loop.

                    try (OperationSecurityContext c = cctx.kernalContext().security().withContext(task.securitySubjectId())) {
                        if (!isExchangeTask(task)) {
                            processCustomTask(task);

                            continue;
                        }

                        Map<Integer, GridDhtPreloaderAssignments> assignsMap = null;

                        boolean forcePreload = false;

                        GridDhtPartitionExchangeId exchId;

                        GridDhtPartitionsExchangeFuture exchFut = null;

                        AffinityTopologyVersion resVer = null;

                        if (isCancelled())
                            break;

                        if (task instanceof RebalanceReassignExchangeTask) {
                            RebalanceReassignExchangeTask reassignTask = (RebalanceReassignExchangeTask)task;

                            exchId = reassignTask.exchangeId();

                            GridDhtPartitionsExchangeFuture fut = reassignTask.future();

                            assert fut.changedAffinity() :
                                "Reassignment request started for exchange future which didn't change affinity " +
                                    "[exchId=" + exchId + ", fut=" + exchFut + ']';

                            if (fut.hasInapplicableNodesForRebalance()) {
                                GridDhtPartitionsExchangeFuture lastFut = lastFinishedFut.get();

                                AffinityTopologyVersion lastAffChangedVer = cctx.exchange().
                                    lastAffinityChangedTopologyVersion(lastFut.topologyVersion());

                                if (fut.topologyVersion().equals(lastAffChangedVer))
                                    exchFut = fut;
                                else if (lastAffChangedVer.after(exchId.topologyVersion())) {
                                    // There is a new exchange which should trigger rebalancing.
                                    // This reassignment request can be skipped.
                                    if (log.isInfoEnabled()) {
                                        log.info("Partitions reassignment request skipped due to affinity was already changed" +
                                            " [reassignTopVer=" + exchId.topologyVersion() +
                                            ", lastAffChangedTopVer=" + lastAffChangedVer + ']');
                                    }

                                    continue;
                                }
                            }
                        }
                        else if (task instanceof ForceRebalanceExchangeTask) {
                            forcePreload = true;

                            timeout = 0; // Force refresh.

                            exchId = ((ForceRebalanceExchangeTask)task).exchangeId();
                        }
                        else {
                            assert task instanceof GridDhtPartitionsExchangeFuture : task;

                            exchFut = (GridDhtPartitionsExchangeFuture)task;

                            exchId = exchFut.exchangeId();

                            lastInitializedFut = exchFut;

                            boolean newCrd = false;

                            if (!crd) {
                                List<ClusterNode> srvNodes = exchFut.firstEventCache().serverNodes();

                                crd = newCrd = !srvNodes.isEmpty() && srvNodes.get(0).isLocal();
                            }

                            if (!exchFut.changedAffinity()) {
                                GridDhtPartitionsExchangeFuture lastFut = lastFinishedFut.get();

                                if (lastFut != null) {
                                    if (!lastFut.changedAffinity()) {
                                        // If lastFut corresponds to merged exchange, it is essential to use
                                        // topologyVersion() instead of initialVersion() - nodes joined in this PME
                                        // will have DiscoCache only for the last version.
                                        AffinityTopologyVersion lastAffVer = cctx.exchange()
                                            .lastAffinityChangedTopologyVersion(lastFut.topologyVersion());

                                        cctx.exchange().lastAffinityChangedTopologyVersion(exchFut.initialVersion(),
                                            lastAffVer);
                                    }
                                    else
                                        cctx.exchange().lastAffinityChangedTopologyVersion(exchFut.initialVersion(),
                                            lastFut.topologyVersion());
                                }
                            }

                            exchFut.timeBag().finishGlobalStage("Waiting in exchange queue");

                            exchFut.init(newCrd);

                            int dumpCnt = 0;

                            long waitStartNanos = System.nanoTime();

                            // Call rollback logic only for client node, for server nodes
                            // rollback logic is in GridDhtPartitionsExchangeFuture.
                            boolean txRolledBack = !cctx.localNode().isClient();

                            IgniteConfiguration cfg = cctx.gridConfig();

                            final long dumpTimeout = 2 * cfg.getNetworkTimeout();

                            long nextDumpTime = 0;

                            while (true) {
                                // Read txTimeoutOnPME from configuration after every iteration.
                                long curTimeout = cfg.getTransactionConfiguration().getTxTimeoutOnPartitionMapExchange();

                                try {
                                    long exchTimeout = curTimeout > 0 && !txRolledBack
                                        ? Math.min(curTimeout, dumpTimeout)
                                        : dumpTimeout;

                                    blockingSectionBegin();

                                    try {
                                        resVer = exchFut.get(exchTimeout, TimeUnit.MILLISECONDS);
                                    }
                                    finally {
                                        blockingSectionEnd();
                                    }

                                    onIdle();

                                    break;
                                }
                                catch (IgniteFutureTimeoutCheckedException ignored) {
                                    updateHeartbeat();

                                    if (nextDumpTime <= U.currentTimeMillis()) {
                                        U.warn(diagnosticLog, "Failed to wait for partition map exchange [" +
                                            "topVer=" + exchFut.initialVersion() +
                                            ", node=" + cctx.localNodeId() + "]. " +
                                            (curTimeout <= 0 && !txRolledBack ? "Consider changing " +
                                                "TransactionConfiguration.txTimeoutOnPartitionMapExchange" +
                                                " to non default value to avoid this message. " : "") +
                                            "Dumping pending objects that might be the cause: ");

                                        try {
                                            dumpDebugInfo(exchFut);
                                        }
                                        catch (Exception e) {
                                            U.error(diagnosticLog, FAILED_DUMP_MSG + e, e);
                                        }

                                        nextDumpTime = U.currentTimeMillis() + nextDumpTimeout(dumpCnt++, dumpTimeout);
                                    }

                                    long passedMillis = U.millisSinceNanos(waitStartNanos);

                                    if (!txRolledBack && curTimeout > 0 && passedMillis >= curTimeout) {
                                        txRolledBack = true; // Try automatic rollback only once.

                                        cctx.tm().rollbackOnTopologyChange(exchFut.initialVersion());
                                    }
                                }
                                catch (Exception e) {
                                    if (exchFut.reconnectOnError(e))
                                        throw new IgniteNeedReconnectException(cctx.localNode(), e);

                                    throw e;
                                }
                            }

                            removeMergedFutures(resVer, exchFut);

                            if (log.isTraceEnabled())
                                log.trace("After waiting for exchange future [exchFut=" + exchFut + ", worker=" +
                                    this + ']');

                            if (exchFut.exchangeId().nodeId().equals(cctx.localNodeId()))
                                lastRefresh.compareAndSet(-1, U.currentTimeMillis());

                            // Just pick first worker to do this, so we don't
                            // invoke topology callback more than once for the
                            // same event.
                            boolean changed = false;

                            for (CacheGroupContext grp : cctx.cache().cacheGroups()) {
                                if (grp.isLocal())
                                    continue;

                                changed |= grp.topology().afterExchange(exchFut);
                            }

                            if (!cctx.kernalContext().clientNode() && changed) {
                                if (log.isDebugEnabled())
                                    log.debug("Refresh partitions due to mapping was changed");

                                refreshPartitions();
                            }
                        }

                        if (rebalanceRequired(exchFut)) {
                            if (rebalanceDelay > 0)
                                U.sleep(rebalanceDelay);

                            assignsMap = new HashMap<>();

                            IgniteCacheSnapshotManager snp = cctx.snapshot();

                            for (final CacheGroupContext grp : cctx.cache().cacheGroups()) {
                                long delay = grp.config().getRebalanceDelay();

                                boolean disableRebalance = snp.partitionsAreFrozen(grp);

                                GridDhtPreloaderAssignments assigns = null;

                                // Don't delay for dummy reassigns to avoid infinite recursion.
                                if ((delay == 0 || forcePreload) && !disableRebalance)
                                    assigns = grp.preloader().generateAssignments(exchId, exchFut);

                                assignsMap.put(grp.groupId(), assigns);

                                if (resVer == null && !grp.isLocal())
                                    resVer = grp.topology().readyTopologyVersion();
                            }
                        }

                        if (resVer == null)
                            resVer = exchId.topologyVersion();

                        if (!F.isEmpty(assignsMap)) {
                            int size = assignsMap.size();

                            NavigableMap<CacheRebalanceOrder, List<Integer>> orderMap = new TreeMap<>();

                            for (Map.Entry<Integer, GridDhtPreloaderAssignments> e : assignsMap.entrySet()) {
                                int grpId = e.getKey();

                                CacheGroupContext grp = cctx.cache().cacheGroup(grpId);

                                CacheRebalanceOrder order = new CacheRebalanceOrder(
                                    grp.config().getRebalanceOrder(),
                                    grp.config().getRebalanceMode());

                                if (orderMap.get(order) == null)
                                    orderMap.put(order, new ArrayList<Integer>(size));

                                orderMap.get(order).add(grpId);
                            }

                            RebalanceFuture r = null;

                            GridCompoundFuture<Boolean, Boolean> rebFut = new GridCompoundFuture<>();

                            ArrayList<String> rebList = new ArrayList<>(size);

                            GridCompoundFuture<Boolean, Boolean> forcedRebFut = null;

                            if (task instanceof ForceRebalanceExchangeTask)
                                forcedRebFut = ((ForceRebalanceExchangeTask)task).forcedRebalanceFuture();

                            for (CacheRebalanceOrder order : orderMap.descendingKeySet()) {
                                for (Integer grpId : orderMap.get(order)) {
                                    CacheGroupContext grp = cctx.cache().cacheGroup(grpId);

                                    GridDhtPreloaderAssignments assigns = assignsMap.get(grpId);

                                    RebalanceFuture cur = grp.preloader().addAssignments(assigns,
                                        forcePreload,
                                        cnt,
                                        r,
                                        forcedRebFut,
                                        rebFut);

                                    if (cur != null) {
                                        rebList.add(grp.cacheOrGroupName());

                                        r = cur;
                                    }
                                }
                            }

                            rebFut.markInitialized();

                            if (forcedRebFut != null)
                                forcedRebFut.markInitialized();

                            if (r != null) {
                                Collections.reverse(rebList);

                                RebalanceFuture finalR = r;

                                // Waits until compatible rebalances are finished.
                                // Start rebalancing cache groups chain. Each group will be rebalanced
                                // sequentially one by one e.g.:
                                // ignite-sys-cache -> cacheGroupR1 -> cacheGroupP2 -> cacheGroupR3
                                long rebId = cnt;

                                rebFut.listen(new IgniteInClosure<IgniteInternalFuture<Boolean>>() {
                                    @Override public void apply(IgniteInternalFuture<Boolean> f) {
                                        U.log(log, "Rebalancing scheduled [order=" + rebList +
                                            ", top=" + finalR.topologyVersion() +
                                            ", rebalanceId=" + rebId +
                                            ", evt=" + exchId.discoveryEventName() +
                                            ", node=" + exchId.nodeId() + ']');

                                        finalR.requestPartitions();
                                    }
                                });
                            }
                            else {
                                U.log(log, "Skipping rebalancing (nothing scheduled) " +
                                    "[top=" + resVer + ", force=" + (exchFut == null) +
                                    ", evt=" + exchId.discoveryEventName() +
                                    ", node=" + exchId.nodeId() + ']');
                            }
                        }
                        else {
                            U.log(log, "Skipping rebalancing (no affinity changes) " +
                                "[top=" + resVer +
                                ", evt=" + exchId.discoveryEventName() +
                                ", evtNode=" + exchId.nodeId() +
                                ", client=" + cctx.kernalContext().clientNode() + ']');
                        }
                    }
                }
                catch (IgniteInterruptedCheckedException e) {
                    throw e;
                }
                catch (IgniteClientDisconnectedCheckedException | IgniteNeedReconnectException e) {
                    if (cctx.discovery().reconnectSupported()) {
                        U.warn(log, "Local node failed to complete partition map exchange due to " +
                            "exception, will try to reconnect to cluster: " + e.getMessage(), e);

                        cctx.discovery().reconnect();

                        reconnectNeeded = true;
                    }
                    else
                        U.warn(log, "Local node received IgniteClientDisconnectedCheckedException or " +
                            " IgniteNeedReconnectException exception but doesn't support reconnect, stopping node: " +
                            e.getMessage(), e);

                    return;
                }
                catch (IgniteCheckedException e) {
                    U.error(log, "Failed to wait for completion of partition map exchange " +
                        "(preloading will not start): " + task, e);

                    throw e;
                }
            }
        }

        /**
         * Rebalance is not required on a client node and is always required when the exchange future is null.
         * In other cases, this method checks all caches and decides whether rebalancing is required or not
         * for the specific exchange.
         *
         * @param exchFut Exchange future.
         * @return {@code True} if rebalance is required at least for one of cache groups.
         */
        private boolean rebalanceRequired(GridDhtPartitionsExchangeFuture exchFut) {
            if (cctx.kernalContext().clientNode())
                return false;

            if (exchFut == null)
                return true;

            for (CacheGroupContext grp : cctx.cache().cacheGroups()) {
                if (grp.isLocal())
                    continue;

                if (grp.preloader().rebalanceRequired(exchFut))
                    return true;
            }

            return false;
        }
    }

    /**
     * Partition resend timeout object.
     */
    private class ResendTimeoutObject implements GridTimeoutObject {
        /** Timeout ID. */
        private final IgniteUuid timeoutId = IgniteUuid.randomUuid();

        /** Logger. */
        protected final IgniteLogger log;

        /** Timeout start time. */
        private final long createTime = U.currentTimeMillis();

        /** Started flag. */
        private AtomicBoolean started = new AtomicBoolean();

        /**
         *
         */
        private ResendTimeoutObject() {
            this.log = cctx.logger(getClass());
        }

        /** {@inheritDoc} */
        @Override public IgniteUuid timeoutId() {
            return timeoutId;
        }

        /** {@inheritDoc} */
        @Override public long endTime() {
            return createTime + partResendTimeout;
        }

        /** {@inheritDoc} */
        @Override public void onTimeout() {
            cctx.kernalContext().closure().runLocalSafe(new GridPlainRunnable() {
                @Override public void run() {
                    if (!busyLock.readLock().tryLock())
                        return;

                    try {
                        if (started.compareAndSet(false, true)) {
                            if (log.isDebugEnabled())
                                log.debug("Refresh partitions due to scheduled timeout");

                            refreshPartitions();
                        }
                    }
                    finally {
                        busyLock.readLock().unlock();

                        cctx.time().removeTimeoutObject(ResendTimeoutObject.this);

                        pendingResend.compareAndSet(ResendTimeoutObject.this, null);
                    }
                }
            });
        }

        /**
         * @return {@code True} if timeout object started to run.
         */
        public boolean started() {
            return started.get();
        }
    }

    /**
     *
     */
    private static class ExchangeFutureSet extends GridListSet<GridDhtPartitionsExchangeFuture> {
        /** */
        private static final long serialVersionUID = 0L;

        /** */
        private final int histSize;

        /** */
        private final AtomicReference<AffinityTopologyVersion> readyTopVer =
            new AtomicReference<>(NONE);

        /**
         * Creates ordered, not strict list set.
         *
         * @param histSize Max history size.
         */
        private ExchangeFutureSet(int histSize) {
            super((f1, f2) -> {
                AffinityTopologyVersion t1 = f1.exchangeId().topologyVersion();
                AffinityTopologyVersion t2 = f2.exchangeId().topologyVersion();

                assert t1.topologyVersion() > 0;
                assert t2.topologyVersion() > 0;

                // Reverse order.
                return t2.compareTo(t1);
            }, /*not strict*/false);

            this.histSize = histSize;
        }

        /**
         * @param fut Future to add.
         * @return {@code True} if added.
         */
        @Override public synchronized GridDhtPartitionsExchangeFuture addx(
            GridDhtPartitionsExchangeFuture fut) {
            GridDhtPartitionsExchangeFuture cur = super.addx(fut);

            while (size() > histSize) {
                GridDhtPartitionsExchangeFuture last = last();

                if (!last.isDone() || Objects.equals(last.initialVersion(), readyTopVer()))
                    break;

                removeLast();
            }

            // Return the value in the set.
            return cur == null ? fut : cur;
        }

        /**
         * @return Ready top version.
         */
        public AffinityTopologyVersion readyTopVer() {
            return readyTopVer.get();
        }

        /**
         * @param readyTopVersion Ready top version.
         * @return {@code true} if version was set and {@code false} otherwise.
         */
        public boolean readyTopVer(AffinityTopologyVersion readyTopVersion) {
            while (true) {
                AffinityTopologyVersion readyVer = readyTopVer.get();

                if (readyVer.compareTo(readyTopVersion) >= 0)
                    return false;

                if (readyTopVer.compareAndSet(readyVer, readyTopVersion))
                    return true;
            }
        }

        /** {@inheritDoc} */
        @Nullable @Override public synchronized GridDhtPartitionsExchangeFuture removex(
            GridDhtPartitionsExchangeFuture val) {

            return super.removex(val);
        }

        /**
         * @return Values.
         */
        @Override public synchronized List<GridDhtPartitionsExchangeFuture> values() {
            return super.values();
        }

        /** {@inheritDoc} */
        @Override public synchronized String toString() {
            return S.toString(ExchangeFutureSet.class, this, super.toString());
        }
    }

    /**
     *
     */
    private abstract class MessageHandler<M> implements IgniteBiInClosure<UUID, M> {
        /** */
        private static final long serialVersionUID = 0L;

        /**
         * @param nodeId Sender node ID.
         * @param msg Message.
         */
        @Override public void apply(UUID nodeId, M msg) {
            ClusterNode node = cctx.node(nodeId);

            if (node == null) {
                if (log.isTraceEnabled())
                    log.trace("Received message from failed node [node=" + nodeId + ", msg=" + msg + ']');

                return;
            }

            if (log.isTraceEnabled())
                log.trace("Received message from node [node=" + nodeId + ", msg=" + msg + ']');

            onMessage(node, msg);
        }

        /**
         * @param node Sender cluster node.
         * @param msg Message.
         */
        protected abstract void onMessage(ClusterNode node, M msg);
    }

    /**
     * Affinity ready future.
     */
    private class AffinityReadyFuture extends GridFutureAdapter<AffinityTopologyVersion> {
        /** */
        @GridToStringInclude
        private AffinityTopologyVersion topVer;

        /**
         * @param topVer Topology version.
         */
        private AffinityReadyFuture(AffinityTopologyVersion topVer) {
            this.topVer = topVer;
        }

        /** {@inheritDoc} */
        @Override public boolean onDone(AffinityTopologyVersion res, @Nullable Throwable err) {
            assert res != null || err != null;

            boolean done = super.onDone(res, err);

            if (done)
                readyFuts.remove(topVer, this);

            return done;
        }

        /** {@inheritDoc} */
        @Override public String toString() {
            return S.toString(AffinityReadyFuture.class, this, super.toString());
        }
    }

    /**
     * Class to print only limited number of warnings.
     */
    private static class WarningsGroup {
        /** */
        private final IgniteLogger log;

        /** */
        private final int warningsLimit;

        /** */
        private final String title;

        /** */
        private final List<String> messages = new ArrayList<>();

        /** */
        private int warningsTotal = 0;

        /**
         * @param log Target logger.
         * @param warningsLimit Warnings limit.
         */
        private WarningsGroup(String title, IgniteLogger log, int warningsLimit) {
            this.title = title;

            this.log = log;

            this.warningsLimit = warningsLimit;
        }

        /**
         * @param msg Warning message.
         * @return {@code true} if message is added to list.
         */
        private boolean add(String msg) {
            boolean added = false;

            if (canAddMessage()) {
                messages.add(msg);

                added = true;
            }

            warningsTotal++;

            return added;
        }

        /**
         * @return {@code true} if messages list size less than limit.
         */
        private boolean canAddMessage() {
            return warningsTotal < warningsLimit;
        }

        /**
         * Increase total number of warnings.
         */
        private void incTotal() {
            warningsTotal++;
        }

        /**
         * Print warnings block title and messages.
         */
        private void printToLog() {
            if (warningsTotal > 0) {
                U.warn(log, String.format(title, warningsLimit, warningsTotal));

                for (String message : messages)
                    U.warn(log, message);
            }
        }
    }

    /**
     * Class to limit action count for unique objects.
     * <p>
     * NO guarantees of thread safety are provided.
     */
    private static class ActionLimiter<T> {
        /** */
        private final int limit;

        /**
         * Internal storage of objects and counters for each of object.
         */
        private final Map<T, AtomicInteger> actionsCnt = new HashMap<>();

        /**
         * Set of active objects.
         */
        private final Set<T> activeObjects = new HashSet<>();

        /**
         * @param limit Limit.
         */
        private ActionLimiter(int limit) {
            this.limit = limit;
        }

        /**
         * Shows if action is allowed for the given object. Adds this object to internal set of active
         * objects that are still in use.
         *
         * @param obj object.
         */
        boolean allowAction(T obj) {
            activeObjects.add(obj);

            int cnt = actionsCnt.computeIfAbsent(obj, o -> new AtomicInteger(0))
                .incrementAndGet();

            return (cnt <= limit);
        }

        /**
         * Removes old objects from limiter's internal storage. All objects that are contained in internal
         * storage but not in set of active objects, are assumed as 'old'. This method is to be called
         * after processing of collection of objects to purge limiter's internal storage.
         */
        void trim() {
            actionsCnt.keySet().removeIf(key -> !activeObjects.contains(key));

            activeObjects.clear();
        }
    }

    /**
     * Represents a cache rebalance order that takes into account both values: rebalance order itself and rebalance mode.
     * It is assumed SYNC caches should be rebalanced in the first place.
     */
    private static class CacheRebalanceOrder implements Comparable<CacheRebalanceOrder> {
        /** Cache rebalance order. */
        private int order;

        /** Cache rebalance mode. */
        private CacheRebalanceMode mode;

        /**
         * Creates a new instance of CacheRebalanceOrder.
         *
         * @param order Cache rebalance order.
         * @param mode Cache rebalance mode.
         */
        public CacheRebalanceOrder(int order, CacheRebalanceMode mode) {
            this.order = order;
            this.mode = mode;
        }

        /** {@inheritDoc} */
        @Override public int compareTo(@NotNull CacheRebalanceOrder o) {
            if (order == o.order) {
                if (mode == o.mode)
                    return 0;

                switch (mode) {
                    case SYNC: return -1;
                    case ASYNC: return o.mode == CacheRebalanceMode.SYNC ? 1 : -1;
                    case NONE: return 1;
                    default:
                        throw new IllegalArgumentException("Unknown cache rebalance mode [mode=" + mode + ']');
                }
            }
            else
                return (order < o.order) ? -1 : 1;
        }

        /** {@inheritDoc} */
        @Override public boolean equals(Object o) {
            if (this == o)
                return true;
            if (o == null || getClass() != o.getClass())
                return false;

            CacheRebalanceOrder order1 = (CacheRebalanceOrder)o;

            if (order != order1.order)
                return false;
            return mode == order1.mode;
        }

        /** {@inheritDoc} */
        @Override public int hashCode() {
            int result = order;
            result = 31 * result + mode.hashCode();
            return result;
        }
    }
}<|MERGE_RESOLUTION|>--- conflicted
+++ resolved
@@ -3044,13 +3044,8 @@
          * @param grpId Group id.
          * @param rebalanceId Rebalance id.
          */
-<<<<<<< HEAD
-        void finishPreloading(AffinityTopologyVersion topVer, int grpId) {
-            futQ.add(new FinishPreloadingTask(securitySubjectId(cctx), topVer, grpId));
-=======
         void finishPreloading(AffinityTopologyVersion topVer, int grpId, long rebalanceId) {
-            futQ.add(new FinishPreloadingTask(topVer, grpId, rebalanceId));
->>>>>>> 79add251
+            futQ.add(new FinishPreloadingTask(securitySubjectId(cctx), topVer, grpId, rebalanceId));
         }
 
         /**
