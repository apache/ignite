/*
 * Licensed to the Apache Software Foundation (ASF) under one or more
 * contributor license agreements.  See the NOTICE file distributed with
 * this work for additional information regarding copyright ownership.
 * The ASF licenses this file to You under the Apache License, Version 2.0
 * (the "License"); you may not use this file except in compliance with
 * the License.  You may obtain a copy of the License at
 *
 *      http://www.apache.org/licenses/LICENSE-2.0
 *
 * Unless required by applicable law or agreed to in writing, software
 * distributed under the License is distributed on an "AS IS" BASIS,
 * WITHOUT WARRANTIES OR CONDITIONS OF ANY KIND, either express or implied.
 * See the License for the specific language governing permissions and
 * limitations under the License.
 */

package org.apache.ignite.internal.processors.cache;

import java.text.DateFormat;
import java.text.SimpleDateFormat;
import java.util.ArrayList;
import java.util.Collection;
import java.util.Collections;
import java.util.Comparator;
import java.util.Date;
import java.util.HashMap;
import java.util.HashSet;
import java.util.LinkedList;
import java.util.List;
import java.util.Map;
import java.util.NavigableMap;
import java.util.TreeMap;
import java.util.UUID;
import java.util.concurrent.BlockingQueue;
import java.util.concurrent.ConcurrentMap;
import java.util.concurrent.ConcurrentSkipListMap;
import java.util.concurrent.LinkedBlockingDeque;
import java.util.concurrent.TimeUnit;
import java.util.concurrent.atomic.AtomicBoolean;
import java.util.concurrent.atomic.AtomicLong;
import java.util.concurrent.atomic.AtomicReference;
import java.util.concurrent.locks.ReadWriteLock;
import java.util.concurrent.locks.ReentrantReadWriteLock;
import org.apache.ignite.IgniteCheckedException;
import org.apache.ignite.IgniteSystemProperties;
import org.apache.ignite.cache.affinity.AffinityFunction;
import org.apache.ignite.cluster.ClusterNode;
import org.apache.ignite.configuration.CacheConfiguration;
import org.apache.ignite.events.DiscoveryEvent;
import org.apache.ignite.events.Event;
import org.apache.ignite.internal.IgniteClientDisconnectedCheckedException;
import org.apache.ignite.internal.IgniteFutureTimeoutCheckedException;
import org.apache.ignite.internal.IgniteInternalFuture;
import org.apache.ignite.internal.IgniteInterruptedCheckedException;
import org.apache.ignite.internal.cluster.ClusterTopologyCheckedException;
import org.apache.ignite.internal.events.DiscoveryCustomEvent;
import org.apache.ignite.internal.managers.eventstorage.GridLocalEventListener;
import org.apache.ignite.internal.processors.affinity.AffinityTopologyVersion;
import org.apache.ignite.internal.processors.cache.distributed.dht.GridClientPartitionTopology;
import org.apache.ignite.internal.processors.cache.distributed.dht.GridDhtPartitionState;
import org.apache.ignite.internal.processors.cache.distributed.dht.GridDhtPartitionTopology;
import org.apache.ignite.internal.processors.cache.distributed.dht.GridDhtTopologyFuture;
import org.apache.ignite.internal.processors.cache.distributed.dht.preloader.GridDhtPartitionDemandMessage;
import org.apache.ignite.internal.processors.cache.distributed.dht.preloader.GridDhtPartitionExchangeId;
import org.apache.ignite.internal.processors.cache.distributed.dht.preloader.GridDhtPartitionFullMap;
import org.apache.ignite.internal.processors.cache.distributed.dht.preloader.GridDhtPartitionMap;
import org.apache.ignite.internal.processors.cache.distributed.dht.preloader.GridDhtPartitionMap2;
import org.apache.ignite.internal.processors.cache.distributed.dht.preloader.GridDhtPartitionSupplyMessageV2;
import org.apache.ignite.internal.processors.cache.distributed.dht.preloader.GridDhtPartitionsAbstractMessage;
import org.apache.ignite.internal.processors.cache.distributed.dht.preloader.GridDhtPartitionsExchangeFuture;
import org.apache.ignite.internal.processors.cache.distributed.dht.preloader.GridDhtPartitionsFullMessage;
import org.apache.ignite.internal.processors.cache.distributed.dht.preloader.GridDhtPartitionsSingleMessage;
import org.apache.ignite.internal.processors.cache.distributed.dht.preloader.GridDhtPartitionsSingleRequest;
import org.apache.ignite.internal.processors.cache.distributed.dht.preloader.GridDhtPreloaderAssignments;
import org.apache.ignite.internal.processors.cache.transactions.IgniteInternalTx;
import org.apache.ignite.internal.processors.cache.transactions.IgniteTxManager;
import org.apache.ignite.internal.processors.cache.version.GridCacheVersion;
import org.apache.ignite.internal.processors.timeout.GridTimeoutObject;
import org.apache.ignite.internal.util.GridListSet;
import org.apache.ignite.internal.util.future.GridFutureAdapter;
import org.apache.ignite.internal.util.lang.IgnitePair;
import org.apache.ignite.internal.util.tostring.GridToStringExclude;
import org.apache.ignite.internal.util.tostring.GridToStringInclude;
import org.apache.ignite.internal.util.typedef.CI1;
import org.apache.ignite.internal.util.typedef.CI2;
import org.apache.ignite.internal.util.typedef.F;
import org.apache.ignite.internal.util.typedef.T2;
import org.apache.ignite.internal.util.typedef.internal.CU;
import org.apache.ignite.internal.util.typedef.internal.S;
import org.apache.ignite.internal.util.typedef.internal.U;
import org.apache.ignite.internal.util.worker.GridWorker;
import org.apache.ignite.lang.IgniteBiInClosure;
import org.apache.ignite.lang.IgniteProductVersion;
import org.apache.ignite.lang.IgniteUuid;
import org.apache.ignite.thread.IgniteThread;
import org.jetbrains.annotations.Nullable;
import org.jsr166.ConcurrentHashMap8;

import static java.util.concurrent.TimeUnit.MILLISECONDS;
import static org.apache.ignite.IgniteSystemProperties.IGNITE_PRELOAD_RESEND_TIMEOUT;
import static org.apache.ignite.IgniteSystemProperties.IGNITE_THREAD_DUMP_ON_EXCHANGE_TIMEOUT;
import static org.apache.ignite.IgniteSystemProperties.getLong;
import static org.apache.ignite.events.EventType.EVT_NODE_FAILED;
import static org.apache.ignite.events.EventType.EVT_NODE_JOINED;
import static org.apache.ignite.events.EventType.EVT_NODE_LEFT;
import static org.apache.ignite.internal.GridTopic.TOPIC_CACHE;
import static org.apache.ignite.internal.events.DiscoveryCustomEvent.EVT_DISCOVERY_CUSTOM_EVT;
import static org.apache.ignite.internal.managers.communication.GridIoPolicy.SYSTEM_POOL;
import static org.apache.ignite.internal.processors.cache.distributed.dht.preloader.GridDhtPreloader.DFLT_PRELOAD_RESEND_TIMEOUT;

/**
 * Partition exchange manager.
 */
public class GridCachePartitionExchangeManager<K, V> extends GridCacheSharedManagerAdapter<K, V> {
    /** Exchange history size. */
    private static final int EXCHANGE_HISTORY_SIZE = 1000;

    /** Atomic reference for pending timeout object. */
    private AtomicReference<ResendTimeoutObject> pendingResend = new AtomicReference<>();

    /** Partition resend timeout after eviction. */
    private final long partResendTimeout = getLong(IGNITE_PRELOAD_RESEND_TIMEOUT, DFLT_PRELOAD_RESEND_TIMEOUT);

    /** */
    private final ReadWriteLock busyLock = new ReentrantReadWriteLock();

    /** Last partition refresh. */
    private final AtomicLong lastRefresh = new AtomicLong(-1);

    /** */
    @GridToStringInclude
    private ExchangeWorker exchWorker;

    /** */
    @GridToStringExclude
    private final ConcurrentMap<Integer, GridClientPartitionTopology> clientTops = new ConcurrentHashMap8<>();

    /** */
    private volatile GridDhtPartitionsExchangeFuture lastInitializedFut;

    /** */
    private final ConcurrentMap<AffinityTopologyVersion, AffinityReadyFuture> readyFuts = new ConcurrentHashMap8<>();

    /** */
    private final ConcurrentSkipListMap<AffinityTopologyVersion, IgnitePair<IgniteProductVersion>> nodeVers =
        new ConcurrentSkipListMap<>();

    /** */
    private final AtomicReference<AffinityTopologyVersion> readyTopVer =
        new AtomicReference<>(AffinityTopologyVersion.NONE);

    /** */
    private GridFutureAdapter<?> reconnectExchangeFut;

    /**
     * Partition map futures.
     * This set also contains already completed exchange futures to address race conditions when coordinator
     * leaves grid and new coordinator sends full partition message to a node which has not yet received
     * discovery event. In case if remote node will retry partition exchange, completed future will indicate
     * that full partition map should be sent to requesting node right away.
     */
    private ExchangeFutureSet exchFuts = new ExchangeFutureSet();

    /** */
    private volatile IgniteCheckedException stopErr;

    /** */
    private int longRunningOpsDumpCnt;

    /** */
    private DateFormat dateFormat = new SimpleDateFormat("HH:mm:ss.SSS");

    /** Discovery listener. */
    private final GridLocalEventListener discoLsnr = new GridLocalEventListener() {
        @Override public void onEvent(Event evt) {
            if (!enterBusy())
                return;

            try {
                DiscoveryEvent e = (DiscoveryEvent)evt;

                ClusterNode loc = cctx.localNode();

                assert e.type() == EVT_NODE_JOINED || e.type() == EVT_NODE_LEFT || e.type() == EVT_NODE_FAILED ||
                    e.type() == EVT_DISCOVERY_CUSTOM_EVT;

                final ClusterNode n = e.eventNode();

                GridDhtPartitionExchangeId exchId = null;
                GridDhtPartitionsExchangeFuture exchFut = null;

                if (e.type() != EVT_DISCOVERY_CUSTOM_EVT) {
                    assert !loc.id().equals(n.id());

                    if (e.type() == EVT_NODE_LEFT || e.type() == EVT_NODE_FAILED) {
                        assert cctx.discovery().node(n.id()) == null;

                        // Avoid race b/w initial future add and discovery event.
                        GridDhtPartitionsExchangeFuture initFut = null;

                        if (readyTopVer.get().equals(AffinityTopologyVersion.NONE)) {
                            initFut = exchangeFuture(initialExchangeId(), null, null, null);

                            initFut.onNodeLeft(n);
                        }

                        for (GridDhtPartitionsExchangeFuture f : exchFuts.values()) {
                            if (f != initFut)
                                f.onNodeLeft(n);
                        }
                    }

                    assert
                        e.type() != EVT_NODE_JOINED || n.order() > loc.order() :
                        "Node joined with smaller-than-local " +
                            "order [newOrder=" + n.order() + ", locOrder=" + loc.order() + ']';

                    exchId = exchangeId(n.id(),
                        affinityTopologyVersion(e),
                        e.type());

                    exchFut = exchangeFuture(exchId, e, null, null);
                }
                else {
                    DiscoveryCustomEvent customEvt = (DiscoveryCustomEvent)e;

                    if (customEvt.customMessage() instanceof DynamicCacheChangeBatch) {
                        DynamicCacheChangeBatch batch = (DynamicCacheChangeBatch)customEvt.customMessage();

                        Collection<DynamicCacheChangeRequest> valid = new ArrayList<>(batch.requests().size());

                        // Validate requests to check if event should trigger partition exchange.
                        for (final DynamicCacheChangeRequest req : batch.requests()) {
                            if (req.exchangeNeeded())
                                valid.add(req);
                            else {
                                IgniteInternalFuture<?> fut = null;

                                if (req.cacheFutureTopologyVersion() != null)
                                    fut = affinityReadyFuture(req.cacheFutureTopologyVersion());

                                if (fut == null || fut.isDone())
                                    cctx.cache().completeStartFuture(req);
                                else {
                                    fut.listen(new CI1<IgniteInternalFuture<?>>() {
                                        @Override public void apply(IgniteInternalFuture<?> fut) {
                                            cctx.cache().completeStartFuture(req);
                                        }
                                    });
                                }
                            }
                        }

                        if (!F.isEmpty(valid)) {
                            exchId = exchangeId(n.id(), affinityTopologyVersion(e), e.type());

                            exchFut = exchangeFuture(exchId, e, valid, null);
                        }
                    }
                    else if (customEvt.customMessage() instanceof CacheAffinityChangeMessage) {
                        CacheAffinityChangeMessage msg = (CacheAffinityChangeMessage)customEvt.customMessage();

                        if (msg.exchangeId() == null) {
                            if (msg.exchangeNeeded()) {
                                exchId = exchangeId(n.id(), affinityTopologyVersion(e), e.type());

                                exchFut = exchangeFuture(exchId, e, null, msg);
                            }
                        }
                        else
                            exchangeFuture(msg.exchangeId(), null, null, null).onAffinityChangeMessage(customEvt.eventNode(), msg);
                    }
                }

                if (exchId != null) {
                    if (log.isDebugEnabled())
                        log.debug("Discovery event (will start exchange): " + exchId);

                    // Event callback - without this callback future will never complete.
                    exchFut.onEvent(exchId, e);

                    // Start exchange process.
                    addFuture(exchFut);
                }
                else {
                    if (log.isDebugEnabled())
                        log.debug("Do not start exchange for discovery event: " + evt);
                }
            }
            finally {
                leaveBusy();
            }
        }
    };

    /** {@inheritDoc} */
    @Override protected void start0() throws IgniteCheckedException {
        super.start0();

        exchWorker = new ExchangeWorker();

        cctx.gridEvents().addLocalEventListener(discoLsnr, EVT_NODE_JOINED, EVT_NODE_LEFT, EVT_NODE_FAILED,
            EVT_DISCOVERY_CUSTOM_EVT);

        cctx.io().addHandler(0, GridDhtPartitionsSingleMessage.class,
            new MessageHandler<GridDhtPartitionsSingleMessage>() {
                @Override public void onMessage(ClusterNode node, GridDhtPartitionsSingleMessage msg) {
                    processSinglePartitionUpdate(node, msg);
                }
            });

        cctx.io().addHandler(0, GridDhtPartitionsFullMessage.class,
            new MessageHandler<GridDhtPartitionsFullMessage>() {
                @Override public void onMessage(ClusterNode node, GridDhtPartitionsFullMessage msg) {
                    processFullPartitionUpdate(node, msg);
                }
            });

        cctx.io().addHandler(0, GridDhtPartitionsSingleRequest.class,
            new MessageHandler<GridDhtPartitionsSingleRequest>() {
                @Override public void onMessage(ClusterNode node, GridDhtPartitionsSingleRequest msg) {
                    processSinglePartitionRequest(node, msg);
                }
            });
    }

    /**
     * @return Reconnect partition exchange future.
     */
    public IgniteInternalFuture<?> reconnectExchangeFuture() {
        return reconnectExchangeFut;
    }

    /**
     * @return Initial exchange ID.
     */
    private GridDhtPartitionExchangeId initialExchangeId() {
        DiscoveryEvent discoEvt = cctx.discovery().localJoinEvent();

        assert discoEvt != null;

        final AffinityTopologyVersion startTopVer = affinityTopologyVersion(discoEvt);

        assert discoEvt.topologyVersion() == startTopVer.topologyVersion();

        return exchangeId(cctx.localNode().id(), startTopVer, EVT_NODE_JOINED);
    }

    /** {@inheritDoc} */
    @Override protected void onKernalStart0(boolean reconnect) throws IgniteCheckedException {
        super.onKernalStart0(reconnect);

        ClusterNode loc = cctx.localNode();

        long startTime = loc.metrics().getStartTime();

        assert startTime > 0;

        // Generate dummy discovery event for local node joining.
        DiscoveryEvent discoEvt = cctx.discovery().localJoinEvent();

        GridDhtPartitionExchangeId exchId = initialExchangeId();

        GridDhtPartitionsExchangeFuture fut = exchangeFuture(exchId, discoEvt, null, null);

        if (reconnect)
            reconnectExchangeFut = new GridFutureAdapter<>();

        exchWorker.futQ.addFirst(fut);

        if (!cctx.kernalContext().clientNode()) {
            for (int cnt = 0; cnt < cctx.gridConfig().getRebalanceThreadPoolSize(); cnt++) {
                final int idx = cnt;

                cctx.io().addOrderedHandler(rebalanceTopic(cnt), new CI2<UUID, GridCacheMessage>() {
                    @Override public void apply(final UUID id, final GridCacheMessage m) {
                        if (!enterBusy())
                            return;

                        try {
                            GridCacheContext cacheCtx = cctx.cacheContext(m.cacheId);

                            if (cacheCtx != null) {
                                if (m instanceof GridDhtPartitionSupplyMessageV2)
                                    cacheCtx.preloader().handleSupplyMessage(
                                        idx, id, (GridDhtPartitionSupplyMessageV2)m);
                                else if (m instanceof GridDhtPartitionDemandMessage)
                                    cacheCtx.preloader().handleDemandMessage(
                                        idx, id, (GridDhtPartitionDemandMessage)m);
                                else
                                    U.error(log, "Unsupported message type: " + m.getClass().getName());
                            }
                        }
                        finally {
                            leaveBusy();
                        }
                    }
                });
            }
        }

        new IgniteThread(cctx.gridName(), "exchange-worker", exchWorker).start();

        if (reconnect) {
            fut.listen(new CI1<IgniteInternalFuture<AffinityTopologyVersion>>() {
                @Override public void apply(IgniteInternalFuture<AffinityTopologyVersion> fut) {
                    try {
                        fut.get();

                        for (GridCacheContext cacheCtx : cctx.cacheContexts())
                            cacheCtx.preloader().onInitialExchangeComplete(null);

                        reconnectExchangeFut.onDone();
                    }
                    catch (IgniteCheckedException e) {
                        for (GridCacheContext cacheCtx : cctx.cacheContexts())
                            cacheCtx.preloader().onInitialExchangeComplete(e);

                        reconnectExchangeFut.onDone(e);
                    }
                }
            });
        }
        else {
            if (log.isDebugEnabled())
                log.debug("Beginning to wait on local exchange future: " + fut);

            boolean first = true;

            while (true) {
                try {
                    fut.get(cctx.preloadExchangeTimeout());

                    break;
                }
                catch (IgniteFutureTimeoutCheckedException ignored) {
                    if (first) {
                        U.warn(log, "Failed to wait for initial partition map exchange. " +
                            "Possible reasons are: " + U.nl() +
                            "  ^-- Transactions in deadlock." + U.nl() +
                            "  ^-- Long running transactions (ignore if this is the case)." + U.nl() +
                            "  ^-- Unreleased explicit locks.");

                        first = false;
                    }
                    else
                        U.warn(log, "Still waiting for initial partition map exchange [fut=" + fut + ']');
                }
            }

            for (GridCacheContext cacheCtx : cctx.cacheContexts()) {
                if (cacheCtx.startTopologyVersion() == null)
                    cacheCtx.preloader().onInitialExchangeComplete(null);
            }

            if (log.isDebugEnabled())
                log.debug("Finished waiting for initial exchange: " + fut.exchangeId());
        }
    }

    /**
     * @param idx Index.
     * @return Topic for index.
     */
    public static Object rebalanceTopic(int idx) {
        return TOPIC_CACHE.topic("Rebalance", idx);
    }

    /** {@inheritDoc} */
    @Override protected void onKernalStop0(boolean cancel) {
        cctx.gridEvents().removeLocalEventListener(discoLsnr);

        cctx.io().removeHandler(0, GridDhtPartitionsSingleMessage.class);
        cctx.io().removeHandler(0, GridDhtPartitionsFullMessage.class);
        cctx.io().removeHandler(0, GridDhtPartitionsSingleRequest.class);

        stopErr = cctx.kernalContext().clientDisconnected() ?
            new IgniteClientDisconnectedCheckedException(cctx.kernalContext().cluster().clientReconnectFuture(),
                "Client node disconnected: " + cctx.gridName()) :
            new IgniteInterruptedCheckedException("Node is stopping: " + cctx.gridName());

        // Finish all exchange futures.
        ExchangeFutureSet exchFuts0 = exchFuts;

        if (exchFuts0 != null) {
            for (GridDhtPartitionsExchangeFuture f : exchFuts.values())
                f.onDone(stopErr);
        }

        for (AffinityReadyFuture f : readyFuts.values())
            f.onDone(stopErr);

        if (!cctx.kernalContext().clientNode()) {
            for (int cnt = 0; cnt < cctx.gridConfig().getRebalanceThreadPoolSize(); cnt++)
                cctx.io().removeOrderedHandler(rebalanceTopic(cnt));
        }

        U.cancel(exchWorker);

        if (log.isDebugEnabled())
            log.debug("Before joining on exchange worker: " + exchWorker);

        U.join(exchWorker, log);

        ResendTimeoutObject resendTimeoutObj = pendingResend.getAndSet(null);

        if (resendTimeoutObj != null)
            cctx.time().removeTimeoutObject(resendTimeoutObj);
    }

    /** {@inheritDoc} */
    @SuppressWarnings("LockAcquiredButNotSafelyReleased")
    @Override protected void stop0(boolean cancel) {
        super.stop0(cancel);

        // Do not allow any activity in exchange manager after stop.
        busyLock.writeLock().lock();

        exchFuts = null;
    }

    /**
     * @param cacheId Cache ID.
     * @param exchFut Exchange future.
     * @return Topology.
     */
    public GridDhtPartitionTopology clientTopology(int cacheId, GridDhtPartitionsExchangeFuture exchFut) {
        GridClientPartitionTopology top = clientTops.get(cacheId);

        if (top != null)
            return top;

        Object affKey = null;

        DynamicCacheDescriptor desc = cctx.cache().cacheDescriptor(cacheId);

        if (desc != null) {
            CacheConfiguration ccfg = desc.cacheConfiguration();

            AffinityFunction aff = ccfg.getAffinity();

            affKey = cctx.kernalContext().affinity().similaryAffinityKey(aff,
                ccfg.getNodeFilter(),
                ccfg.getBackups(),
                aff.partitions());
        }

        GridClientPartitionTopology old = clientTops.putIfAbsent(cacheId,
            top = new GridClientPartitionTopology(cctx, cacheId, exchFut, affKey));

        return old != null ? old : top;
    }

    /**
     * @return Collection of client topologies.
     */
    public Collection<GridClientPartitionTopology> clientTopologies() {
        return clientTops.values();
    }

    /**
     * @param cacheId Cache ID.
     * @return Client partition topology.
     */
    public GridClientPartitionTopology clearClientTopology(int cacheId) {
        return clientTops.remove(cacheId);
    }

    /**
     * Gets topology version of last partition exchange, it is possible that last partition exchange
     * is not completed yet.
     *
     * @return Topology version.
     */
    public AffinityTopologyVersion topologyVersion() {
        GridDhtPartitionsExchangeFuture lastInitializedFut0 = lastInitializedFut;

        return lastInitializedFut0 != null
            ? lastInitializedFut0.exchangeId().topologyVersion() : AffinityTopologyVersion.NONE;
    }

    /**
     * @return Topology version of latest completed partition exchange.
     */
    public AffinityTopologyVersion readyAffinityVersion() {
        return readyTopVer.get();
    }

    /**
     * @return Last completed topology future.
     */
    public GridDhtTopologyFuture lastTopologyFuture() {
        return lastInitializedFut;
    }

    /**
     * @param ver Topology version.
     * @return Future or {@code null} is future is already completed.
     */
    @Nullable public IgniteInternalFuture<?> affinityReadyFuture(AffinityTopologyVersion ver) {
        GridDhtPartitionsExchangeFuture lastInitializedFut0 = lastInitializedFut;

        if (lastInitializedFut0 != null && lastInitializedFut0.topologyVersion().compareTo(ver) == 0) {
            if (log.isDebugEnabled())
                log.debug("Return lastInitializedFut for topology ready future " +
                    "[ver=" + ver + ", fut=" + lastInitializedFut0 + ']');

            return lastInitializedFut0;
        }

        AffinityTopologyVersion topVer = readyTopVer.get();

        if (topVer.compareTo(ver) >= 0) {
            if (log.isDebugEnabled())
                log.debug("Return finished future for topology ready future [ver=" + ver + ", topVer=" + topVer + ']');

            return null;
        }

        GridFutureAdapter<AffinityTopologyVersion> fut = F.addIfAbsent(readyFuts, ver,
            new AffinityReadyFuture(ver));

        if (log.isDebugEnabled())
            log.debug("Created topology ready future [ver=" + ver + ", fut=" + fut + ']');

        topVer = readyTopVer.get();

        if (topVer.compareTo(ver) >= 0) {
            if (log.isDebugEnabled())
                log.debug("Completing created topology ready future " +
                    "[ver=" + topVer + ", topVer=" + topVer + ", fut=" + fut + ']');

            fut.onDone(topVer);
        }
        else if (stopErr != null)
            fut.onDone(stopErr);

        return fut;
    }

    /**
     * Gets minimum node version for the given topology version.
     *
     * @param topVer Topology version to get minimum node version for.
     * @return Minimum node version.
     */
    public IgniteProductVersion minimumNodeVersion(AffinityTopologyVersion topVer) {
        IgnitePair<IgniteProductVersion> vers = nodeVers.get(topVer);

        return vers == null ? cctx.localNode().version() : vers.get1();
    }

    /**
     * @return {@code true} if entered to busy state.
     */
    private boolean enterBusy() {
        if (busyLock.readLock().tryLock())
            return true;

        if (log.isDebugEnabled())
            log.debug("Failed to enter to busy state (exchange manager is stopping): " + cctx.localNodeId());

        return false;
    }

    /**
     *
     */
    private void leaveBusy() {
        busyLock.readLock().unlock();
    }

    /**
     * @return Exchange futures.
     */
    public List<GridDhtPartitionsExchangeFuture> exchangeFutures() {
        return exchFuts.values();
    }

    /**
     * @return {@code True} if pending future queue is empty.
     */
    public boolean hasPendingExchange() {
        return !exchWorker.futQ.isEmpty();
    }

    /**
     * @param evt Discovery event.
     * @return Affinity topology version.
     */
    private AffinityTopologyVersion affinityTopologyVersion(DiscoveryEvent evt) {
        if (evt.type() == DiscoveryCustomEvent.EVT_DISCOVERY_CUSTOM_EVT)
            return ((DiscoveryCustomEvent)evt).affinityTopologyVersion();

        return new AffinityTopologyVersion(evt.topologyVersion());
    }

    /**
     * @param exchFut Exchange future.
     * @param reassign Dummy reassign flag.
     */
    public void forceDummyExchange(boolean reassign,
        GridDhtPartitionsExchangeFuture exchFut) {
        exchWorker.addFuture(
            new GridDhtPartitionsExchangeFuture(cctx, reassign, exchFut.discoveryEvent(), exchFut.exchangeId()));
    }

    /**
     * Forces preload exchange.
     *
     * @param exchFut Exchange future.
     */
    public void forcePreloadExchange(GridDhtPartitionsExchangeFuture exchFut) {
        exchWorker.addFuture(
            new GridDhtPartitionsExchangeFuture(cctx, exchFut.discoveryEvent(), exchFut.exchangeId()));
    }

    /**
     * Schedules next full partitions update.
     */
    public void scheduleResendPartitions() {
        ResendTimeoutObject timeout = pendingResend.get();

        if (timeout == null || timeout.started()) {
            ResendTimeoutObject update = new ResendTimeoutObject();

            if (pendingResend.compareAndSet(timeout, update))
                cctx.time().addTimeoutObject(update);
        }
    }

    /**
     * Partition refresh callback.
     */
    private void refreshPartitions() {
        ClusterNode oldest = cctx.discovery().oldestAliveCacheServerNode(AffinityTopologyVersion.NONE);

        if (oldest == null) {
            if (log.isDebugEnabled())
                log.debug("Skip partitions refresh, there are no server nodes [loc=" + cctx.localNodeId() + ']');

            return;
        }

        if (log.isDebugEnabled())
            log.debug("Refreshing partitions [oldest=" + oldest.id() + ", loc=" + cctx.localNodeId() + ']');

        Collection<ClusterNode> rmts;

        // If this is the oldest node.
        if (oldest.id().equals(cctx.localNodeId())) {
            GridDhtPartitionsExchangeFuture lastFut = lastInitializedFut;

            // No need to send to nodes which did not finish their first exchange.
            AffinityTopologyVersion rmtTopVer =
                lastFut != null ? lastFut.topologyVersion() : AffinityTopologyVersion.NONE;

            rmts = CU.remoteNodes(cctx, rmtTopVer);

            if (log.isDebugEnabled())
                log.debug("Refreshing partitions from oldest node: " + cctx.localNodeId());

            sendAllPartitions(rmts);
        }
        else {
            if (log.isDebugEnabled())
                log.debug("Refreshing local partitions from non-oldest node: " +
                    cctx.localNodeId());

            sendLocalPartitions(oldest, null);
        }
    }

    /**
     * @param nodes Nodes.
     * @return {@code True} if message was sent, {@code false} if node left grid.
     */
    private boolean sendAllPartitions(Collection<ClusterNode> nodes) {
        GridDhtPartitionsFullMessage m = createPartitionsFullMessage(nodes, null, null, true);

        if (log.isDebugEnabled())
            log.debug("Sending all partitions [nodeIds=" + U.nodeIds(nodes) + ", msg=" + m + ']');

        for (ClusterNode node : nodes) {
            try {
                assert !node.equals(cctx.localNode());

                cctx.io().sendNoRetry(node, m, SYSTEM_POOL);
            }
            catch (ClusterTopologyCheckedException ignore) {
                if (log.isDebugEnabled())
                    log.debug("Failed to send partition update to node because it left grid (will ignore) [node=" +
                        node.id() + ", msg=" + m + ']');
            }
            catch (IgniteCheckedException e) {
                U.warn(log, "Failed to send partitions full message [node=" + node + ", err=" + e + ']');
            }
        }

        return true;
    }

    /**
     * @param nodes Target nodes.
     * @param exchId Non-null exchange ID if message is created for exchange.
     * @param lastVer Last version.
     * @param compress {@code True} if it is possible to use compression for message.
     * @return Message.
     */
    public GridDhtPartitionsFullMessage createPartitionsFullMessage(Collection<ClusterNode> nodes,
        @Nullable GridDhtPartitionExchangeId exchId,
        @Nullable GridCacheVersion lastVer,
        boolean compress) {
        GridDhtPartitionsFullMessage m = new GridDhtPartitionsFullMessage(exchId,
                lastVer,
                exchId != null ? exchId.topologyVersion() : AffinityTopologyVersion.NONE);

        boolean useOldApi = false;

        if (nodes != null) {
            for (ClusterNode node : nodes) {
                if (node.version().compareTo(GridDhtPartitionMap2.SINCE) < 0) {
                    useOldApi = true;
                    compress = false;

                    break;
                }
                else if (node.version().compareToIgnoreTimestamp(GridDhtPartitionsAbstractMessage.PART_MAP_COMPRESS_SINCE) < 0)
                    compress = false;
            }
        }

        m.compress(compress);

        Map<Object, T2<Integer, GridDhtPartitionFullMap>> dupData = new HashMap<>();

        for (GridCacheContext cacheCtx : cctx.cacheContexts()) {
            if (!cacheCtx.isLocal()) {
                boolean ready;

                if (exchId != null) {
                    AffinityTopologyVersion startTopVer = cacheCtx.startTopologyVersion();

                    ready = startTopVer == null || startTopVer.compareTo(exchId.topologyVersion()) <= 0;
                }
                else
                    ready = cacheCtx.started();

                if (ready) {
                    GridDhtPartitionFullMap locMap = cacheCtx.topology().partitionMap(true);

                    if (useOldApi) {
                        locMap = new GridDhtPartitionFullMap(locMap.nodeId(),
                            locMap.nodeOrder(),
                            locMap.updateSequence(),
                            locMap);
                    }

                    addFullPartitionsMap(m,
                        dupData,
                        compress,
                        cacheCtx.cacheId(),
                        locMap,
                        cacheCtx.affinity().affinityCache().similarAffinityKey());

                    if (exchId != null)
                        m.addPartitionUpdateCounters(cacheCtx.cacheId(), cacheCtx.topology().updateCounters(true));
                }
            }
        }

        // It is important that client topologies be added after contexts.
        for (GridClientPartitionTopology top : cctx.exchange().clientTopologies()) {
            GridDhtPartitionFullMap map = top.partitionMap(true);

            addFullPartitionsMap(m,
                dupData,
                compress,
                top.cacheId(),
                map,
                top.similarAffinityKey());

            if (exchId != null)
                m.addPartitionUpdateCounters(top.cacheId(), top.updateCounters(true));
        }

        return m;
    }

    /**
     * @param m Message.
     * @param dupData Duplicated data map.
     * @param compress {@code True} if need check for duplicated partition state data.
     * @param cacheId Cache ID.
     * @param map Map to add.
     * @param affKey Cache affinity key.
     */
    private void addFullPartitionsMap(GridDhtPartitionsFullMessage m,
        Map<Object, T2<Integer, GridDhtPartitionFullMap>> dupData,
        boolean compress,
        Integer cacheId,
        GridDhtPartitionFullMap map,
        Object affKey) {
        Integer dupDataCache = null;

        if (compress && affKey != null && !m.containsCache(cacheId)) {
            T2<Integer, GridDhtPartitionFullMap> state0 = dupData.get(affKey);

            if (state0 != null && state0.get2().partitionStateEquals(map)) {
                GridDhtPartitionFullMap map0 = new GridDhtPartitionFullMap(map.nodeId(),
                    map.nodeOrder(),
                    map.updateSequence());

                for (Map.Entry<UUID, GridDhtPartitionMap2> e : map.entrySet())
                    map0.put(e.getKey(), e.getValue().emptyCopy());

                map = map0;

                dupDataCache = state0.get1();
            }
            else
                dupData.put(affKey, new T2<>(cacheId, map));
        }

        m.addFullPartitionsMap(cacheId, map, dupDataCache);
    }

    /**
     * @param node Node.
     * @param id ID.
     */
    private void sendLocalPartitions(ClusterNode node, @Nullable GridDhtPartitionExchangeId id) {
        GridDhtPartitionsSingleMessage m = createPartitionsSingleMessage(node,
            id,
            cctx.kernalContext().clientNode(),
            false);

        if (log.isDebugEnabled())
            log.debug("Sending local partitions [nodeId=" + node.id() + ", msg=" + m + ']');

        try {
            cctx.io().sendNoRetry(node, m, SYSTEM_POOL);
        }
        catch (ClusterTopologyCheckedException ignore) {
            if (log.isDebugEnabled())
                log.debug("Failed to send partition update to node because it left grid (will ignore) [node=" +
                    node.id() + ", msg=" + m + ']');
        }
        catch (IgniteCheckedException e) {
            U.error(log, "Failed to send local partition map to node [node=" + node + ", exchId=" + id + ']', e);
        }
    }

    /**
     * @param targetNode Target node.
     * @param exchangeId ID.
     * @param clientOnlyExchange Client exchange flag.
     * @param sndCounters {@code True} if need send partition update counters.
     * @return Message.
     */
    public GridDhtPartitionsSingleMessage createPartitionsSingleMessage(ClusterNode targetNode,
        @Nullable GridDhtPartitionExchangeId exchangeId,
        boolean clientOnlyExchange,
        boolean sndCounters)
    {
        boolean compress =
            targetNode.version().compareToIgnoreTimestamp(GridDhtPartitionsSingleMessage.PART_MAP_COMPRESS_SINCE) >= 0;

        GridDhtPartitionsSingleMessage m = new GridDhtPartitionsSingleMessage(exchangeId,
            clientOnlyExchange,
            cctx.versions().last(),
            compress);

        Map<Object, T2<Integer,Map<Integer, GridDhtPartitionState>>> dupData = new HashMap<>();

        for (GridCacheContext cacheCtx : cctx.cacheContexts()) {
            if (!cacheCtx.isLocal()) {
                GridDhtPartitionMap2 locMap = cacheCtx.topology().localPartitionMap();

                if (targetNode.version().compareTo(GridDhtPartitionMap2.SINCE) < 0)
                    locMap = new GridDhtPartitionMap(locMap.nodeId(), locMap.updateSequence(), locMap.map());

                addPartitionMap(m,
                    dupData,
                    compress,
                    cacheCtx.cacheId(),
                    locMap,
                    cacheCtx.affinity().affinityCache().similarAffinityKey());

                if (sndCounters)
                    m.partitionUpdateCounters(cacheCtx.cacheId(), cacheCtx.topology().updateCounters(true));
            }
        }

        for (GridClientPartitionTopology top : clientTops.values()) {
            if (m.partitions() != null && m.partitions().containsKey(top.cacheId()))
                continue;

            GridDhtPartitionMap2 locMap = top.localPartitionMap();

            addPartitionMap(m,
                dupData,
                compress,
                top.cacheId(),
                locMap,
                top.similarAffinityKey());

            if (sndCounters)
                m.partitionUpdateCounters(top.cacheId(), top.updateCounters(true));
        }

        return m;
    }

    /**
     * @param m Message.
     * @param dupData Duplicated data map.
     * @param compress {@code True} if need check for duplicated partition state data.
     * @param cacheId Cache ID.
     * @param map Map to add.
     * @param affKey Cache affinity key.
     */
    private void addPartitionMap(GridDhtPartitionsSingleMessage m,
        Map<Object, T2<Integer, Map<Integer, GridDhtPartitionState>>> dupData,
        boolean compress,
        Integer cacheId,
        GridDhtPartitionMap2 map,
        Object affKey) {
        Integer dupDataCache = null;

        if (compress) {
            T2<Integer, Map<Integer, GridDhtPartitionState>> state0 = dupData.get(affKey);

            if (state0 != null && state0.get2().equals(map.map())) {
                dupDataCache = state0.get1();

                map = map.emptyCopy();
            }
            else
                dupData.put(affKey, new T2<>(cacheId, map.map()));
        }

        m.addLocalPartitionMap(cacheId, map, dupDataCache);
    }

    /**
     * @param nodeId Cause node ID.
     * @param topVer Topology version.
     * @param evt Event type.
     * @return Activity future ID.
     */
    private GridDhtPartitionExchangeId exchangeId(UUID nodeId, AffinityTopologyVersion topVer, int evt) {
        return new GridDhtPartitionExchangeId(nodeId, evt, topVer);
    }

    /**
     * @param exchId Exchange ID.
     * @param discoEvt Discovery event.
     * @param reqs Cache change requests.
     * @param affChangeMsg Affinity change message.
     * @return Exchange future.
     */
    private GridDhtPartitionsExchangeFuture exchangeFuture(GridDhtPartitionExchangeId exchId,
        @Nullable DiscoveryEvent discoEvt,
        @Nullable Collection<DynamicCacheChangeRequest> reqs,
        @Nullable CacheAffinityChangeMessage affChangeMsg) {
        GridDhtPartitionsExchangeFuture fut;

        GridDhtPartitionsExchangeFuture old = exchFuts.addx(
            fut = new GridDhtPartitionsExchangeFuture(cctx, busyLock, exchId, reqs, affChangeMsg));

        if (old != null) {
            fut = old;

            if (reqs != null)
                fut.cacheChangeRequests(reqs);

            if (affChangeMsg != null)
                fut.affinityChangeMessage(affChangeMsg);
        }

        if (discoEvt != null)
            fut.onEvent(exchId, discoEvt);

        if (stopErr != null)
            fut.onDone(stopErr);

        return fut;
    }

    /**
     * @param exchFut Exchange.
     * @param err Error.
     */
    public void onExchangeDone(GridDhtPartitionsExchangeFuture exchFut, @Nullable Throwable err) {
        AffinityTopologyVersion topVer = exchFut.topologyVersion();

        if (log.isDebugEnabled())
            log.debug("Exchange done [topVer=" + topVer + ", fut=" + exchFut + ", err=" + err + ']');

        IgniteProductVersion minVer = cctx.localNode().version();
        IgniteProductVersion maxVer = cctx.localNode().version();

        if (err == null) {
            if (!F.isEmpty(exchFut.discoveryEvent().topologyNodes())) {
                for (ClusterNode node : exchFut.discoveryEvent().topologyNodes()) {
                    IgniteProductVersion ver = node.version();

                    if (ver.compareTo(minVer) < 0)
                        minVer = ver;

                    if (ver.compareTo(maxVer) > 0)
                        maxVer = ver;
                }
            }
        }

        nodeVers.put(topVer, new IgnitePair<>(minVer, maxVer));

        AffinityTopologyVersion histVer = new AffinityTopologyVersion(topVer.topologyVersion() - 10, 0);

        for (AffinityTopologyVersion oldVer : nodeVers.headMap(histVer).keySet())
            nodeVers.remove(oldVer);

        if (err == null) {
            while (true) {
                AffinityTopologyVersion readyVer = readyTopVer.get();

                if (readyVer.compareTo(topVer) >= 0)
                    break;

                if (readyTopVer.compareAndSet(readyVer, topVer))
                    break;
            }

            for (Map.Entry<AffinityTopologyVersion, AffinityReadyFuture> entry : readyFuts.entrySet()) {
                if (entry.getKey().compareTo(topVer) <= 0) {
                    if (log.isDebugEnabled())
                        log.debug("Completing created topology ready future " +
                            "[ver=" + topVer + ", fut=" + entry.getValue() + ']');

                    entry.getValue().onDone(topVer);
                }
            }
        }
        else {
            for (Map.Entry<AffinityTopologyVersion, AffinityReadyFuture> entry : readyFuts.entrySet()) {
                if (entry.getKey().compareTo(topVer) <= 0) {
                    if (log.isDebugEnabled())
                        log.debug("Completing created topology ready future with error " +
                            "[ver=" + topVer + ", fut=" + entry.getValue() + ']');

                    entry.getValue().onDone(err);
                }
            }
        }

        ExchangeFutureSet exchFuts0 = exchFuts;

        if (exchFuts0 != null) {
            int skipped = 0;

            for (GridDhtPartitionsExchangeFuture fut : exchFuts0.values()) {
                if (exchFut.exchangeId().topologyVersion().compareTo(fut.exchangeId().topologyVersion()) < 0)
                    continue;

                skipped++;

                if (skipped > 10)
                    fut.cleanUp();
            }
        }
    }

    /**
     * @param fut Future.
     * @return {@code True} if added.
     */
    private boolean addFuture(GridDhtPartitionsExchangeFuture fut) {
        if (fut.onAdded()) {
            exchWorker.addFuture(fut);

            return true;
        }

        return false;
    }

    /**
     * @param node Node.
     * @param msg Message.
     */
    private void processFullPartitionUpdate(ClusterNode node, GridDhtPartitionsFullMessage msg) {
        if (!enterBusy())
            return;

        try {
            if (msg.exchangeId() == null) {
                if (log.isDebugEnabled())
                    log.debug("Received full partition update [node=" + node.id() + ", msg=" + msg + ']');

                boolean updated = false;

                for (Map.Entry<Integer, GridDhtPartitionFullMap> entry : msg.partitions().entrySet()) {
                    Integer cacheId = entry.getKey();

                    GridCacheContext<K, V> cacheCtx = cctx.cacheContext(cacheId);

                    if (cacheCtx != null && !cacheCtx.started())
                        continue; // Can safely ignore background exchange.

                    GridDhtPartitionTopology top = null;

                    if (cacheCtx == null)
                        top = clientTops.get(cacheId);
                    else if (!cacheCtx.isLocal())
                        top = cacheCtx.topology();

                    if (top != null)
                        updated |= top.update(null, entry.getValue(), null);
                }

                if (!cctx.kernalContext().clientNode() && updated)
                    refreshPartitions();
            }
            else
                exchangeFuture(msg.exchangeId(), null, null, null).onReceive(node, msg);
        }
        finally {
            leaveBusy();
        }
    }

    /**
     * @param node Node ID.
     * @param msg Message.
     */
    private void processSinglePartitionUpdate(final ClusterNode node, final GridDhtPartitionsSingleMessage msg) {
        if (!enterBusy())
            return;

        try {
            if (msg.exchangeId() == null) {
                if (log.isDebugEnabled())
                    log.debug("Received local partition update [nodeId=" + node.id() + ", parts=" +
                        msg + ']');

                boolean updated = false;

                for (Map.Entry<Integer, GridDhtPartitionMap2> entry : msg.partitions().entrySet()) {
                    Integer cacheId = entry.getKey();

                    GridCacheContext<K, V> cacheCtx = cctx.cacheContext(cacheId);

                    if (cacheCtx != null && cacheCtx.startTopologyVersion() != null &&
                        entry.getValue() != null &&
                        entry.getValue().topologyVersion() != null && // Backward compatibility.
                        cacheCtx.startTopologyVersion().compareTo(entry.getValue().topologyVersion()) > 0)
                        continue;

                    GridDhtPartitionTopology top = null;

                    if (cacheCtx == null)
                        top = clientTops.get(cacheId);
                    else if (!cacheCtx.isLocal())
                        top = cacheCtx.topology();

                    if (top != null) {
                        updated |= top.update(null, entry.getValue(), null, true);

                        cctx.affinity().checkRebalanceState(top, cacheId);
                    }
                }

                if (updated)
                    scheduleResendPartitions();
            }
            else {
                if (msg.client()) {
                    final GridDhtPartitionsExchangeFuture exchFut = exchangeFuture(msg.exchangeId(),
                        null,
                        null,
                        null);

                    exchFut.listen(new CI1<IgniteInternalFuture<AffinityTopologyVersion>>() {
                        @Override public void apply(IgniteInternalFuture<AffinityTopologyVersion> fut) {
                            // Finished future should reply only to sender client node.
                            exchFut.onReceive(node, msg);
                        }
                    });
                }
                else
                    exchangeFuture(msg.exchangeId(), null, null, null).onReceive(node, msg);
            }
        }
        finally {
            leaveBusy();
        }
    }

    /**
     * @param node Node ID.
     * @param msg Message.
     */
    private void processSinglePartitionRequest(ClusterNode node, GridDhtPartitionsSingleRequest msg) {
        if (!enterBusy())
            return;

        try {
            sendLocalPartitions(node, msg.exchangeId());
        }
        finally {
            leaveBusy();
        }
    }

    /**
     * @throws Exception If failed.
     */
    public void dumpDebugInfo() throws Exception {
        dumpDebugInfo(null);
    }

    /**
     * @param exchTopVer Optional current exchange topology version.
     * @throws Exception If failed.
     */
    public void dumpDebugInfo(@Nullable AffinityTopologyVersion exchTopVer) throws Exception {
        U.warn(log, "Ready affinity version: " + readyTopVer.get());

        U.warn(log, "Last exchange future: " + lastInitializedFut);

        U.warn(log, "Pending exchange futures:");

        for (GridDhtPartitionsExchangeFuture fut : exchWorker.futQ)
            U.warn(log, ">>> " + fut);

        if (!readyFuts.isEmpty()) {
            U.warn(log, "Pending affinity ready futures:");

            for (AffinityReadyFuture fut : readyFuts.values())
                U.warn(log, ">>> " + fut);
        }

        ExchangeFutureSet exchFuts = this.exchFuts;

        if (exchFuts != null) {
            U.warn(log, "Last 10 exchange futures (total: " + exchFuts.size() + "):");

            int cnt = 0;

            for (GridDhtPartitionsExchangeFuture fut : exchFuts.values()) {
                U.warn(log, ">>> " + fut);

                if (++cnt == 10)
                    break;
            }
        }

        dumpPendingObjects(exchTopVer);

        for (GridCacheContext cacheCtx : cctx.cacheContexts())
            cacheCtx.preloader().dumpDebugInfo();

        cctx.affinity().dumpDebugInfo();

        // Dump IO manager statistics.
        cctx.gridIO().dumpStats();
    }

    /**
     * @param timeout Operation timeout.
     */
    public void dumpLongRunningOperations(long timeout) {
        try {
            GridDhtPartitionsExchangeFuture lastFut = lastInitializedFut;

            // If exchange is in progress it will dump all hanging operations if any.
            if (lastFut != null && !lastFut.isDone())
                return;

            long curTime = U.currentTimeMillis();

            boolean found = false;

            IgniteTxManager tm = cctx.tm();

            if (tm != null) {
                for (IgniteInternalTx tx : tm.activeTransactions()) {
                    if (curTime - tx.startTime() > timeout) {
                        found = true;

                        if (longRunningOpsDumpCnt < GridDhtPartitionsExchangeFuture.DUMP_PENDING_OBJECTS_THRESHOLD) {
                            U.warn(log, "Found long running transaction [startTime=" + formatTime(tx.startTime()) +
                                ", curTime=" + formatTime(curTime) + ", tx=" + tx + ']');
                        }
                        else
                            break;
                    }
                }
            }

            GridCacheMvccManager mvcc = cctx.mvcc();

            if (mvcc != null) {
                for (GridCacheFuture<?> fut : mvcc.activeFutures()) {
                    if (curTime - fut.startTime() > timeout) {
                        found = true;

                        if (longRunningOpsDumpCnt < GridDhtPartitionsExchangeFuture.DUMP_PENDING_OBJECTS_THRESHOLD) {
                            U.warn(log, "Found long running cache future [startTime=" + formatTime(fut.startTime()) +
                                ", curTime=" + formatTime(curTime) + ", fut=" + fut + ']');
                        }
                        else
                            break;
                    }
                }

                for (GridCacheFuture<?> fut : mvcc.atomicFutures()) {
                    if (curTime - fut.startTime() > timeout) {
                        found = true;

                        if (longRunningOpsDumpCnt < GridDhtPartitionsExchangeFuture.DUMP_PENDING_OBJECTS_THRESHOLD) {
                            U.warn(log, "Found long running cache future [startTime=" + formatTime(fut.startTime()) +
                                ", curTime=" + formatTime(curTime) + ", fut=" + fut + ']');
                        }
                        else
                            break;
                    }
                }
            }

            if (found) {
                if (longRunningOpsDumpCnt < GridDhtPartitionsExchangeFuture.DUMP_PENDING_OBJECTS_THRESHOLD) {
                    longRunningOpsDumpCnt++;

                    if (IgniteSystemProperties.getBoolean(IGNITE_THREAD_DUMP_ON_EXCHANGE_TIMEOUT, false)) {
                        U.warn(log, "Found long running cache operations, dump threads.");

                        U.dumpThreads(log);
                    }

                    U.warn(log, "Found long running cache operations, dump IO statistics.");

                    // Dump IO manager statistics.
                    cctx.gridIO().dumpStats();
                }
            }
            else
                longRunningOpsDumpCnt = 0;
        }
        catch (Exception e) {
            U.error(log, "Failed to dump debug information: " + e, e);
        }
    }

    /**
     * @param time Time.
     * @return Time string.
     */
    private String formatTime(long time) {
        return dateFormat.format(new Date(time));
    }

    /**
     * @param exchTopVer Exchange topology version.
     */
    private void dumpPendingObjects(@Nullable AffinityTopologyVersion exchTopVer) {
        IgniteTxManager tm = cctx.tm();

        if (tm != null) {
            U.warn(log, "Pending transactions:");

            for (IgniteInternalTx tx : tm.activeTransactions()) {
                if (exchTopVer != null) {
                    U.warn(log, ">>> [txVer=" + tx.topologyVersionSnapshot() +
                        ", exchWait=" + tm.needWaitTransaction(tx, exchTopVer) +
                        ", tx=" + tx + ']');
                }
                else
                    U.warn(log, ">>> [txVer=" + tx.topologyVersionSnapshot() + ", tx=" + tx + ']');
            }
        }

        GridCacheMvccManager mvcc = cctx.mvcc();

        if (mvcc != null) {
            U.warn(log, "Pending explicit locks:");

            for (GridCacheExplicitLockSpan lockSpan : mvcc.activeExplicitLocks())
                U.warn(log, ">>> " + lockSpan);

            U.warn(log, "Pending cache futures:");

            for (GridCacheFuture<?> fut : mvcc.activeFutures())
                U.warn(log, ">>> " + fut);

            U.warn(log, "Pending atomic cache futures:");

            for (GridCacheFuture<?> fut : mvcc.atomicFutures())
                U.warn(log, ">>> " + fut);

            U.warn(log, "Pending data streamer futures:");

            for (IgniteInternalFuture<?> fut : mvcc.dataStreamerFutures())
                U.warn(log, ">>> " + fut);

            if (tm != null) {
                U.warn(log, "Pending transaction deadlock detection futures:");

                for (IgniteInternalFuture<?> fut : tm.deadlockDetectionFutures())
                    U.warn(log, ">>> " + fut);
            }
        }

        for (GridCacheContext ctx : cctx.cacheContexts()) {
            if (ctx.isLocal())
                continue;

            GridCacheContext ctx0 = ctx.isNear() ? ctx.near().dht().context() : ctx;

            GridCachePreloader preloader = ctx0.preloader();

            if (preloader != null)
                preloader.dumpDebugInfo();

            GridCacheAffinityManager affMgr = ctx0.affinity();

            if (affMgr != null)
                affMgr.dumpDebugInfo();
        }
    }

    /**
     * @param deque Deque to poll from.
     * @param time Time to wait.
     * @param w Worker.
     * @return Polled item.
     * @throws InterruptedException If interrupted.
     */
    @Nullable private <T> T poll(BlockingQueue<T> deque, long time, GridWorker w) throws InterruptedException {
        assert w != null;

        // There is currently a case where {@code interrupted}
        // flag on a thread gets flipped during stop which causes the pool to hang.  This check
        // will always make sure that interrupted flag gets reset before going into wait conditions.
        // The true fix should actually make sure that interrupted flag does not get reset or that
        // interrupted exception gets propagated. Until we find a real fix, this method should
        // always work to make sure that there is no hanging during stop.
        if (w.isCancelled())
            Thread.currentThread().interrupt();

        return deque.poll(time, MILLISECONDS);
    }

    /**
     * Exchange future thread. All exchanges happen only by one thread and next
     * exchange will not start until previous one completes.
     */
    private class ExchangeWorker extends GridWorker {
        /** Future queue. */
        private final LinkedBlockingDeque<GridDhtPartitionsExchangeFuture> futQ =
            new LinkedBlockingDeque<>();

        /** Busy flag used as performance optimization to stop current preloading. */
        private volatile boolean busy;

        /**
         *
         */
        private ExchangeWorker() {
            super(cctx.gridName(), "partition-exchanger", GridCachePartitionExchangeManager.this.log);
        }

        /**
         * @param exchFut Exchange future.
         */
        void addFuture(GridDhtPartitionsExchangeFuture exchFut) {
            assert exchFut != null;

            if (!exchFut.dummy() || (futQ.isEmpty() && !busy))
                futQ.offer(exchFut);

            if (log.isDebugEnabled())
                log.debug("Added exchange future to exchange worker: " + exchFut);
        }

        /** {@inheritDoc} */
        @Override protected void body() throws InterruptedException, IgniteInterruptedCheckedException {
            long timeout = cctx.gridConfig().getNetworkTimeout();

            int cnt = 0;

            while (!isCancelled()) {
                GridDhtPartitionsExchangeFuture exchFut = null;

                cnt++;

                try {
                    boolean preloadFinished = true;

                    for (GridCacheContext cacheCtx : cctx.cacheContexts()) {
                        preloadFinished &= cacheCtx.preloader() != null && cacheCtx.preloader().syncFuture().isDone();

                        if (!preloadFinished)
                            break;
                    }

                    // If not first preloading and no more topology events present.
                    if (!cctx.kernalContext().clientNode() && futQ.isEmpty() && preloadFinished)
                        timeout = cctx.gridConfig().getNetworkTimeout();

                    // After workers line up and before preloading starts we initialize all futures.
                    if (log.isDebugEnabled()) {
                        Collection<IgniteInternalFuture> unfinished = new HashSet<>();

                        for (GridDhtPartitionsExchangeFuture fut : exchFuts.values()) {
                            if (!fut.isDone())
                                unfinished.add(fut);
                        }

                        log.debug("Before waiting for exchange futures [futs" + unfinished + ", worker=" + this + ']');
                    }

                    // Take next exchange future.
                    exchFut = poll(futQ, timeout, this);

                    if (exchFut == null)
                        continue; // Main while loop.

                    busy = true;

                    Map<Integer, GridDhtPreloaderAssignments> assignsMap = null;

                    boolean dummyReassign = exchFut.dummyReassign();
                    boolean forcePreload = exchFut.forcePreload();

                    try {
                        if (isCancelled())
                            break;

                        if (!exchFut.dummy() && !exchFut.forcePreload()) {
                            lastInitializedFut = exchFut;

                            exchFut.init();

                            int dumpedObjects = 0;

                            while (true) {
                                try {
                                    exchFut.get(2 * cctx.gridConfig().getNetworkTimeout(), TimeUnit.MILLISECONDS);

                                    break;
                                }
                                catch (IgniteFutureTimeoutCheckedException ignored) {
                                    U.warn(log, "Failed to wait for partition map exchange [" +
                                        "topVer=" + exchFut.topologyVersion() +
                                        ", node=" + cctx.localNodeId() + "]. " +
                                        "Dumping pending objects that might be the cause: ");

                                    if (dumpedObjects < GridDhtPartitionsExchangeFuture.DUMP_PENDING_OBJECTS_THRESHOLD) {
                                        try {
                                            dumpDebugInfo(exchFut.topologyVersion());
                                        }
                                        catch (Exception e) {
                                            U.error(log, "Failed to dump debug information: " + e, e);
                                        }

                                        if (IgniteSystemProperties.getBoolean(IGNITE_THREAD_DUMP_ON_EXCHANGE_TIMEOUT, false))
                                            U.dumpThreads(log);

                                        dumpedObjects++;
                                    }
                                }
                            }


                            if (log.isDebugEnabled())
                                log.debug("After waiting for exchange future [exchFut=" + exchFut + ", worker=" +
                                    this + ']');

                            if (exchFut.exchangeId().nodeId().equals(cctx.localNodeId()))
                                lastRefresh.compareAndSet(-1, U.currentTimeMillis());

                            boolean changed = false;

                            // Just pick first worker to do this, so we don't
                            // invoke topology callback more than once for the
                            // same event.
                            for (GridCacheContext cacheCtx : cctx.cacheContexts()) {
                                if (cacheCtx.isLocal())
                                    continue;

                                changed |= cacheCtx.topology().afterExchange(exchFut);
                            }

                            if (!cctx.kernalContext().clientNode() && changed && futQ.isEmpty())
                                refreshPartitions();
                        }
                        else {
                            if (log.isDebugEnabled())
                                log.debug("Got dummy exchange (will reassign)");

                            if (!dummyReassign) {
                                timeout = 0; // Force refresh.

                                continue;
                            }
                        }

                        if (!exchFut.skipPreload()) {
                            assignsMap = new HashMap<>();

                            for (GridCacheContext cacheCtx : cctx.cacheContexts()) {
                                long delay = cacheCtx.config().getRebalanceDelay();

                                GridDhtPreloaderAssignments assigns = null;

                                // Don't delay for dummy reassigns to avoid infinite recursion.
                                if (delay == 0 || forcePreload)
                                    assigns = cacheCtx.preloader().assign(exchFut);

                                assignsMap.put(cacheCtx.cacheId(), assigns);
                            }
                        }
                    }
                    finally {
                        // Must flip busy flag before assignments are given to demand workers.
                        busy = false;
                    }

                    if (assignsMap != null) {
                        int size = assignsMap.size();

                        NavigableMap<Integer, List<Integer>> orderMap = new TreeMap<>();

                        for (Map.Entry<Integer, GridDhtPreloaderAssignments> e : assignsMap.entrySet()) {
                            int cacheId = e.getKey();

                            GridCacheContext<K, V> cacheCtx = cctx.cacheContext(cacheId);

                            int order = cacheCtx.config().getRebalanceOrder();

                            if (orderMap.get(order) == null)
                                orderMap.put(order, new ArrayList<Integer>(size));

                            orderMap.get(order).add(cacheId);
                        }

<<<<<<< HEAD
                        List<Callable<Boolean>> orderedRs = new ArrayList<>(size);
=======
                        Runnable r = null;

                        List<String> rebList = new LinkedList<>();

                        boolean assignsCancelled = false;
>>>>>>> 597f3a58

                        for (Integer order : orderMap.descendingKeySet()) {
                            for (Integer cacheId : orderMap.get(order)) {
                                GridCacheContext<K, V> cacheCtx = cctx.cacheContext(cacheId);

                                GridDhtPreloaderAssignments assigns = assignsMap.get(cacheId);

                                if (assigns != null)
                                    assignsCancelled |= assigns.cancelled();

                                // Cancels previous rebalance future (in case it's not done yet).
                                // Sends previous rebalance stopped event (if necessary).
                                // Creates new rebalance future.
                                // Sends current rebalance started event (if necessary).
                                // Finishes cache sync future (on empty assignments).
                                Runnable cur = cacheCtx.preloader().addAssignments(assigns,
                                    forcePreload,
                                    cnt,
                                    r);

                                if (cur != null) {
                                    rebList.add(U.maskName(cacheCtx.name()));

<<<<<<< HEAD
                                    orderedRs.add(r);
=======
                                    r = cur;
>>>>>>> 597f3a58
                                }
                            }
                        }

                        if (assignsCancelled) { // Pending exchange.
                            U.log(log, "Skipping rebalancing (obsolete exchange ID) " +
                                "[top=" + exchFut.topologyVersion() + ", evt=" + exchFut.discoveryEvent().name() +
                                ", node=" + exchFut.discoveryEvent().eventNode().id() + ']');
                        }
                        else if (r != null) {
                            Collections.reverse(rebList);

                            U.log(log, "Rebalancing scheduled [order=" + rebList + "]");

<<<<<<< HEAD
                        if (!rebalanceQ.isEmpty()) {
=======
>>>>>>> 597f3a58
                            if (futQ.isEmpty()) {
                                U.log(log, "Rebalancing started " +
                                    "[top=" + exchFut.topologyVersion() + ", evt=" + exchFut.discoveryEvent().name() +
                                    ", node=" + exchFut.discoveryEvent().eventNode().id() + ']');

<<<<<<< HEAD
                                final GridFutureAdapter fut = new GridFutureAdapter();

                                asyncStartFut = fut;

                                cctx.kernalContext().closure().callLocalSafe(new GPC<Boolean>() {
                                    @Override public Boolean call() {
                                        try {
                                            while (true) {
                                                Callable<Boolean> r = rebalanceQ.poll();

                                                if (r == null)
                                                    return false;

                                                if (!r.call())
                                                    return false;
                                            }
                                        }
                                        catch (Exception ex) {
                                            if (log.isDebugEnabled())
                                                log.debug("Failed to send initial demand request to node");

                                            return false;
                                        }
                                        finally {
                                            fut.onDone();
                                        }
                                    }
                                }, /*system pool*/true);
=======
                                r.run(); // Starts rebalancing routine.
>>>>>>> 597f3a58
                            }
                            else
                                U.log(log, "Skipping rebalancing (obsolete exchange ID) " +
                                    "[top=" + exchFut.topologyVersion() + ", evt=" + exchFut.discoveryEvent().name() +
                                    ", node=" + exchFut.discoveryEvent().eventNode().id() + ']');
                        }
                        else
                            U.log(log, "Skipping rebalancing (nothing scheduled) " +
                                "[top=" + exchFut.topologyVersion() + ", evt=" + exchFut.discoveryEvent().name() +
                                ", node=" + exchFut.discoveryEvent().eventNode().id() + ']');
                    }
                }
                catch (IgniteInterruptedCheckedException e) {
                    throw e;
                }
                catch (IgniteClientDisconnectedCheckedException e) {
                    return;
                }
                catch (IgniteCheckedException e) {
                    U.error(log, "Failed to wait for completion of partition map exchange " +
                        "(preloading will not start): " + exchFut, e);
                }
            }
        }
    }

    /**
     * Partition resend timeout object.
     */
    private class ResendTimeoutObject implements GridTimeoutObject {
        /** Timeout ID. */
        private final IgniteUuid timeoutId = IgniteUuid.randomUuid();

        /** Timeout start time. */
        private final long createTime = U.currentTimeMillis();

        /** Started flag. */
        private AtomicBoolean started = new AtomicBoolean();

        /** {@inheritDoc} */
        @Override public IgniteUuid timeoutId() {
            return timeoutId;
        }

        /** {@inheritDoc} */
        @Override public long endTime() {
            return createTime + partResendTimeout;
        }

        /** {@inheritDoc} */
        @Override public void onTimeout() {
            cctx.kernalContext().closure().runLocalSafe(new Runnable() {
                @Override public void run() {
                    if (!busyLock.readLock().tryLock())
                        return;

                    try {
                        if (started.compareAndSet(false, true))
                            refreshPartitions();
                    }
                    finally {
                        busyLock.readLock().unlock();

                        cctx.time().removeTimeoutObject(ResendTimeoutObject.this);

                        pendingResend.compareAndSet(ResendTimeoutObject.this, null);
                    }
                }
            });
        }

        /**
         * @return {@code True} if timeout object started to run.
         */
        public boolean started() {
            return started.get();
        }
    }

    /**
     *
     */
    private static class ExchangeFutureSet extends GridListSet<GridDhtPartitionsExchangeFuture> {
        /** */
        private static final long serialVersionUID = 0L;

        /**
         * Creates ordered, not strict list set.
         */
        private ExchangeFutureSet() {
            super(new Comparator<GridDhtPartitionsExchangeFuture>() {
                @Override public int compare(
                    GridDhtPartitionsExchangeFuture f1,
                    GridDhtPartitionsExchangeFuture f2
                ) {
                    AffinityTopologyVersion t1 = f1.exchangeId().topologyVersion();
                    AffinityTopologyVersion t2 = f2.exchangeId().topologyVersion();

                    assert t1.topologyVersion() > 0;
                    assert t2.topologyVersion() > 0;

                    // Reverse order.
                    return t2.compareTo(t1);
                }
            }, /*not strict*/false);
        }

        /**
         * @param fut Future to add.
         * @return {@code True} if added.
         */
        @Override public synchronized GridDhtPartitionsExchangeFuture addx(
            GridDhtPartitionsExchangeFuture fut) {
            GridDhtPartitionsExchangeFuture cur = super.addx(fut);

            while (size() > EXCHANGE_HISTORY_SIZE)
                removeLast();

            // Return the value in the set.
            return cur == null ? fut : cur;
        }

        /** {@inheritDoc} */
        @Nullable @Override public synchronized GridDhtPartitionsExchangeFuture removex(
            GridDhtPartitionsExchangeFuture val
        ) {
            return super.removex(val);
        }

        /**
         * @return Values.
         */
        @Override public synchronized List<GridDhtPartitionsExchangeFuture> values() {
            return super.values();
        }

        /** {@inheritDoc} */
        @Override public synchronized String toString() {
            return S.toString(ExchangeFutureSet.class, this, super.toString());
        }
    }

    /**
     *
     */
    private abstract class MessageHandler<M> implements IgniteBiInClosure<UUID, M> {
        /** */
        private static final long serialVersionUID = 0L;

        /** {@inheritDoc} */
        @Override public void apply(UUID nodeId, M msg) {
            ClusterNode node = cctx.node(nodeId);

            if (node == null) {
                if (log.isDebugEnabled())
                    log.debug("Received message from failed node [node=" + nodeId + ", msg=" + msg + ']');

                return;
            }

            if (log.isDebugEnabled())
                log.debug("Received message from node [node=" + nodeId + ", msg=" + msg + ']');

            onMessage(node , msg);
        }

        /**
         * @param node Node.
         * @param msg Message.
         */
        protected abstract void onMessage(ClusterNode node, M msg);
    }

    /**
     * Affinity ready future.
     */
    private class AffinityReadyFuture extends GridFutureAdapter<AffinityTopologyVersion> {
        /** */
        private static final long serialVersionUID = 0L;

        /** */
        @GridToStringInclude
        private AffinityTopologyVersion topVer;

        /**
         * @param topVer Topology version.
         */
        private AffinityReadyFuture(AffinityTopologyVersion topVer) {
            this.topVer = topVer;
        }

        /** {@inheritDoc} */
        @Override public boolean onDone(AffinityTopologyVersion res, @Nullable Throwable err) {
            assert res != null || err != null;

            boolean done = super.onDone(res, err);

            if (done)
                readyFuts.remove(topVer, this);

            return done;
        }

        /** {@inheritDoc} */
        @Override public String toString() {
            return S.toString(AffinityReadyFuture.class, this, super.toString());
        }
    }
}<|MERGE_RESOLUTION|>--- conflicted
+++ resolved
@@ -1748,15 +1748,11 @@
                             orderMap.get(order).add(cacheId);
                         }
 
-<<<<<<< HEAD
-                        List<Callable<Boolean>> orderedRs = new ArrayList<>(size);
-=======
                         Runnable r = null;
 
                         List<String> rebList = new LinkedList<>();
 
                         boolean assignsCancelled = false;
->>>>>>> 597f3a58
 
                         for (Integer order : orderMap.descendingKeySet()) {
                             for (Integer cacheId : orderMap.get(order)) {
@@ -1780,11 +1776,7 @@
                                 if (cur != null) {
                                     rebList.add(U.maskName(cacheCtx.name()));
 
-<<<<<<< HEAD
-                                    orderedRs.add(r);
-=======
                                     r = cur;
->>>>>>> 597f3a58
                                 }
                             }
                         }
@@ -1799,47 +1791,12 @@
 
                             U.log(log, "Rebalancing scheduled [order=" + rebList + "]");
 
-<<<<<<< HEAD
-                        if (!rebalanceQ.isEmpty()) {
-=======
->>>>>>> 597f3a58
                             if (futQ.isEmpty()) {
                                 U.log(log, "Rebalancing started " +
                                     "[top=" + exchFut.topologyVersion() + ", evt=" + exchFut.discoveryEvent().name() +
                                     ", node=" + exchFut.discoveryEvent().eventNode().id() + ']');
 
-<<<<<<< HEAD
-                                final GridFutureAdapter fut = new GridFutureAdapter();
-
-                                asyncStartFut = fut;
-
-                                cctx.kernalContext().closure().callLocalSafe(new GPC<Boolean>() {
-                                    @Override public Boolean call() {
-                                        try {
-                                            while (true) {
-                                                Callable<Boolean> r = rebalanceQ.poll();
-
-                                                if (r == null)
-                                                    return false;
-
-                                                if (!r.call())
-                                                    return false;
-                                            }
-                                        }
-                                        catch (Exception ex) {
-                                            if (log.isDebugEnabled())
-                                                log.debug("Failed to send initial demand request to node");
-
-                                            return false;
-                                        }
-                                        finally {
-                                            fut.onDone();
-                                        }
-                                    }
-                                }, /*system pool*/true);
-=======
                                 r.run(); // Starts rebalancing routine.
->>>>>>> 597f3a58
                             }
                             else
                                 U.log(log, "Skipping rebalancing (obsolete exchange ID) " +
