--- conflicted
+++ resolved
@@ -3485,17 +3485,12 @@
                             if (task instanceof ForceRebalanceExchangeTask)
                                 forcedRebFut = ((ForceRebalanceExchangeTask)task).forcedRebalanceFuture();
 
-<<<<<<< HEAD
                         if (forcedRebFut == null)
                             cctx.snapshotMgr().onRebalanceReady(assignsSet, exchFut);
 
                         for (CacheGroupContext grp : assignsSet.descendingSet()) {
                             boolean disableRebalance = cctx.snapshot().partitionsAreFrozen(grp) ||
                                 cctx.snapshotMgr().isRestoring(grp.config());
-=======
-                            for (CacheGroupContext grp : assignsSet.descendingSet()) {
-                                boolean disableRebalance = cctx.snapshot().partitionsAreFrozen(grp);
->>>>>>> 7528ca8e
 
                                 if (disableRebalance)
                                     continue;
