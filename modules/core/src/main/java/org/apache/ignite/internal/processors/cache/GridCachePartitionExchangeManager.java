--- conflicted
+++ resolved
@@ -59,8 +59,6 @@
 import org.apache.ignite.internal.managers.discovery.DiscoveryCustomMessage;
 import org.apache.ignite.internal.managers.eventstorage.DiscoveryEventListener;
 import org.apache.ignite.internal.pagemem.snapshot.StartSnapshotOperationAckDiscoveryMessage;
-import org.apache.ignite.internal.managers.discovery.DiscoCache;
-import org.apache.ignite.internal.managers.eventstorage.DiscoveryEventListener;
 import org.apache.ignite.internal.processors.affinity.AffinityTopologyVersion;
 import org.apache.ignite.internal.processors.affinity.GridAffinityAssignmentCache;
 import org.apache.ignite.internal.processors.cache.distributed.dht.GridClientPartitionTopology;
@@ -234,11 +232,7 @@
                     exchFut = exchangeFuture(exchId, evt, cache,null, null);
                 }
                 else {
-<<<<<<< HEAD
-                    DiscoveryCustomEvent customEvt = (DiscoveryCustomEvent)evt;
-=======
                     DiscoveryCustomMessage customMsg = ((DiscoveryCustomEvent)evt).customMessage();
->>>>>>> 75c760aa
 
                     if (customMsg instanceof DynamicCacheChangeBatch) {
                         DynamicCacheChangeBatch batch = (DynamicCacheChangeBatch)customMsg;
@@ -283,16 +277,6 @@
                                 exchFut = exchangeFuture(exchId, evt, cache, null, msg);
                             }
                         }
-<<<<<<< HEAD
-                        else
-                            exchangeFuture(msg.exchangeId(), null, null, null, null).onAffinityChangeMessage(customEvt.eventNode(), msg);
-                    }
-                    else if (customEvt.customMessage() instanceof StartSnapshotOperationAckDiscoveryMessage
-                        && !((StartSnapshotOperationAckDiscoveryMessage)customEvt.customMessage()).hasError()) {
-                        exchId = exchangeId(n.id(), affinityTopologyVersion(evt), evt.type());
-
-                        exchFut = exchangeFuture(exchId, evt, null, null, null);
-=======
                         else {
                             exchangeFuture(msg.exchangeId(), null, null, null, null)
                                 .onAffinityChangeMessage(evt.eventNode(), msg);
@@ -311,7 +295,6 @@
 
                         if (task != null)
                             exchWorker.addCustomTask(task);
->>>>>>> 75c760aa
                     }
                 }
 
