/*
 * Licensed to the Apache Software Foundation (ASF) under one or more
 * contributor license agreements.  See the NOTICE file distributed with
 * this work for additional information regarding copyright ownership.
 * The ASF licenses this file to You under the Apache License, Version 2.0
 * (the "License"); you may not use this file except in compliance with
 * the License.  You may obtain a copy of the License at
 *
 *      http://www.apache.org/licenses/LICENSE-2.0
 *
 * Unless required by applicable law or agreed to in writing, software
 * distributed under the License is distributed on an "AS IS" BASIS,
 * WITHOUT WARRANTIES OR CONDITIONS OF ANY KIND, either express or implied.
 * See the License for the specific language governing permissions and
 * limitations under the License.
 */

package org.apache.ignite.internal.processors.cache;

import java.text.DateFormat;
import java.text.SimpleDateFormat;
import java.util.ArrayList;
import java.util.Collection;
import java.util.Collections;
import java.util.Comparator;
import java.util.Date;
import java.util.HashMap;
import java.util.HashSet;
import java.util.LinkedList;
import java.util.List;
import java.util.Map;
import java.util.NavigableMap;
import java.util.TreeMap;
import java.util.UUID;
import java.util.concurrent.ConcurrentMap;
import java.util.concurrent.ConcurrentSkipListMap;
import java.util.concurrent.LinkedBlockingDeque;
import java.util.concurrent.TimeUnit;
import java.util.concurrent.atomic.AtomicBoolean;
import java.util.concurrent.atomic.AtomicLong;
import java.util.concurrent.atomic.AtomicReference;
import java.util.concurrent.locks.ReadWriteLock;
import java.util.concurrent.locks.ReentrantReadWriteLock;
import org.apache.ignite.IgniteCheckedException;
import org.apache.ignite.IgniteSystemProperties;
import org.apache.ignite.cache.affinity.AffinityFunction;
import org.apache.ignite.cluster.ClusterNode;
import org.apache.ignite.configuration.CacheConfiguration;
import org.apache.ignite.events.DiscoveryEvent;
import org.apache.ignite.internal.IgniteClientDisconnectedCheckedException;
import org.apache.ignite.internal.IgniteDiagnosticAware;
import org.apache.ignite.internal.IgniteDiagnosticPrepareContext;
import org.apache.ignite.internal.IgniteFutureTimeoutCheckedException;
import org.apache.ignite.internal.IgniteInternalFuture;
import org.apache.ignite.internal.IgniteInterruptedCheckedException;
import org.apache.ignite.internal.IgniteNeedReconnectException;
import org.apache.ignite.internal.cluster.ClusterTopologyCheckedException;
import org.apache.ignite.internal.events.DiscoveryCustomEvent;
import org.apache.ignite.internal.managers.discovery.DiscoCache;
import org.apache.ignite.internal.managers.discovery.DiscoveryCustomMessage;
import org.apache.ignite.internal.managers.discovery.DiscoveryLocalJoinData;
import org.apache.ignite.internal.managers.eventstorage.DiscoveryEventListener;
import org.apache.ignite.internal.processors.affinity.AffinityTopologyVersion;
import org.apache.ignite.internal.processors.affinity.GridAffinityAssignmentCache;
import org.apache.ignite.internal.processors.cache.distributed.dht.GridClientPartitionTopology;
import org.apache.ignite.internal.processors.cache.distributed.dht.GridDhtPartitionTopology;
import org.apache.ignite.internal.processors.cache.distributed.dht.GridDhtTopologyFuture;
import org.apache.ignite.internal.processors.cache.distributed.dht.preloader.CachePartitionFullCountersMap;
import org.apache.ignite.internal.processors.cache.distributed.dht.preloader.CachePartitionPartialCountersMap;
import org.apache.ignite.internal.processors.cache.distributed.dht.preloader.ForceRebalanceExchangeTask;
import org.apache.ignite.internal.processors.cache.distributed.dht.preloader.GridDhtPartitionDemandMessage;
import org.apache.ignite.internal.processors.cache.distributed.dht.preloader.GridDhtPartitionExchangeId;
import org.apache.ignite.internal.processors.cache.distributed.dht.preloader.GridDhtPartitionFullMap;
import org.apache.ignite.internal.processors.cache.distributed.dht.preloader.GridDhtPartitionMap;
import org.apache.ignite.internal.processors.cache.distributed.dht.preloader.GridDhtPartitionSupplyMessage;
import org.apache.ignite.internal.processors.cache.distributed.dht.preloader.GridDhtPartitionsExchangeFuture;
import org.apache.ignite.internal.processors.cache.distributed.dht.preloader.GridDhtPartitionsFullMessage;
import org.apache.ignite.internal.processors.cache.distributed.dht.preloader.GridDhtPartitionsSingleMessage;
import org.apache.ignite.internal.processors.cache.distributed.dht.preloader.GridDhtPartitionsSingleRequest;
import org.apache.ignite.internal.processors.cache.distributed.dht.preloader.GridDhtPreloaderAssignments;
import org.apache.ignite.internal.processors.cache.distributed.dht.preloader.IgniteDhtPartitionHistorySuppliersMap;
import org.apache.ignite.internal.processors.cache.distributed.dht.preloader.IgniteDhtPartitionsToReloadMap;
import org.apache.ignite.internal.processors.cache.distributed.dht.preloader.RebalanceReassignExchangeTask;
import org.apache.ignite.internal.processors.cache.persistence.snapshot.SnapshotDiscoveryMessage;
import org.apache.ignite.internal.processors.cache.transactions.IgniteInternalTx;
import org.apache.ignite.internal.processors.cache.transactions.IgniteTxManager;
import org.apache.ignite.internal.processors.cache.version.GridCacheVersion;
import org.apache.ignite.internal.processors.cluster.ChangeGlobalStateFinishMessage;
import org.apache.ignite.internal.processors.cluster.ChangeGlobalStateMessage;
import org.apache.ignite.internal.processors.query.schema.SchemaNodeLeaveExchangeWorkerTask;
import org.apache.ignite.internal.processors.timeout.GridTimeoutObject;
import org.apache.ignite.internal.util.GridListSet;
import org.apache.ignite.internal.util.GridPartitionStateMap;
import org.apache.ignite.internal.util.IgniteUtils;
import org.apache.ignite.internal.util.future.GridCompoundFuture;
import org.apache.ignite.internal.util.future.GridFutureAdapter;
import org.apache.ignite.internal.util.tostring.GridToStringExclude;
import org.apache.ignite.internal.util.tostring.GridToStringInclude;
import org.apache.ignite.internal.util.typedef.CI1;
import org.apache.ignite.internal.util.typedef.CI2;
import org.apache.ignite.internal.util.typedef.F;
import org.apache.ignite.internal.util.typedef.T2;
import org.apache.ignite.internal.util.typedef.internal.CU;
import org.apache.ignite.internal.util.typedef.internal.S;
import org.apache.ignite.internal.util.typedef.internal.U;
import org.apache.ignite.internal.util.worker.GridWorker;
import org.apache.ignite.lang.IgniteBiInClosure;
import org.apache.ignite.lang.IgniteProductVersion;
import org.apache.ignite.lang.IgniteUuid;
import org.apache.ignite.thread.IgniteThread;
import org.jetbrains.annotations.Nullable;
import org.jsr166.ConcurrentHashMap8;

import static java.util.concurrent.TimeUnit.MILLISECONDS;
import static org.apache.ignite.IgniteSystemProperties.IGNITE_IO_DUMP_ON_TIMEOUT;
import static org.apache.ignite.IgniteSystemProperties.IGNITE_PRELOAD_RESEND_TIMEOUT;
import static org.apache.ignite.IgniteSystemProperties.IGNITE_THREAD_DUMP_ON_EXCHANGE_TIMEOUT;
import static org.apache.ignite.IgniteSystemProperties.getLong;
import static org.apache.ignite.events.EventType.EVT_NODE_FAILED;
import static org.apache.ignite.events.EventType.EVT_NODE_JOINED;
import static org.apache.ignite.events.EventType.EVT_NODE_LEFT;
import static org.apache.ignite.internal.GridTopic.TOPIC_CACHE;
import static org.apache.ignite.internal.events.DiscoveryCustomEvent.EVT_DISCOVERY_CUSTOM_EVT;
import static org.apache.ignite.internal.managers.communication.GridIoPolicy.SYSTEM_POOL;
import static org.apache.ignite.internal.processors.cache.distributed.dht.preloader.GridDhtPartitionsExchangeFuture.nextDumpTimeout;
import static org.apache.ignite.internal.processors.cache.distributed.dht.preloader.GridDhtPreloader.DFLT_PRELOAD_RESEND_TIMEOUT;

/**
 * Partition exchange manager.
 */
public class GridCachePartitionExchangeManager<K, V> extends GridCacheSharedManagerAdapter<K, V> {
    /** Exchange history size. */
    private final int EXCHANGE_HISTORY_SIZE =
        IgniteSystemProperties.getInteger(IgniteSystemProperties.IGNITE_EXCHANGE_HISTORY_SIZE, 1_000);

    /** */
    private final long IGNITE_EXCHANGE_MERGE_DELAY =
        IgniteSystemProperties.getLong(IgniteSystemProperties.IGNITE_EXCHANGE_MERGE_DELAY, 0);

    /** */
    private static final IgniteProductVersion EXCHANGE_PROTOCOL_2_SINCE = IgniteProductVersion.fromString("2.1.4");

    /** Atomic reference for pending partition resend timeout object. */
    private AtomicReference<ResendTimeoutObject> pendingResend = new AtomicReference<>();

    /** Partition resend timeout after eviction. */
    private final long partResendTimeout = getLong(IGNITE_PRELOAD_RESEND_TIMEOUT, DFLT_PRELOAD_RESEND_TIMEOUT);

    /** */
    private final ReadWriteLock busyLock = new ReentrantReadWriteLock();

    /** Last partition refresh. */
    private final AtomicLong lastRefresh = new AtomicLong(-1);

    /** */
    @GridToStringInclude
    private ExchangeWorker exchWorker;

    /** */
    @GridToStringExclude
    private final ConcurrentMap<Integer, GridClientPartitionTopology> clientTops = new ConcurrentHashMap8<>();

    /** */
    @Nullable private volatile GridDhtPartitionsExchangeFuture lastInitializedFut;

    /** */
    private final AtomicReference<GridDhtTopologyFuture> lastFinishedFut = new AtomicReference<>();

    /** */
    private final ConcurrentMap<AffinityTopologyVersion, AffinityReadyFuture> readyFuts =
        new ConcurrentSkipListMap<>();

    /** */
    private final AtomicReference<AffinityTopologyVersion> readyTopVer =
        new AtomicReference<>(AffinityTopologyVersion.NONE);

    /** */
    private GridFutureAdapter<?> reconnectExchangeFut;

    /** */
    private final Object interruptLock = new Object();

    /**
     * Partition map futures.
     * This set also contains already completed exchange futures to address race conditions when coordinator
     * leaves grid and new coordinator sends full partition message to a node which has not yet received
     * discovery event. In case if remote node will retry partition exchange, completed future will indicate
     * that full partition map should be sent to requesting node right away.
     */
    private ExchangeFutureSet exchFuts = new ExchangeFutureSet(EXCHANGE_HISTORY_SIZE);

    /** */
    private volatile IgniteCheckedException stopErr;

    /** */
    private long nextLongRunningOpsDumpTime;

    /** */
    private int longRunningOpsDumpStep;

    /** */
    private DateFormat dateFormat = new SimpleDateFormat("HH:mm:ss.SSS");

    /** Events received while cluster state transition was in progress. */
    private final List<PendingDiscoveryEvent> pendingEvts = new ArrayList<>();

    /** */
    private final GridFutureAdapter<?> crdInitFut = new GridFutureAdapter();

    /** For tests only. */
    private volatile AffinityTopologyVersion exchMergeTestWaitVer;

    /** Discovery listener. */
    private final DiscoveryEventListener discoLsnr = new DiscoveryEventListener() {
        @Override public void onEvent(DiscoveryEvent evt, DiscoCache cache) {
            if (!enterBusy())
                return;

            try {
                if (evt.type() == EVT_DISCOVERY_CUSTOM_EVT &&
                    (((DiscoveryCustomEvent)evt).customMessage() instanceof ChangeGlobalStateMessage)) {
                    ChangeGlobalStateMessage stateChangeMsg =
                        (ChangeGlobalStateMessage)((DiscoveryCustomEvent)evt).customMessage();

                    if (stateChangeMsg.exchangeActions() == null)
                        return;

                    onDiscoveryEvent(evt, cache);

                    return;
                }
                if (evt.type() == EVT_DISCOVERY_CUSTOM_EVT &&
                    (((DiscoveryCustomEvent)evt).customMessage() instanceof ChangeGlobalStateFinishMessage)) {
                    ChangeGlobalStateFinishMessage stateFinishMsg =
                        (ChangeGlobalStateFinishMessage)((DiscoveryCustomEvent)evt).customMessage();

                    if (stateFinishMsg.clusterActive()) {
                        for (PendingDiscoveryEvent pendingEvt : pendingEvts) {
                            if (log.isDebugEnabled())
                                log.debug("Process pending event: " + pendingEvt.event());

                            onDiscoveryEvent(pendingEvt.event(), pendingEvt.discoCache());
                        }
                    }
                    else {
                        for (PendingDiscoveryEvent pendingEvt : pendingEvts)
                            processEventInactive(pendingEvt.event(), pendingEvt.discoCache());
                    }

                    pendingEvts.clear();

                    return;
                }

                if (cache.state().transition()) {
                    if (log.isDebugEnabled())
                        log.debug("Add pending event: " + evt);

                    pendingEvts.add(new PendingDiscoveryEvent(evt, cache));
                }
                else if (cache.state().active())
                    onDiscoveryEvent(evt, cache);
                else
                    processEventInactive(evt, cache);

                notifyNodeFail(evt);
            }
            finally {
                leaveBusy();
            }
        }
    };

    /**
     * @param evt Event.
     */
    private void notifyNodeFail(DiscoveryEvent evt) {
        if (evt.type() == EVT_NODE_LEFT || evt.type() == EVT_NODE_FAILED) {
            final ClusterNode n = evt.eventNode();

            assert cctx.discovery().node(n.id()) == null;

            for (GridDhtPartitionsExchangeFuture f : exchFuts.values())
                f.onNodeLeft(n);
        }
    }

    /**
     * @param evt Event.
     * @param cache Discovery data cache.
     */
    private void processEventInactive(DiscoveryEvent evt, DiscoCache cache) {
        if (log.isDebugEnabled())
            log.debug("Ignore event, cluster is inactive: " + evt);
   }

    /** {@inheritDoc} */
    @Override protected void start0() throws IgniteCheckedException {
        super.start0();

        exchWorker = new ExchangeWorker();

        cctx.gridEvents().addDiscoveryEventListener(discoLsnr, EVT_NODE_JOINED, EVT_NODE_LEFT, EVT_NODE_FAILED,
            EVT_DISCOVERY_CUSTOM_EVT);

        cctx.io().addCacheHandler(0, GridDhtPartitionsSingleMessage.class,
            new MessageHandler<GridDhtPartitionsSingleMessage>() {
                @Override public void onMessage(final ClusterNode node, final GridDhtPartitionsSingleMessage msg) {
                    if (!crdInitFut.isDone() && !msg.restoreState()) {
                        GridDhtPartitionExchangeId exchId = msg.exchangeId();

                        if (log.isInfoEnabled()) {
                            log.info("Waiting for coordinator initialization [node=" + node.id() +
                                ", nodeOrder=" + node.order() +
                                ", ver=" + (exchId != null ? exchId.topologyVersion() : null) + ']');
                        }

                        crdInitFut.listen(new CI1<IgniteInternalFuture>() {
                            @Override public void apply(IgniteInternalFuture fut) {
                                processSinglePartitionUpdate(node, msg);
                            }
                        });

                        return;
                    }

                    processSinglePartitionUpdate(node, msg);
                }
            });

        cctx.io().addCacheHandler(0, GridDhtPartitionsFullMessage.class,
            new MessageHandler<GridDhtPartitionsFullMessage>() {
                @Override public void onMessage(ClusterNode node, GridDhtPartitionsFullMessage msg) {
                    processFullPartitionUpdate(node, msg);
                }
            });

        cctx.io().addCacheHandler(0, GridDhtPartitionsSingleRequest.class,
            new MessageHandler<GridDhtPartitionsSingleRequest>() {
                @Override public void onMessage(ClusterNode node, GridDhtPartitionsSingleRequest msg) {
                    processSinglePartitionRequest(node, msg);
                }
            });

        cctx.io().addCacheHandler(0, WalModeDynamicChangeAckMessage.class,
            new MessageHandler<WalModeDynamicChangeAckMessage>() {
                @Override protected void onMessage(ClusterNode node, WalModeDynamicChangeAckMessage msg) {
                    cctx.cache().onWalModeDynamicChangeAckMessage(node, msg);
                }
            });

        if (!cctx.kernalContext().clientNode()) {
            for (int cnt = 0; cnt < cctx.gridConfig().getRebalanceThreadPoolSize(); cnt++) {
                final int idx = cnt;

                cctx.io().addOrderedCacheGroupHandler(cctx, rebalanceTopic(cnt), new CI2<UUID, GridCacheGroupIdMessage>() {
                    @Override public void apply(final UUID id, final GridCacheGroupIdMessage m) {
                        if (!enterBusy())
                            return;

                        try {
                            CacheGroupContext grp = cctx.cache().cacheGroup(m.groupId());

                            if (grp != null) {
                                if (m instanceof GridDhtPartitionSupplyMessage) {
                                    grp.preloader().handleSupplyMessage(idx, id, (GridDhtPartitionSupplyMessage) m);

                                    return;
                                }
                                else if (m instanceof GridDhtPartitionDemandMessage) {
                                    grp.preloader().handleDemandMessage(idx, id, (GridDhtPartitionDemandMessage) m);

                                    return;
                                }
                            }

                            U.error(log, "Unsupported message type: " + m.getClass().getName());
                        }
                        finally {
                            leaveBusy();
                        }
                    }
                });
            }
        }
    }

    /**
     *
     */
    public void onCoordinatorInitialized() {
        crdInitFut.onDone();
    }

    /**
     * Callback for local join event (needed since regular event for local join is not generated).
     *
     * @param evt Event.
     * @param cache Cache.
     */
    public void onLocalJoin(DiscoveryEvent evt, DiscoCache cache) {
        discoLsnr.onEvent(evt, cache);
    }

    /**
     * @param evt Event.
     * @param cache Discovery data cache.
     */
    private void onDiscoveryEvent(DiscoveryEvent evt, DiscoCache cache) {
        ClusterNode loc = cctx.localNode();

        assert evt.type() == EVT_NODE_JOINED || evt.type() == EVT_NODE_LEFT || evt.type() == EVT_NODE_FAILED ||
            evt.type() == EVT_DISCOVERY_CUSTOM_EVT;

        final ClusterNode n = evt.eventNode();

        GridDhtPartitionExchangeId exchId = null;
        GridDhtPartitionsExchangeFuture exchFut = null;

        if (evt.type() != EVT_DISCOVERY_CUSTOM_EVT) {
            assert evt.type() != EVT_NODE_JOINED || n.isLocal() || n.order() > loc.order() :
                "Node joined with smaller-than-local " +
                    "order [newOrder=" + n.order() + ", locOrder=" + loc.order() + ']';

            exchId = exchangeId(n.id(), affinityTopologyVersion(evt), evt);

            exchFut = exchangeFuture(exchId, evt, cache, null, null);
        }
        else {
            DiscoveryCustomMessage customMsg = ((DiscoveryCustomEvent)evt).customMessage();

            if (customMsg instanceof ChangeGlobalStateMessage) {
                ChangeGlobalStateMessage stateChangeMsg = (ChangeGlobalStateMessage)customMsg;

                ExchangeActions exchActions = stateChangeMsg.exchangeActions();

                if (exchActions != null) {
                    exchId = exchangeId(n.id(), affinityTopologyVersion(evt), evt);

                    exchFut = exchangeFuture(exchId, evt, cache, exchActions, null);
                }
            }
            else if (customMsg instanceof DynamicCacheChangeBatch) {
                DynamicCacheChangeBatch batch = (DynamicCacheChangeBatch)customMsg;

                ExchangeActions exchActions = batch.exchangeActions();

                if (exchActions != null) {
                    exchId = exchangeId(n.id(), affinityTopologyVersion(evt), evt);

                    exchFut = exchangeFuture(exchId, evt, cache, exchActions, null);
                }
            }
            else if (customMsg instanceof WalModeDynamicChangeMessage) {
                WalModeDynamicChangeMessage msg = (WalModeDynamicChangeMessage)customMsg;

<<<<<<< HEAD
                cctx.cache().onWalModeDynamicChangeMessageEvent(msg);

                // We have to finish all operations to gain consistence state before starting checkpoints.
                if (msg.needExchange()) {
=======
                if (cctx.cache().onWalModeDynamicChangeMessageEvent(msg) && msg.needExchange()) {
>>>>>>> 43444384
                    exchId = exchangeId(n.id(), affinityTopologyVersion(evt), evt);

                    exchFut = exchangeFuture(exchId, evt, cache, null, null);
                }
            }
            else if (customMsg instanceof CacheAffinityChangeMessage) {
                CacheAffinityChangeMessage msg = (CacheAffinityChangeMessage)customMsg;

                if (msg.exchangeId() == null) {
                    if (msg.exchangeNeeded()) {
                        exchId = exchangeId(n.id(), affinityTopologyVersion(evt), evt);

                        exchFut = exchangeFuture(exchId, evt, cache, null, msg);
                    }
                }
                else if (msg.exchangeId().topologyVersion().topologyVersion() >= cctx.discovery().localJoinEvent().topologyVersion())
                    exchangeFuture(msg.exchangeId(), null, null, null, null)
                        .onAffinityChangeMessage(evt.eventNode(), msg);
            }
            else if (customMsg instanceof SnapshotDiscoveryMessage
                && ((SnapshotDiscoveryMessage) customMsg).needExchange()) {
                exchId = exchangeId(n.id(), affinityTopologyVersion(evt), evt);

                exchFut = exchangeFuture(exchId, evt, null, null, null);
            }
            else {
                // Process event as custom discovery task if needed.
                CachePartitionExchangeWorkerTask task =
                    cctx.cache().exchangeTaskForCustomDiscoveryMessage(customMsg);

                if (task != null)
                    exchWorker.addCustomTask(task);
            }
        }

        if (exchId != null) {
            if (log.isDebugEnabled())
                log.debug("Discovery event (will start exchange): " + exchId);

            // Event callback - without this callback future will never complete.
            exchFut.onEvent(exchId, evt, cache);

            // Start exchange process.
            addFuture(exchFut);
        }
        else {
            if (log.isDebugEnabled())
                log.debug("Do not start exchange for discovery event: " + evt);
        }

        notifyNodeFail(evt);

        // Notify indexing engine about node leave so that we can re-map coordinator accordingly.
        if (evt.type() == EVT_NODE_LEFT || evt.type() == EVT_NODE_FAILED)
            exchWorker.addCustomTask(new SchemaNodeLeaveExchangeWorkerTask(evt.eventNode()));
    }

    /**
     * @param task Task to run in exchange worker thread.
     */
    void addCustomTask(CachePartitionExchangeWorkerTask task) {
        assert task != null;

        exchWorker.addCustomTask(task);
    }

    /**
     * @return Reconnect partition exchange future.
     */
    public IgniteInternalFuture<?> reconnectExchangeFuture() {
        return reconnectExchangeFut;
    }

    /**
     * @return Initial exchange ID.
     */
    private GridDhtPartitionExchangeId initialExchangeId() {
        DiscoveryEvent discoEvt = cctx.discovery().localJoinEvent();

        assert discoEvt != null;

        final AffinityTopologyVersion startTopVer = affinityTopologyVersion(discoEvt);

        assert discoEvt.topologyVersion() == startTopVer.topologyVersion();

        return exchangeId(cctx.localNode().id(), startTopVer, discoEvt);
    }

    /**
     * @param active Cluster state.
     * @param reconnect Reconnect flag.
     * @throws IgniteCheckedException If failed.
     */
    public void onKernalStart(boolean active, boolean reconnect) throws IgniteCheckedException {
        for (ClusterNode n : cctx.discovery().remoteNodes())
            cctx.versions().onReceived(n.id(), n.metrics().getLastDataVersion());

        ClusterNode loc = cctx.localNode();

        long startTime = loc.metrics().getStartTime();

        assert startTime > 0;

        DiscoveryLocalJoinData locJoin = cctx.discovery().localJoin();

        GridDhtPartitionsExchangeFuture fut = null;

        if (reconnect)
            reconnectExchangeFut = new GridFutureAdapter<>();

        if (active) {
            DiscoveryEvent discoEvt = locJoin.event();
            DiscoCache discoCache = locJoin.discoCache();

            GridDhtPartitionExchangeId exchId = initialExchangeId();

            fut = exchangeFuture(exchId, discoEvt, discoCache, null, null);
        }
        else if (reconnect)
            reconnectExchangeFut.onDone();

        new IgniteThread(cctx.igniteInstanceName(), "exchange-worker", exchWorker).start();

        if (reconnect) {
            if (fut != null) {
                fut.listen(new CI1<IgniteInternalFuture<AffinityTopologyVersion>>() {
                    @Override public void apply(IgniteInternalFuture<AffinityTopologyVersion> fut) {
                        try {
                            fut.get();

                            for (CacheGroupContext grp : cctx.cache().cacheGroups())
                                grp.preloader().onInitialExchangeComplete(null);

                            reconnectExchangeFut.onDone();
                        }
                        catch (IgniteCheckedException e) {
                            for (CacheGroupContext grp : cctx.cache().cacheGroups())
                                grp.preloader().onInitialExchangeComplete(e);

                            reconnectExchangeFut.onDone(e);
                        }
                    }
                });
            }
        }
        else if (fut != null) {
            if (log.isDebugEnabled())
                log.debug("Beginning to wait on local exchange future: " + fut);

            boolean first = true;

            while (true) {
                try {
                    fut.get(cctx.preloadExchangeTimeout());

                    break;
                }
                catch (IgniteFutureTimeoutCheckedException ignored) {
                    if (first) {
                        U.warn(log, "Failed to wait for initial partition map exchange. " +
                            "Possible reasons are: " + U.nl() +
                            "  ^-- Transactions in deadlock." + U.nl() +
                            "  ^-- Long running transactions (ignore if this is the case)." + U.nl() +
                            "  ^-- Unreleased explicit locks.");

                        first = false;
                    }
                    else
                        U.warn(log, "Still waiting for initial partition map exchange [fut=" + fut + ']');
                }
                catch (IgniteNeedReconnectException e) {
                    throw e;
                }
                catch (Exception e) {
                    if (fut.reconnectOnError(e))
                        throw new IgniteNeedReconnectException(cctx.localNode(), e);

                    throw e;
                }
            }

            for (CacheGroupContext grp : cctx.cache().cacheGroups()) {
                if (locJoin.joinTopologyVersion().equals(grp.localStartVersion()))
                    grp.preloader().onInitialExchangeComplete(null);
            }

            if (log.isDebugEnabled())
                log.debug("Finished waiting for initial exchange: " + fut.exchangeId());
        }
    }

    /**
     * @param ver Node version.
     * @return Supported exchange protocol version.
     */
    public static int exchangeProtocolVersion(IgniteProductVersion ver) {
        if (ver.compareToIgnoreTimestamp(EXCHANGE_PROTOCOL_2_SINCE) >= 0)
            return 2;

        return 1;
    }

    /**
     * @param idx Index.
     * @return Topic for index.
     */
    public static Object rebalanceTopic(int idx) {
        return TOPIC_CACHE.topic("Rebalance", idx);
    }

    /** {@inheritDoc} */
    @Override protected void onKernalStop0(boolean cancel) {
        exchWorker.onKernalStop();

        cctx.gridEvents().removeDiscoveryEventListener(discoLsnr);

        cctx.io().removeHandler(false, 0, GridDhtPartitionsSingleMessage.class);
        cctx.io().removeHandler(false, 0, GridDhtPartitionsFullMessage.class);
        cctx.io().removeHandler(false, 0, GridDhtPartitionsSingleRequest.class);
        cctx.io().removeHandler(false, 0, WalModeDynamicChangeAckMessage.class);

        stopErr = cctx.kernalContext().clientDisconnected() ?
            new IgniteClientDisconnectedCheckedException(cctx.kernalContext().cluster().clientReconnectFuture(),
                "Client node disconnected: " + cctx.igniteInstanceName()) :
            new IgniteInterruptedCheckedException("Node is stopping: " + cctx.igniteInstanceName());

        // Stop exchange worker
        U.cancel(exchWorker);

        if (log.isDebugEnabled())
            log.debug("Before joining on exchange worker: " + exchWorker);

        U.join(exchWorker, log);

        // Finish all exchange futures.
        ExchangeFutureSet exchFuts0 = exchFuts;

        for (CachePartitionExchangeWorkerTask task : exchWorker.futQ) {
            if (task instanceof GridDhtPartitionsExchangeFuture)
                ((GridDhtPartitionsExchangeFuture)task).onDone(stopErr);
        }

        if (exchFuts0 != null) {
            for (GridDhtPartitionsExchangeFuture f : exchFuts.values())
                f.onDone(stopErr);
        }

        for (AffinityReadyFuture f : readyFuts.values())
            f.onDone(stopErr);

        if (!cctx.kernalContext().clientNode()) {
            for (int cnt = 0; cnt < cctx.gridConfig().getRebalanceThreadPoolSize(); cnt++)
                cctx.io().removeOrderedHandler(true, rebalanceTopic(cnt));
        }

        ResendTimeoutObject resendTimeoutObj = pendingResend.getAndSet(null);

        if (resendTimeoutObj != null)
            cctx.time().removeTimeoutObject(resendTimeoutObj);
    }

    /** {@inheritDoc} */
    @SuppressWarnings("LockAcquiredButNotSafelyReleased")
    @Override protected void stop0(boolean cancel) {
        super.stop0(cancel);

        // Do not allow any activity in exchange manager after stop.
        busyLock.writeLock().lock();

        exchFuts = null;
    }

    /**
     * @return Interrupt lock.
     */
    public Object interruptLock() {
        return interruptLock;
    }

    /**
     * @param grpId Cache group ID.
     * @param discoCache Discovery data cache.
     * @return Topology.
     */
    public GridDhtPartitionTopology clientTopology(int grpId, DiscoCache discoCache) {
        GridClientPartitionTopology top = clientTops.get(grpId);

        if (top != null)
            return top;

        CacheGroupDescriptor grpDesc = cctx.affinity().cacheGroups().get(grpId);

        assert grpDesc != null : grpId;

        CacheConfiguration<?, ?> ccfg = grpDesc.config();

        AffinityFunction aff = ccfg.getAffinity();

        Object affKey = cctx.kernalContext().affinity().similaryAffinityKey(aff,
            ccfg.getNodeFilter(),
            ccfg.getBackups(),
            aff.partitions());

        GridClientPartitionTopology old = clientTops.putIfAbsent(grpId,
            top = new GridClientPartitionTopology(cctx, discoCache, grpId, aff.partitions(), affKey));

        return old != null ? old : top;
    }

    /**
     * @return Collection of client topologies.
     */
    public Collection<GridClientPartitionTopology> clientTopologies() {
        return clientTops.values();
    }

    /**
     * @param grpId Cache group ID.
     * @return Client partition topology.
     */
    public GridClientPartitionTopology clearClientTopology(int grpId) {
        return clientTops.remove(grpId);
    }

    /**
     * @return Topology version of latest completed partition exchange.
     */
    public AffinityTopologyVersion readyAffinityVersion() {
        return readyTopVer.get();
    }

    /**
     * @return Last initialized topology future.
     */
    public GridDhtPartitionsExchangeFuture lastTopologyFuture() {
        return lastInitializedFut;
    }

    /**
     * @return Last finished topology future.
     */
    @Nullable public GridDhtTopologyFuture lastFinishedFuture() {
        return lastFinishedFut.get();
    }

    /**
     * @param fut Finished future.
     */
    public void lastFinishedFuture(GridDhtTopologyFuture fut) {
        assert fut != null && fut.isDone() : fut;

        while (true) {
            GridDhtTopologyFuture cur = lastFinishedFut.get();

            if (cur == null || fut.topologyVersion().compareTo(cur.topologyVersion()) > 0) {
                if (lastFinishedFut.compareAndSet(cur, fut))
                    break;
            }
            else
                break;
        }
    }

    /**
     * @param ver Topology version.
     * @return Future or {@code null} is future is already completed.
     */
    @Nullable public IgniteInternalFuture<?> affinityReadyFuture(AffinityTopologyVersion ver) {
        GridDhtPartitionsExchangeFuture lastInitializedFut0 = lastInitializedFut;

        if (lastInitializedFut0 != null && lastInitializedFut0.initialVersion().compareTo(ver) == 0) {
            if (log.isDebugEnabled())
                log.debug("Return lastInitializedFut for topology ready future " +
                    "[ver=" + ver + ", fut=" + lastInitializedFut0 + ']');

            return lastInitializedFut0;
        }

        AffinityTopologyVersion topVer = readyTopVer.get();

        if (topVer.compareTo(ver) >= 0) {
            if (log.isDebugEnabled())
                log.debug("Return finished future for topology ready future [ver=" + ver + ", topVer=" + topVer + ']');

            return null;
        }

        GridFutureAdapter<AffinityTopologyVersion> fut = F.addIfAbsent(readyFuts, ver,
            new AffinityReadyFuture(ver));

        if (log.isDebugEnabled())
            log.debug("Created topology ready future [ver=" + ver + ", fut=" + fut + ']');

        topVer = readyTopVer.get();

        if (topVer.compareTo(ver) >= 0) {
            if (log.isDebugEnabled())
                log.debug("Completing created topology ready future " +
                    "[ver=" + topVer + ", topVer=" + topVer + ", fut=" + fut + ']');

            fut.onDone(topVer);
        }
        else if (stopErr != null)
            fut.onDone(stopErr);

        return fut;
    }

    /**
     * @return {@code true} if entered to busy state.
     */
    private boolean enterBusy() {
        if (busyLock.readLock().tryLock())
            return true;

        if (log.isDebugEnabled())
            log.debug("Failed to enter to busy state (exchange manager is stopping): " + cctx.localNodeId());

        return false;
    }

    /**
     *
     */
    private void leaveBusy() {
        busyLock.readLock().unlock();
    }

    /**
     * @return Exchange futures.
     */
    public List<GridDhtPartitionsExchangeFuture> exchangeFutures() {
        return exchFuts.values();
    }

    /**
     * @return {@code True} if pending future queue is empty.
     */
    public boolean hasPendingExchange() {
        return exchWorker.hasPendingExchange();
    }

    /**
     * @param evt Discovery event.
     * @return Affinity topology version.
     */
    private AffinityTopologyVersion affinityTopologyVersion(DiscoveryEvent evt) {
        if (evt.type() == DiscoveryCustomEvent.EVT_DISCOVERY_CUSTOM_EVT)
            return ((DiscoveryCustomEvent)evt).affinityTopologyVersion();

        return new AffinityTopologyVersion(evt.topologyVersion());
    }

    /**
     * @param exchId Exchange ID.
     */
    public void forceReassign(GridDhtPartitionExchangeId exchId) {
        exchWorker.forceReassign(exchId);
    }

    /**
     * @param exchId Exchange ID.
     * @return Rebalance future.
     */
    public IgniteInternalFuture<Boolean> forceRebalance(GridDhtPartitionExchangeId exchId) {
        return exchWorker.forceRebalance(exchId);
    }

    /**
     * Schedules next full partitions update.
     */
    public void scheduleResendPartitions() {
        ResendTimeoutObject timeout = pendingResend.get();

        if (timeout == null || timeout.started()) {
            ResendTimeoutObject update = new ResendTimeoutObject();

            if (pendingResend.compareAndSet(timeout, update))
                cctx.time().addTimeoutObject(update);
        }
    }

    /**
     * Partition refresh callback.
     * For coordinator causes {@link GridDhtPartitionsFullMessage FullMessages} send,
     * for non coordinator -  {@link GridDhtPartitionsSingleMessage SingleMessages} send
     */
    private void refreshPartitions() {
        ClusterNode oldest = cctx.discovery().oldestAliveServerNode(AffinityTopologyVersion.NONE);

        if (oldest == null) {
            if (log.isDebugEnabled())
                log.debug("Skip partitions refresh, there are no server nodes [loc=" + cctx.localNodeId() + ']');

            return;
        }

        if (log.isDebugEnabled())
            log.debug("Refreshing partitions [oldest=" + oldest.id() + ", loc=" + cctx.localNodeId() + ']');

        // If this is the oldest node.
        if (oldest.id().equals(cctx.localNodeId())) {
            // Check rebalance state & send CacheAffinityChangeMessage if need.
            for (CacheGroupContext grp : cctx.cache().cacheGroups()) {
                if (!grp.isLocal()) {
                    GridDhtPartitionTopology top = grp.topology();

                    if (top != null)
                        cctx.affinity().checkRebalanceState(top, grp.groupId());
                }
            }

            GridDhtPartitionsExchangeFuture lastFut = lastInitializedFut;

            // No need to send to nodes which did not finish their first exchange.
            AffinityTopologyVersion rmtTopVer =
                lastFut != null ? (lastFut.isDone() ? lastFut.topologyVersion() : lastFut.initialVersion()) : AffinityTopologyVersion.NONE;

            Collection<ClusterNode> rmts = cctx.discovery().remoteAliveNodesWithCaches(rmtTopVer);

            if (log.isDebugEnabled())
                log.debug("Refreshing partitions from oldest node: " + cctx.localNodeId());

            sendAllPartitions(rmts, rmtTopVer);
        }
        else {
            if (log.isDebugEnabled())
                log.debug("Refreshing local partitions from non-oldest node: " +
                    cctx.localNodeId());

            sendLocalPartitions(oldest, null);
        }
    }

    /**
     * @param nodes Nodes.
     * @param msgTopVer Topology version. Will be added to full message.
     */
    private void sendAllPartitions(Collection<ClusterNode> nodes,
        AffinityTopologyVersion msgTopVer) {
        GridDhtPartitionsFullMessage m = createPartitionsFullMessage(true, false, null, null, null, null);

        m.topologyVersion(msgTopVer);

        if (log.isDebugEnabled())
            log.debug("Sending all partitions [nodeIds=" + U.nodeIds(nodes) + ", msg=" + m + ']');

        for (ClusterNode node : nodes) {
            try {
                assert !node.equals(cctx.localNode());

                cctx.io().sendNoRetry(node, m, SYSTEM_POOL);
            }
            catch (ClusterTopologyCheckedException ignore) {
                if (log.isDebugEnabled())
                    log.debug("Failed to send partition update to node because it left grid (will ignore) [node=" +
                        node.id() + ", msg=" + m + ']');
            }
            catch (IgniteCheckedException e) {
                U.warn(log, "Failed to send partitions full message [node=" + node + ", err=" + e + ']');
            }
        }
    }

    /**
     * @param compress {@code True} if possible to compress message (properly work only if prepareMarshall/
     *     finishUnmarshall methods are called).
     * @param newCntrMap {@code True} if possible to use {@link CachePartitionFullCountersMap}.
     * @param exchId Non-null exchange ID if message is created for exchange.
     * @param lastVer Last version.
     * @param partHistSuppliers Partition history suppliers map.
     * @param partsToReload Partitions to reload map.
     * @return Message.
     */
    public GridDhtPartitionsFullMessage createPartitionsFullMessage(
        boolean compress,
        boolean newCntrMap,
        @Nullable final GridDhtPartitionExchangeId exchId,
        @Nullable GridCacheVersion lastVer,
        @Nullable IgniteDhtPartitionHistorySuppliersMap partHistSuppliers,
        @Nullable IgniteDhtPartitionsToReloadMap partsToReload
    ) {
        final GridDhtPartitionsFullMessage m = new GridDhtPartitionsFullMessage(exchId,
            lastVer,
            exchId != null ? exchId.topologyVersion() : AffinityTopologyVersion.NONE,
            partHistSuppliers,
            partsToReload
            );

        m.compress(compress);

        final Map<Object, T2<Integer, GridDhtPartitionFullMap>> dupData = new HashMap<>();

        for (CacheGroupContext grp : cctx.cache().cacheGroups()) {
            if (!grp.isLocal()) {
                if (exchId != null) {
                    AffinityTopologyVersion startTopVer = grp.localStartVersion();

                    if (startTopVer.compareTo(exchId.topologyVersion()) > 0)
                        continue;
                }

                GridAffinityAssignmentCache affCache = grp.affinity();

                GridDhtPartitionFullMap locMap = grp.topology().partitionMap(true);

                if (locMap != null) {
                    addFullPartitionsMap(m,
                        dupData,
                        compress,
                        grp.groupId(),
                        locMap,
                        affCache.similarAffinityKey());
                }

                if (exchId != null) {
                    CachePartitionFullCountersMap cntrsMap = grp.topology().fullUpdateCounters();

                    if (newCntrMap)
                        m.addPartitionUpdateCounters(grp.groupId(), cntrsMap);
                    else {
                        m.addPartitionUpdateCounters(grp.groupId(),
                            CachePartitionFullCountersMap.toCountersMap(cntrsMap));
                    }
                }
            }
        }

        // It is important that client topologies be added after contexts.
        for (GridClientPartitionTopology top : cctx.exchange().clientTopologies()) {
            GridDhtPartitionFullMap map = top.partitionMap(true);

            if (map != null) {
                addFullPartitionsMap(m,
                    dupData,
                    compress,
                    top.groupId(),
                    map,
                    top.similarAffinityKey());
            }

            if (exchId != null) {
                CachePartitionFullCountersMap cntrsMap = top.fullUpdateCounters();

                if (newCntrMap)
                    m.addPartitionUpdateCounters(top.groupId(), cntrsMap);
                else
                    m.addPartitionUpdateCounters(top.groupId(), CachePartitionFullCountersMap.toCountersMap(cntrsMap));
            }
        }

        return m;
    }

    /**
     * @param m Message.
     * @param dupData Duplicated data map.
     * @param compress {@code True} if need check for duplicated partition state data.
     * @param grpId Cache group ID.
     * @param map Map to add.
     * @param affKey Cache affinity key.
     */
    private void addFullPartitionsMap(GridDhtPartitionsFullMessage m,
        Map<Object, T2<Integer, GridDhtPartitionFullMap>> dupData,
        boolean compress,
        Integer grpId,
        GridDhtPartitionFullMap map,
        Object affKey) {
        assert map != null;

        Integer dupDataCache = null;

        if (compress && affKey != null && !m.containsGroup(grpId)) {
            T2<Integer, GridDhtPartitionFullMap> state0 = dupData.get(affKey);

            if (state0 != null && state0.get2().partitionStateEquals(map)) {
                GridDhtPartitionFullMap map0 = new GridDhtPartitionFullMap(map.nodeId(),
                    map.nodeOrder(),
                    map.updateSequence());

                for (Map.Entry<UUID, GridDhtPartitionMap> e : map.entrySet())
                    map0.put(e.getKey(), e.getValue().emptyCopy());

                map = map0;

                dupDataCache = state0.get1();
            }
            else
                dupData.put(affKey, new T2<>(grpId, map));
        }

        m.addFullPartitionsMap(grpId, map, dupDataCache);
    }

    /**
     * @param node Destination cluster node.
     * @param id Exchange ID.
     */
    private void sendLocalPartitions(ClusterNode node, @Nullable GridDhtPartitionExchangeId id) {
        GridDhtPartitionsSingleMessage m = createPartitionsSingleMessage(id,
            cctx.kernalContext().clientNode(),
            false,
            false,
            null);

        if (log.isDebugEnabled())
            log.debug("Sending local partitions [nodeId=" + node.id() + ", msg=" + m + ']');

        try {
            cctx.io().sendNoRetry(node, m, SYSTEM_POOL);
        }
        catch (ClusterTopologyCheckedException ignore) {
            if (log.isDebugEnabled())
                log.debug("Failed to send partition update to node because it left grid (will ignore) [node=" +
                    node.id() + ", msg=" + m + ']');
        }
        catch (IgniteCheckedException e) {
            U.error(log, "Failed to send local partition map to node [node=" + node + ", exchId=" + id + ']', e);
        }
    }

    /**
     * @param exchangeId Exchange ID.
     * @param clientOnlyExchange Client exchange flag.
     * @param sndCounters {@code True} if need send partition update counters.
     * @param newCntrMap {@code True} if possible to use {@link CachePartitionPartialCountersMap}.
     * @return Message.
     */
    public GridDhtPartitionsSingleMessage createPartitionsSingleMessage(
        @Nullable GridDhtPartitionExchangeId exchangeId,
        boolean clientOnlyExchange,
        boolean sndCounters,
        boolean newCntrMap,
        ExchangeActions exchActions
    ) {
        GridDhtPartitionsSingleMessage m = new GridDhtPartitionsSingleMessage(exchangeId,
            clientOnlyExchange,
            cctx.versions().last(),
            true);

        Map<Object, T2<Integer, GridPartitionStateMap>> dupData = new HashMap<>();

        for (CacheGroupContext grp : cctx.cache().cacheGroups()) {
            if (!grp.isLocal() && (exchActions == null || !exchActions.cacheGroupStopping(grp.groupId()))) {
                GridDhtPartitionMap locMap = grp.topology().localPartitionMap();

                addPartitionMap(m,
                    dupData,
                    true,
                    grp.groupId(),
                    locMap,
                    grp.affinity().similarAffinityKey());

                if (sndCounters) {
                    CachePartitionPartialCountersMap cntrsMap = grp.topology().localUpdateCounters(true);

                    m.addPartitionUpdateCounters(grp.groupId(),
                        newCntrMap ? cntrsMap : CachePartitionPartialCountersMap.toCountersMap(cntrsMap));
                }
            }
        }

        for (GridClientPartitionTopology top : clientTops.values()) {
            if (m.partitions() != null && m.partitions().containsKey(top.groupId()))
                continue;

            GridDhtPartitionMap locMap = top.localPartitionMap();

            addPartitionMap(m,
                dupData,
                true,
                top.groupId(),
                locMap,
                top.similarAffinityKey());

            if (sndCounters) {
                CachePartitionPartialCountersMap cntrsMap = top.localUpdateCounters(true);

                m.addPartitionUpdateCounters(top.groupId(),
                    newCntrMap ? cntrsMap : CachePartitionPartialCountersMap.toCountersMap(cntrsMap));
            }
        }

        return m;
    }

    /**
     * @param m Message.
     * @param dupData Duplicated data map.
     * @param compress {@code True} if need check for duplicated partition state data.
     * @param cacheId Cache ID.
     * @param map Map to add.
     * @param affKey Cache affinity key.
     */
    private void addPartitionMap(GridDhtPartitionsSingleMessage m,
        Map<Object, T2<Integer, GridPartitionStateMap>> dupData,
        boolean compress,
        Integer cacheId,
        GridDhtPartitionMap map,
        Object affKey) {
        Integer dupDataCache = null;

        if (compress) {
            T2<Integer, GridPartitionStateMap> state0 = dupData.get(affKey);

            if (state0 != null && state0.get2().equals(map.map())) {
                dupDataCache = state0.get1();

                map = map.emptyCopy();
            }
            else
                dupData.put(affKey, new T2<>(cacheId, map.map()));
        }

        m.addLocalPartitionMap(cacheId, map, dupDataCache);
    }

    /**
     * @param nodeId Cause node ID.
     * @param topVer Topology version.
     * @param evt Event.
     * @return Exchange ID instance.
     */
    private GridDhtPartitionExchangeId exchangeId(UUID nodeId, AffinityTopologyVersion topVer, DiscoveryEvent evt) {
        return new GridDhtPartitionExchangeId(nodeId, evt, topVer);
    }

    /**
     * @param exchId Exchange ID.
     * @param discoEvt Discovery event.
     * @param cache Discovery data cache.
     * @param exchActions Cache change actions.
     * @param affChangeMsg Affinity change message.
     * @return Exchange future.
     */
    private GridDhtPartitionsExchangeFuture exchangeFuture(GridDhtPartitionExchangeId exchId,
        @Nullable DiscoveryEvent discoEvt,
        @Nullable DiscoCache cache,
        @Nullable ExchangeActions exchActions,
        @Nullable CacheAffinityChangeMessage affChangeMsg) {
        GridDhtPartitionsExchangeFuture fut;

        GridDhtPartitionsExchangeFuture old = exchFuts.addx(
            fut = new GridDhtPartitionsExchangeFuture(cctx, busyLock, exchId, exchActions, affChangeMsg));

        if (old != null) {
            fut = old;

            if (exchActions != null)
                fut.exchangeActions(exchActions);

            if (affChangeMsg != null)
                fut.affinityChangeMessage(affChangeMsg);
        }

        if (discoEvt != null)
            fut.onEvent(exchId, discoEvt, cache);

        if (stopErr != null)
            fut.onDone(stopErr);

        return fut;
    }

    /**
     * @param topVer Exchange result topology version.
     * @param initTopVer Exchange initial version.
     * @param err Error.
     */
    public void onExchangeDone(AffinityTopologyVersion topVer, AffinityTopologyVersion initTopVer, @Nullable Throwable err) {
        assert topVer != null || err != null;
        assert initTopVer != null;

        if (log.isDebugEnabled())
            log.debug("Exchange done [topVer=" + topVer + ", err=" + err + ']');

        if (err == null) {
            while (true) {
                AffinityTopologyVersion readyVer = readyTopVer.get();

                if (readyVer.compareTo(topVer) >= 0)
                    break;

                if (readyTopVer.compareAndSet(readyVer, topVer))
                    break;
            }

            for (Map.Entry<AffinityTopologyVersion, AffinityReadyFuture> entry : readyFuts.entrySet()) {
                if (entry.getKey().compareTo(topVer) <= 0) {
                    if (log.isDebugEnabled())
                        log.debug("Completing created topology ready future " +
                            "[ver=" + topVer + ", fut=" + entry.getValue() + ']');

                    entry.getValue().onDone(topVer);
                }
            }
        }
        else {
            for (Map.Entry<AffinityTopologyVersion, AffinityReadyFuture> entry : readyFuts.entrySet()) {
                if (entry.getKey().compareTo(initTopVer) <= 0) {
                    if (log.isDebugEnabled())
                        log.debug("Completing created topology ready future with error " +
                            "[ver=" + entry.getKey() + ", fut=" + entry.getValue() + ']');

                    entry.getValue().onDone(err);
                }
            }
        }

        ExchangeFutureSet exchFuts0 = exchFuts;

        if (exchFuts0 != null) {
            int skipped = 0;

            for (GridDhtPartitionsExchangeFuture fut : exchFuts0.values()) {
                if (initTopVer.compareTo(fut.exchangeId().topologyVersion()) < 0)
                    continue;

                skipped++;

                if (skipped > 10)
                    fut.cleanUp();
            }
        }
    }

    /**
     * @param fut Future.
     * @return {@code True} if added.
     */
    private boolean addFuture(GridDhtPartitionsExchangeFuture fut) {
        if (fut.onAdded()) {
            exchWorker.addExchangeFuture(fut);

            return true;
        }

        return false;
    }

    /**
     * @param node Sender cluster node.
     * @param msg Message.
     */
    private void processFullPartitionUpdate(ClusterNode node, GridDhtPartitionsFullMessage msg) {
        if (!enterBusy())
            return;

        try {
            if (msg.exchangeId() == null) {
                if (log.isDebugEnabled())
                    log.debug("Received full partition update [node=" + node.id() + ", msg=" + msg + ']');

                boolean updated = false;

                for (Map.Entry<Integer, GridDhtPartitionFullMap> entry : msg.partitions().entrySet()) {
                    Integer grpId = entry.getKey();

                    CacheGroupContext grp = cctx.cache().cacheGroup(grpId);

                    GridDhtPartitionTopology top = null;

                    if (grp == null)
                        top = clientTops.get(grpId);
                    else if (!grp.isLocal())
                        top = grp.topology();

                    if (top != null) {
                        updated |= top.update(null,
                            entry.getValue(),
                            null,
                            msg.partsToReload(cctx.localNodeId(), grpId),
                            msg.topologyVersion());
                    }
                }

                if (!cctx.kernalContext().clientNode() && updated)
                    refreshPartitions();

                boolean hasMovingParts = false;

                for (CacheGroupContext grp : cctx.cache().cacheGroups()) {
                    if (!grp.isLocal() && grp.topology().hasMovingPartitions()) {
                        hasMovingParts = true;

                        break;
                    }
                }

                if (!hasMovingParts)
                    cctx.database().releaseHistoryForPreloading();
            }
            else
                exchangeFuture(msg.exchangeId(), null, null, null, null).onReceiveFullMessage(node, msg);
        }
        finally {
            leaveBusy();
        }
    }

    /**
     * @param node Sender cluster node.
     * @param msg Message.
     */
    private void processSinglePartitionUpdate(final ClusterNode node, final GridDhtPartitionsSingleMessage msg) {
        if (!enterBusy())
            return;

        try {
            if (msg.exchangeId() == null) {
                if (log.isDebugEnabled())
                    log.debug("Received local partition update [nodeId=" + node.id() + ", parts=" +
                        msg + ']');

                boolean updated = false;

                for (Map.Entry<Integer, GridDhtPartitionMap> entry : msg.partitions().entrySet()) {
                    Integer grpId = entry.getKey();

                    CacheGroupContext grp = cctx.cache().cacheGroup(grpId);

                    if (grp != null &&
                        grp.localStartVersion().compareTo(entry.getValue().topologyVersion()) > 0)
                        continue;

                    GridDhtPartitionTopology top = null;

                    if (grp == null)
                        top = clientTops.get(grpId);
                    else if (!grp.isLocal())
                        top = grp.topology();

                    if (top != null) {
                        updated |= top.update(null, entry.getValue(), false);

                        cctx.affinity().checkRebalanceState(top, grpId);
                    }
                }

                if (updated)
                    scheduleResendPartitions();
            }
            else
                exchangeFuture(msg.exchangeId(), null, null, null, null).onReceiveSingleMessage(node, msg);
        }
        finally {
            leaveBusy();
        }
    }

    /**
     * @param node Sender cluster node.
     * @param msg Message.
     */
    private void processSinglePartitionRequest(ClusterNode node, GridDhtPartitionsSingleRequest msg) {
        if (!enterBusy())
            return;

        try {
            final GridDhtPartitionsExchangeFuture exchFut = exchangeFuture(msg.exchangeId(),
                null,
                null,
                null,
                null);

            exchFut.onReceivePartitionRequest(node, msg);
        }
        finally {
            leaveBusy();
        }
    }

    /**
     * @param exchFut Optional current exchange future.
     * @throws Exception If failed.
     */
    public void dumpDebugInfo(@Nullable GridDhtPartitionsExchangeFuture exchFut) throws Exception {
        AffinityTopologyVersion exchTopVer = exchFut != null ? exchFut.initialVersion() : null;

        U.warn(diagnosticLog, "Ready affinity version: " + readyTopVer.get());

        U.warn(diagnosticLog, "Last exchange future: " + lastInitializedFut);

        exchWorker.dumpExchangeDebugInfo();

        if (!readyFuts.isEmpty()) {
            U.warn(diagnosticLog, "First 5 pending affinity ready futures [total=" + readyFuts.size() + ']');

            int cnt = 0;

            for (AffinityReadyFuture fut : readyFuts.values()) {
                U.warn(diagnosticLog, ">>> " + fut);

                if (++cnt == 5)
                    break;
            }
        }

        IgniteDiagnosticPrepareContext diagCtx = cctx.kernalContext().cluster().diagnosticEnabled() ?
            new IgniteDiagnosticPrepareContext(cctx.localNodeId()) : null;

        if (diagCtx != null && exchFut != null)
            exchFut.addDiagnosticRequest(diagCtx);

        ExchangeFutureSet exchFuts = this.exchFuts;

        if (exchFuts != null) {
            U.warn(diagnosticLog, "Last 10 exchange futures (total: " + exchFuts.size() + "):");

            int cnt = 0;

            for (GridDhtPartitionsExchangeFuture fut : exchFuts.values()) {
                U.warn(diagnosticLog, ">>> " + fut.shortInfo());

                if (++cnt == 10)
                    break;
            }
        }

        dumpPendingObjects(exchTopVer, diagCtx);

        for (CacheGroupContext grp : cctx.cache().cacheGroups())
            grp.preloader().dumpDebugInfo();

        cctx.affinity().dumpDebugInfo();

        StringBuilder pendingMsgs = new StringBuilder();

        cctx.io().dumpPendingMessages(pendingMsgs);

        if (pendingMsgs.length() > 0 && diagnosticLog.isInfoEnabled())
            diagnosticLog.info(pendingMsgs.toString());

        if (IgniteSystemProperties.getBoolean(IGNITE_IO_DUMP_ON_TIMEOUT, false))
            cctx.gridIO().dumpStats();

        if (IgniteSystemProperties.getBoolean(IGNITE_THREAD_DUMP_ON_EXCHANGE_TIMEOUT, false))
            U.dumpThreads(diagnosticLog);

        if (diagCtx != null)
            diagCtx.send(cctx.kernalContext(), null);
    }

    /**
     * @param timeout Operation timeout.
     * @return {@code True} if found long running operations.
     */
    private boolean dumpLongRunningOperations0(long timeout) {
        long curTime = U.currentTimeMillis();

        boolean found = false;

        IgniteTxManager tm = cctx.tm();

        GridCacheMvccManager mvcc = cctx.mvcc();

        final IgniteDiagnosticPrepareContext diagCtx = cctx.kernalContext().cluster().diagnosticEnabled() ?
            new IgniteDiagnosticPrepareContext(cctx.localNodeId()) : null;

        if (tm != null) {
            for (IgniteInternalTx tx : tm.activeTransactions()) {
                if (curTime - tx.startTime() > timeout) {
                    found = true;

                    U.warn(diagnosticLog, "Found long running transaction [startTime=" + formatTime(tx.startTime()) +
                        ", curTime=" + formatTime(curTime) + ", tx=" + tx + ']');
                }
            }
        }

        if (mvcc != null) {
            for (GridCacheFuture<?> fut : mvcc.activeFutures()) {
                if (curTime - fut.startTime() > timeout) {
                    found = true;

                    U.warn(diagnosticLog, "Found long running cache future [startTime=" + formatTime(fut.startTime()) +
                        ", curTime=" + formatTime(curTime) + ", fut=" + fut + ']');

                    if (diagCtx != null && fut instanceof IgniteDiagnosticAware)
                        ((IgniteDiagnosticAware)fut).addDiagnosticRequest(diagCtx);
                }
            }

            for (GridCacheFuture<?> fut : mvcc.atomicFutures()) {
                if (curTime - fut.startTime() > timeout) {
                    found = true;

                    U.warn(diagnosticLog, "Found long running cache future [startTime=" + formatTime(fut.startTime()) +
                        ", curTime=" + formatTime(curTime) + ", fut=" + fut + ']');

                    if (diagCtx != null && fut instanceof IgniteDiagnosticAware)
                        ((IgniteDiagnosticAware)fut).addDiagnosticRequest(diagCtx);
                }
            }
        }

        if (diagCtx != null && !diagCtx.empty()) {
            try {
                cctx.kernalContext().closure().runLocal(new Runnable() {
                    @Override public void run() {
                        diagCtx.send(cctx.kernalContext(), null);
                    }
                }, SYSTEM_POOL);
            }
            catch (IgniteCheckedException e) {
                U.error(diagnosticLog, "Failed to submit diagnostic closure: " + e, e);
            }
        }

        return found;
    }

    /**
     * @param timeout Operation timeout.
     */
    public void dumpLongRunningOperations(long timeout) {
        try {
            GridDhtPartitionsExchangeFuture lastFut = lastInitializedFut;

            // If exchange is in progress it will dump all hanging operations if any.
            if (lastFut != null && !lastFut.isDone())
                return;

            if (U.currentTimeMillis() < nextLongRunningOpsDumpTime)
                return;

            if (dumpLongRunningOperations0(timeout)) {
                nextLongRunningOpsDumpTime = U.currentTimeMillis() + nextDumpTimeout(longRunningOpsDumpStep++, timeout);

                if (IgniteSystemProperties.getBoolean(IGNITE_THREAD_DUMP_ON_EXCHANGE_TIMEOUT, false)) {
                    U.warn(diagnosticLog, "Found long running cache operations, dump threads.");

                    U.dumpThreads(diagnosticLog);
                }

                if (IgniteSystemProperties.getBoolean(IGNITE_IO_DUMP_ON_TIMEOUT, false)) {
                    U.warn(diagnosticLog, "Found long running cache operations, dump IO statistics.");

                // Dump IO manager statistics.
                if (IgniteSystemProperties.getBoolean(IgniteSystemProperties.IGNITE_IO_DUMP_ON_TIMEOUT, false))
                    cctx.gridIO().dumpStats();}
            }
            else {
                nextLongRunningOpsDumpTime = 0;
                longRunningOpsDumpStep = 0;
            }
        }
        catch (Exception e) {
            U.error(diagnosticLog, "Failed to dump debug information: " + e, e);
        }
    }

    /**
     * @param time Time.
     * @return Time string.
     */
    private String formatTime(long time) {
        return dateFormat.format(new Date(time));
    }

    /**
     * Check if provided task from exchange queue is exchange task.
     *
     * @param task Task.
     * @return {@code True} if this is exchange task.
     */
    private static boolean isExchangeTask(CachePartitionExchangeWorkerTask task) {
        return task instanceof GridDhtPartitionsExchangeFuture ||
            task instanceof RebalanceReassignExchangeTask ||
            task instanceof ForceRebalanceExchangeTask;
    }

    /**
     * @param exchTopVer Exchange topology version.
     * @param diagCtx Diagnostic request.
     */
    private void dumpPendingObjects(@Nullable AffinityTopologyVersion exchTopVer,
        @Nullable IgniteDiagnosticPrepareContext diagCtx) {
        IgniteTxManager tm = cctx.tm();

        if (tm != null) {
            U.warn(diagnosticLog, "Pending transactions:");

            for (IgniteInternalTx tx : tm.activeTransactions()) {
                if (exchTopVer != null) {
                    U.warn(diagnosticLog, ">>> [txVer=" + tx.topologyVersionSnapshot() +
                        ", exchWait=" + tm.needWaitTransaction(tx, exchTopVer) +
                        ", tx=" + tx + ']');
                }
                else
                    U.warn(diagnosticLog, ">>> [txVer=" + tx.topologyVersionSnapshot() + ", tx=" + tx + ']');
            }
        }

        GridCacheMvccManager mvcc = cctx.mvcc();

        if (mvcc != null) {
            U.warn(diagnosticLog, "Pending explicit locks:");

            for (GridCacheExplicitLockSpan lockSpan : mvcc.activeExplicitLocks())
                U.warn(diagnosticLog, ">>> " + lockSpan);

            U.warn(diagnosticLog, "Pending cache futures:");

            for (GridCacheFuture<?> fut : mvcc.activeFutures())
                dumpDiagnosticInfo(fut, diagCtx);

            U.warn(diagnosticLog, "Pending atomic cache futures:");

            for (GridCacheFuture<?> fut : mvcc.atomicFutures())
                dumpDiagnosticInfo(fut, diagCtx);

            U.warn(diagnosticLog, "Pending data streamer futures:");

            for (IgniteInternalFuture<?> fut : mvcc.dataStreamerFutures())
                dumpDiagnosticInfo(fut, diagCtx);

            if (tm != null) {
                U.warn(diagnosticLog, "Pending transaction deadlock detection futures:");

                for (IgniteInternalFuture<?> fut : tm.deadlockDetectionFutures())
                    dumpDiagnosticInfo(fut, diagCtx);
            }
        }

        int affDumpCnt = 0;

        for (CacheGroupContext grp : cctx.cache().cacheGroups()) {
            if (grp.isLocal())
                continue;

            GridCachePreloader preloader = grp.preloader();

            if (preloader != null)
                preloader.dumpDebugInfo();

            GridAffinityAssignmentCache aff = grp.affinity();

            if (aff != null && affDumpCnt < 5) {
                if (aff.dumpDebugInfo())
                    affDumpCnt++;
            }
        }
    }

    /**
     * Logs the future and add diagnostic info closure.
     *
     * @param fut Future.
     * @param ctx Diagnostic prepare context.
     */
    private void dumpDiagnosticInfo(IgniteInternalFuture<?> fut,
        @Nullable IgniteDiagnosticPrepareContext ctx) {
        U.warn(diagnosticLog, ">>> " + fut);

        if (ctx != null && fut instanceof IgniteDiagnosticAware)
            ((IgniteDiagnosticAware)fut).addDiagnosticRequest(ctx);
    }

    /**
     * For testing only.
     *
     * @param exchMergeTestWaitVer Version to wait for.
     */
    public void mergeExchangesTestWaitVersion(AffinityTopologyVersion exchMergeTestWaitVer) {
        this.exchMergeTestWaitVer = exchMergeTestWaitVer;
    }

    /**
     * @param curFut Current exchange future.
     * @param msg Message.
     * @return {@code True} if node is stopping.
     * @throws IgniteInterruptedCheckedException If interrupted.
     */
    public boolean mergeExchanges(final GridDhtPartitionsExchangeFuture curFut, GridDhtPartitionsFullMessage msg)
        throws IgniteInterruptedCheckedException {
        AffinityTopologyVersion resVer = msg.resultTopologyVersion();

        if (exchWorker.waitForExchangeFuture(resVer))
            return true;

        for (CachePartitionExchangeWorkerTask task : exchWorker.futQ) {
            if (task instanceof GridDhtPartitionsExchangeFuture) {
                GridDhtPartitionsExchangeFuture fut = (GridDhtPartitionsExchangeFuture) task;

                if (fut.initialVersion().compareTo(resVer) > 0) {
                    if (log.isInfoEnabled()) {
                        log.info("Merge exchange future on finish stop [curFut=" + curFut.initialVersion() +
                            ", resVer=" + resVer +
                            ", nextFutVer=" + fut.initialVersion() + ']');
                    }

                    break;
                }

                if (log.isInfoEnabled()) {
                    log.info("Merge exchange future on finish [curFut=" + curFut.initialVersion() +
                        ", mergedFut=" + fut.initialVersion() +
                        ", evt=" + IgniteUtils.gridEventName(fut.firstEvent().type()) +
                        ", evtNode=" + fut.firstEvent().eventNode().id()+
                        ", evtNodeClient=" + CU.clientNode(fut.firstEvent().eventNode())+ ']');
                }

                DiscoveryEvent evt = fut.firstEvent();

                curFut.context().events().addEvent(fut.initialVersion(),
                    fut.firstEvent(),
                    fut.firstEventCache());

                if (evt.type() == EVT_NODE_JOINED) {
                    final GridDhtPartitionsSingleMessage pendingMsg = fut.mergeJoinExchangeOnDone(curFut);

                    if (pendingMsg != null) {
                        if (log.isInfoEnabled()) {
                            log.info("Merged join exchange future on finish, will reply to node [" +
                                "curFut=" + curFut.initialVersion() +
                                ", mergedFut=" + fut.initialVersion() +
                                ", evtNode=" + evt.eventNode().id() + ']');
                        }

                        curFut.waitAndReplyToNode(evt.eventNode().id(), pendingMsg);
                    }
                }
            }
        }

        ExchangeDiscoveryEvents evts = curFut.context().events();

        assert evts.topologyVersion().equals(resVer) : "Invalid exchange merge result [ver=" + evts.topologyVersion()
            + ", expVer=" + resVer + ']';

        return false;
    }

    /**
     * @param curFut Current active exchange future.
     * @return {@code False} if need wait messages for merged exchanges.
     */
    public boolean mergeExchangesOnCoordinator(GridDhtPartitionsExchangeFuture curFut) {
        if (IGNITE_EXCHANGE_MERGE_DELAY > 0) {
            try {
                U.sleep(IGNITE_EXCHANGE_MERGE_DELAY);
            }
            catch (IgniteInterruptedCheckedException e) {
                U.warn(log, "Failed to wait for exchange merge, thread interrupted: " + e);

                return true;
            }
        }

        AffinityTopologyVersion exchMergeTestWaitVer = this.exchMergeTestWaitVer;

        if (exchMergeTestWaitVer != null) {
            if (log.isInfoEnabled()) {
                log.info("Exchange merge test, waiting for version [exch=" + curFut.initialVersion() +
                    ", waitVer=" + exchMergeTestWaitVer + ']');
            }

            long end = U.currentTimeMillis() + 10_000;

            while (U.currentTimeMillis() < end) {
                boolean found = false;

                for (CachePartitionExchangeWorkerTask task : exchWorker.futQ) {
                    if (task instanceof GridDhtPartitionsExchangeFuture) {
                        GridDhtPartitionsExchangeFuture fut = (GridDhtPartitionsExchangeFuture)task;

                        if (exchMergeTestWaitVer.equals(fut.initialVersion())) {
                            if (log.isInfoEnabled())
                                log.info("Exchange merge test, found awaited version: " + exchMergeTestWaitVer);

                            found = true;

                            break;
                        }
                    }
                }

                if (found)
                    break;
                else {
                    try {
                        U.sleep(100);
                    }
                    catch (IgniteInterruptedCheckedException e) {
                        break;
                    }
                }
            }

            this.exchMergeTestWaitVer = null;
        }

        synchronized (curFut.mutex()) {
            int awaited = 0;

            for (CachePartitionExchangeWorkerTask task : exchWorker.futQ) {
                if (task instanceof GridDhtPartitionsExchangeFuture) {
                    GridDhtPartitionsExchangeFuture fut = (GridDhtPartitionsExchangeFuture)task;

                    DiscoveryEvent evt = fut.firstEvent();

                    if (evt.type() == EVT_DISCOVERY_CUSTOM_EVT) {
                        if (log.isInfoEnabled())
                            log.info("Stop merge, custom event found: " + evt);

                        break;
                    }

                    ClusterNode node = evt.eventNode();

                    if (!curFut.context().supportsMergeExchanges(node)) {
                        if (log.isInfoEnabled())
                            log.info("Stop merge, node does not support merge: " + node);

                        break;
                    }
                    if (evt.type() == EVT_NODE_JOINED && cctx.cache().hasCachesReceivedFromJoin(node)) {
                        if (log.isInfoEnabled())
                            log.info("Stop merge, received caches from node: " + node);

                        break;
                    }

                    if (log.isInfoEnabled()) {
                        log.info("Merge exchange future [curFut=" + curFut.initialVersion() +
                            ", mergedFut=" + fut.initialVersion() +
                            ", evt=" + IgniteUtils.gridEventName(fut.firstEvent().type()) +
                            ", evtNode=" + fut.firstEvent().eventNode().id() +
                            ", evtNodeClient=" + CU.clientNode(fut.firstEvent().eventNode())+ ']');
                    }

                    curFut.context().events().addEvent(fut.initialVersion(),
                        fut.firstEvent(),
                        fut.firstEventCache());

                    if (evt.type() == EVT_NODE_JOINED) {
                        if (fut.mergeJoinExchange(curFut))
                            awaited++;
                    }
                }
                else {
                    if (!task.skipForExchangeMerge()) {
                        if (log.isInfoEnabled())
                            log.info("Stop merge, custom task found: " + task);

                        break;
                    }
                }
            }

            return awaited == 0;
        }
    }

    /**
     * Exchange future thread. All exchanges happen only by one thread and next
     * exchange will not start until previous one completes.
     */
    private class ExchangeWorker extends GridWorker {
        /** Future queue. */
        private final LinkedBlockingDeque<CachePartitionExchangeWorkerTask> futQ =
            new LinkedBlockingDeque<>();

        /** */
        private AffinityTopologyVersion lastFutVer;

        /** Busy flag used as performance optimization to stop current preloading. */
        private volatile boolean busy;

        /** */
        private boolean crd;

        /** */
        private boolean stop;

        /**
         * Constructor.
         */
        private ExchangeWorker() {
            super(cctx.igniteInstanceName(), "partition-exchanger", GridCachePartitionExchangeManager.this.log);
        }

        /**
         * @param exchId Exchange ID.
         */
        void forceReassign(GridDhtPartitionExchangeId exchId) {
            if (!hasPendingExchange() && !busy)
                futQ.add(new RebalanceReassignExchangeTask(exchId));
        }

        /**
         * @param exchId Exchange ID.
         * @return Rebalance future.
         */
        IgniteInternalFuture<Boolean> forceRebalance(GridDhtPartitionExchangeId exchId) {
            GridCompoundFuture<Boolean, Boolean> fut = new GridCompoundFuture<>(CU.boolReducer());

            futQ.add(new ForceRebalanceExchangeTask(exchId, fut));

            return fut;
        }

        /**
         * @param exchFut Exchange future.
         */
        void addExchangeFuture(GridDhtPartitionsExchangeFuture exchFut) {
            assert exchFut != null;

            futQ.offer(exchFut);

            synchronized (this) {
                lastFutVer = exchFut.initialVersion();

                notifyAll();
            }

            if (log.isDebugEnabled())
                log.debug("Added exchange future to exchange worker: " + exchFut);
        }

        /**
         *
         */
        private void onKernalStop() {
            synchronized (this) {
                stop = true;

                notifyAll();
            }
        }

        /**
         * @param resVer Version to wait for.
         * @return {@code True} if node is stopping.
         * @throws IgniteInterruptedCheckedException If interrupted.
         */
        private boolean waitForExchangeFuture(AffinityTopologyVersion resVer) throws IgniteInterruptedCheckedException {
            synchronized (this) {
                while (!stop && lastFutVer.compareTo(resVer) < 0)
                    U.wait(this);

                return stop;
            }
        }

        /**
         * @param resVer Exchange result version.
         * @param exchFut Exchange future.
         * @throws IgniteInterruptedCheckedException If interrupted.
         */
        private void removeMergedFutures(AffinityTopologyVersion resVer, GridDhtPartitionsExchangeFuture exchFut)
            throws IgniteInterruptedCheckedException {
            if (resVer.compareTo(exchFut.initialVersion()) != 0) {
                waitForExchangeFuture(resVer);

                for (CachePartitionExchangeWorkerTask task : futQ) {
                    if (task instanceof GridDhtPartitionsExchangeFuture) {
                        GridDhtPartitionsExchangeFuture fut0 = (GridDhtPartitionsExchangeFuture)task;

                        if (resVer.compareTo(fut0.initialVersion()) >= 0) {
                            fut0.finishMerged();

                            futQ.remove(fut0);
                        }
                        else
                            break;
                    }
                }
            }
        }

        /** {@inheritDoc} */
        @Override public void cancel() {
            synchronized (interruptLock) {
                super.cancel();
            }
        }

        /**
         * Add custom exchange task.
         *
         * @param task Task.
         */
        void addCustomTask(CachePartitionExchangeWorkerTask task) {
            assert task != null;

            assert !isExchangeTask(task);

            futQ.offer(task);
        }

        /**
         * Process custom exchange task.
         *
         * @param task Task.
         */
        void processCustomTask(CachePartitionExchangeWorkerTask task) {
            assert !isExchangeTask(task);

            try {
                cctx.cache().processCustomExchangeTask(task);
            }
            catch (Exception e) {
                U.error(log, "Failed to process custom exchange task: " + task, e);
            }
        }

        /**
         * @return Whether pending exchange future exists.
         */
        boolean hasPendingExchange() {
            if (!futQ.isEmpty()) {
                for (CachePartitionExchangeWorkerTask task : futQ) {
                    if (isExchangeTask(task))
                        return true;
                }
            }

            return false;
        }

        /**
         * Dump debug info.
         */
        void dumpExchangeDebugInfo() {
            U.warn(log, "First 10 pending exchange futures [total=" + futQ.size() + ']');

            int cnt = 0;

            for (CachePartitionExchangeWorkerTask task : futQ) {
                if (isExchangeTask(task)) {
                    U.warn(log, ">>> " + ((GridDhtPartitionsExchangeFuture)task).shortInfo());

                    if (++cnt == 10)
                        break;
                }
            }
        }

        /** {@inheritDoc} */
        @Override protected void body() throws InterruptedException, IgniteInterruptedCheckedException {
            long timeout = cctx.gridConfig().getNetworkTimeout();

            int cnt = 0;

            while (!isCancelled()) {
                cnt++;

                CachePartitionExchangeWorkerTask task = null;

                try {
                    boolean preloadFinished = true;

                    for (CacheGroupContext grp : cctx.cache().cacheGroups()) {
                        if (grp.isLocal())
                            continue;

                        preloadFinished &= grp.preloader() != null && grp.preloader().syncFuture().isDone();

                        if (!preloadFinished)
                            break;
                    }

                    // If not first preloading and no more topology events present.
                    if (!cctx.kernalContext().clientNode() && !hasPendingExchange() && preloadFinished)
                        timeout = cctx.gridConfig().getNetworkTimeout();

                    // After workers line up and before preloading starts we initialize all futures.
                    if (log.isDebugEnabled()) {
                        Collection<IgniteInternalFuture> unfinished = new HashSet<>();

                        for (GridDhtPartitionsExchangeFuture fut : exchFuts.values()) {
                            if (!fut.isDone())
                                unfinished.add(fut);
                        }

                        log.debug("Before waiting for exchange futures [futs" + unfinished + ", worker=" + this + ']');
                    }

                    // Take next exchange future.
                    if (isCancelled())
                        Thread.currentThread().interrupt();

                    task = futQ.poll(timeout, MILLISECONDS);

                    if (task == null)
                        continue; // Main while loop.

                    if (!isExchangeTask(task)) {
                        processCustomTask(task);

                        continue;
                    }

                    busy = true;

                    Map<Integer, GridDhtPreloaderAssignments> assignsMap = null;

                    boolean forcePreload = false;

                    GridDhtPartitionExchangeId exchId;

                    GridDhtPartitionsExchangeFuture exchFut = null;

                    AffinityTopologyVersion resVer = null;

                    try {
                        if (isCancelled())
                            break;

                        if (task instanceof RebalanceReassignExchangeTask) {
                            exchId = ((RebalanceReassignExchangeTask) task).exchangeId();
                        }
                        else if (task instanceof ForceRebalanceExchangeTask) {
                            forcePreload = true;

                            timeout = 0; // Force refresh.

                            exchId = ((ForceRebalanceExchangeTask)task).exchangeId();
                        }
                        else {
                            assert task instanceof GridDhtPartitionsExchangeFuture : task;

                            exchFut = (GridDhtPartitionsExchangeFuture)task;

                            exchId = exchFut.exchangeId();

                            lastInitializedFut = exchFut;

                            boolean newCrd = false;

                            if (!crd) {
                                List<ClusterNode> srvNodes = exchFut.firstEventCache().serverNodes();

                                crd = newCrd = !srvNodes.isEmpty() && srvNodes.get(0).isLocal();
                            }

                            exchFut.init(newCrd);

                            int dumpCnt = 0;

                            final long futTimeout = 2 * cctx.gridConfig().getNetworkTimeout();

                            long nextDumpTime = 0;

                            while (true) {
                                try {
                                    resVer = exchFut.get(futTimeout, TimeUnit.MILLISECONDS);

                                    break;
                                }
                                catch (IgniteFutureTimeoutCheckedException ignored) {
                                    U.warn(diagnosticLog, "Failed to wait for partition map exchange [" +
                                        "topVer=" + exchFut.initialVersion() +
                                        ", node=" + cctx.localNodeId() + "]. " +
                                        "Dumping pending objects that might be the cause: ");

                                    if (nextDumpTime <= U.currentTimeMillis()) {
                                        try {
                                            dumpDebugInfo(exchFut);
                                        }
                                        catch (Exception e) {
                                            U.error(diagnosticLog, "Failed to dump debug information: " + e, e);
                                        }

                                        nextDumpTime = U.currentTimeMillis() + nextDumpTimeout(dumpCnt++, futTimeout);
                                    }
                                }
                                catch (Exception e) {
                                    if (exchFut.reconnectOnError(e))
                                        throw new IgniteNeedReconnectException(cctx.localNode(), e);

                                    throw e;
                                }
                            }

                            removeMergedFutures(resVer, exchFut);

                            if (log.isDebugEnabled())
                                log.debug("After waiting for exchange future [exchFut=" + exchFut + ", worker=" +
                                    this + ']');

                            if (exchFut.exchangeId().nodeId().equals(cctx.localNodeId()))
                                lastRefresh.compareAndSet(-1, U.currentTimeMillis());

                            // Just pick first worker to do this, so we don't
                            // invoke topology callback more than once for the
                            // same event.

                            boolean changed = false;

                            for (CacheGroupContext grp : cctx.cache().cacheGroups()) {
                                if (grp.isLocal())
                                    continue;

                                changed |= grp.topology().afterExchange(exchFut);
                            }

                            if (!cctx.kernalContext().clientNode() && changed && !hasPendingExchange())
                                refreshPartitions();
                        }

                        if (!cctx.kernalContext().clientNode()) {
                            assignsMap = new HashMap<>();

                            for (CacheGroupContext grp : cctx.cache().cacheGroups()) {
                                long delay = grp.config().getRebalanceDelay();

                                GridDhtPreloaderAssignments assigns = null;

                                // Don't delay for dummy reassigns to avoid infinite recursion.
                                if (delay == 0 || forcePreload)
                                    assigns = grp.preloader().assign(exchId, exchFut);

                                assignsMap.put(grp.groupId(), assigns);
                            }
                        }
                    }
                    finally {
                        // Must flip busy flag before assignments are given to demand workers.
                        busy = false;
                    }

                    if (assignsMap != null) {
                        int size = assignsMap.size();

                        NavigableMap<Integer, List<Integer>> orderMap = new TreeMap<>();

                        for (Map.Entry<Integer, GridDhtPreloaderAssignments> e : assignsMap.entrySet()) {
                            int grpId = e.getKey();

                            CacheGroupContext grp = cctx.cache().cacheGroup(grpId);

                            int order = grp.config().getRebalanceOrder();

                            if (orderMap.get(order) == null)
                                orderMap.put(order, new ArrayList<Integer>(size));

                            orderMap.get(order).add(grpId);
                        }

                        Runnable r = null;

                        List<String> rebList = new LinkedList<>();

                        boolean assignsCancelled = false;

                        GridCompoundFuture<Boolean, Boolean> forcedRebFut = null;

                        if (task instanceof ForceRebalanceExchangeTask)
                            forcedRebFut = ((ForceRebalanceExchangeTask)task).forcedRebalanceFuture();

                        for (Integer order : orderMap.descendingKeySet()) {
                            for (Integer grpId : orderMap.get(order)) {
                                CacheGroupContext grp = cctx.cache().cacheGroup(grpId);

                                GridDhtPreloaderAssignments assigns = assignsMap.get(grpId);

                                if (assigns != null)
                                    assignsCancelled |= assigns.cancelled();

                                // Cancels previous rebalance future (in case it's not done yet).
                                // Sends previous rebalance stopped event (if necessary).
                                // Creates new rebalance future.
                                // Sends current rebalance started event (if necessary).
                                // Finishes cache sync future (on empty assignments).
                                Runnable cur = grp.preloader().addAssignments(assigns,
                                    forcePreload,
                                    cnt,
                                    r,
                                    forcedRebFut);

                                if (cur != null) {
                                    rebList.add(grp.cacheOrGroupName());

                                    r = cur;
                                }
                            }
                        }

                        if (forcedRebFut != null)
                            forcedRebFut.markInitialized();

                        if (assignsCancelled) { // Pending exchange.
                            U.log(log, "Skipping rebalancing (obsolete exchange ID) " +
                                "[top=" + resVer + ", evt=" + exchId.discoveryEventName() +
                                ", node=" + exchId.nodeId() + ']');
                        }
                        else if (r != null) {
                            Collections.reverse(rebList);

                            U.log(log, "Rebalancing scheduled [order=" + rebList + "]");

                            if (!hasPendingExchange()) {
                                U.log(log, "Rebalancing started " +
                                    "[top=" + resVer + ", evt=" + exchId.discoveryEventName() +
                                    ", node=" + exchId.nodeId() + ']');

                                r.run(); // Starts rebalancing routine.
                            }
                            else
                                U.log(log, "Skipping rebalancing (obsolete exchange ID) " +
                                    "[top=" + resVer + ", evt=" + exchId.discoveryEventName() +
                                    ", node=" + exchId.nodeId() + ']');
                        }
                        else
                            U.log(log, "Skipping rebalancing (nothing scheduled) " +
                                "[top=" + resVer + ", evt=" + exchId.discoveryEventName() +
                                ", node=" + exchId.nodeId() + ']');
                    }
                }
                catch (IgniteInterruptedCheckedException e) {
                    throw e;
                }
                catch (IgniteClientDisconnectedCheckedException | IgniteNeedReconnectException e) {
                    assert cctx.discovery().reconnectSupported();

                    U.warn(log,"Local node failed to complete partition map exchange due to " +
                        "network issues, will try to reconnect to cluster", e);

                    cctx.discovery().reconnect();

                    return;
                }
                catch (IgniteCheckedException e) {
                    U.error(log, "Failed to wait for completion of partition map exchange " +
                        "(preloading will not start): " + task, e);
                }
            }
        }
    }

    /**
     * Partition resend timeout object.
     */
    private class ResendTimeoutObject implements GridTimeoutObject {
        /** Timeout ID. */
        private final IgniteUuid timeoutId = IgniteUuid.randomUuid();

        /** Timeout start time. */
        private final long createTime = U.currentTimeMillis();

        /** Started flag. */
        private AtomicBoolean started = new AtomicBoolean();

        /** {@inheritDoc} */
        @Override public IgniteUuid timeoutId() {
            return timeoutId;
        }

        /** {@inheritDoc} */
        @Override public long endTime() {
            return createTime + partResendTimeout;
        }

        /** {@inheritDoc} */
        @Override public void onTimeout() {
            cctx.kernalContext().closure().runLocalSafe(new Runnable() {
                @Override public void run() {
                    if (!busyLock.readLock().tryLock())
                        return;

                    try {
                        if (started.compareAndSet(false, true))
                            refreshPartitions();
                    }
                    finally {
                        busyLock.readLock().unlock();

                        cctx.time().removeTimeoutObject(ResendTimeoutObject.this);

                        pendingResend.compareAndSet(ResendTimeoutObject.this, null);
                    }
                }
            });
        }

        /**
         * @return {@code True} if timeout object started to run.
         */
        public boolean started() {
            return started.get();
        }
    }

    /**
     *
     */
    private static class ExchangeFutureSet extends GridListSet<GridDhtPartitionsExchangeFuture> {
        /** */
        private static final long serialVersionUID = 0L;

        /** */
        private final int histSize;

        /**
         * Creates ordered, not strict list set.
         *
         * @param histSize Max history size.
         */
        private ExchangeFutureSet(int histSize) {
            super(new Comparator<GridDhtPartitionsExchangeFuture>() {
                @Override public int compare(
                    GridDhtPartitionsExchangeFuture f1,
                    GridDhtPartitionsExchangeFuture f2
                ) {
                    AffinityTopologyVersion t1 = f1.exchangeId().topologyVersion();
                    AffinityTopologyVersion t2 = f2.exchangeId().topologyVersion();

                    assert t1.topologyVersion() > 0;
                    assert t2.topologyVersion() > 0;

                    // Reverse order.
                    return t2.compareTo(t1);
                }
            }, /*not strict*/false);

            this.histSize = histSize;
        }

        /**
         * @param fut Future to add.
         * @return {@code True} if added.
         */
        @Override public synchronized GridDhtPartitionsExchangeFuture addx(
            GridDhtPartitionsExchangeFuture fut) {
            GridDhtPartitionsExchangeFuture cur = super.addx(fut);

            while (size() > histSize) {
                GridDhtPartitionsExchangeFuture last = last();

                if (!last.isDone())
                    break;

                removeLast();
            }

            // Return the value in the set.
            return cur == null ? fut : cur;
        }

        /** {@inheritDoc} */
        @Nullable @Override public synchronized GridDhtPartitionsExchangeFuture removex(
            GridDhtPartitionsExchangeFuture val) {

            return super.removex(val);
        }

        /**
         * @return Values.
         */
        @Override public synchronized List<GridDhtPartitionsExchangeFuture> values() {
            return super.values();
        }

        /** {@inheritDoc} */
        @Override public synchronized String toString() {
            return S.toString(ExchangeFutureSet.class, this, super.toString());
        }
    }

    /**
     *
     */
    private abstract class MessageHandler<M> implements IgniteBiInClosure<UUID, M> {
        /** */
        private static final long serialVersionUID = 0L;

        /**
         * @param nodeId Sender node ID.
         * @param msg Message.
         */
        @Override public void apply(UUID nodeId, M msg) {
            ClusterNode node = cctx.node(nodeId);

            if (node == null) {
                if (log.isDebugEnabled())
                    log.debug("Received message from failed node [node=" + nodeId + ", msg=" + msg + ']');

                return;
            }

            if (log.isDebugEnabled())
                log.debug("Received message from node [node=" + nodeId + ", msg=" + msg + ']');

            onMessage(node, msg);
        }

        /**
         * @param node Sender cluster node.
         * @param msg Message.
         */
        protected abstract void onMessage(ClusterNode node, M msg);
    }

    /**
     * Affinity ready future.
     */
    private class AffinityReadyFuture extends GridFutureAdapter<AffinityTopologyVersion> {
        /** */
        @GridToStringInclude
        private AffinityTopologyVersion topVer;

        /**
         * @param topVer Topology version.
         */
        private AffinityReadyFuture(AffinityTopologyVersion topVer) {
            this.topVer = topVer;
        }

        /** {@inheritDoc} */
        @Override public boolean onDone(AffinityTopologyVersion res, @Nullable Throwable err) {
            assert res != null || err != null;

            boolean done = super.onDone(res, err);

            if (done)
                readyFuts.remove(topVer, this);

            return done;
        }

        /** {@inheritDoc} */
        @Override public String toString() {
            return S.toString(AffinityReadyFuture.class, this, super.toString());
        }
    }
}<|MERGE_RESOLUTION|>--- conflicted
+++ resolved
@@ -454,14 +454,7 @@
             else if (customMsg instanceof WalModeDynamicChangeMessage) {
                 WalModeDynamicChangeMessage msg = (WalModeDynamicChangeMessage)customMsg;
 
-<<<<<<< HEAD
-                cctx.cache().onWalModeDynamicChangeMessageEvent(msg);
-
-                // We have to finish all operations to gain consistence state before starting checkpoints.
-                if (msg.needExchange()) {
-=======
                 if (cctx.cache().onWalModeDynamicChangeMessageEvent(msg) && msg.needExchange()) {
->>>>>>> 43444384
                     exchId = exchangeId(n.id(), affinityTopologyVersion(evt), evt);
 
                     exchFut = exchangeFuture(exchId, evt, cache, null, null);
