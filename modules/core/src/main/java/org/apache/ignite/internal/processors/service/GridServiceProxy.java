--- conflicted
+++ resolved
@@ -17,24 +17,6 @@
 
 package org.apache.ignite.internal.processors.service;
 
-import org.apache.ignite.Ignite;
-import org.apache.ignite.IgniteCheckedException;
-import org.apache.ignite.IgniteException;
-import org.apache.ignite.IgniteLogger;
-import org.apache.ignite.cluster.ClusterGroup;
-import org.apache.ignite.cluster.ClusterNode;
-import org.apache.ignite.internal.GridKernalContext;
-import org.apache.ignite.internal.IgniteEx;
-import org.apache.ignite.internal.cluster.ClusterTopologyCheckedException;
-import org.apache.ignite.internal.util.tostring.GridToStringExclude;
-import org.apache.ignite.internal.util.typedef.F;
-import org.apache.ignite.internal.util.typedef.internal.S;
-import org.apache.ignite.internal.util.typedef.internal.U;
-import org.apache.ignite.lang.IgniteCallable;
-import org.apache.ignite.resources.IgniteInstanceResource;
-import org.apache.ignite.services.Service;
-import org.jsr166.ThreadLocalRandom8;
-
 import java.io.Externalizable;
 import java.io.IOException;
 import java.io.ObjectInput;
@@ -50,13 +32,29 @@
 import java.util.Map;
 import java.util.UUID;
 import java.util.concurrent.atomic.AtomicReference;
+import org.apache.ignite.Ignite;
+import org.apache.ignite.IgniteCheckedException;
+import org.apache.ignite.IgniteException;
+import org.apache.ignite.IgniteLogger;
+import org.apache.ignite.cluster.ClusterGroup;
+import org.apache.ignite.cluster.ClusterNode;
+import org.apache.ignite.internal.GridKernalContext;
+import org.apache.ignite.internal.IgniteKernal;
+import org.apache.ignite.internal.cluster.ClusterTopologyCheckedException;
+import org.apache.ignite.internal.util.tostring.GridToStringExclude;
+import org.apache.ignite.internal.util.typedef.F;
+import org.apache.ignite.internal.util.typedef.internal.S;
+import org.apache.ignite.internal.util.typedef.internal.U;
+import org.apache.ignite.lang.IgniteCallable;
+import org.apache.ignite.resources.IgniteInstanceResource;
+import org.jsr166.ThreadLocalRandom8;
 
 import static org.apache.ignite.internal.GridClosureCallMode.BALANCE;
 
 /**
- * Wrapper for making {@link Service} class proxies.
+ * Wrapper for making {@link org.apache.ignite.services.Service} class proxies.
  */
-public class GridServiceProxy<T> implements Serializable {
+class GridServiceProxy<T> implements Serializable {
     /** */
     private static final long serialVersionUID = 0L;
 
@@ -79,12 +77,6 @@
 
     /** {@code True} if projection includes local node. */
     private boolean hasLocNode;
-
-    /** Service name. */
-    private final String name;
-
-    /** Whether multi-node request should be done. */
-    private final boolean sticky;
 
     /**
      * @param prj Grid projection.
@@ -94,7 +86,7 @@
      * @param ctx Context.
      */
     @SuppressWarnings("unchecked")
-    public GridServiceProxy(ClusterGroup prj,
+    GridServiceProxy(ClusterGroup prj,
         String name,
         Class<? super T> svc,
         boolean sticky,
@@ -102,8 +94,6 @@
     {
         this.prj = prj;
         this.ctx = ctx;
-        this.name = name;
-        this.sticky = sticky;
         hasLocNode = hasLocalNode(prj);
 
         log = ctx.log(getClass());
@@ -111,76 +101,49 @@
         proxy = (T)Proxy.newProxyInstance(
             svc.getClassLoader(),
             new Class[] {svc},
-            new ProxyInvocationHandler()
+            new ProxyInvocationHandler(name, sticky)
         );
     }
 
     /**
-     * Invokes the specified method.
-     *
-     * @param mtd Method.
-     * @param args Args.
-     *
-     * @return Invocation result.
+     * @param prj Grid nodes projection.
+     * @return Whether given projection contains any local node.
      */
-    @SuppressWarnings("BusyWait")
-    public Object invokeMethod(final Method mtd,
-        final Object[] args) {
-        while (true) {
-            ClusterNode node = null;
-
-            try {
-                node = nodeForService(name, sticky);
-
-                if (node == null)
-                    throw new IgniteException("Failed to find deployed service: " + name);
-
-                // If service is deployed locally, then execute locally.
-                if (node.isLocal()) {
-                    ServiceContextImpl svcCtx = ctx.service().serviceContext(name);
-
-<<<<<<< HEAD
-                    if (svcCtx != null)
-                        return mtd.invoke(svcCtx.service(), args);
-                }
-                else {
-                    // Execute service remotely.
-                    return ctx.closure().callAsyncNoFailover(
-                        BALANCE,
-                        new ServiceProxyCallable(mtd.getName(), name, mtd.getParameterTypes(), args),
-                        Collections.singleton(node),
-                        false
-                    ).get();
-                }
-            }
-            catch (GridServiceNotFoundException | ClusterTopologyCheckedException e) {
-                if (log.isDebugEnabled())
-                    log.debug("Service was not found or topology changed (will retry): " + e.getMessage());
-            }
-            catch (RuntimeException | Error e) {
-                throw e;
-            }
-            catch (IgniteCheckedException e) {
-                throw U.convertException(e);
-            }
-            catch (Exception e) {
-                throw new IgniteException(e);
-            }
-
-            // If we are here, that means that service was not found
-            // or topology was changed. In this case, we erase the
-            // previous sticky node and try again.
-            rmtNode.compareAndSet(node, null);
-
-            // Add sleep between retries to avoid busy-wait loops.
-            try {
-                Thread.sleep(10);
-            }
-            catch (InterruptedException e) {
-                Thread.currentThread().interrupt();
-
-                throw new IgniteException(e);
-=======
+    private boolean hasLocalNode(ClusterGroup prj) {
+        for (ClusterNode n : prj.nodes()) {
+            if (n.isLocal())
+                return true;
+        }
+
+        return false;
+    }
+
+    /**
+     * @return Proxy object for a given instance.
+     */
+    T proxy() {
+        return proxy;
+    }
+
+    /**
+     * Invocation handler for service proxy.
+     */
+    private class ProxyInvocationHandler implements InvocationHandler {
+        /** Service name. */
+        private final String name;
+
+        /** Whether multi-node request should be done. */
+        private final boolean sticky;
+
+        /**
+         * @param name Name.
+         * @param sticky Sticky.
+         */
+        private ProxyInvocationHandler(String name, boolean sticky) {
+            this.name = name;
+            this.sticky = sticky;
+        }
+
         /** {@inheritDoc} */
         @SuppressWarnings("BusyWait")
         @Override public Object invoke(Object proxy, final Method mtd, final Object[] args) {
@@ -249,145 +212,113 @@
                         throw new IgniteException(e);
                     }
                 }
->>>>>>> bcb8b52b
             }
             finally {
                 ctx.gateway().readUnlock();
             }
         }
-    }
-
-    /**
-     * @param sticky Whether multi-node request should be done.
-     * @param name Service name.
-     * @return Node with deployed service or {@code null} if there is no such node.
-     */
-    private ClusterNode nodeForService(String name, boolean sticky) throws IgniteCheckedException {
-        do { // Repeat if reference to remote node was changed.
-            if (sticky) {
-                ClusterNode curNode = rmtNode.get();
-
-                if (curNode != null)
-                    return curNode;
-
-                curNode = randomNodeForService(name);
-
-                if (curNode == null)
-                    return null;
-
-                if (rmtNode.compareAndSet(null, curNode))
-                    return curNode;
-            }
-            else
-                return randomNodeForService(name);
-        }
-        while (true);
-    }
-
-    /**
-     * @param name Service name.
-     * @return Local node if it has a given service deployed or randomly chosen remote node,
-     * otherwise ({@code null} if given service is not deployed on any node.
-     */
-    private ClusterNode randomNodeForService(String name) throws IgniteCheckedException {
-        if (hasLocNode && ctx.service().service(name) != null)
-            return ctx.discovery().localNode();
-
-        Map<UUID, Integer> snapshot = ctx.service().serviceTopology(name);
-
-        if (snapshot == null || snapshot.isEmpty())
-            return null;
-
-        // Optimization for cluster singletons.
-        if (snapshot.size() == 1) {
-            UUID nodeId = snapshot.keySet().iterator().next();
-
-            return prj.node(nodeId);
-        }
-
-        Collection<ClusterNode> nodes = prj.nodes();
-
-        // Optimization for 1 node in projection.
-        if (nodes.size() == 1) {
-            ClusterNode n = nodes.iterator().next();
-
-            return snapshot.containsKey(n.id()) ? n : null;
-        }
-
-        // Optimization if projection is the whole grid.
-        if (prj.predicate() == F.<ClusterNode>alwaysTrue()) {
-            int idx = ThreadLocalRandom8.current().nextInt(snapshot.size());
-
-            int i = 0;
-
-            // Get random node.
-            for (Map.Entry<UUID, Integer> e : snapshot.entrySet()) {
-                if (i++ >= idx) {
+
+        /**
+         * @param sticky Whether multi-node request should be done.
+         * @param name Service name.
+         * @return Node with deployed service or {@code null} if there is no such node.
+         */
+        private ClusterNode nodeForService(String name, boolean sticky) throws IgniteCheckedException {
+            do { // Repeat if reference to remote node was changed.
+                if (sticky) {
+                    ClusterNode curNode = rmtNode.get();
+
+                    if (curNode != null)
+                        return curNode;
+
+                    curNode = randomNodeForService(name);
+
+                    if (curNode == null)
+                        return null;
+
+                    if (rmtNode.compareAndSet(null, curNode))
+                        return curNode;
+                }
+                else
+                    return randomNodeForService(name);
+            }
+            while (true);
+        }
+
+        /**
+         * @param name Service name.
+         * @return Local node if it has a given service deployed or randomly chosen remote node,
+         * otherwise ({@code null} if given service is not deployed on any node.
+         */
+        private ClusterNode randomNodeForService(String name) throws IgniteCheckedException {
+            if (hasLocNode && ctx.service().service(name) != null)
+                return ctx.discovery().localNode();
+
+            Map<UUID, Integer> snapshot = ctx.service().serviceTopology(name);
+
+            if (snapshot == null || snapshot.isEmpty())
+                return null;
+
+            // Optimization for cluster singletons.
+            if (snapshot.size() == 1) {
+                UUID nodeId = snapshot.keySet().iterator().next();
+
+                return prj.node(nodeId);
+            }
+
+            Collection<ClusterNode> nodes = prj.nodes();
+
+            // Optimization for 1 node in projection.
+            if (nodes.size() == 1) {
+                ClusterNode n = nodes.iterator().next();
+
+                return snapshot.containsKey(n.id()) ? n : null;
+            }
+
+            // Optimization if projection is the whole grid.
+            if (prj.predicate() == F.<ClusterNode>alwaysTrue()) {
+                int idx = ThreadLocalRandom8.current().nextInt(snapshot.size());
+
+                int i = 0;
+
+                // Get random node.
+                for (Map.Entry<UUID, Integer> e : snapshot.entrySet()) {
+                    if (i++ >= idx) {
+                        if (e.getValue() > 0)
+                            return ctx.discovery().node(e.getKey());
+                    }
+                }
+
+                i = 0;
+
+                // Circle back.
+                for (Map.Entry<UUID, Integer> e : snapshot.entrySet()) {
                     if (e.getValue() > 0)
                         return ctx.discovery().node(e.getKey());
+
+                    if (i++ == idx)
+                        return null;
                 }
             }
-
-            i = 0;
-
-            // Circle back.
-            for (Map.Entry<UUID, Integer> e : snapshot.entrySet()) {
-                if (e.getValue() > 0)
-                    return ctx.discovery().node(e.getKey());
-
-                if (i++ == idx)
+            else {
+                List<ClusterNode> nodeList = new ArrayList<>(nodes.size());
+
+                for (ClusterNode n : nodes) {
+                    Integer cnt = snapshot.get(n.id());
+
+                    if (cnt != null && cnt > 0)
+                        nodeList.add(n);
+                }
+
+                if (nodeList.isEmpty())
                     return null;
-            }
-        }
-        else {
-            List<ClusterNode> nodeList = new ArrayList<>(nodes.size());
-
-            for (ClusterNode n : nodes) {
-                Integer cnt = snapshot.get(n.id());
-
-                if (cnt != null && cnt > 0)
-                    nodeList.add(n);
-            }
-
-            if (nodeList.isEmpty())
-                return null;
-
-            int idx = ThreadLocalRandom8.current().nextInt(nodeList.size());
-
-            return nodeList.get(idx);
-        }
-
-        return null;
-    }
-
-    /**
-     * @param prj Grid nodes projection.
-     * @return Whether given projection contains any local node.
-     */
-    private boolean hasLocalNode(ClusterGroup prj) {
-        for (ClusterNode n : prj.nodes()) {
-            if (n.isLocal())
-                return true;
-        }
-
-        return false;
-    }
-
-    /**
-     * @return Proxy object for a given instance.
-     */
-    T proxy() {
-        return proxy;
-    }
-
-    /**
-     * Invocation handler for service proxy.
-     */
-    private class ProxyInvocationHandler implements InvocationHandler {
-        /** {@inheritDoc} */
-        @SuppressWarnings("BusyWait")
-        @Override public Object invoke(Object proxy, final Method mtd, final Object[] args) {
-            return invokeMethod(mtd, args);
+
+                int idx = ThreadLocalRandom8.current().nextInt(nodeList.size());
+
+                return nodeList.get(idx);
+            }
+
+            return null;
         }
     }
 
@@ -411,7 +342,6 @@
         private Object[] args;
 
         /** Grid instance. */
-        @SuppressWarnings("UnusedDeclaration")
         @IgniteInstanceResource
         private transient Ignite ignite;
 
@@ -437,7 +367,7 @@
 
         /** {@inheritDoc} */
         @Override public Object call() throws Exception {
-            ServiceContextImpl svcCtx = ((IgniteEx)ignite).context().service().serviceContext(svcName);
+            ServiceContextImpl svcCtx = ((IgniteKernal) ignite).context().service().serviceContext(svcName);
 
             if (svcCtx == null)
                 throw new GridServiceNotFoundException(svcName);
