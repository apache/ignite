/*
 * Licensed to the Apache Software Foundation (ASF) under one or more
 * contributor license agreements.  See the NOTICE file distributed with
 * this work for additional information regarding copyright ownership.
 * The ASF licenses this file to You under the Apache License, Version 2.0
 * (the "License"); you may not use this file except in compliance with
 * the License.  You may obtain a copy of the License at
 *
 *      http://www.apache.org/licenses/LICENSE-2.0
 *
 * Unless required by applicable law or agreed to in writing, software
 * distributed under the License is distributed on an "AS IS" BASIS,
 * WITHOUT WARRANTIES OR CONDITIONS OF ANY KIND, either express or implied.
 * See the License for the specific language governing permissions and
 * limitations under the License.
 */

package org.apache.ignite.internal.processors.service;

import java.io.Externalizable;
import java.io.IOException;
import java.io.ObjectInput;
import java.io.ObjectOutput;
import java.io.Serializable;
import java.lang.reflect.InvocationHandler;
import java.lang.reflect.InvocationTargetException;
import java.lang.reflect.Method;
import java.lang.reflect.Proxy;
import java.util.ArrayList;
import java.util.Collection;
import java.util.Collections;
import java.util.List;
import java.util.Map;
import java.util.UUID;
import java.util.concurrent.ThreadLocalRandom;
import java.util.concurrent.atomic.AtomicReference;
import org.apache.ignite.IgniteCheckedException;
import org.apache.ignite.IgniteException;
import org.apache.ignite.IgniteLogger;
import org.apache.ignite.cluster.ClusterGroup;
import org.apache.ignite.cluster.ClusterNode;
import org.apache.ignite.internal.GridClosureCallMode;
import org.apache.ignite.internal.GridKernalContext;
import org.apache.ignite.internal.IgniteEx;
import org.apache.ignite.internal.cluster.ClusterTopologyCheckedException;
import org.apache.ignite.internal.managers.communication.GridIoPolicy;
<<<<<<< HEAD
import org.apache.ignite.internal.processors.metric.impl.HistogramMetricImpl;
=======
import org.apache.ignite.internal.processors.platform.PlatformNativeException;
import org.apache.ignite.internal.processors.platform.services.PlatformService;
>>>>>>> 52b07f8e
import org.apache.ignite.internal.util.tostring.GridToStringExclude;
import org.apache.ignite.internal.util.typedef.F;
import org.apache.ignite.internal.util.typedef.X;
import org.apache.ignite.internal.util.typedef.internal.S;
import org.apache.ignite.internal.util.typedef.internal.U;
import org.apache.ignite.lang.IgniteCallable;
import org.apache.ignite.platform.PlatformServiceMethod;
import org.apache.ignite.resources.IgniteInstanceResource;
import org.apache.ignite.services.Service;

import static org.apache.ignite.internal.processors.task.GridTaskThreadContextKey.TC_IO_POLICY;

/**
 * Wrapper for making {@link org.apache.ignite.services.Service} class proxies.
 */
public class GridServiceProxy<T> implements Serializable {
    /** */
    private static final long serialVersionUID = 0L;

    /** */
    private static final Method PLATFORM_SERVICE_INVOKE_METHOD;

    static {
        try {
            PLATFORM_SERVICE_INVOKE_METHOD = PlatformService.class.getMethod("invokeMethod", String.class,
                    boolean.class, Object[].class);
        }
        catch (NoSuchMethodException e) {
            throw new ExceptionInInitializerError("'invokeMethod' is not defined in " + PlatformService.class.getName());
        }
    }

    /** Grid logger. */
    @GridToStringExclude
    private final IgniteLogger log;

    /** Proxy object. */
    private final T proxy;

    /** Grid projection. */
    private final ClusterGroup prj;

    /** Kernal context. */
    @GridToStringExclude
    private final GridKernalContext ctx;

    /** Remote node to use for proxy invocation. */
    private final AtomicReference<ClusterNode> rmtNode = new AtomicReference<>();

    /** {@code True} if projection includes local node. */
    private boolean hasLocNode;

    /** Service name. */
    private final String name;

    /** Whether multi-node request should be done. */
    private final boolean sticky;

    /** Service availability wait timeout. */
    private final long waitTimeout;

    /**
     * @param prj Grid projection.
     * @param name Service name.
     * @param svc Service type class.
     * @param sticky Whether multi-node request should be done.
     * @param timeout Service availability wait timeout. Cannot be negative.
     * @param ctx Context.
     */
    public GridServiceProxy(ClusterGroup prj,
        String name,
        Class<? super T> svc,
        boolean sticky,
        long timeout,
        GridKernalContext ctx)
    {
        assert timeout >= 0 : timeout;

        this.prj = prj;
        this.ctx = ctx;
        this.name = name;
        this.sticky = sticky;

        waitTimeout = timeout;
        hasLocNode = hasLocalNode(prj);

        log = ctx.log(getClass());

        proxy = (T)Proxy.newProxyInstance(
            svc.getClassLoader(),
            new Class[] {svc},
            new ProxyInvocationHandler()
        );
    }

    /**
     * @param prj Grid nodes projection.
     * @return Whether given projection contains any local node.
     */
    private boolean hasLocalNode(ClusterGroup prj) {
        for (ClusterNode n : prj.nodes()) {
            if (n.isLocal())
                return true;
        }

        return false;
    }

    /**
     * Invoek the method.
     *
     * @param mtd Method.
     * @param args Arugments.
     * @return Result.
     */
    @SuppressWarnings("BusyWait")
    public Object invokeMethod(final Method mtd, final Object[] args) throws Throwable {
        if (U.isHashCodeMethod(mtd))
            return System.identityHashCode(proxy);
        else if (U.isEqualsMethod(mtd))
            return proxy == args[0];
        else if (U.isToStringMethod(mtd))
            return GridServiceProxy.class.getSimpleName() + " [name=" + name + ", sticky=" + sticky + ']';

        ctx.gateway().readLock();

        try {
            final long startTime = U.currentTimeMillis();

            while (true) {
                ClusterNode node = null;

                try {
                    node = nodeForService(name, sticky);

                    if (node == null)
                        throw new IgniteException("Failed to find deployed service: " + name);

                    // If service is deployed locally, then execute locally.
                    if (node.isLocal()) {
                        ServiceContextImpl svcCtx = ctx.service().serviceContext(name);

                        if (svcCtx != null) {
                            Service svc = svcCtx.service();

<<<<<<< HEAD
                            if (svc != null) {
                                return svcCtx.statisticsEnabled() ?
                                    measureServiceMethod(ctx.service(), svc, name, mtd, args) :
                                    mtd.invoke(svc, args);
                            }
=======
                            if (svc != null)
                                return callServiceLocally(svc, mtd, args);
>>>>>>> 52b07f8e
                        }
                    }
                    else {
                        ctx.task().setThreadContext(TC_IO_POLICY, GridIoPolicy.SERVICE_POOL);

                        // Execute service remotely.
                        return ctx.closure().callAsyncNoFailover(
                            GridClosureCallMode.BROADCAST,
                            new ServiceProxyCallable(methodName(mtd), name, mtd.getParameterTypes(), args),
                            Collections.singleton(node),
                            false,
                            waitTimeout,
                            true).get();
                    }
                }
                catch (InvocationTargetException e) {
                    // For local services rethrow original exception.
                    throw e.getTargetException();
                }
                catch (RuntimeException | Error e) {
                    throw e;
                }
                catch (IgniteCheckedException e) {
                    // Check if ignorable exceptions are in the cause chain.
                    Throwable ignorableCause = X.cause(e, ClusterTopologyCheckedException.class);

                    if (ignorableCause == null && ctx.service() instanceof GridServiceProcessor)
                        ignorableCause = X.cause(e, GridServiceNotFoundException.class);

                    if (ignorableCause != null) {
                        if (log.isDebugEnabled())
                            log.debug("Service was not found or topology changed (will retry): " + ignorableCause.getMessage());
                    }
                    else {
                        // Rethrow original service method exception so that calling user code can handle it correctly.
                        ServiceProxyException svcProxyE = X.cause(e, ServiceProxyException.class);

                        if (svcProxyE != null)
                            throw svcProxyE.getCause();

                        throw U.convertException(e);
                    }
                }
                catch (Exception e) {
                    throw new IgniteException(e);
                }

                // If we are here, that means that service was not found
                // or topology was changed. In this case, we erase the
                // previous sticky node and try again.
                rmtNode.compareAndSet(node, null);

                // Add sleep between retries to avoid busy-wait loops.
                try {
                    Thread.sleep(10);
                }
                catch (InterruptedException e) {
                    Thread.currentThread().interrupt();

                    throw new IgniteException(e);
                }

                if (waitTimeout > 0 && U.currentTimeMillis() - startTime >= waitTimeout)
                    throw new IgniteException("Service acquire timeout was reached, stopping. [timeout=" + waitTimeout + "]");
            }
        }
        finally {
            ctx.gateway().readUnlock();
        }
    }

    /**
     * @param svc Service to be called.
     * @param mtd Method to call.
     * @param args Method args.
     * @return Invocation result.
     */
    private Object callServiceLocally(Service svc, Method mtd, Object[] args) throws Exception {
        if (svc instanceof PlatformService && !PLATFORM_SERVICE_INVOKE_METHOD.equals(mtd))
            return ((PlatformService)svc).invokeMethod(methodName(mtd), false, true, args);
        else
            return mtd.invoke(svc, args);
    }

    /**
     * @param sticky Whether multi-node request should be done.
     * @param name Service name.
     * @return Node with deployed service or {@code null} if there is no such node.
     */
    private ClusterNode nodeForService(String name, boolean sticky) throws IgniteCheckedException {
        do { // Repeat if reference to remote node was changed.
            if (sticky) {
                ClusterNode curNode = rmtNode.get();

                if (curNode != null)
                    return curNode;

                curNode = randomNodeForService(name);

                if (curNode == null)
                    return null;

                if (rmtNode.compareAndSet(null, curNode))
                    return curNode;
            }
            else
                return randomNodeForService(name);
        }
        while (true);
    }

    /**
     * @param name Service name.
     * @return Local node if it has a given service deployed or randomly chosen remote node,
     * otherwise ({@code null} if given service is not deployed on any node.
     */
    private ClusterNode randomNodeForService(String name) throws IgniteCheckedException {
        if (hasLocNode && ctx.service().service(name) != null)
            return ctx.discovery().localNode();

        Map<UUID, Integer> snapshot = ctx.service().serviceTopology(name, waitTimeout);

        if (snapshot == null || snapshot.isEmpty())
            return null;

        // Optimization for cluster singletons.
        if (snapshot.size() == 1) {
            UUID nodeId = snapshot.keySet().iterator().next();

            return prj.node(nodeId);
        }

        Collection<ClusterNode> nodes = prj.nodes();

        // Optimization for 1 node in projection.
        if (nodes.size() == 1) {
            ClusterNode n = nodes.iterator().next();

            return snapshot.containsKey(n.id()) ? n : null;
        }

        // Optimization if projection is the whole grid.
        if (prj.predicate() == F.<ClusterNode>alwaysTrue()) {
            int idx = ThreadLocalRandom.current().nextInt(snapshot.size());

            int i = 0;

            // Get random node.
            for (Map.Entry<UUID, Integer> e : snapshot.entrySet()) {
                if (i++ >= idx) {
                    if (e.getValue() > 0)
                        return ctx.discovery().node(e.getKey());
                }
            }

            i = 0;

            // Circle back.
            for (Map.Entry<UUID, Integer> e : snapshot.entrySet()) {
                if (e.getValue() > 0)
                    return ctx.discovery().node(e.getKey());

                if (i++ == idx)
                    return null;
            }
        }
        else {
            List<ClusterNode> nodeList = new ArrayList<>(nodes.size());

            for (ClusterNode n : nodes) {
                Integer cnt = snapshot.get(n.id());

                if (cnt != null && cnt > 0)
                    nodeList.add(n);
            }

            if (nodeList.isEmpty())
                return null;

            int idx = ThreadLocalRandom.current().nextInt(nodeList.size());

            return nodeList.get(idx);
        }

        return null;
    }

    /**
     * @return Proxy object for a given instance.
     */
    T proxy() {
        return proxy;
    }

    /**
<<<<<<< HEAD
     * Calls service method, measures and registers its duration.
     *
     * @param srvcProc Current service processor.
     * @param srvc The service object.
     * @param srvcName The service name.
     * @param mtd Method to call.
     * @param args Arguments for {@code mtd}.
     */
    private static Object measureServiceMethod(
        ServiceProcessorAdapter srvcProc,
        Service srvc,
        String srvcName,
        Method mtd,
        Object[] args
    ) throws InvocationTargetException, IllegalAccessException {

        long startTime = System.nanoTime();

        try {
            return mtd.invoke(srvc, args);
        }
        finally {
            if (srvcProc instanceof IgniteServiceProcessor) {
                long duration = System.nanoTime() - startTime;

                HistogramMetricImpl histogram = ((IgniteServiceProcessor)srvcProc).histogram(srvcName, mtd);

                if (histogram != null)
                    histogram.value(duration);
            }
        }
=======
     * @param mtd Method to invoke.
     */
    String methodName(Method mtd) {
        PlatformServiceMethod ann = mtd.getDeclaredAnnotation(PlatformServiceMethod.class);

        return ann == null ? mtd.getName() : ann.value();
>>>>>>> 52b07f8e
    }

    /**
     * Invocation handler for service proxy.
     */
    private class ProxyInvocationHandler implements InvocationHandler {

        /** {@inheritDoc} */
        @Override public Object invoke(Object proxy, final Method mtd, final Object[] args) throws Throwable {
            return invokeMethod(mtd, args);
        }
    }

    /**
     * Callable proxy class.
     */
    private static class ServiceProxyCallable implements IgniteCallable<Object>, Externalizable {
        /** Serial version UID. */
        private static final long serialVersionUID = 0L;

        /** Method name. */
        private String mtdName;

        /** Service name. */
        private String svcName;

        /** Argument types. */
        private Class<?>[] argTypes;

        /** Args. */
        private Object[] args;

        /** Grid instance. */
        @IgniteInstanceResource
        private transient IgniteEx ignite;

        /**
         * Empty constructor required for {@link Externalizable}.
         */
        public ServiceProxyCallable() {
            // No-op.
        }

        /**
         * @param mtdName Service method to invoke.
         * @param svcName Service name.
         * @param argTypes Argument types.
         * @param args Arguments for invocation.
         */
        private ServiceProxyCallable(String mtdName, String svcName, Class<?>[] argTypes, Object[] args) {
            this.mtdName = mtdName;
            this.svcName = svcName;
            this.argTypes = argTypes;
            this.args = args;
        }

        /** {@inheritDoc} */
        @Override public Object call() throws Exception {
            ServiceContextImpl ctx = ignite.context().service().serviceContext(svcName);

            if (ctx == null || ctx.service() == null)
                throw new GridServiceNotFoundException(svcName);

            GridServiceMethodReflectKey key = new GridServiceMethodReflectKey(mtdName, argTypes);

            Method mtd = ctx.method(key);

            if (ctx.service() instanceof PlatformService && mtd == null)
                return callPlatformService((PlatformService)ctx.service());
            else
                return callService(ctx.service(), mtd);
        }

        /** */
        private Object callPlatformService(PlatformService srv) {
            try {
                return srv.invokeMethod(mtdName, false, true, args);
            }
            catch (PlatformNativeException ne) {
                throw new ServiceProxyException(U.convertException(ne));
            }
            catch (Exception e) {
                throw new ServiceProxyException(e);
            }
        }

        /** */
        private Object callService(Service srv, Method mtd) throws Exception {
            if (mtd == null)
                throw new GridServiceMethodNotFoundException(svcName, mtdName, argTypes);

            try {
<<<<<<< HEAD
                if (svcCtx.statisticsEnabled())
                    return measureServiceMethod(((IgniteEx)ignite).context().service(), svcCtx.service(), svcCtx.name(),
                        mtd, args);
                else
                    return mtd.invoke(svcCtx.service(), args);
=======
                return mtd.invoke(srv, args);
>>>>>>> 52b07f8e
            }
            catch (InvocationTargetException e) {
                throw new ServiceProxyException(e.getCause());
            }
        }

        /** {@inheritDoc} */
        @Override public void writeExternal(ObjectOutput out) throws IOException {
            U.writeString(out, svcName);
            U.writeString(out, mtdName);
            U.writeArray(out, argTypes);
            U.writeArray(out, args);
        }

        /** {@inheritDoc} */
        @Override public void readExternal(ObjectInput in) throws IOException, ClassNotFoundException {
            svcName = U.readString(in);
            mtdName = U.readString(in);
            argTypes = U.readClassArray(in);
            args = U.readArray(in);
        }

        /** {@inheritDoc} */
        @Override public String toString() {
            return S.toString(ServiceProxyCallable.class, this);
        }
    }

    /**
     * Exception class that wraps an exception thrown by the service implementation.
     */
    private static class ServiceProxyException extends RuntimeException {
        /** */
        private static final long serialVersionUID = 0L;

        /** {@inheritDoc} */
        ServiceProxyException(Throwable cause) {
            super(cause);
        }
    }
}<|MERGE_RESOLUTION|>--- conflicted
+++ resolved
@@ -44,12 +44,9 @@
 import org.apache.ignite.internal.IgniteEx;
 import org.apache.ignite.internal.cluster.ClusterTopologyCheckedException;
 import org.apache.ignite.internal.managers.communication.GridIoPolicy;
-<<<<<<< HEAD
 import org.apache.ignite.internal.processors.metric.impl.HistogramMetricImpl;
-=======
 import org.apache.ignite.internal.processors.platform.PlatformNativeException;
 import org.apache.ignite.internal.processors.platform.services.PlatformService;
->>>>>>> 52b07f8e
 import org.apache.ignite.internal.util.tostring.GridToStringExclude;
 import org.apache.ignite.internal.util.typedef.F;
 import org.apache.ignite.internal.util.typedef.X;
@@ -195,16 +192,9 @@
                         if (svcCtx != null) {
                             Service svc = svcCtx.service();
 
-<<<<<<< HEAD
-                            if (svc != null) {
-                                return svcCtx.statisticsEnabled() ?
-                                    measureServiceMethod(ctx.service(), svc, name, mtd, args) :
-                                    mtd.invoke(svc, args);
-                            }
-=======
                             if (svc != null)
-                                return callServiceLocally(svc, mtd, args);
->>>>>>> 52b07f8e
+                                return svcCtx.statisticsEnabled() ? measureServiceMethod(ctx.service(), svcCtx.service(), name, mtd, args) :
+                                    mtd.invoke(svcCtx.service(), args);
                         }
                     }
                     else {
@@ -277,19 +267,6 @@
     }
 
     /**
-     * @param svc Service to be called.
-     * @param mtd Method to call.
-     * @param args Method args.
-     * @return Invocation result.
-     */
-    private Object callServiceLocally(Service svc, Method mtd, Object[] args) throws Exception {
-        if (svc instanceof PlatformService && !PLATFORM_SERVICE_INVOKE_METHOD.equals(mtd))
-            return ((PlatformService)svc).invokeMethod(methodName(mtd), false, true, args);
-        else
-            return mtd.invoke(svc, args);
-    }
-
-    /**
      * @param sticky Whether multi-node request should be done.
      * @param name Service name.
      * @return Node with deployed service or {@code null} if there is no such node.
@@ -400,27 +377,40 @@
     }
 
     /**
-<<<<<<< HEAD
+     * @param mtd Method to invoke.
+     */
+    static String methodName(Method mtd) {
+        PlatformServiceMethod ann = mtd.getDeclaredAnnotation(PlatformServiceMethod.class);
+
+        return ann == null ? mtd.getName() : ann.value();
+    }
+
+    /**
      * Calls service method, measures and registers its duration.
      *
      * @param srvcProc Current service processor.
-     * @param srvc The service object.
+     * @param svc The service object.
      * @param srvcName The service name.
      * @param mtd Method to call.
      * @param args Arguments for {@code mtd}.
      */
     private static Object measureServiceMethod(
         ServiceProcessorAdapter srvcProc,
-        Service srvc,
+        Service svc,
         String srvcName,
         Method mtd,
         Object[] args
-    ) throws InvocationTargetException, IllegalAccessException {
+    ) throws InvocationTargetException, IllegalAccessException, IgniteCheckedException {
+        if (svc instanceof PlatformService && PLATFORM_SERVICE_INVOKE_METHOD.equals(mtd))
+            return mtd.invoke(svc, args);
 
         long startTime = System.nanoTime();
 
         try {
-            return mtd.invoke(srvc, args);
+            if (svc instanceof PlatformService && !PLATFORM_SERVICE_INVOKE_METHOD.equals(mtd))
+                return ((PlatformService)svc).invokeMethod(methodName(mtd), false, true, args);
+            else
+                return mtd.invoke(svc, args);
         }
         finally {
             if (srvcProc instanceof IgniteServiceProcessor) {
@@ -432,14 +422,6 @@
                     histogram.value(duration);
             }
         }
-=======
-     * @param mtd Method to invoke.
-     */
-    String methodName(Method mtd) {
-        PlatformServiceMethod ann = mtd.getDeclaredAnnotation(PlatformServiceMethod.class);
-
-        return ann == null ? mtd.getName() : ann.value();
->>>>>>> 52b07f8e
     }
 
     /**
@@ -510,7 +492,7 @@
             if (ctx.service() instanceof PlatformService && mtd == null)
                 return callPlatformService((PlatformService)ctx.service());
             else
-                return callService(ctx.service(), mtd);
+                return callService(ctx, mtd);
         }
 
         /** */
@@ -527,20 +509,15 @@
         }
 
         /** */
-        private Object callService(Service srv, Method mtd) throws Exception {
+        private Object callService(ServiceContextImpl svcCtx, Method mtd) throws Exception {
             if (mtd == null)
                 throw new GridServiceMethodNotFoundException(svcName, mtdName, argTypes);
 
             try {
-<<<<<<< HEAD
                 if (svcCtx.statisticsEnabled())
-                    return measureServiceMethod(((IgniteEx)ignite).context().service(), svcCtx.service(), svcCtx.name(),
-                        mtd, args);
+                    return measureServiceMethod(ignite.context().service(), svcCtx.service(), svcCtx.name(), mtd, args);
                 else
                     return mtd.invoke(svcCtx.service(), args);
-=======
-                return mtd.invoke(srv, args);
->>>>>>> 52b07f8e
             }
             catch (InvocationTargetException e) {
                 throw new ServiceProxyException(e.getCause());
