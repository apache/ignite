--- conflicted
+++ resolved
@@ -342,11 +342,7 @@
 
     /** */
     private Object unmarshalResult(byte[] res) throws IgniteCheckedException {
-<<<<<<< HEAD
-        Marshaller marsh = ctx.marshaller();
-=======
         BinaryMarshaller marsh = ctx.marshaller();
->>>>>>> 1db1d3e9
 
         if (keepBinary && BinaryArray.useBinaryArrays()) {
             // To avoid deserializing of enum types and BinaryArrays.
