/*
 * Licensed to the Apache Software Foundation (ASF) under one or more
 * contributor license agreements.  See the NOTICE file distributed with
 * this work for additional information regarding copyright ownership.
 * The ASF licenses this file to You under the Apache License, Version 2.0
 * (the "License"); you may not use this file except in compliance with
 * the License.  You may obtain a copy of the License at
 *
 *      http://www.apache.org/licenses/LICENSE-2.0
 *
 * Unless required by applicable law or agreed to in writing, software
 * distributed under the License is distributed on an "AS IS" BASIS,
 * WITHOUT WARRANTIES OR CONDITIONS OF ANY KIND, either express or implied.
 * See the License for the specific language governing permissions and
 * limitations under the License.
 */

package org.apache.ignite.internal.processors.service;

import java.io.Externalizable;
import java.io.IOException;
import java.io.ObjectInput;
import java.io.ObjectOutput;
import java.io.Serializable;
import java.lang.reflect.InvocationHandler;
import java.lang.reflect.InvocationTargetException;
import java.lang.reflect.Method;
import java.lang.reflect.Proxy;
import java.util.ArrayList;
import java.util.Collection;
import java.util.Collections;
import java.util.List;
import java.util.Map;
import java.util.UUID;
import java.util.concurrent.ThreadLocalRandom;
import java.util.concurrent.atomic.AtomicReference;
import java.util.function.Supplier;
import org.apache.ignite.IgniteCheckedException;
import org.apache.ignite.IgniteException;
import org.apache.ignite.IgniteLogger;
import org.apache.ignite.cluster.ClusterGroup;
import org.apache.ignite.cluster.ClusterNode;
import org.apache.ignite.internal.GridClosureCallMode;
import org.apache.ignite.internal.GridKernalContext;
import org.apache.ignite.internal.IgniteEx;
<<<<<<< HEAD
import org.apache.ignite.internal.binary.BinaryUtils;
=======
import org.apache.ignite.internal.binary.BinaryArray;
import org.apache.ignite.internal.binary.BinaryMarshaller;
>>>>>>> 914c5dd1
import org.apache.ignite.internal.cluster.ClusterTopologyCheckedException;
import org.apache.ignite.internal.managers.communication.GridIoPolicy;
import org.apache.ignite.internal.processors.platform.PlatformNativeException;
import org.apache.ignite.internal.processors.platform.services.PlatformService;
import org.apache.ignite.internal.processors.task.GridTaskWorker;
import org.apache.ignite.internal.util.tostring.GridToStringExclude;
import org.apache.ignite.internal.util.typedef.F;
import org.apache.ignite.internal.util.typedef.X;
import org.apache.ignite.internal.util.typedef.internal.S;
import org.apache.ignite.internal.util.typedef.internal.U;
import org.apache.ignite.lang.IgniteCallable;
import org.apache.ignite.marshaller.Marshaller;
import org.apache.ignite.platform.PlatformServiceMethod;
import org.apache.ignite.resources.IgniteInstanceResource;
import org.apache.ignite.services.Service;
import org.apache.ignite.services.ServiceCallContext;
import org.jetbrains.annotations.Nullable;

import static org.apache.ignite.internal.processors.task.GridTaskThreadContextKey.TC_IO_POLICY;

/**
 * Wrapper for making {@link org.apache.ignite.services.Service} class proxies.
 */
public class GridServiceProxy<T> implements Serializable {
    /** */
    private static final long serialVersionUID = 0L;

    /** */
    public static final ThreadLocal<Boolean> KEEP_BINARY = ThreadLocal.withInitial(() -> false);

    /** */
    private static final Method PLATFORM_SERVICE_INVOKE_METHOD;

    static {
        try {
            PLATFORM_SERVICE_INVOKE_METHOD = PlatformService.class.getMethod("invokeMethod", String.class,
                    boolean.class, boolean.class, Object[].class, Map.class);
        }
        catch (NoSuchMethodException e) {
            throw new ExceptionInInitializerError("'invokeMethod' is not defined in " + PlatformService.class.getName());
        }
    }

    /** Grid logger. */
    @GridToStringExclude
    private final IgniteLogger log;

    /** Proxy object. */
    private final T proxy;

    /** Grid projection. */
    private final ClusterGroup prj;

    /** Kernal context. */
    @GridToStringExclude
    private final GridKernalContext ctx;

    /** Remote node to use for proxy invocation. */
    private final AtomicReference<ClusterNode> rmtNode = new AtomicReference<>();

    /** {@code True} if projection includes local node. */
    private boolean hasLocNode;

    /** Service name. */
    private final String name;

    /** Whether multi-node request should be done. */
    private final boolean sticky;

    /** Service availability wait timeout. */
    private final long waitTimeout;

    /** */
    private final boolean keepBinary;

    /**
     * @param prj Grid projection.
     * @param name Service name.
     * @param svc Service type class.
     * @param sticky Whether multi-node request should be done.
     * @param timeout Service availability wait timeout. Cannot be negative.
     * @param ctx Context.
     * @param callCtxProvider Caller context provider.
     * @param keepBinary {@code True} if results should be in binary form.
     */
    public GridServiceProxy(ClusterGroup prj,
        String name,
        Class<? super T> svc,
        boolean sticky,
        long timeout,
        GridKernalContext ctx,
        @Nullable Supplier<ServiceCallContext> callCtxProvider,
        boolean keepBinary
    ) {
        assert timeout >= 0 : timeout;

        this.prj = prj;
        this.ctx = ctx;
        this.name = name;
        this.sticky = sticky;
        this.keepBinary = keepBinary;

        waitTimeout = timeout;
        hasLocNode = hasLocalNode(prj);

        log = ctx.log(getClass());

        proxy = (T)Proxy.newProxyInstance(
            svc.getClassLoader(),
            new Class[] {svc},
            new ProxyInvocationHandler(callCtxProvider)
        );
    }

    /**
     * @param prj Grid nodes projection.
     * @return Whether given projection contains any local node.
     */
    private boolean hasLocalNode(ClusterGroup prj) {
        for (ClusterNode n : prj.nodes()) {
            if (n.isLocal())
                return true;
        }

        return false;
    }

    /**
     * Invoke the method.
     *
     * @param mtd Method.
     * @param args Arugments.
     * @param callCtx Service call context.
     * @return Result.
     */
    @SuppressWarnings("BusyWait")
    public Object invokeMethod(
        final Method mtd,
        final Object[] args,
        @Nullable ServiceCallContext callCtx
    ) throws Throwable {
        if (U.isHashCodeMethod(mtd))
            return System.identityHashCode(proxy);
        else if (U.isEqualsMethod(mtd))
            return proxy == args[0];
        else if (U.isToStringMethod(mtd))
            return GridServiceProxy.class.getSimpleName() + " [name=" + name + ", sticky=" + sticky + ']';

        ctx.gateway().readLock();

        try {
            final long startTime = U.currentTimeMillis();

            while (true) {
                ClusterNode node = null;

                try {
                    node = nodeForService(name, sticky);

                    if (node == null)
                        throw new IgniteException("Failed to find deployed service: " + name);

                    // If service is deployed locally, then execute locally.
                    if (node.isLocal()) {
                        ServiceContextImpl svcCtx = ctx.service().serviceContext(name);

                        if (svcCtx != null) {
                            Service svc = svcCtx.service();

                            if (svc != null)
                                return callServiceLocally(svc, mtd, args, callCtx);
                        }
                    }
                    else {
                        ctx.task().setThreadContext(TC_IO_POLICY, GridIoPolicy.SERVICE_POOL);

                        ServiceProxyCallable svcCallable;

                        if (KEEP_BINARY.get()) {
                            svcCallable = new BinaryServiceProxyCallable(
                                methodName(mtd),
                                name,
                                mtd.getParameterTypes(),
                                args
                            );
                        }
                        else {
                            svcCallable = new ServiceProxyCallable(
                                methodName(mtd),
                                name,
                                mtd.getParameterTypes(),
                                args
                            );
                        }

                        // Execute service remotely.
                        return unmarshalResult(ctx.closure().callAsyncNoFailover(
                            GridClosureCallMode.BROADCAST,
<<<<<<< HEAD
                            svcCallable,
=======
                            new ServiceProxyCallable(methodName(mtd), name, mtd.getParameterTypes(), args, callCtx),
>>>>>>> 914c5dd1
                            Collections.singleton(node),
                            false,
                            waitTimeout,
                            true).get());
                    }
                }
                catch (InvocationTargetException e) {
                    // For local services rethrow original exception.
                    throw e.getTargetException();
                }
                catch (RuntimeException | Error e) {
                    throw e;
                }
                catch (IgniteCheckedException e) {
                    // Check if ignorable exceptions are in the cause chain.
                    Throwable ignorableCause = X.cause(e, ClusterTopologyCheckedException.class);

                    if (ignorableCause == null)
                        ignorableCause = X.cause(e, GridServiceNotFoundException.class);

                    if (ignorableCause != null) {
                        if (log.isDebugEnabled())
                            log.debug("Service was not found or topology changed (will retry): " + ignorableCause.getMessage());
                    }
                    else {
                        // Rethrow original service method exception so that calling user code can handle it correctly.
                        ServiceProxyException svcProxyE = X.cause(e, ServiceProxyException.class);

                        if (svcProxyE != null)
                            throw svcProxyE.getCause();

                        throw U.convertException(e);
                    }
                }
                catch (Exception e) {
                    throw new IgniteException(e);
                }

                // If we are here, that means that service was not found
                // or topology was changed. In this case, we erase the
                // previous sticky node and try again.
                rmtNode.compareAndSet(node, null);

                // Add sleep between retries to avoid busy-wait loops.
                try {
                    Thread.sleep(10);
                }
                catch (InterruptedException e) {
                    Thread.currentThread().interrupt();

                    throw new IgniteException(e);
                }

                if (waitTimeout > 0 && U.currentTimeMillis() - startTime >= waitTimeout)
                    throw new IgniteException("Service acquire timeout was reached, stopping. [timeout=" + waitTimeout + "]");
            }
        }
        finally {
            ctx.gateway().readUnlock();
        }
    }

    /**
     * @param svc Service to be called.
     * @param mtd Method to call.
     * @param args Method args.
     * @param callCtx Service call context.
     * @return Invocation result.
     */
    private Object callServiceLocally(
        Service svc,
        Method mtd,
        Object[] args,
        @Nullable ServiceCallContext callCtx
    ) throws Exception {
        if (svc instanceof PlatformService && !PLATFORM_SERVICE_INVOKE_METHOD.equals(mtd)) {
            Map<String, Object> callAttrs = callCtx == null ? null : ((ServiceCallContextImpl)callCtx).values();

            return ((PlatformService)svc).invokeMethod(methodName(mtd), false, true, args, callAttrs);
        }
        else
<<<<<<< HEAD
            return mtd.invoke(svc, BinaryUtils.rawArrayInArgs(args, false));
=======
            return callServiceMethod(svc, mtd, args, callCtx);
    }

    /**
     * @param svc Service to be called.
     * @param mtd Method to call.
     * @param args Method args.
     * @param callCtx Service call context.
     * @return Invocation result.
     */
    private static Object callServiceMethod(
        Service svc,
        Method mtd,
        Object[] args,
        @Nullable ServiceCallContext callCtx
    ) throws InvocationTargetException, IllegalAccessException {
        if (callCtx != null)
            ServiceCallContextHolder.current(callCtx);

        try {
            return mtd.invoke(svc, args);
        }
        finally {
            if (callCtx != null)
                ServiceCallContextHolder.current(null);
        }
    }

    /** */
    private Object unmarshalResult(byte[] res) throws IgniteCheckedException {
        Marshaller marsh = ctx.config().getMarshaller();

        if (keepBinary && BinaryArray.useBinaryArrays() && marsh instanceof BinaryMarshaller) {
            // To avoid deserializing of enum types and BinaryArrays.
            return ((BinaryMarshaller)marsh).binaryMarshaller().unmarshal(res, null);
        }
        else
            return U.unmarshal(marsh, res, null);
>>>>>>> 914c5dd1
    }

    /**
     * @param sticky Whether multi-node request should be done.
     * @param name Service name.
     * @return Node with deployed service or {@code null} if there is no such node.
     */
    private ClusterNode nodeForService(String name, boolean sticky) throws IgniteCheckedException {
        do { // Repeat if reference to remote node was changed.
            if (sticky) {
                ClusterNode curNode = rmtNode.get();

                if (curNode != null)
                    return curNode;

                curNode = randomNodeForService(name);

                if (curNode == null)
                    return null;

                if (rmtNode.compareAndSet(null, curNode))
                    return curNode;
            }
            else
                return randomNodeForService(name);
        }
        while (true);
    }

    /**
     * @param name Service name.
     * @return Local node if it has a given service deployed or randomly chosen remote node,
     * otherwise ({@code null} if given service is not deployed on any node.
     */
    private ClusterNode randomNodeForService(String name) throws IgniteCheckedException {
        if (hasLocNode && ctx.service().service(name) != null)
            return ctx.discovery().localNode();

        Map<UUID, Integer> snapshot = ctx.service().serviceTopology(name, waitTimeout);

        if (snapshot == null || snapshot.isEmpty())
            return null;

        // Optimization for cluster singletons.
        if (snapshot.size() == 1) {
            UUID nodeId = snapshot.keySet().iterator().next();

            return prj.node(nodeId);
        }

        Collection<ClusterNode> nodes = prj.nodes();

        // Optimization for 1 node in projection.
        if (nodes.size() == 1) {
            ClusterNode n = nodes.iterator().next();

            return snapshot.containsKey(n.id()) ? n : null;
        }

        // Optimization if projection is the whole grid.
        if (prj.predicate() == F.<ClusterNode>alwaysTrue()) {
            int idx = ThreadLocalRandom.current().nextInt(snapshot.size());

            int i = 0;

            // Get random node.
            for (Map.Entry<UUID, Integer> e : snapshot.entrySet()) {
                if (i++ >= idx) {
                    if (e.getValue() > 0)
                        return ctx.discovery().node(e.getKey());
                }
            }

            i = 0;

            // Circle back.
            for (Map.Entry<UUID, Integer> e : snapshot.entrySet()) {
                if (e.getValue() > 0)
                    return ctx.discovery().node(e.getKey());

                if (i++ == idx)
                    return null;
            }
        }
        else {
            List<ClusterNode> nodeList = new ArrayList<>(nodes.size());

            for (ClusterNode n : nodes) {
                Integer cnt = snapshot.get(n.id());

                if (cnt != null && cnt > 0)
                    nodeList.add(n);
            }

            if (nodeList.isEmpty())
                return null;

            int idx = ThreadLocalRandom.current().nextInt(nodeList.size());

            return nodeList.get(idx);
        }

        return null;
    }

    /**
     * @return Proxy object for a given instance.
     */
    T proxy() {
        return proxy;
    }

    /**
     * @param mtd Method to invoke.
     */
    String methodName(Method mtd) {
        PlatformServiceMethod ann = mtd.getDeclaredAnnotation(PlatformServiceMethod.class);

        return ann == null ? mtd.getName() : ann.value();
    }

    /**
     * Invocation handler for service proxy.
     */
    private class ProxyInvocationHandler implements InvocationHandler {
        /** Caller context provider. */
        private final Supplier<ServiceCallContext> callCtxProvider;

        /**
         * @param callCtxProvider Caller context provider.
         */
        public ProxyInvocationHandler(@Nullable Supplier<ServiceCallContext> callCtxProvider) {
            this.callCtxProvider = callCtxProvider;
        }

        /** {@inheritDoc} */
        @Override public Object invoke(Object proxy, final Method mtd, final Object[] args) throws Throwable {
            return invokeMethod(mtd, args, callCtxProvider != null ? callCtxProvider.get() : null);
        }
    }

    /**
     * Copy of {@code ServiceProxyCallable} to distinguish between {@code keepBinary = true / false} modes.
     * @see GridTaskWorker
     */
    public static class BinaryServiceProxyCallable extends ServiceProxyCallable {
        /** Serial version UID. */
        private static final long serialVersionUID = 0L;

        /**
         * Empty constructor required for {@link Externalizable}.
         */
        public BinaryServiceProxyCallable() {
            // No-op.
        }

        /**
         * @param mtdName Service method to invoke.
         * @param svcName Service name.
         * @param argTypes Argument types.
         * @param args Arguments for invocation.
         */
        private BinaryServiceProxyCallable(String mtdName, String svcName, Class<?>[] argTypes, Object[] args) {
            super(mtdName, svcName, argTypes, args);
        }
    }

    /**
     * Callable proxy class.
     */
    private static class ServiceProxyCallable implements IgniteCallable<byte[]>, Externalizable {
        /** Serial version UID. */
        private static final long serialVersionUID = 0L;

        /** Method name. */
        private String mtdName;

        /** Service name. */
        private String svcName;

        /** Argument types. */
        private Class<?>[] argTypes;

        /** Args. */
        private Object[] args;

        /** Service call context. */
        private ServiceCallContext callCtx;

        /** Grid instance. */
        @IgniteInstanceResource
        private transient IgniteEx ignite;

        /**
         * Empty constructor required for {@link Externalizable}.
         */
        public ServiceProxyCallable() {
            // No-op.
        }

        /**
         * @param mtdName Service method to invoke.
         * @param svcName Service name.
         * @param argTypes Argument types.
         * @param args Arguments for invocation.
         * @param callCtx Service call context.
         */
        private ServiceProxyCallable(
            String mtdName,
            String svcName,
            Class<?>[] argTypes,
            Object[] args,
            @Nullable ServiceCallContext callCtx
        ) {
            this.mtdName = mtdName;
            this.svcName = svcName;
            this.argTypes = argTypes;
            this.args = args;
            this.callCtx = callCtx;
        }

        /** {@inheritDoc} */
        @Override public byte[] call() throws Exception {
            ServiceContextImpl ctx = ignite.context().service().serviceContext(svcName);

            if (ctx == null || ctx.service() == null)
                throw new GridServiceNotFoundException(svcName);

            GridServiceMethodReflectKey key = new GridServiceMethodReflectKey(mtdName, argTypes);

            Method mtd = ctx.method(key);

            Object res;

            if (ctx.service() instanceof PlatformService && mtd == null)
                res = callPlatformService((PlatformService)ctx.service());
            else
                res = callService(ctx.service(), mtd);

            return U.marshal(ignite.configuration().getMarshaller(), res);
        }

        /** */
        private Object callPlatformService(PlatformService srv) {
            try {
                return srv.invokeMethod(mtdName, false, true, args, callCtx != null ? ((ServiceCallContextImpl)callCtx).values() : null);
            }
            catch (PlatformNativeException ne) {
                throw new ServiceProxyException(U.convertException(ne));
            }
            catch (Exception e) {
                throw new ServiceProxyException(e);
            }
        }

        /** */
        private Object callService(Service srv, Method mtd) throws Exception {
            if (mtd == null)
                throw new GridServiceMethodNotFoundException(svcName, mtdName, argTypes);

            try {
<<<<<<< HEAD
                return mtd.invoke(srv, BinaryUtils.rawArrayInArgs(args, false));
=======
                return callServiceMethod(srv, mtd, args, callCtx);
>>>>>>> 914c5dd1
            }
            catch (InvocationTargetException e) {
                throw new ServiceProxyException(e.getCause());
            }
        }

        /** {@inheritDoc} */
        @Override public void writeExternal(ObjectOutput out) throws IOException {
            U.writeString(out, svcName);
            U.writeString(out, mtdName);
            U.writeArray(out, argTypes);
            U.writeArray(out, args);

            if (callCtx != null) {
                out.writeBoolean(true);
                callCtx.writeExternal(out);
            }
            else
                out.writeBoolean(false);
        }

        /** {@inheritDoc} */
        @Override public void readExternal(ObjectInput in) throws IOException, ClassNotFoundException {
            svcName = U.readString(in);
            mtdName = U.readString(in);
            argTypes = U.readClassArray(in);
            args = U.readArray(in);

            if (in.readBoolean()) {
                callCtx = new ServiceCallContextImpl();
                callCtx.readExternal(in);
            }
        }

        /** {@inheritDoc} */
        @Override public String toString() {
            return S.toString(ServiceProxyCallable.class, this);
        }
    }

    /**
     * Exception class that wraps an exception thrown by the service implementation.
     */
    private static class ServiceProxyException extends RuntimeException {
        /** */
        private static final long serialVersionUID = 0L;

        /** {@inheritDoc} */
        ServiceProxyException(Throwable cause) {
            super(cause);
        }
    }
}<|MERGE_RESOLUTION|>--- conflicted
+++ resolved
@@ -43,17 +43,12 @@
 import org.apache.ignite.internal.GridClosureCallMode;
 import org.apache.ignite.internal.GridKernalContext;
 import org.apache.ignite.internal.IgniteEx;
-<<<<<<< HEAD
-import org.apache.ignite.internal.binary.BinaryUtils;
-=======
 import org.apache.ignite.internal.binary.BinaryArray;
 import org.apache.ignite.internal.binary.BinaryMarshaller;
->>>>>>> 914c5dd1
 import org.apache.ignite.internal.cluster.ClusterTopologyCheckedException;
 import org.apache.ignite.internal.managers.communication.GridIoPolicy;
 import org.apache.ignite.internal.processors.platform.PlatformNativeException;
 import org.apache.ignite.internal.processors.platform.services.PlatformService;
-import org.apache.ignite.internal.processors.task.GridTaskWorker;
 import org.apache.ignite.internal.util.tostring.GridToStringExclude;
 import org.apache.ignite.internal.util.typedef.F;
 import org.apache.ignite.internal.util.typedef.X;
@@ -77,9 +72,6 @@
     private static final long serialVersionUID = 0L;
 
     /** */
-    public static final ThreadLocal<Boolean> KEEP_BINARY = ThreadLocal.withInitial(() -> false);
-
-    /** */
     private static final Method PLATFORM_SERVICE_INVOKE_METHOD;
 
     static {
@@ -225,33 +217,10 @@
                     else {
                         ctx.task().setThreadContext(TC_IO_POLICY, GridIoPolicy.SERVICE_POOL);
 
-                        ServiceProxyCallable svcCallable;
-
-                        if (KEEP_BINARY.get()) {
-                            svcCallable = new BinaryServiceProxyCallable(
-                                methodName(mtd),
-                                name,
-                                mtd.getParameterTypes(),
-                                args
-                            );
-                        }
-                        else {
-                            svcCallable = new ServiceProxyCallable(
-                                methodName(mtd),
-                                name,
-                                mtd.getParameterTypes(),
-                                args
-                            );
-                        }
-
                         // Execute service remotely.
                         return unmarshalResult(ctx.closure().callAsyncNoFailover(
                             GridClosureCallMode.BROADCAST,
-<<<<<<< HEAD
-                            svcCallable,
-=======
                             new ServiceProxyCallable(methodName(mtd), name, mtd.getParameterTypes(), args, callCtx),
->>>>>>> 914c5dd1
                             Collections.singleton(node),
                             false,
                             waitTimeout,
@@ -333,9 +302,6 @@
             return ((PlatformService)svc).invokeMethod(methodName(mtd), false, true, args, callAttrs);
         }
         else
-<<<<<<< HEAD
-            return mtd.invoke(svc, BinaryUtils.rawArrayInArgs(args, false));
-=======
             return callServiceMethod(svc, mtd, args, callCtx);
     }
 
@@ -374,7 +340,6 @@
         }
         else
             return U.unmarshal(marsh, res, null);
->>>>>>> 914c5dd1
     }
 
     /**
@@ -513,32 +478,6 @@
         /** {@inheritDoc} */
         @Override public Object invoke(Object proxy, final Method mtd, final Object[] args) throws Throwable {
             return invokeMethod(mtd, args, callCtxProvider != null ? callCtxProvider.get() : null);
-        }
-    }
-
-    /**
-     * Copy of {@code ServiceProxyCallable} to distinguish between {@code keepBinary = true / false} modes.
-     * @see GridTaskWorker
-     */
-    public static class BinaryServiceProxyCallable extends ServiceProxyCallable {
-        /** Serial version UID. */
-        private static final long serialVersionUID = 0L;
-
-        /**
-         * Empty constructor required for {@link Externalizable}.
-         */
-        public BinaryServiceProxyCallable() {
-            // No-op.
-        }
-
-        /**
-         * @param mtdName Service method to invoke.
-         * @param svcName Service name.
-         * @param argTypes Argument types.
-         * @param args Arguments for invocation.
-         */
-        private BinaryServiceProxyCallable(String mtdName, String svcName, Class<?>[] argTypes, Object[] args) {
-            super(mtdName, svcName, argTypes, args);
         }
     }
 
@@ -636,11 +575,7 @@
                 throw new GridServiceMethodNotFoundException(svcName, mtdName, argTypes);
 
             try {
-<<<<<<< HEAD
-                return mtd.invoke(srv, BinaryUtils.rawArrayInArgs(args, false));
-=======
                 return callServiceMethod(srv, mtd, args, callCtx);
->>>>>>> 914c5dd1
             }
             catch (InvocationTargetException e) {
                 throw new ServiceProxyException(e.getCause());
