/*
 * Licensed to the Apache Software Foundation (ASF) under one or more
 * contributor license agreements.  See the NOTICE file distributed with
 * this work for additional information regarding copyright ownership.
 * The ASF licenses this file to You under the Apache License, Version 2.0
 * (the "License"); you may not use this file except in compliance with
 * the License.  You may obtain a copy of the License at
 *
 *      http://www.apache.org/licenses/LICENSE-2.0
 *
 * Unless required by applicable law or agreed to in writing, software
 * distributed under the License is distributed on an "AS IS" BASIS,
 * WITHOUT WARRANTIES OR CONDITIONS OF ANY KIND, either express or implied.
 * See the License for the specific language governing permissions and
 * limitations under the License.
 */

package org.apache.ignite.internal.processors.service;

import java.io.Externalizable;
import java.io.IOException;
import java.io.ObjectInput;
import java.io.ObjectOutput;
import java.io.Serializable;
import java.lang.reflect.InvocationHandler;
import java.lang.reflect.InvocationTargetException;
import java.lang.reflect.Method;
import java.lang.reflect.Proxy;
import java.util.ArrayList;
import java.util.Collection;
import java.util.Collections;
import java.util.List;
import java.util.Map;
import java.util.UUID;
import java.util.concurrent.Callable;
import java.util.concurrent.ThreadLocalRandom;
import java.util.concurrent.atomic.AtomicReference;
import java.util.function.Supplier;
import org.apache.ignite.IgniteCheckedException;
import org.apache.ignite.IgniteException;
import org.apache.ignite.IgniteLogger;
import org.apache.ignite.cluster.ClusterGroup;
import org.apache.ignite.cluster.ClusterNode;
import org.apache.ignite.internal.GridClosureCallMode;
import org.apache.ignite.internal.GridKernalContext;
import org.apache.ignite.internal.IgniteEx;
import org.apache.ignite.internal.cluster.ClusterTopologyCheckedException;
import org.apache.ignite.internal.managers.communication.GridIoPolicy;
import org.apache.ignite.internal.processors.metric.impl.HistogramMetricImpl;
import org.apache.ignite.internal.processors.platform.PlatformNativeException;
import org.apache.ignite.internal.processors.platform.services.PlatformService;
import org.apache.ignite.internal.util.tostring.GridToStringExclude;
import org.apache.ignite.internal.util.typedef.F;
import org.apache.ignite.internal.util.typedef.X;
import org.apache.ignite.internal.util.typedef.internal.S;
import org.apache.ignite.internal.util.typedef.internal.U;
import org.apache.ignite.lang.IgniteCallable;
import org.apache.ignite.platform.PlatformServiceMethod;
import org.apache.ignite.resources.IgniteInstanceResource;
import org.apache.ignite.services.Service;
import org.apache.ignite.services.ServiceCallContext;
import org.jetbrains.annotations.Nullable;

import static org.apache.ignite.internal.processors.task.GridTaskThreadContextKey.TC_IO_POLICY;

/**
 * Wrapper for making {@link org.apache.ignite.services.Service} class proxies.
 */
public class GridServiceProxy<T> implements Serializable {
    /** */
    private static final long serialVersionUID = 0L;

    /** */
    private static final Method PLATFORM_SERVICE_INVOKE_METHOD;

    static {
        try {
            PLATFORM_SERVICE_INVOKE_METHOD = PlatformService.class.getMethod("invokeMethod", String.class,
                    boolean.class, boolean.class, Object[].class, Map.class);
        }
        catch (NoSuchMethodException e) {
            throw new ExceptionInInitializerError("'invokeMethod' is not defined in " + PlatformService.class.getName());
        }
    }

    /** Grid logger. */
    @GridToStringExclude
    private final IgniteLogger log;

    /** Proxy object. */
    private final T proxy;

    /** Grid projection. */
    private final ClusterGroup prj;

    /** Kernal context. */
    @GridToStringExclude
    private final GridKernalContext ctx;

    /** Remote node to use for proxy invocation. */
    private final AtomicReference<ClusterNode> rmtNode = new AtomicReference<>();

    /** {@code True} if projection includes local node. */
    private boolean hasLocNode;

    /** Service name. */
    private final String name;

    /** Whether multi-node request should be done. */
    private final boolean sticky;

    /** Service availability wait timeout. */
    private final long waitTimeout;

    /**
     * @param prj Grid projection.
     * @param name Service name.
     * @param svc Service type class.
     * @param sticky Whether multi-node request should be done.
     * @param timeout Service availability wait timeout. Cannot be negative.
     * @param ctx Context.
     * @param callCtxProvider Caller context provider.
     */
    public GridServiceProxy(ClusterGroup prj,
        String name,
        Class<? super T> svc,
        boolean sticky,
        long timeout,
        GridKernalContext ctx,
        @Nullable Supplier<ServiceCallContext> callCtxProvider
    ) {
        assert timeout >= 0 : timeout;

        this.prj = prj;
        this.ctx = ctx;
        this.name = name;
        this.sticky = sticky;

        waitTimeout = timeout;
        hasLocNode = hasLocalNode(prj);

        log = ctx.log(getClass());

        proxy = (T)Proxy.newProxyInstance(
            svc.getClassLoader(),
            new Class[] {svc},
            new ProxyInvocationHandler(callCtxProvider)
        );
    }

    /**
     * @param prj Grid nodes projection.
     * @return Whether given projection contains any local node.
     */
    private boolean hasLocalNode(ClusterGroup prj) {
        for (ClusterNode n : prj.nodes()) {
            if (n.isLocal())
                return true;
        }

        return false;
    }

    /**
     * Invoek the method.
     *
     * @param mtd Method.
     * @param args Arugments.
     * @param callCtx Service call context.
     * @return Result.
     */
    @SuppressWarnings("BusyWait")
    public Object invokeMethod(
        final Method mtd,
        final Object[] args,
        @Nullable ServiceCallContext callCtx
    ) throws Throwable {
        if (U.isHashCodeMethod(mtd))
            return System.identityHashCode(proxy);
        else if (U.isEqualsMethod(mtd))
            return proxy == args[0];
        else if (U.isToStringMethod(mtd))
            return GridServiceProxy.class.getSimpleName() + " [name=" + name + ", sticky=" + sticky + ']';

        ctx.gateway().readLock();

        try {
            final long startTime = U.currentTimeMillis();

            while (true) {
                ClusterNode node = null;

                try {
                    node = nodeForService(name, sticky);

                    if (node == null)
                        throw new IgniteException("Failed to find deployed service: " + name);

                    // If service is deployed locally, then execute locally.
                    if (node.isLocal()) {
                        ServiceContextImpl svcCtx = ctx.service().serviceContext(name);

                        if (svcCtx != null) {
                            Service svc = svcCtx.service();

<<<<<<< HEAD
                            if (svc != null) {
                                if (svcCtx.isStatisticsEnabled())
                                    return measureCall(ctx.service(), svcCtx, mtd.getName(), () -> callServiceLocally(svc, mtd, args));

                                return callServiceLocally(svc, mtd, args);
                            }
=======
                            if (svc != null)
                                return callServiceLocally(svc, mtd, args, callCtx);
>>>>>>> 9021f783
                        }
                    }
                    else {
                        ctx.task().setThreadContext(TC_IO_POLICY, GridIoPolicy.SERVICE_POOL);

                        // Execute service remotely.
                        return ctx.closure().callAsyncNoFailover(
                            GridClosureCallMode.BROADCAST,
                            new ServiceProxyCallable(methodName(mtd), name, mtd.getParameterTypes(), args, callCtx),
                            Collections.singleton(node),
                            false,
                            waitTimeout,
                            true).get();
                    }
                }
                catch (InvocationTargetException e) {
                    // For local services rethrow original exception.
                    throw e.getTargetException();
                }
                catch (RuntimeException | Error e) {
                    throw e;
                }
                catch (IgniteCheckedException e) {
                    // Check if ignorable exceptions are in the cause chain.
                    Throwable ignorableCause = X.cause(e, ClusterTopologyCheckedException.class);

                    if (ignorableCause == null && ctx.service() instanceof GridServiceProcessor)
                        ignorableCause = X.cause(e, GridServiceNotFoundException.class);

                    if (ignorableCause != null) {
                        if (log.isDebugEnabled())
                            log.debug("Service was not found or topology changed (will retry): " + ignorableCause.getMessage());
                    }
                    else {
                        // Rethrow original service method exception so that calling user code can handle it correctly.
                        ServiceProxyException svcProxyE = X.cause(e, ServiceProxyException.class);

                        if (svcProxyE != null)
                            throw svcProxyE.getCause();

                        throw U.convertException(e);
                    }
                }
                catch (Exception e) {
                    throw new IgniteException(e);
                }

                // If we are here, that means that service was not found
                // or topology was changed. In this case, we erase the
                // previous sticky node and try again.
                rmtNode.compareAndSet(node, null);

                // Add sleep between retries to avoid busy-wait loops.
                try {
                    Thread.sleep(10);
                }
                catch (InterruptedException e) {
                    Thread.currentThread().interrupt();

                    throw new IgniteException(e);
                }

                if (waitTimeout > 0 && U.currentTimeMillis() - startTime >= waitTimeout)
                    throw new IgniteException("Service acquire timeout was reached, stopping. [timeout=" + waitTimeout + "]");
            }
        }
        finally {
            ctx.gateway().readUnlock();
        }
    }

    /**
<<<<<<< HEAD
=======
     * @param svc Service to be called.
     * @param mtd Method to call.
     * @param args Method args.
     * @param callCtx Service call context.
     * @return Invocation result.
     */
    private Object callServiceLocally(
        Service svc,
        Method mtd,
        Object[] args,
        @Nullable ServiceCallContext callCtx
    ) throws Exception {
        if (svc instanceof PlatformService && !PLATFORM_SERVICE_INVOKE_METHOD.equals(mtd)) {
            Map<String, Object> callAttrs = callCtx == null ? null : ((ServiceCallContextImpl)callCtx).values();

            return ((PlatformService)svc).invokeMethod(methodName(mtd), false, true, args, callAttrs);
        }
        else
            return callServiceMethod(svc, mtd, args, callCtx);
    }

    /**
     * @param svc Service to be called.
     * @param mtd Method to call.
     * @param args Method args.
     * @param callCtx Service call context.
     * @return Invocation result.
     */
    private static Object callServiceMethod(
        Service svc,
        Method mtd,
        Object[] args,
        @Nullable ServiceCallContext callCtx
    ) throws InvocationTargetException, IllegalAccessException {
        if (callCtx != null)
            ServiceCallContextHolder.current(callCtx);

        try {
            return mtd.invoke(svc, args);
        }
        finally {
            if (callCtx != null)
                ServiceCallContextHolder.current(null);
        }
    }

    /**
>>>>>>> 9021f783
     * @param sticky Whether multi-node request should be done.
     * @param name Service name.
     * @return Node with deployed service or {@code null} if there is no such node.
     */
    private ClusterNode nodeForService(String name, boolean sticky) throws IgniteCheckedException {
        do { // Repeat if reference to remote node was changed.
            if (sticky) {
                ClusterNode curNode = rmtNode.get();

                if (curNode != null)
                    return curNode;

                curNode = randomNodeForService(name);

                if (curNode == null)
                    return null;

                if (rmtNode.compareAndSet(null, curNode))
                    return curNode;
            }
            else
                return randomNodeForService(name);
        }
        while (true);
    }

    /**
     * @param name Service name.
     * @return Local node if it has a given service deployed or randomly chosen remote node,
     * otherwise ({@code null} if given service is not deployed on any node.
     */
    private ClusterNode randomNodeForService(String name) throws IgniteCheckedException {
        if (hasLocNode && ctx.service().service(name) != null)
            return ctx.discovery().localNode();

        Map<UUID, Integer> snapshot = ctx.service().serviceTopology(name, waitTimeout);

        if (snapshot == null || snapshot.isEmpty())
            return null;

        // Optimization for cluster singletons.
        if (snapshot.size() == 1) {
            UUID nodeId = snapshot.keySet().iterator().next();

            return prj.node(nodeId);
        }

        Collection<ClusterNode> nodes = prj.nodes();

        // Optimization for 1 node in projection.
        if (nodes.size() == 1) {
            ClusterNode n = nodes.iterator().next();

            return snapshot.containsKey(n.id()) ? n : null;
        }

        // Optimization if projection is the whole grid.
        if (prj.predicate() == F.<ClusterNode>alwaysTrue()) {
            int idx = ThreadLocalRandom.current().nextInt(snapshot.size());

            int i = 0;

            // Get random node.
            for (Map.Entry<UUID, Integer> e : snapshot.entrySet()) {
                if (i++ >= idx) {
                    if (e.getValue() > 0)
                        return ctx.discovery().node(e.getKey());
                }
            }

            i = 0;

            // Circle back.
            for (Map.Entry<UUID, Integer> e : snapshot.entrySet()) {
                if (e.getValue() > 0)
                    return ctx.discovery().node(e.getKey());

                if (i++ == idx)
                    return null;
            }
        }
        else {
            List<ClusterNode> nodeList = new ArrayList<>(nodes.size());

            for (ClusterNode n : nodes) {
                Integer cnt = snapshot.get(n.id());

                if (cnt != null && cnt > 0)
                    nodeList.add(n);
            }

            if (nodeList.isEmpty())
                return null;

            int idx = ThreadLocalRandom.current().nextInt(nodeList.size());

            return nodeList.get(idx);
        }

        return null;
    }

    /**
     * @return Proxy object for a given instance.
     */
    T proxy() {
        return proxy;
    }

    /**
     * @param mtd Method to invoke.
     */
    static String methodName(Method mtd) {
        PlatformServiceMethod ann = mtd.getDeclaredAnnotation(PlatformServiceMethod.class);

        return ann == null ? mtd.getName() : ann.value();
    }

    /**
     * @param svc Service to be called.
     * @param mtd Method to call.
     * @param args Method args.
     * @return Invocation result.
     */
    private static Object callServiceLocally(Service svc, Method mtd, Object[] args) throws Exception {
        if (svc instanceof PlatformService && !PLATFORM_SERVICE_INVOKE_METHOD.equals(mtd))
            return ((PlatformService)svc).invokeMethod(methodName(mtd), false, true, args);

        return mtd.invoke(svc, args);
    }

    /**
     * Calls the target, measures and registers its duration.
     *
     * @param srvcProc Current service processor.
     * @param srvCtx   Service context.
     * @param mtdName  Related method name.
     * @param target   Target to call and measure.
     */
    private static Object measureCall(
        ServiceProcessorAdapter srvcProc,
        ServiceContextImpl srvCtx,
        String mtdName,
        Callable<Object> target
    ) throws Exception {
        long startTime = System.nanoTime();

        try {
            return target.call();
        }
        finally {
            if (srvcProc instanceof IgniteServiceProcessor) {
                long duration = System.nanoTime() - startTime;

                HistogramMetricImpl histogram = srvCtx.metrics() == null ? null : srvCtx.metrics().findMetric(mtdName);

                if (histogram != null)
                    histogram.value(duration);
            }
        }
    }

    /**
     * Invocation handler for service proxy.
     */
    private class ProxyInvocationHandler implements InvocationHandler {
        /** Caller context provider. */
        private final Supplier<ServiceCallContext> callCtxProvider;

        /**
         * @param callCtxProvider Caller context provider.
         */
        public ProxyInvocationHandler(@Nullable Supplier<ServiceCallContext> callCtxProvider) {
            this.callCtxProvider = callCtxProvider;
        }

        /** {@inheritDoc} */
        @Override public Object invoke(Object proxy, final Method mtd, final Object[] args) throws Throwable {
            return invokeMethod(mtd, args, callCtxProvider != null ? callCtxProvider.get() : null);
        }
    }

    /**
     * Callable proxy class.
     */
    private static class ServiceProxyCallable implements IgniteCallable<Object>, Externalizable {
        /** Serial version UID. */
        private static final long serialVersionUID = 0L;

        /** Method name. */
        private String mtdName;

        /** Service name. */
        private String svcName;

        /** Argument types. */
        private Class<?>[] argTypes;

        /** Args. */
        private Object[] args;

        /** Service call context. */
        private ServiceCallContext callCtx;

        /** Grid instance. */
        @IgniteInstanceResource
        private transient IgniteEx ignite;

        /**
         * Empty constructor required for {@link Externalizable}.
         */
        public ServiceProxyCallable() {
            // No-op.
        }

        /**
         * @param mtdName Service method to invoke.
         * @param svcName Service name.
         * @param argTypes Argument types.
         * @param args Arguments for invocation.
         * @param callCtx Service call context.
         */
        private ServiceProxyCallable(
            String mtdName,
            String svcName,
            Class<?>[] argTypes,
            Object[] args,
            @Nullable ServiceCallContext callCtx
        ) {
            this.mtdName = mtdName;
            this.svcName = svcName;
            this.argTypes = argTypes;
            this.args = args;
            this.callCtx = callCtx;
        }

        /** {@inheritDoc} */
        @Override public Object call() throws Exception {
            ServiceContextImpl ctx = ignite.context().service().serviceContext(svcName);

            if (ctx == null || ctx.service() == null)
                throw new GridServiceNotFoundException(svcName);

            GridServiceMethodReflectKey key = new GridServiceMethodReflectKey(mtdName, argTypes);

            Method mtd = ctx.method(key);

            if (ctx.service() instanceof PlatformService && mtd == null)
                return callPlatformService(ctx, (PlatformService)ctx.service());
            else
                return callService(ctx, mtd);
        }

        /** */
        private Object callPlatformService(ServiceContextImpl svcCtx, PlatformService srv) {
            try {
<<<<<<< HEAD
                if (svcCtx.isStatisticsEnabled()) {
                    return measureCall(ignite.context().service(), svcCtx, mtdName,
                        () -> srv.invokeMethod(mtdName, false, true, args));
                }

                return srv.invokeMethod(mtdName, false, true, args);
=======
                return srv.invokeMethod(mtdName, false, true, args, callCtx != null ? ((ServiceCallContextImpl)callCtx).values() : null);
>>>>>>> 9021f783
            }
            catch (PlatformNativeException ne) {
                throw new ServiceProxyException(U.convertException(ne));
            }
            catch (Exception e) {
                throw new ServiceProxyException(e);
            }
        }

        /** */
        private Object callService(ServiceContextImpl svcCtx, Method mtd) throws Exception {
            if (mtd == null)
                throw new GridServiceMethodNotFoundException(svcName, mtdName, argTypes);

            try {
<<<<<<< HEAD
                if (svcCtx.isStatisticsEnabled())
                    return measureCall(ignite.context().service(), svcCtx, mtd.getName(), () -> mtd.invoke(svcCtx.service(), args));

                return mtd.invoke(svcCtx.service(), args);
=======
                return callServiceMethod(srv, mtd, args, callCtx);
>>>>>>> 9021f783
            }
            catch (InvocationTargetException e) {
                throw new ServiceProxyException(e.getCause());
            }
        }

        /** {@inheritDoc} */
        @Override public void writeExternal(ObjectOutput out) throws IOException {
            U.writeString(out, svcName);
            U.writeString(out, mtdName);
            U.writeArray(out, argTypes);
            U.writeArray(out, args);

            if (callCtx != null) {
                out.writeBoolean(true);
                callCtx.writeExternal(out);
            }
            else
                out.writeBoolean(false);
        }

        /** {@inheritDoc} */
        @Override public void readExternal(ObjectInput in) throws IOException, ClassNotFoundException {
            svcName = U.readString(in);
            mtdName = U.readString(in);
            argTypes = U.readClassArray(in);
            args = U.readArray(in);

            if (in.readBoolean()) {
                callCtx = new ServiceCallContextImpl();
                callCtx.readExternal(in);
            }
        }

        /** {@inheritDoc} */
        @Override public String toString() {
            return S.toString(ServiceProxyCallable.class, this);
        }
    }

    /**
     * Exception class that wraps an exception thrown by the service implementation.
     */
    private static class ServiceProxyException extends RuntimeException {
        /** */
        private static final long serialVersionUID = 0L;

        /** {@inheritDoc} */
        ServiceProxyException(Throwable cause) {
            super(cause);
        }
    }
}<|MERGE_RESOLUTION|>--- conflicted
+++ resolved
@@ -203,17 +203,12 @@
                         if (svcCtx != null) {
                             Service svc = svcCtx.service();
 
-<<<<<<< HEAD
                             if (svc != null) {
                                 if (svcCtx.isStatisticsEnabled())
-                                    return measureCall(ctx.service(), svcCtx, mtd.getName(), () -> callServiceLocally(svc, mtd, args));
-
-                                return callServiceLocally(svc, mtd, args);
+                                    return measureCall(ctx.service(), svcCtx, mtd.getName(), () -> callServiceLocally(svc, mtd, args, callCtx));
+
+                                return callServiceLocally(svc, mtd, args, callCtx);
                             }
-=======
-                            if (svc != null)
-                                return callServiceLocally(svc, mtd, args, callCtx);
->>>>>>> 9021f783
                         }
                     }
                     else {
@@ -286,8 +281,6 @@
     }
 
     /**
-<<<<<<< HEAD
-=======
      * @param svc Service to be called.
      * @param mtd Method to call.
      * @param args Method args.
@@ -335,7 +328,6 @@
     }
 
     /**
->>>>>>> 9021f783
      * @param sticky Whether multi-node request should be done.
      * @param name Service name.
      * @return Node with deployed service or {@code null} if there is no such node.
@@ -592,16 +584,12 @@
         /** */
         private Object callPlatformService(ServiceContextImpl svcCtx, PlatformService srv) {
             try {
-<<<<<<< HEAD
                 if (svcCtx.isStatisticsEnabled()) {
                     return measureCall(ignite.context().service(), svcCtx, mtdName,
-                        () -> srv.invokeMethod(mtdName, false, true, args));
-                }
-
-                return srv.invokeMethod(mtdName, false, true, args);
-=======
+                        () -> srv.invokeMethod(mtdName, false, true, args, callCtx != null ? ((ServiceCallContextImpl)callCtx).values() : null));
+                }
+
                 return srv.invokeMethod(mtdName, false, true, args, callCtx != null ? ((ServiceCallContextImpl)callCtx).values() : null);
->>>>>>> 9021f783
             }
             catch (PlatformNativeException ne) {
                 throw new ServiceProxyException(U.convertException(ne));
@@ -617,14 +605,10 @@
                 throw new GridServiceMethodNotFoundException(svcName, mtdName, argTypes);
 
             try {
-<<<<<<< HEAD
                 if (svcCtx.isStatisticsEnabled())
-                    return measureCall(ignite.context().service(), svcCtx, mtd.getName(), () -> mtd.invoke(svcCtx.service(), args));
-
-                return mtd.invoke(svcCtx.service(), args);
-=======
+                    return measureCall(ignite.context().service(), svcCtx, mtd.getName(), () -> return callServiceMethod(srv, mtd, args, callCtx););
+
                 return callServiceMethod(srv, mtd, args, callCtx);
->>>>>>> 9021f783
             }
             catch (InvocationTargetException e) {
                 throw new ServiceProxyException(e.getCause());
