/*
 * Licensed to the Apache Software Foundation (ASF) under one or more
 * contributor license agreements.  See the NOTICE file distributed with
 * this work for additional information regarding copyright ownership.
 * The ASF licenses this file to You under the Apache License, Version 2.0
 * (the "License"); you may not use this file except in compliance with
 * the License.  You may obtain a copy of the License at
 *
 *      http://www.apache.org/licenses/LICENSE-2.0
 *
 * Unless required by applicable law or agreed to in writing, software
 * distributed under the License is distributed on an "AS IS" BASIS,
 * WITHOUT WARRANTIES OR CONDITIONS OF ANY KIND, either express or implied.
 * See the License for the specific language governing permissions and
 * limitations under the License.
 */

package org.apache.ignite.internal.managers.discovery;

import java.util.Collection;
import java.util.Collections;
import java.util.List;
import java.util.Map;
import java.util.Set;
import java.util.UUID;
import org.apache.ignite.cluster.BaselineNode;
import org.apache.ignite.cluster.ClusterNode;
import org.apache.ignite.internal.processors.affinity.AffinityTopologyVersion;
import org.apache.ignite.internal.processors.cache.mvcc.MvccCoordinator;
import org.apache.ignite.internal.processors.cluster.DiscoveryDataClusterState;
import org.apache.ignite.internal.util.GridConcurrentHashSet;
import org.apache.ignite.internal.util.tostring.GridToStringInclude;
import org.apache.ignite.internal.util.typedef.C1;
import org.apache.ignite.internal.util.typedef.F;
import org.apache.ignite.internal.util.typedef.P1;
import org.apache.ignite.internal.util.typedef.internal.CU;
import org.apache.ignite.internal.util.typedef.internal.S;
import org.apache.ignite.lang.IgniteProductVersion;
import org.jetbrains.annotations.Nullable;

/**
 *
 */
public class DiscoCache {
    /** */
    private static final C1<BaselineNode, ClusterNode> BASELINE_TO_CLUSTER = new C1<BaselineNode, ClusterNode>() {
        @Override public ClusterNode apply(BaselineNode baselineNode) {
            return (ClusterNode)baselineNode;
        }
    };

    /** */
    private final DiscoveryDataClusterState state;

    /** Local node. */
    private final ClusterNode loc;

    /** Remote nodes. */
    private final List<ClusterNode> rmtNodes;

    /** All nodes. */
    private final List<ClusterNode> allNodes;

    /** All server nodes. */
    private final List<ClusterNode> srvNodes;

    /** Daemon nodes. */
    private final List<ClusterNode> daemonNodes;

    /** Baseline nodes. */
    private final List<? extends BaselineNode> baselineNodes;

    /** All remote nodes with at least one cache configured. */
    @GridToStringInclude
    private final List<ClusterNode> rmtNodesWithCaches;

    /** Cache nodes by cache name. */
    @GridToStringInclude
    private final Map<Integer, List<ClusterNode>> allCacheNodes;

    /** Affinity cache nodes by cache name. */
    @GridToStringInclude
    private final Map<Integer, List<ClusterNode>> cacheGrpAffNodes;

    /** Node map. */
    final Map<UUID, ClusterNode> nodeMap;

    /** Alive nodes. */
    final Set<UUID> alives = new GridConcurrentHashSet<>();

    /** */
    private final IgniteProductVersion minNodeVer;

    /** */
    private final AffinityTopologyVersion topVer;

    /** */
<<<<<<< HEAD
    private final MvccCoordinator mvccCrd;
=======
    final Map<UUID, Short> nodeIdToConsIdx;

    /** */
    final Map<Short, UUID> consIdxToNodeId;

    /** */
    private final P1<BaselineNode> aliveBaselineNodePred;

    /** */
    private final P1<ClusterNode> aliveNodePred;
>>>>>>> 6f7aba85

    /**
     * @param topVer Topology version.
     * @param state Current cluster state.
     * @param loc Local node.
     * @param mvccCrd MVCC coordinator node.
     * @param rmtNodes Remote nodes.
     * @param allNodes All nodes.
     * @param srvNodes Server nodes.
     * @param daemonNodes Daemon nodes.
     * @param rmtNodesWithCaches Remote nodes with at least one cache configured.
     * @param baselineNodes Baseline nodes or {@code null} if baseline was not set.
     * @param allCacheNodes Cache nodes by cache name.
     * @param cacheGrpAffNodes Affinity nodes by cache group ID.
     * @param nodeMap Node map.
     * @param alives0 Alive nodes.
     * @param nodeIdToConsIdx Node ID to consistent ID mapping.
     * @param consIdxToNodeId Consistent ID to node ID mapping.
     * @param minNodeVer Minimum node version.
     */
    DiscoCache(
        AffinityTopologyVersion topVer,
        DiscoveryDataClusterState state,
        ClusterNode loc,
        MvccCoordinator mvccCrd,
        List<ClusterNode> rmtNodes,
        List<ClusterNode> allNodes,
        List<ClusterNode> srvNodes,
        List<ClusterNode> daemonNodes,
        List<ClusterNode> rmtNodesWithCaches,
        @Nullable List<? extends BaselineNode> baselineNodes,
        Map<Integer, List<ClusterNode>> allCacheNodes,
        Map<Integer, List<ClusterNode>> cacheGrpAffNodes,
        Map<UUID, ClusterNode> nodeMap,
        Set<UUID> alives0,
        @Nullable Map<UUID, Short> nodeIdToConsIdx,
        @Nullable  Map<Short, UUID> consIdxToNodeId,
        IgniteProductVersion minNodeVer
    ) {
        this.topVer = topVer;
        this.state = state;
        this.loc = loc;
        this.mvccCrd = mvccCrd;
        this.rmtNodes = rmtNodes;
        this.allNodes = allNodes;
        this.srvNodes = srvNodes;
        this.daemonNodes = daemonNodes;
        this.rmtNodesWithCaches = rmtNodesWithCaches;
        this.baselineNodes = baselineNodes;
        this.allCacheNodes = allCacheNodes;
        this.cacheGrpAffNodes = cacheGrpAffNodes;
        this.nodeMap = nodeMap;
        alives.addAll(alives0);
        this.minNodeVer = minNodeVer;
        this.nodeIdToConsIdx = nodeIdToConsIdx;
        this.consIdxToNodeId = consIdxToNodeId;

        aliveBaselineNodePred = new P1<BaselineNode>() {
            @Override
            public boolean apply(BaselineNode node) {
                return node instanceof ClusterNode && alives.contains(((ClusterNode)node).id());

            }
        };

        aliveNodePred = new P1<ClusterNode>() {
            @Override public boolean apply(ClusterNode node) {
                return alives.contains(node.id());
            }
        };
    }

    /**
     * @return Mvcc coordinator node.
     */
    @Nullable public MvccCoordinator mvccCoordinator() {
        return mvccCrd;
    }

    /**
     * @return Topology version.
     */
    public AffinityTopologyVersion version() {
        return topVer;
    }

    /**
     * @return Minimum node version.
     */
    public IgniteProductVersion minimumNodeVersion() {
        return minNodeVer;
    }

    /**
     * @return Current cluster state.
     */
    public DiscoveryDataClusterState state() {
        return state;
    }

    /** @return Local node. */
    public ClusterNode localNode() {
        return loc;
    }

    /** @return Remote nodes. */
    public List<ClusterNode> remoteNodes() {
        return rmtNodes;
    }

    /**
     * Returns a collection of baseline nodes.
     *
     * @return A collection of baseline nodes or {@code null} if baseline topology was not set.
     */
    @Nullable public List<? extends BaselineNode> baselineNodes() {
        return baselineNodes;
    }

    /** @return All nodes. */
    public List<ClusterNode> allNodes() {
        return allNodes;
    }

    /** @return Server nodes. */
    public List<ClusterNode> serverNodes() {
        return srvNodes;
    }

    /** @return Daemon nodes. */
    public List<ClusterNode> daemonNodes() {
        return daemonNodes;
    }

    /** @return Consistent id map UUID -> Short (compacted consistent id). */
    public Map<UUID, Short> consistentIdMap() {
        return nodeIdToConsIdx;
    }

    /** @return Consistent id map Short (compacted consistent id) -> UUID. */
    public Map<Short, UUID> nodeIdMap() {
        return consIdxToNodeId;
    }

    /**
     * Gets all alive remote nodes that have at least one cache configured.
     *
     * @return Collection of nodes.
     */
    public Collection<ClusterNode> remoteAliveNodesWithCaches() {
        return F.view(rmtNodesWithCaches, aliveNodePred);
    }

    /**
     * Gets collection of server nodes with at least one cache configured.
     *
     * @return Collection of nodes.
     */
    public Collection<ClusterNode> aliveServerNodes() {
        return F.view(serverNodes(), aliveNodePred);
    }

    /**
     * Returns a collection of live baseline nodes.
     *
     * @return A view of baseline nodes that are currently present in the cluster or {@code null} if baseline
     *      topology was not set.
     */
    @Nullable public Collection<ClusterNode> aliveBaselineNodes() {
        return baselineNodes == null ? null : F.viewReadOnly(baselineNodes, BASELINE_TO_CLUSTER, aliveBaselineNodePred);

    }

    /**
     * @return Oldest alive server node.
     */
    @SuppressWarnings("ForLoopReplaceableByForEach")
    @Nullable public ClusterNode oldestAliveServerNode(){
        // Avoid iterator allocation.
        for (int i = 0; i < srvNodes.size(); i++) {
            ClusterNode srv = srvNodes.get(i);

            if (alives.contains(srv.id()))
                return srv;
        }

        return null;
    }

    /**
     * Gets all nodes that have cache with given name.
     *
     * @param cacheName Cache name.
     * @return Collection of nodes.
     */
    public List<ClusterNode> cacheNodes(@Nullable String cacheName) {
        return cacheNodes(CU.cacheId(cacheName));
    }

    /**
     * Gets all nodes that have cache with given ID.
     *
     * @param cacheId Cache ID.
     * @return Collection of nodes.
     */
    public List<ClusterNode> cacheNodes(Integer cacheId) {
        return emptyIfNull(allCacheNodes.get(cacheId));
    }

    /**
     * @param grpId Cache group ID.
     * @return All nodes that participate in affinity calculation.
     */
    public List<ClusterNode> cacheGroupAffinityNodes(int grpId) {
        return emptyIfNull(cacheGrpAffNodes.get(grpId));
    }

    /**
     * @param id Node ID.
     * @return Node.
     */
    @Nullable public ClusterNode node(UUID id) {
        return nodeMap.get(id);
    }

    /**
     * Removes left node from alives lists.
     *
     * @param rmvd Removed node.
     */
    public void updateAlives(ClusterNode rmvd) {
        alives.remove(rmvd.id());
    }

    /**
     * Removes left nodes from cached alives lists.
     *
     * @param discovery Discovery manager.
     */
    public void updateAlives(GridDiscoveryManager discovery) {
        for (UUID alive : alives) {
            if (!discovery.alive(alive))
                alives.remove(alive);
        }
    }

    /**
     * @param order Order.
     * @return Server node instance.
     */
    @Nullable public ClusterNode serverNodeByOrder(long order) {
        int idx = serverNodeBinarySearch(order);

        if (idx >= 0)
            return srvNodes.get(idx);

        return null;
    }

    /**
     * @param order Node order.
     * @return Node index.
     */
    private int serverNodeBinarySearch(long order) {
        int low = 0;
        int high = srvNodes.size() - 1;

        while (low <= high) {
            int mid = (low + high) >>> 1;

            ClusterNode midVal = srvNodes.get(mid);

            int cmp = Long.compare(midVal.order(), order);

            if (cmp < 0)
                low = mid + 1;
            else if (cmp > 0)
                high = mid - 1;
            else
                return mid;
        }

        return -(low + 1);
    }

    /**
     * @param nodes Cluster nodes.
     * @return Empty collection if nodes list is {@code null}
     */
    private List<ClusterNode> emptyIfNull(List<ClusterNode> nodes) {
        return nodes == null ? Collections.<ClusterNode>emptyList() : nodes;
    }

    /**
     * @param ver Topology version.
     * @param state Not {@code null} state if need override state, otherwise current state is used.
     * @return Copy of discovery cache with new version.
     */
    public DiscoCache copy(AffinityTopologyVersion ver, @Nullable DiscoveryDataClusterState state) {
        return new DiscoCache(
            ver,
            state == null ? this.state : state,
            loc,
            mvccCrd,
            rmtNodes,
            allNodes,
            srvNodes,
            daemonNodes,
            rmtNodesWithCaches,
            baselineNodes,
            allCacheNodes,
            cacheGrpAffNodes,
            nodeMap,
            alives,
            nodeIdToConsIdx,
            consIdxToNodeId,
            minNodeVer);
    }

    /** {@inheritDoc} */
    @Override public String toString() {
        return S.toString(DiscoCache.class, this);
    }
}<|MERGE_RESOLUTION|>--- conflicted
+++ resolved
@@ -95,20 +95,19 @@
     private final AffinityTopologyVersion topVer;
 
     /** */
-<<<<<<< HEAD
+    final Map<UUID, Short> nodeIdToConsIdx;
+
+    /** */
+    final Map<Short, UUID> consIdxToNodeId;
+
+    /** */
+    private final P1<BaselineNode> aliveBaselineNodePred;
+
+    /** */
+    private final P1<ClusterNode> aliveNodePred;
+
+    /** */
     private final MvccCoordinator mvccCrd;
-=======
-    final Map<UUID, Short> nodeIdToConsIdx;
-
-    /** */
-    final Map<Short, UUID> consIdxToNodeId;
-
-    /** */
-    private final P1<BaselineNode> aliveBaselineNodePred;
-
-    /** */
-    private final P1<ClusterNode> aliveNodePred;
->>>>>>> 6f7aba85
 
     /**
      * @param topVer Topology version.
@@ -143,7 +142,7 @@
         Map<Integer, List<ClusterNode>> allCacheNodes,
         Map<Integer, List<ClusterNode>> cacheGrpAffNodes,
         Map<UUID, ClusterNode> nodeMap,
-        Set<UUID> alives0,
+        Set<UUID> alives,
         @Nullable Map<UUID, Short> nodeIdToConsIdx,
         @Nullable  Map<Short, UUID> consIdxToNodeId,
         IgniteProductVersion minNodeVer
@@ -161,7 +160,7 @@
         this.allCacheNodes = allCacheNodes;
         this.cacheGrpAffNodes = cacheGrpAffNodes;
         this.nodeMap = nodeMap;
-        alives.addAll(alives0);
+        this.alives.addAll(alives);
         this.minNodeVer = minNodeVer;
         this.nodeIdToConsIdx = nodeIdToConsIdx;
         this.consIdxToNodeId = consIdxToNodeId;
