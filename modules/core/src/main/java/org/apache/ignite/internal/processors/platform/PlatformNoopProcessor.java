/*
 * Licensed to the Apache Software Foundation (ASF) under one or more
 * contributor license agreements.  See the NOTICE file distributed with
 * this work for additional information regarding copyright ownership.
 * The ASF licenses this file to You under the Apache License, Version 2.0
 * (the "License"); you may not use this file except in compliance with
 * the License.  You may obtain a copy of the License at
 *
 *      http://www.apache.org/licenses/LICENSE-2.0
 *
 * Unless required by applicable law or agreed to in writing, software
 * distributed under the License is distributed on an "AS IS" BASIS,
 * WITHOUT WARRANTIES OR CONDITIONS OF ANY KIND, either express or implied.
 * See the License for the specific language governing permissions and
 * limitations under the License.
 */

package org.apache.ignite.internal.processors.platform;

import org.apache.ignite.Ignite;
import org.apache.ignite.IgniteCheckedException;
import org.apache.ignite.IgniteException;
import org.apache.ignite.internal.GridKernalContext;
import org.apache.ignite.internal.processors.GridProcessorAdapter;
import org.apache.ignite.internal.processors.platform.cache.store.PlatformCacheStore;
import org.jetbrains.annotations.Nullable;

/**
 * No-op processor.
 */
public class PlatformNoopProcessor extends GridProcessorAdapter implements PlatformProcessor {
    public PlatformNoopProcessor(GridKernalContext ctx) {
        super(ctx);
    }

    /** {@inheritDoc} */
    @Override public Ignite ignite() {
        return null;
    }

    /** {@inheritDoc} */
    @Override public long environmentPointer() {
        return 0;
    }

    /** {@inheritDoc} */
    @Override public PlatformContext context() {
        return null;
    }

    /** {@inheritDoc} */
    @Override public void releaseStart() {
        // No-op.
    }

    /** {@inheritDoc} */
    @Override public void awaitStart() throws IgniteCheckedException {
        // No-op.
    }

    /** {@inheritDoc} */
    @Override public PlatformTarget cache(@Nullable String name) throws IgniteCheckedException {
        return null;
    }

    /** {@inheritDoc} */
    @Override public PlatformTarget createCache(@Nullable String name) throws IgniteCheckedException {
        return null;
    }

    /** {@inheritDoc} */
    @Override public PlatformTarget getOrCreateCache(@Nullable String name) throws IgniteCheckedException {
        return null;
    }

    /** {@inheritDoc} */
<<<<<<< HEAD
    @Override public PlatformTarget createCacheFromConfig(long memPtr) throws IgniteCheckedException {
        return null;
    }

    /** {@inheritDoc} */
    @Override public PlatformTarget getOrCreateCacheFromConfig(long memPtr) throws IgniteCheckedException {
        return null;
=======
    @Override public void destroyCache(@Nullable String name) throws IgniteCheckedException {
        // No-op.
>>>>>>> 67791457
    }

    /** {@inheritDoc} */
    @Override public PlatformTarget affinity(@Nullable String name) throws IgniteCheckedException {
        return null;
    }

    /** {@inheritDoc} */
    @Override public PlatformTarget dataStreamer(@Nullable String cacheName, boolean keepBinary) throws IgniteCheckedException {
        return null;
    }

    /** {@inheritDoc} */
    @Override public PlatformTarget transactions() {
        return null;
    }

    /** {@inheritDoc} */
    @Override public PlatformTarget projection() throws IgniteCheckedException {
        return null;
    }

    /** {@inheritDoc} */
    @Override public PlatformTarget compute(PlatformTarget grp) {
        return null;
    }

    /** {@inheritDoc} */
    @Override public PlatformTarget message(PlatformTarget grp) {
        return null;
    }

    /** {@inheritDoc} */
    @Override public PlatformTarget events(PlatformTarget grp) {
        return null;
    }

    /** {@inheritDoc} */
    @Override public PlatformTarget services(PlatformTarget grp) {
        return null;
    }

    /** {@inheritDoc} */
    @Override public PlatformTarget extensions() {
        return null;
    }

    /** {@inheritDoc} */
    @Override public void registerStore(PlatformCacheStore store, boolean convertBinary)
        throws IgniteCheckedException {
        // No-op.
    }

    /** {@inheritDoc} */
    @Override public PlatformTarget atomicLong(String name, long initVal, boolean create) throws IgniteException {
        return null;
    }

    /** {@inheritDoc} */
    @Override public void getIgniteConfiguration(long memPtr) {
        // No-op.
    }
}<|MERGE_RESOLUTION|>--- conflicted
+++ resolved
@@ -74,7 +74,6 @@
     }
 
     /** {@inheritDoc} */
-<<<<<<< HEAD
     @Override public PlatformTarget createCacheFromConfig(long memPtr) throws IgniteCheckedException {
         return null;
     }
@@ -82,10 +81,11 @@
     /** {@inheritDoc} */
     @Override public PlatformTarget getOrCreateCacheFromConfig(long memPtr) throws IgniteCheckedException {
         return null;
-=======
+    }
+
+    /** {@inheritDoc} */
     @Override public void destroyCache(@Nullable String name) throws IgniteCheckedException {
         // No-op.
->>>>>>> 67791457
     }
 
     /** {@inheritDoc} */
