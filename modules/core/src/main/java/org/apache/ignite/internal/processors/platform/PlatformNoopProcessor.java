/*
 * Licensed to the Apache Software Foundation (ASF) under one or more
 * contributor license agreements.  See the NOTICE file distributed with
 * this work for additional information regarding copyright ownership.
 * The ASF licenses this file to You under the Apache License, Version 2.0
 * (the "License"); you may not use this file except in compliance with
 * the License.  You may obtain a copy of the License at
 *
 *      http://www.apache.org/licenses/LICENSE-2.0
 *
 * Unless required by applicable law or agreed to in writing, software
 * distributed under the License is distributed on an "AS IS" BASIS,
 * WITHOUT WARRANTIES OR CONDITIONS OF ANY KIND, either express or implied.
 * See the License for the specific language governing permissions and
 * limitations under the License.
 */

package org.apache.ignite.internal.processors.platform;

import org.apache.ignite.Ignite;
import org.apache.ignite.IgniteCheckedException;
import org.apache.ignite.IgniteException;
import org.apache.ignite.internal.GridKernalContext;
import org.apache.ignite.internal.MarshallerContextImpl;
import org.apache.ignite.internal.processors.GridProcessorAdapter;
import org.apache.ignite.internal.processors.platform.cache.store.PlatformCacheStore;
import org.jetbrains.annotations.Nullable;

/**
 * No-op processor.
 */
public class PlatformNoopProcessor extends GridProcessorAdapter implements PlatformProcessor {
    public PlatformNoopProcessor(GridKernalContext ctx) {
        super(ctx);
    }

    /** {@inheritDoc} */
    @Override public Ignite ignite() {
        return null;
    }

    /** {@inheritDoc} */
    @Override public long environmentPointer() {
        return 0;
    }

    /** {@inheritDoc} */
    @Override public PlatformContext context() {
        throw new IgniteException("Platforms are not available [nodeId=" + ctx.grid().localNode().id() + "] " +
            "(Use Apache.Ignite.Core.Ignition.Start() or Apache.Ignite.exe to start Ignite.NET nodes; " +
            "ignite::Ignition::Start() or ignite.exe to start Ignite C++ nodes).");
    }

    /** {@inheritDoc} */
    @Override public void releaseStart() {
        // No-op.
    }

    /** {@inheritDoc} */
    @Override public void awaitStart() throws IgniteCheckedException {
        // No-op.
    }

    /** {@inheritDoc} */
    @Override public PlatformTarget cache(@Nullable String name) throws IgniteCheckedException {
        return null;
    }

    /** {@inheritDoc} */
    @Override public PlatformTarget createCache(@Nullable String name) throws IgniteCheckedException {
        return null;
    }

    /** {@inheritDoc} */
    @Override public PlatformTarget getOrCreateCache(@Nullable String name) throws IgniteCheckedException {
        return null;
    }

    /** {@inheritDoc} */
    @Override public PlatformTarget createCacheFromConfig(long memPtr) throws IgniteCheckedException {
        return null;
    }

    /** {@inheritDoc} */
    @Override public PlatformTarget getOrCreateCacheFromConfig(long memPtr) throws IgniteCheckedException {
        return null;
    }

    /** {@inheritDoc} */
    @Override public void destroyCache(@Nullable String name) throws IgniteCheckedException {
        // No-op.
    }

    /** {@inheritDoc} */
    @Override public PlatformTarget affinity(@Nullable String name) throws IgniteCheckedException {
        return null;
    }

    /** {@inheritDoc} */
    @Override public PlatformTarget dataStreamer(@Nullable String cacheName, boolean keepBinary) throws IgniteCheckedException {
        return null;
    }

    /** {@inheritDoc} */
    @Override public PlatformTarget transactions() {
        return null;
    }

    /** {@inheritDoc} */
    @Override public PlatformTarget projection() throws IgniteCheckedException {
        return null;
    }

    /** {@inheritDoc} */
    @Override public PlatformTarget compute(PlatformTarget grp) {
        return null;
    }

    /** {@inheritDoc} */
    @Override public PlatformTarget message(PlatformTarget grp) {
        return null;
    }

    /** {@inheritDoc} */
    @Override public PlatformTarget events(PlatformTarget grp) {
        return null;
    }

    /** {@inheritDoc} */
    @Override public PlatformTarget services(PlatformTarget grp) {
        return null;
    }

    /** {@inheritDoc} */
    @Override public PlatformTarget extensions() {
        return null;
    }

    /** {@inheritDoc} */
    @Override public void registerStore(PlatformCacheStore store, boolean convertBinary)
        throws IgniteCheckedException {
        // No-op.
    }

    /** {@inheritDoc} */
    @Override public PlatformTarget atomicLong(String name, long initVal, boolean create) throws IgniteException {
        return null;
    }

    /** {@inheritDoc} */
    @Override public void getIgniteConfiguration(long memPtr) {
        // No-op.
    }

    /** {@inheritDoc} */
<<<<<<< HEAD
    @Override public MarshallerContextImpl platformMarshallerContext() {
        return null;
    }

    /** {@inheritDoc} */
    @Override public boolean registerClass(int id, String name) {
        return false;
    }

    /** {@inheritDoc} */
    @Override public String getClass(int id) {
        return null;
=======
    @Override public void getCacheNames(long memPtr) {
        // No-op.
>>>>>>> 57a630e5
    }

    /** {@inheritDoc} */
    @Override public PlatformTarget atomicSequence(String name, long initVal, boolean create) throws IgniteException {
        return null;
    }

    /** {@inheritDoc} */
    @Override public PlatformTarget atomicReference(String name, long memPtr, boolean create) throws IgniteException {
        return null;
    }

    /** {@inheritDoc} */
    @Override public PlatformTarget createNearCache(@Nullable String cacheName, long memPtr) {
        return null;
    }

    /** {@inheritDoc} */
    @Override public PlatformTarget getOrCreateNearCache(@Nullable String cacheName, long memPtr) {
        return null;
    }
}<|MERGE_RESOLUTION|>--- conflicted
+++ resolved
@@ -153,7 +153,6 @@
     }
 
     /** {@inheritDoc} */
-<<<<<<< HEAD
     @Override public MarshallerContextImpl platformMarshallerContext() {
         return null;
     }
@@ -166,10 +165,11 @@
     /** {@inheritDoc} */
     @Override public String getClass(int id) {
         return null;
-=======
+    }
+
+    /** {@inheritDoc} */
     @Override public void getCacheNames(long memPtr) {
         // No-op.
->>>>>>> 57a630e5
     }
 
     /** {@inheritDoc} */
