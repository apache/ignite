/*
 * Licensed to the Apache Software Foundation (ASF) under one or more
 * contributor license agreements.  See the NOTICE file distributed with
 * this work for additional information regarding copyright ownership.
 * The ASF licenses this file to You under the Apache License, Version 2.0
 * (the "License"); you may not use this file except in compliance with
 * the License.  You may obtain a copy of the License at
 *
 *      http://www.apache.org/licenses/LICENSE-2.0
 *
 * Unless required by applicable law or agreed to in writing, software
 * distributed under the License is distributed on an "AS IS" BASIS,
 * WITHOUT WARRANTIES OR CONDITIONS OF ANY KIND, either express or implied.
 * See the License for the specific language governing permissions and
 * limitations under the License.
 */

package org.apache.ignite.internal.processors.platform;

import org.apache.ignite.Ignite;
import org.apache.ignite.IgniteCheckedException;
import org.apache.ignite.IgniteException;
import org.apache.ignite.internal.GridKernalContext;
import org.apache.ignite.internal.processors.GridProcessorAdapter;
import org.apache.ignite.internal.processors.platform.cache.store.PlatformCacheStore;
import org.jetbrains.annotations.Nullable;

/**
 * No-op processor.
 */
public class PlatformNoopProcessor extends GridProcessorAdapter implements PlatformProcessor {
    public PlatformNoopProcessor(GridKernalContext ctx) {
        super(ctx);
    }

    /** {@inheritDoc} */
    @Override public Ignite ignite() {
        return null;
    }

    /** {@inheritDoc} */
    @Override public long environmentPointer() {
        return 0;
    }

    /** {@inheritDoc} */
    @Override public PlatformContext context() {
        return null;
    }

    /** {@inheritDoc} */
    @Override public void releaseStart() {
        // No-op.
    }

    /** {@inheritDoc} */
    @Override public void awaitStart() throws IgniteCheckedException {
        // No-op.
    }

    /** {@inheritDoc} */
    @Override public PlatformTarget cache(@Nullable String name) throws IgniteCheckedException {
        return null;
    }

    /** {@inheritDoc} */
    @Override public PlatformTarget createCache(@Nullable String name) throws IgniteCheckedException {
        return null;
    }

    /** {@inheritDoc} */
    @Override public PlatformTarget getOrCreateCache(@Nullable String name) throws IgniteCheckedException {
        return null;
    }

    /** {@inheritDoc} */
    @Override public PlatformTarget createCacheFromConfig(long memPtr) throws IgniteCheckedException {
        return null;
    }

    /** {@inheritDoc} */
    @Override public PlatformTarget getOrCreateCacheFromConfig(long memPtr) throws IgniteCheckedException {
        return null;
    }

    /** {@inheritDoc} */
    @Override public void destroyCache(@Nullable String name) throws IgniteCheckedException {
        // No-op.
    }

    /** {@inheritDoc} */
    @Override public PlatformTarget affinity(@Nullable String name) throws IgniteCheckedException {
        return null;
    }

    /** {@inheritDoc} */
    @Override public PlatformTarget dataStreamer(@Nullable String cacheName, boolean keepBinary) throws IgniteCheckedException {
        return null;
    }

    /** {@inheritDoc} */
    @Override public PlatformTarget transactions() {
        return null;
    }

    /** {@inheritDoc} */
    @Override public PlatformTarget projection() throws IgniteCheckedException {
        return null;
    }

    /** {@inheritDoc} */
    @Override public PlatformTarget compute(PlatformTarget grp) {
        return null;
    }

    /** {@inheritDoc} */
    @Override public PlatformTarget message(PlatformTarget grp) {
        return null;
    }

    /** {@inheritDoc} */
    @Override public PlatformTarget events(PlatformTarget grp) {
        return null;
    }

    /** {@inheritDoc} */
    @Override public PlatformTarget services(PlatformTarget grp) {
        return null;
    }

    /** {@inheritDoc} */
    @Override public PlatformTarget extensions() {
        return null;
    }

    /** {@inheritDoc} */
    @Override public void registerStore(PlatformCacheStore store, boolean convertBinary)
        throws IgniteCheckedException {
        // No-op.
    }

    /** {@inheritDoc} */
    @Override public PlatformTarget atomicLong(String name, long initVal, boolean create) throws IgniteException {
        return null;
    }

    /** {@inheritDoc} */
<<<<<<< HEAD
    @Override public PlatformTarget atomicSequence(String name, long initVal, boolean create) throws IgniteException {
        return null;
    }

    /** {@inheritDoc} */
    @Override public PlatformTarget atomicReference(String name, long memPtr, boolean create) throws IgniteException {
        return null;
=======
    @Override public void getIgniteConfiguration(long memPtr) {
        // No-op.
>>>>>>> afd3bc1e
    }
}<|MERGE_RESOLUTION|>--- conflicted
+++ resolved
@@ -145,7 +145,11 @@
     }
 
     /** {@inheritDoc} */
-<<<<<<< HEAD
+    @Override public void getIgniteConfiguration(long memPtr) {
+        // No-op.
+    }
+
+    /** {@inheritDoc} */
     @Override public PlatformTarget atomicSequence(String name, long initVal, boolean create) throws IgniteException {
         return null;
     }
@@ -153,9 +157,5 @@
     /** {@inheritDoc} */
     @Override public PlatformTarget atomicReference(String name, long memPtr, boolean create) throws IgniteException {
         return null;
-=======
-    @Override public void getIgniteConfiguration(long memPtr) {
-        // No-op.
->>>>>>> afd3bc1e
     }
 }