/*
 * Licensed to the Apache Software Foundation (ASF) under one or more
 * contributor license agreements.  See the NOTICE file distributed with
 * this work for additional information regarding copyright ownership.
 * The ASF licenses this file to You under the Apache License, Version 2.0
 * (the "License"); you may not use this file except in compliance with
 * the License.  You may obtain a copy of the License at
 *
 *      http://www.apache.org/licenses/LICENSE-2.0
 *
 * Unless required by applicable law or agreed to in writing, software
 * distributed under the License is distributed on an "AS IS" BASIS,
 * WITHOUT WARRANTIES OR CONDITIONS OF ANY KIND, either express or implied.
 * See the License for the specific language governing permissions and
 * limitations under the License.
 */

package org.apache.ignite.internal.processors.cache.persistence.tree.io;

import java.nio.ByteBuffer;
import java.util.ArrayList;
import java.util.List;
import org.apache.ignite.IgniteCheckedException;
import org.apache.ignite.internal.metric.IndexPageType;
import org.apache.ignite.internal.metric.IoStatisticsHolder;
import org.apache.ignite.internal.pagemem.PageIdUtils;
import org.apache.ignite.internal.pagemem.PageMemory;
import org.apache.ignite.internal.pagemem.PageUtils;
import org.apache.ignite.internal.pagemem.wal.IgniteWriteAheadLogManager;
import org.apache.ignite.internal.processors.cache.mvcc.txlog.TxLogInnerIO;
import org.apache.ignite.internal.processors.cache.mvcc.txlog.TxLogLeafIO;
import org.apache.ignite.internal.processors.cache.persistence.IndexStorageImpl;
import org.apache.ignite.internal.processors.cache.persistence.defragmentation.LinkMap;
import org.apache.ignite.internal.processors.cache.persistence.freelist.io.PagesListMetaIO;
import org.apache.ignite.internal.processors.cache.persistence.freelist.io.PagesListNodeIO;
import org.apache.ignite.internal.processors.cache.persistence.metastorage.MetastorageBPlusIO;
import org.apache.ignite.internal.processors.cache.persistence.metastorage.MetastoreDataPageIO;
import org.apache.ignite.internal.processors.cache.persistence.tree.util.PageHandler;
import org.apache.ignite.internal.processors.cache.persistence.tree.util.PageLockListener;
import org.apache.ignite.internal.processors.cache.tree.CacheIdAwareDataInnerIO;
import org.apache.ignite.internal.processors.cache.tree.CacheIdAwareDataLeafIO;
import org.apache.ignite.internal.processors.cache.tree.CacheIdAwarePendingEntryInnerIO;
import org.apache.ignite.internal.processors.cache.tree.CacheIdAwarePendingEntryLeafIO;
import org.apache.ignite.internal.processors.cache.tree.DataInnerIO;
import org.apache.ignite.internal.processors.cache.tree.DataLeafIO;
import org.apache.ignite.internal.processors.cache.tree.PendingEntryInnerIO;
import org.apache.ignite.internal.processors.cache.tree.PendingEntryLeafIO;
import org.apache.ignite.internal.processors.cache.tree.mvcc.data.MvccCacheIdAwareDataInnerIO;
import org.apache.ignite.internal.processors.cache.tree.mvcc.data.MvccCacheIdAwareDataLeafIO;
import org.apache.ignite.internal.processors.cache.tree.mvcc.data.MvccDataInnerIO;
import org.apache.ignite.internal.processors.cache.tree.mvcc.data.MvccDataLeafIO;
import org.apache.ignite.internal.util.GridStringBuilder;
import org.apache.ignite.spi.encryption.EncryptionSpi;

/**
 * Base format for all the page types.
 *
 * Checklist for page IO implementations and usage (The Rules):
 *
 * 1. IO should not have any `public static` methods.
 *    We have versioned IOs and any static method will mean that it have to always work in backward
 *    compatible way between all the IO versions. The base class {@link PageIO} has
 *    static methods (like {@code {@link #getPageId(long)}}) intentionally:
 *    this base format can not be changed between versions.
 *
 * 2. IO must correctly override {@link #initNewPage(long, long, int)} method and call super.
 *    We have logic that relies on this behavior.
 *
 * 3. Page IO type ID constant must be declared in this class to have a list of all the
 *    existing IO types in a single place.
 *
 * 4. IO must be added to {@link #getBPlusIO(int, int)} or to {@link #getPageIO(int, int)}.
 *
 * 5. Always keep in mind that IOs are versioned and their format can change from version
 *    to version. In this respect it is a good practice to avoid exposing details
 *    of IO internal format on it's API. The API should be minimalistic and abstract, so that
 *    internal format in future IO version can be completely changed without any changes
 *    to the API of this page IO.
 *
 * 6. Page IO API should not have any version dependent semantics and should not change API
 *    semantics in newer versions.
 *
 * 7. It is almost always preferable to read or write (especially write) page contents using
 *    static methods on {@link PageHandler}. To just initialize new page use
 *    {@link PageHandler#initPage(PageMemory, int, long, PageIO, IgniteWriteAheadLogManager, PageLockListener, IoStatisticsHolder)}
 *    method with needed IO instance.
 */
public abstract class PageIO {
    /** */
    private static PageIO testIO;

    /** */
    private static BPlusInnerIO<?> innerTestIO;

    /** */
    private static BPlusLeafIO<?> leafTestIO;

    /** */
    private static IOVersions<? extends BPlusInnerIO<?>> h2InnerIOs;

    /** */
    private static IOVersions<? extends BPlusLeafIO<?>> h2LeafIOs;

    /** */
    private static IOVersions<? extends BPlusInnerIO<?>> h2MvccInnerIOs;

    /** */
    private static IOVersions<? extends BPlusLeafIO<?>> h2MvccLeafIOs;

    /** Maximum payload size. */
    public static final short MAX_PAYLOAD_SIZE = 2048;

    /** */
    private static List<IOVersions<? extends BPlusInnerIO<?>>> h2ExtraInnerIOs = new ArrayList<>(MAX_PAYLOAD_SIZE);

    /** */
    private static List<IOVersions<? extends BPlusLeafIO<?>>> h2ExtraLeafIOs = new ArrayList<>(MAX_PAYLOAD_SIZE);

    /** */
    private static List<IOVersions<? extends BPlusInnerIO<?>>> h2ExtraMvccInnerIOs = new ArrayList<>(MAX_PAYLOAD_SIZE);

    /** */
    private static List<IOVersions<? extends BPlusLeafIO<?>>> h2ExtraMvccLeafIOs = new ArrayList<>(MAX_PAYLOAD_SIZE);

    /** */
    public static final int TYPE_OFF = 0;

    /** */
    public static final int VER_OFF = TYPE_OFF + 2;

    /** */
    public static final int CRC_OFF = VER_OFF + 2;

    /** */
    public static final int PAGE_ID_OFF = CRC_OFF + 4;

    /** */
    public static final int ROTATED_ID_PART_OFF = PAGE_ID_OFF + 8;

    /** */
    private static final int COMPRESSION_TYPE_OFF = ROTATED_ID_PART_OFF + 1;

    /** */
    private static final int COMPRESSED_SIZE_OFF = COMPRESSION_TYPE_OFF + 1;

    /** */
    private static final int COMPACTED_SIZE_OFF = COMPRESSED_SIZE_OFF + 2;

    /** */
    private static final int RESERVED_SHORT_OFF = COMPACTED_SIZE_OFF + 2;

    /** */
    private static final int RESERVED_2_OFF = RESERVED_SHORT_OFF + 2;

    /** */
    private static final int RESERVED_3_OFF = RESERVED_2_OFF + 8;

    /** */
    public static final int COMMON_HEADER_END = RESERVED_3_OFF + 8; // 40=type(2)+ver(2)+crc(4)+pageId(8)+rotatedIdPart(1)+reserved(1+2+4+2*8)

    /* All the page types. */

    /** */
    public static final short T_DATA = 1;

    /** */
    public static final short T_BPLUS_META = 2;

    /** */
    public static final short T_H2_REF_LEAF = 3;

    /** */
    public static final short T_H2_REF_INNER = 4;

    /** */
    public static final short T_DATA_REF_INNER = 5;

    /** */
    public static final short T_DATA_REF_LEAF = 6;

    /** */
    public static final short T_METASTORE_INNER = 7;

    /** */
    public static final short T_METASTORE_LEAF = 8;

    /** */
    public static final short T_PENDING_REF_INNER = 9;

    /** */
    public static final short T_PENDING_REF_LEAF = 10;

    /** */
    public static final short T_META = 11;

    /** */
    public static final short T_PAGE_LIST_META = 12;

    /** */
    public static final short T_PAGE_LIST_NODE = 13;

    /** */
    public static final short T_PART_META = 14;

    /** */
    public static final short T_PAGE_UPDATE_TRACKING = 15;

    /** */
    public static final short T_CACHE_ID_AWARE_DATA_REF_INNER = 16;

    /** */
    public static final short T_CACHE_ID_AWARE_DATA_REF_LEAF = 17;

    /** */
    public static final short T_CACHE_ID_AWARE_PENDING_REF_INNER = 18;

    /** */
    public static final short T_CACHE_ID_AWARE_PENDING_REF_LEAF = 19;

    /** */
    public static final short T_PART_CNTRS = 20;

    /** */
    public static final short T_DATA_METASTORAGE = 21;

    /** */
    public static final short T_DATA_REF_METASTORAGE_INNER = 22;

    /** */
    public static final short T_DATA_REF_METASTORAGE_LEAF = 23;

    /** */
    public static final short T_DATA_REF_MVCC_INNER = 24;

    /** */
    public static final short T_DATA_REF_MVCC_LEAF = 25;

    /** */
    public static final short T_CACHE_ID_DATA_REF_MVCC_INNER = 26;

    /** */
    public static final short T_CACHE_ID_DATA_REF_MVCC_LEAF = 27;

    /** */
    public static final short T_H2_MVCC_REF_LEAF = 28;

    /** */
    public static final short T_H2_MVCC_REF_INNER = 29;

    /** */
    public static final short T_TX_LOG_LEAF = 30;

    /** */
    public static final short T_TX_LOG_INNER = 31;

    /** */
    public static final short T_DATA_PART = 32;

    /** */
<<<<<<< HEAD
    public static final short T_DEFRAG_LINK_MAPPING_INNER = 33;

    /** */
    public static final short T_DEFRAG_LINK_MAPPING_LEAF = 34;
=======
    public static final short T_MARKER_PAGE = 33;
>>>>>>> 426866c6

    /** Index for payload == 1. */
    public static final short T_H2_EX_REF_LEAF_START = 10_000;

    /** */
    public static final short T_H2_EX_REF_LEAF_END = T_H2_EX_REF_LEAF_START + MAX_PAYLOAD_SIZE - 1;

    /** */
    public static final short T_H2_EX_REF_INNER_START = 20_000;

    /** */
    public static final short T_H2_EX_REF_INNER_END = T_H2_EX_REF_INNER_START + MAX_PAYLOAD_SIZE - 1;

    /** */
    public static final short T_H2_EX_REF_MVCC_LEAF_START = 23_000;

    /** */
    public static final short T_H2_EX_REF_MVCC_LEAF_END = T_H2_EX_REF_MVCC_LEAF_START + MAX_PAYLOAD_SIZE - 1;

    /** */
    public static final short T_H2_EX_REF_MVCC_INNER_START = 26_000;

    /** */
    public static final short T_H2_EX_REF_MVCC_INNER_END = T_H2_EX_REF_MVCC_INNER_START + MAX_PAYLOAD_SIZE - 1;

    /** */
    private final int ver;

    /** */
    private final int type;

    /**
     * @param type Page type.
     * @param ver Page format version.
     */
    protected PageIO(int type, int ver) {
        assert ver > 0 && ver < 65535 : ver;
        assert type > 0 && type < 65535 : type;

        this.type = type;
        this.ver = ver;
    }

    /**
     * @param buf Buffer.
     * @return Page type.
     */
    public static int getType(ByteBuffer buf) {
        return buf.getShort(TYPE_OFF) & 0xFFFF;
    }

    /**
     * @param pageAddr Page address.
     * @return Page type.
     */
    public static int getType(long pageAddr) {
        return PageUtils.getShort(pageAddr, TYPE_OFF) & 0xFFFF;
    }

    /**
     * @param pageAddr Page address.
     * @param type Type.
     */
    public static void setType(long pageAddr, int type) {
        PageUtils.putShort(pageAddr, TYPE_OFF, (short)type);

        assert getType(pageAddr) == type : getType(pageAddr);
    }

    /**
     * @param buf Buffer.
     * @return Version.
     */
    public static int getVersion(ByteBuffer buf) {
        return buf.getShort(VER_OFF) & 0xFFFF;
    }

    /**
     * @param pageAddr Page address.
     * @return Version.
     */
    public static int getVersion(long pageAddr) {
        return PageUtils.getShort(pageAddr, VER_OFF) & 0xFFFF;
    }

    /**
     * @param pageAddr Page address.
     * @param ver Version.
     */
    protected static void setVersion(long pageAddr, int ver) {
        PageUtils.putShort(pageAddr, VER_OFF, (short)ver);

        assert getVersion(pageAddr) == ver;
    }

    /**
     * @param buf Buffer.
     * @return Page ID.
     */
    public static long getPageId(ByteBuffer buf) {
        return buf.getLong(PAGE_ID_OFF);
    }

    /**
     * @param pageAddr Page address.
     * @return Page ID.
     */
    public static long getPageId(long pageAddr) {
        return PageUtils.getLong(pageAddr, PAGE_ID_OFF);
    }

    /**
     * @param pageAddr Page address.
     * @param pageId Page ID.
     */
    public static void setPageId(long pageAddr, long pageId) {
        PageUtils.putLong(pageAddr, PAGE_ID_OFF, pageId);

        assert getPageId(pageAddr) == pageId;
    }

    /**
     * @param pageAddr Page address.
     * @return Rotated page ID part.
     */
    public static int getRotatedIdPart(long pageAddr) {
        return PageUtils.getUnsignedByte(pageAddr, ROTATED_ID_PART_OFF);
    }

    /**
     * @param pageAddr Page address.
     * @param rotatedIdPart Rotated page ID part.
     */
    public static void setRotatedIdPart(long pageAddr, int rotatedIdPart) {
        PageUtils.putUnsignedByte(pageAddr, ROTATED_ID_PART_OFF, rotatedIdPart);

        assert getRotatedIdPart(pageAddr) == rotatedIdPart;
    }

    /**
     * @param page Page buffer.
     * @param compressType Compression type.
     */
    public static void setCompressionType(ByteBuffer page, byte compressType) {
        page.put(COMPRESSION_TYPE_OFF, compressType);
    }

    /**
     * @param page Page buffer.
     * @return Compression type.
     */
    public static byte getCompressionType(ByteBuffer page) {
        return page.get(COMPRESSION_TYPE_OFF);
    }

    /**
     * @param pageAddr Page address.
     * @return Compression type.
     */
    public static byte getCompressionType(long pageAddr) {
        return PageUtils.getByte(pageAddr, COMPRESSION_TYPE_OFF);
    }

    /**
     * @param page Page buffer.
     * @param compressedSize Compressed size.
     */
    public static void setCompressedSize(ByteBuffer page, short compressedSize) {
        page.putShort(COMPRESSED_SIZE_OFF, compressedSize);
    }

    /**
     * @param page Page buffer.
     * @return Compressed size.
     */
    public static short getCompressedSize(ByteBuffer page) {
        return page.getShort(COMPRESSED_SIZE_OFF);
    }

    /**
     * @param pageAddr Page address.
     * @return Compressed size.
     */
    public static short getCompressedSize(long pageAddr) {
        return PageUtils.getShort(pageAddr, COMPRESSED_SIZE_OFF);
    }

    /**
     * @param page Page buffer.
     * @param compactedSize Compacted size.
     */
    public static void setCompactedSize(ByteBuffer page, short compactedSize) {
        page.putShort(COMPACTED_SIZE_OFF, compactedSize);
    }

    /**
     * @param page Page buffer.
     * @return Compacted size.
     */
    public static short getCompactedSize(ByteBuffer page) {
        return page.getShort(COMPACTED_SIZE_OFF);
    }

    /**
     * @param pageAddr Page address.
     * @return Compacted size.
     */
    public static short getCompactedSize(long pageAddr) {
        return PageUtils.getShort(pageAddr, COMPACTED_SIZE_OFF);
    }

    /**
     * @param pageAddr Page address.
     * @return Checksum.
     */
    public static int getCrc(long pageAddr) {
        return PageUtils.getInt(pageAddr, CRC_OFF);
    }

    /**
     * @param pageAddr Page address.
     * @param crc Checksum.
     */
    public static void setCrc(long pageAddr, int crc) {
        PageUtils.putInt(pageAddr, CRC_OFF, crc);
    }

    /**
     * @param buf Buffer.
     * @return Checksum.
     */
    public static int getCrc(ByteBuffer buf) {
        return buf.getInt(CRC_OFF);
    }

    /**
     * @param buf Buffer.
     * @param crc Checksum.
     */
    public static void setCrc(ByteBuffer buf, int crc) {
        buf.putInt(CRC_OFF, crc);
    }

    /**
     * Registers this B+Tree IO versions.
     *
     * @param innerIOs Inner IO versions.
     * @param leafIOs Leaf IO versions.
     * @param mvccInnerIOs Inner IO versions with mvcc enabled.
     * @param mvccLeafIOs Leaf IO versions with mvcc enabled.
     */
    public static void registerH2(
        IOVersions<? extends BPlusInnerIO<?>> innerIOs,
        IOVersions<? extends BPlusLeafIO<?>> leafIOs,
        IOVersions<? extends BPlusInnerIO<?>> mvccInnerIOs,
        IOVersions<? extends BPlusLeafIO<?>> mvccLeafIOs
    ) {
        h2InnerIOs = innerIOs;
        h2LeafIOs = leafIOs;
        h2MvccInnerIOs = mvccInnerIOs;
        h2MvccLeafIOs = mvccLeafIOs;
    }

    /**
     * Registers extra inner IO versions.
     *
     * @param innerExtIOs Extra versions.
     */
    public static void registerH2ExtraInner(IOVersions<? extends BPlusInnerIO<?>> innerExtIOs, boolean mvcc) {
        List<IOVersions<? extends BPlusInnerIO<?>>> ios = mvcc ? h2ExtraMvccInnerIOs : h2ExtraInnerIOs;

        ios.add(innerExtIOs);
    }

    /**
     * Registers extra inner IO versions.
     *
     * @param leafExtIOs Extra versions.
     */
    public static void registerH2ExtraLeaf(IOVersions<? extends BPlusLeafIO<?>> leafExtIOs, boolean mvcc) {
        List<IOVersions<? extends BPlusLeafIO<?>>> ios = mvcc ? h2ExtraMvccLeafIOs : h2ExtraLeafIOs;

        ios.add(leafExtIOs);
    }

    /**
     * @param idx Index.
     * @return IOVersions for given idx.
     */
    public static IOVersions<? extends BPlusInnerIO<?>> getInnerVersions(int idx, boolean mvcc) {
        List<IOVersions<? extends BPlusInnerIO<?>>> ios = mvcc ? h2ExtraMvccInnerIOs : h2ExtraInnerIOs;

        return ios.get(idx);
    }

    /**
     * @param idx Index.
     * @return IOVersions for given idx.
     */
    public static IOVersions<? extends BPlusLeafIO<?>> getLeafVersions(int idx, boolean mvcc) {
        List<IOVersions<? extends BPlusLeafIO<?>>> ios = mvcc ? h2ExtraMvccLeafIOs : h2ExtraLeafIOs;

        return ios.get(idx);
    }

    /**
     * Registers IOs for testing.
     *
     * @param innerIO Inner IO.
     * @param leafIO Leaf IO.
     */
    public static void registerTest(BPlusInnerIO<?> innerIO, BPlusLeafIO<?> leafIO) {
        innerTestIO = innerIO;
        leafTestIO = leafIO;
    }

    /**
     * Registers IO for testing.
     *
     * @param io Page IO.
     */
    public static void registerTest(PageIO io) {
        testIO = io;
    }

    /**
     * @return Type.
     */
    public final int getType() {
        return type;
    }

    /**
     * @return Version.
     */
    public final int getVersion() {
        return ver;
    }

    /**
     * @param pageAddr Page address.
     * @param pageId Page ID.
     * @param pageSize Page size.
     *
     * @see EncryptionSpi#encryptedSize(int)
     */
    public void initNewPage(long pageAddr, long pageId, int pageSize) {
        setType(pageAddr, getType());
        setVersion(pageAddr, getVersion());
        setPageId(pageAddr, pageId);
        setCrc(pageAddr, 0);

        // rotated(1) + compress_type(1) + compressed_size(2) + compacted_size(2) + reserved(2)
        PageUtils.putLong(pageAddr, ROTATED_ID_PART_OFF, 0L);
        PageUtils.putLong(pageAddr, RESERVED_2_OFF, 0L);
        PageUtils.putLong(pageAddr, RESERVED_3_OFF, 0L);
    }

    /** {@inheritDoc} */
    @Override public String toString() {
        return getClass().getSimpleName() + "[ver=" + getVersion() + "]";
    }

    /**
     * @param pageAddr Page address.
     * @return IO.
     * @throws IgniteCheckedException If failed.
     */
    public static <Q extends PageIO> Q getPageIO(long pageAddr) throws IgniteCheckedException {
        int type = getType(pageAddr);
        int ver = getVersion(pageAddr);

        return getPageIO(type, ver);
    }

    /**
     * @param page Page.
     * @return Page IO.
     * @throws IgniteCheckedException If failed.
     */
    public static <Q extends PageIO> Q getPageIO(ByteBuffer page) throws IgniteCheckedException {
        return getPageIO(getType(page), getVersion(page));
    }

    /**
     * @param type IO Type.
     * @param ver IO Version.
     * @return Page IO.
     * @throws IgniteCheckedException If failed.
     */
    public static <Q extends PageIO> Q getPageIO(int type, int ver) throws IgniteCheckedException {
        switch (type) {
            case T_DATA:
                return (Q)DataPageIO.VERSIONS.forVersion(ver);

            case T_BPLUS_META:
                return (Q)BPlusMetaIO.VERSIONS.forVersion(ver);

            case T_PAGE_LIST_NODE:
                return (Q)PagesListNodeIO.VERSIONS.forVersion(ver);

            case T_PAGE_LIST_META:
                return (Q)PagesListMetaIO.VERSIONS.forVersion(ver);

            case T_META:
                return (Q)PageMetaIO.VERSIONS.forVersion(ver);

            case T_PART_META:
                return (Q)PagePartitionMetaIO.VERSIONS.forVersion(ver);

            case T_PART_CNTRS:
                return (Q)PagePartitionCountersIO.VERSIONS.forVersion(ver);

            case T_PAGE_UPDATE_TRACKING:
                return (Q)TrackingPageIO.VERSIONS.forVersion(ver);

            case T_DATA_METASTORAGE:
                return (Q)MetastoreDataPageIO.VERSIONS.forVersion(ver);

            case T_DATA_PART:
                return (Q)SimpleDataPageIO.VERSIONS.forVersion(ver);

            default:
                if (testIO != null) {
                    if (testIO.type == type && testIO.ver == ver)
                        return (Q)testIO;
                }

                return (Q)getBPlusIO(type, ver);
        }
    }

    /**
     * @param pageAddr Page address.
     * @return IO for either inner or leaf B+Tree page.
     * @throws IgniteCheckedException If failed.
     */
    public static <Q extends BPlusIO<?>> Q getBPlusIO(long pageAddr) throws IgniteCheckedException {
        int type = getType(pageAddr);
        int ver = getVersion(pageAddr);

        return getBPlusIO(type, ver);
    }

    /**
     * @param type IO Type.
     * @param ver IO Version.
     * @return IO for either inner or leaf B+Tree page.
     * @throws IgniteCheckedException If failed.
     */
    public static <Q extends BPlusIO<?>> Q getBPlusIO(int type, int ver) throws IgniteCheckedException {
        if (type >= T_H2_EX_REF_LEAF_START && type <= T_H2_EX_REF_LEAF_END)
            return (Q)h2ExtraLeafIOs.get(type - T_H2_EX_REF_LEAF_START).forVersion(ver);

        if (type >= T_H2_EX_REF_INNER_START && type <= T_H2_EX_REF_INNER_END)
            return (Q)h2ExtraInnerIOs.get(type - T_H2_EX_REF_INNER_START).forVersion(ver);

        if (type >= T_H2_EX_REF_MVCC_LEAF_START && type <= T_H2_EX_REF_MVCC_LEAF_END)
            return (Q)h2ExtraMvccLeafIOs.get(type - T_H2_EX_REF_MVCC_LEAF_START).forVersion(ver);

        if (type >= T_H2_EX_REF_MVCC_INNER_START && type <= T_H2_EX_REF_MVCC_INNER_END)
            return (Q)h2ExtraMvccInnerIOs.get(type - T_H2_EX_REF_MVCC_INNER_START).forVersion(ver);

        switch (type) {
            case T_H2_REF_INNER:
                if (h2InnerIOs == null)
                    break;

                return (Q)h2InnerIOs.forVersion(ver);

            case T_H2_REF_LEAF:
                if (h2LeafIOs == null)
                    break;

                return (Q)h2LeafIOs.forVersion(ver);

            case T_H2_MVCC_REF_INNER:
                if (h2MvccInnerIOs == null)
                    break;

                return (Q)h2MvccInnerIOs.forVersion(ver);

            case T_H2_MVCC_REF_LEAF:
                if (h2MvccLeafIOs == null)
                    break;

                return (Q)h2MvccLeafIOs.forVersion(ver);

            case T_TX_LOG_INNER:
                return (Q)TxLogInnerIO.VERSIONS.forVersion(ver);

            case T_TX_LOG_LEAF:
                return (Q)TxLogLeafIO.VERSIONS.forVersion(ver);

            case T_DATA_REF_INNER:
                return (Q)DataInnerIO.VERSIONS.forVersion(ver);

            case T_DATA_REF_LEAF:
                return (Q)DataLeafIO.VERSIONS.forVersion(ver);

            case T_CACHE_ID_AWARE_DATA_REF_INNER:
                return (Q)CacheIdAwareDataInnerIO.VERSIONS.forVersion(ver);

            case T_CACHE_ID_AWARE_DATA_REF_LEAF:
                return (Q)CacheIdAwareDataLeafIO.VERSIONS.forVersion(ver);

            case T_CACHE_ID_DATA_REF_MVCC_INNER:
                return (Q) MvccCacheIdAwareDataInnerIO.VERSIONS.forVersion(ver);

            case T_CACHE_ID_DATA_REF_MVCC_LEAF:
                return (Q) MvccCacheIdAwareDataLeafIO.VERSIONS.forVersion(ver);

            case T_DATA_REF_MVCC_INNER:
                return (Q)MvccDataInnerIO.VERSIONS.forVersion(ver);

            case T_DATA_REF_MVCC_LEAF:
                return (Q)MvccDataLeafIO.VERSIONS.forVersion(ver);

            case T_METASTORE_INNER:
                return (Q)IndexStorageImpl.MetaStoreInnerIO.VERSIONS.forVersion(ver);

            case T_METASTORE_LEAF:
                return (Q)IndexStorageImpl.MetaStoreLeafIO.VERSIONS.forVersion(ver);

            case T_PENDING_REF_INNER:
                return (Q)PendingEntryInnerIO.VERSIONS.forVersion(ver);

            case T_PENDING_REF_LEAF:
                return (Q)PendingEntryLeafIO.VERSIONS.forVersion(ver);

            case T_CACHE_ID_AWARE_PENDING_REF_INNER:
                return (Q)CacheIdAwarePendingEntryInnerIO.VERSIONS.forVersion(ver);

            case T_CACHE_ID_AWARE_PENDING_REF_LEAF:
                return (Q)CacheIdAwarePendingEntryLeafIO.VERSIONS.forVersion(ver);

            case T_DATA_REF_METASTORAGE_INNER:
                return (Q)MetastorageBPlusIO.INNER_IO_VERSIONS.forVersion(ver);

            case T_DATA_REF_METASTORAGE_LEAF:
                return (Q)MetastorageBPlusIO.LEAF_IO_VERSIONS.forVersion(ver);

            case T_DEFRAG_LINK_MAPPING_INNER:
                return (Q) LinkMap.LinkMappingInnerIO.VERSIONS.forVersion(ver);

            case T_DEFRAG_LINK_MAPPING_LEAF:
                return (Q) LinkMap.LinkMappingLeafIO.VERSIONS.forVersion(ver);

            default:
                // For tests.
                if (innerTestIO != null && innerTestIO.getType() == type && innerTestIO.getVersion() == ver)
                    return (Q)innerTestIO;

                if (leafTestIO != null && leafTestIO.getType() == type && leafTestIO.getVersion() == ver)
                    return (Q)leafTestIO;
        }

        throw new IgniteCheckedException("Unknown page IO type: " + type);
    }

    /**
     * @param pageAddr Address of page.
     * @return Index page type.
     */
    public static IndexPageType deriveIndexPageType(long pageAddr) {
        int pageIoType = PageIO.getType(pageAddr);
        switch (pageIoType) {
            case PageIO.T_DATA_REF_INNER:
            case PageIO.T_DATA_REF_MVCC_INNER:
            case PageIO.T_H2_REF_INNER:
            case PageIO.T_H2_MVCC_REF_INNER:
            case PageIO.T_CACHE_ID_AWARE_DATA_REF_INNER:
            case PageIO.T_CACHE_ID_DATA_REF_MVCC_INNER:
                return IndexPageType.INNER;

            case PageIO.T_DATA_REF_LEAF:
            case PageIO.T_DATA_REF_MVCC_LEAF:
            case PageIO.T_H2_REF_LEAF:
            case PageIO.T_H2_MVCC_REF_LEAF:
            case PageIO.T_CACHE_ID_AWARE_DATA_REF_LEAF:
            case PageIO.T_CACHE_ID_DATA_REF_MVCC_LEAF:
                return IndexPageType.LEAF;

            default:
                if ((PageIO.T_H2_EX_REF_LEAF_START <= pageIoType && pageIoType <= PageIO.T_H2_EX_REF_LEAF_END) ||
                    (PageIO.T_H2_EX_REF_MVCC_LEAF_START <= pageIoType && pageIoType <= PageIO.T_H2_EX_REF_MVCC_LEAF_END)
                )
                    return IndexPageType.LEAF;

                if ((PageIO.T_H2_EX_REF_INNER_START <= pageIoType && pageIoType <= PageIO.T_H2_EX_REF_INNER_END) ||
                    (PageIO.T_H2_EX_REF_MVCC_INNER_START <= pageIoType && pageIoType <= PageIO.T_H2_EX_REF_MVCC_INNER_END)
                )
                    return IndexPageType.INNER;
        }

        return IndexPageType.NOT_INDEX;
    }

    /**
     * @param type Type to test.
     * @return {@code True} if data page.
     */
    public static boolean isDataPageType(int type) {
        return type == T_DATA;
    }

    /**
     * @param addr Address.
     * @param pageSize Page size.
     * @param sb Sb.
     */
    protected abstract void printPage(long addr, int pageSize, GridStringBuilder sb) throws IgniteCheckedException;

    /**
     * @param page Page.
     * @param out Output buffer.
     * @param pageSize Page size.
     */
    protected final void copyPage(ByteBuffer page, ByteBuffer out, int pageSize) {
        assert out.position() == 0;
        assert pageSize <= out.remaining();
        assert pageSize == page.remaining();

        PageHandler.copyMemory(page, 0, out, 0, pageSize);
        out.limit(pageSize);
    }

    /**
     * @param addr Address.
     */
    public static String printPage(long addr, int pageSize) {
        GridStringBuilder sb = new GridStringBuilder("Header [\n\ttype=");

        try {
            PageIO io = getPageIO(addr);

            sb.a(getType(addr)).a(" (").a(io.getClass().getSimpleName())
                .a("),\n\tver=").a(getVersion(addr)).a(",\n\tcrc=").a(getCrc(addr))
                .a(",\n\t").a(PageIdUtils.toDetailString(getPageId(addr)))
                .a("\n],\n");

            if (getCompressionType(addr) != 0) {
                sb.a("CompressedPage[\n\tcompressionType=").a(getCompressionType(addr))
                    .a(",\n\tcompressedSize=").a(getCompressedSize(addr))
                    .a(",\n\tcompactedSize=").a(getCompactedSize(addr))
                    .a("\n]");
            }
            else
                io.printPage(addr, pageSize, sb);
        }
        catch (IgniteCheckedException e) {
            sb.a("Failed to print page: ").a(e.getMessage());
        }

        return sb.toString();
    }
}<|MERGE_RESOLUTION|>--- conflicted
+++ resolved
@@ -257,14 +257,13 @@
     public static final short T_DATA_PART = 32;
 
     /** */
-<<<<<<< HEAD
-    public static final short T_DEFRAG_LINK_MAPPING_INNER = 33;
-
-    /** */
-    public static final short T_DEFRAG_LINK_MAPPING_LEAF = 34;
-=======
     public static final short T_MARKER_PAGE = 33;
->>>>>>> 426866c6
+
+    /** */
+    public static final short T_DEFRAG_LINK_MAPPING_INNER = 34;
+
+    /** */
+    public static final short T_DEFRAG_LINK_MAPPING_LEAF = 35;
 
     /** Index for payload == 1. */
     public static final short T_H2_EX_REF_LEAF_START = 10_000;
