--- conflicted
+++ resolved
@@ -2799,8 +2799,6 @@
     }
 
     /**
-<<<<<<< HEAD
-=======
      * Checks if key is contained in the map passed in. If the map
      * is {@code null}, then {@code false} is returned.
      *
@@ -2815,7 +2813,6 @@
     }
 
     /**
->>>>>>> 1e84d448
      * Check's that {@code val} contains ignore case in collection {@code col}.
      *
      * @param col Collection of values.
