--- conflicted
+++ resolved
@@ -49,11 +49,7 @@
         factory.register((short)4, TcpDiscoveryClientPingResponse::new, new TcpDiscoveryClientPingResponseSerializer());
         factory.register((short)5, TcpDiscoveryLoopbackProblemMessage::new, new TcpDiscoveryLoopbackProblemMessageSerializer());
         factory.register((short)6, TcpDiscoveryConnectionCheckMessage::new, new TcpDiscoveryConnectionCheckMessageSerializer());
-<<<<<<< HEAD
-
+        factory.register((short)7, TcpDiscoveryRingLatencyCheckMessage::new, new TcpDiscoveryRingLatencyCheckMessageSerializer());
         factory.register((short)8, TcpDiscoveryHandshakeRequest::new, new TcpDiscoveryHandshakeRequestSerializer());
-=======
-        factory.register((short)7, TcpDiscoveryRingLatencyCheckMessage::new, new TcpDiscoveryRingLatencyCheckMessageSerializer());
->>>>>>> 8a6f3437
     }
 }