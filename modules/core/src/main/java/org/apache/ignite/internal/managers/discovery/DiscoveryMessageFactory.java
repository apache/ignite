--- conflicted
+++ resolved
@@ -58,14 +58,11 @@
         factory.register((short)3, TcpDiscoveryClientPingRequest::new, new TcpDiscoveryClientPingRequestSerializer());
         factory.register((short)4, TcpDiscoveryClientPingResponse::new, new TcpDiscoveryClientPingResponseSerializer());
         factory.register((short)5, TcpDiscoveryLoopbackProblemMessage::new, new TcpDiscoveryLoopbackProblemMessageSerializer());
-<<<<<<< HEAD
-        factory.register((short)6, TcpDiscoveryNodeLeftMessage::new, new TcpDiscoveryNodeLeftMessageSerializer());
-=======
         factory.register((short)6, TcpDiscoveryConnectionCheckMessage::new, new TcpDiscoveryConnectionCheckMessageSerializer());
         factory.register((short)7, TcpDiscoveryRingLatencyCheckMessage::new, new TcpDiscoveryRingLatencyCheckMessageSerializer());
         factory.register((short)8, TcpDiscoveryHandshakeRequest::new, new TcpDiscoveryHandshakeRequestSerializer());
         factory.register((short)9, TcpDiscoveryDiscardMessage::new, new TcpDiscoveryDiscardMessageSerializer());
         factory.register((short)10, TcpDiscoveryHandshakeResponse::new, new TcpDiscoveryHandshakeResponseSerializer());
->>>>>>> 71447db6
+        factory.register((short)11, TcpDiscoveryNodeLeftMessage::new, new TcpDiscoveryNodeLeftMessageSerializer());
     }
 }