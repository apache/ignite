--- conflicted
+++ resolved
@@ -68,10 +68,7 @@
         factory.register((short)8, TcpDiscoveryHandshakeRequest::new, new TcpDiscoveryHandshakeRequestSerializer());
         factory.register((short)9, TcpDiscoveryDiscardMessage::new, new TcpDiscoveryDiscardMessageSerializer());
         factory.register((short)10, TcpDiscoveryHandshakeResponse::new, new TcpDiscoveryHandshakeResponseSerializer());
-<<<<<<< HEAD
-        factory.register((short)11, TcpDiscoveryDuplicateIdMessage::new, new TcpDiscoveryDuplicateIdMessageSerializer());
-=======
         factory.register((short)11, TcpDiscoveryAuthFailedMessage::new, new TcpDiscoveryAuthFailedMessageSerializer());
->>>>>>> 1f1c2e10
+        factory.register((short)12, TcpDiscoveryDuplicateIdMessage::new, new TcpDiscoveryDuplicateIdMessageSerializer());
     }
 }