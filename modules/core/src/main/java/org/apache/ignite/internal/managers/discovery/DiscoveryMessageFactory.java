/*
 * Licensed to the Apache Software Foundation (ASF) under one or more
 * contributor license agreements.  See the NOTICE file distributed with
 * this work for additional information regarding copyright ownership.
 * The ASF licenses this file to You under the Apache License, Version 2.0
 * (the "License"); you may not use this file except in compliance with
 * the License.  You may obtain a copy of the License at
 *
 *      http://www.apache.org/licenses/LICENSE-2.0
 *
 * Unless required by applicable law or agreed to in writing, software
 * distributed under the License is distributed on an "AS IS" BASIS,
 * WITHOUT WARRANTIES OR CONDITIONS OF ANY KIND, either express or implied.
 * See the License for the specific language governing permissions and
 * limitations under the License.
 */

package org.apache.ignite.internal.managers.discovery;

import org.apache.ignite.internal.codegen.InetAddressMessageSerializer;
import org.apache.ignite.internal.codegen.TcpDiscoveryCheckFailedMessageSerializer;
import org.apache.ignite.internal.codegen.TcpDiscoveryClientMetricsUpdateMessageSerializer;
import org.apache.ignite.internal.codegen.TcpDiscoveryClientPingRequestSerializer;
import org.apache.ignite.internal.codegen.TcpDiscoveryClientPingResponseSerializer;
import org.apache.ignite.internal.codegen.TcpDiscoveryClusterMetricsHolderMessageSerializer;
import org.apache.ignite.internal.codegen.TcpDiscoveryConnectionCheckMessageSerializer;
import org.apache.ignite.internal.codegen.TcpDiscoveryDiscardMessageSerializer;
import org.apache.ignite.internal.codegen.TcpDiscoveryHandshakeRequestSerializer;
import org.apache.ignite.internal.codegen.TcpDiscoveryHandshakeResponseSerializer;
import org.apache.ignite.internal.codegen.TcpDiscoveryLoopbackProblemMessageSerializer;
import org.apache.ignite.internal.codegen.TcpDiscoveryPingRequestSerializer;
import org.apache.ignite.internal.codegen.TcpDiscoveryPingResponseSerializer;
import org.apache.ignite.internal.codegen.TcpDiscoveryRingLatencyCheckMessageSerializer;
import org.apache.ignite.plugin.extensions.communication.MessageFactory;
import org.apache.ignite.plugin.extensions.communication.MessageFactoryProvider;
import org.apache.ignite.spi.discovery.tcp.messages.InetAddressMessage;
import org.apache.ignite.spi.discovery.tcp.messages.TcpDiscoveryCheckFailedMessage;
import org.apache.ignite.spi.discovery.tcp.messages.TcpDiscoveryClientMetricsUpdateMessage;
import org.apache.ignite.spi.discovery.tcp.messages.TcpDiscoveryClientPingRequest;
import org.apache.ignite.spi.discovery.tcp.messages.TcpDiscoveryClientPingResponse;
import org.apache.ignite.spi.discovery.tcp.messages.TcpDiscoveryClusterMetricsHolderMessage;
import org.apache.ignite.spi.discovery.tcp.messages.TcpDiscoveryConnectionCheckMessage;
import org.apache.ignite.spi.discovery.tcp.messages.TcpDiscoveryDiscardMessage;
import org.apache.ignite.spi.discovery.tcp.messages.TcpDiscoveryHandshakeRequest;
import org.apache.ignite.spi.discovery.tcp.messages.TcpDiscoveryHandshakeResponse;
import org.apache.ignite.spi.discovery.tcp.messages.TcpDiscoveryLoopbackProblemMessage;
import org.apache.ignite.spi.discovery.tcp.messages.TcpDiscoveryPingRequest;
import org.apache.ignite.spi.discovery.tcp.messages.TcpDiscoveryPingResponse;
import org.apache.ignite.spi.discovery.tcp.messages.TcpDiscoveryRingLatencyCheckMessage;

/** Message factory for discovery messages. */
public class DiscoveryMessageFactory implements MessageFactoryProvider {
    /** {@inheritDoc} */
    @Override public void registerAll(MessageFactory factory) {
<<<<<<< HEAD
        factory.register((short)-100, TcpDiscoveryClusterMetricsHolderMessage::new,
            new TcpDiscoveryClusterMetricsHolderMessageSerializer());
=======
        factory.register((short)-100, InetAddressMessage::new, new InetAddressMessageSerializer());
>>>>>>> 71447db6

        factory.register((short)0, TcpDiscoveryCheckFailedMessage::new, new TcpDiscoveryCheckFailedMessageSerializer());
        factory.register((short)1, TcpDiscoveryPingRequest::new, new TcpDiscoveryPingRequestSerializer());
        factory.register((short)2, TcpDiscoveryPingResponse::new, new TcpDiscoveryPingResponseSerializer());
        factory.register((short)3, TcpDiscoveryClientPingRequest::new, new TcpDiscoveryClientPingRequestSerializer());
        factory.register((short)4, TcpDiscoveryClientPingResponse::new, new TcpDiscoveryClientPingResponseSerializer());
        factory.register((short)5, TcpDiscoveryLoopbackProblemMessage::new, new TcpDiscoveryLoopbackProblemMessageSerializer());
        factory.register((short)6, TcpDiscoveryConnectionCheckMessage::new, new TcpDiscoveryConnectionCheckMessageSerializer());
        factory.register((short)7, TcpDiscoveryRingLatencyCheckMessage::new, new TcpDiscoveryRingLatencyCheckMessageSerializer());
        factory.register((short)8, TcpDiscoveryHandshakeRequest::new, new TcpDiscoveryHandshakeRequestSerializer());
        factory.register((short)9, TcpDiscoveryDiscardMessage::new, new TcpDiscoveryDiscardMessageSerializer());
<<<<<<< HEAD
        factory.register((short)10, TcpDiscoveryClientMetricsUpdateMessage::new, new TcpDiscoveryClientMetricsUpdateMessageSerializer());
=======
        factory.register((short)10, TcpDiscoveryHandshakeResponse::new, new TcpDiscoveryHandshakeResponseSerializer());
>>>>>>> 71447db6
    }
}<|MERGE_RESOLUTION|>--- conflicted
+++ resolved
@@ -52,12 +52,9 @@
 public class DiscoveryMessageFactory implements MessageFactoryProvider {
     /** {@inheritDoc} */
     @Override public void registerAll(MessageFactory factory) {
-<<<<<<< HEAD
-        factory.register((short)-100, TcpDiscoveryClusterMetricsHolderMessage::new,
+        factory.register((short)-101, TcpDiscoveryClusterMetricsHolderMessage::new,
             new TcpDiscoveryClusterMetricsHolderMessageSerializer());
-=======
         factory.register((short)-100, InetAddressMessage::new, new InetAddressMessageSerializer());
->>>>>>> 71447db6
 
         factory.register((short)0, TcpDiscoveryCheckFailedMessage::new, new TcpDiscoveryCheckFailedMessageSerializer());
         factory.register((short)1, TcpDiscoveryPingRequest::new, new TcpDiscoveryPingRequestSerializer());
@@ -69,10 +66,7 @@
         factory.register((short)7, TcpDiscoveryRingLatencyCheckMessage::new, new TcpDiscoveryRingLatencyCheckMessageSerializer());
         factory.register((short)8, TcpDiscoveryHandshakeRequest::new, new TcpDiscoveryHandshakeRequestSerializer());
         factory.register((short)9, TcpDiscoveryDiscardMessage::new, new TcpDiscoveryDiscardMessageSerializer());
-<<<<<<< HEAD
-        factory.register((short)10, TcpDiscoveryClientMetricsUpdateMessage::new, new TcpDiscoveryClientMetricsUpdateMessageSerializer());
-=======
         factory.register((short)10, TcpDiscoveryHandshakeResponse::new, new TcpDiscoveryHandshakeResponseSerializer());
->>>>>>> 71447db6
+        factory.register((short)11, TcpDiscoveryClientMetricsUpdateMessage::new, new TcpDiscoveryClientMetricsUpdateMessageSerializer());
     }
 }