--- conflicted
+++ resolved
@@ -25,11 +25,6 @@
 import org.apache.ignite.internal.processors.cache.GridCacheSharedContext;
 import org.apache.ignite.internal.processors.cache.version.GridCacheVersion;
 import org.apache.ignite.internal.util.typedef.T2;
-<<<<<<< HEAD
-import org.apache.ignite.internal.util.typedef.internal.CU;
-import org.apache.ignite.internal.util.typedef.internal.S;
-=======
->>>>>>> be012d82
 import org.apache.ignite.internal.util.typedef.internal.U;
 
 /**
@@ -142,23 +137,19 @@
 
                 Object val = txKey.key().value(objCtx, true);
 
-<<<<<<< HEAD
-            sb.append(e.getValue()).append(" [");
+                sb.append(e.getValue())
+                    .append(" [");
             if (S.INCLUDE_SENSITIVE)
-                sb.append("key=").append(val).append(", ");
-            sb.append("cache=").append(cctx.namexx()).append("]\n");
-=======
-                sb.append(e.getValue())
-                    .append(" [key=")
+                sb.append("key=")
                     .append(val)
-                    .append(", cache=")
+                    .append(", ");
+            sb.append("cache=")
                     .append(objCtx.cacheName())
                     .append("]\n");
             }
             catch (Exception ex) {
                 sb.append("Unable to unmarshall deadlock information for key [key=").append(e.getValue()).append("]\n");
             }
->>>>>>> be012d82
         }
 
         return sb.toString();
