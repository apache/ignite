--- conflicted
+++ resolved
@@ -49,11 +49,7 @@
 import org.apache.ignite.dump.DumpEntry;
 import org.apache.ignite.internal.GridKernalContext;
 import org.apache.ignite.internal.management.cache.IdleVerifyResult;
-<<<<<<< HEAD
-import org.apache.ignite.internal.management.cache.PartitionKeyV2;
-=======
 import org.apache.ignite.internal.management.cache.PartitionKey;
->>>>>>> f48ece5b
 import org.apache.ignite.internal.managers.encryption.EncryptionCacheKeyProvider;
 import org.apache.ignite.internal.managers.encryption.GroupKey;
 import org.apache.ignite.internal.managers.encryption.GroupKeyEncrypted;
@@ -563,19 +559,7 @@
 
     /** */
     public IdleVerifyResult reduceIncrementalResults(
-<<<<<<< HEAD
         Map<ClusterNode, List<IncrementalSnapshotCheckResult>> results,
-        Map<ClusterNode, Exception> operationErrors
-    ) {
-        if (!operationErrors.isEmpty())
-            return IdleVerifyResult.builder().exceptions(operationErrors).build();
-
-        IdleVerifyResult.Builder bldr = IdleVerifyResult.builder();
-
-        results.forEach((node, resLst) -> resLst.forEach(res -> {
-            if (F.isEmpty(res.exceptions())) {
-=======
-        Map<ClusterNode, IncrementalSnapshotCheckResult> results,
         Map<ClusterNode, Exception> errors
     ) {
         IdleVerifyResult.Builder bldr = IdleVerifyResult.builder();
@@ -583,9 +567,17 @@
         if (!errors.isEmpty())
             return bldr.exceptions(errors).build();
 
-        results.forEach((node, res) -> {
-            if (res.exceptions().isEmpty()) {
->>>>>>> f48ece5b
+        if (!operationErrors.isEmpty())
+            return new IdleVerifyResultV2(operationErrors);
+
+        Map<Object, Map<Object, TransactionsHashRecord>> nodeTxHashMap = new HashMap<>();
+        List<List<TransactionsHashRecord>> txHashConflicts = new ArrayList<>();
+        Map<PartitionKeyV2, List<PartitionHashRecordV2>> partHashes = new HashMap<>();
+        Map<ClusterNode, Collection<GridCacheVersion>> partiallyCommittedTxs = new HashMap<>();
+        Map<ClusterNode, Exception> errors = new HashMap<>();
+
+        results.forEach((node, resLst) -> resLst.forEach(res -> {
+            if (F.isEmpty(res.exceptions())) {
                 if (!F.isEmpty(res.partiallyCommittedTxs()))
                     bldr.addPartiallyCommited(node, res.partiallyCommittedTxs());
 
@@ -593,7 +585,6 @@
 
                 if (log.isDebugEnabled())
                     log.debug("Handle VerifyIncrementalSnapshotJob result [node=" + node + ", taskRes=" + res + ']');
-<<<<<<< HEAD
 
                 bldr.addIncrementalHashRecords(node, res.txHashRes());
             }
@@ -602,32 +593,6 @@
         }));
 
         return bldr.build();
-=======
-            }
-            else if (!res.exceptions().isEmpty())
-                bldr.addException(node, F.first(res.exceptions()));
-
-            bldr.addIncrementalHashRecords(node, res.txHashRes());
-        });
-
-        return bldr.build();
-    }
-
-    /** */
-    public static IdleVerifyResult reduceHashesResults(
-        Map<ClusterNode, Map<PartitionKey, PartitionHashRecord>> results,
-        Map<ClusterNode, Exception> ex
-    ) {
-        IdleVerifyResult.Builder bldr = IdleVerifyResult.builder();
-
-        results.forEach((node, nodeHashes) -> {
-            assert ex.get(node) == null;
-
-            bldr.addPartitionHashes(nodeHashes);
-        });
-
-        return bldr.exceptions(ex).build();
->>>>>>> f48ece5b
     }
 
     /** */
