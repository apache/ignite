--- conflicted
+++ resolved
@@ -46,18 +46,9 @@
      * @return <ul><li>{@code True} if can read, no lock is held, </li><li>{@code false} if work segment, need release
      * segment later, use {@link #releaseWorkSegment} for unlock</li> </ul>
      */
-<<<<<<< HEAD
-    synchronized boolean lockWorkSegment(long absIdx) {
-        Integer cur = locked.get(absIdx);
-
-        cur = cur == null ? 1 : cur + 1;
-
-        locked.put(absIdx, cur);
-=======
     @SuppressWarnings("NonPrivateFieldAccessedInSynchronizedContext")
     boolean lockWorkSegment(long absIdx) {
         locked.compute(absIdx, (idx, count) -> count == null ? 1 : count + 1);
->>>>>>> 2ea420ea
 
         return false;
     }
@@ -65,17 +56,10 @@
     /**
      * @param absIdx Segment absolute index.
      */
-<<<<<<< HEAD
-    synchronized void releaseWorkSegment(long absIdx) {
-        Integer cur = locked.get(absIdx);
-
-        assert cur != null && cur >= 1 : "cur=" + cur + ", absIdx=" + absIdx;
-=======
     @SuppressWarnings("NonPrivateFieldAccessedInSynchronizedContext")
     void releaseWorkSegment(long absIdx) {
         locked.compute(absIdx, (idx, count) -> {
             assert count != null && count >= 1 : "cur=" + count + ", absIdx=" + absIdx;
->>>>>>> 2ea420ea
 
             return count == 1 ? null : count - 1;
         });
