--- conflicted
+++ resolved
@@ -699,8 +699,6 @@
         }
     }
 
-<<<<<<< HEAD
-=======
     /**
      * Writes an error to the writer either as a native exception, or as a couple of strings.
      * @param writer Writer.
@@ -716,7 +714,6 @@
         }
     }
 
->>>>>>> ae04efba
     /** <inheritDoc /> */
     @Override protected IgniteInternalFuture currentFuture() throws IgniteCheckedException {
         return ((IgniteFutureImpl)cache.future()).internalFuture();
