--- conflicted
+++ resolved
@@ -388,9 +388,8 @@
         this.exts = exts;
     }
 
-<<<<<<< HEAD
     /** {@inheritDoc} */
-    @Override public long processOutLong(int type) throws IgniteCheckedException {
+    @Override public long processInLongOutLong(int type) throws IgniteCheckedException {
         switch (type) {
             case OP_CLEAR_CACHE:
                 cache.clear();
@@ -406,8 +405,6 @@
         return super.processOutLong(type);
     }
 
-=======
->>>>>>> e0b84675
     /**
      * @return Raw cache.
      */
