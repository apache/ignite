--- conflicted
+++ resolved
@@ -354,11 +354,10 @@
     public static final int OP_SIZE_LONG_LOC = 92;
 
     /** */
-<<<<<<< HEAD
+    public static final int OP_ENABLE_STATISTICS = 93;
+
+    /** */
     public static final int OP_CLEAR_STATISTICS = 94;
-=======
-    public static final int OP_ENABLE_STATISTICS = 93;
->>>>>>> b0e923e4
 
     /** Underlying JCache in binary mode. */
     private final IgniteCacheProxy cache;
@@ -1183,13 +1182,13 @@
 
                 return TRUE;
 
-<<<<<<< HEAD
+            case OP_ENABLE_STATISTICS:
+                cache.enableStatistics(val == TRUE);
+
+                return TRUE;
+
             case OP_CLEAR_STATISTICS:
                 cache.clearStatistics();
-=======
-            case OP_ENABLE_STATISTICS:
-                cache.enableStatistics(val == TRUE);
->>>>>>> b0e923e4
 
                 return TRUE;
         }
