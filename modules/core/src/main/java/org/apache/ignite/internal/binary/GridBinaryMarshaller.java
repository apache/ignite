--- conflicted
+++ resolved
@@ -268,7 +268,6 @@
     }
 
     /**
-<<<<<<< HEAD
      * Creates a reader.
      *
      * @param stream Stream.
@@ -278,7 +277,9 @@
         assert stream != null;
 
         return new BinaryReaderExImpl(ctx, stream, null);
-=======
+    }
+
+    /**
      * Whether object must be deserialized anyway. I.e. it cannot be converted to BinaryObject.
      *
      * @param obj Object.
@@ -286,7 +287,6 @@
      */
     public boolean mustDeserialize(Object obj) {
         return obj != null && ctx.mustDeserialize(obj.getClass());
->>>>>>> 29c47784
     }
 
     /**
