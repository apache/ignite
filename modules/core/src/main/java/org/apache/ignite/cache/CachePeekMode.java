<<<<<<< HEAD
/*
 * Licensed to the Apache Software Foundation (ASF) under one or more
 * contributor license agreements.  See the NOTICE file distributed with
 * this work for additional information regarding copyright ownership.
 * The ASF licenses this file to You under the Apache License, Version 2.0
 * (the "License"); you may not use this file except in compliance with
 * the License.  You may obtain a copy of the License at
 *
 *      http://www.apache.org/licenses/LICENSE-2.0
 *
 * Unless required by applicable law or agreed to in writing, software
 * distributed under the License is distributed on an "AS IS" BASIS,
 * WITHOUT WARRANTIES OR CONDITIONS OF ANY KIND, either express or implied.
 * See the License for the specific language governing permissions and
 * limitations under the License.
 */

package org.apache.ignite.cache;

import org.apache.ignite.IgniteCache;
import org.jetbrains.annotations.Nullable;

/**
 * Enumeration of all supported cache peek modes. Peek modes can be passed
 * into {@link IgniteCache#localPeek(Object, CachePeekMode...)},
 * {@link IgniteCache#localEntries(CachePeekMode...)},
 * {@link IgniteCache#localSize(CachePeekMode...)} and
 * {@link IgniteCache#size(CachePeekMode...)} methods.
 * <p>
 * The following modes are supported:
 * <ul>
 * <li>{@link #ALL}</li>
 * <li>{@link #NEAR}</li>
 * <li>{@link #PRIMARY}</li>
 * <li>{@link #BACKUP}</li>
 * <li>{@link #ONHEAP}</li>
 * <li>{@link #OFFHEAP}</li>
 * </ul>
 */
public enum CachePeekMode {
    /** Peeks into all available cache storages. */
    ALL,

    /**
     * Peek into near cache only (don't peek into partitioned cache).
     * In case of {@link CacheMode#LOCAL} cache, behaves as {@link #ALL} mode.
     */
    NEAR,

    /**
     * Peek value from primary copy of partitioned cache only (skip near cache).
     * In case of {@link CacheMode#LOCAL} cache, behaves as {@link #ALL} mode.
     */
    PRIMARY,

    /**
     * Peek value from backup copies of partitioned cache only (skip near cache).
     * In case of {@link CacheMode#LOCAL} cache, behaves as {@link #ALL} mode.
     */
    BACKUP,

    /** Peeks value from the on-heap storage only. */
    ONHEAP,

    /** Peeks value from the off-heap storage only, without loading off-heap value into cache. */
    OFFHEAP;

    /** Enumerated values. */
    private static final CachePeekMode[] VALS = values();

    /**
     * Efficiently gets enumerated value from its ordinal.
     *
     * @param ord Ordinal value.
     * @return Enumerated value or {@code null} if ordinal out of range.
     */
    @Nullable public static CachePeekMode fromOrdinal(byte ord) {
        return ord >= 0 && ord < VALS.length ? VALS[ord] : null;
    }
}
=======
/*
 * Licensed to the Apache Software Foundation (ASF) under one or more
 * contributor license agreements.  See the NOTICE file distributed with
 * this work for additional information regarding copyright ownership.
 * The ASF licenses this file to You under the Apache License, Version 2.0
 * (the "License"); you may not use this file except in compliance with
 * the License.  You may obtain a copy of the License at
 *
 *      http://www.apache.org/licenses/LICENSE-2.0
 *
 * Unless required by applicable law or agreed to in writing, software
 * distributed under the License is distributed on an "AS IS" BASIS,
 * WITHOUT WARRANTIES OR CONDITIONS OF ANY KIND, either express or implied.
 * See the License for the specific language governing permissions and
 * limitations under the License.
 */

package org.apache.ignite.cache;

import org.apache.ignite.IgniteCache;
import org.jetbrains.annotations.Nullable;

/**
 * Enumeration of all supported cache peek modes. Peek modes can be passed
 * into {@link IgniteCache#localPeek(Object, CachePeekMode...)},
 * {@link IgniteCache#localEntries(CachePeekMode...)},
 * {@link IgniteCache#localSize(CachePeekMode...)} and
 * {@link IgniteCache#size(CachePeekMode...)} methods.
 * <p>
 * The following modes are supported:
 * <ul>
 * <li>{@link #ALL}</li>
 * <li>{@link #NEAR}</li>
 * <li>{@link #PRIMARY}</li>
 * <li>{@link #BACKUP}</li>
 * <li>{@link #ONHEAP}</li>
 * <li>{@link #OFFHEAP}</li>
 * </ul>
 */
public enum CachePeekMode {
    /** Peeks into all available cache storages. */
    ALL,

    /**
     * Peek into near cache only (don't peek into partitioned cache).
     */
    NEAR,

    /**
     * Peek value from primary copy of partitioned cache only (skip near cache).
     */
    PRIMARY,

    /**
     * Peek value from backup copies of partitioned cache only (skip near cache).
     */
    BACKUP,

    /** Peeks value from the on-heap storage only. */
    ONHEAP,

    /** Peeks value from the off-heap storage only, without loading off-heap value into cache. */
    OFFHEAP;

    /** Enumerated values. */
    private static final CachePeekMode[] VALS = values();

    /**
     * Efficiently gets enumerated value from its ordinal.
     *
     * @param ord Ordinal value.
     * @return Enumerated value or {@code null} if ordinal out of range.
     */
    @Nullable public static CachePeekMode fromOrdinal(byte ord) {
        return ord >= 0 && ord < VALS.length ? VALS[ord] : null;
    }
}
>>>>>>> 8baf97ad
<|MERGE_RESOLUTION|>--- conflicted
+++ resolved
@@ -1,85 +1,3 @@
-<<<<<<< HEAD
-/*
- * Licensed to the Apache Software Foundation (ASF) under one or more
- * contributor license agreements.  See the NOTICE file distributed with
- * this work for additional information regarding copyright ownership.
- * The ASF licenses this file to You under the Apache License, Version 2.0
- * (the "License"); you may not use this file except in compliance with
- * the License.  You may obtain a copy of the License at
- *
- *      http://www.apache.org/licenses/LICENSE-2.0
- *
- * Unless required by applicable law or agreed to in writing, software
- * distributed under the License is distributed on an "AS IS" BASIS,
- * WITHOUT WARRANTIES OR CONDITIONS OF ANY KIND, either express or implied.
- * See the License for the specific language governing permissions and
- * limitations under the License.
- */
-
-package org.apache.ignite.cache;
-
-import org.apache.ignite.IgniteCache;
-import org.jetbrains.annotations.Nullable;
-
-/**
- * Enumeration of all supported cache peek modes. Peek modes can be passed
- * into {@link IgniteCache#localPeek(Object, CachePeekMode...)},
- * {@link IgniteCache#localEntries(CachePeekMode...)},
- * {@link IgniteCache#localSize(CachePeekMode...)} and
- * {@link IgniteCache#size(CachePeekMode...)} methods.
- * <p>
- * The following modes are supported:
- * <ul>
- * <li>{@link #ALL}</li>
- * <li>{@link #NEAR}</li>
- * <li>{@link #PRIMARY}</li>
- * <li>{@link #BACKUP}</li>
- * <li>{@link #ONHEAP}</li>
- * <li>{@link #OFFHEAP}</li>
- * </ul>
- */
-public enum CachePeekMode {
-    /** Peeks into all available cache storages. */
-    ALL,
-
-    /**
-     * Peek into near cache only (don't peek into partitioned cache).
-     * In case of {@link CacheMode#LOCAL} cache, behaves as {@link #ALL} mode.
-     */
-    NEAR,
-
-    /**
-     * Peek value from primary copy of partitioned cache only (skip near cache).
-     * In case of {@link CacheMode#LOCAL} cache, behaves as {@link #ALL} mode.
-     */
-    PRIMARY,
-
-    /**
-     * Peek value from backup copies of partitioned cache only (skip near cache).
-     * In case of {@link CacheMode#LOCAL} cache, behaves as {@link #ALL} mode.
-     */
-    BACKUP,
-
-    /** Peeks value from the on-heap storage only. */
-    ONHEAP,
-
-    /** Peeks value from the off-heap storage only, without loading off-heap value into cache. */
-    OFFHEAP;
-
-    /** Enumerated values. */
-    private static final CachePeekMode[] VALS = values();
-
-    /**
-     * Efficiently gets enumerated value from its ordinal.
-     *
-     * @param ord Ordinal value.
-     * @return Enumerated value or {@code null} if ordinal out of range.
-     */
-    @Nullable public static CachePeekMode fromOrdinal(byte ord) {
-        return ord >= 0 && ord < VALS.length ? VALS[ord] : null;
-    }
-}
-=======
 /*
  * Licensed to the Apache Software Foundation (ASF) under one or more
  * contributor license agreements.  See the NOTICE file distributed with
@@ -156,5 +74,4 @@
     @Nullable public static CachePeekMode fromOrdinal(byte ord) {
         return ord >= 0 && ord < VALS.length ? VALS[ord] : null;
     }
-}
->>>>>>> 8baf97ad
+}