--- conflicted
+++ resolved
@@ -42,10 +42,6 @@
     /** Batch queries. */
     public static final byte BATCH_EXEC = 6;
 
-<<<<<<< HEAD
-    /** Cancel query. */
-    public static final byte QRY_CANCEL = 7;
-=======
     /** Get tables metadata request. */
     static final byte META_TABLES = 7;
 
@@ -64,7 +60,8 @@
     /** Get schemas metadata request. */
     static final byte META_SCHEMAS = 12;
 
->>>>>>> 15710a86
+    /** Cancel query. */
+    static final byte QRY_CANCEL = 13;
 
     /** Request type. */
     private byte type;
@@ -127,9 +124,6 @@
             case BATCH_EXEC:
                 req = new JdbcBatchExecuteRequest();
 
-            case QRY_CANCEL:
-                req = new JdbcQueryCancelRequest();
-
                 break;
 
             case META_TABLES:
@@ -162,6 +156,11 @@
 
                 break;
 
+            case QRY_CANCEL:
+                req = new JdbcQueryCancelRequest();
+
+                break;
+
             default:
                 throw new IgniteException("Unknown SQL listener request ID: [request ID=" + reqType + ']');
         }
