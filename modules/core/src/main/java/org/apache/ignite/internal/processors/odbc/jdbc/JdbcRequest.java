--- conflicted
+++ resolved
@@ -75,8 +75,6 @@
 
     /** Get cache partitions distributions. */
     public static final byte CACHE_PARTITIONS = 16;
-<<<<<<< HEAD
-=======
 
     /** Get binary type schema request. */
     public static final byte BINARY_TYPE_GET = 17;
@@ -89,7 +87,6 @@
 
     /** Update binary type name request. */
     public static final byte BINARY_TYPE_NAME_PUT = 20;
->>>>>>> 1e84d448
 
     /** Request Id generator. */
     private static final AtomicLong REQ_ID_GENERATOR = new AtomicLong();
