/*
 * Licensed to the Apache Software Foundation (ASF) under one or more
 * contributor license agreements.  See the NOTICE file distributed with
 * this work for additional information regarding copyright ownership.
 * The ASF licenses this file to You under the Apache License, Version 2.0
 * (the "License"); you may not use this file except in compliance with
 * the License.  You may obtain a copy of the License at
 *
 *      http://www.apache.org/licenses/LICENSE-2.0
 *
 * Unless required by applicable law or agreed to in writing, software
 * distributed under the License is distributed on an "AS IS" BASIS,
 * WITHOUT WARRANTIES OR CONDITIONS OF ANY KIND, either express or implied.
 * See the License for the specific language governing permissions and
 * limitations under the License.
 */

package org.apache.ignite.configuration;

import org.apache.ignite.internal.util.typedef.internal.A;
import org.apache.ignite.internal.util.typedef.internal.S;

/**
 * The configuration of the SQL query subsystem.
 */
public class SqlConfiguration {
    /** Default SQL query history size. */
    public static final int DFLT_SQL_QUERY_HISTORY_SIZE = 1000;

    /** Default query timeout. */
    public static final long DFLT_QRY_TIMEOUT = 0;

    /** Default timeout after which long query warning will be printed. */
    public static final long DFLT_LONG_QRY_WARN_TIMEOUT = 3000;

    /** */
    private long longQryWarnTimeout = DFLT_LONG_QRY_WARN_TIMEOUT;

    /** Default query timeout. */
    private long dfltQryTimeout = DFLT_QRY_TIMEOUT;

    /** SQL schemas to be created on node start. */
    private String[] sqlSchemas;

    /** SQL query history size. */
    private int sqlQryHistSize = DFLT_SQL_QUERY_HISTORY_SIZE;

    /** Enable validation of key & values against sql schema. */
    private boolean validationEnabled;

<<<<<<< HEAD
=======
    /** SQL query engines configuration. */
    private QueryEngineConfiguration[] enginesConfiguration;

>>>>>>> 9cf06362
    /**
     * Defines the default query timeout.
     *
     * Defaults to {@link #DFLT_QRY_TIMEOUT}.
     * {@code 0} means there is no timeout (this is a default value)
     *
     * @return Default query timeout.
     * @deprecated Since 2.9. Please use distributed default query timeout.
     */
    @Deprecated
    public long getDefaultQueryTimeout() {
        return dfltQryTimeout;
    }

    /**
     * Sets timeout in milliseconds for default query timeout.
     * {@code 0} means there is no timeout (this is a default value)
     *
     * @param dfltQryTimeout Timeout in milliseconds.
     * @return {@code this} for chaining.
     * @deprecated Since 2.9. Please use distributed default query timeout.
     */
    @Deprecated
    public SqlConfiguration setDefaultQueryTimeout(long dfltQryTimeout) {
        A.ensure(dfltQryTimeout >= 0 && dfltQryTimeout <= Integer.MAX_VALUE,
            "default query timeout value should be valid Integer.");

        this.dfltQryTimeout = dfltQryTimeout;

        return this;
    }

    /**
     * Number of SQL query history elements to keep in memory. If not provided, then default value {@link
     * #DFLT_SQL_QUERY_HISTORY_SIZE} is used. If provided value is less or equals 0, then gathering SQL query history
     * will be switched off.
     *
     * @return SQL query history size.
     */
    public int getSqlQueryHistorySize() {
        return sqlQryHistSize;
    }

    /**
     * Sets number of SQL query history elements kept in memory. If not explicitly set, then default value is {@link
     * #DFLT_SQL_QUERY_HISTORY_SIZE}.
     *
     * @param size Number of SQL query history elements kept in memory.
     * @return {@code this} for chaining.
     */
    public SqlConfiguration setSqlQueryHistorySize(int size) {
        sqlQryHistSize = size;

        return this;
    }

    /**
     * Gets SQL schemas to be created on node startup.
     * <p>
     * See {@link #setSqlSchemas(String...)} for more information.
     *
     * @return SQL schemas to be created on node startup.
     */
    public String[] getSqlSchemas() {
        return sqlSchemas;
    }

    /**
     * Sets SQL schemas to be created on node startup. Schemas are created on local node only and are not propagated
     * to other cluster nodes. Created schemas cannot be dropped.
     * <p>
     * By default schema names are case-insensitive, i.e. {@code my_schema} and {@code My_Schema} represents the same
     * object. Use quotes to enforce case sensitivity (e.g. {@code "My_Schema"}).
     * <p>
     * Property is ignored if {@code ignite-indexing} module is not in classpath.
     *
     * @param sqlSchemas SQL schemas to be created on node startup.
     * @return {@code this} for chaining.
     */
    public SqlConfiguration setSqlSchemas(String... sqlSchemas) {
        this.sqlSchemas = sqlSchemas;

        return this;
    }

    /**
     * Gets timeout in milliseconds after which long query warning will be printed.
     *
     * @return Timeout in milliseconds.
     */
    public long getLongQueryWarningTimeout() {
        return longQryWarnTimeout;
    }

    /**
     * Sets timeout in milliseconds after which long query warning will be printed.
     *
     * @param longQryWarnTimeout Timeout in milliseconds.
     * @return {@code this} for chaining.
     */
    public SqlConfiguration setLongQueryWarningTimeout(long longQryWarnTimeout) {
        this.longQryWarnTimeout = longQryWarnTimeout;

        return this;
    }

    /**
     * Is key & value validation enabled.
     *
     * @return {@code true} When key & value shall be validated against SQL schema.
     */
    public boolean isValidationEnabled() {
        return validationEnabled;
    }

    /**
     * Enable/disable key & value validation.
     *
     * @param validationEnabled {@code true} When key & value shall be validated against SQL schema.
     * Default value is {@code false}.
     * @return {@code this} for chaining.
     */
    public SqlConfiguration setValidationEnabled(boolean validationEnabled) {
        this.validationEnabled = validationEnabled;

        return this;
    }

<<<<<<< HEAD
=======
    /**
     * Sets query engines configuration.
     * <p>
     * There are several engines to execute SQL queries can be configured. If configured more than one engine, exact
     * engine to execute the query can be chosen in run-time by {@code queryEngine} JDBC connection property or by
     * {@code QUERY_ENGINE('engineName')} SQL query hint. If no query engine is explicitly chosen, default query engine
     * will be used (see {@link QueryEngineConfiguration#setDefault(boolean)}).
     * <p>
     * When this property is not set, the query engine cannot be chosen in run-time, and the engine provided by the
     * ignite-indexing module will be used for all queries.
     *
     * @param enginesConfiguration Query engines configuration.
     * @return {@code this} for chaining.
     */
    public SqlConfiguration setQueryEnginesConfiguration(QueryEngineConfiguration... enginesConfiguration) {
        this.enginesConfiguration = enginesConfiguration == null ? null : enginesConfiguration.clone();

        return this;
    }

    /**
     * Gets query engines configuration.
     *
     * @return Query engines configuration.
     */
    public QueryEngineConfiguration[] getQueryEnginesConfiguration() {
        return enginesConfiguration == null ? null : enginesConfiguration.clone();
    }

>>>>>>> 9cf06362
    /** {@inheritDoc} */
    @Override public String toString() {
        return S.toString(SqlConfiguration.class, this);
    }
}<|MERGE_RESOLUTION|>--- conflicted
+++ resolved
@@ -48,12 +48,9 @@
     /** Enable validation of key & values against sql schema. */
     private boolean validationEnabled;
 
-<<<<<<< HEAD
-=======
     /** SQL query engines configuration. */
     private QueryEngineConfiguration[] enginesConfiguration;
 
->>>>>>> 9cf06362
     /**
      * Defines the default query timeout.
      *
@@ -182,8 +179,6 @@
         return this;
     }
 
-<<<<<<< HEAD
-=======
     /**
      * Sets query engines configuration.
      * <p>
@@ -213,7 +208,6 @@
         return enginesConfiguration == null ? null : enginesConfiguration.clone();
     }
 
->>>>>>> 9cf06362
     /** {@inheritDoc} */
     @Override public String toString() {
         return S.toString(SqlConfiguration.class, this);
