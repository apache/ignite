/*
 * Licensed to the Apache Software Foundation (ASF) under one or more
 * contributor license agreements.  See the NOTICE file distributed with
 * this work for additional information regarding copyright ownership.
 * The ASF licenses this file to You under the Apache License, Version 2.0
 * (the "License"); you may not use this file except in compliance with
 * the License.  You may obtain a copy of the License at
 *
 *      http://www.apache.org/licenses/LICENSE-2.0
 *
 * Unless required by applicable law or agreed to in writing, software
 * distributed under the License is distributed on an "AS IS" BASIS,
 * WITHOUT WARRANTIES OR CONDITIONS OF ANY KIND, either express or implied.
 * See the License for the specific language governing permissions and
 * limitations under the License.
 */

package org.apache.ignite.internal.client.thin;

import java.io.File;
import java.io.FileInputStream;
import java.io.FileNotFoundException;
import java.io.IOException;
import java.io.InputStream;
import java.io.OutputStream;
import java.net.InetSocketAddress;
import java.net.Socket;
import java.security.KeyManagementException;
import java.security.KeyStore;
import java.security.KeyStoreException;
import java.security.NoSuchAlgorithmException;
import java.security.UnrecoverableKeyException;
import java.security.cert.CertificateException;
import java.security.cert.X509Certificate;
import java.util.Arrays;
import java.util.Collection;
<<<<<<< HEAD
=======
import java.util.EnumSet;
>>>>>>> 1e84d448
import java.util.Map;
import java.util.UUID;
import java.util.concurrent.ConcurrentHashMap;
import java.util.concurrent.CopyOnWriteArrayList;
<<<<<<< HEAD
=======
import java.util.concurrent.atomic.AtomicBoolean;
>>>>>>> 1e84d448
import java.util.concurrent.atomic.AtomicLong;
import java.util.concurrent.locks.Lock;
import java.util.concurrent.locks.ReentrantLock;
import java.util.function.BiFunction;
import java.util.function.Consumer;
import java.util.function.Function;
import java.util.function.Predicate;
import java.util.stream.Stream;
import javax.cache.configuration.Factory;
import javax.net.ssl.KeyManager;
import javax.net.ssl.KeyManagerFactory;
import javax.net.ssl.SSLContext;
import javax.net.ssl.SSLSocket;
import javax.net.ssl.SSLSocketFactory;
import javax.net.ssl.TrustManager;
import javax.net.ssl.TrustManagerFactory;
import javax.net.ssl.X509TrustManager;
import org.apache.ignite.IgniteCheckedException;
import org.apache.ignite.client.ClientAuthenticationException;
import org.apache.ignite.client.ClientAuthorizationException;
import org.apache.ignite.client.ClientConnectionException;
import org.apache.ignite.client.ClientException;
import org.apache.ignite.client.SslMode;
import org.apache.ignite.client.SslProtocol;
import org.apache.ignite.configuration.ClientConfiguration;
import org.apache.ignite.configuration.IgniteConfiguration;
<<<<<<< HEAD
import org.apache.ignite.internal.IgniteFutureTimeoutCheckedException;
import org.apache.ignite.internal.binary.BinaryCachingMetadataHandler;
import org.apache.ignite.internal.binary.BinaryContext;
import org.apache.ignite.internal.binary.BinaryPrimitives;
import org.apache.ignite.internal.binary.BinaryRawWriterEx;
=======
import org.apache.ignite.internal.binary.BinaryCachingMetadataHandler;
import org.apache.ignite.internal.binary.BinaryContext;
import org.apache.ignite.internal.binary.BinaryPrimitives;
>>>>>>> 1e84d448
import org.apache.ignite.internal.binary.BinaryReaderExImpl;
import org.apache.ignite.internal.binary.BinaryWriterExImpl;
import org.apache.ignite.internal.binary.streams.BinaryHeapInputStream;
import org.apache.ignite.internal.binary.streams.BinaryHeapOutputStream;
import org.apache.ignite.internal.binary.streams.BinaryInputStream;
import org.apache.ignite.internal.binary.streams.BinaryOutputStream;
import org.apache.ignite.internal.processors.affinity.AffinityTopologyVersion;
import org.apache.ignite.internal.processors.odbc.ClientListenerNioListener;
import org.apache.ignite.internal.processors.odbc.ClientListenerRequest;
import org.apache.ignite.internal.processors.platform.client.ClientFlag;
import org.apache.ignite.internal.processors.platform.client.ClientStatus;
import org.apache.ignite.internal.util.future.GridFutureAdapter;
<<<<<<< HEAD
import org.jetbrains.annotations.Nullable;

import static org.apache.ignite.internal.client.thin.ProtocolVersion.CURRENT_VER;
import static org.apache.ignite.internal.client.thin.ProtocolVersion.V1_0_0;
import static org.apache.ignite.internal.client.thin.ProtocolVersion.V1_1_0;
import static org.apache.ignite.internal.client.thin.ProtocolVersion.V1_2_0;
=======
import org.apache.ignite.internal.util.typedef.F;
import org.apache.ignite.internal.util.typedef.internal.U;
import org.jetbrains.annotations.Nullable;

import static org.apache.ignite.internal.client.thin.ProtocolBitmaskFeature.USER_ATTRIBUTES;
import static org.apache.ignite.internal.client.thin.ProtocolVersion.LATEST_VER;
import static org.apache.ignite.internal.client.thin.ProtocolVersion.V1_0_0;
import static org.apache.ignite.internal.client.thin.ProtocolVersion.V1_1_0;
import static org.apache.ignite.internal.client.thin.ProtocolVersion.V1_2_0;
import static org.apache.ignite.internal.client.thin.ProtocolVersion.V1_3_0;
>>>>>>> 1e84d448
import static org.apache.ignite.internal.client.thin.ProtocolVersion.V1_4_0;
import static org.apache.ignite.internal.client.thin.ProtocolVersion.V1_5_0;
import static org.apache.ignite.internal.client.thin.ProtocolVersion.V1_6_0;
import static org.apache.ignite.internal.client.thin.ProtocolVersion.V1_7_0;
<<<<<<< HEAD
=======
import static org.apache.ignite.internal.client.thin.ProtocolVersionFeature.AUTHORIZATION;
import static org.apache.ignite.internal.client.thin.ProtocolVersionFeature.BITMAP_FEATURES;
import static org.apache.ignite.internal.client.thin.ProtocolVersionFeature.PARTITION_AWARENESS;
>>>>>>> 1e84d448

/**
 * Implements {@link ClientChannel} over TCP.
 */
class TcpClientChannel implements ClientChannel {
<<<<<<< HEAD
=======
    /** Protocol version used by default on first connection attempt. */
    private static final ProtocolVersion DEFAULT_VERSION = LATEST_VER;

    /** Receiver thread prefix. */
    static final String RECEIVER_THREAD_PREFIX = "thin-client-channel#";

>>>>>>> 1e84d448
    /** Supported protocol versions. */
    private static final Collection<ProtocolVersion> supportedVers = Arrays.asList(
        V1_7_0,
        V1_6_0,
        V1_5_0,
        V1_4_0,
<<<<<<< HEAD
        V1_2_0,
        V1_1_0, 
        V1_0_0
    );

    /** Timeout before next attempt to lock channel and process next response by current thread. */
    private static final long PAYLOAD_WAIT_TIMEOUT = 10L;

    /** Protocol version agreed with the server. */
    private ProtocolVersion ver = CURRENT_VER;
=======
        V1_3_0,
        V1_2_0,
        V1_1_0,
        V1_0_0
    );

    /** Protocol context. */
    private ProtocolContext protocolCtx;
>>>>>>> 1e84d448

    /** Server node ID. */
    private UUID srvNodeId;

    /** Server topology version. */
    private AffinityTopologyVersion srvTopVer;

    /** Channel. */
    private final Socket sock;

    /** Output stream. */
    private final OutputStream out;

    /** Data input. */
    private final ByteCountingDataInput dataInput;

    /** Request id. */
    private final AtomicLong reqId = new AtomicLong(1);

    /** Send lock. */
    private final Lock sndLock = new ReentrantLock();

<<<<<<< HEAD
    /** Receive lock. */
    private final Lock rcvLock = new ReentrantLock();

=======
>>>>>>> 1e84d448
    /** Pending requests. */
    private final Map<Long, ClientRequestFuture> pendingReqs = new ConcurrentHashMap<>();

    /** Topology change listeners. */
    private final Collection<Consumer<ClientChannel>> topChangeLsnrs = new CopyOnWriteArrayList<>();

<<<<<<< HEAD
=======
    /** Notification listeners. */
    private final Collection<NotificationListener> notificationLsnrs = new CopyOnWriteArrayList<>();

    /** Closed flag. */
    private final AtomicBoolean closed = new AtomicBoolean();

    /** Receiver thread (processes incoming messages). */
    private Thread receiverThread;

>>>>>>> 1e84d448
    /** Constructor. */
    TcpClientChannel(ClientChannelConfiguration cfg)
        throws ClientConnectionException, ClientAuthenticationException, ClientProtocolError {
        validateConfiguration(cfg);

        try {
            sock = createSocket(cfg);

            out = sock.getOutputStream();
            dataInput = new ByteCountingDataInput(sock.getInputStream());
        }
        catch (IOException e) {
            throw handleIOError("addr=" + cfg.getAddress(), e);
        }

<<<<<<< HEAD
        handshake(cfg.getUserName(), cfg.getUserPassword(), cfg.getUserAttributes());
    }

    /** {@inheritDoc} */
    @Override public void close() throws Exception {
        dataInput.close();
        out.close();
        sock.close();

        for (ClientRequestFuture pendingReq : pendingReqs.values())
            pendingReq.onDone(new ClientConnectionException("Channel is closed"));
    }

    /** {@inheritDoc} */
    @Override public <T> T service(ClientOperation op, Consumer<PayloadOutputChannel> payloadWriter,
        Function<PayloadInputChannel, T> payloadReader) throws ClientConnectionException, ClientAuthorizationException {
=======
        handshake(DEFAULT_VERSION, cfg.getUserName(), cfg.getUserPassword(), cfg.getUserAttributes());
    }

    /** {@inheritDoc} */
    @Override public void close() {
        close(null);
    }

    /**
     * Close the channel with cause.
     */
    private void close(Throwable cause) {
        if (closed.compareAndSet(false, true)) {
            U.closeQuiet(dataInput);
            U.closeQuiet(out);
            U.closeQuiet(sock);

            sndLock.lock(); // Lock here to prevent creation of new pending requests.

            try {
                for (ClientRequestFuture pendingReq : pendingReqs.values())
                    pendingReq.onDone(new ClientConnectionException("Channel is closed", cause));

                if (receiverThread != null)
                    receiverThread.interrupt();
            }
            finally {
                sndLock.unlock();
            }

        }
    }

    /** {@inheritDoc} */
    @Override public <T> T service(
        ClientOperation op,
        Consumer<PayloadOutputChannel> payloadWriter,
        Function<PayloadInputChannel, T> payloadReader
    ) throws ClientConnectionException, ClientAuthorizationException, ClientServerError, ClientException {
>>>>>>> 1e84d448
        long id = send(op, payloadWriter);

        return receive(id, payloadReader);
    }

    /**
     * @param op Operation.
     * @param payloadWriter Payload writer to stream or {@code null} if request has no payload.
     * @return Request ID.
     */
    private long send(ClientOperation op, Consumer<PayloadOutputChannel> payloadWriter)
<<<<<<< HEAD
        throws ClientConnectionException {
=======
        throws ClientException, ClientConnectionException {
>>>>>>> 1e84d448
        long id = reqId.getAndIncrement();

        // Only one thread at a time can have access to write to the channel.
        sndLock.lock();

        try (PayloadOutputChannel payloadCh = new PayloadOutputChannel(this)) {
<<<<<<< HEAD
=======
            if (closed())
                throw new ClientConnectionException("Channel is closed");

            initReceiverThread(); // Start the receiver thread with the first request.

>>>>>>> 1e84d448
            pendingReqs.put(id, new ClientRequestFuture());

            BinaryOutputStream req = payloadCh.out();

            req.writeInt(0); // Reserve an integer for the request size.
            req.writeShort(op.code());
            req.writeLong(id);

            if (payloadWriter != null)
                payloadWriter.accept(payloadCh);

            req.writeInt(0, req.position() - 4); // Actual size.

            write(req.array(), req.position());
        }
        catch (Throwable t) {
            pendingReqs.remove(id);

            throw t;
        }
        finally {
            sndLock.unlock();
        }

        return id;
    }

    /**
     * @param reqId ID of the request to receive the response for.
     * @param payloadReader Payload reader from stream.
     * @return Received operation payload or {@code null} if response has no payload.
     */
    private <T> T receive(long reqId, Function<PayloadInputChannel, T> payloadReader)
<<<<<<< HEAD
        throws ClientConnectionException, ClientAuthorizationException {
        ClientRequestFuture pendingReq = pendingReqs.get(reqId);

        assert pendingReq != null : "Pending request future not found for request " + reqId;

        // Each thread creates a future on request sent and returns a response when this future is completed.
        // Only one thread at a time can have access to read from the channel. This thread reads the next available
        // response and complete corresponding future. All other concurrent threads wait for their own futures with
        // a timeout and periodically try to lock the channel to process the next response.
        try {
            while (true) {
                if (rcvLock.tryLock()) {
                    try {
                        if (!pendingReq.isDone())
                            processNextResponse();
                    }
                    finally {
                        rcvLock.unlock();
                    }
                }

                try {
                    byte[] payload = pendingReq.get(PAYLOAD_WAIT_TIMEOUT);

                    if (payload == null || payloadReader == null)
                        return null;

                    return payloadReader.apply(new PayloadInputChannel(this, payload));
                }
                catch (IgniteFutureTimeoutCheckedException ignore) {
                    // Next cycle if timed out.
                }
            }
        }
        catch (IgniteCheckedException e) {
            if (e.getCause() instanceof ClientError)
                throw (ClientError)e.getCause();

            if (e.getCause() instanceof ClientException)
                throw (ClientException)e.getCause();

            throw new ClientException(e.getMessage(), e);
        }
        finally {
            pendingReqs.remove(reqId);
        }
    }

    /**
     * Process next response from the input stream and complete corresponding future.
     */
    private void processNextResponse() throws ClientProtocolError, ClientConnectionException {
        int resSize = dataInput.readInt();

        if (resSize <= 0)
            throw new ClientProtocolError(String.format("Invalid response size: %s", resSize));

        long bytesReadOnStartReq = dataInput.totalBytesRead();

        long resId = dataInput.readLong();

        ClientRequestFuture pendingReq = pendingReqs.get(resId);

        if (pendingReq == null)
            throw new ClientProtocolError(String.format("Unexpected response ID [%s]", resId));

        int status = 0;

        BinaryInputStream resIn;

        if (ver.compareTo(V1_4_0) >= 0) {
            short flags = dataInput.readShort();

            if ((flags & ClientFlag.AFFINITY_TOPOLOGY_CHANGED) != 0) {
                long topVer = dataInput.readLong();
                int minorTopVer = dataInput.readInt();

                srvTopVer = new AffinityTopologyVersion(topVer, minorTopVer);

                for (Consumer<ClientChannel> lsnr : topChangeLsnrs)
                    lsnr.accept(this);
            }

            if ((flags & ClientFlag.ERROR) != 0)
                status = dataInput.readInt();
        }
        else
            status = dataInput.readInt();

        int hdrSize = (int)(dataInput.totalBytesRead() - bytesReadOnStartReq);

        if (status == 0) {
            if (resSize <= hdrSize)
                pendingReq.onDone();
            else
                pendingReq.onDone(dataInput.read(resSize - hdrSize));
        }
        else {
            resIn = new BinaryHeapInputStream(dataInput.read(resSize - hdrSize));
=======
        throws ClientServerError, ClientException, ClientConnectionException, ClientAuthorizationException {
        ClientRequestFuture pendingReq = pendingReqs.get(reqId);

        assert pendingReq != null : "Pending request future not found for request " + reqId;

        try {
            byte[] payload = pendingReq.get();

            if (payload == null || payloadReader == null)
                return null;

            return payloadReader.apply(new PayloadInputChannel(this, payload));
        }
        catch (IgniteCheckedException e) {
            if (e.getCause() instanceof ClientError)
                throw (ClientError)e.getCause();

            if (e.getCause() instanceof ClientException)
                throw (ClientException)e.getCause();

            throw new ClientException(e.getMessage(), e);
        }
        finally {
            pendingReqs.remove(reqId);
        }
    }

    /**
     * Init and start receiver thread if it wasn't started before.
     *
     * Note: Method should be called only under external synchronization.
     */
    private void initReceiverThread() {
        if (receiverThread == null) {
            Socket sock = this.sock;

            String sockInfo = sock == null ? null : sock.getInetAddress().getHostName() + ":" + sock.getPort();

            receiverThread = new Thread(() -> {
                try {
                    while (!closed())
                        processNextMessage();
                }
                catch (Throwable e) {
                    close(e);
                }
            }, RECEIVER_THREAD_PREFIX + sockInfo);

            receiverThread.setDaemon(true);

            receiverThread.start();
        }
    }
>>>>>>> 1e84d448

    /**
     * Process next message from the input stream and complete corresponding future.
     */
    private void processNextMessage() throws ClientProtocolError, ClientConnectionException {
        int msgSize = dataInput.readInt();

<<<<<<< HEAD
            switch (status) {
                case ClientStatus.SECURITY_VIOLATION:
                    pendingReq.onDone(new ClientAuthorizationException());
                default:
                    pendingReq.onDone(new ClientServerError(err, status, resId));
=======
        if (msgSize <= 0)
            throw new ClientProtocolError(String.format("Invalid message size: %s", msgSize));

        long bytesReadOnStartMsg = dataInput.totalBytesRead();

        long resId = dataInput.readLong();

        int status = 0;

        ClientOperation notificationOp = null;

        BinaryInputStream resIn;

        if (protocolCtx.isFeatureSupported(PARTITION_AWARENESS)) {
            short flags = dataInput.readShort();

            if ((flags & ClientFlag.AFFINITY_TOPOLOGY_CHANGED) != 0) {
                long topVer = dataInput.readLong();
                int minorTopVer = dataInput.readInt();

                srvTopVer = new AffinityTopologyVersion(topVer, minorTopVer);

                for (Consumer<ClientChannel> lsnr : topChangeLsnrs)
                    lsnr.accept(this);
>>>>>>> 1e84d448
            }

            if ((flags & ClientFlag.NOTIFICATION) != 0) {
                short notificationCode = dataInput.readShort();

                notificationOp = ClientOperation.fromCode(notificationCode);

                if (notificationOp == null || !notificationOp.isNotification())
                    throw new ClientProtocolError(String.format("Unexpected notification code [%d]", notificationCode));
            }

            if ((flags & ClientFlag.ERROR) != 0)
                status = dataInput.readInt();
        }
        else
            status = dataInput.readInt();

        int hdrSize = (int)(dataInput.totalBytesRead() - bytesReadOnStartMsg);

        byte[] res = null;
        Exception err = null;

        if (status == 0) {
            if (msgSize > hdrSize)
                res = dataInput.read(msgSize - hdrSize);
        }
        else if (status == ClientStatus.SECURITY_VIOLATION)
            err = new ClientAuthorizationException();
        else {
            resIn = new BinaryHeapInputStream(dataInput.read(msgSize - hdrSize));

            String errMsg = new BinaryReaderExImpl(null, resIn, null, true).readString();

            err = new ClientServerError(errMsg, status, resId);
        }
    }

<<<<<<< HEAD
    /** {@inheritDoc} */
    @Override public ProtocolVersion serverVersion() {
        return ver;
    }

    /** {@inheritDoc} */
    @Override public UUID serverNodeId() {
        return srvNodeId;
    }

=======
        if (notificationOp == null) { // Respone received.
            ClientRequestFuture pendingReq = pendingReqs.get(resId);

            if (pendingReq == null)
                throw new ClientProtocolError(String.format("Unexpected response ID [%s]", resId));

            pendingReq.onDone(res, err);
        }
        else { // Notification received.
            for (NotificationListener lsnr : notificationLsnrs)
                lsnr.acceptNotification(this, notificationOp, resId, res, err);
        }
    }

    /** {@inheritDoc} */
    @Override public ProtocolContext protocolCtx() {
        return protocolCtx;
    }

    /** {@inheritDoc} */
    @Override public UUID serverNodeId() {
        return srvNodeId;
    }

>>>>>>> 1e84d448
    /** {@inheritDoc} */
    @Override public AffinityTopologyVersion serverTopologyVersion() {
        return srvTopVer;
    }

    /** {@inheritDoc} */
    @Override public void addTopologyChangeListener(Consumer<ClientChannel> lsnr) {
        topChangeLsnrs.add(lsnr);
<<<<<<< HEAD
=======
    }

    /** {@inheritDoc} */
    @Override public void addNotificationListener(NotificationListener lsnr) {
        notificationLsnrs.add(lsnr);
    }

    /** {@inheritDoc} */
    @Override public boolean closed() {
        return closed.get();
>>>>>>> 1e84d448
    }

    /** Validate {@link ClientConfiguration}. */
    private static void validateConfiguration(ClientChannelConfiguration cfg) {
        String error = null;

        InetSocketAddress addr = cfg.getAddress();

        if (addr == null)
            error = "At least one Ignite server node must be specified in the Ignite client configuration";
        else if (addr.getPort() < 1024 || addr.getPort() > 49151)
            error = String.format("Ignite client port %s is out of valid ports range 1024...49151", addr.getPort());

        if (error != null)
            throw new IllegalArgumentException(error);
    }

    /** Create socket. */
    private static Socket createSocket(ClientChannelConfiguration cfg) throws IOException {
        Socket sock = cfg.getSslMode() == SslMode.REQUIRED ?
            new ClientSslSocketFactory(cfg).create() :
            new Socket(cfg.getAddress().getHostName(), cfg.getAddress().getPort());

        sock.setTcpNoDelay(cfg.isTcpNoDelay());

        if (cfg.getTimeout() > 0)
            sock.setSoTimeout(cfg.getTimeout());

        if (cfg.getSendBufferSize() > 0)
            sock.setSendBufferSize(cfg.getSendBufferSize());

        if (cfg.getReceiveBufferSize() > 0)
            sock.setReceiveBufferSize(cfg.getReceiveBufferSize());

        return sock;
    }

    /** Client handshake. */
<<<<<<< HEAD
    private void handshake(String user, String pwd, Map<String, String> userAttrs)
        throws ClientConnectionException, ClientAuthenticationException {
        handshakeReq(user, pwd, userAttrs);
        handshakeRes(user, pwd, userAttrs);
    }

    /** Send handshake request. */
    private void handshakeReq(String user, String pwd, Map<String, String> userAttrs)
        throws ClientConnectionException {
        BinaryContext ctx = new BinaryContext(BinaryCachingMetadataHandler.create(), new IgniteConfiguration(), null);
        BinaryWriterExImpl writer = new BinaryWriterExImpl(ctx, new BinaryHeapOutputStream(32), null, null);

        writer.writeInt(0); // reserve an integer for the request size
        writer.writeByte((byte) ClientListenerRequest.HANDSHAKE);

        writer.writeShort(ver.major());
        writer.writeShort(ver.minor());
        writer.writeShort(ver.patch());

        writer.writeByte(ClientListenerNioListener.THIN_CLIENT);

        if (ver.compareTo(V1_7_0) >= 0)
            writer.writeMap(userAttrs);

        if (ver.compareTo(V1_1_0) >= 0 && user != null && !user.isEmpty()) {
            writer.writeString(user);
            writer.writeString(pwd);
=======
    private void handshake(ProtocolVersion ver, String user, String pwd, Map<String, String> userAttrs)
        throws ClientConnectionException, ClientAuthenticationException, ClientProtocolError {
        handshakeReq(ver, user, pwd, userAttrs);
        handshakeRes(ver, user, pwd, userAttrs);
    }

    /** Send handshake request. */
    private void handshakeReq(ProtocolVersion proposedVer, String user, String pwd,
        Map<String, String> userAttrs) throws ClientConnectionException {
        BinaryContext ctx = new BinaryContext(BinaryCachingMetadataHandler.create(), new IgniteConfiguration(), null);

        try (BinaryWriterExImpl writer = new BinaryWriterExImpl(ctx, new BinaryHeapOutputStream(32), null, null)) {
            ProtocolContext protocolCtx = protocolContextFromVersion(proposedVer);

            writer.writeInt(0); // reserve an integer for the request size
            writer.writeByte((byte) ClientListenerRequest.HANDSHAKE);

            writer.writeShort(proposedVer.major());
            writer.writeShort(proposedVer.minor());
            writer.writeShort(proposedVer.patch());

            writer.writeByte(ClientListenerNioListener.THIN_CLIENT);

            if (protocolCtx.isFeatureSupported(BITMAP_FEATURES)) {
                byte[] features = ProtocolBitmaskFeature.featuresAsBytes(protocolCtx.features());
                writer.writeByteArray(features);
            }

            if (protocolCtx.isFeatureSupported(USER_ATTRIBUTES))
                writer.writeMap(userAttrs);

            boolean authSupported = protocolCtx.isFeatureSupported(AUTHORIZATION);

            if (authSupported && user != null && !user.isEmpty()) {
                writer.writeString(user);
                writer.writeString(pwd);
            }

            writer.out().writeInt(0, writer.out().position() - 4);// actual size

            write(writer.array(), writer.out().position());
>>>>>>> 1e84d448
        }

        writer.out().writeInt(0, writer.out().position() - 4);// actual size

        write(writer.array(), writer.out().position());
    }

    /**
     * @param ver Protocol version.
     * @return Protocol context for a version.
     */
    private ProtocolContext protocolContextFromVersion(ProtocolVersion ver) {
        EnumSet<ProtocolBitmaskFeature> features = null;
        if (ProtocolContext.isFeatureSupported(ver, BITMAP_FEATURES))
            features = ProtocolBitmaskFeature.allFeaturesAsEnumSet();

        return new ProtocolContext(ver, features);
    }

    /** Receive and handle handshake response. */
<<<<<<< HEAD
    private void handshakeRes(String user, String pwd, Map<String, String> userAttrs)
        throws ClientConnectionException, ClientAuthenticationException {
=======
    private void handshakeRes(ProtocolVersion proposedVer, String user, String pwd, Map<String, String> userAttrs)
        throws ClientConnectionException, ClientAuthenticationException, ClientProtocolError {
>>>>>>> 1e84d448
        int resSize = dataInput.readInt();

        if (resSize <= 0)
            throw new ClientProtocolError(String.format("Invalid handshake response size: %s", resSize));

        BinaryInputStream res = new BinaryHeapInputStream(dataInput.read(resSize));

<<<<<<< HEAD
        try (BinaryReaderExImpl r = new BinaryReaderExImpl(null, res, null, true)) {
            if (res.readBoolean()) { // Success flag.
                if (ver.compareTo(V1_4_0) >= 0)
                    srvNodeId = r.readUuid(); // Server node UUID.
            }
            else {
                ProtocolVersion srvVer = new ProtocolVersion(res.readShort(), res.readShort(), res.readShort());

                String err = r.readString();
=======
        try (BinaryReaderExImpl reader = new BinaryReaderExImpl(null, res, null, true)) {
            boolean success = res.readBoolean();

            if (success) {
                byte[] features = new byte[0];
>>>>>>> 1e84d448

                if (ProtocolContext.isFeatureSupported(proposedVer, BITMAP_FEATURES))
                    features = reader.readByteArray();

                protocolCtx = new ProtocolContext(proposedVer, ProtocolBitmaskFeature.enumSet(features));

                if (protocolCtx.isFeatureSupported(PARTITION_AWARENESS)) {
                    // Reading server UUID
                    srvNodeId = reader.readUuid();
                }
            } else {
                ProtocolVersion srvVer = new ProtocolVersion(res.readShort(), res.readShort(), res.readShort());

                String err = reader.readString();
                int errCode = ClientStatus.FAILED;

                if (res.remaining() > 0)
                    errCode = reader.readInt();

                if (errCode == ClientStatus.AUTH_FAILED)
                    throw new ClientAuthenticationException(err);
                else if (proposedVer.equals(srvVer))
                    throw new ClientProtocolError(err);
                else if (!supportedVers.contains(srvVer) ||
                    (!ProtocolContext.isFeatureSupported(srvVer, AUTHORIZATION) && !F.isEmpty(user)))
                    // Server version is not supported by this client OR server version is less than 1.1.0 supporting
                    // authentication and authentication is required.
                    throw new ClientProtocolError(String.format(
                        "Protocol version mismatch: client %s / server %s. Server details: %s",
                        proposedVer,
                        srvVer,
                        err
                    ));
                else { // Retry with server version.
<<<<<<< HEAD
                    ver = srvVer;

                    handshake(user, pwd, userAttrs);
=======
                    handshake(srvVer, user, pwd, userAttrs);
>>>>>>> 1e84d448
                }
            }
        }
        catch (IOException e) {
            throw handleIOError(e);
        }
    }

    /** Write bytes to the output stream. */
    private void write(byte[] bytes, int len) throws ClientConnectionException {
        try {
            out.write(bytes, 0, len);
            out.flush();
        }
        catch (IOException e) {
            throw handleIOError(e);
<<<<<<< HEAD
        }
    }

    /**
     * @param ex IO exception (cause).
     */
    private ClientException handleIOError(@Nullable IOException ex) {
        return handleIOError("sock=" + sock, ex);
    }

    /**
     * @param chInfo Additional channel info
     * @param ex IO exception (cause).
     */
    private ClientException handleIOError(String chInfo, @Nullable IOException ex) {
        return new ClientConnectionException("Ignite cluster is unavailable [" + chInfo + ']', ex);
    }

    /**
     * Auxiliary class to read byte buffers and numeric values, counting total bytes read.
     * Numeric values are read in the little-endian byte order.
     */
    private class ByteCountingDataInput {
        /** Input stream. */
        private final InputStream in;

        /** Total bytes read from the input stream. */
        private long totalBytesRead;

        /** Temporary buffer to read long, int and short values. */
        private byte[] tmpBuf = new byte[Long.BYTES];

        /**
         * @param in Input stream.
         */
        public ByteCountingDataInput(InputStream in) {
            this.in = in;
        }

        /**
         * Read bytes from the input stream to the buffer.
         *
         * @param bytes Bytes buffer.
         * @param len Length.
         */
        private void read(byte[] bytes, int len) throws ClientConnectionException {
            int bytesNum;
            int readBytesNum = 0;

            while (readBytesNum < len) {
                try {
                    bytesNum = in.read(bytes, readBytesNum, len - readBytesNum);
                }
                catch (IOException e) {
                    throw handleIOError(e);
                }

                if (bytesNum < 0)
                    throw handleIOError(null);

                readBytesNum += bytesNum;
            }

            totalBytesRead += readBytesNum;
=======
>>>>>>> 1e84d448
        }

        /** Read bytes from the input stream. */
        public byte[] read(int len) throws ClientConnectionException {
            byte[] bytes = new byte[len];

            read(bytes, len);

            return bytes;
        }

        /**
         * Read long value from the input stream.
         */
        public long readLong() throws ClientConnectionException {
            read(tmpBuf, Long.BYTES);

            return BinaryPrimitives.readLong(tmpBuf, 0);
        }

        /**
         * Read int value from the input stream.
         */
        public int readInt() throws ClientConnectionException {
            read(tmpBuf, Integer.BYTES);

            return BinaryPrimitives.readInt(tmpBuf, 0);
        }

        /**
         * Read short value from the input stream.
         */
        public short readShort() throws ClientConnectionException {
            read(tmpBuf, Short.BYTES);

            return BinaryPrimitives.readShort(tmpBuf, 0);
        }

        /**
         * Gets total bytes read from the input stream.
         */
        public long totalBytesRead() {
            return totalBytesRead;
        }

        /**
         * Close input stream.
         */
        public void close() throws IOException {
            in.close();
        }
    }

    /**
     *
     */
    private static class ClientRequestFuture extends GridFutureAdapter<byte[]> {
    }

    /**
     * @param ex IO exception (cause).
     */
    private ClientException handleIOError(@Nullable IOException ex) {
        return handleIOError("sock=" + sock, ex);
    }

    /**
     * @param chInfo Additional channel info
     * @param ex IO exception (cause).
     */
    private ClientException handleIOError(String chInfo, @Nullable IOException ex) {
        return new ClientConnectionException("Ignite cluster is unavailable [" + chInfo + ']', ex);
    }

    /**
     * Auxiliary class to read byte buffers and numeric values, counting total bytes read.
     * Numeric values are read in the little-endian byte order.
     */
    private class ByteCountingDataInput implements AutoCloseable {
        /** Input stream. */
        private final InputStream in;

        /** Total bytes read from the input stream. */
        private long totalBytesRead;

        /** Temporary buffer to read long, int and short values. */
        private byte[] tmpBuf = new byte[Long.BYTES];

        /**
         * @param in Input stream.
         */
        public ByteCountingDataInput(InputStream in) {
            this.in = in;
        }

        /**
         * Read bytes from the input stream to the buffer.
         *
         * @param bytes Bytes buffer.
         * @param len Length.
         */
        private void read(byte[] bytes, int len) throws ClientConnectionException {
            int bytesNum;
            int readBytesNum = 0;

            while (readBytesNum < len) {
                try {
                    bytesNum = in.read(bytes, readBytesNum, len - readBytesNum);
                }
                catch (IOException e) {
                    throw handleIOError(e);
                }

                if (bytesNum < 0)
                    throw handleIOError(null);

                readBytesNum += bytesNum;
            }

            totalBytesRead += readBytesNum;
        }

        /** Read bytes from the input stream. */
        public byte[] read(int len) throws ClientConnectionException {
            byte[] bytes = new byte[len];

            read(bytes, len);

            return bytes;
        }

        /**
         * Read long value from the input stream.
         */
        public long readLong() throws ClientConnectionException {
            read(tmpBuf, Long.BYTES);

            return BinaryPrimitives.readLong(tmpBuf, 0);
        }

        /**
         * Read int value from the input stream.
         */
        public int readInt() throws ClientConnectionException {
            read(tmpBuf, Integer.BYTES);

            return BinaryPrimitives.readInt(tmpBuf, 0);
        }

        /**
         * Read short value from the input stream.
         */
        public short readShort() throws ClientConnectionException {
            read(tmpBuf, Short.BYTES);

            return BinaryPrimitives.readShort(tmpBuf, 0);
        }

        /**
         * Gets total bytes read from the input stream.
         */
        public long totalBytesRead() {
            return totalBytesRead;
        }

        /**
         * Close input stream.
         */
        @Override public void close() throws IOException {
            in.close();
        }
    }

    /**
     *
     */
    private static class ClientRequestFuture extends GridFutureAdapter<byte[]> {
    }

    /** SSL Socket Factory. */
    private static class ClientSslSocketFactory {
        /** Trust manager ignoring all certificate checks. */
        private static TrustManager ignoreErrorsTrustMgr = new X509TrustManager() {
            @Override public X509Certificate[] getAcceptedIssuers() {
                return null;
            }

            @Override public void checkServerTrusted(X509Certificate[] arg0, String arg1) {
            }

            @Override public void checkClientTrusted(X509Certificate[] arg0, String arg1) {
            }
        };

        /** Config. */
        private final ClientChannelConfiguration cfg;

        /** Constructor. */
        ClientSslSocketFactory(ClientChannelConfiguration cfg) {
            this.cfg = cfg;
        }

        /** Create SSL socket. */
        SSLSocket create() throws IOException {
            InetSocketAddress addr = cfg.getAddress();

            SSLSocket sock = (SSLSocket)getSslSocketFactory(cfg).createSocket(addr.getHostName(), addr.getPort());

            sock.setUseClientMode(true);

            sock.startHandshake();

            return sock;
        }

        /** Create SSL socket factory. */
        private static SSLSocketFactory getSslSocketFactory(ClientChannelConfiguration cfg) {
            Factory<SSLContext> sslCtxFactory = cfg.getSslContextFactory();

            if (sslCtxFactory != null) {
                try {
                    return sslCtxFactory.create().getSocketFactory();
                }
                catch (Exception e) {
                    throw new ClientError("SSL Context Factory failed", e);
                }
            }

            BiFunction<String, String, String> or = (val, dflt) -> val == null || val.isEmpty() ? dflt : val;

            String keyStore = or.apply(
                cfg.getSslClientCertificateKeyStorePath(),
                System.getProperty("javax.net.ssl.keyStore")
            );

            String keyStoreType = or.apply(
                cfg.getSslClientCertificateKeyStoreType(),
                or.apply(System.getProperty("javax.net.ssl.keyStoreType"), "JKS")
            );

            String keyStorePwd = or.apply(
                cfg.getSslClientCertificateKeyStorePassword(),
                System.getProperty("javax.net.ssl.keyStorePassword")
            );

            String trustStore = or.apply(
                cfg.getSslTrustCertificateKeyStorePath(),
                System.getProperty("javax.net.ssl.trustStore")
            );

            String trustStoreType = or.apply(
                cfg.getSslTrustCertificateKeyStoreType(),
                or.apply(System.getProperty("javax.net.ssl.trustStoreType"), "JKS")
            );

            String trustStorePwd = or.apply(
                cfg.getSslTrustCertificateKeyStorePassword(),
                System.getProperty("javax.net.ssl.trustStorePassword")
            );

            String algorithm = or.apply(cfg.getSslKeyAlgorithm(), "SunX509");

            String proto = toString(cfg.getSslProtocol());

            if (Stream.of(keyStore, keyStorePwd, keyStoreType, trustStore, trustStorePwd, trustStoreType)
                .allMatch(s -> s == null || s.isEmpty())
                ) {
                try {
                    return SSLContext.getDefault().getSocketFactory();
                }
                catch (NoSuchAlgorithmException e) {
                    throw new ClientError("Default SSL context cryptographic algorithm is not available", e);
                }
            }

            KeyManager[] keyManagers = getKeyManagers(algorithm, keyStore, keyStoreType, keyStorePwd);

            TrustManager[] trustManagers = cfg.isSslTrustAll() ?
                new TrustManager[] {ignoreErrorsTrustMgr} :
                getTrustManagers(algorithm, trustStore, trustStoreType, trustStorePwd);

            try {
                SSLContext sslCtx = SSLContext.getInstance(proto);

                sslCtx.init(keyManagers, trustManagers, null);

                return sslCtx.getSocketFactory();
            }
            catch (NoSuchAlgorithmException e) {
                throw new ClientError("SSL context cryptographic algorithm is not available", e);
            }
            catch (KeyManagementException e) {
                throw new ClientError("Failed to create SSL Context", e);
            }
        }

        /**
         * @return String representation of {@link SslProtocol} as required by {@link SSLContext}.
         */
        private static String toString(SslProtocol proto) {
            switch (proto) {
                case TLSv1_1:
                    return "TLSv1.1";

                case TLSv1_2:
                    return "TLSv1.2";

                default:
                    return proto.toString();
            }
        }

        /** */
        private static KeyManager[] getKeyManagers(
            String algorithm,
            String keyStore,
            String keyStoreType,
            String keyStorePwd
        ) {
            KeyManagerFactory keyMgrFactory;

            try {
                keyMgrFactory = KeyManagerFactory.getInstance(algorithm);
            }
            catch (NoSuchAlgorithmException e) {
                throw new ClientError("Key manager cryptographic algorithm is not available", e);
            }

            Predicate<String> empty = s -> s == null || s.isEmpty();

            if (!empty.test(keyStore) && !empty.test(keyStoreType)) {
                char[] pwd = (keyStorePwd == null) ? new char[0] : keyStorePwd.toCharArray();

                KeyStore store = loadKeyStore("Client", keyStore, keyStoreType, pwd);

                try {
                    keyMgrFactory.init(store, pwd);
                }
                catch (UnrecoverableKeyException e) {
                    throw new ClientError("Could not recover key store key", e);
                }
                catch (KeyStoreException e) {
                    throw new ClientError(
                        String.format("Client key store provider of type [%s] is not available", keyStoreType),
                        e
                    );
                }
                catch (NoSuchAlgorithmException e) {
                    throw new ClientError("Client key store integrity check algorithm is not available", e);
                }
            }

            return keyMgrFactory.getKeyManagers();
        }

        /** */
        private static TrustManager[] getTrustManagers(
            String algorithm,
            String trustStore,
            String trustStoreType,
            String trustStorePwd
        ) {
            TrustManagerFactory trustMgrFactory;

            try {
                trustMgrFactory = TrustManagerFactory.getInstance(algorithm);
            }
            catch (NoSuchAlgorithmException e) {
                throw new ClientError("Trust manager cryptographic algorithm is not available", e);
            }

            Predicate<String> empty = s -> s == null || s.isEmpty();

            if (!empty.test(trustStore) && !empty.test(trustStoreType)) {
                char[] pwd = (trustStorePwd == null) ? new char[0] : trustStorePwd.toCharArray();

                KeyStore store = loadKeyStore("Trust", trustStore, trustStoreType, pwd);

                try {
                    trustMgrFactory.init(store);
                }
                catch (KeyStoreException e) {
                    throw new ClientError(
                        String.format("Trust key store provider of type [%s] is not available", trustStoreType),
                        e
                    );
                }
            }

            return trustMgrFactory.getTrustManagers();
        }

        /** */
        private static KeyStore loadKeyStore(String lb, String path, String type, char[] pwd) {
            KeyStore store;

            try {
                store = KeyStore.getInstance(type);
            }
            catch (KeyStoreException e) {
                throw new ClientError(
                    String.format("%s key store provider of type [%s] is not available", lb, type),
                    e
                );
            }

            try (InputStream in = new FileInputStream(new File(path))) {

                store.load(in, pwd);

                return store;
            }
            catch (FileNotFoundException e) {
                throw new ClientError(String.format("%s key store file [%s] does not exist", lb, path), e);
            }
            catch (NoSuchAlgorithmException e) {
                throw new ClientError(
                    String.format("%s key store integrity check algorithm is not available", lb),
                    e
                );
            }
            catch (CertificateException e) {
                throw new ClientError(String.format("Could not load certificate from %s key store", lb), e);
            }
            catch (IOException e) {
                throw new ClientError(String.format("Could not read %s key store", lb), e);
            }
        }
    }
}<|MERGE_RESOLUTION|>--- conflicted
+++ resolved
@@ -34,18 +34,12 @@
 import java.security.cert.X509Certificate;
 import java.util.Arrays;
 import java.util.Collection;
-<<<<<<< HEAD
-=======
 import java.util.EnumSet;
->>>>>>> 1e84d448
 import java.util.Map;
 import java.util.UUID;
 import java.util.concurrent.ConcurrentHashMap;
 import java.util.concurrent.CopyOnWriteArrayList;
-<<<<<<< HEAD
-=======
 import java.util.concurrent.atomic.AtomicBoolean;
->>>>>>> 1e84d448
 import java.util.concurrent.atomic.AtomicLong;
 import java.util.concurrent.locks.Lock;
 import java.util.concurrent.locks.ReentrantLock;
@@ -72,17 +66,9 @@
 import org.apache.ignite.client.SslProtocol;
 import org.apache.ignite.configuration.ClientConfiguration;
 import org.apache.ignite.configuration.IgniteConfiguration;
-<<<<<<< HEAD
-import org.apache.ignite.internal.IgniteFutureTimeoutCheckedException;
 import org.apache.ignite.internal.binary.BinaryCachingMetadataHandler;
 import org.apache.ignite.internal.binary.BinaryContext;
 import org.apache.ignite.internal.binary.BinaryPrimitives;
-import org.apache.ignite.internal.binary.BinaryRawWriterEx;
-=======
-import org.apache.ignite.internal.binary.BinaryCachingMetadataHandler;
-import org.apache.ignite.internal.binary.BinaryContext;
-import org.apache.ignite.internal.binary.BinaryPrimitives;
->>>>>>> 1e84d448
 import org.apache.ignite.internal.binary.BinaryReaderExImpl;
 import org.apache.ignite.internal.binary.BinaryWriterExImpl;
 import org.apache.ignite.internal.binary.streams.BinaryHeapInputStream;
@@ -95,14 +81,6 @@
 import org.apache.ignite.internal.processors.platform.client.ClientFlag;
 import org.apache.ignite.internal.processors.platform.client.ClientStatus;
 import org.apache.ignite.internal.util.future.GridFutureAdapter;
-<<<<<<< HEAD
-import org.jetbrains.annotations.Nullable;
-
-import static org.apache.ignite.internal.client.thin.ProtocolVersion.CURRENT_VER;
-import static org.apache.ignite.internal.client.thin.ProtocolVersion.V1_0_0;
-import static org.apache.ignite.internal.client.thin.ProtocolVersion.V1_1_0;
-import static org.apache.ignite.internal.client.thin.ProtocolVersion.V1_2_0;
-=======
 import org.apache.ignite.internal.util.typedef.F;
 import org.apache.ignite.internal.util.typedef.internal.U;
 import org.jetbrains.annotations.Nullable;
@@ -113,49 +91,30 @@
 import static org.apache.ignite.internal.client.thin.ProtocolVersion.V1_1_0;
 import static org.apache.ignite.internal.client.thin.ProtocolVersion.V1_2_0;
 import static org.apache.ignite.internal.client.thin.ProtocolVersion.V1_3_0;
->>>>>>> 1e84d448
 import static org.apache.ignite.internal.client.thin.ProtocolVersion.V1_4_0;
 import static org.apache.ignite.internal.client.thin.ProtocolVersion.V1_5_0;
 import static org.apache.ignite.internal.client.thin.ProtocolVersion.V1_6_0;
 import static org.apache.ignite.internal.client.thin.ProtocolVersion.V1_7_0;
-<<<<<<< HEAD
-=======
 import static org.apache.ignite.internal.client.thin.ProtocolVersionFeature.AUTHORIZATION;
 import static org.apache.ignite.internal.client.thin.ProtocolVersionFeature.BITMAP_FEATURES;
 import static org.apache.ignite.internal.client.thin.ProtocolVersionFeature.PARTITION_AWARENESS;
->>>>>>> 1e84d448
 
 /**
  * Implements {@link ClientChannel} over TCP.
  */
 class TcpClientChannel implements ClientChannel {
-<<<<<<< HEAD
-=======
     /** Protocol version used by default on first connection attempt. */
     private static final ProtocolVersion DEFAULT_VERSION = LATEST_VER;
 
     /** Receiver thread prefix. */
     static final String RECEIVER_THREAD_PREFIX = "thin-client-channel#";
 
->>>>>>> 1e84d448
     /** Supported protocol versions. */
     private static final Collection<ProtocolVersion> supportedVers = Arrays.asList(
         V1_7_0,
         V1_6_0,
         V1_5_0,
         V1_4_0,
-<<<<<<< HEAD
-        V1_2_0,
-        V1_1_0, 
-        V1_0_0
-    );
-
-    /** Timeout before next attempt to lock channel and process next response by current thread. */
-    private static final long PAYLOAD_WAIT_TIMEOUT = 10L;
-
-    /** Protocol version agreed with the server. */
-    private ProtocolVersion ver = CURRENT_VER;
-=======
         V1_3_0,
         V1_2_0,
         V1_1_0,
@@ -164,7 +123,6 @@
 
     /** Protocol context. */
     private ProtocolContext protocolCtx;
->>>>>>> 1e84d448
 
     /** Server node ID. */
     private UUID srvNodeId;
@@ -187,20 +145,12 @@
     /** Send lock. */
     private final Lock sndLock = new ReentrantLock();
 
-<<<<<<< HEAD
-    /** Receive lock. */
-    private final Lock rcvLock = new ReentrantLock();
-
-=======
->>>>>>> 1e84d448
     /** Pending requests. */
     private final Map<Long, ClientRequestFuture> pendingReqs = new ConcurrentHashMap<>();
 
     /** Topology change listeners. */
     private final Collection<Consumer<ClientChannel>> topChangeLsnrs = new CopyOnWriteArrayList<>();
 
-<<<<<<< HEAD
-=======
     /** Notification listeners. */
     private final Collection<NotificationListener> notificationLsnrs = new CopyOnWriteArrayList<>();
 
@@ -210,7 +160,6 @@
     /** Receiver thread (processes incoming messages). */
     private Thread receiverThread;
 
->>>>>>> 1e84d448
     /** Constructor. */
     TcpClientChannel(ClientChannelConfiguration cfg)
         throws ClientConnectionException, ClientAuthenticationException, ClientProtocolError {
@@ -226,24 +175,6 @@
             throw handleIOError("addr=" + cfg.getAddress(), e);
         }
 
-<<<<<<< HEAD
-        handshake(cfg.getUserName(), cfg.getUserPassword(), cfg.getUserAttributes());
-    }
-
-    /** {@inheritDoc} */
-    @Override public void close() throws Exception {
-        dataInput.close();
-        out.close();
-        sock.close();
-
-        for (ClientRequestFuture pendingReq : pendingReqs.values())
-            pendingReq.onDone(new ClientConnectionException("Channel is closed"));
-    }
-
-    /** {@inheritDoc} */
-    @Override public <T> T service(ClientOperation op, Consumer<PayloadOutputChannel> payloadWriter,
-        Function<PayloadInputChannel, T> payloadReader) throws ClientConnectionException, ClientAuthorizationException {
-=======
         handshake(DEFAULT_VERSION, cfg.getUserName(), cfg.getUserPassword(), cfg.getUserAttributes());
     }
 
@@ -283,7 +214,6 @@
         Consumer<PayloadOutputChannel> payloadWriter,
         Function<PayloadInputChannel, T> payloadReader
     ) throws ClientConnectionException, ClientAuthorizationException, ClientServerError, ClientException {
->>>>>>> 1e84d448
         long id = send(op, payloadWriter);
 
         return receive(id, payloadReader);
@@ -295,25 +225,18 @@
      * @return Request ID.
      */
     private long send(ClientOperation op, Consumer<PayloadOutputChannel> payloadWriter)
-<<<<<<< HEAD
-        throws ClientConnectionException {
-=======
         throws ClientException, ClientConnectionException {
->>>>>>> 1e84d448
         long id = reqId.getAndIncrement();
 
         // Only one thread at a time can have access to write to the channel.
         sndLock.lock();
 
         try (PayloadOutputChannel payloadCh = new PayloadOutputChannel(this)) {
-<<<<<<< HEAD
-=======
             if (closed())
                 throw new ClientConnectionException("Channel is closed");
 
             initReceiverThread(); // Start the receiver thread with the first request.
 
->>>>>>> 1e84d448
             pendingReqs.put(id, new ClientRequestFuture());
 
             BinaryOutputStream req = payloadCh.out();
@@ -347,107 +270,6 @@
      * @return Received operation payload or {@code null} if response has no payload.
      */
     private <T> T receive(long reqId, Function<PayloadInputChannel, T> payloadReader)
-<<<<<<< HEAD
-        throws ClientConnectionException, ClientAuthorizationException {
-        ClientRequestFuture pendingReq = pendingReqs.get(reqId);
-
-        assert pendingReq != null : "Pending request future not found for request " + reqId;
-
-        // Each thread creates a future on request sent and returns a response when this future is completed.
-        // Only one thread at a time can have access to read from the channel. This thread reads the next available
-        // response and complete corresponding future. All other concurrent threads wait for their own futures with
-        // a timeout and periodically try to lock the channel to process the next response.
-        try {
-            while (true) {
-                if (rcvLock.tryLock()) {
-                    try {
-                        if (!pendingReq.isDone())
-                            processNextResponse();
-                    }
-                    finally {
-                        rcvLock.unlock();
-                    }
-                }
-
-                try {
-                    byte[] payload = pendingReq.get(PAYLOAD_WAIT_TIMEOUT);
-
-                    if (payload == null || payloadReader == null)
-                        return null;
-
-                    return payloadReader.apply(new PayloadInputChannel(this, payload));
-                }
-                catch (IgniteFutureTimeoutCheckedException ignore) {
-                    // Next cycle if timed out.
-                }
-            }
-        }
-        catch (IgniteCheckedException e) {
-            if (e.getCause() instanceof ClientError)
-                throw (ClientError)e.getCause();
-
-            if (e.getCause() instanceof ClientException)
-                throw (ClientException)e.getCause();
-
-            throw new ClientException(e.getMessage(), e);
-        }
-        finally {
-            pendingReqs.remove(reqId);
-        }
-    }
-
-    /**
-     * Process next response from the input stream and complete corresponding future.
-     */
-    private void processNextResponse() throws ClientProtocolError, ClientConnectionException {
-        int resSize = dataInput.readInt();
-
-        if (resSize <= 0)
-            throw new ClientProtocolError(String.format("Invalid response size: %s", resSize));
-
-        long bytesReadOnStartReq = dataInput.totalBytesRead();
-
-        long resId = dataInput.readLong();
-
-        ClientRequestFuture pendingReq = pendingReqs.get(resId);
-
-        if (pendingReq == null)
-            throw new ClientProtocolError(String.format("Unexpected response ID [%s]", resId));
-
-        int status = 0;
-
-        BinaryInputStream resIn;
-
-        if (ver.compareTo(V1_4_0) >= 0) {
-            short flags = dataInput.readShort();
-
-            if ((flags & ClientFlag.AFFINITY_TOPOLOGY_CHANGED) != 0) {
-                long topVer = dataInput.readLong();
-                int minorTopVer = dataInput.readInt();
-
-                srvTopVer = new AffinityTopologyVersion(topVer, minorTopVer);
-
-                for (Consumer<ClientChannel> lsnr : topChangeLsnrs)
-                    lsnr.accept(this);
-            }
-
-            if ((flags & ClientFlag.ERROR) != 0)
-                status = dataInput.readInt();
-        }
-        else
-            status = dataInput.readInt();
-
-        int hdrSize = (int)(dataInput.totalBytesRead() - bytesReadOnStartReq);
-
-        if (status == 0) {
-            if (resSize <= hdrSize)
-                pendingReq.onDone();
-            else
-                pendingReq.onDone(dataInput.read(resSize - hdrSize));
-        }
-        else {
-            resIn = new BinaryHeapInputStream(dataInput.read(resSize - hdrSize));
-=======
         throws ClientServerError, ClientException, ClientConnectionException, ClientAuthorizationException {
         ClientRequestFuture pendingReq = pendingReqs.get(reqId);
 
@@ -501,7 +323,6 @@
             receiverThread.start();
         }
     }
->>>>>>> 1e84d448
 
     /**
      * Process next message from the input stream and complete corresponding future.
@@ -509,13 +330,6 @@
     private void processNextMessage() throws ClientProtocolError, ClientConnectionException {
         int msgSize = dataInput.readInt();
 
-<<<<<<< HEAD
-            switch (status) {
-                case ClientStatus.SECURITY_VIOLATION:
-                    pendingReq.onDone(new ClientAuthorizationException());
-                default:
-                    pendingReq.onDone(new ClientServerError(err, status, resId));
-=======
         if (msgSize <= 0)
             throw new ClientProtocolError(String.format("Invalid message size: %s", msgSize));
 
@@ -540,7 +354,6 @@
 
                 for (Consumer<ClientChannel> lsnr : topChangeLsnrs)
                     lsnr.accept(this);
->>>>>>> 1e84d448
             }
 
             if ((flags & ClientFlag.NOTIFICATION) != 0) {
@@ -576,12 +389,24 @@
 
             err = new ClientServerError(errMsg, status, resId);
         }
-    }
-
-<<<<<<< HEAD
+
+        if (notificationOp == null) { // Respone received.
+            ClientRequestFuture pendingReq = pendingReqs.get(resId);
+
+            if (pendingReq == null)
+                throw new ClientProtocolError(String.format("Unexpected response ID [%s]", resId));
+
+            pendingReq.onDone(res, err);
+        }
+        else { // Notification received.
+            for (NotificationListener lsnr : notificationLsnrs)
+                lsnr.acceptNotification(this, notificationOp, resId, res, err);
+        }
+    }
+
     /** {@inheritDoc} */
-    @Override public ProtocolVersion serverVersion() {
-        return ver;
+    @Override public ProtocolContext protocolCtx() {
+        return protocolCtx;
     }
 
     /** {@inheritDoc} */
@@ -589,32 +414,6 @@
         return srvNodeId;
     }
 
-=======
-        if (notificationOp == null) { // Respone received.
-            ClientRequestFuture pendingReq = pendingReqs.get(resId);
-
-            if (pendingReq == null)
-                throw new ClientProtocolError(String.format("Unexpected response ID [%s]", resId));
-
-            pendingReq.onDone(res, err);
-        }
-        else { // Notification received.
-            for (NotificationListener lsnr : notificationLsnrs)
-                lsnr.acceptNotification(this, notificationOp, resId, res, err);
-        }
-    }
-
-    /** {@inheritDoc} */
-    @Override public ProtocolContext protocolCtx() {
-        return protocolCtx;
-    }
-
-    /** {@inheritDoc} */
-    @Override public UUID serverNodeId() {
-        return srvNodeId;
-    }
-
->>>>>>> 1e84d448
     /** {@inheritDoc} */
     @Override public AffinityTopologyVersion serverTopologyVersion() {
         return srvTopVer;
@@ -623,8 +422,6 @@
     /** {@inheritDoc} */
     @Override public void addTopologyChangeListener(Consumer<ClientChannel> lsnr) {
         topChangeLsnrs.add(lsnr);
-<<<<<<< HEAD
-=======
     }
 
     /** {@inheritDoc} */
@@ -635,7 +432,6 @@
     /** {@inheritDoc} */
     @Override public boolean closed() {
         return closed.get();
->>>>>>> 1e84d448
     }
 
     /** Validate {@link ClientConfiguration}. */
@@ -674,35 +470,6 @@
     }
 
     /** Client handshake. */
-<<<<<<< HEAD
-    private void handshake(String user, String pwd, Map<String, String> userAttrs)
-        throws ClientConnectionException, ClientAuthenticationException {
-        handshakeReq(user, pwd, userAttrs);
-        handshakeRes(user, pwd, userAttrs);
-    }
-
-    /** Send handshake request. */
-    private void handshakeReq(String user, String pwd, Map<String, String> userAttrs)
-        throws ClientConnectionException {
-        BinaryContext ctx = new BinaryContext(BinaryCachingMetadataHandler.create(), new IgniteConfiguration(), null);
-        BinaryWriterExImpl writer = new BinaryWriterExImpl(ctx, new BinaryHeapOutputStream(32), null, null);
-
-        writer.writeInt(0); // reserve an integer for the request size
-        writer.writeByte((byte) ClientListenerRequest.HANDSHAKE);
-
-        writer.writeShort(ver.major());
-        writer.writeShort(ver.minor());
-        writer.writeShort(ver.patch());
-
-        writer.writeByte(ClientListenerNioListener.THIN_CLIENT);
-
-        if (ver.compareTo(V1_7_0) >= 0)
-            writer.writeMap(userAttrs);
-
-        if (ver.compareTo(V1_1_0) >= 0 && user != null && !user.isEmpty()) {
-            writer.writeString(user);
-            writer.writeString(pwd);
-=======
     private void handshake(ProtocolVersion ver, String user, String pwd, Map<String, String> userAttrs)
         throws ClientConnectionException, ClientAuthenticationException, ClientProtocolError {
         handshakeReq(ver, user, pwd, userAttrs);
@@ -744,12 +511,7 @@
             writer.out().writeInt(0, writer.out().position() - 4);// actual size
 
             write(writer.array(), writer.out().position());
->>>>>>> 1e84d448
-        }
-
-        writer.out().writeInt(0, writer.out().position() - 4);// actual size
-
-        write(writer.array(), writer.out().position());
+        }
     }
 
     /**
@@ -765,13 +527,8 @@
     }
 
     /** Receive and handle handshake response. */
-<<<<<<< HEAD
-    private void handshakeRes(String user, String pwd, Map<String, String> userAttrs)
-        throws ClientConnectionException, ClientAuthenticationException {
-=======
     private void handshakeRes(ProtocolVersion proposedVer, String user, String pwd, Map<String, String> userAttrs)
         throws ClientConnectionException, ClientAuthenticationException, ClientProtocolError {
->>>>>>> 1e84d448
         int resSize = dataInput.readInt();
 
         if (resSize <= 0)
@@ -779,23 +536,11 @@
 
         BinaryInputStream res = new BinaryHeapInputStream(dataInput.read(resSize));
 
-<<<<<<< HEAD
-        try (BinaryReaderExImpl r = new BinaryReaderExImpl(null, res, null, true)) {
-            if (res.readBoolean()) { // Success flag.
-                if (ver.compareTo(V1_4_0) >= 0)
-                    srvNodeId = r.readUuid(); // Server node UUID.
-            }
-            else {
-                ProtocolVersion srvVer = new ProtocolVersion(res.readShort(), res.readShort(), res.readShort());
-
-                String err = r.readString();
-=======
         try (BinaryReaderExImpl reader = new BinaryReaderExImpl(null, res, null, true)) {
             boolean success = res.readBoolean();
 
             if (success) {
                 byte[] features = new byte[0];
->>>>>>> 1e84d448
 
                 if (ProtocolContext.isFeatureSupported(proposedVer, BITMAP_FEATURES))
                     features = reader.readByteArray();
@@ -830,13 +575,7 @@
                         err
                     ));
                 else { // Retry with server version.
-<<<<<<< HEAD
-                    ver = srvVer;
-
-                    handshake(user, pwd, userAttrs);
-=======
                     handshake(srvVer, user, pwd, userAttrs);
->>>>>>> 1e84d448
                 }
             }
         }
@@ -853,7 +592,6 @@
         }
         catch (IOException e) {
             throw handleIOError(e);
-<<<<<<< HEAD
         }
     }
 
@@ -876,7 +614,7 @@
      * Auxiliary class to read byte buffers and numeric values, counting total bytes read.
      * Numeric values are read in the little-endian byte order.
      */
-    private class ByteCountingDataInput {
+    private class ByteCountingDataInput implements AutoCloseable {
         /** Input stream. */
         private final InputStream in;
 
@@ -918,128 +656,6 @@
             }
 
             totalBytesRead += readBytesNum;
-=======
->>>>>>> 1e84d448
-        }
-
-        /** Read bytes from the input stream. */
-        public byte[] read(int len) throws ClientConnectionException {
-            byte[] bytes = new byte[len];
-
-            read(bytes, len);
-
-            return bytes;
-        }
-
-        /**
-         * Read long value from the input stream.
-         */
-        public long readLong() throws ClientConnectionException {
-            read(tmpBuf, Long.BYTES);
-
-            return BinaryPrimitives.readLong(tmpBuf, 0);
-        }
-
-        /**
-         * Read int value from the input stream.
-         */
-        public int readInt() throws ClientConnectionException {
-            read(tmpBuf, Integer.BYTES);
-
-            return BinaryPrimitives.readInt(tmpBuf, 0);
-        }
-
-        /**
-         * Read short value from the input stream.
-         */
-        public short readShort() throws ClientConnectionException {
-            read(tmpBuf, Short.BYTES);
-
-            return BinaryPrimitives.readShort(tmpBuf, 0);
-        }
-
-        /**
-         * Gets total bytes read from the input stream.
-         */
-        public long totalBytesRead() {
-            return totalBytesRead;
-        }
-
-        /**
-         * Close input stream.
-         */
-        public void close() throws IOException {
-            in.close();
-        }
-    }
-
-    /**
-     *
-     */
-    private static class ClientRequestFuture extends GridFutureAdapter<byte[]> {
-    }
-
-    /**
-     * @param ex IO exception (cause).
-     */
-    private ClientException handleIOError(@Nullable IOException ex) {
-        return handleIOError("sock=" + sock, ex);
-    }
-
-    /**
-     * @param chInfo Additional channel info
-     * @param ex IO exception (cause).
-     */
-    private ClientException handleIOError(String chInfo, @Nullable IOException ex) {
-        return new ClientConnectionException("Ignite cluster is unavailable [" + chInfo + ']', ex);
-    }
-
-    /**
-     * Auxiliary class to read byte buffers and numeric values, counting total bytes read.
-     * Numeric values are read in the little-endian byte order.
-     */
-    private class ByteCountingDataInput implements AutoCloseable {
-        /** Input stream. */
-        private final InputStream in;
-
-        /** Total bytes read from the input stream. */
-        private long totalBytesRead;
-
-        /** Temporary buffer to read long, int and short values. */
-        private byte[] tmpBuf = new byte[Long.BYTES];
-
-        /**
-         * @param in Input stream.
-         */
-        public ByteCountingDataInput(InputStream in) {
-            this.in = in;
-        }
-
-        /**
-         * Read bytes from the input stream to the buffer.
-         *
-         * @param bytes Bytes buffer.
-         * @param len Length.
-         */
-        private void read(byte[] bytes, int len) throws ClientConnectionException {
-            int bytesNum;
-            int readBytesNum = 0;
-
-            while (readBytesNum < len) {
-                try {
-                    bytesNum = in.read(bytes, readBytesNum, len - readBytesNum);
-                }
-                catch (IOException e) {
-                    throw handleIOError(e);
-                }
-
-                if (bytesNum < 0)
-                    throw handleIOError(null);
-
-                readBytesNum += bytesNum;
-            }
-
-            totalBytesRead += readBytesNum;
         }
 
         /** Read bytes from the input stream. */
