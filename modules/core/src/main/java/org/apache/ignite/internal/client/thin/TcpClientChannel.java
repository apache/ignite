/*
 * Licensed to the Apache Software Foundation (ASF) under one or more
 * contributor license agreements.  See the NOTICE file distributed with
 * this work for additional information regarding copyright ownership.
 * The ASF licenses this file to You under the Apache License, Version 2.0
 * (the "License"); you may not use this file except in compliance with
 * the License.  You may obtain a copy of the License at
 *
 *      http://www.apache.org/licenses/LICENSE-2.0
 *
 * Unless required by applicable law or agreed to in writing, software
 * distributed under the License is distributed on an "AS IS" BASIS,
 * WITHOUT WARRANTIES OR CONDITIONS OF ANY KIND, either express or implied.
 * See the License for the specific language governing permissions and
 * limitations under the License.
 */

package org.apache.ignite.internal.client.thin;

import java.io.IOException;
import java.net.InetSocketAddress;
import java.nio.ByteBuffer;
import java.util.Arrays;
import java.util.Collection;
import java.util.EnumSet;
import java.util.List;
import java.util.Map;
import java.util.Queue;
import java.util.Timer;
import java.util.TimerTask;
import java.util.UUID;
import java.util.concurrent.CompletableFuture;
import java.util.concurrent.ConcurrentHashMap;
import java.util.concurrent.ConcurrentLinkedQueue;
import java.util.concurrent.CopyOnWriteArrayList;
import java.util.concurrent.Executor;
import java.util.concurrent.ForkJoinPool;
import java.util.concurrent.atomic.AtomicBoolean;
import java.util.concurrent.atomic.AtomicLong;
import java.util.concurrent.locks.ReadWriteLock;
import java.util.concurrent.locks.ReentrantReadWriteLock;
import java.util.function.Consumer;
import java.util.function.Function;
import org.apache.ignite.IgniteCheckedException;
import org.apache.ignite.IgniteLogger;
import org.apache.ignite.client.ClientAuthenticationException;
import org.apache.ignite.client.ClientAuthorizationException;
import org.apache.ignite.client.ClientConnectionException;
import org.apache.ignite.client.ClientException;
import org.apache.ignite.client.ClientFeatureNotSupportedByServerException;
import org.apache.ignite.client.ClientReconnectedException;
import org.apache.ignite.client.events.ConnectionDescription;
import org.apache.ignite.configuration.ClientConfiguration;
import org.apache.ignite.configuration.IgniteConfiguration;
import org.apache.ignite.internal.binary.BinaryCachingMetadataHandler;
import org.apache.ignite.internal.binary.BinaryContext;
import org.apache.ignite.internal.binary.BinaryReaderExImpl;
import org.apache.ignite.internal.binary.BinaryWriterExImpl;
import org.apache.ignite.internal.binary.streams.BinaryByteBufferInputStream;
import org.apache.ignite.internal.binary.streams.BinaryHeapOutputStream;
import org.apache.ignite.internal.binary.streams.BinaryInputStream;
import org.apache.ignite.internal.binary.streams.BinaryOutputStream;
import org.apache.ignite.internal.client.monitoring.EventListenerDemultiplexer;
import org.apache.ignite.internal.client.thin.io.ClientConnection;
import org.apache.ignite.internal.client.thin.io.ClientConnectionMultiplexer;
import org.apache.ignite.internal.client.thin.io.ClientConnectionStateHandler;
import org.apache.ignite.internal.client.thin.io.ClientMessageHandler;
import org.apache.ignite.internal.processors.affinity.AffinityTopologyVersion;
import org.apache.ignite.internal.processors.odbc.ClientListenerNioListener;
import org.apache.ignite.internal.processors.odbc.ClientListenerRequest;
import org.apache.ignite.internal.processors.platform.client.ClientFlag;
import org.apache.ignite.internal.processors.platform.client.ClientStatus;
import org.apache.ignite.internal.util.future.GridFutureAdapter;
import org.apache.ignite.internal.util.typedef.F;
import org.apache.ignite.internal.util.typedef.T2;
import org.apache.ignite.internal.util.typedef.internal.U;
import org.apache.ignite.logger.NullLogger;
import org.jetbrains.annotations.Nullable;

import static org.apache.ignite.internal.client.thin.ProtocolBitmaskFeature.HEARTBEAT;
import static org.apache.ignite.internal.client.thin.ProtocolBitmaskFeature.USER_ATTRIBUTES;
import static org.apache.ignite.internal.client.thin.ProtocolVersion.LATEST_VER;
import static org.apache.ignite.internal.client.thin.ProtocolVersion.V1_0_0;
import static org.apache.ignite.internal.client.thin.ProtocolVersion.V1_1_0;
import static org.apache.ignite.internal.client.thin.ProtocolVersion.V1_2_0;
import static org.apache.ignite.internal.client.thin.ProtocolVersion.V1_3_0;
import static org.apache.ignite.internal.client.thin.ProtocolVersion.V1_4_0;
import static org.apache.ignite.internal.client.thin.ProtocolVersion.V1_5_0;
import static org.apache.ignite.internal.client.thin.ProtocolVersion.V1_6_0;
import static org.apache.ignite.internal.client.thin.ProtocolVersion.V1_7_0;
import static org.apache.ignite.internal.client.thin.ProtocolVersionFeature.AUTHORIZATION;
import static org.apache.ignite.internal.client.thin.ProtocolVersionFeature.BITMAP_FEATURES;
import static org.apache.ignite.internal.client.thin.ProtocolVersionFeature.PARTITION_AWARENESS;

/**
 * Implements {@link ClientChannel} over TCP.
 */
class TcpClientChannel implements ClientChannel, ClientMessageHandler, ClientConnectionStateHandler {
    /** Protocol version used by default on first connection attempt. */
    private static final ProtocolVersion DEFAULT_VERSION = LATEST_VER;

    /** Supported protocol versions. */
    private static final Collection<ProtocolVersion> supportedVers = Arrays.asList(
        V1_7_0,
        V1_6_0,
        V1_5_0,
        V1_4_0,
        V1_3_0,
        V1_2_0,
        V1_1_0,
        V1_0_0
    );

    /** GridNioServer has minimum idle check interval of 2 seconds, even if idleTimeout is lower. */
    private static final long MIN_RECOMMENDED_HEARTBEAT_INTERVAL = 500;

    /** Preallocated empty bytes. */
    public static final byte[] EMPTY_BYTES = new byte[0];

    /** Protocol context. */
    private volatile ProtocolContext protocolCtx;

    /** Server node ID. */
    private volatile UUID srvNodeId;

    /** Server topology version. */
    private volatile AffinityTopologyVersion srvTopVer;

    /** Channel. */
    private final ClientConnection sock;

    /** Request id. */
    private final AtomicLong reqId = new AtomicLong(1);

    /** Pending requests. */
    private final Map<Long, ClientRequestFuture> pendingReqs = new ConcurrentHashMap<>();

    /** Topology change listeners. */
    private final Collection<Consumer<ClientChannel>> topChangeLsnrs = new CopyOnWriteArrayList<>();

    /** Notification listeners. */
    @SuppressWarnings("unchecked")
    private final Map<Long, NotificationListener>[] notificationLsnrs = new Map[ClientNotificationType.values().length];

    /** Pending notification. */
    @SuppressWarnings("unchecked")
    private final Map<Long, Queue<T2<ByteBuffer, Exception>>>[] pendingNotifications =
        new Map[ClientNotificationType.values().length];

    /** Guard for notification listeners. */
    private final ReadWriteLock notificationLsnrsGuard = new ReentrantReadWriteLock();

    /** Closed flag. */
    private final AtomicBoolean closed = new AtomicBoolean();

    /** Executor for async operation listeners. */
    private final Executor asyncContinuationExecutor;

    /** Send/receive timeout in milliseconds. */
    private final int timeout;

    /** Heartbeat timer. */
    private final Timer heartbeatTimer;

    /** Log. */
    private final IgniteLogger log;

    /** */
    private final EventListenerDemultiplexer eventListener;

    /** */
    private final ConnectionDescription connDesc;

    /** Last send operation timestamp. */
    private volatile long lastSendMillis;

    /** Constructor. */
    TcpClientChannel(ClientChannelConfiguration cfg, ClientConnectionMultiplexer connMgr)
        throws ClientConnectionException, ClientAuthenticationException, ClientProtocolError {
        validateConfiguration(cfg);

        log = NullLogger.whenNull(cfg.getLogger());

        eventListener = cfg.eventListener();

        for (ClientNotificationType type : ClientNotificationType.values()) {
            if (type.keepNotificationsWithoutListener())
                pendingNotifications[type.ordinal()] = new ConcurrentHashMap<>();
        }

        Executor cfgExec = cfg.getAsyncContinuationExecutor();
        asyncContinuationExecutor = cfgExec != null ? cfgExec : ForkJoinPool.commonPool();

        timeout = cfg.getTimeout();

        List<InetSocketAddress> addrs = cfg.getAddresses();

        ClientConnection sock = null;
        ClientConnectionException connectionEx = null;

        assert !addrs.isEmpty();

        for (InetSocketAddress addr : addrs) {
            try {
                sock = connMgr.open(addr, this, this);

                if (log.isDebugEnabled())
                    log.debug("Connection established: " + addr);

                break;
            }
            catch (ClientConnectionException e) {
                log.info("Can't establish connection with " + addr);

                if (connectionEx != null)
                    connectionEx.addSuppressed(e);
                else
                    connectionEx = e;
            }
        }

        if (sock == null) {
            assert connectionEx != null;

            throw connectionEx;
        }

        this.sock = sock;

        handshake(DEFAULT_VERSION, cfg.getUserName(), cfg.getUserPassword(), cfg.getUserAttributes());

        assert protocolCtx != null : "Protocol context after handshake is null";

        connDesc = new ConnectionDescription(sock.localAddress(), sock.remoteAddress(), protocolCtx.toString(), srvNodeId);

        heartbeatTimer = protocolCtx.isFeatureSupported(HEARTBEAT) && cfg.getHeartbeatEnabled()
                ? initHeartbeat(cfg.getHeartbeatInterval())
                : null;
    }

    /** {@inheritDoc} */
    @Override public void close() {
        close(null);
    }

    /** {@inheritDoc} */
    @Override public void onMessage(ByteBuffer buf) {
        processNextMessage(buf);
    }

    /** {@inheritDoc} */
    @Override public void onDisconnected(@Nullable Exception e) {
        if (e == null)
            log.info("Client disconnected");
        else
            log.warning("Client disconnected: " + e.getMessage(), e);

        close(e);
    }

    /**
     * Close the channel with cause.
     */
    private void close(Exception cause) {
        if (closed.compareAndSet(false, true)) {
            // Skip notification if handshake is not successful or completed.
            ConnectionDescription connDesc0 = connDesc;
            if (connDesc0 != null)
                eventListener.onConnectionClosed(connDesc0, cause);

            if (heartbeatTimer != null)
                heartbeatTimer.cancel();

            U.closeQuiet(sock);

            for (ClientRequestFuture pendingReq : pendingReqs.values())
                pendingReq.onDone(new ClientConnectionException("Channel is closed", cause));

            notificationLsnrsGuard.readLock().lock();

            try {
                for (Map<Long, NotificationListener> lsnrs : notificationLsnrs) {
                    if (lsnrs != null)
                        lsnrs.values().forEach(lsnr -> lsnr.onChannelClosed(cause));
                }
            }
            finally {
                notificationLsnrsGuard.readLock().unlock();
            }
        }
    }

    /** {@inheritDoc} */
    @Override public <T> T service(
        ClientOperation op,
        Consumer<PayloadOutputChannel> payloadWriter,
        Function<PayloadInputChannel, T> payloadReader
    ) throws ClientException {
        ClientRequestFuture fut = send(op, payloadWriter);

        return receive(fut, payloadReader);
    }

    /** {@inheritDoc} */
    @Override public <T> CompletableFuture<T> serviceAsync(
            ClientOperation op,
            Consumer<PayloadOutputChannel> payloadWriter,
            Function<PayloadInputChannel, T> payloadReader
    ) {
        try {
            ClientRequestFuture fut = send(op, payloadWriter);

            return receiveAsync(fut, payloadReader);
        }
        catch (Throwable t) {
            CompletableFuture<T> fut = new CompletableFuture<>();
            fut.completeExceptionally(t);

            return fut;
        }
    }

    /**
     * @param op Operation.
     * @param payloadWriter Payload writer to stream or {@code null} if request has no payload.
     * @return Request future.
     */
    private ClientRequestFuture send(ClientOperation op, Consumer<PayloadOutputChannel> payloadWriter)
        throws ClientException {
        long id = reqId.getAndIncrement();
        long startTimeNanos = System.nanoTime();

        PayloadOutputChannel payloadCh = new PayloadOutputChannel(this);

        try {
            if (closed()) {
                ClientConnectionException err = new ClientConnectionException("Channel is closed");

                eventListener.onRequestFail(connDesc, id, op.code(), op.name(), System.nanoTime() - startTimeNanos, err);

                throw err;
            }

            ClientRequestFuture fut = new ClientRequestFuture(id, op, startTimeNanos);

            pendingReqs.put(id, fut);

            eventListener.onRequestStart(connDesc, id, op.code(), op.name());

            BinaryOutputStream req = payloadCh.out();

            req.writeInt(0); // Reserve an integer for the request size.
            req.writeShort(op.code());
            req.writeLong(id);

            if (payloadWriter != null)
                payloadWriter.accept(payloadCh);

            req.writeInt(0, req.position() - 4); // Actual size.

            write(req.array(), req.position(), payloadCh::close);

            return fut;
        }
        catch (Throwable t) {
            pendingReqs.remove(id);

            // Potential double-close is handled in PayloadOutputChannel.
            payloadCh.close();

            eventListener.onRequestFail(connDesc, id, op.code(), op.name(), System.nanoTime() - startTimeNanos, t);

            throw t;
        }
    }

    /**
     * @param pendingReq Request future.
     * @param payloadReader Payload reader from stream.
     * @return Received operation payload or {@code null} if response has no payload.
     */
    private <T> T receive(ClientRequestFuture pendingReq, Function<PayloadInputChannel, T> payloadReader)
        throws ClientException {
        long requestId = pendingReq.requestId;
        ClientOperation op = pendingReq.operation;
        long startTimeNanos = pendingReq.startTimeNanos;

        try {
            ByteBuffer payload = timeout > 0 ? pendingReq.get(timeout) : pendingReq.get();

            T res = null;
            if (payload != null && payloadReader != null)
                res = payloadReader.apply(new PayloadInputChannel(this, payload));

            eventListener.onRequestSuccess(connDesc, requestId, op.code(), op.name(), System.nanoTime() - startTimeNanos);

            return res;
        }
        catch (IgniteCheckedException e) {
            log.warning("Failed to process response: " + e.getMessage(), e);

            RuntimeException err = convertException(e);

            eventListener.onRequestFail(connDesc, requestId, op.code(), op.name(), System.nanoTime() - startTimeNanos, err);

            throw err;
        }
    }

    /**
     * Receives the response asynchronously.
     *
     * @param pendingReq Request future.
     * @param payloadReader Payload reader from stream.
     * @return Future for the operation.
     */
    private <T> CompletableFuture<T> receiveAsync(ClientRequestFuture pendingReq, Function<PayloadInputChannel, T> payloadReader) {
        CompletableFuture<T> fut = new CompletableFuture<>();
        long requestId = pendingReq.requestId;
        ClientOperation op = pendingReq.operation;
        long startTimeNanos = pendingReq.startTimeNanos;

        pendingReq.listen(payloadFut -> asyncContinuationExecutor.execute(() -> {
            try {
                ByteBuffer payload = payloadFut.get();

                T res = null;
                if (payload != null && payloadReader != null)
                    res = payloadReader.apply(new PayloadInputChannel(this, payload));

                eventListener.onRequestSuccess(connDesc, requestId, op.code(), op.name(), System.nanoTime() - startTimeNanos);

                fut.complete(res);
            }
            catch (Throwable t) {
                log.warning("Failed to process response: " + t.getMessage(), t);

                RuntimeException err = convertException(t);

                eventListener.onRequestFail(connDesc, requestId, op.code(), op.name(), System.nanoTime() - startTimeNanos, err);

                fut.completeExceptionally(err);
            }
        }));

        return fut;
    }

    /**
     * Converts exception to {@link org.apache.ignite.internal.processors.platform.client.IgniteClientException}.
     * @param e Exception to convert.
     * @return Resulting exception.
     */
    private RuntimeException convertException(Throwable e) {
        if (e.getCause() instanceof ClientError)
            return new ClientException(e.getMessage(), e.getCause());

        // For every known class derived from ClientException, wrap cause in a new instance.
        // We could rethrow e.getCause() when instanceof ClientException,
        // but this results in an incomplete stack trace from the receiver thread.
        // This is similar to IgniteUtils.exceptionConverters.
        if (e.getCause() instanceof ClientConnectionException)
            return new ClientConnectionException(e.getMessage(), e.getCause());

        if (e.getCause() instanceof ClientReconnectedException)
            return new ClientReconnectedException(e.getMessage(), e.getCause());

        if (e.getCause() instanceof ClientAuthenticationException)
            return new ClientAuthenticationException(e.getMessage(), e.getCause());

        if (e.getCause() instanceof ClientAuthorizationException)
            return new ClientAuthorizationException(e.getMessage(), e.getCause());

        if (e.getCause() instanceof ClientFeatureNotSupportedByServerException)
            return new ClientFeatureNotSupportedByServerException(e.getMessage(), e.getCause());

        if (e.getCause() instanceof ClientException)
            return new ClientException(e.getMessage(), e.getCause());

        return new ClientException(e.getMessage(), e);
    }

    /**
     * Process next message from the input stream and complete corresponding future.
     */
    private void processNextMessage(ByteBuffer buf) throws ClientProtocolError, ClientConnectionException {
        BinaryInputStream dataInput = BinaryByteBufferInputStream.create(buf);

        if (protocolCtx == null) {
            // Process handshake.
            pendingReqs.remove(-1L).onDone(buf);
            return;
        }

        Long resId = dataInput.readLong();

        int status = 0;

        ClientOperation notificationOp = null;

        if (protocolCtx.isFeatureSupported(PARTITION_AWARENESS)) {
            short flags = dataInput.readShort();

            if ((flags & ClientFlag.AFFINITY_TOPOLOGY_CHANGED) != 0) {
                long topVer = dataInput.readLong();
                int minorTopVer = dataInput.readInt();

                srvTopVer = new AffinityTopologyVersion(topVer, minorTopVer);

                for (Consumer<ClientChannel> lsnr : topChangeLsnrs)
                    lsnr.accept(this);
            }

            if ((flags & ClientFlag.NOTIFICATION) != 0) {
                short notificationCode = dataInput.readShort();

                notificationOp = ClientOperation.fromCode(notificationCode);

                if (notificationOp == null || notificationOp.notificationType() == null)
                    throw new ClientProtocolError(String.format("Unexpected notification code [%d]", notificationCode));
            }

            if ((flags & ClientFlag.ERROR) != 0)
                status = dataInput.readInt();
        }
        else
            status = dataInput.readInt();

        int hdrSize = dataInput.position();
        int msgSize = buf.limit();

        ByteBuffer res;
        Exception err;

        if (status == 0) {
            err = null;
            res = msgSize > hdrSize ? buf : null;
        }
        else if (status == ClientStatus.SECURITY_VIOLATION) {
            err = new ClientAuthorizationException();
            res = null;
        }
        else {
            String errMsg = ClientUtils.createBinaryReader(null, dataInput).readString();

            err = new ClientServerError(errMsg, status, resId);
            res = null;
        }

        if (notificationOp == null) { // Respone received.
            ClientRequestFuture pendingReq = pendingReqs.remove(resId);

            if (pendingReq == null)
                throw new ClientProtocolError(String.format("Unexpected response ID [%s]", resId));

            pendingReq.onDone(res, err);
        }
        else { // Notification received.
            ClientNotificationType notificationType = notificationOp.notificationType();

            asyncContinuationExecutor.execute(() -> {
                NotificationListener lsnr = null;

                notificationLsnrsGuard.readLock().lock();

                try {
                    Map<Long, NotificationListener> lsrns = notificationLsnrs[notificationType.ordinal()];

                    if (lsrns != null)
                        lsnr = lsrns.get(resId);

                    if (notificationType.keepNotificationsWithoutListener() && lsnr == null) {
                        pendingNotifications[notificationType.ordinal()].computeIfAbsent(resId,
                            k -> new ConcurrentLinkedQueue<>()).add(new T2<>(res, err));
                    }
                }
                finally {
                    notificationLsnrsGuard.readLock().unlock();
                }

                if (lsnr != null)
                    lsnr.acceptNotification(res, err);
            });
        }
    }

    /** {@inheritDoc} */
    @Override public ProtocolContext protocolCtx() {
        return protocolCtx;
    }

    /** {@inheritDoc} */
    @Override public UUID serverNodeId() {
        return srvNodeId;
    }

    /** {@inheritDoc} */
    @Override public AffinityTopologyVersion serverTopologyVersion() {
        return srvTopVer;
    }

    /** {@inheritDoc} */
    @Override public void addTopologyChangeListener(Consumer<ClientChannel> lsnr) {
        topChangeLsnrs.add(lsnr);
    }

    /** {@inheritDoc} */
    @Override public void addNotificationListener(ClientNotificationType type, Long rsrcId, NotificationListener lsnr) {
        Queue<T2<ByteBuffer, Exception>> pendingQueue = null;

        notificationLsnrsGuard.writeLock().lock();

        try {
            if (closed())
                throw new ClientConnectionException("Channel is closed");

            Map<Long, NotificationListener> lsnrs = notificationLsnrs[type.ordinal()];

            if (lsnrs == null)
                notificationLsnrs[type.ordinal()] = lsnrs = new ConcurrentHashMap<>();

            lsnrs.put(rsrcId, lsnr);

            if (type.keepNotificationsWithoutListener())
                pendingQueue = pendingNotifications[type.ordinal()].remove(rsrcId);
        }
        finally {
            notificationLsnrsGuard.writeLock().unlock();
        }

        // Drain pending notifications queue.
        if (pendingQueue != null)
            pendingQueue.forEach(n -> lsnr.acceptNotification(n.get1(), n.get2()));
    }

    /** {@inheritDoc} */
    @Override public void removeNotificationListener(ClientNotificationType type, Long rsrcId) {
        notificationLsnrsGuard.writeLock().lock();

        try {
            Map<Long, NotificationListener> lsnrs = notificationLsnrs[type.ordinal()];

            if (lsnrs == null)
                return;

            lsnrs.remove(rsrcId);

            if (type.keepNotificationsWithoutListener())
                pendingNotifications[type.ordinal()].remove(rsrcId);

        }
        finally {
            notificationLsnrsGuard.writeLock().unlock();
        }
    }

    /** {@inheritDoc} */
    @Override public boolean closed() {
        return closed.get();
    }

    /** Validate {@link ClientConfiguration}. */
    private static void validateConfiguration(ClientChannelConfiguration cfg) {
        String error = null;

        List<InetSocketAddress> addrs = cfg.getAddresses();

        if (F.isEmpty(addrs))
            error = "At least one Ignite server node must be specified in the Ignite client configuration";
        else {
            for (InetSocketAddress addr : addrs) {
                if (addr.getPort() < 1024 || addr.getPort() > 49151)
                    error = String.format("Ignite client port %s is out of valid ports range 1024...49151", addr.getPort());
            }
        }

        if (error == null && cfg.getHeartbeatInterval() <= 0)
            error = "heartbeatInterval cannot be zero or less.";

        if (error != null)
            throw new IllegalArgumentException(error);
    }

    /** Client handshake. */
    private void handshake(ProtocolVersion ver, String user, String pwd, Map<String, String> userAttrs)
        throws ClientConnectionException, ClientAuthenticationException, ClientProtocolError {
        long requestId = -1L;
        long startTime = System.nanoTime();

        eventListener.onHandshakeStart(new ConnectionDescription(sock.localAddress(), sock.remoteAddress(),
            new ProtocolContext(ver).toString(), null));

        while (true) {
            ClientRequestFuture fut = new ClientRequestFuture(requestId, ClientOperation.HANDSHAKE);

            pendingReqs.put(requestId, fut);

            handshakeReq(ver, user, pwd, userAttrs);

            try {
                ByteBuffer buf = timeout > 0 ? fut.get(timeout) : fut.get();

                BinaryInputStream res = BinaryByteBufferInputStream.create(buf);

                try (BinaryReaderExImpl reader = ClientUtils.createBinaryReader(null, res)) {
                    boolean success = res.readBoolean();

                    if (success) {
                        byte[] features = EMPTY_BYTES;

                        if (ProtocolContext.isFeatureSupported(ver, BITMAP_FEATURES))
                            features = reader.readByteArray();

                        protocolCtx = new ProtocolContext(ver, ProtocolBitmaskFeature.enumSet(features));

                        if (protocolCtx.isFeatureSupported(PARTITION_AWARENESS)) {
                            // Reading server UUID
                            srvNodeId = reader.readUuid();
                        }

                        if (log.isDebugEnabled())
                            log.debug("Handshake succeeded [protocolVersion=" + protocolCtx.version() + ", srvNodeId=" + srvNodeId + ']');

                        eventListener.onHandshakeSuccess(
                            new ConnectionDescription(sock.localAddress(), sock.remoteAddress(), protocolCtx.toString(), srvNodeId),
                            System.nanoTime() - startTime
                        );

                        break;
                    }
                    else {
                        ProtocolVersion srvVer = new ProtocolVersion(res.readShort(), res.readShort(), res.readShort());

                        String err = reader.readString();
                        int errCode = ClientStatus.FAILED;

                        if (res.remaining() > 0)
                            errCode = reader.readInt();

                        if (log.isDebugEnabled())
                            log.debug("Handshake failed [protocolVersion=" + srvVer + ", err=" + err + ", errCode=" + errCode + ']');

                        RuntimeException resultErr = null;
                        if (errCode == ClientStatus.AUTH_FAILED)
                            resultErr = new ClientAuthenticationException(err);
                        else if (ver.equals(srvVer))
                            resultErr = new ClientProtocolError(err);
                        else if (!supportedVers.contains(srvVer) ||
                            (!ProtocolContext.isFeatureSupported(srvVer, AUTHORIZATION) && !F.isEmpty(user))) {
                            // Server version is not supported by this client OR server version is less than 1.1.0 supporting
                            // authentication and authentication is required.
                            resultErr = new ClientProtocolError(String.format(
                                "Protocol version mismatch: client %s / server %s. Server details: %s",
                                ver,
                                srvVer,
                                err
                            ));
                        }

                        if (resultErr != null) {
                            ConnectionDescription connDesc = new ConnectionDescription(sock.localAddress(), sock.remoteAddress(),
                                new ProtocolContext(ver).toString(), null);

                            long elapsedNanos = System.nanoTime() - startTime;

                            eventListener.onHandshakeFail(connDesc, elapsedNanos, resultErr);

                            throw resultErr;
                        }
                        else {
                            // Retry with server version.
                            if (log.isDebugEnabled())
                                log.debug("Retrying handshake with server version [protocolVersion=" + srvVer + ']');

                            ver = srvVer;
                        }
                    }
                }
            }
            catch (IOException | IgniteCheckedException e) {
                ClientException err;
                if (e instanceof IOException)
                    err = handleIOError((IOException)e);
                else
                    err = new ClientConnectionException(e.getMessage(), e);

                eventListener.onHandshakeFail(
                    new ConnectionDescription(sock.localAddress(), sock.remoteAddress(), new ProtocolContext(ver).toString(), null),
                    System.nanoTime() - startTime,
                    err
                );

                throw err;
            }
        }
    }

    /** Send handshake request. */
    private void handshakeReq(ProtocolVersion proposedVer, String user, String pwd,
        Map<String, String> userAttrs) throws ClientConnectionException {
        BinaryContext ctx = new BinaryContext(BinaryCachingMetadataHandler.create(), new IgniteConfiguration(), null);

        try (BinaryWriterExImpl writer = new BinaryWriterExImpl(ctx, new BinaryHeapOutputStream(32), null, null)) {
            ProtocolContext protocolCtx = protocolContextFromVersion(proposedVer);

            writer.writeInt(0); // reserve an integer for the request size
            writer.writeByte((byte)ClientListenerRequest.HANDSHAKE);

            writer.writeShort(proposedVer.major());
            writer.writeShort(proposedVer.minor());
            writer.writeShort(proposedVer.patch());

            writer.writeByte(ClientListenerNioListener.THIN_CLIENT);

            if (protocolCtx.isFeatureSupported(BITMAP_FEATURES)) {
                byte[] features = ProtocolBitmaskFeature.featuresAsBytes(protocolCtx.features());
                writer.writeByteArray(features);
            }

            if (protocolCtx.isFeatureSupported(USER_ATTRIBUTES))
                writer.writeMap(userAttrs);

            boolean authSupported = protocolCtx.isFeatureSupported(AUTHORIZATION);

            if (authSupported && user != null && !user.isEmpty()) {
                writer.writeString(user);
                writer.writeString(pwd);
            }

            writer.out().writeInt(0, writer.out().position() - 4); // actual size

            write(writer.out().arrayCopy(), writer.out().position(), null);
        }
    }

    /**
     * @param ver Protocol version.
     * @return Protocol context for a version.
     */
    private ProtocolContext protocolContextFromVersion(ProtocolVersion ver) {
        EnumSet<ProtocolBitmaskFeature> features = null;
        if (ProtocolContext.isFeatureSupported(ver, BITMAP_FEATURES))
            features = ProtocolBitmaskFeature.allFeaturesAsEnumSet();

        return new ProtocolContext(ver, features);
    }

    /** Write bytes to the output stream. */
    private void write(byte[] bytes, int len, @Nullable Runnable onDone) throws ClientConnectionException {
        ByteBuffer buf = ByteBuffer.wrap(bytes, 0, len);

        try {
            sock.send(buf, onDone);
            lastSendMillis = System.currentTimeMillis();
        }
        catch (IgniteCheckedException e) {
            throw new ClientConnectionException(e.getMessage(), e);
        }
    }

    /**
     * @param ex IO exception (cause).
     */
    private ClientException handleIOError(@Nullable IOException ex) {
        return handleIOError("sock=" + sock, ex);
    }

    /**
     * @param chInfo Additional channel info
     * @param ex IO exception (cause).
     */
    private ClientException handleIOError(String chInfo, @Nullable IOException ex) {
        return new ClientConnectionException("Ignite cluster is unavailable [" + chInfo + ']', ex);
    }

    /**
     * Initializes heartbeats.
     *
     * @param configuredInterval Configured heartbeat interval, in milliseconds.
     * @return Heartbeat timer.
     */
    private Timer initHeartbeat(long configuredInterval) {
        long heartbeatInterval = getHeartbeatInterval(configuredInterval);

        Timer timer = new Timer("tcp-client-channel-heartbeats-" + hashCode());

        timer.schedule(new HeartbeatTask(heartbeatInterval), heartbeatInterval, heartbeatInterval);

        return timer;
    }

    /**
     * Gets the heartbeat interval based on the configured value and served-side idle timeout.
     *
     * @param configuredInterval Configured interval.
     * @return Resolved interval.
     */
    private long getHeartbeatInterval(long configuredInterval) {
        long serverIdleTimeoutMs = service(ClientOperation.GET_IDLE_TIMEOUT, null, in -> in.in().readLong());

        if (serverIdleTimeoutMs <= 0) {
            if (log.isInfoEnabled())
                log.info("Server-side IdleTimeout is not set, using configured ClientConfiguration.heartbeatInterval: " +
                        configuredInterval);

            return configuredInterval;
        }

        long recommendedHeartbeatInterval = serverIdleTimeoutMs / 3;

        if (recommendedHeartbeatInterval < MIN_RECOMMENDED_HEARTBEAT_INTERVAL)
            recommendedHeartbeatInterval = MIN_RECOMMENDED_HEARTBEAT_INTERVAL;

        long res = Math.min(configuredInterval, recommendedHeartbeatInterval);

        if (log.isInfoEnabled())
            log.info("Using heartbeat interval: " + res + " (configured: " + configuredInterval +
                    ", recommended: " + recommendedHeartbeatInterval + ", server-side IdleTimeout: " + serverIdleTimeoutMs + ")");

        return res;
    }

<<<<<<< HEAD
    /** {@inheritDoc} */
    @Override public String toString() {
        return "TcpClientChannel [srvNodeId=" + srvNodeId + ", addr=" + sock.remoteAddress() + ']';
    }

    /**
     *
     */
=======
    /** */
>>>>>>> 1b537d44
    private static class ClientRequestFuture extends GridFutureAdapter<ByteBuffer> {
        /** */
        final long startTimeNanos;

        /** */
        final long requestId;

        /** */
        final ClientOperation operation;

        /** */
        ClientRequestFuture(long requestId, ClientOperation op) {
            this(requestId, op, System.nanoTime());
        }

        /** */
        ClientRequestFuture(long requestId, ClientOperation op, long startTimeNanos) {
            this.requestId = requestId;
            operation = op;
            this.startTimeNanos = startTimeNanos;
        }
    }

    /**
     * Sends heartbeat messages.
     */
    private class HeartbeatTask extends TimerTask {
        /** Heartbeat interval. */
        private final long interval;

        /** Constructor. */
        public HeartbeatTask(long interval) {
            this.interval = interval;
        }

        /** {@inheritDoc} */
        @Override public void run() {
            try {
                if (System.currentTimeMillis() - lastSendMillis > interval)
                    service(ClientOperation.HEARTBEAT, null, null);
            }
            catch (Throwable ignored) {
                // Ignore failed heartbeats.
            }
        }
    }
}<|MERGE_RESOLUTION|>--- conflicted
+++ resolved
@@ -920,18 +920,12 @@
         return res;
     }
 
-<<<<<<< HEAD
     /** {@inheritDoc} */
     @Override public String toString() {
         return "TcpClientChannel [srvNodeId=" + srvNodeId + ", addr=" + sock.remoteAddress() + ']';
     }
 
-    /**
-     *
-     */
-=======
     /** */
->>>>>>> 1b537d44
     private static class ClientRequestFuture extends GridFutureAdapter<ByteBuffer> {
         /** */
         final long startTimeNanos;
