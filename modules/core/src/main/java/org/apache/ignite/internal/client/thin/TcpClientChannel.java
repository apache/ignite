/*
 * Licensed to the Apache Software Foundation (ASF) under one or more
 * contributor license agreements.  See the NOTICE file distributed with
 * this work for additional information regarding copyright ownership.
 * The ASF licenses this file to You under the Apache License, Version 2.0
 * (the "License"); you may not use this file except in compliance with
 * the License.  You may obtain a copy of the License at
 *
 *      http://www.apache.org/licenses/LICENSE-2.0
 *
 * Unless required by applicable law or agreed to in writing, software
 * distributed under the License is distributed on an "AS IS" BASIS,
 * WITHOUT WARRANTIES OR CONDITIONS OF ANY KIND, either express or implied.
 * See the License for the specific language governing permissions and
 * limitations under the License.
 */

package org.apache.ignite.internal.client.thin;

import java.io.File;
import java.io.FileInputStream;
import java.io.FileNotFoundException;
import java.io.IOException;
import java.io.InputStream;
import java.net.InetSocketAddress;
import java.nio.ByteBuffer;
import java.security.KeyManagementException;
import java.security.KeyStore;
import java.security.KeyStoreException;
import java.security.NoSuchAlgorithmException;
import java.security.UnrecoverableKeyException;
import java.security.cert.CertificateException;
import java.security.cert.X509Certificate;
import java.util.Arrays;
import java.util.Collection;
import java.util.EnumSet;
import java.util.Map;
import java.util.UUID;
import java.util.concurrent.CompletableFuture;
import java.util.concurrent.ConcurrentHashMap;
import java.util.concurrent.CopyOnWriteArrayList;
import java.util.concurrent.Executor;
import java.util.concurrent.ForkJoinPool;
import java.util.concurrent.atomic.AtomicBoolean;
import java.util.concurrent.atomic.AtomicLong;
import java.util.concurrent.locks.Lock;
import java.util.concurrent.locks.ReentrantLock;
import java.util.function.BiFunction;
import java.util.function.Consumer;
import java.util.function.Function;
import java.util.function.Predicate;
import java.util.stream.Stream;
import javax.cache.configuration.Factory;
import javax.net.ssl.KeyManager;
import javax.net.ssl.KeyManagerFactory;
import javax.net.ssl.SSLContext;
import javax.net.ssl.SSLSocket;
import javax.net.ssl.SSLSocketFactory;
import javax.net.ssl.TrustManager;
import javax.net.ssl.TrustManagerFactory;
import javax.net.ssl.X509TrustManager;
import org.apache.ignite.IgniteCheckedException;
import org.apache.ignite.client.ClientAuthenticationException;
import org.apache.ignite.client.ClientAuthorizationException;
import org.apache.ignite.client.ClientConnectionException;
import org.apache.ignite.client.ClientException;
import org.apache.ignite.client.ClientFeatureNotSupportedByServerException;
import org.apache.ignite.client.ClientReconnectedException;
import org.apache.ignite.client.SslProtocol;
import org.apache.ignite.configuration.ClientConfiguration;
import org.apache.ignite.configuration.IgniteConfiguration;
import org.apache.ignite.internal.binary.BinaryCachingMetadataHandler;
import org.apache.ignite.internal.binary.BinaryContext;
import org.apache.ignite.internal.binary.BinaryReaderExImpl;
import org.apache.ignite.internal.binary.BinaryWriterExImpl;
import org.apache.ignite.internal.binary.streams.BinaryByteBufferInputStream;
import org.apache.ignite.internal.binary.streams.BinaryHeapOutputStream;
import org.apache.ignite.internal.binary.streams.BinaryInputStream;
import org.apache.ignite.internal.binary.streams.BinaryOutputStream;
import org.apache.ignite.internal.client.thin.io.ClientConnection;
import org.apache.ignite.internal.client.thin.io.ClientConnectionMultiplexer;
import org.apache.ignite.internal.client.thin.io.ClientConnectionStateHandler;
import org.apache.ignite.internal.client.thin.io.ClientMessageHandler;
import org.apache.ignite.internal.processors.affinity.AffinityTopologyVersion;
import org.apache.ignite.internal.processors.odbc.ClientListenerNioListener;
import org.apache.ignite.internal.processors.odbc.ClientListenerRequest;
import org.apache.ignite.internal.processors.platform.client.ClientFlag;
import org.apache.ignite.internal.processors.platform.client.ClientStatus;
import org.apache.ignite.internal.util.future.GridFutureAdapter;
import org.apache.ignite.internal.util.typedef.F;
import org.apache.ignite.internal.util.typedef.internal.U;
import org.jetbrains.annotations.Nullable;

import static org.apache.ignite.internal.client.thin.ProtocolBitmaskFeature.USER_ATTRIBUTES;
import static org.apache.ignite.internal.client.thin.ProtocolVersion.LATEST_VER;
import static org.apache.ignite.internal.client.thin.ProtocolVersion.V1_0_0;
import static org.apache.ignite.internal.client.thin.ProtocolVersion.V1_1_0;
import static org.apache.ignite.internal.client.thin.ProtocolVersion.V1_2_0;
import static org.apache.ignite.internal.client.thin.ProtocolVersion.V1_3_0;
import static org.apache.ignite.internal.client.thin.ProtocolVersion.V1_4_0;
import static org.apache.ignite.internal.client.thin.ProtocolVersion.V1_5_0;
import static org.apache.ignite.internal.client.thin.ProtocolVersion.V1_6_0;
import static org.apache.ignite.internal.client.thin.ProtocolVersion.V1_7_0;
import static org.apache.ignite.internal.client.thin.ProtocolVersionFeature.AUTHORIZATION;
import static org.apache.ignite.internal.client.thin.ProtocolVersionFeature.BITMAP_FEATURES;
import static org.apache.ignite.internal.client.thin.ProtocolVersionFeature.PARTITION_AWARENESS;

/**
 * Implements {@link ClientChannel} over TCP.
 */
class TcpClientChannel implements ClientChannel, ClientMessageHandler, ClientConnectionStateHandler {
    /** Protocol version used by default on first connection attempt. */
    private static final ProtocolVersion DEFAULT_VERSION = LATEST_VER;

    /** Supported protocol versions. */
    private static final Collection<ProtocolVersion> supportedVers = Arrays.asList(
        V1_7_0,
        V1_6_0,
        V1_5_0,
        V1_4_0,
        V1_3_0,
        V1_2_0,
        V1_1_0,
        V1_0_0
    );

    /** Protocol context. */
    private volatile ProtocolContext protocolCtx;

    /** Server node ID. */
    private volatile UUID srvNodeId;

    /** Server topology version. */
    private volatile AffinityTopologyVersion srvTopVer;

    /** Channel. */
    private final ClientConnection sock;

    /** Request id. */
    private final AtomicLong reqId = new AtomicLong(1);

    /** Send lock. */
    private final Lock sndLock = new ReentrantLock(); // TODO: Remove

    /** Pending requests. */
    private final Map<Long, ClientRequestFuture> pendingReqs = new ConcurrentHashMap<>();

    /** Topology change listeners. */
    private final Collection<Consumer<ClientChannel>> topChangeLsnrs = new CopyOnWriteArrayList<>();

    /** Notification listeners. */
    private final Collection<NotificationListener> notificationLsnrs = new CopyOnWriteArrayList<>();

    /** Closed flag. */
    private final AtomicBoolean closed = new AtomicBoolean();

    /** Executor for async operation listeners. */
    private final Executor asyncContinuationExecutor;

<<<<<<< HEAD
=======
    /** Receiver thread (processes incoming messages). */
    private Thread receiverThread;

    /** Send/receive timeout in milliseconds. */
    private final int timeout;

>>>>>>> 0a8f535f
    /** Constructor. */
    TcpClientChannel(ClientChannelConfiguration cfg, ClientConnectionMultiplexer connMgr)
        throws ClientConnectionException, ClientAuthenticationException, ClientProtocolError {
        validateConfiguration(cfg);

        Executor cfgExec = cfg.getAsyncContinuationExecutor();
        asyncContinuationExecutor = cfgExec != null ? cfgExec : ForkJoinPool.commonPool();

        timeout = cfg.getTimeout();

        try {
<<<<<<< HEAD
            sock = createSocket(cfg, connMgr);
=======
            sock = createSocket(cfg);

            out = sock.getOutputStream();
            dataInput = new ByteCountingDataInput(sock.getInputStream());

            handshake(DEFAULT_VERSION, cfg.getUserName(), cfg.getUserPassword(), cfg.getUserAttributes());

            // Disable timeout on socket after handshake, instead, get future result with timeout in "receive" method.
            if (timeout > 0)
                sock.setSoTimeout(0);
>>>>>>> 0a8f535f
        }
        catch (IOException e) {
            throw handleIOError("addr=" + cfg.getAddress(), e);
        } catch (IgniteCheckedException e) {
            // TODO: ???
            throw convertException(e);
        }
    }

    /** {@inheritDoc} */
    @Override public void close() {
        close(null);
    }

    /** {@inheritDoc} */
    @Override public void onMessage(ByteBuffer buf) {
        processNextMessage(buf);
    }

    /** {@inheritDoc} */
    @Override public void onDisconnected(@Nullable Exception e) {
        close(e);
    }

    /**
     * Close the channel with cause.
     */
    private void close(Throwable cause) {
        if (closed.compareAndSet(false, true)) {
            U.closeQuiet(sock);

            sndLock.lock(); // Lock here to prevent creation of new pending requests.

            try {
                for (ClientRequestFuture pendingReq : pendingReqs.values())
                    pendingReq.onDone(new ClientConnectionException("Channel is closed", cause));
            }
            finally {
                sndLock.unlock();
            }
        }
    }

    /** {@inheritDoc} */
    @Override public <T> T service(
        ClientOperation op,
        Consumer<PayloadOutputChannel> payloadWriter,
        Function<PayloadInputChannel, T> payloadReader
    ) throws ClientException {
        ClientRequestFuture fut = send(op, payloadWriter);

        return receive(fut, payloadReader);
    }

    /** {@inheritDoc} */
    @Override public <T> CompletableFuture<T> serviceAsync(
            ClientOperation op,
            Consumer<PayloadOutputChannel> payloadWriter,
            Function<PayloadInputChannel, T> payloadReader
    ) {
        try {
            ClientRequestFuture fut = send(op, payloadWriter);

            return receiveAsync(fut, payloadReader);
        } catch (Throwable t) {
            CompletableFuture<T> fut = new CompletableFuture<>();
            fut.completeExceptionally(t);

            return fut;
        }
    }

    /**
     * @param op Operation.
     * @param payloadWriter Payload writer to stream or {@code null} if request has no payload.
     * @return Request future.
     */
    private ClientRequestFuture send(ClientOperation op, Consumer<PayloadOutputChannel> payloadWriter)
        throws ClientException {
        long id = reqId.getAndIncrement();

        // Only one thread at a time can have access to write to the channel.
        sndLock.lock(); // TODO: Remove

        try (PayloadOutputChannel payloadCh = new PayloadOutputChannel(this)) {
            if (closed())
                throw new ClientConnectionException("Channel is closed");

            ClientRequestFuture fut = new ClientRequestFuture();

            pendingReqs.put(id, fut);

            BinaryOutputStream req = payloadCh.out();

            req.writeInt(0); // Reserve an integer for the request size.
            req.writeShort(op.code());
            req.writeLong(id);

            if (payloadWriter != null)
                payloadWriter.accept(payloadCh);

            req.writeInt(0, req.position() - 4); // Actual size.

            // TODO: Avoid lots of array copies, use single ByteBuffer
            write(req.arrayCopy(), req.position());

            return fut;
        }
        catch (Throwable t) {
            pendingReqs.remove(id);

            throw t;
        }
        finally {
            sndLock.unlock();
        }
    }

    /**
     * @param pendingReq Request future.
     * @param payloadReader Payload reader from stream.
     * @return Received operation payload or {@code null} if response has no payload.
     */
    private <T> T receive(ClientRequestFuture pendingReq, Function<PayloadInputChannel, T> payloadReader)
        throws ClientException {
        try {
<<<<<<< HEAD
            ByteBuffer payload = pendingReq.get();
=======
            byte[] payload = timeout > 0 ? pendingReq.get(timeout) : pendingReq.get();
>>>>>>> 0a8f535f

            if (payload == null || payloadReader == null)
                return null;

            return payloadReader.apply(new PayloadInputChannel(this, payload));
        }
        catch (IgniteCheckedException e) {
            throw convertException(e);
        }
    }

    /**
     * Receives the response asynchronously.
     *
     * @param pendingReq Request future.
     * @param payloadReader Payload reader from stream.
     * @return Future for the operation.
     */
    private <T> CompletableFuture<T> receiveAsync(ClientRequestFuture pendingReq, Function<PayloadInputChannel, T> payloadReader) {
        CompletableFuture<T> fut = new CompletableFuture<>();

        pendingReq.listen(payloadFut -> asyncContinuationExecutor.execute(() -> {
            try {
                ByteBuffer payload = payloadFut.get();

                if (payload == null || payloadReader == null)
                    fut.complete(null);
                else {
                    T res = payloadReader.apply(new PayloadInputChannel(this, payload));
                    fut.complete(res);
                }
            } catch (Throwable t) {
                fut.completeExceptionally(convertException(t));
            }
        }));

        return fut;
    }

    /**
     * Converts exception to {@link org.apache.ignite.internal.processors.platform.client.IgniteClientException}.
     * @param e Exception to convert.
     * @return Resulting exception.
     */
    private RuntimeException convertException(Throwable e) {
        if (e.getCause() instanceof ClientError)
            return new ClientException(e.getMessage(), e.getCause());

        // For every known class derived from ClientException, wrap cause in a new instance.
        // We could rethrow e.getCause() when instanceof ClientException,
        // but this results in an incomplete stack trace from the receiver thread.
        // This is similar to IgniteUtils.exceptionConverters.
        if (e.getCause() instanceof ClientConnectionException)
            return new ClientConnectionException(e.getMessage(), e.getCause());

        if (e.getCause() instanceof ClientReconnectedException)
            return new ClientReconnectedException(e.getMessage(), e.getCause());

        if (e.getCause() instanceof ClientAuthenticationException)
            return new ClientAuthenticationException(e.getMessage(), e.getCause());

        if (e.getCause() instanceof ClientAuthorizationException)
            return new ClientAuthorizationException(e.getMessage(), e.getCause());

        if (e.getCause() instanceof ClientFeatureNotSupportedByServerException)
            return new ClientFeatureNotSupportedByServerException(e.getMessage(), e.getCause());

        if (e.getCause() instanceof ClientException)
            return new ClientException(e.getMessage(), e.getCause());

        return new ClientException(e.getMessage(), e);
    }

    /**
     * Process next message from the input stream and complete corresponding future.
     */
    private void processNextMessage(ByteBuffer buf) throws ClientProtocolError, ClientConnectionException {
        BinaryInputStream dataInput = BinaryByteBufferInputStream.create(buf);

        if (protocolCtx == null) {
            // Process handshake.
            pendingReqs.remove(-1L).onDone(buf);
            return;
        }

        long resId = dataInput.readLong();

        int status = 0;

        ClientOperation notificationOp = null;

        if (protocolCtx.isFeatureSupported(PARTITION_AWARENESS)) {
            short flags = dataInput.readShort();

            if ((flags & ClientFlag.AFFINITY_TOPOLOGY_CHANGED) != 0) {
                long topVer = dataInput.readLong();
                int minorTopVer = dataInput.readInt();

                srvTopVer = new AffinityTopologyVersion(topVer, minorTopVer);

                for (Consumer<ClientChannel> lsnr : topChangeLsnrs)
                    lsnr.accept(this);
            }

            if ((flags & ClientFlag.NOTIFICATION) != 0) {
                short notificationCode = dataInput.readShort();

                notificationOp = ClientOperation.fromCode(notificationCode);

                if (notificationOp == null || !notificationOp.isNotification())
                    throw new ClientProtocolError(String.format("Unexpected notification code [%d]", notificationCode));
            }

            if ((flags & ClientFlag.ERROR) != 0)
                status = dataInput.readInt();
        }
        else
            status = dataInput.readInt();

        //int hdrSize = (int)(dataInput.totalBytesRead() - bytesReadOnStartMsg);
        int hdrSize = dataInput.position();
        int msgSize = buf.limit();

        ByteBuffer res = null;
        Exception err = null;

        if (status == 0) {
            if (msgSize > hdrSize)
                // TODO: Is buf.position correct here?
                res = buf;
        }
        else if (status == ClientStatus.SECURITY_VIOLATION) {
            // TODO ?
            // dataInput.spinRead(msgSize - hdrSize); // Read message to the end.

            err = new ClientAuthorizationException();
        } else {
            String errMsg = ClientUtils.createBinaryReader(null, dataInput).readString();

            err = new ClientServerError(errMsg, status, resId);
        }

        if (notificationOp == null) { // Respone received.
            ClientRequestFuture pendingReq = pendingReqs.remove(resId);

            if (pendingReq == null)
                throw new ClientProtocolError(String.format("Unexpected response ID [%s]", resId));

            pendingReq.onDone(res, err);
        }
        else { // Notification received.
            for (NotificationListener lsnr : notificationLsnrs)
                lsnr.acceptNotification(this, notificationOp, resId, res, err);
        }
    }

    /** {@inheritDoc} */
    @Override public ProtocolContext protocolCtx() {
        return protocolCtx;
    }

    /** {@inheritDoc} */
    @Override public UUID serverNodeId() {
        return srvNodeId;
    }

    /** {@inheritDoc} */
    @Override public AffinityTopologyVersion serverTopologyVersion() {
        return srvTopVer;
    }

    /** {@inheritDoc} */
    @Override public void addTopologyChangeListener(Consumer<ClientChannel> lsnr) {
        topChangeLsnrs.add(lsnr);
    }

    /** {@inheritDoc} */
    @Override public void addNotificationListener(NotificationListener lsnr) {
        notificationLsnrs.add(lsnr);
    }

    /** {@inheritDoc} */
    @Override public boolean closed() {
        return closed.get();
    }

    /** Validate {@link ClientConfiguration}. */
    private static void validateConfiguration(ClientChannelConfiguration cfg) {
        String error = null;

        InetSocketAddress addr = cfg.getAddress();

        if (addr == null)
            error = "At least one Ignite server node must be specified in the Ignite client configuration";
        else if (addr.getPort() < 1024 || addr.getPort() > 49151)
            error = String.format("Ignite client port %s is out of valid ports range 1024...49151", addr.getPort());

        if (error != null)
            throw new IllegalArgumentException(error);
    }

    /** Create socket. */
    private ClientConnection createSocket(ClientChannelConfiguration cfg, ClientConnectionMultiplexer connMgr)
            throws IOException, IgniteCheckedException {
        return connMgr.open(cfg.getAddress(), this, this);
    }

    /** Client handshake. */
    private void handshake(ProtocolVersion ver, String user, String pwd, Map<String, String> userAttrs)
        throws ClientConnectionException, ClientAuthenticationException, ClientProtocolError {
        ClientRequestFuture fut = new ClientRequestFuture();
        pendingReqs.put(-1L, fut);

        handshakeReq(ver, user, pwd, userAttrs);

        try {
            ByteBuffer res = fut.get();
            handshakeRes(res, ver, user, pwd, userAttrs);
        } catch (IgniteCheckedException e) {
            // TODO: unwrap cause
            throw new ClientConnectionException("TODO", e);
        }
    }

    /** Send handshake request. */
    private void handshakeReq(ProtocolVersion proposedVer, String user, String pwd,
        Map<String, String> userAttrs) throws ClientConnectionException {
        BinaryContext ctx = new BinaryContext(BinaryCachingMetadataHandler.create(), new IgniteConfiguration(), null);

        try (BinaryWriterExImpl writer = new BinaryWriterExImpl(ctx, new BinaryHeapOutputStream(32), null, null)) {
            ProtocolContext protocolCtx = protocolContextFromVersion(proposedVer);

            writer.writeInt(0); // reserve an integer for the request size
            writer.writeByte((byte) ClientListenerRequest.HANDSHAKE);

            writer.writeShort(proposedVer.major());
            writer.writeShort(proposedVer.minor());
            writer.writeShort(proposedVer.patch());

            writer.writeByte(ClientListenerNioListener.THIN_CLIENT);

            if (protocolCtx.isFeatureSupported(BITMAP_FEATURES)) {
                byte[] features = ProtocolBitmaskFeature.featuresAsBytes(protocolCtx.features());
                writer.writeByteArray(features);
            }

            if (protocolCtx.isFeatureSupported(USER_ATTRIBUTES))
                writer.writeMap(userAttrs);

            boolean authSupported = protocolCtx.isFeatureSupported(AUTHORIZATION);

            if (authSupported && user != null && !user.isEmpty()) {
                writer.writeString(user);
                writer.writeString(pwd);
            }

            writer.out().writeInt(0, writer.out().position() - 4);// actual size

            write(writer.array(), writer.out().position());
        }
    }

    /**
     * @param ver Protocol version.
     * @return Protocol context for a version.
     */
    private ProtocolContext protocolContextFromVersion(ProtocolVersion ver) {
        EnumSet<ProtocolBitmaskFeature> features = null;
        if (ProtocolContext.isFeatureSupported(ver, BITMAP_FEATURES))
            features = ProtocolBitmaskFeature.allFeaturesAsEnumSet();

        return new ProtocolContext(ver, features);
    }

    /** Receive and handle handshake response. */
    private void handshakeRes(ByteBuffer buf, ProtocolVersion proposedVer, String user, String pwd, Map<String, String> userAttrs)
        throws ClientConnectionException, ClientAuthenticationException, ClientProtocolError {
        BinaryInputStream res = BinaryByteBufferInputStream.create(buf);

        try (BinaryReaderExImpl reader = ClientUtils.createBinaryReader(null, res)) {
            boolean success = res.readBoolean();

            if (success) {
                byte[] features = new byte[0];

                if (ProtocolContext.isFeatureSupported(proposedVer, BITMAP_FEATURES))
                    features = reader.readByteArray();

                protocolCtx = new ProtocolContext(proposedVer, ProtocolBitmaskFeature.enumSet(features));

                if (protocolCtx.isFeatureSupported(PARTITION_AWARENESS)) {
                    // Reading server UUID
                    srvNodeId = reader.readUuid();
                }
            } else {
                ProtocolVersion srvVer = new ProtocolVersion(res.readShort(), res.readShort(), res.readShort());

                String err = reader.readString();
                int errCode = ClientStatus.FAILED;

                if (res.remaining() > 0)
                    errCode = reader.readInt();

                if (errCode == ClientStatus.AUTH_FAILED)
                    throw new ClientAuthenticationException(err);
                else if (proposedVer.equals(srvVer))
                    throw new ClientProtocolError(err);
                else if (!supportedVers.contains(srvVer) ||
                    (!ProtocolContext.isFeatureSupported(srvVer, AUTHORIZATION) && !F.isEmpty(user)))
                    // Server version is not supported by this client OR server version is less than 1.1.0 supporting
                    // authentication and authentication is required.
                    throw new ClientProtocolError(String.format(
                        "Protocol version mismatch: client %s / server %s. Server details: %s",
                        proposedVer,
                        srvVer,
                        err
                    ));
                else { // Retry with server version.
                    handshake(srvVer, user, pwd, userAttrs);
                }
            }
        }
        catch (IOException e) {
            throw handleIOError(e);
        }
    }

    /** Write bytes to the output stream. */
    private void write(byte[] bytes, int len) throws ClientConnectionException {
        ByteBuffer buf = ByteBuffer.wrap(bytes, 0, len);

        // TODO: handle errors (handleIOError).
        sock.sendAsync(buf);
    }

    /**
     * @param ex IO exception (cause).
     */
    private ClientException handleIOError(@Nullable IOException ex) {
        return handleIOError("sock=" + sock, ex);
    }

    /**
     * @param chInfo Additional channel info
     * @param ex IO exception (cause).
     */
    private ClientException handleIOError(String chInfo, @Nullable IOException ex) {
        return new ClientConnectionException("Ignite cluster is unavailable [" + chInfo + ']', ex);
    }

    /**
     *
     */
    private static class ClientRequestFuture extends GridFutureAdapter<ByteBuffer> {
    }
}<|MERGE_RESOLUTION|>--- conflicted
+++ resolved
@@ -157,15 +157,9 @@
     /** Executor for async operation listeners. */
     private final Executor asyncContinuationExecutor;
 
-<<<<<<< HEAD
-=======
-    /** Receiver thread (processes incoming messages). */
-    private Thread receiverThread;
-
     /** Send/receive timeout in milliseconds. */
     private final int timeout;
 
->>>>>>> 0a8f535f
     /** Constructor. */
     TcpClientChannel(ClientChannelConfiguration cfg, ClientConnectionMultiplexer connMgr)
         throws ClientConnectionException, ClientAuthenticationException, ClientProtocolError {
@@ -177,20 +171,7 @@
         timeout = cfg.getTimeout();
 
         try {
-<<<<<<< HEAD
             sock = createSocket(cfg, connMgr);
-=======
-            sock = createSocket(cfg);
-
-            out = sock.getOutputStream();
-            dataInput = new ByteCountingDataInput(sock.getInputStream());
-
-            handshake(DEFAULT_VERSION, cfg.getUserName(), cfg.getUserPassword(), cfg.getUserAttributes());
-
-            // Disable timeout on socket after handshake, instead, get future result with timeout in "receive" method.
-            if (timeout > 0)
-                sock.setSoTimeout(0);
->>>>>>> 0a8f535f
         }
         catch (IOException e) {
             throw handleIOError("addr=" + cfg.getAddress(), e);
@@ -317,11 +298,9 @@
     private <T> T receive(ClientRequestFuture pendingReq, Function<PayloadInputChannel, T> payloadReader)
         throws ClientException {
         try {
-<<<<<<< HEAD
+            // TODO: timeout handling? Can it be handled by GridNioServer?
+            // byte[] payload = timeout > 0 ? pendingReq.get(timeout) : pendingReq.get();
             ByteBuffer payload = pendingReq.get();
-=======
-            byte[] payload = timeout > 0 ? pendingReq.get(timeout) : pendingReq.get();
->>>>>>> 0a8f535f
 
             if (payload == null || payloadReader == null)
                 return null;
