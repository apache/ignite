/*
 * Licensed to the Apache Software Foundation (ASF) under one or more
 * contributor license agreements.  See the NOTICE file distributed with
 * this work for additional information regarding copyright ownership.
 * The ASF licenses this file to You under the Apache License, Version 2.0
 * (the "License"); you may not use this file except in compliance with
 * the License.  You may obtain a copy of the License at
 *
 *      http://www.apache.org/licenses/LICENSE-2.0
 *
 * Unless required by applicable law or agreed to in writing, software
 * distributed under the License is distributed on an "AS IS" BASIS,
 * WITHOUT WARRANTIES OR CONDITIONS OF ANY KIND, either express or implied.
 * See the License for the specific language governing permissions and
 * limitations under the License.
 */

package org.apache.ignite.internal.binary;

import java.io.Externalizable;
import java.io.IOException;
import java.io.ObjectInput;
import java.io.ObjectOutput;
import java.math.BigDecimal;
import java.math.BigInteger;
import java.nio.ByteBuffer;
import java.sql.Timestamp;
import java.util.Date;
import java.util.UUID;
import org.apache.ignite.IgniteCheckedException;
import org.apache.ignite.binary.BinaryObject;
import org.apache.ignite.binary.BinaryObjectBuilder;
import org.apache.ignite.binary.BinaryObjectException;
import org.apache.ignite.binary.BinaryType;
import org.apache.ignite.internal.binary.builder.BinaryObjectBuilderImpl;
import org.apache.ignite.internal.binary.streams.BinaryOffheapInputStream;
import org.apache.ignite.internal.processors.cache.CacheObject;
import org.apache.ignite.internal.processors.cache.CacheObjectContext;
import org.apache.ignite.internal.util.typedef.internal.U;
import org.apache.ignite.plugin.extensions.communication.MessageReader;
import org.apache.ignite.plugin.extensions.communication.MessageWriter;
import org.jetbrains.annotations.Nullable;

import static java.nio.charset.StandardCharsets.UTF_8;

/**
 *  Binary object implementation over offheap memory
 */
public class BinaryObjectOffheapImpl extends BinaryObjectExImpl implements Externalizable, CacheObject {
    /** */
    private static final long serialVersionUID = 0L;

    /** */
    private final BinaryContext ctx;

    /** */
    private final long ptr;

    /** */
    private final int start;

    /** */
    private final int size;

    /**
     * For {@link Externalizable} (not supported).
     */
    public BinaryObjectOffheapImpl() {
        throw new UnsupportedOperationException();
    }

    /**
     * @param ctx Context.
     * @param ptr Memory address.
     * @param start Object start.
     * @param size Memory size.
     */
    public BinaryObjectOffheapImpl(BinaryContext ctx, long ptr, int start, int size) {
        this.ctx = ctx;
        this.ptr = ptr;
        this.start = start;
        this.size = size;
    }

    /**
     * @return Heap-based copy.
     */
    public BinaryObject heapCopy() {
        return new BinaryObjectImpl(ctx, U.copyMemory(ptr, size), start);
    }

    /** {@inheritDoc} */
    @Override public int typeId() {
        int typeId = BinaryPrimitives.readInt(ptr, start + GridBinaryMarshaller.TYPE_ID_POS);

        if (typeId == GridBinaryMarshaller.UNREGISTERED_TYPE_ID) {
            int off = start + GridBinaryMarshaller.DFLT_HDR_LEN;

            String clsName = BinaryUtils.doReadClassName(new BinaryOffheapInputStream(ptr + off, size));

            typeId = ctx.typeId(clsName);
        }

        return typeId;
    }

    /** {@inheritDoc} */
    @Override public int length() {
        return BinaryPrimitives.readInt(ptr, start + GridBinaryMarshaller.TOTAL_LEN_POS);
    }

    /** {@inheritDoc} */
    @Override public int hashCode() {
        return BinaryPrimitives.readInt(ptr, start + GridBinaryMarshaller.HASH_CODE_POS);
    }

    /** {@inheritDoc} */
    @Override protected int schemaId() {
        return BinaryPrimitives.readInt(ptr, start + GridBinaryMarshaller.SCHEMA_ID_POS);
    }

    /** {@inheritDoc} */
    @Override protected BinarySchema createSchema() {
        return reader(null, false).getOrCreateSchema();
    }

    /** {@inheritDoc} */
    @Override public int start() {
        return start;
    }

    /** {@inheritDoc} */
    @Override public byte[] array() {
        return null;
    }

    /** {@inheritDoc} */
    @Override public long offheapAddress() {
        return ptr;
    }

    /** {@inheritDoc} */
    @Override protected boolean hasArray() {
        return false;
    }

    /** {@inheritDoc} */
    @Override public boolean isFlagSet(short flag) {
        short flags = BinaryPrimitives.readShort(ptr, start + GridBinaryMarshaller.FLAGS_POS);

        return BinaryUtils.isFlagSet(flags, flag);
    }

    /** {@inheritDoc} */
    @Nullable @Override public BinaryType type() throws BinaryObjectException {
        return BinaryUtils.typeProxy(ctx, this);
    }

    /** {@inheritDoc} */
    @Nullable @Override public BinaryType rawType() throws BinaryObjectException {
        return BinaryUtils.type(ctx, this);
    }

    /** {@inheritDoc} */
    @SuppressWarnings("unchecked")
    @Nullable @Override public <F> F field(String fieldName) throws BinaryObjectException {
        return (F) reader(null, false).unmarshalField(fieldName);
    }

    /** {@inheritDoc} */
    @SuppressWarnings("unchecked")
    @Nullable @Override public <F> F field(int fieldId) throws BinaryObjectException {
        return (F) reader(null, false).unmarshalField(fieldId);
    }

    /** {@inheritDoc} */
<<<<<<< HEAD
    @Nullable @Override protected int fieldOffsetByOrder(int order) {
=======
    @Nullable @Override protected int dataStartOffset() {
        int typeId = BinaryPrimitives.readInt(ptr, start + GridBinaryMarshaller.TYPE_ID_POS);

        if (typeId == GridBinaryMarshaller.UNREGISTERED_TYPE_ID) {
            int len = BinaryPrimitives.readInt(ptr, start + GridBinaryMarshaller.DFLT_HDR_LEN + 1);

            return start + GridBinaryMarshaller.DFLT_HDR_LEN + len + 5;
        } else
            return start + GridBinaryMarshaller.DFLT_HDR_LEN;
    }

    /** {@inheritDoc} */
    @Nullable @Override protected int footerStartOffset() {
        short flags = BinaryPrimitives.readShort(ptr, start + GridBinaryMarshaller.FLAGS_POS);

        if (!BinaryUtils.hasSchema(flags))
            return start + length();

        return start + BinaryPrimitives.readInt(ptr, start + GridBinaryMarshaller.SCHEMA_OR_RAW_OFF_POS);
    }

    /** {@inheritDoc} */
    @SuppressWarnings("unchecked")
    @Nullable @Override protected <F> F fieldByOrder(int order) {
        Object val;

        // Calculate field position.
>>>>>>> 16cb982c
        int schemaOff = BinaryPrimitives.readInt(ptr, start + GridBinaryMarshaller.SCHEMA_OR_RAW_OFF_POS);

        short flags = BinaryPrimitives.readShort(ptr, start + GridBinaryMarshaller.FLAGS_POS);

        int fieldIdLen = BinaryUtils.isCompactFooter(flags) ? 0 : BinaryUtils.FIELD_ID_LEN;
        int fieldOffLen = BinaryUtils.fieldOffsetLength(flags);

        int fieldOffsetPos = start + schemaOff + order * (fieldIdLen + fieldOffLen) + fieldIdLen;

        int fieldPos;

        if (fieldOffLen == BinaryUtils.OFFSET_1)
            fieldPos = start + ((int)BinaryPrimitives.readByte(ptr, fieldOffsetPos) & 0xFF);
        else if (fieldOffLen == BinaryUtils.OFFSET_2)
            fieldPos = start + ((int)BinaryPrimitives.readShort(ptr, fieldOffsetPos) & 0xFFFF);
        else
            fieldPos = start + BinaryPrimitives.readInt(ptr, fieldOffsetPos);

        return fieldPos;
    }

    /** {@inheritDoc} */
    @SuppressWarnings("unchecked")
    @Nullable @Override protected <F> F fieldByOrder(int order) {
        Object val;

        int fieldPos = fieldOffsetByOrder(order);

        // Read header and try performing fast lookup for well-known types (the most common types go first).
        byte hdr = BinaryPrimitives.readByte(ptr, fieldPos);

        switch (hdr) {
            case GridBinaryMarshaller.INT:
                val = BinaryPrimitives.readInt(ptr, fieldPos + 1);

                break;

            case GridBinaryMarshaller.LONG:
                val = BinaryPrimitives.readLong(ptr, fieldPos + 1);

                break;

            case GridBinaryMarshaller.BOOLEAN:
                val = BinaryPrimitives.readBoolean(ptr, fieldPos + 1);

                break;

            case GridBinaryMarshaller.SHORT:
                val = BinaryPrimitives.readShort(ptr, fieldPos + 1);

                break;

            case GridBinaryMarshaller.BYTE:
                val = BinaryPrimitives.readByte(ptr, fieldPos + 1);

                break;

            case GridBinaryMarshaller.CHAR:
                val = BinaryPrimitives.readChar(ptr, fieldPos + 1);

                break;

            case GridBinaryMarshaller.FLOAT:
                val = BinaryPrimitives.readFloat(ptr, fieldPos + 1);

                break;

            case GridBinaryMarshaller.DOUBLE:
                val = BinaryPrimitives.readDouble(ptr, fieldPos + 1);

                break;

            case GridBinaryMarshaller.STRING: {
                int dataLen = BinaryPrimitives.readInt(ptr, fieldPos + 1);
                byte[] data = BinaryPrimitives.readByteArray(ptr, fieldPos + 5, dataLen);

                val = new String(data, UTF_8);

                break;
            }

            case GridBinaryMarshaller.DATE: {
                long time = BinaryPrimitives.readLong(ptr, fieldPos + 1);

                val = new Date(time);

                break;
            }

            case GridBinaryMarshaller.TIMESTAMP: {
                long time = BinaryPrimitives.readLong(ptr, fieldPos + 1);
                int nanos = BinaryPrimitives.readInt(ptr, fieldPos + 1 + 8);

                Timestamp ts = new Timestamp(time);

                ts.setNanos(ts.getNanos() + nanos);

                val = ts;

                break;
            }

            case GridBinaryMarshaller.UUID: {
                long most = BinaryPrimitives.readLong(ptr, fieldPos + 1);
                long least = BinaryPrimitives.readLong(ptr, fieldPos + 1 + 8);

                val = new UUID(most, least);

                break;
            }

            case GridBinaryMarshaller.DECIMAL: {
                int scale = BinaryPrimitives.readInt(ptr, fieldPos + 1);

                int dataLen = BinaryPrimitives.readInt(ptr, fieldPos + 5);
                byte[] data = BinaryPrimitives.readByteArray(ptr, fieldPos + 9, dataLen);

                BigInteger intVal = new BigInteger(data);

                if (scale < 0) {
                    scale &= 0x7FFFFFFF;

                    intVal = intVal.negate();
                }

                val = new BigDecimal(intVal, scale);

                break;
            }

            case GridBinaryMarshaller.NULL:
                val = null;

                break;

            default:
                BinaryOffheapInputStream stream = new BinaryOffheapInputStream(ptr, size, false);

                stream.position(fieldPos);

                val = BinaryUtils.unmarshal(stream, ctx, null);

                break;
        }

        return (F)val;
    }

    /** {@inheritDoc} */
    @SuppressWarnings("unchecked")
    @Nullable @Override protected <F> F field(BinaryReaderHandles rCtx, String fieldName) {
        return (F)reader(rCtx, false).unmarshalField(fieldName);
    }

    /** {@inheritDoc} */
    @Override public boolean hasField(String fieldName) {
        return reader(null, false).findFieldByName(fieldName);
    }

    /** {@inheritDoc} */
    @SuppressWarnings("unchecked")
    @Nullable @Override public <T> T deserialize() throws BinaryObjectException {
        return (T)deserializeValue();
    }

    /** {@inheritDoc} */
    @SuppressWarnings("CloneDoesntCallSuperClone")
    @Override public BinaryObject clone() throws CloneNotSupportedException {
        return heapCopy();
    }

    /** {@inheritDoc} */
    @Override public BinaryObjectBuilder toBuilder() throws BinaryObjectException {
        return BinaryObjectBuilderImpl.wrap(heapCopy());
    }

    /** {@inheritDoc} */
    @Override public byte cacheObjectType() {
        throw new UnsupportedOperationException();
    }

    /** {@inheritDoc} */
    @Override public boolean isPlatformType() {
        return false;
    }

    /** {@inheritDoc} */
    @SuppressWarnings("unchecked")
    @Nullable @Override public <T> T value(CacheObjectContext ctx, boolean cpy) {
        return (T)deserializeValue();
    }

    /** {@inheritDoc} */
    @Override public byte[] valueBytes(CacheObjectContext ctx) throws IgniteCheckedException {
        throw new UnsupportedOperationException();
    }

    /** {@inheritDoc} */
    @Override public CacheObject prepareForCache(CacheObjectContext ctx) {
        throw new UnsupportedOperationException();
    }

    /** {@inheritDoc} */
    @Override public void finishUnmarshal(CacheObjectContext ctx, ClassLoader ldr) throws IgniteCheckedException {
        throw new UnsupportedOperationException();
    }

    /** {@inheritDoc} */
    @Override public void prepareMarshal(CacheObjectContext ctx) throws IgniteCheckedException {
        throw new UnsupportedOperationException();
    }

    /** {@inheritDoc} */
    @Override public boolean writeTo(ByteBuffer buf, MessageWriter writer) {
        throw new UnsupportedOperationException();
    }

    /** {@inheritDoc} */
    @Override public boolean readFrom(ByteBuffer buf, MessageReader reader) {
        throw new UnsupportedOperationException();
    }

    /** {@inheritDoc} */
    @Override public byte directType() {
        throw new UnsupportedOperationException();
    }

    /** {@inheritDoc} */
    @Override public byte fieldsCount() {
        throw new UnsupportedOperationException();
    }

    /** {@inheritDoc} */
    @Override public void writeExternal(ObjectOutput out) throws IOException {
        throw new UnsupportedOperationException(); // To make sure it is not marshalled.
    }

    /** {@inheritDoc} */
    @Override public void readExternal(ObjectInput in) throws IOException, ClassNotFoundException {
        throw new UnsupportedOperationException(); // To make sure it is not marshalled.
    }

    /** {@inheritDoc} */
    @Override public void onAckReceived() {
        // No-op.
    }

    /**
     * @return Deserialized value.
     */
    private Object deserializeValue() {
        return reader(null, true).deserialize();
    }

    /**
     * Create new reader for this object.
     *
     * @param rCtx Reader context.
     * @param forUnmarshal {@code True} if reader is needed to unmarshal object.
     * @return Reader.
     */
    private BinaryReaderExImpl reader(@Nullable BinaryReaderHandles rCtx, boolean forUnmarshal) {
        BinaryOffheapInputStream stream = new BinaryOffheapInputStream(ptr, size, false);

        stream.position(start);

        return new BinaryReaderExImpl(ctx,
            stream,
            ctx.configuration().getClassLoader(),
            rCtx,
            forUnmarshal);
    }
}<|MERGE_RESOLUTION|>--- conflicted
+++ resolved
@@ -174,9 +174,6 @@
     }
 
     /** {@inheritDoc} */
-<<<<<<< HEAD
-    @Nullable @Override protected int fieldOffsetByOrder(int order) {
-=======
     @Nullable @Override protected int dataStartOffset() {
         int typeId = BinaryPrimitives.readInt(ptr, start + GridBinaryMarshaller.TYPE_ID_POS);
 
@@ -204,7 +201,6 @@
         Object val;
 
         // Calculate field position.
->>>>>>> 16cb982c
         int schemaOff = BinaryPrimitives.readInt(ptr, start + GridBinaryMarshaller.SCHEMA_OR_RAW_OFF_POS);
 
         short flags = BinaryPrimitives.readShort(ptr, start + GridBinaryMarshaller.FLAGS_POS);
@@ -222,16 +218,6 @@
             fieldPos = start + ((int)BinaryPrimitives.readShort(ptr, fieldOffsetPos) & 0xFFFF);
         else
             fieldPos = start + BinaryPrimitives.readInt(ptr, fieldOffsetPos);
-
-        return fieldPos;
-    }
-
-    /** {@inheritDoc} */
-    @SuppressWarnings("unchecked")
-    @Nullable @Override protected <F> F fieldByOrder(int order) {
-        Object val;
-
-        int fieldPos = fieldOffsetByOrder(order);
 
         // Read header and try performing fast lookup for well-known types (the most common types go first).
         byte hdr = BinaryPrimitives.readByte(ptr, fieldPos);
