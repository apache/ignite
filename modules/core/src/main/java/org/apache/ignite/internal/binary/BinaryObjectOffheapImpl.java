/*
 * Licensed to the Apache Software Foundation (ASF) under one or more
 * contributor license agreements.  See the NOTICE file distributed with
 * this work for additional information regarding copyright ownership.
 * The ASF licenses this file to You under the Apache License, Version 2.0
 * (the "License"); you may not use this file except in compliance with
 * the License.  You may obtain a copy of the License at
 *
 *      http://www.apache.org/licenses/LICENSE-2.0
 *
 * Unless required by applicable law or agreed to in writing, software
 * distributed under the License is distributed on an "AS IS" BASIS,
 * WITHOUT WARRANTIES OR CONDITIONS OF ANY KIND, either express or implied.
 * See the License for the specific language governing permissions and
 * limitations under the License.
 */

package org.apache.ignite.internal.binary;

import java.io.Externalizable;
import java.io.IOException;
import java.io.ObjectInput;
import java.io.ObjectOutput;
import java.math.BigDecimal;
import java.math.BigInteger;
import java.nio.ByteBuffer;
import java.sql.Time;
import java.sql.Timestamp;
import java.util.Date;
import java.util.UUID;
import org.apache.ignite.IgniteCheckedException;
import org.apache.ignite.binary.BinaryObject;
import org.apache.ignite.binary.BinaryObjectBuilder;
import org.apache.ignite.binary.BinaryObjectException;
import org.apache.ignite.binary.BinaryType;
import org.apache.ignite.internal.binary.builder.BinaryObjectBuilderImpl;
import org.apache.ignite.internal.binary.streams.BinaryOffheapInputStream;
import org.apache.ignite.internal.processors.cache.CacheObject;
import org.apache.ignite.internal.processors.cache.CacheObjectContext;
import org.apache.ignite.internal.processors.cache.CacheObjectValueContext;
import org.apache.ignite.internal.util.typedef.internal.U;
import org.apache.ignite.plugin.extensions.communication.MessageReader;
import org.apache.ignite.plugin.extensions.communication.MessageWriter;
import org.jetbrains.annotations.Nullable;

import static java.nio.charset.StandardCharsets.UTF_8;

/**
 *  Binary object implementation over offheap memory
 */
public class BinaryObjectOffheapImpl extends BinaryObjectExImpl implements Externalizable, CacheObject {
    /** */
    private static final long serialVersionUID = 0L;

    /** */
    private final BinaryContext ctx;

    /** */
    private final long ptr;

    /** */
    private final int start;

    /** */
    private final int size;

    /**
     * For {@link Externalizable} (not supported).
     */
    public BinaryObjectOffheapImpl() {
        throw new UnsupportedOperationException();
    }

    /**
     * @param ctx Context.
     * @param ptr Memory address.
     * @param start Object start.
     * @param size Memory size.
     */
    public BinaryObjectOffheapImpl(BinaryContext ctx, long ptr, int start, int size) {
        this.ctx = ctx;
        this.ptr = ptr;
        this.start = start;
        this.size = size;
    }

    /**
     * @return Heap-based copy.
     */
    public BinaryObject heapCopy() {
        return new BinaryObjectImpl(ctx, U.copyMemory(ptr, size), start);
    }

    /** {@inheritDoc} */
    @Override public int typeId() {
        int typeId = BinaryPrimitives.readInt(ptr, start + GridBinaryMarshaller.TYPE_ID_POS);

        if (typeId == GridBinaryMarshaller.UNREGISTERED_TYPE_ID) {
            int off = start + GridBinaryMarshaller.DFLT_HDR_LEN;

            String clsName = BinaryUtils.doReadClassName(new BinaryOffheapInputStream(ptr + off, size));

            typeId = ctx.typeId(clsName);
        }

        return typeId;
    }

    /** {@inheritDoc} */
    @Override public int length() {
        return BinaryPrimitives.readInt(ptr, start + GridBinaryMarshaller.TOTAL_LEN_POS);
    }

    /** {@inheritDoc} */
    @Override public int hashCode() {
        return BinaryPrimitives.readInt(ptr, start + GridBinaryMarshaller.HASH_CODE_POS);
    }

    /** {@inheritDoc} */
    @Override public boolean hasSchema() {
        short flags = BinaryPrimitives.readShort(ptr, start + GridBinaryMarshaller.FLAGS_POS);

        return BinaryUtils.hasSchema(flags);
    }

    /** {@inheritDoc} */
    @Override public int schemaId() {
        return BinaryPrimitives.readInt(ptr, start + GridBinaryMarshaller.SCHEMA_ID_POS);
    }

    /** {@inheritDoc} */
    @Override public BinarySchema createSchema() {
        return reader(null, false).getOrCreateSchema();
    }

    /** {@inheritDoc} */
    @Override public BinaryContext context() {
        return ctx;
    }

    /** {@inheritDoc} */
    @Override public int start() {
        return start;
    }

    /** {@inheritDoc} */
    @Override public byte[] array() {
        return null;
    }

    /** {@inheritDoc} */
    @Override public boolean putValue(ByteBuffer buf) throws IgniteCheckedException {
        throw new UnsupportedOperationException("TODO implement");
    }

    /** {@inheritDoc} */
    @Override public int putValue(long addr) throws IgniteCheckedException {
        throw new UnsupportedOperationException("TODO implement");
    }

    /** {@inheritDoc} */
    @Override public boolean putValue(final ByteBuffer buf, final int off, final int len)
        throws IgniteCheckedException {
        throw new UnsupportedOperationException("TODO implement");
    }

    /** {@inheritDoc} */
    @Override public int valueBytesLength(CacheObjectContext ctx) throws IgniteCheckedException {
        throw new UnsupportedOperationException("TODO implement");
    }

    /** {@inheritDoc} */
    @Override public long offheapAddress() {
        return ptr;
    }

    /** {@inheritDoc} */
    @Override public boolean hasArray() {
        return false;
    }

    /** {@inheritDoc} */
    @Override public boolean isFlagSet(short flag) {
        short flags = BinaryPrimitives.readShort(ptr, start + GridBinaryMarshaller.FLAGS_POS);

        return BinaryUtils.isFlagSet(flags, flag);
    }

    /** {@inheritDoc} */
    @Nullable @Override public BinaryType type() throws BinaryObjectException {
        return BinaryUtils.typeProxy(ctx, this);
    }

    /** {@inheritDoc} */
    @Nullable @Override public BinaryType rawType() throws BinaryObjectException {
        return BinaryUtils.type(ctx, this);
    }

    /** {@inheritDoc} */
    @Nullable @Override public <F> F field(String fieldName) throws BinaryObjectException {
        return (F) reader(null, false).unmarshalField(fieldName);
    }

    /** {@inheritDoc} */
    @Nullable @Override public <F> F field(int fieldId) throws BinaryObjectException {
        return (F) reader(null, false).unmarshalField(fieldId);
    }

    /** {@inheritDoc} */
    @Override public BinarySerializedFieldComparator createFieldComparator() {
        int schemaOff = BinaryPrimitives.readInt(ptr, start + GridBinaryMarshaller.SCHEMA_OR_RAW_OFF_POS);

        short flags = BinaryPrimitives.readShort(ptr, start + GridBinaryMarshaller.FLAGS_POS);

        int fieldIdLen = BinaryUtils.isCompactFooter(flags) ? 0 : BinaryUtils.FIELD_ID_LEN;
        int fieldOffLen = BinaryUtils.fieldOffsetLength(flags);

        int orderBase = start + schemaOff + fieldIdLen;
        int orderMultiplier = fieldIdLen + fieldOffLen;

        return new BinarySerializedFieldComparator(this, null, ptr, start, orderBase, orderMultiplier, fieldOffLen);
    }

    /** {@inheritDoc} */
    @Override public int dataStartOffset() {
        int typeId = BinaryPrimitives.readInt(ptr, start + GridBinaryMarshaller.TYPE_ID_POS);

        if (typeId == GridBinaryMarshaller.UNREGISTERED_TYPE_ID) {
            int len = BinaryPrimitives.readInt(ptr, start + GridBinaryMarshaller.DFLT_HDR_LEN + 1);

            return start + GridBinaryMarshaller.DFLT_HDR_LEN + len + 5;
        } else
            return start + GridBinaryMarshaller.DFLT_HDR_LEN;
    }

    /** {@inheritDoc} */
    @Override public int footerStartOffset() {
        short flags = BinaryPrimitives.readShort(ptr, start + GridBinaryMarshaller.FLAGS_POS);

        if (!BinaryUtils.hasSchema(flags))
            return start + length();

        return start + BinaryPrimitives.readInt(ptr, start + GridBinaryMarshaller.SCHEMA_OR_RAW_OFF_POS);
    }

    /** {@inheritDoc} */
    @Nullable @Override public <F> F fieldByOrder(int order) {
        if (order == BinarySchema.ORDER_NOT_FOUND)
            return null;

        Object val;

        // Calculate field position.
        int schemaOff = BinaryPrimitives.readInt(ptr, start + GridBinaryMarshaller.SCHEMA_OR_RAW_OFF_POS);

        short flags = BinaryPrimitives.readShort(ptr, start + GridBinaryMarshaller.FLAGS_POS);

        int fieldIdLen = BinaryUtils.isCompactFooter(flags) ? 0 : BinaryUtils.FIELD_ID_LEN;
        int fieldOffLen = BinaryUtils.fieldOffsetLength(flags);

        int fieldOffsetPos = start + schemaOff + order * (fieldIdLen + fieldOffLen) + fieldIdLen;

        int fieldPos;

        if (fieldOffLen == BinaryUtils.OFFSET_1)
            fieldPos = start + ((int)BinaryPrimitives.readByte(ptr, fieldOffsetPos) & 0xFF);
        else if (fieldOffLen == BinaryUtils.OFFSET_2)
            fieldPos = start + ((int)BinaryPrimitives.readShort(ptr, fieldOffsetPos) & 0xFFFF);
        else
            fieldPos = start + BinaryPrimitives.readInt(ptr, fieldOffsetPos);

        // Read header and try performing fast lookup for well-known types (the most common types go first).
        byte hdr = BinaryPrimitives.readByte(ptr, fieldPos);

        switch (hdr) {
            case GridBinaryMarshaller.INT:
                val = BinaryPrimitives.readInt(ptr, fieldPos + 1);

                break;

            case GridBinaryMarshaller.LONG:
                val = BinaryPrimitives.readLong(ptr, fieldPos + 1);

                break;

            case GridBinaryMarshaller.BOOLEAN:
                val = BinaryPrimitives.readBoolean(ptr, fieldPos + 1);

                break;

            case GridBinaryMarshaller.SHORT:
                val = BinaryPrimitives.readShort(ptr, fieldPos + 1);

                break;

            case GridBinaryMarshaller.BYTE:
                val = BinaryPrimitives.readByte(ptr, fieldPos + 1);

                break;

            case GridBinaryMarshaller.CHAR:
                val = BinaryPrimitives.readChar(ptr, fieldPos + 1);

                break;

            case GridBinaryMarshaller.FLOAT:
                val = BinaryPrimitives.readFloat(ptr, fieldPos + 1);

                break;

            case GridBinaryMarshaller.DOUBLE:
                val = BinaryPrimitives.readDouble(ptr, fieldPos + 1);

                break;

            case GridBinaryMarshaller.STRING: {
                int dataLen = BinaryPrimitives.readInt(ptr, fieldPos + 1);
                byte[] data = BinaryPrimitives.readByteArray(ptr, fieldPos + 5, dataLen);

                val = new String(data, UTF_8);

                break;
            }

            case GridBinaryMarshaller.DATE: {
                long time = BinaryPrimitives.readLong(ptr, fieldPos + 1);

                val = new Date(time);

                break;
            }

            case GridBinaryMarshaller.TIMESTAMP: {
                long time = BinaryPrimitives.readLong(ptr, fieldPos + 1);
                int nanos = BinaryPrimitives.readInt(ptr, fieldPos + 1 + 8);

                Timestamp ts = new Timestamp(time);

                ts.setNanos(ts.getNanos() + nanos);

                val = ts;

                break;
            }

            case GridBinaryMarshaller.TIME: {
                long time = BinaryPrimitives.readLong(ptr, fieldPos + 1);

                val = new Time(time);

                break;
            }

            case GridBinaryMarshaller.UUID: {
                long most = BinaryPrimitives.readLong(ptr, fieldPos + 1);
                long least = BinaryPrimitives.readLong(ptr, fieldPos + 1 + 8);

                val = new UUID(most, least);

                break;
            }

            case GridBinaryMarshaller.DECIMAL: {
                int scale = BinaryPrimitives.readInt(ptr, fieldPos + 1);

                int dataLen = BinaryPrimitives.readInt(ptr, fieldPos + 5);
                byte[] data = BinaryPrimitives.readByteArray(ptr, fieldPos + 9, dataLen);

                boolean negative = data[0] < 0;

                if (negative)
                    data[0] &= 0x7F;

                BigInteger intVal = new BigInteger(data);

                if (negative)
                    intVal = intVal.negate();

                val = new BigDecimal(intVal, scale);

                break;
            }

            case GridBinaryMarshaller.NULL:
                val = null;

                break;

            default:
                BinaryOffheapInputStream stream = new BinaryOffheapInputStream(ptr, size, false);

                stream.position(fieldPos);

                val = BinaryUtils.unmarshal(stream, ctx, null);

                break;
        }

        return (F)val;
    }

    /** {@inheritDoc} */
    @Override protected boolean writeFieldByOrder(int fieldOffset, ByteBuffer buf) {
        return false;
    }

    /** {@inheritDoc} */
    @Nullable @Override protected <F> F field(BinaryReaderHandles rCtx, String fieldName) {
        return (F)reader(rCtx, false).unmarshalField(fieldName);
    }

    /** {@inheritDoc} */
    @Override public boolean hasField(String fieldName) {
        return reader(null, false).findFieldByName(fieldName);
    }

    /** {@inheritDoc} */
<<<<<<< HEAD
    @SuppressWarnings("unchecked")
    @Nullable @Override public <T> T deserialize(@Nullable ClassLoader ldr) throws BinaryObjectException {
        if (ldr == null)
            return deserialize();

        return (T)reader(null, ldr, true).deserialize();
    }

    /** {@inheritDoc} */
    @SuppressWarnings("unchecked")
=======
>>>>>>> f3eff278
    @Nullable @Override public <T> T deserialize() throws BinaryObjectException {
        return (T)deserializeValue();
    }

    /** {@inheritDoc} */
    @Override public BinaryObject clone() throws CloneNotSupportedException {
        return heapCopy();
    }

    /** {@inheritDoc} */
    @Override public BinaryObjectBuilder toBuilder() throws BinaryObjectException {
        return BinaryObjectBuilderImpl.wrap(heapCopy());
    }

    /** {@inheritDoc} */
    @Override public byte cacheObjectType() {
        throw new UnsupportedOperationException();
    }

    /** {@inheritDoc} */
    @Override public boolean isPlatformType() {
        return false;
    }

    /** {@inheritDoc} */
    @Nullable @Override public <T> T value(CacheObjectValueContext ctx, boolean cpy) {
        return (T)deserializeValue();
    }

    /** {@inheritDoc} */
    @Override public byte[] valueBytes(CacheObjectValueContext ctx) throws IgniteCheckedException {
        throw new UnsupportedOperationException();
    }

    /** {@inheritDoc} */
    @Override public CacheObject prepareForCache(CacheObjectContext ctx) {
        throw new UnsupportedOperationException();
    }

    /** {@inheritDoc} */
    @Override public void finishUnmarshal(CacheObjectValueContext ctx, ClassLoader ldr) throws IgniteCheckedException {
        throw new UnsupportedOperationException();
    }

    /** {@inheritDoc} */
    @Override public void prepareMarshal(CacheObjectValueContext ctx) throws IgniteCheckedException {
        throw new UnsupportedOperationException();
    }

    /** {@inheritDoc} */
    @Override public boolean writeTo(ByteBuffer buf, MessageWriter writer) {
        throw new UnsupportedOperationException();
    }

    /** {@inheritDoc} */
    @Override public boolean readFrom(ByteBuffer buf, MessageReader reader) {
        throw new UnsupportedOperationException();
    }

    /** {@inheritDoc} */
    @Override public short directType() {
        throw new UnsupportedOperationException();
    }

    /** {@inheritDoc} */
    @Override public byte fieldsCount() {
        throw new UnsupportedOperationException();
    }

    /** {@inheritDoc} */
    @Override public void writeExternal(ObjectOutput out) throws IOException {
        throw new UnsupportedOperationException(); // To make sure it is not marshalled.
    }

    /** {@inheritDoc} */
    @Override public void readExternal(ObjectInput in) throws IOException, ClassNotFoundException {
        throw new UnsupportedOperationException(); // To make sure it is not marshalled.
    }

    /** {@inheritDoc} */
    @Override public void onAckReceived() {
        // No-op.
    }

    /**
     * @return Deserialized value.
     */
    private Object deserializeValue() {
        return reader(null, true).deserialize();
    }

    /**
     * Create new reader for this object.
     *
     * @param rCtx Reader context.
     * @param forUnmarshal {@code True} if reader is needed to unmarshal object.
     * @return Reader.
     */
    private BinaryReaderExImpl reader(@Nullable BinaryReaderHandles rCtx, boolean forUnmarshal) {
        return reader(rCtx, ctx.configuration().getClassLoader(), forUnmarshal);
    }

    /**
     * Create new reader for this object.
     *
     * @param rCtx Reader context.
     * @param ldr Class loader.
     * @param forUnmarshal {@code True} if reader is needed to unmarshal object.
     * @return Reader.
     */
    private BinaryReaderExImpl reader(@Nullable BinaryReaderHandles rCtx, @Nullable ClassLoader ldr,
        boolean forUnmarshal) {
        BinaryOffheapInputStream stream = new BinaryOffheapInputStream(ptr, size, false);

        stream.position(start);

        return new BinaryReaderExImpl(ctx,
            stream,
            ldr,
            rCtx,
            false,
            forUnmarshal);
    }
}<|MERGE_RESOLUTION|>--- conflicted
+++ resolved
@@ -415,8 +415,6 @@
     }
 
     /** {@inheritDoc} */
-<<<<<<< HEAD
-    @SuppressWarnings("unchecked")
     @Nullable @Override public <T> T deserialize(@Nullable ClassLoader ldr) throws BinaryObjectException {
         if (ldr == null)
             return deserialize();
@@ -425,9 +423,6 @@
     }
 
     /** {@inheritDoc} */
-    @SuppressWarnings("unchecked")
-=======
->>>>>>> f3eff278
     @Nullable @Override public <T> T deserialize() throws BinaryObjectException {
         return (T)deserializeValue();
     }
