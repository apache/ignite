--- conflicted
+++ resolved
@@ -575,12 +575,7 @@
                 ctx.resource().onUndeployed(dep);
 
                 // Clear optimized marshaller's cache.
-<<<<<<< HEAD
-                if (ctx.marshaller() instanceof AbstractMarshaller)
-                    ((AbstractMarshaller)ctx.marshaller()).onUndeploy(ldr);
-=======
                 ctx.marshaller().onUndeploy(ldr);
->>>>>>> 1db1d3e9
 
                 clearSerializationCaches();
 
