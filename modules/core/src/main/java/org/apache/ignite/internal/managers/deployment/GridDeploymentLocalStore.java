--- conflicted
+++ resolved
@@ -47,11 +47,6 @@
 import org.apache.ignite.spi.deployment.DeploymentResource;
 import org.apache.ignite.spi.deployment.DeploymentSpi;
 import org.jetbrains.annotations.Nullable;
-<<<<<<< HEAD
-import org.jsr166.ConcurrentHashMap8;
-=======
-import org.jsr166.ConcurrentLinkedDeque8;
->>>>>>> 16298aea
 
 import static org.apache.ignite.events.EventType.EVT_CLASS_DEPLOYED;
 import static org.apache.ignite.events.EventType.EVT_CLASS_DEPLOY_FAILED;
@@ -65,13 +60,7 @@
  */
 class GridDeploymentLocalStore extends GridDeploymentStoreAdapter {
     /** Deployment cache by class name. */
-<<<<<<< HEAD
-    private final ConcurrentMap<String, Deque<GridDeployment>> cache =
-        new ConcurrentHashMap8<>();
-=======
-    private final ConcurrentMap<String, ConcurrentLinkedDeque8<GridDeployment>> cache =
-        new ConcurrentHashMap<>();
->>>>>>> 16298aea
+    private final ConcurrentMap<String, Deque<GridDeployment>> cache = new ConcurrentHashMap<>();
 
     /** Mutex. */
     private final Object mux = new Object();
