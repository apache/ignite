--- conflicted
+++ resolved
@@ -17,38 +17,6 @@
 
 package org.apache.ignite.internal.commandline;
 
-<<<<<<< HEAD
-/**
- * Command.
- */
-public enum Command {
-    /** */
-    ACTIVATE("--activate", false),
-
-    /** */
-    DEACTIVATE("--deactivate", true),
-
-    /** */
-    STATE("--state", false),
-
-    /** */
-    BASELINE("--baseline", true),
-
-    /** */
-    TX("--tx", true),
-
-    /** */
-    CACHE("--cache", false),
-
-    /** */
-    WAL("--wal", false),
-
-    /** */
-    READ_ONLY_ENABLE("--read-only-on", true),
-
-    /** */
-    READ_ONLY_DISABLE("--read-only-off", true);
-=======
 import org.apache.ignite.internal.client.GridClient;
 import org.apache.ignite.internal.client.GridClientConfiguration;
 import org.apache.ignite.internal.client.GridClientFactory;
@@ -71,7 +39,6 @@
      */
     public static GridClient startClient(GridClientConfiguration clientCfg) throws Exception {
         GridClient client = GridClientFactory.start(clientCfg);
->>>>>>> 7c1f0f97
 
         // If connection is unsuccessful, fail before doing any operations:
         if (!client.connected())
@@ -80,18 +47,7 @@
         return client;
     }
 
-    /** */
-    private final boolean confirmationRequired;
-
     /**
-<<<<<<< HEAD
-     * @param text Text.
-     * @param confirmationRequired Operation confirmation required flag.
-     */
-    Command(String text, boolean confirmationRequired) {
-        this.text = text;
-        this.confirmationRequired = confirmationRequired;
-=======
      * Print command usage.
      *
      * @param desc Command description.
@@ -101,7 +57,6 @@
         logger.logWithIndent(desc);
         logger.logWithIndent(CommandLogger.join(" ", UTILITY_NAME, cmd, CommandLogger.join(" ", args)), 2);
         logger.nl();
->>>>>>> 7c1f0f97
     }
 
     /**
@@ -131,18 +86,6 @@
     }
 
     /**
-<<<<<<< HEAD
-     * @return Operation confirmation required flag.
-     */
-    public boolean confirmationRequired() {
-        return confirmationRequired;
-    }
-
-    /** {@inheritDoc} */
-    @Override public String toString() {
-        return text;
-    }
-=======
      * @return Command arguments which were parsed during {@link #parseArguments(CommandArgIterator)} call.
      */
     public T arg();
@@ -153,5 +96,4 @@
      * @param logger Would be used as output.
      */
     public void printUsage(CommandLogger logger);
->>>>>>> 7c1f0f97
 }