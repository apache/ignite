--- conflicted
+++ resolved
@@ -28,11 +28,8 @@
 import org.apache.ignite.IgniteCheckedException;
 import org.apache.ignite.configuration.ClientConnectorConfiguration;
 import org.apache.ignite.internal.processors.odbc.SqlStateCode;
-<<<<<<< HEAD
+import org.apache.ignite.internal.util.HostAndPortRange;
 import org.apache.ignite.internal.processors.query.NestedTxMode;
-=======
-import org.apache.ignite.internal.util.HostAndPortRange;
->>>>>>> 9f8f366a
 import org.apache.ignite.internal.util.typedef.F;
 
 /**
@@ -456,7 +453,6 @@
     }
 
     /** {@inheritDoc} */
-<<<<<<< HEAD
     @Override public String nestedTxMode() {
         return nestedTxMode.value();
     }
@@ -464,7 +460,9 @@
     /** {@inheritDoc} */
     @Override public void nestedTxMode(String val) {
         nestedTxMode.setValue(val);
-=======
+    }
+
+    /** {@inheritDoc} */
     @Override public void setUsername(String name) {
         user.setValue(name);
     }
@@ -482,7 +480,6 @@
     /** {@inheritDoc} */
     @Override public String getPassword() {
         return passwd.value();
->>>>>>> 9f8f366a
     }
 
     /**
