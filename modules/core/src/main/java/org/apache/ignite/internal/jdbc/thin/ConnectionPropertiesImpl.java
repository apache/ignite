/*
 * Licensed to the Apache Software Foundation (ASF) under one or more
 * contributor license agreements.  See the NOTICE file distributed with
 * this work for additional information regarding copyright ownership.
 * The ASF licenses this file to You under the Apache License, Version 2.0
 * (the "License"); you may not use this file except in compliance with
 * the License.  You may obtain a copy of the License at
 *
 *      http://www.apache.org/licenses/LICENSE-2.0
 *
 * Unless required by applicable law or agreed to in writing, software
 * distributed under the License is distributed on an "AS IS" BASIS,
 * WITHOUT WARRANTIES OR CONDITIONS OF ANY KIND, either express or implied.
 * See the License for the specific language governing permissions and
 * limitations under the License.
 */

package org.apache.ignite.internal.jdbc.thin;

import java.io.Serializable;
import java.sql.DriverPropertyInfo;
import java.sql.SQLException;
import java.util.Arrays;
import java.util.Properties;
import javax.naming.RefAddr;
import javax.naming.Reference;
import org.apache.ignite.configuration.ClientConnectorConfiguration;
import org.apache.ignite.internal.processors.odbc.SqlStateCode;
import org.apache.ignite.internal.processors.query.NestedTxMode;
import org.apache.ignite.internal.util.typedef.F;

/**
 * Holds JDBC connection properties.
 */
public class ConnectionPropertiesImpl implements ConnectionProperties, Serializable {
    /** */
    private static final long serialVersionUID = 0L;

    /** Prefix for property names. */
    public static final String PROP_PREFIX = "ignite.jdbc.";

    /** Host name property. */
    private StringProperty host = new StringProperty(
        "host", "Ignite node IP to connect", null, null, true,
        new EmptyStringValidator("Host name is empty"));

    /** Connection port property. */
    private IntegerProperty port = new IntegerProperty(
        "port", "Ignite node IP to connect", ClientConnectorConfiguration.DFLT_PORT, false, 1, 0xFFFF);

    /** Distributed joins property. */
    private BooleanProperty distributedJoins = new BooleanProperty(
        "distributedJoins", "Enable distributed joins", false, false);

    /** Enforce join order property. */
    private BooleanProperty enforceJoinOrder = new BooleanProperty(
        "enforceJoinOrder", "Enable enforce join order", false, false);

    /** Collocated property. */
    private BooleanProperty collocated = new BooleanProperty(
        "collocated", "Enable collocated query", false, false);

    /** Replicated only property. */
    private BooleanProperty replicatedOnly = new BooleanProperty(
        "replicatedOnly", "Specify if the all queries contain only replicated tables", false, false);

    /** Auto close server cursor property. */
    private BooleanProperty autoCloseServerCursor = new BooleanProperty(
        "autoCloseServerCursor", "Enable auto close server cursors when last piece of result set is retrieved. " +
        "If the server-side cursor is already closed, you may get an exception when trying to call " +
        "`ResultSet.getMetadata()` method.", false, false);

    /** TCP no delay property. */
    private BooleanProperty tcpNoDelay = new BooleanProperty(
        "tcpNoDelay", "TCP no delay flag", true, false);

    /** Lazy query execution property. */
    private BooleanProperty lazy = new BooleanProperty(
        "lazy", "Enable lazy query execution", false, false);

    /** Socket send buffer size property. */
    private IntegerProperty socketSendBuffer = new IntegerProperty(
        "socketSendBuffer", "Socket send buffer size",
        0, false, 0, Integer.MAX_VALUE);

    /** Socket receive buffer size property. */
    private IntegerProperty socketReceiveBuffer = new IntegerProperty(
        "socketReceiveBuffer", "Socket send buffer size",
        0, false, 0, Integer.MAX_VALUE);

    /** Executes update queries on ignite server nodes flag. */
    private BooleanProperty skipReducerOnUpdate = new BooleanProperty(
        "skipReducerOnUpdate", "Enable execution update queries on ignite server nodes", false, false);

<<<<<<< HEAD
    /** Nested transactions handling strategy. */
    private StringProperty nestedTxMode = new StringProperty(
        "nestedTransactionsMode", "Way to handle nested transactions", NestedTxMode.ERROR.name(),
        new String[] { NestedTxMode.COMMIT.name(), NestedTxMode.ERROR.name(), NestedTxMode.IGNORE.name() },
        false, new PropertyValidator() {
        private static final long serialVersionUID = 0L;

        @Override public void validate(String mode) throws SQLException {
            if (!F.isEmpty(mode)) {
                try {
                    NestedTxMode.valueOf(mode.toUpperCase());
                }
                catch (IllegalArgumentException e) {
                    throw new SQLException("Invalid nested transactions handling mode, allowed values: " +
                        Arrays.toString(nestedTxMode.choices), SqlStateCode.CLIENT_CONNECTION_FAILED);
                }
            }
        }
    });
=======
    /** SSL: Use SSL connection to Ignite node. */
    private StringProperty sslMode = new StringProperty("sslMode",
        "The SSL mode of the connection", SSL_MODE_DISABLE,
        new String[] {SSL_MODE_DISABLE, SSL_MODE_REQUIRE}, false, null);

    /** SSL: Client certificate key store url. */
    private StringProperty sslProtocol = new StringProperty("sslProtocol",
        "SSL protocol name", null,  null, false, null);

    /** SSL: Key algorithm name. */
    private StringProperty sslKeyAlgorithm = new StringProperty("sslKeyAlgorithm",
        "SSL key algorithm name", "SunX509",  null, false, null);

    /** SSL: Client certificate key store url. */
    private StringProperty sslClientCertificateKeyStoreUrl =
        new StringProperty("sslClientCertificateKeyStoreUrl",
        "Client certificate key store URL",
        null, null, false, null);

    /** SSL: Client certificate key store password. */
    private StringProperty sslClientCertificateKeyStorePassword =
        new StringProperty("sslClientCertificateKeyStorePassword",
        "Client certificate key store password",
            null, null, false, null);

    /** SSL: Client certificate key store type. */
    private StringProperty sslClientCertificateKeyStoreType =
        new StringProperty("sslClientCertificateKeyStoreType",
        "Client certificate key store type",
            null, null, false, null);

    /** SSL: Trusted certificate key store url. */
    private StringProperty sslTrustCertificateKeyStoreUrl =
        new StringProperty("sslTrustCertificateKeyStoreUrl",
        "Trusted certificate key store URL", null, null, false, null);

    /** SSL Trusted certificate key store password. */
    private StringProperty sslTrustCertificateKeyStorePassword =
        new StringProperty("sslTrustCertificateKeyStorePassword",
        "Trusted certificate key store password", null, null, false, null);

    /** SSL: Trusted certificate key store type. */
    private StringProperty sslTrustCertificateKeyStoreType =
        new StringProperty("sslTrustCertificateKeyStoreType",
        "Trusted certificate key store type",
            null, null, false, null);

    /** SSL: Trust all certificates. */
    private BooleanProperty sslTrustAll = new BooleanProperty("sslTrustAll",
        "Trust all certificates",false, false);

    /** SSL: Custom class name that implements Factory&lt;SSLSocketFactory&gt;. */
    private StringProperty sslFactory = new StringProperty("sslFactory",
        "Custom class name that implements Factory<SSLSocketFactory>", null, null, false, null);
>>>>>>> 7c014529

    /** Properties array. */
    private final ConnectionProperty [] propsArray = {
        host, port,
        distributedJoins, enforceJoinOrder, collocated, replicatedOnly, autoCloseServerCursor,
<<<<<<< HEAD
        tcpNoDelay, lazy, socketSendBuffer, socketReceiveBuffer, skipReducerOnUpdate, nestedTxMode
=======
        tcpNoDelay, lazy, socketSendBuffer, socketReceiveBuffer, skipReducerOnUpdate,
        sslMode, sslProtocol, sslKeyAlgorithm,
        sslClientCertificateKeyStoreUrl, sslClientCertificateKeyStorePassword, sslClientCertificateKeyStoreType,
        sslTrustCertificateKeyStoreUrl, sslTrustCertificateKeyStorePassword, sslTrustCertificateKeyStoreType,
        sslTrustAll, sslFactory
>>>>>>> 7c014529
    };

    /** {@inheritDoc} */
    @Override public String getHost() {
        return host.value();
    }

    /** {@inheritDoc} */
    @Override public void setHost(String host) {
        this.host.setValue(host);
    }

    /** {@inheritDoc} */
    @Override public int getPort() {
        return port.value();
    }

    /** {@inheritDoc} */
    @Override public void setPort(int port) throws SQLException {
        this.port.setValue(port);
    }

    /** {@inheritDoc} */
    @Override public boolean isDistributedJoins() {
        return distributedJoins.value();
    }

    /** {@inheritDoc} */
    @Override public void setDistributedJoins(boolean val) {
        distributedJoins.setValue(val);
    }

    /** {@inheritDoc} */
    @Override public boolean isEnforceJoinOrder() {
        return enforceJoinOrder.value();
    }

    /** {@inheritDoc} */
    @Override public void setEnforceJoinOrder(boolean val) {
        enforceJoinOrder.setValue(val);
    }

    /** {@inheritDoc} */
    @Override public boolean isCollocated() {
        return collocated.value();
    }

    /** {@inheritDoc} */
    @Override public void setCollocated(boolean val) {
        collocated.setValue(val);
    }

    /** {@inheritDoc} */
    @Override public boolean isReplicatedOnly() {
        return replicatedOnly.value();
    }

    /** {@inheritDoc} */
    @Override public void setReplicatedOnly(boolean val) {
        replicatedOnly.setValue(val);
    }

    /** {@inheritDoc} */
    @Override public boolean isAutoCloseServerCursor() {
        return autoCloseServerCursor.value();
    }

    /** {@inheritDoc} */
    @Override public void setAutoCloseServerCursor(boolean val) {
        autoCloseServerCursor.setValue(val);
    }

    /** {@inheritDoc} */
    @Override public int getSocketSendBuffer() {
        return socketSendBuffer.value();
    }

    /** {@inheritDoc} */
    @Override public void setSocketSendBuffer(int size) throws SQLException {
        socketSendBuffer.setValue(size);
    }

    /** {@inheritDoc} */
    @Override public int getSocketReceiveBuffer() {
        return socketReceiveBuffer.value();
    }

    /** {@inheritDoc} */
    @Override public void setSocketReceiveBuffer(int size) throws SQLException {
        socketReceiveBuffer.setValue(size);
    }

    /** {@inheritDoc} */
    @Override public boolean isTcpNoDelay() {
        return tcpNoDelay.value();
    }

    /** {@inheritDoc} */
    @Override public void setTcpNoDelay(boolean val) {
        tcpNoDelay.setValue(val);
    }

    /** {@inheritDoc} */
    @Override public boolean isLazy() {
        return lazy.value();
    }

    /** {@inheritDoc} */
    @Override public void setLazy(boolean val) {
        lazy.setValue(val);
    }

    /** {@inheritDoc} */
    @Override public boolean isSkipReducerOnUpdate() {
        return skipReducerOnUpdate.value();
    }

    /** {@inheritDoc} */
    @Override public void setSkipReducerOnUpdate(boolean val) {
        skipReducerOnUpdate.setValue(val);
    }

    /** {@inheritDoc} */
<<<<<<< HEAD
    @Override public String nestedTxMode() {
        return nestedTxMode.value();
    }

    /** {@inheritDoc} */
    @Override public void nestedTxMode(String val) {
        nestedTxMode.setValue(val);
=======
    @Override public String getSslMode() {
        return sslMode.value();
    }

    /** {@inheritDoc} */
    @Override public void setSslMode(String mode) {
        sslMode.setValue(mode);
    }

    /** {@inheritDoc} */
    @Override public String getSslProtocol() {
        return sslProtocol.value();
    }

    /** {@inheritDoc} */
    @Override public void setSslProtocol(String sslProtocol) {
        this.sslProtocol.setValue(sslProtocol);
    }

    /** {@inheritDoc} */
    @Override public String getSslKeyAlgorithm() {
        return sslKeyAlgorithm.value();
    }

    /** {@inheritDoc} */
    @Override public void setSslKeyAlgorithm(String keyAlgorithm) {
        sslKeyAlgorithm.setValue(keyAlgorithm);
    }

    /** {@inheritDoc} */
    @Override public String getSslClientCertificateKeyStoreUrl() {
        return sslClientCertificateKeyStoreUrl.value();
    }

    /** {@inheritDoc} */
    @Override public void setSslClientCertificateKeyStoreUrl(String url) {
        sslClientCertificateKeyStoreUrl.setValue(url);
    }

    /** {@inheritDoc} */
    @Override public String getSslClientCertificateKeyStorePassword() {
        return sslClientCertificateKeyStorePassword.value();
    }

    /** {@inheritDoc} */
    @Override public void setSslClientCertificateKeyStorePassword(String passwd) {
        sslClientCertificateKeyStorePassword.setValue(passwd);
    }

    /** {@inheritDoc} */
    @Override public String getSslClientCertificateKeyStoreType() {
        return sslClientCertificateKeyStoreType.value();
    }

    /** {@inheritDoc} */
    @Override public void setSslClientCertificateKeyStoreType(String ksType) {
        sslClientCertificateKeyStoreType.setValue(ksType);
    }

    /** {@inheritDoc} */
    @Override public String getSslTrustCertificateKeyStoreUrl() {
        return sslTrustCertificateKeyStoreUrl.value();
    }

    /** {@inheritDoc} */
    @Override public void setSslTrustCertificateKeyStoreUrl(String url) {
        sslTrustCertificateKeyStoreUrl.setValue(url);
    }

    /** {@inheritDoc} */
    @Override public String getSslTrustCertificateKeyStorePassword() {
        return sslTrustCertificateKeyStorePassword.value();
    }

    /** {@inheritDoc} */
    @Override public void setSslTrustCertificateKeyStorePassword(String passwd) {
        sslTrustCertificateKeyStorePassword.setValue(passwd);
    }

    /** {@inheritDoc} */
    @Override public String getSslTrustCertificateKeyStoreType() {
        return sslTrustCertificateKeyStoreType.value();
    }

    /** {@inheritDoc} */
    @Override public void setSslTrustCertificateKeyStoreType(String ksType) {
        sslTrustCertificateKeyStoreType.setValue(ksType);
    }

    /** {@inheritDoc} */
    @Override public boolean isSslTrustAll() {
        return sslTrustAll.value();
    }

    /** {@inheritDoc} */
    @Override public void setSslTrustAll(boolean trustAll) {
        this.sslTrustAll.setValue(trustAll);
    }

    /** {@inheritDoc} */
    @Override public String getSslFactory() {
        return sslFactory.value();
    }

    /** {@inheritDoc} */
    @Override public void setSslFactory(String sslFactory) {
        this.sslFactory.setValue(sslFactory);
>>>>>>> 7c014529
    }

    /**
     * @param props Environment properties.
     * @throws SQLException On error.
     */
    void init(Properties props) throws SQLException {
        Properties props0 = (Properties)props.clone();

        for (ConnectionProperty aPropsArray : propsArray)
            aPropsArray.init(props0);
    }

    /**
     * @return Driver's properties info array.
     */
    private DriverPropertyInfo[] getDriverPropertyInfo() {
        DriverPropertyInfo[] dpis = new DriverPropertyInfo[propsArray.length];

        for (int i = 0; i < propsArray.length; ++i)
            dpis[i] = propsArray[i].getDriverPropertyInfo();

        return dpis;
    }

    /**
     * @param props Environment properties.
     * @return Driver's properties info array.
     * @throws SQLException On error.
     */
    public static DriverPropertyInfo[] getDriverPropertyInfo(Properties props) throws SQLException {
        ConnectionPropertiesImpl cpi = new ConnectionPropertiesImpl();

        cpi.init(props);

        return cpi.getDriverPropertyInfo();
    }

    /**
     *
     */
    private interface PropertyValidator extends Serializable {
        /**
         * @param val String representation of the property value to validate.
         * @throws SQLException On validation fails.
         */
        void validate(String val) throws SQLException;
    }

    /**
     *
     */
    private static class EmptyStringValidator implements PropertyValidator {
        /** */
        private static final long serialVersionUID = 0L;

        /** Error message. */
        private final String errMsg;

        /**
         * @param msg Error message.
         */
        private EmptyStringValidator(String msg) {
            errMsg = msg;
        }

        /** {@inheritDoc} */
        @Override public void validate(String val) throws SQLException {
            if (F.isEmpty(val))
                throw new SQLException(errMsg, SqlStateCode.CLIENT_CONNECTION_FAILED);
        }
    }

    /**
     *
     */
    private abstract static class ConnectionProperty implements Serializable {
        /** */
        private static final long serialVersionUID = 0L;

        /** Name. */
        protected String name;

        /** Property description. */
        protected String desc;

        /** Default value. */
        protected Object dfltVal;

        /**
         * An array of possible values if the value may be selected
         * from a particular set of values; otherwise null.
         */
        protected String [] choices;

        /** Required flag. */
        protected boolean required;

        /** Property validator. */
        protected PropertyValidator validator;

        /**
         * @param name Name.
         * @param desc Description.
         * @param dfltVal Default value.
         * @param choices Possible values.
         * @param required {@code true} if the property is required.
         */
        ConnectionProperty(String name, String desc, Object dfltVal, String[] choices, boolean required) {
            this.name = name;
            this.desc= desc;
            this.dfltVal = dfltVal;
            this.choices = choices;
            this.required = required;
        }

        /**
         * @param name Name.
         * @param desc Description.
         * @param dfltVal Default value.
         * @param choices Possible values.
         * @param required {@code true} if the property is required.
         * @param validator Property validator.
         */
        ConnectionProperty(String name, String desc, Object dfltVal, String[] choices, boolean required,
            PropertyValidator validator) {
            this.name = name;
            this.desc= desc;
            this.dfltVal = dfltVal;
            this.choices = choices;
            this.required = required;
            this.validator = validator;
        }

        /**
         * @return Default value.
         */
        Object getDfltVal() {
            return dfltVal;
        }

        /**
         * @return Property name.
         */
        String getName() {
            return name;
        }

        /**
         * @return Array of possible values if the value may be selected
         * from a particular set of values; otherwise null
         */
        String[] choices() {
            return choices;
        }

        /**
         * @param props Properties.
         * @throws SQLException On error.
         */
        void init(Properties props) throws SQLException {
            String strVal = props.getProperty(PROP_PREFIX + name);

            if (required && strVal == null) {
                throw new SQLException("Property '" + name + "' is required but not defined",
                    SqlStateCode.CLIENT_CONNECTION_FAILED);
            }

            checkChoices(strVal);

            if (validator != null)
                validator.validate(strVal);

            props.remove(name);

            init(strVal);
        }

        /**
         * @param strVal Checked value.
         * @throws SQLException On check error.
         */
        protected void checkChoices(String strVal) throws SQLException {
            if (strVal == null)
                return;

            if (choices != null) {
                for (String ch : choices) {
                    if (ch.equalsIgnoreCase(strVal))
                        return;
                }

                throw new SQLException("Invalid property value. [name=" + name + ", val=" + strVal
                    + ", choices=" + Arrays.toString(choices) + ']', SqlStateCode.CLIENT_CONNECTION_FAILED);
            }
        }

        /**
         * @param ref Reference object.
         * @throws SQLException On error.
         */
        void init(Reference ref) throws SQLException {
            RefAddr refAddr = ref.get(name);

            if (refAddr != null) {
                String str = (String) refAddr.getContent();

                if (validator != null)
                    validator.validate(str);

                init(str);
            }
        }

        /**
         * @param str String representation of the
         * @throws SQLException on error.
         */
        abstract void init(String str) throws SQLException;

        /**
         * @return String representation of the property value.
         */
        abstract String valueObject();

        /**
         * @return JDBC property info object.
         */
        DriverPropertyInfo getDriverPropertyInfo() {
            DriverPropertyInfo dpi = new DriverPropertyInfo(name, valueObject());

            dpi.choices = choices();
            dpi.required = required;
            dpi.description = desc;

            return dpi;
        }
    }

    /**
     *
     */
    private static class BooleanProperty extends ConnectionProperty {
        /** */
        private static final long serialVersionUID = 0L;

        /** Bool choices. */
        private static final String [] boolChoices = new String[] {Boolean.TRUE.toString(), Boolean.FALSE.toString()};

        /** Value. */
        private boolean val;

        /**
         * @param name Name.
         * @param desc Description.
         * @param dfltVal Default value.
         * @param required {@code true} if the property is required.
         */
        BooleanProperty(String name, String desc, boolean dfltVal, boolean required) {
            super(name, desc, dfltVal, boolChoices, required);

            val = dfltVal;
        }

        /**
         * @return Property value.
         */
        boolean value() {
            return val;
        }

        /** {@inheritDoc} */
        @Override void init(String str) throws SQLException {
            if (str == null)
                val = (Boolean)dfltVal;
            else {
                if (Boolean.TRUE.toString().equalsIgnoreCase(str))
                    val = true;
                else if (Boolean.FALSE.toString().equalsIgnoreCase(str))
                    val = false;
                else
                    throw new SQLException("Failed to parse boolean property [name=" + name +
                        ", value=" + str + ']', SqlStateCode.CLIENT_CONNECTION_FAILED);
            }
        }

        /** {@inheritDoc} */
        @Override String valueObject() {
            return Boolean.toString(val);
        }

        /**
         * @param val Property value to set.
         */
        void setValue(boolean val) {
            this.val = val;
        }
    }

    /**
     *
     */
    private abstract static class NumberProperty extends ConnectionProperty {
        /** */
        private static final long serialVersionUID = 0L;

        /** Value. */
        protected Number val;

        /** Allowed value range. */
        private Number [] range;

        /**
         * @param name Name.
         * @param desc Description.
         * @param dfltVal Default value.
         * @param required {@code true} if the property is required.
         * @param min Lower bound of allowed range.
         * @param max Upper bound of allowed range.
         */
        NumberProperty(String name, String desc, Number dfltVal, boolean required, Number min, Number max) {
            super(name, desc, dfltVal, null, required);

            assert dfltVal != null;

            val = dfltVal;

            range = new Number[] {min, max};
        }

        /** {@inheritDoc} */
        @Override void init(String str) throws SQLException {
            if (str == null)
                val = (int)dfltVal;
            else {
                try {
                    setValue(parse(str));
                } catch (NumberFormatException e) {
                    throw new SQLException("Failed to parse int property [name=" + name +
                        ", value=" + str + ']', SqlStateCode.CLIENT_CONNECTION_FAILED);
                }
            }
        }

        /**
         * @param str String value.
         * @return Number value.
         * @throws NumberFormatException On parse error.
         */
        protected abstract Number parse(String str) throws NumberFormatException;

        /** {@inheritDoc} */
        @Override String valueObject() {
            return String.valueOf(val);
        }

        /**
         * @param val Property value.
         * @throws SQLException On error.
         */
        void setValue(Number val) throws SQLException {
            if (range != null) {
                if (val.doubleValue() < range[0].doubleValue()) {
                    throw new SQLException("Property cannot be lower than " + range[0].toString() + " [name=" + name +
                        ", value=" + val.toString() + ']', SqlStateCode.CLIENT_CONNECTION_FAILED);
                }

                if (val.doubleValue() > range[1].doubleValue()) {
                    throw new SQLException("Property cannot be upper than " + range[1].toString() + " [name=" + name +
                        ", value=" + val.toString() + ']', SqlStateCode.CLIENT_CONNECTION_FAILED);
                }
            }

            this.val = val;
        }
    }

    /**
     *
     */
    private static class IntegerProperty extends NumberProperty {
        /** */
        private static final long serialVersionUID = 0L;

        /**
         * @param name Name.
         * @param desc Description.
         * @param dfltVal Default value.
         * @param required {@code true} if the property is required.
         * @param min Lower bound of allowed range.
         * @param max Upper bound of allowed range.
         */
        IntegerProperty(String name, String desc, Number dfltVal, boolean required, int min, int max) {
            super(name, desc, dfltVal, required, min, max);
        }

        /** {@inheritDoc} */
        @Override protected Number parse(String str) throws NumberFormatException {
            return Integer.parseInt(str);
        }

        /**
         * @return Property value.
         */
        int value() {
            return val.intValue();
        }
    }

    /**
     *
     */
    private static class StringProperty extends ConnectionProperty {
        /** */
        private static final long serialVersionUID = 0L;

        /** Value */
        private String val;

        /**
         * @param name Name.
         * @param desc Description.
         * @param dfltVal Default value.
         * @param choices Possible values.
         * @param required {@code true} if the property is required.
         * @param validator Property value validator.
         */
        StringProperty(String name, String desc, String dfltVal, String [] choices, boolean required,
            PropertyValidator validator) {
            super(name, desc, dfltVal, choices, required, validator);

            val = dfltVal;
        }

        /**
         * @param val Property value.
         */
        void setValue(String val) {
            this.val = val;
        }

        /**
         * @return Property value.
         */
        String value() {
            return val;
        }

        /** {@inheritDoc} */
        @Override void init(String str) throws SQLException {
            if (str == null)
                val = (String)dfltVal;
            else
                val = str;
        }

        /** {@inheritDoc} */
        @Override String valueObject() {
            return val;
        }
    }
}<|MERGE_RESOLUTION|>--- conflicted
+++ resolved
@@ -92,7 +92,6 @@
     private BooleanProperty skipReducerOnUpdate = new BooleanProperty(
         "skipReducerOnUpdate", "Enable execution update queries on ignite server nodes", false, false);
 
-<<<<<<< HEAD
     /** Nested transactions handling strategy. */
     private StringProperty nestedTxMode = new StringProperty(
         "nestedTransactionsMode", "Way to handle nested transactions", NestedTxMode.ERROR.name(),
@@ -112,7 +111,7 @@
             }
         }
     });
-=======
+
     /** SSL: Use SSL connection to Ignite node. */
     private StringProperty sslMode = new StringProperty("sslMode",
         "The SSL mode of the connection", SSL_MODE_DISABLE,
@@ -167,21 +166,16 @@
     /** SSL: Custom class name that implements Factory&lt;SSLSocketFactory&gt;. */
     private StringProperty sslFactory = new StringProperty("sslFactory",
         "Custom class name that implements Factory<SSLSocketFactory>", null, null, false, null);
->>>>>>> 7c014529
 
     /** Properties array. */
     private final ConnectionProperty [] propsArray = {
         host, port,
         distributedJoins, enforceJoinOrder, collocated, replicatedOnly, autoCloseServerCursor,
-<<<<<<< HEAD
-        tcpNoDelay, lazy, socketSendBuffer, socketReceiveBuffer, skipReducerOnUpdate, nestedTxMode
-=======
-        tcpNoDelay, lazy, socketSendBuffer, socketReceiveBuffer, skipReducerOnUpdate,
+        tcpNoDelay, lazy, socketSendBuffer, socketReceiveBuffer, skipReducerOnUpdate, nestedTxMode,
         sslMode, sslProtocol, sslKeyAlgorithm,
         sslClientCertificateKeyStoreUrl, sslClientCertificateKeyStorePassword, sslClientCertificateKeyStoreType,
         sslTrustCertificateKeyStoreUrl, sslTrustCertificateKeyStorePassword, sslTrustCertificateKeyStoreType,
         sslTrustAll, sslFactory
->>>>>>> 7c014529
     };
 
     /** {@inheritDoc} */
@@ -305,7 +299,116 @@
     }
 
     /** {@inheritDoc} */
-<<<<<<< HEAD
+    @Override public String getSslMode() {
+        return sslMode.value();
+    }
+
+    /** {@inheritDoc} */
+    @Override public void setSslMode(String mode) {
+        sslMode.setValue(mode);
+    }
+
+    /** {@inheritDoc} */
+    @Override public String getSslProtocol() {
+        return sslProtocol.value();
+    }
+
+    /** {@inheritDoc} */
+    @Override public void setSslProtocol(String sslProtocol) {
+        this.sslProtocol.setValue(sslProtocol);
+    }
+
+    /** {@inheritDoc} */
+    @Override public String getSslKeyAlgorithm() {
+        return sslKeyAlgorithm.value();
+    }
+
+    /** {@inheritDoc} */
+    @Override public void setSslKeyAlgorithm(String keyAlgorithm) {
+        sslKeyAlgorithm.setValue(keyAlgorithm);
+    }
+
+    /** {@inheritDoc} */
+    @Override public String getSslClientCertificateKeyStoreUrl() {
+        return sslClientCertificateKeyStoreUrl.value();
+    }
+
+    /** {@inheritDoc} */
+    @Override public void setSslClientCertificateKeyStoreUrl(String url) {
+        sslClientCertificateKeyStoreUrl.setValue(url);
+    }
+
+    /** {@inheritDoc} */
+    @Override public String getSslClientCertificateKeyStorePassword() {
+        return sslClientCertificateKeyStorePassword.value();
+    }
+
+    /** {@inheritDoc} */
+    @Override public void setSslClientCertificateKeyStorePassword(String passwd) {
+        sslClientCertificateKeyStorePassword.setValue(passwd);
+    }
+
+    /** {@inheritDoc} */
+    @Override public String getSslClientCertificateKeyStoreType() {
+        return sslClientCertificateKeyStoreType.value();
+    }
+
+    /** {@inheritDoc} */
+    @Override public void setSslClientCertificateKeyStoreType(String ksType) {
+        sslClientCertificateKeyStoreType.setValue(ksType);
+    }
+
+    /** {@inheritDoc} */
+    @Override public String getSslTrustCertificateKeyStoreUrl() {
+        return sslTrustCertificateKeyStoreUrl.value();
+    }
+
+    /** {@inheritDoc} */
+    @Override public void setSslTrustCertificateKeyStoreUrl(String url) {
+        sslTrustCertificateKeyStoreUrl.setValue(url);
+    }
+
+    /** {@inheritDoc} */
+    @Override public String getSslTrustCertificateKeyStorePassword() {
+        return sslTrustCertificateKeyStorePassword.value();
+    }
+
+    /** {@inheritDoc} */
+    @Override public void setSslTrustCertificateKeyStorePassword(String passwd) {
+        sslTrustCertificateKeyStorePassword.setValue(passwd);
+    }
+
+    /** {@inheritDoc} */
+    @Override public String getSslTrustCertificateKeyStoreType() {
+        return sslTrustCertificateKeyStoreType.value();
+    }
+
+    /** {@inheritDoc} */
+    @Override public void setSslTrustCertificateKeyStoreType(String ksType) {
+        sslTrustCertificateKeyStoreType.setValue(ksType);
+    }
+
+    /** {@inheritDoc} */
+    @Override public boolean isSslTrustAll() {
+        return sslTrustAll.value();
+    }
+
+    /** {@inheritDoc} */
+    @Override public void setSslTrustAll(boolean trustAll) {
+        this.sslTrustAll.setValue(trustAll);
+    }
+
+    /** {@inheritDoc} */
+    @Override public String getSslFactory() {
+        return sslFactory.value();
+    }
+
+    /** {@inheritDoc} */
+    @Override public void setSslFactory(String sslFactory) {
+        this.sslFactory.setValue(sslFactory);
+    }
+
+    /** {@inheritDoc} */
     @Override public String nestedTxMode() {
         return nestedTxMode.value();
     }
@@ -313,115 +416,6 @@
     /** {@inheritDoc} */
     @Override public void nestedTxMode(String val) {
         nestedTxMode.setValue(val);
-=======
-    @Override public String getSslMode() {
-        return sslMode.value();
-    }
-
-    /** {@inheritDoc} */
-    @Override public void setSslMode(String mode) {
-        sslMode.setValue(mode);
-    }
-
-    /** {@inheritDoc} */
-    @Override public String getSslProtocol() {
-        return sslProtocol.value();
-    }
-
-    /** {@inheritDoc} */
-    @Override public void setSslProtocol(String sslProtocol) {
-        this.sslProtocol.setValue(sslProtocol);
-    }
-
-    /** {@inheritDoc} */
-    @Override public String getSslKeyAlgorithm() {
-        return sslKeyAlgorithm.value();
-    }
-
-    /** {@inheritDoc} */
-    @Override public void setSslKeyAlgorithm(String keyAlgorithm) {
-        sslKeyAlgorithm.setValue(keyAlgorithm);
-    }
-
-    /** {@inheritDoc} */
-    @Override public String getSslClientCertificateKeyStoreUrl() {
-        return sslClientCertificateKeyStoreUrl.value();
-    }
-
-    /** {@inheritDoc} */
-    @Override public void setSslClientCertificateKeyStoreUrl(String url) {
-        sslClientCertificateKeyStoreUrl.setValue(url);
-    }
-
-    /** {@inheritDoc} */
-    @Override public String getSslClientCertificateKeyStorePassword() {
-        return sslClientCertificateKeyStorePassword.value();
-    }
-
-    /** {@inheritDoc} */
-    @Override public void setSslClientCertificateKeyStorePassword(String passwd) {
-        sslClientCertificateKeyStorePassword.setValue(passwd);
-    }
-
-    /** {@inheritDoc} */
-    @Override public String getSslClientCertificateKeyStoreType() {
-        return sslClientCertificateKeyStoreType.value();
-    }
-
-    /** {@inheritDoc} */
-    @Override public void setSslClientCertificateKeyStoreType(String ksType) {
-        sslClientCertificateKeyStoreType.setValue(ksType);
-    }
-
-    /** {@inheritDoc} */
-    @Override public String getSslTrustCertificateKeyStoreUrl() {
-        return sslTrustCertificateKeyStoreUrl.value();
-    }
-
-    /** {@inheritDoc} */
-    @Override public void setSslTrustCertificateKeyStoreUrl(String url) {
-        sslTrustCertificateKeyStoreUrl.setValue(url);
-    }
-
-    /** {@inheritDoc} */
-    @Override public String getSslTrustCertificateKeyStorePassword() {
-        return sslTrustCertificateKeyStorePassword.value();
-    }
-
-    /** {@inheritDoc} */
-    @Override public void setSslTrustCertificateKeyStorePassword(String passwd) {
-        sslTrustCertificateKeyStorePassword.setValue(passwd);
-    }
-
-    /** {@inheritDoc} */
-    @Override public String getSslTrustCertificateKeyStoreType() {
-        return sslTrustCertificateKeyStoreType.value();
-    }
-
-    /** {@inheritDoc} */
-    @Override public void setSslTrustCertificateKeyStoreType(String ksType) {
-        sslTrustCertificateKeyStoreType.setValue(ksType);
-    }
-
-    /** {@inheritDoc} */
-    @Override public boolean isSslTrustAll() {
-        return sslTrustAll.value();
-    }
-
-    /** {@inheritDoc} */
-    @Override public void setSslTrustAll(boolean trustAll) {
-        this.sslTrustAll.setValue(trustAll);
-    }
-
-    /** {@inheritDoc} */
-    @Override public String getSslFactory() {
-        return sslFactory.value();
-    }
-
-    /** {@inheritDoc} */
-    @Override public void setSslFactory(String sslFactory) {
-        this.sslFactory.setValue(sslFactory);
->>>>>>> 7c014529
     }
 
     /**
