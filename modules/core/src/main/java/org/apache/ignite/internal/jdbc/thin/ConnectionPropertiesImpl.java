/*
 * Licensed to the Apache Software Foundation (ASF) under one or more
 * contributor license agreements.  See the NOTICE file distributed with
 * this work for additional information regarding copyright ownership.
 * The ASF licenses this file to You under the Apache License, Version 2.0
 * (the "License"); you may not use this file except in compliance with
 * the License.  You may obtain a copy of the License at
 *
 *      http://www.apache.org/licenses/LICENSE-2.0
 *
 * Unless required by applicable law or agreed to in writing, software
 * distributed under the License is distributed on an "AS IS" BASIS,
 * WITHOUT WARRANTIES OR CONDITIONS OF ANY KIND, either express or implied.
 * See the License for the specific language governing permissions and
 * limitations under the License.
 */

package org.apache.ignite.internal.jdbc.thin;

import java.io.Serializable;
import java.net.InetAddress;
import java.net.UnknownHostException;
import java.sql.DriverPropertyInfo;
import java.sql.SQLException;
import java.util.Arrays;
import java.util.Properties;
import java.util.StringTokenizer;
import javax.naming.RefAddr;
import javax.naming.Reference;
import org.apache.ignite.configuration.ClientConnectorConfiguration;
import org.apache.ignite.internal.processors.odbc.SqlStateCode;
import org.apache.ignite.internal.util.typedef.F;

/**
 * Holds JDBC connection properties.
 */
public class ConnectionPropertiesImpl implements ConnectionProperties, Serializable {
    /** */
    private static final long serialVersionUID = 0L;

    /** Prefix for property names. */
    public static final String PROP_PREFIX = "ignite.jdbc.";

<<<<<<< HEAD
    /** Connection URL. */
    private String url;

    /** Schema name. Hidden property. Is used to set default schema name part of the URL. */
    private StringProperty schema = new StringProperty("schema",
        "Schema name of the connection", "PUBLIC", null, false, null);

    /** Host name property. Hidden property. Is used to validate host name part of the URL. */
=======
    /** Default socket buffer size. */
    private static final int DFLT_SOCK_BUFFER_SIZE = 64 * 1024;

    /** Host name property. */
>>>>>>> 22eda40c
    private StringProperty host = new StringProperty(
        "host", "Ignite node IP to connect", null, null, true,
        new EmptyStringValidator("Host name is empty"));

    /** Connection port property. Hidden property. Is used to validate port number part of the URL. */
    private IntegerProperty port = new IntegerProperty(
        "port", "Ignite node IP to connect", ClientConnectorConfiguration.DFLT_PORT, false, 1, 0xFFFF);

    /** Distributed joins property. */
    private BooleanProperty distributedJoins = new BooleanProperty(
        "distributedJoins", "Enable distributed joins", false, false);

    /** Enforce join order property. */
    private BooleanProperty enforceJoinOrder = new BooleanProperty(
        "enforceJoinOrder", "Enable enforce join order", false, false);

    /** Collocated property. */
    private BooleanProperty collocated = new BooleanProperty(
        "collocated", "Enable collocated query", false, false);

    /** Replicated only property. */
    private BooleanProperty replicatedOnly = new BooleanProperty(
        "replicatedOnly", "Specify if the all queries contain only replicated tables", false, false);

    /** Auto close server cursor property. */
    private BooleanProperty autoCloseServerCursor = new BooleanProperty(
        "autoCloseServerCursor", "Enable auto close server cursors when last piece of result set is retrieved. " +
        "If the server-side cursor is already closed, you may get an exception when trying to call " +
        "`ResultSet.getMetadata()` method.", false, false);

    /** TCP no delay property. */
    private BooleanProperty tcpNoDelay = new BooleanProperty(
        "tcpNoDelay", "TCP no delay flag", true, false);

    /** Lazy query execution property. */
    private BooleanProperty lazy = new BooleanProperty(
        "lazy", "Enable lazy query execution", false, false);

    /** Socket send buffer size property. */
    private IntegerProperty socketSendBuffer = new IntegerProperty(
        "socketSendBuffer", "Socket send buffer size",
        DFLT_SOCK_BUFFER_SIZE, false, 0, Integer.MAX_VALUE);

    /** Socket receive buffer size property. */
    private IntegerProperty socketReceiveBuffer = new IntegerProperty(
        "socketReceiveBuffer", "Socket send buffer size",
        DFLT_SOCK_BUFFER_SIZE, false, 0, Integer.MAX_VALUE);

    /** Executes update queries on ignite server nodes flag. */
    private BooleanProperty skipReducerOnUpdate = new BooleanProperty(
        "skipReducerOnUpdate", "Enable execution update queries on ignite server nodes", false, false);

    /** SSL: Use SSL connection to Ignite node. */
    private StringProperty sslMode = new StringProperty("sslMode",
        "The SSL mode of the connection", SSL_MODE_DISABLE,
        new String[] {SSL_MODE_DISABLE, SSL_MODE_REQUIRE}, false, null);

    /** SSL: Client certificate key store url. */
    private StringProperty sslProtocol = new StringProperty("sslProtocol",
        "SSL protocol name", null, null, false, null);

    /** SSL: Key algorithm name. */
    private StringProperty sslKeyAlgorithm = new StringProperty("sslKeyAlgorithm",
        "SSL key algorithm name", "SunX509", null, false, null);

    /** SSL: Client certificate key store url. */
    private StringProperty sslClientCertificateKeyStoreUrl =
        new StringProperty("sslClientCertificateKeyStoreUrl",
            "Client certificate key store URL",
            null, null, false, null);

    /** SSL: Client certificate key store password. */
    private StringProperty sslClientCertificateKeyStorePassword =
        new StringProperty("sslClientCertificateKeyStorePassword",
            "Client certificate key store password",
            null, null, false, null);

    /** SSL: Client certificate key store type. */
    private StringProperty sslClientCertificateKeyStoreType =
        new StringProperty("sslClientCertificateKeyStoreType",
            "Client certificate key store type",
            null, null, false, null);

    /** SSL: Trusted certificate key store url. */
    private StringProperty sslTrustCertificateKeyStoreUrl =
        new StringProperty("sslTrustCertificateKeyStoreUrl",
            "Trusted certificate key store URL", null, null, false, null);

    /** SSL Trusted certificate key store password. */
    private StringProperty sslTrustCertificateKeyStorePassword =
        new StringProperty("sslTrustCertificateKeyStorePassword",
            "Trusted certificate key store password", null, null, false, null);

    /** SSL: Trusted certificate key store type. */
    private StringProperty sslTrustCertificateKeyStoreType =
        new StringProperty("sslTrustCertificateKeyStoreType",
            "Trusted certificate key store type",
            null, null, false, null);

    /** SSL: Trust all certificates. */
    private BooleanProperty sslTrustAll = new BooleanProperty("sslTrustAll",
        "Trust all certificates", false, false);

    /** SSL: Custom class name that implements Factory&lt;SSLSocketFactory&gt;. */
    private StringProperty sslFactory = new StringProperty("sslFactory",
        "Custom class name that implements Factory<SSLSocketFactory>", null, null, false, null);

    /** User name to authenticate the client on the server side. */
    private StringProperty user = new StringProperty(
        "user", "User name to authenticate the client on the server side", null, null, false, null);

    /** User's password. */
    private StringProperty passwd = new StringProperty(
        "password", "User's password", null, null, false, null);

    /** Properties array. */
    private final ConnectionProperty [] propsArray = {
        distributedJoins, enforceJoinOrder, collocated, replicatedOnly, autoCloseServerCursor,
        tcpNoDelay, lazy, socketSendBuffer, socketReceiveBuffer, skipReducerOnUpdate,
        sslMode, sslProtocol, sslKeyAlgorithm,
        sslClientCertificateKeyStoreUrl, sslClientCertificateKeyStorePassword, sslClientCertificateKeyStoreType,
        sslTrustCertificateKeyStoreUrl, sslTrustCertificateKeyStorePassword, sslTrustCertificateKeyStoreType,
        sslTrustAll, sslFactory,
        user, passwd
    };

    /** {@inheritDoc} */
    @Override public String getSchema() {
        return schema.value();
    }

    /** {@inheritDoc} */
    @Override public void setSchema(String schema) {
        this.schema.setValue(schema);
    }

    /** {@inheritDoc} */
    @Override public String getUrl() {
        if (url != null)
            return url;
        else
            return host.value() + ":" + port.value();
    }

    /** {@inheritDoc} */
    @Override public void setUrl(String url) throws SQLException {
        this.url = url;

        init(url, new Properties());
    }

    /** {@inheritDoc} */
    @Override public String getHost() {
        return host.value();
    }

    /** {@inheritDoc} */
    @Override public void setHost(String host) {
        this.host.setValue(host);
    }

    /** {@inheritDoc} */
    @Override public int getPort() {
        return port.value();
    }

    /** {@inheritDoc} */
    @Override public void setPort(int port) throws SQLException {
        this.port.setValue(port);
    }

    /** {@inheritDoc} */
    @Override public boolean isDistributedJoins() {
        return distributedJoins.value();
    }

    /** {@inheritDoc} */
    @Override public void setDistributedJoins(boolean val) {
        distributedJoins.setValue(val);
    }

    /** {@inheritDoc} */
    @Override public boolean isEnforceJoinOrder() {
        return enforceJoinOrder.value();
    }

    /** {@inheritDoc} */
    @Override public void setEnforceJoinOrder(boolean val) {
        enforceJoinOrder.setValue(val);
    }

    /** {@inheritDoc} */
    @Override public boolean isCollocated() {
        return collocated.value();
    }

    /** {@inheritDoc} */
    @Override public void setCollocated(boolean val) {
        collocated.setValue(val);
    }

    /** {@inheritDoc} */
    @Override public boolean isReplicatedOnly() {
        return replicatedOnly.value();
    }

    /** {@inheritDoc} */
    @Override public void setReplicatedOnly(boolean val) {
        replicatedOnly.setValue(val);
    }

    /** {@inheritDoc} */
    @Override public boolean isAutoCloseServerCursor() {
        return autoCloseServerCursor.value();
    }

    /** {@inheritDoc} */
    @Override public void setAutoCloseServerCursor(boolean val) {
        autoCloseServerCursor.setValue(val);
    }

    /** {@inheritDoc} */
    @Override public int getSocketSendBuffer() {
        return socketSendBuffer.value();
    }

    /** {@inheritDoc} */
    @Override public void setSocketSendBuffer(int size) throws SQLException {
        socketSendBuffer.setValue(size);
    }

    /** {@inheritDoc} */
    @Override public int getSocketReceiveBuffer() {
        return socketReceiveBuffer.value();
    }

    /** {@inheritDoc} */
    @Override public void setSocketReceiveBuffer(int size) throws SQLException {
        socketReceiveBuffer.setValue(size);
    }

    /** {@inheritDoc} */
    @Override public boolean isTcpNoDelay() {
        return tcpNoDelay.value();
    }

    /** {@inheritDoc} */
    @Override public void setTcpNoDelay(boolean val) {
        tcpNoDelay.setValue(val);
    }

    /** {@inheritDoc} */
    @Override public boolean isLazy() {
        return lazy.value();
    }

    /** {@inheritDoc} */
    @Override public void setLazy(boolean val) {
        lazy.setValue(val);
    }

    /** {@inheritDoc} */
    @Override public boolean isSkipReducerOnUpdate() {
        return skipReducerOnUpdate.value();
    }

    /** {@inheritDoc} */
    @Override public void setSkipReducerOnUpdate(boolean val) {
        skipReducerOnUpdate.setValue(val);
    }

    /** {@inheritDoc} */
    @Override public String getSslMode() {
        return sslMode.value();
    }

    /** {@inheritDoc} */
    @Override public void setSslMode(String mode) {
        sslMode.setValue(mode);
    }

    /** {@inheritDoc} */
    @Override public String getSslProtocol() {
        return sslProtocol.value();
    }

    /** {@inheritDoc} */
    @Override public void setSslProtocol(String sslProtocol) {
        this.sslProtocol.setValue(sslProtocol);
    }

    /** {@inheritDoc} */
    @Override public String getSslKeyAlgorithm() {
        return sslKeyAlgorithm.value();
    }

    /** {@inheritDoc} */
    @Override public void setSslKeyAlgorithm(String keyAlgorithm) {
        sslKeyAlgorithm.setValue(keyAlgorithm);
    }

    /** {@inheritDoc} */
    @Override public String getSslClientCertificateKeyStoreUrl() {
        return sslClientCertificateKeyStoreUrl.value();
    }

    /** {@inheritDoc} */
    @Override public void setSslClientCertificateKeyStoreUrl(String url) {
        sslClientCertificateKeyStoreUrl.setValue(url);
    }

    /** {@inheritDoc} */
    @Override public String getSslClientCertificateKeyStorePassword() {
        return sslClientCertificateKeyStorePassword.value();
    }

    /** {@inheritDoc} */
    @Override public void setSslClientCertificateKeyStorePassword(String passwd) {
        sslClientCertificateKeyStorePassword.setValue(passwd);
    }

    /** {@inheritDoc} */
    @Override public String getSslClientCertificateKeyStoreType() {
        return sslClientCertificateKeyStoreType.value();
    }

    /** {@inheritDoc} */
    @Override public void setSslClientCertificateKeyStoreType(String ksType) {
        sslClientCertificateKeyStoreType.setValue(ksType);
    }

    /** {@inheritDoc} */
    @Override public String getSslTrustCertificateKeyStoreUrl() {
        return sslTrustCertificateKeyStoreUrl.value();
    }

    /** {@inheritDoc} */
    @Override public void setSslTrustCertificateKeyStoreUrl(String url) {
        sslTrustCertificateKeyStoreUrl.setValue(url);
    }

    /** {@inheritDoc} */
    @Override public String getSslTrustCertificateKeyStorePassword() {
        return sslTrustCertificateKeyStorePassword.value();
    }

    /** {@inheritDoc} */
    @Override public void setSslTrustCertificateKeyStorePassword(String passwd) {
        sslTrustCertificateKeyStorePassword.setValue(passwd);
    }

    /** {@inheritDoc} */
    @Override public String getSslTrustCertificateKeyStoreType() {
        return sslTrustCertificateKeyStoreType.value();
    }

    /** {@inheritDoc} */
    @Override public void setSslTrustCertificateKeyStoreType(String ksType) {
        sslTrustCertificateKeyStoreType.setValue(ksType);
    }

    /** {@inheritDoc} */
    @Override public boolean isSslTrustAll() {
        return sslTrustAll.value();
    }

    /** {@inheritDoc} */
    @Override public void setSslTrustAll(boolean trustAll) {
        this.sslTrustAll.setValue(trustAll);
    }

    /** {@inheritDoc} */
    @Override public String getSslFactory() {
        return sslFactory.value();
    }

    /** {@inheritDoc} */
    @Override public void setSslFactory(String sslFactory) {
        this.sslFactory.setValue(sslFactory);
    }

    /** {@inheritDoc} */
    @Override public void setUsername(String name) {
        user.setValue(name);
    }

    /** {@inheritDoc} */
    @Override public String getUsername() {
        return user.value();
    }

    /** {@inheritDoc} */
    @Override public void setPassword(String passwd) {
        this.passwd.setValue(passwd);
    }

    /** {@inheritDoc} */
    @Override public String getPassword() {
        return passwd.value();
    }

    /**
     * @param url URL connection.
     * @param props Environment properties.
     * @throws SQLException On error.
     */
    public void init(String url, Properties props) throws SQLException {
        Properties props0 = (Properties)props.clone();

        if (!F.isEmpty(url))
            parseUrl(url, props0);

        for (ConnectionProperty aPropsArray : propsArray)
            aPropsArray.init(props0);

        if (!F.isEmpty(props.getProperty("user"))) {
            setUsername(props.getProperty("user"));
            setPassword(props.getProperty("password"));
        }
    }

    /**
     * Validates and parses connection URL.
     *
     * @param url URL.
     * @param props Properties.
     * @throws SQLException On error.
     */
    private void parseUrl(String url, Properties props) throws SQLException {
        if (F.isEmpty(url))
            throw new SQLException("URL cannot be null or empty.");

        if (!url.startsWith(JdbcThinUtils.URL_PREFIX))
            throw new SQLException("URL must start with \"" + JdbcThinUtils.URL_PREFIX + "\"");

        String nakedUrl = url.substring(JdbcThinUtils.URL_PREFIX.length()).trim();

        int pathPartEndPos = nakedUrl.indexOf('?');

        if (pathPartEndPos == -1)
            pathPartEndPos = nakedUrl.length();

        String pathPart = nakedUrl.substring(0, pathPartEndPos);

        String paramPart = null;

        if (pathPartEndPos > 0 && pathPartEndPos < nakedUrl.length())
            paramPart = nakedUrl.substring(pathPartEndPos + 1, nakedUrl.length());

        String[] pathParts = pathPart.split("/");

        String[] endpointParts = pathParts[0].split(":");

        if (endpointParts.length > 2)
            throw new SQLException("Invalid endpoint format (should be \"host[:port]\"): " + pathParts[0]);

        host.init(endpointParts[0]);

        if (endpointParts.length == 2)
            port.init(endpointParts[1]);
        else
            port.init((String)null);

        if (pathParts.length > 2) {
            throw new SQLException("Invalid URL format (only schema name is allowed in URL path parameter " +
                "'host:port[/schemaName]'): " + url);
        }

        setSchema(pathParts.length == 2 ? pathParts[1] : null);

        if (!F.isEmpty(paramPart))
            parseParameters(paramPart, props);
    }

    /**
     * @param hostname Host name.
     * @return An array of all the IP addresses for a given host name.
     * @throws UnknownHostException On error.
     */
    protected InetAddress[] getAllAddressesByHost(String hostname) throws UnknownHostException {
        return InetAddress.getAllByName(hostname);
    }

    /**
     * Validates and parses URL parameters.
     *
     * @param paramStr Parameters string.
     * @param props Properties.
     * @throws SQLException If failed.
     */
    private void parseParameters(String paramStr, Properties props) throws SQLException {
        StringTokenizer st = new StringTokenizer(paramStr, "&");

        boolean insideBrace = false;

        String key = null;
        String val = null;

        while (st.hasMoreTokens()) {
            String token = st.nextToken();

            if (!insideBrace) {
                int eqSymPos = token.indexOf('=');

                if (eqSymPos < 0) {
                    throw new SQLException("Invalid parameter format " +
                        "(URL properties format: key0=value0&key1=value1&... etc. pair: " + token);
                }

                if (eqSymPos == token.length())
                    throw new SQLException("Invalid parameter format (key and value cannot be empty): " + token);

                key = token.substring(0, eqSymPos);
                val = token.substring(eqSymPos + 1, token.length());

                if (val.startsWith("{")) {
                    val = val.substring(1);

                    insideBrace = true;
                }
            }
            else
                val += "&" + token;

            if (val.endsWith("}")) {
                insideBrace = false;

                val = val.substring(0, val.length() - 1);
            }

            if (val.contains("{") || val.contains("}")) {
                throw new SQLException("Braces cannot be escaped in the value. " +
                    "Please use the connection Properties for such values. [property=" + key + ']');
            }

            if (!insideBrace) {
                if (key.isEmpty() || val.isEmpty())
                    throw new SQLException("Invalid parameter format (key and value cannot be empty): " + token);

                props.setProperty(PROP_PREFIX + key, val);
            }
        }
    }

    /**
     * @return Driver's properties info array.
     */
    public DriverPropertyInfo[] getDriverPropertyInfo() {
        DriverPropertyInfo[] dpis = new DriverPropertyInfo[propsArray.length];

        for (int i = 0; i < propsArray.length; ++i)
            dpis[i] = propsArray[i].getDriverPropertyInfo();

        return dpis;
    }

    /**
     *
     */
    private interface PropertyValidator extends Serializable {
        /**
         * @param val String representation of the property value to validate.
         * @throws SQLException On validation fails.
         */
        void validate(String val) throws SQLException;
    }

    /**
     *
     */
    private static class EmptyStringValidator implements PropertyValidator {
        /** */
        private static final long serialVersionUID = 0L;

        /** Error message. */
        private final String errMsg;

        /**
         * @param msg Error message.
         */
        private EmptyStringValidator(String msg) {
            errMsg = msg;
        }

        /** {@inheritDoc} */
        @Override public void validate(String val) throws SQLException {
            if (F.isEmpty(val))
                throw new SQLException(errMsg, SqlStateCode.CLIENT_CONNECTION_FAILED);
        }
    }

    /**
     *
     */
    private abstract static class ConnectionProperty implements Serializable {
        /** */
        private static final long serialVersionUID = 0L;

        /** Name. */
        protected String name;

        /** Property description. */
        protected String desc;

        /** Default value. */
        protected Object dfltVal;

        /**
         * An array of possible values if the value may be selected
         * from a particular set of values; otherwise null.
         */
        protected String [] choices;

        /** Required flag. */
        protected boolean required;

        /** Property validator. */
        protected PropertyValidator validator;

        /**
         * @param name Name.
         * @param desc Description.
         * @param dfltVal Default value.
         * @param choices Possible values.
         * @param required {@code true} if the property is required.
         */
        ConnectionProperty(String name, String desc, Object dfltVal, String[] choices, boolean required) {
            this.name = name;
            this.desc = desc;
            this.dfltVal = dfltVal;
            this.choices = choices;
            this.required = required;
        }

        /**
         * @param name Name.
         * @param desc Description.
         * @param dfltVal Default value.
         * @param choices Possible values.
         * @param required {@code true} if the property is required.
         * @param validator Property validator.
         */
        ConnectionProperty(String name, String desc, Object dfltVal, String[] choices, boolean required,
            PropertyValidator validator) {
            this.name = name;
            this.desc = desc;
            this.dfltVal = dfltVal;
            this.choices = choices;
            this.required = required;
            this.validator = validator;
        }

        /**
         * @return Default value.
         */
        Object getDfltVal() {
            return dfltVal;
        }

        /**
         * @return Property name.
         */
        String getName() {
            return name;
        }

        /**
         * @return Array of possible values if the value may be selected
         * from a particular set of values; otherwise null
         */
        String[] choices() {
            return choices;
        }

        /**
         * @param props Properties.
         * @throws SQLException On error.
         */
        void init(Properties props) throws SQLException {
            String strVal = props.getProperty(PROP_PREFIX + name);

            if (required && strVal == null) {
                throw new SQLException("Property '" + name + "' is required but not defined",
                    SqlStateCode.CLIENT_CONNECTION_FAILED);
            }

            checkChoices(strVal);

            if (validator != null)
                validator.validate(strVal);

            props.remove(name);

            init(strVal);
        }

        /**
         * @param strVal Checked value.
         * @throws SQLException On check error.
         */
        protected void checkChoices(String strVal) throws SQLException {
            if (strVal == null)
                return;

            if (choices != null) {
                for (String ch : choices) {
                    if (ch.equalsIgnoreCase(strVal))
                        return;
                }

                throw new SQLException("Invalid property value. [name=" + name + ", val=" + strVal
                    + ", choices=" + Arrays.toString(choices) + ']', SqlStateCode.CLIENT_CONNECTION_FAILED);
            }
        }

        /**
         * @param ref Reference object.
         * @throws SQLException On error.
         */
        void init(Reference ref) throws SQLException {
            RefAddr refAddr = ref.get(name);

            if (refAddr != null) {
                String str = (String) refAddr.getContent();

                if (validator != null)
                    validator.validate(str);

                init(str);
            }
        }

        /**
         * @param str String representation of the
         * @throws SQLException on error.
         */
        abstract void init(String str) throws SQLException;

        /**
         * @return String representation of the property value.
         */
        abstract String valueObject();

        /**
         * @return JDBC property info object.
         */
        DriverPropertyInfo getDriverPropertyInfo() {
            DriverPropertyInfo dpi = new DriverPropertyInfo(name, valueObject());

            dpi.choices = choices();
            dpi.required = required;
            dpi.description = desc;

            return dpi;
        }
    }

    /**
     *
     */
    private static class BooleanProperty extends ConnectionProperty {
        /** */
        private static final long serialVersionUID = 0L;

        /** Bool choices. */
        private static final String [] boolChoices = new String[] {Boolean.TRUE.toString(), Boolean.FALSE.toString()};

        /** Value. */
        private boolean val;

        /**
         * @param name Name.
         * @param desc Description.
         * @param dfltVal Default value.
         * @param required {@code true} if the property is required.
         */
        BooleanProperty(String name, String desc, boolean dfltVal, boolean required) {
            super(name, desc, dfltVal, boolChoices, required);

            val = dfltVal;
        }

        /**
         * @return Property value.
         */
        boolean value() {
            return val;
        }

        /** {@inheritDoc} */
        @Override void init(String str) throws SQLException {
            if (str == null)
                val = (Boolean)dfltVal;
            else {
                if (Boolean.TRUE.toString().equalsIgnoreCase(str))
                    val = true;
                else if (Boolean.FALSE.toString().equalsIgnoreCase(str))
                    val = false;
                else
                    throw new SQLException("Failed to parse boolean property [name=" + name +
                        ", value=" + str + ']', SqlStateCode.CLIENT_CONNECTION_FAILED);
            }
        }

        /** {@inheritDoc} */
        @Override String valueObject() {
            return Boolean.toString(val);
        }

        /**
         * @param val Property value to set.
         */
        void setValue(boolean val) {
            this.val = val;
        }
    }

    /**
     *
     */
    private abstract static class NumberProperty extends ConnectionProperty {
        /** */
        private static final long serialVersionUID = 0L;

        /** Value. */
        protected Number val;

        /** Allowed value range. */
        private Number [] range;

        /**
         * @param name Name.
         * @param desc Description.
         * @param dfltVal Default value.
         * @param required {@code true} if the property is required.
         * @param min Lower bound of allowed range.
         * @param max Upper bound of allowed range.
         */
        NumberProperty(String name, String desc, Number dfltVal, boolean required, Number min, Number max) {
            super(name, desc, dfltVal, null, required);

            assert dfltVal != null;

            val = dfltVal;

            range = new Number[] {min, max};
        }

        /** {@inheritDoc} */
        @Override void init(String str) throws SQLException {
            if (str == null)
                val = (int)dfltVal;
            else {
                try {
                    setValue(parse(str));
                }
                catch (NumberFormatException e) {
                    throw new SQLException("Failed to parse int property [name=" + name +
                        ", value=" + str + ']', SqlStateCode.CLIENT_CONNECTION_FAILED);
                }
            }
        }

        /**
         * @param str String value.
         * @return Number value.
         * @throws NumberFormatException On parse error.
         */
        protected abstract Number parse(String str) throws NumberFormatException;

        /** {@inheritDoc} */
        @Override String valueObject() {
            return String.valueOf(val);
        }

        /**
         * @param val Property value.
         * @throws SQLException On error.
         */
        void setValue(Number val) throws SQLException {
            if (range != null) {
                if (val.doubleValue() < range[0].doubleValue()) {
                    throw new SQLException("Property cannot be lower than " + range[0].toString() + " [name=" + name +
                        ", value=" + val.toString() + ']', SqlStateCode.CLIENT_CONNECTION_FAILED);
                }

                if (val.doubleValue() > range[1].doubleValue()) {
                    throw new SQLException("Property cannot be upper than " + range[1].toString() + " [name=" + name +
                        ", value=" + val.toString() + ']', SqlStateCode.CLIENT_CONNECTION_FAILED);
                }
            }

            this.val = val;
        }
    }

    /**
     *
     */
    private static class IntegerProperty extends NumberProperty {
        /** */
        private static final long serialVersionUID = 0L;

        /**
         * @param name Name.
         * @param desc Description.
         * @param dfltVal Default value.
         * @param required {@code true} if the property is required.
         * @param min Lower bound of allowed range.
         * @param max Upper bound of allowed range.
         */
        IntegerProperty(String name, String desc, Number dfltVal, boolean required, int min, int max) {
            super(name, desc, dfltVal, required, min, max);
        }

        /** {@inheritDoc} */
        @Override protected Number parse(String str) throws NumberFormatException {
            return Integer.parseInt(str);
        }

        /**
         * @return Property value.
         */
        int value() {
            return val.intValue();
        }
    }

    /**
     *
     */
    private static class StringProperty extends ConnectionProperty {
        /** */
        private static final long serialVersionUID = 0L;

        /** Value */
        private String val;

        /**
         * @param name Name.
         * @param desc Description.
         * @param dfltVal Default value.
         * @param choices Possible values.
         * @param required {@code true} if the property is required.
         * @param validator Property value validator.
         */
        StringProperty(String name, String desc, String dfltVal, String [] choices, boolean required,
            PropertyValidator validator) {
            super(name, desc, dfltVal, choices, required, validator);

            val = dfltVal;
        }

        /**
         * @param val Property value.
         */
        void setValue(String val) {
            this.val = val;
        }

        /**
         * @return Property value.
         */
        String value() {
            return val;
        }

        /** {@inheritDoc} */
        @Override void init(String str) throws SQLException {
            if (validator != null)
                validator.validate(str);

            if (str == null)
                val = (String)dfltVal;
            else
                val = str;
        }

        /** {@inheritDoc} */
        @Override String valueObject() {
            return val;
        }
    }
}<|MERGE_RESOLUTION|>--- conflicted
+++ resolved
@@ -41,7 +41,10 @@
     /** Prefix for property names. */
     public static final String PROP_PREFIX = "ignite.jdbc.";
 
-<<<<<<< HEAD
+    /** Default socket buffer size. */
+    private static final int DFLT_SOCK_BUFFER_SIZE = 64 * 1024;
+
+    /** Host name property. */
     /** Connection URL. */
     private String url;
 
@@ -50,12 +53,6 @@
         "Schema name of the connection", "PUBLIC", null, false, null);
 
     /** Host name property. Hidden property. Is used to validate host name part of the URL. */
-=======
-    /** Default socket buffer size. */
-    private static final int DFLT_SOCK_BUFFER_SIZE = 64 * 1024;
-
-    /** Host name property. */
->>>>>>> 22eda40c
     private StringProperty host = new StringProperty(
         "host", "Ignite node IP to connect", null, null, true,
         new EmptyStringValidator("Host name is empty"));
