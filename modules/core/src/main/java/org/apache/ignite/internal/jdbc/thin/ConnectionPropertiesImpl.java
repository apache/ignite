--- conflicted
+++ resolved
@@ -91,30 +91,6 @@
     private BooleanProperty skipReducerOnUpdate = new BooleanProperty(
         "skipReducerOnUpdate", "Enable execution update queries on ignite server nodes", false, false);
 
-<<<<<<< HEAD
-    /** Turn on streaming mode on this connection. */
-    private BooleanProperty stream = new BooleanProperty(
-        "streaming", "Turn on streaming mode on this connection", false, false);
-
-    /** Turn on overwrite during streaming on this connection. */
-    private BooleanProperty streamAllowOverwrite = new BooleanProperty(
-        "streamingAllowOverwrite", "Turn on overwrite during streaming on this connection", false, false);
-
-    /** Number of parallel operations per cluster node during streaming. */
-    private IntegerProperty streamParOps = new IntegerProperty(
-        "streamingPerNodeParallelOperations", "Number of parallel operations per cluster node during streaming",
-        0, false, 0, Integer.MAX_VALUE);
-
-    /** Buffer size per cluster node during streaming. */
-    private IntegerProperty streamBufSize = new IntegerProperty(
-        "streamingPerNodeBufferSize", "Buffer size per cluster node during streaming",
-        0, false, 0, Integer.MAX_VALUE);
-
-    /** Buffer size per cluster node during streaming. */
-    private LongProperty streamFlushFreq = new LongProperty(
-        "streamingFlushFrequency", "Buffer size per cluster node during streaming",
-        0, false, 0, Long.MAX_VALUE);
-=======
     /** SSL: Use SSL connection to Ignite node. */
     private StringProperty sslMode = new StringProperty("sslMode",
         "The SSL mode of the connection", SSL_MODE_DISABLE,
@@ -169,22 +145,40 @@
     /** SSL: Custom class name that implements Factory&lt;SSLSocketFactory&gt;. */
     private StringProperty sslFactory = new StringProperty("sslFactory",
         "Custom class name that implements Factory<SSLSocketFactory>", null, null, false, null);
->>>>>>> 7c014529
+
+    /** Turn on streaming mode on this connection. */
+    private BooleanProperty stream = new BooleanProperty(
+        "streaming", "Turn on streaming mode on this connection", false, false);
+
+    /** Turn on overwrite during streaming on this connection. */
+    private BooleanProperty streamAllowOverwrite = new BooleanProperty(
+        "streamingAllowOverwrite", "Turn on overwrite during streaming on this connection", false, false);
+
+    /** Number of parallel operations per cluster node during streaming. */
+    private IntegerProperty streamParOps = new IntegerProperty(
+        "streamingPerNodeParallelOperations", "Number of parallel operations per cluster node during streaming",
+        0, false, 0, Integer.MAX_VALUE);
+
+    /** Buffer size per cluster node during streaming. */
+    private IntegerProperty streamBufSize = new IntegerProperty(
+        "streamingPerNodeBufferSize", "Buffer size per cluster node during streaming",
+        0, false, 0, Integer.MAX_VALUE);
+
+    /** Buffer size per cluster node during streaming. */
+    private LongProperty streamFlushFreq = new LongProperty(
+        "streamingFlushFrequency", "Buffer size per cluster node during streaming",
+        0, false, 0, Long.MAX_VALUE);
 
     /** Properties array. */
     private final ConnectionProperty [] props = {
         host, port,
         distributedJoins, enforceJoinOrder, collocated, replicatedOnly, autoCloseServerCursor,
-<<<<<<< HEAD
-        tcpNoDelay, lazy, socketSendBuffer, socketReceiveBuffer, skipReducerOnUpdate, stream,
-        streamAllowOverwrite, streamParOps, streamBufSize, streamFlushFreq
-=======
         tcpNoDelay, lazy, socketSendBuffer, socketReceiveBuffer, skipReducerOnUpdate,
         sslMode, sslProtocol, sslKeyAlgorithm,
         sslClientCertificateKeyStoreUrl, sslClientCertificateKeyStorePassword, sslClientCertificateKeyStoreType,
         sslTrustCertificateKeyStoreUrl, sslTrustCertificateKeyStorePassword, sslTrustCertificateKeyStoreType,
-        sslTrustAll, sslFactory
->>>>>>> 7c014529
+        sslTrustAll, sslFactory,
+        stream, streamAllowOverwrite, streamParOps, streamBufSize, streamFlushFreq
     };
 
     /** {@inheritDoc} */
@@ -308,7 +302,116 @@
     }
 
     /** {@inheritDoc} */
-<<<<<<< HEAD
+    @Override public String getSslMode() {
+        return sslMode.value();
+    }
+
+    /** {@inheritDoc} */
+    @Override public void setSslMode(String mode) {
+        sslMode.setValue(mode);
+    }
+
+    /** {@inheritDoc} */
+    @Override public String getSslProtocol() {
+        return sslProtocol.value();
+    }
+
+    /** {@inheritDoc} */
+    @Override public void setSslProtocol(String sslProtocol) {
+        this.sslProtocol.setValue(sslProtocol);
+    }
+
+    /** {@inheritDoc} */
+    @Override public String getSslKeyAlgorithm() {
+        return sslKeyAlgorithm.value();
+    }
+
+    /** {@inheritDoc} */
+    @Override public void setSslKeyAlgorithm(String keyAlgorithm) {
+        sslKeyAlgorithm.setValue(keyAlgorithm);
+    }
+
+    /** {@inheritDoc} */
+    @Override public String getSslClientCertificateKeyStoreUrl() {
+        return sslClientCertificateKeyStoreUrl.value();
+    }
+
+    /** {@inheritDoc} */
+    @Override public void setSslClientCertificateKeyStoreUrl(String url) {
+        sslClientCertificateKeyStoreUrl.setValue(url);
+    }
+
+    /** {@inheritDoc} */
+    @Override public String getSslClientCertificateKeyStorePassword() {
+        return sslClientCertificateKeyStorePassword.value();
+    }
+
+    /** {@inheritDoc} */
+    @Override public void setSslClientCertificateKeyStorePassword(String passwd) {
+        sslClientCertificateKeyStorePassword.setValue(passwd);
+    }
+
+    /** {@inheritDoc} */
+    @Override public String getSslClientCertificateKeyStoreType() {
+        return sslClientCertificateKeyStoreType.value();
+    }
+
+    /** {@inheritDoc} */
+    @Override public void setSslClientCertificateKeyStoreType(String ksType) {
+        sslClientCertificateKeyStoreType.setValue(ksType);
+    }
+
+    /** {@inheritDoc} */
+    @Override public String getSslTrustCertificateKeyStoreUrl() {
+        return sslTrustCertificateKeyStoreUrl.value();
+    }
+
+    /** {@inheritDoc} */
+    @Override public void setSslTrustCertificateKeyStoreUrl(String url) {
+        sslTrustCertificateKeyStoreUrl.setValue(url);
+    }
+
+    /** {@inheritDoc} */
+    @Override public String getSslTrustCertificateKeyStorePassword() {
+        return sslTrustCertificateKeyStorePassword.value();
+    }
+
+    /** {@inheritDoc} */
+    @Override public void setSslTrustCertificateKeyStorePassword(String passwd) {
+        sslTrustCertificateKeyStorePassword.setValue(passwd);
+    }
+
+    /** {@inheritDoc} */
+    @Override public String getSslTrustCertificateKeyStoreType() {
+        return sslTrustCertificateKeyStoreType.value();
+    }
+
+    /** {@inheritDoc} */
+    @Override public void setSslTrustCertificateKeyStoreType(String ksType) {
+        sslTrustCertificateKeyStoreType.setValue(ksType);
+    }
+
+    /** {@inheritDoc} */
+    @Override public boolean isSslTrustAll() {
+        return sslTrustAll.value();
+    }
+
+    /** {@inheritDoc} */
+    @Override public void setSslTrustAll(boolean trustAll) {
+        this.sslTrustAll.setValue(trustAll);
+    }
+
+    /** {@inheritDoc} */
+    @Override public String getSslFactory() {
+        return sslFactory.value();
+    }
+
+    /** {@inheritDoc} */
+    @Override public void setSslFactory(String sslFactory) {
+        this.sslFactory.setValue(sslFactory);
+    }
+
+    /** {@inheritDoc} */
     @Override public boolean isStream() {
         return stream.value();
     }
@@ -356,115 +459,6 @@
     /** {@inheritDoc} */
     @Override public void streamFlushFrequency(long val) throws SQLException {
         streamFlushFreq.setValue(val);
-=======
-    @Override public String getSslMode() {
-        return sslMode.value();
-    }
-
-    /** {@inheritDoc} */
-    @Override public void setSslMode(String mode) {
-        sslMode.setValue(mode);
-    }
-
-    /** {@inheritDoc} */
-    @Override public String getSslProtocol() {
-        return sslProtocol.value();
-    }
-
-    /** {@inheritDoc} */
-    @Override public void setSslProtocol(String sslProtocol) {
-        this.sslProtocol.setValue(sslProtocol);
-    }
-
-    /** {@inheritDoc} */
-    @Override public String getSslKeyAlgorithm() {
-        return sslKeyAlgorithm.value();
-    }
-
-    /** {@inheritDoc} */
-    @Override public void setSslKeyAlgorithm(String keyAlgorithm) {
-        sslKeyAlgorithm.setValue(keyAlgorithm);
-    }
-
-    /** {@inheritDoc} */
-    @Override public String getSslClientCertificateKeyStoreUrl() {
-        return sslClientCertificateKeyStoreUrl.value();
-    }
-
-    /** {@inheritDoc} */
-    @Override public void setSslClientCertificateKeyStoreUrl(String url) {
-        sslClientCertificateKeyStoreUrl.setValue(url);
-    }
-
-    /** {@inheritDoc} */
-    @Override public String getSslClientCertificateKeyStorePassword() {
-        return sslClientCertificateKeyStorePassword.value();
-    }
-
-    /** {@inheritDoc} */
-    @Override public void setSslClientCertificateKeyStorePassword(String passwd) {
-        sslClientCertificateKeyStorePassword.setValue(passwd);
-    }
-
-    /** {@inheritDoc} */
-    @Override public String getSslClientCertificateKeyStoreType() {
-        return sslClientCertificateKeyStoreType.value();
-    }
-
-    /** {@inheritDoc} */
-    @Override public void setSslClientCertificateKeyStoreType(String ksType) {
-        sslClientCertificateKeyStoreType.setValue(ksType);
-    }
-
-    /** {@inheritDoc} */
-    @Override public String getSslTrustCertificateKeyStoreUrl() {
-        return sslTrustCertificateKeyStoreUrl.value();
-    }
-
-    /** {@inheritDoc} */
-    @Override public void setSslTrustCertificateKeyStoreUrl(String url) {
-        sslTrustCertificateKeyStoreUrl.setValue(url);
-    }
-
-    /** {@inheritDoc} */
-    @Override public String getSslTrustCertificateKeyStorePassword() {
-        return sslTrustCertificateKeyStorePassword.value();
-    }
-
-    /** {@inheritDoc} */
-    @Override public void setSslTrustCertificateKeyStorePassword(String passwd) {
-        sslTrustCertificateKeyStorePassword.setValue(passwd);
-    }
-
-    /** {@inheritDoc} */
-    @Override public String getSslTrustCertificateKeyStoreType() {
-        return sslTrustCertificateKeyStoreType.value();
-    }
-
-    /** {@inheritDoc} */
-    @Override public void setSslTrustCertificateKeyStoreType(String ksType) {
-        sslTrustCertificateKeyStoreType.setValue(ksType);
-    }
-
-    /** {@inheritDoc} */
-    @Override public boolean isSslTrustAll() {
-        return sslTrustAll.value();
-    }
-
-    /** {@inheritDoc} */
-    @Override public void setSslTrustAll(boolean trustAll) {
-        this.sslTrustAll.setValue(trustAll);
-    }
-
-    /** {@inheritDoc} */
-    @Override public String getSslFactory() {
-        return sslFactory.value();
-    }
-
-    /** {@inheritDoc} */
-    @Override public void setSslFactory(String sslFactory) {
-        this.sslFactory.setValue(sslFactory);
->>>>>>> 7c014529
     }
 
     /**
