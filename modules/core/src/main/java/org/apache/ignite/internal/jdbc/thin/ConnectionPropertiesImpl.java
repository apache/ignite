--- conflicted
+++ resolved
@@ -265,15 +265,9 @@
     private BooleanProperty keepBinary = new BooleanProperty("keepBinary",
         "Whether to keep binary objects in binary form.", false, false);
 
-<<<<<<< HEAD
-    /** Whether an experimental SQL engine enabled for a connection. */
-    private BooleanProperty useExperimentalQueryEngine = new BooleanProperty("useExperimentalQueryEngine",
-        "Enables experimental query engine.", false, false);
-=======
     /** Use specified SQL query engine for a connection. */
     private final StringProperty qryEngine = new StringProperty("queryEngine",
         "Use specified SQL query engine for a connection.", null, null, false, null);
->>>>>>> 9cf06362
 
     /** Properties array. */
     private final ConnectionProperty[] propsArray = {
@@ -294,11 +288,7 @@
         connTimeout,
         disabledFeatures,
         keepBinary,
-<<<<<<< HEAD
-        useExperimentalQueryEngine
-=======
         qryEngine
->>>>>>> 9cf06362
     };
 
     /** {@inheritDoc} */
@@ -708,15 +698,6 @@
     }
 
     /** {@inheritDoc} */
-<<<<<<< HEAD
-    @Override public boolean isUseExperimentalQueryEngine() {
-        return useExperimentalQueryEngine.value();
-    }
-
-    /** {@inheritDoc} */
-    @Override public void setUseExperimentalQueryEngine(boolean useExperimentalQueryEngine) {
-        this.useExperimentalQueryEngine.setValue(useExperimentalQueryEngine);
-=======
     @Override public String getQueryEngine() {
         return qryEngine.value();
     }
@@ -724,7 +705,6 @@
     /** {@inheritDoc} */
     @Override public void setQueryEngine(String qryEngine) {
         this.qryEngine.setValue(qryEngine);
->>>>>>> 9cf06362
     }
 
     /**
