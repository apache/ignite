/*
 * Licensed to the Apache Software Foundation (ASF) under one or more
 * contributor license agreements.  See the NOTICE file distributed with
 * this work for additional information regarding copyright ownership.
 * The ASF licenses this file to You under the Apache License, Version 2.0
 * (the "License"); you may not use this file except in compliance with
 * the License.  You may obtain a copy of the License at
 *
 *      http://www.apache.org/licenses/LICENSE-2.0
 *
 * Unless required by applicable law or agreed to in writing, software
 * distributed under the License is distributed on an "AS IS" BASIS,
 * WITHOUT WARRANTIES OR CONDITIONS OF ANY KIND, either express or implied.
 * See the License for the specific language governing permissions and
 * limitations under the License.
 */

package org.apache.ignite.internal.processors.platform.utils;

import java.sql.Timestamp;
import org.apache.ignite.Ignite;
import org.apache.ignite.IgniteCheckedException;
import org.apache.ignite.IgniteException;
import org.apache.ignite.IgniteLogger;
import org.apache.ignite.binary.BinaryObject;
import org.apache.ignite.binary.BinaryRawReader;
import org.apache.ignite.binary.BinaryRawWriter;
import org.apache.ignite.cache.CachePeekMode;
import org.apache.ignite.configuration.IgniteConfiguration;
import org.apache.ignite.internal.GridKernalContext;
import org.apache.ignite.internal.IgniteKernal;
import org.apache.ignite.internal.MarshallerContextImpl;
import org.apache.ignite.internal.binary.BinaryContext;
import org.apache.ignite.internal.binary.BinaryFieldMetadata;
import org.apache.ignite.internal.binary.BinaryMarshaller;
import org.apache.ignite.internal.binary.BinaryMetadata;
import org.apache.ignite.internal.binary.BinaryNoopMetadataHandler;
import org.apache.ignite.internal.binary.BinaryRawReaderEx;
import org.apache.ignite.internal.binary.BinaryRawWriterEx;
import org.apache.ignite.internal.binary.BinarySchema;
import org.apache.ignite.internal.binary.BinarySchemaRegistry;
import org.apache.ignite.internal.binary.BinaryTypeImpl;
import org.apache.ignite.internal.binary.BinaryUtils;
import org.apache.ignite.internal.binary.GridBinaryMarshaller;
import org.apache.ignite.internal.processors.cache.binary.CacheObjectBinaryProcessorImpl;
import org.apache.ignite.internal.processors.platform.PlatformContext;
import org.apache.ignite.internal.processors.platform.PlatformExtendedException;
import org.apache.ignite.internal.processors.platform.PlatformNativeException;
import org.apache.ignite.internal.processors.platform.PlatformProcessor;
import org.apache.ignite.internal.processors.platform.memory.PlatformInputStream;
import org.apache.ignite.internal.processors.platform.memory.PlatformMemory;
import org.apache.ignite.internal.processors.platform.memory.PlatformMemoryUtils;
import org.apache.ignite.internal.processors.platform.memory.PlatformOutputStream;
import org.apache.ignite.internal.util.MutableSingletonList;
import org.apache.ignite.internal.util.typedef.F;
import org.apache.ignite.internal.util.typedef.X;
import org.apache.ignite.internal.util.typedef.internal.U;
import org.apache.ignite.lang.IgniteBiTuple;
import org.apache.ignite.lang.IgnitePredicate;
import org.apache.ignite.lang.IgniteProductVersion;
import org.apache.ignite.lang.IgniteUuid;
import org.apache.ignite.logger.NullLogger;
import org.jetbrains.annotations.Nullable;

import javax.cache.CacheException;
import javax.cache.event.CacheEntryEvent;
import javax.cache.event.CacheEntryListenerException;
import javax.cache.event.EventType;
import java.lang.reflect.Field;
import java.math.BigDecimal;
import java.util.ArrayList;
import java.util.Collection;
import java.util.HashMap;
import java.util.HashSet;
import java.util.LinkedHashMap;
import java.util.LinkedList;
import java.util.List;
import java.util.Map;
import java.util.Set;
import java.util.UUID;

import static org.apache.ignite.internal.IgniteNodeAttributes.ATTR_PREFIX;

/**
 * Platform utility methods.
 */
public class PlatformUtils {
    /** Node attribute: platform. */
    public static final String ATTR_PLATFORM = ATTR_PREFIX + ".platform";

    /** Platform: CPP. */
    public static final String PLATFORM_CPP = "cpp";

    /** Platform: .Net. */
    public static final String PLATFORM_DOTNET = "dotnet";

    /** Operation: prepare .Net platform. */
    public static final int OP_PREPARE_DOT_NET = 1;

    /** Amount of peek modes available. */
    private static final int CACHE_PEEK_MODES_CNT = CachePeekMode.values().length;

    /** Cache peek modes. */
    private static volatile CachePeekMode[][] CACHE_PEEK_MODES;

    /**
     * Static initializer.
     */
    static {
        int len = 1 << CACHE_PEEK_MODES_CNT;

        synchronized (PlatformUtils.class) {
            CACHE_PEEK_MODES = new CachePeekMode[len][];

            CACHE_PEEK_MODES[0] = new CachePeekMode[0];
        }
    }

    /**
     * Write nullable collection to the writer.
     *
     * @param writer Writer.
     * @param col Collection to write.
     */
    public static <T> void writeNullableCollection(BinaryRawWriterEx writer, @Nullable Collection<T> col) {
        writeNullableCollection(writer, col, null, null);
    }

    /**
     * Write nullable collection to the writer.
     *
     * @param writer Writer.
     * @param col Collection to write.
     * @param writeClo Writer closure.
     */
    public static <T> void writeNullableCollection(BinaryRawWriterEx writer, @Nullable Collection<T> col,
        @Nullable PlatformWriterClosure<T> writeClo) {
        writeNullableCollection(writer, col, writeClo, null);
    }

    /**
     * Write collection to the writer.
     *
     * @param writer Writer.
     * @param col Collection to write.
     * @param writeClo Optional writer closure.
     * @param filter Optional filter.
     */
    public static <T> void writeNullableCollection(BinaryRawWriterEx writer, @Nullable Collection<T> col,
        @Nullable PlatformWriterClosure<T> writeClo, @Nullable IgnitePredicate<T> filter) {
        if (col != null) {
            writer.writeBoolean(true);

            writeCollection(writer, col, writeClo, filter);
        }
        else
            writer.writeBoolean(false);
    }

    /**
     * Write collection to the writer.
     *
     * @param writer Writer.
     * @param col Collection to write.
     */
    public static <T> void writeCollection(BinaryRawWriterEx writer, Collection<T> col) {
        writeCollection(writer, col, null, null);
    }

    /**
     * Write collection to the writer.
     *
     * @param writer Writer.
     * @param col Collection to write.
     * @param writeClo Writer closure.
     */
    public static <T> void writeCollection(BinaryRawWriterEx writer, Collection<T> col,
        @Nullable PlatformWriterClosure<T> writeClo) {
        writeCollection(writer, col, writeClo, null);
    }

    /**
     * Write collection to the writer.
     *
     * @param writer Writer.
     * @param col Collection to write.
     * @param writeClo Optional writer closure.
     * @param filter Optional filter.
     */
    public static <T> void writeCollection(BinaryRawWriterEx writer, Collection<T> col,
        @Nullable PlatformWriterClosure<T> writeClo, @Nullable IgnitePredicate<T> filter) {
        assert col != null;

        if (filter == null) {
            writer.writeInt(col.size());

            if (writeClo == null) {
                for (T entry : col)
                    writer.writeObject(entry);
            }
            else {
                for (T entry : col)
                    writeClo.write(writer, entry);
            }
        }
        else {
            int pos = writer.reserveInt();
            int cnt = 0;

            for (T entry : col) {
                if (filter.apply(entry)) {
                    cnt++;

                    if (writeClo == null)
                        writer.writeObject(entry);
                    else
                        writeClo.write(writer, entry);
                }
            }

            writer.writeInt(pos, cnt);
        }
    }

    /**
     * Write nullable map to the writer.
     *
     * @param writer Writer.
     * @param map Map to write.
     */
    public static <K, V> void writeNullableMap(BinaryRawWriterEx writer, @Nullable Map<K, V> map) {
        if (map != null) {
            writer.writeBoolean(true);

            writeMap(writer, map);
        }
        else
            writer.writeBoolean(false);
    }

    /**
     * Write nullable map to the writer.
     *
     * @param writer Writer.
     * @param map Map to write.
     */
    public static <K, V> void writeMap(BinaryRawWriterEx writer, Map<K, V> map) {
        assert map != null;

        writeMap(writer, map, null);
    }

    /**
     * Write nullable map to the writer.
     *
     * @param writer Writer.
     * @param map Map to write.
     * @param writeClo Writer closure.
     */
    public static <K, V> void writeMap(BinaryRawWriterEx writer, Map<K, V> map,
        @Nullable PlatformWriterBiClosure<K, V> writeClo) {
        assert map != null;

        writer.writeInt(map.size());

        if (writeClo == null) {
            for (Map.Entry<K, V> entry : map.entrySet()) {
                writer.writeObject(entry.getKey());
                writer.writeObject(entry.getValue());
            }
        }
        else {
            for (Map.Entry<K, V> entry : map.entrySet())
                writeClo.write(writer, entry.getKey(), entry.getValue());
        }
    }

    /**
     * Read collection.
     *
     * @param reader Reader.
     * @return List.
     */
    public static <T> List<T> readCollection(BinaryRawReaderEx reader) {
        return readCollection(reader, null);
    }

    /**
     * Read collection.
     *
     * @param reader Reader.
     * @param readClo Optional reader closure.
     * @return List.
     */
    public static <T> List<T> readCollection(BinaryRawReaderEx reader, @Nullable PlatformReaderClosure<T> readClo) {
        int cnt = reader.readInt();

        List<T> res = new ArrayList<>(cnt);

        if (readClo == null) {
            for (int i = 0; i < cnt; i++)
                res.add((T)reader.readObjectDetached());
        }
        else {
            for (int i = 0; i < cnt; i++)
                res.add(readClo.read(reader));
        }

        return res;
    }

    /**
     * Read nullable collection.
     *
     * @param reader Reader.
     * @return List.
     */
    public static <T> List<T> readNullableCollection(BinaryRawReaderEx reader) {
        return readNullableCollection(reader, null);
    }

    /**
     * Read nullable collection.
     *
     * @param reader Reader.
     * @return List.
     */
    public static <T> List<T> readNullableCollection(BinaryRawReaderEx reader,
        @Nullable PlatformReaderClosure<T> readClo) {
        if (!reader.readBoolean())
            return null;

        return readCollection(reader, readClo);
    }

    /**
     * @param reader Reader.
     * @return Set.
     */
    public static <T> Set<T> readSet(BinaryRawReaderEx reader) {
        int cnt = reader.readInt();

        Set<T> res = U.newHashSet(cnt);

        for (int i = 0; i < cnt; i++)
            res.add((T)reader.readObjectDetached());

        return res;
    }

    /**
     * @param reader Reader.
     * @return Set.
     */
    public static <T> Set<T> readNullableSet(BinaryRawReaderEx reader) {
        if (!reader.readBoolean())
            return null;

        return readSet(reader);
    }

    /**
     * Read map.
     *
     * @param reader Reader.
     * @return Map.
     */
    public static <K, V> Map<K, V> readMap(BinaryRawReaderEx reader) {
        return readMap(reader, null);
    }

    /**
     * Read map.
     *
     * @param reader Reader.
     * @param readClo Reader closure.
     * @return Map.
     */
    public static <K, V> Map<K, V> readMap(BinaryRawReaderEx reader,
        @Nullable PlatformReaderBiClosure<K, V> readClo) {
        int cnt = reader.readInt();

        Map<K, V> map = U.newHashMap(cnt);

        if (readClo == null) {
            for (int i = 0; i < cnt; i++)
                map.put((K)reader.readObjectDetached(), (V)reader.readObjectDetached());
        }
        else {
            for (int i = 0; i < cnt; i++) {
                IgniteBiTuple<K, V> entry = readClo.read(reader);

                map.put(entry.getKey(), entry.getValue());
            }
        }

        return map;
    }

    /**
     * Read linked map.
     *
     * @param reader Reader.
     * @param readClo Reader closure.
     * @return Map.
     */
    public static <K, V> Map<K, V> readLinkedMap(BinaryRawReaderEx reader,
        @Nullable PlatformReaderBiClosure<K, V> readClo) {
        int cnt = reader.readInt();

        Map<K, V> map = U.newLinkedHashMap(cnt);

        if (readClo == null) {
            for (int i = 0; i < cnt; i++)
                map.put((K)reader.readObjectDetached(), (V)reader.readObjectDetached());
        }
        else {
            for (int i = 0; i < cnt; i++) {
                IgniteBiTuple<K, V> entry = readClo.read(reader);

                map.put(entry.getKey(), entry.getValue());
            }
        }

        return map;
    }

    /**
     * Read nullable map.
     *
     * @param reader Reader.
     * @return Map.
     */
    public static <K, V> Map<K, V> readNullableMap(BinaryRawReaderEx reader) {
        if (!reader.readBoolean())
            return null;

        return readMap(reader);
    }

    /**
     * Writes IgniteUuid to a writer.
     *
     * @param writer Writer.
     * @param val Values.
     */
    public static void writeIgniteUuid(BinaryRawWriterEx writer, IgniteUuid val) {
        if (val == null)
            writer.writeUuid(null);
        else {
            writer.writeUuid(val.globalId());
            writer.writeLong(val.localId());
        }
    }

    /**
     * Convert native cache peek modes to Java cache peek modes.
     *
     * @param modes Encoded peek modes.
     * @return Cache peek modes.
     */
    public static CachePeekMode[] decodeCachePeekModes(int modes) {
        // 1. Try getting cache value.
        CachePeekMode[] res = CACHE_PEEK_MODES[modes];

        if (res == null) {
            // 2. Calculate modes from scratch.
            List<CachePeekMode> res0 = new ArrayList<>(CACHE_PEEK_MODES_CNT);

            for (int i = 0; i < CACHE_PEEK_MODES_CNT; i++) {
                int mask = 1 << i;

                if ((modes & mask) == mask)
                    res0.add(CachePeekMode.fromOrdinal((byte)i));
            }

            res = res0.toArray(new CachePeekMode[res0.size()]);

            synchronized (PlatformUtils.class) {
                CACHE_PEEK_MODES[modes] = res;
            }
        }

        return res;
    }

    /**
     * Unwrap query exception.
     *
     * @param err Initial error.
     * @return Unwrapped error.
     */
    public static IgniteCheckedException unwrapQueryException(Throwable err) {
        assert err != null;

        Throwable parent = err;
        Throwable child = parent.getCause();

        while (true) {
            if (child == null || child == parent)
                break;

            if (child instanceof IgniteException || child instanceof IgniteCheckedException
                || child instanceof CacheException) {
                // Continue unwrapping.
                parent = child;

                child = parent.getCause();

                continue;
            }

            break;
        }

        // Specific exception found, but detailed message doesn't exist. Just pass exception name then.
        if (parent.getMessage() == null)
            return new IgniteCheckedException("Query execution failed due to exception: " +
                parent.getClass().getName(), err);

        return new IgniteCheckedException(parent.getMessage(), err);
    }

    /**
     * Apply continuous query events to listener.
     *
     * @param ctx Context.
     * @param lsnrPtr Listener pointer.
     * @param evts Events.
     * @throws javax.cache.event.CacheEntryListenerException In case of failure.
     */
    public static void applyContinuousQueryEvents(PlatformContext ctx, long lsnrPtr, Iterable<CacheEntryEvent> evts)
        throws CacheEntryListenerException {
        assert lsnrPtr != 0;
        assert evts != null;

        try (PlatformMemory mem = ctx.memory().allocate()) {
            PlatformOutputStream out = mem.output();

            BinaryRawWriterEx writer = ctx.writer(out);

            writer.writeLong(lsnrPtr);

            int cntPos = writer.reserveInt();

            int cnt = 0;

            for (CacheEntryEvent evt : evts) {
                writeCacheEntryEvent(writer, evt);

                cnt++;
            }

            writer.writeInt(cntPos, cnt);

            out.synchronize();

            ctx.gateway().continuousQueryListenerApply(mem.pointer());
        }
        catch (Exception e) {
            throw toCacheEntryListenerException(e);
        }
    }

    /**
     * Evaluate the filter.
     *
     * @param ctx Context.
     * @param filterPtr Native filter pointer.
     * @param evt Event.
     * @return Result.
     * @throws CacheEntryListenerException In case of failure.
     */
    public static boolean evaluateContinuousQueryEvent(PlatformContext ctx, long filterPtr, CacheEntryEvent evt)
        throws CacheEntryListenerException {
        assert filterPtr != 0;

        try (PlatformMemory mem = ctx.memory().allocate()) {
            PlatformOutputStream out = mem.output();

            out.writeLong(filterPtr);

            writeCacheEntryEvent(ctx.writer(out), evt);

            out.synchronize();

            return ctx.gateway().continuousQueryFilterApply(mem.pointer()) == 1;
        }
        catch (Exception e) {
            throw toCacheEntryListenerException(e);
        }
    }

    /**
     * Convert exception into listener exception.
     *
     * @param e Listener exception.
     * @return Exception.
     */
    private static CacheEntryListenerException toCacheEntryListenerException(Exception e) {
        assert e != null;

        return e instanceof CacheEntryListenerException ? (CacheEntryListenerException)e : e.getMessage() != null ?
            new CacheEntryListenerException(e.getMessage(), e) : new CacheEntryListenerException(e);
    }

    /**
     * Write event to the writer.
     *
     * @param writer Writer.
     * @param evt Event.
     */
    private static void writeCacheEntryEvent(BinaryRawWriterEx writer, CacheEntryEvent evt) {
        writer.writeObjectDetached(evt.getKey());
        writer.writeObjectDetached(evt.getOldValue());
        writer.writeObjectDetached(evt.getValue());
        writeEventType(writer, evt.getEventType());
    }

    /**
     * Write event type to the writer.
     * @param writer Writer.
     * @param evtType Type of event.
     */
    private static void writeEventType(BinaryRawWriterEx writer, EventType evtType) {
<<<<<<< HEAD
        switch (evtType){
=======
        switch (evtType) {
>>>>>>> 1e84d448
            case CREATED: writer.writeByte((byte) 0); break;
            case UPDATED: writer.writeByte((byte) 1); break;
            case REMOVED: writer.writeByte((byte) 2); break;
            case EXPIRED: writer.writeByte((byte) 3); break;
            default:
                throw new IllegalArgumentException("Unknown event type: " + evtType);
        }
    }

    /**
     * Writes error.
     *
     * @param ex Error.
     * @param writer Writer.
     */
    public static void writeError(Throwable ex, BinaryRawWriterEx writer) {
        writer.writeObjectDetached(ex.getClass().getName());

        writer.writeObjectDetached(ex.getMessage());

        writer.writeObjectDetached(X.getFullStackTrace(ex));

        PlatformNativeException nativeCause = X.cause(ex, PlatformNativeException.class);

        if (nativeCause != null) {
            writer.writeBoolean(true);

            writer.writeObjectDetached(nativeCause.cause());
        }
        else
            writer.writeBoolean(false);
    }

    /**
     * Writer error data.
     *
     * @param err Error.
     * @param writer Writer.
     */
    public static void writeErrorData(Throwable err, BinaryRawWriterEx writer) {
        writeErrorData(err, writer, null);
    }

    /**
     * Write error data.
     * @param err Error.
     * @param writer Writer.
     * @param log Optional logger.
     */
    public static void writeErrorData(Throwable err, BinaryRawWriterEx writer, @Nullable IgniteLogger log) {
        // Write additional data if needed.
        if (err instanceof PlatformExtendedException) {
            PlatformExtendedException err0 = (PlatformExtendedException)err;

            writer.writeBoolean(true); // Data exists.

            int pos = writer.out().position();

            try {
                writer.writeBoolean(true); // Optimistically assume that we will be able to write it.
                err0.writeData(writer);
            }
            catch (Exception e) {
                if (log != null)
                    U.warn(log, "Failed to write interop exception data: " + e.getMessage(), e);

                writer.out().position(pos);

                writer.writeBoolean(false); // Error occurred.
                writer.writeString(e.getClass().getName());

                String innerMsg;

                try {
                    innerMsg = e.getMessage();
                }
                catch (Exception ignored) {
                    innerMsg = "Exception message is not available.";
                }

                writer.writeString(innerMsg);
            }
        }
        else
            writer.writeBoolean(false);
    }

    /**
     * Get platform processor.
     *
     * @param grid Ignite instance.
     * @return Platform processor.
     */
    public static PlatformProcessor platformProcessor(Ignite grid) {
        GridKernalContext ctx = ((IgniteKernal) grid).context();

        return ctx.platform();
    }

    /**
     * Gets interop context for the grid.
     *
     * @param grid Grid
     * @return Context.
     */
    public static PlatformContext platformContext(Ignite grid) {
        return platformProcessor(grid).context();
    }

    /**
     * Reallocate arbitrary memory chunk.
     *
     * @param memPtr Memory pointer.
     * @param cap Capacity.
     */
    public static void reallocate(long memPtr, int cap) {
        PlatformMemoryUtils.reallocate(memPtr, cap);
    }

    /**
     * Get error data.
     *
     * @param err Error.
     * @return Error data.
     */
    public static byte[] errorData(Throwable err) {
        if (err instanceof PlatformExtendedException) {
            PlatformContext ctx = ((PlatformExtendedException)err).context();

            try (PlatformMemory mem = ctx.memory().allocate()) {
                // Write error data.
                PlatformOutputStream out = mem.output();

                BinaryRawWriterEx writer = ctx.writer(out);

                try {
                    PlatformUtils.writeErrorData(err, writer, ctx.kernalContext().log(PlatformContext.class));
                }
                finally {
                    out.synchronize();
                }

                // Read error data into separate array.
                PlatformInputStream in = mem.input();

                in.synchronize();

                int len = in.remaining();

                assert len > 0;

                byte[] arr = in.array();
                byte[] res = new byte[len];

                System.arraycopy(arr, 0, res, 0, len);

                return res;
            }
        }
        else
            return null;
    }

    /**
     * Writes invocation result (of a job/service/etc) using a common protocol.
     *
     * @param writer Writer.
     * @param resObj Result.
     * @param err Error.
     */
    public static void writeInvocationResult(BinaryRawWriterEx writer, Object resObj, Throwable err)
    {
        if (err == null) {
            writer.writeBoolean(true);
            writer.writeObject(resObj);
        }
        else {
            writer.writeBoolean(false);

            PlatformNativeException nativeErr = null;

            if (err instanceof IgniteCheckedException)
                nativeErr = ((IgniteCheckedException)err).getCause(PlatformNativeException.class);
            else if (err instanceof IgniteException)
                nativeErr = ((IgniteException)err).getCause(PlatformNativeException.class);

            if (nativeErr == null) {
                writer.writeBoolean(false);
                writer.writeString(err.getClass().getName());
                writer.writeString(err.getMessage());
                writer.writeString(X.getFullStackTrace(err));
            }
            else {
                writer.writeBoolean(true);
                writer.writeObject(nativeErr.cause());
            }
        }
    }

    /**
     * Reads invocation result (of a job/service/etc) using a common protocol.
     *
     * @param ctx Platform context.
     * @param reader Reader.
     * @return Result.
     * @throws IgniteCheckedException When invocation result is an error.
     */
    public static Object readInvocationResult(PlatformContext ctx, BinaryRawReaderEx reader)
        throws IgniteCheckedException {
        return readInvocationResult(ctx, reader, false);
    }

    /**
     * Reads invocation result (of a job/service/etc) using a common protocol.
     *
     * @param ctx Platform context.
     * @param reader Reader.
     * @param deserialize If {@code true} deserialize invocation result.
     * @return Result.
     * @throws IgniteCheckedException When invocation result is an error.
     */
    public static Object readInvocationResult(PlatformContext ctx, BinaryRawReaderEx reader, boolean deserialize)
            throws IgniteCheckedException {
        // 1. Read success flag.
        boolean success = reader.readBoolean();

        if (success)
            // 2. Return result as is.
            return deserialize ? reader.readObject() : reader.readObjectDetached();
        else {
            // 3. Read whether exception is in form of object or string.
            boolean hasException = reader.readBoolean();

            if (hasException) {
                // 4. Full exception.
                Object nativeErr = reader.readObjectDetached();

                assert nativeErr != null;

                throw ctx.createNativeException(nativeErr);
            }
            else {
                // 5. Native exception was not serializable, we have only message.
                String errMsg = reader.readString();

                assert errMsg != null;

                throw new IgniteCheckedException(errMsg);
            }
        }
    }

    /**
     * Create binary marshaller.
     *
     * @return Marshaller.
     */
    public static GridBinaryMarshaller marshaller() {
        BinaryContext ctx =
            new BinaryContext(BinaryNoopMetadataHandler.instance(), new IgniteConfiguration(), new NullLogger());

        BinaryMarshaller marsh = new BinaryMarshaller();

        marsh.setContext(new MarshallerContextImpl(null, null));

        ctx.configure(marsh);

        return new GridBinaryMarshaller(ctx);
    }

    /**
     * @param o Object to unwrap.
     * @return Unwrapped object.
     */
    private static Object unwrapBinary(Object o) {
        if (o == null)
            return null;

        if (knownArray(o))
            return o;

        if (o instanceof Map.Entry) {
            Map.Entry entry = (Map.Entry)o;

            Object key = entry.getKey();

            Object uKey = unwrapBinary(key);

            Object val = entry.getValue();

            Object uVal = unwrapBinary(val);

            return (key != uKey || val != uVal) ? F.t(uKey, uVal) : o;
        }
        else if (BinaryUtils.knownCollection(o))
            return unwrapKnownCollection((Collection<Object>)o);
        else if (BinaryUtils.knownMap(o))
            return unwrapBinariesIfNeeded((Map<Object, Object>)o);
        else if (o instanceof Object[])
            return unwrapBinariesInArray((Object[])o);
        else if (o instanceof BinaryObject)
            return ((BinaryObject)o).deserialize();

        return o;
    }

    /**
     * @param obj Obj.
     * @return True is obj is a known simple type array.
     */
    private static boolean knownArray(Object obj) {
        return obj instanceof String[] ||
            obj instanceof boolean[] ||
            obj instanceof byte[] ||
            obj instanceof char[] ||
            obj instanceof int[] ||
            obj instanceof long[] ||
            obj instanceof short[] ||
            obj instanceof Timestamp[] ||
            obj instanceof double[] ||
            obj instanceof float[] ||
            obj instanceof UUID[] ||
            obj instanceof BigDecimal[];
    }

    /**
     * @param o Object to test.
     * @return True if collection should be recursively unwrapped.
     */
    private static boolean knownCollection(Object o) {
        Class<?> cls = o == null ? null : o.getClass();

        return cls == ArrayList.class || cls == LinkedList.class || cls == HashSet.class;
    }

    /**
     * @param o Object to test.
     * @return True if map should be recursively unwrapped.
     */
    private static boolean knownMap(Object o) {
        Class<?> cls = o == null ? null : o.getClass();

        return cls == HashMap.class || cls == LinkedHashMap.class;
    }

    /**
     * @param col Collection to unwrap.
     * @return Unwrapped collection.
     */
    @SuppressWarnings("TypeMayBeWeakened")
    private static Collection<Object> unwrapKnownCollection(Collection<Object> col) {
        Collection<Object> col0 = BinaryUtils.newKnownCollection(col);

        for (Object obj : col)
            col0.add(unwrapBinary(obj));

        return (col0 instanceof MutableSingletonList) ? U.convertToSingletonList(col0) : col0;
    }

    /**
     * Unwrap array of binaries if needed.
     *
     * @param arr Array.
     * @return Result.
     */
    public static Object[] unwrapBinariesInArray(Object[] arr) {
        Object[] res = new Object[arr.length];

        for (int i = 0; i < arr.length; i++)
            res[i] = unwrapBinary(arr[i]);

        return res;
    }

    /**
     * Unwraps map.
     *
     * @param map Map to unwrap.
     * @return Unwrapped collection.
     */
    private static Map<Object, Object> unwrapBinariesIfNeeded(Map<Object, Object> map) {
        Map<Object, Object> map0 = BinaryUtils.newMap(map);

        for (Map.Entry<Object, Object> e : map.entrySet())
            map0.put(unwrapBinary(e.getKey()), unwrapBinary(e.getValue()));

        return map0;
    }

    /**
     * Create Java object.
     *
     * @param clsName Class name.
     * @return Instance.
     */
    public static <T> T createJavaObject(String clsName) {
        if (clsName == null)
            throw new IgniteException("Java object/factory class name is not set.");

        Class cls = U.classForName(clsName, null);

        if (cls == null)
            throw new IgniteException("Java object/factory class is not found (is it in the classpath?): " +
                clsName);

        try {
            return (T)cls.newInstance();
        }
        catch (ReflectiveOperationException e) {
            throw new IgniteException("Failed to instantiate Java object/factory class (does it have public " +
                "default constructor?): " + clsName, e);
        }
    }

    /**
     * Initialize Java object or object factory.
     *
     * @param obj Object.
     * @param clsName Class name.
     * @param props Properties (optional).
     * @param ctx Kernal context (optional).
     */
    public static void initializeJavaObject(Object obj, String clsName, @Nullable Map<String, Object> props,
        @Nullable GridKernalContext ctx) {
        if (props != null) {
            for (Map.Entry<String, Object> prop : props.entrySet()) {
                String fieldName = prop.getKey();

                if (fieldName == null)
                    throw new IgniteException("Java object/factory field name cannot be null: " + clsName);

                Field field = U.findField(obj.getClass(), fieldName);

                if (field == null)
                    throw new IgniteException("Java object/factory class field is not found [" +
                        "className=" + clsName + ", fieldName=" + fieldName + ']');

                try {
                    field.set(obj, prop.getValue());
                }
                catch (Exception e) {
                    throw new IgniteException("Failed to set Java object/factory field [className=" + clsName +
                        ", fieldName=" + fieldName + ", fieldValue=" + prop.getValue() + ']', e);
                }
            }
        }

        if (ctx != null) {
            try {
                ctx.resource().injectGeneric(obj);
            }
            catch (IgniteCheckedException e) {
                throw new IgniteException("Failed to inject resources to Java factory: " + clsName, e);
            }
        }
    }

    /**
     * Gets the entire nested stack-trace of an throwable.
     *
     * @param throwable The {@code Throwable} to be examined.
     * @return The nested stack trace, with the root cause first.
     */
    public static String getFullStackTrace(Throwable throwable) {
        return X.getFullStackTrace(throwable);
    }

    /**
     * Gets the schema.
     *
     * @param cacheObjProc Cache object processor.
     * @param typeId Type id.
     * @param schemaId Schema id.
     */
    public static int[] getSchema(CacheObjectBinaryProcessorImpl cacheObjProc, int typeId, int schemaId) {
        assert cacheObjProc != null;

        BinarySchemaRegistry schemaReg = cacheObjProc.binaryContext().schemaRegistry(typeId);
        BinarySchema schema = schemaReg.schema(schemaId);

        if (schema == null) {
            BinaryTypeImpl meta = (BinaryTypeImpl)cacheObjProc.metadata(typeId);

            if (meta != null) {
                for (BinarySchema typeSchema : meta.metadata().schemas()) {
                    if (schemaId == typeSchema.schemaId()) {
                        schema = typeSchema;
                        break;
                    }
                }
            }

            if (schema != null) {
                schemaReg.addSchema(schemaId, schema);
            }
        }

        return schema == null ? null : schema.fieldIds();
    }

    /**
     * Writes the binary metadata to a writer.
     *
     * @param writer Writer.
     * @param meta Meta.
     */
    public static void writeBinaryMetadata(BinaryRawWriter writer, BinaryMetadata meta, boolean includeSchemas) {
        assert meta != null;

        Map<String, BinaryFieldMetadata> fields = meta.fieldsMap();

        writer.writeInt(meta.typeId());
        writer.writeString(meta.typeName());
        writer.writeString(meta.affinityKeyFieldName());

        writer.writeInt(fields.size());

        for (Map.Entry<String, BinaryFieldMetadata> e : fields.entrySet()) {
            writer.writeString(e.getKey());

            writer.writeInt(e.getValue().typeId());
            writer.writeInt(e.getValue().fieldId());
        }

        if (meta.isEnum()) {
            writer.writeBoolean(true);

            Map<String, Integer> enumMap = meta.enumMap();

            writer.writeInt(enumMap.size());

            for (Map.Entry<String, Integer> e: enumMap.entrySet()) {
                writer.writeString(e.getKey());
                writer.writeInt(e.getValue());
            }
        }
        else {
            writer.writeBoolean(false);
        }

        if (!includeSchemas) {
            return;
        }

        // Schemas.
        Collection<BinarySchema> schemas = meta.schemas();

        writer.writeInt(schemas.size());

        for (BinarySchema schema : schemas) {
            writer.writeInt(schema.schemaId());

            int[] ids = schema.fieldIds();
            writer.writeInt(ids.length);

            for (int id : ids) {
                writer.writeInt(id);
            }
        }
    }

    /**
     * Reads the binary metadata.
     *
     * @param reader Reader.
     * @return Collection of metas.
     */
    public static Collection<BinaryMetadata> readBinaryMetadataCollection(BinaryRawReaderEx reader) {
        return readCollection(reader,
                new PlatformReaderClosure<BinaryMetadata>() {
                    @Override public BinaryMetadata read(BinaryRawReaderEx reader) {
                        return readBinaryMetadata(reader);
                    }
                }
        );
    }

    /**
     * Reads the binary metadata.
     *
     * @param reader Reader.
     * @return Binary type metadata.
     */
    public static BinaryMetadata readBinaryMetadata(BinaryRawReaderEx reader) {
        int typeId = reader.readInt();
        String typeName = reader.readString();
        String affKey = reader.readString();

        Map<String, BinaryFieldMetadata> fields = readLinkedMap(reader,
                new PlatformReaderBiClosure<String, BinaryFieldMetadata>() {
                    @Override public IgniteBiTuple<String, BinaryFieldMetadata> read(BinaryRawReaderEx reader) {
                        String name = reader.readString();
                        int typeId = reader.readInt();
                        int fieldId = reader.readInt();

                        return new IgniteBiTuple<String, BinaryFieldMetadata>(name,
                                new BinaryFieldMetadata(typeId, fieldId));
                    }
                });

        Map<String, Integer> enumMap = null;

        boolean isEnum = reader.readBoolean();

        if (isEnum) {
            int size = reader.readInt();

            enumMap = new LinkedHashMap<>(size);

            for (int idx = 0; idx < size; idx++)
                enumMap.put(reader.readString(), reader.readInt());
        }

        // Read schemas
        int schemaCnt = reader.readInt();

        List<BinarySchema> schemas = null;

        if (schemaCnt > 0) {
            schemas = new ArrayList<>(schemaCnt);

            for (int i = 0; i < schemaCnt; i++) {
                int id = reader.readInt();
                int fieldCnt = reader.readInt();
                List<Integer> fieldIds = new ArrayList<>(fieldCnt);

                for (int j = 0; j < fieldCnt; j++)
                    fieldIds.add(reader.readInt());

                schemas.add(new BinarySchema(id, fieldIds));
            }
        }

        return new BinaryMetadata(typeId, typeName, fields, affKey, schemas, isEnum, enumMap);
    }

    /**
     * Writes node attributes.
     *
     * @param writer Writer.
     * @param attrs Attributes.
     */
    public static void writeNodeAttributes(BinaryRawWriterEx writer, Map<String, Object> attrs) {
        assert writer != null;
        assert attrs != null;

        if (attrs != null) {
            writer.writeInt(attrs.size());

            for (Map.Entry<String, Object> e : attrs.entrySet()) {
                writer.writeString(e.getKey());
                writer.writeObjectDetached(e.getValue());
            }
        } else {
            writer.writeInt(0);
        }
    }

    /**
     * Reads node attributes.
     *
     * @param reader Reader.
     * @return Attributes.
     */
    public static Map<String, Object> readNodeAttributes(BinaryRawReaderEx reader) {
        assert reader != null;

        int attrCnt = reader.readInt();
        Map<String, Object> attrs = new HashMap<>(attrCnt);

        for (int j = 0; j < attrCnt; j++) {
            attrs.put(reader.readString(), reader.readObjectDetached());
        }

        return attrs;
    }

    /**
     * Write binary productVersion.
     *
     * @param out Writer.
     * @param productVersion IgniteProductVersion.
     */
    public static void writeNodeVersion(BinaryRawWriterEx out, IgniteProductVersion productVersion) {
        out.writeByte(productVersion.major());
        out.writeByte(productVersion.minor());
        out.writeByte(productVersion.maintenance());
        out.writeString(productVersion.stage());
        out.writeLong(productVersion.revisionTimestamp());
        out.writeByteArray(productVersion.revisionHash());
    }

    /**
     * Reads collection of strings.
     *
     * @param reader Reader.
     */
    public static Collection<String> readStrings(BinaryRawReader reader) {
        assert reader != null;

        int cnt = reader.readInt();

        Collection<String> strings = new ArrayList<>(cnt);

        for (int i = 0; i < cnt; i++)
            strings.add(reader.readString());

        return strings;
    }

    /**
     * Private constructor.
     */
    private PlatformUtils() {
        // No-op.
    }
}<|MERGE_RESOLUTION|>--- conflicted
+++ resolved
@@ -623,11 +623,7 @@
      * @param evtType Type of event.
      */
     private static void writeEventType(BinaryRawWriterEx writer, EventType evtType) {
-<<<<<<< HEAD
-        switch (evtType){
-=======
         switch (evtType) {
->>>>>>> 1e84d448
             case CREATED: writer.writeByte((byte) 0); break;
             case UPDATED: writer.writeByte((byte) 1); break;
             case REMOVED: writer.writeByte((byte) 2); break;
