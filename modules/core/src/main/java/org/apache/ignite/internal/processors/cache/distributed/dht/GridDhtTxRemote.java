/*
 * Licensed to the Apache Software Foundation (ASF) under one or more
 * contributor license agreements.  See the NOTICE file distributed with
 * this work for additional information regarding copyright ownership.
 * The ASF licenses this file to You under the Apache License, Version 2.0
 * (the "License"); you may not use this file except in compliance with
 * the License.  You may obtain a copy of the License at
 *
 *      http://www.apache.org/licenses/LICENSE-2.0
 *
 * Unless required by applicable law or agreed to in writing, software
 * distributed under the License is distributed on an "AS IS" BASIS,
 * WITHOUT WARRANTIES OR CONDITIONS OF ANY KIND, either express or implied.
 * See the License for the specific language governing permissions and
 * limitations under the License.
 */

package org.apache.ignite.internal.processors.cache.distributed.dht;

import org.apache.ignite.*;
import org.apache.ignite.internal.processors.affinity.*;
import org.apache.ignite.internal.processors.cache.*;
import org.apache.ignite.internal.processors.cache.distributed.*;
import org.apache.ignite.internal.processors.cache.transactions.*;
import org.apache.ignite.internal.processors.cache.version.*;
import org.apache.ignite.internal.util.tostring.*;
import org.apache.ignite.internal.util.typedef.*;
import org.apache.ignite.lang.*;
import org.apache.ignite.transactions.*;
import org.jetbrains.annotations.*;
import org.jsr166.*;

import javax.cache.processor.*;
import java.io.*;
import java.util.*;

import static org.apache.ignite.internal.processors.cache.GridCacheUtils.*;

/**
 * Transaction created by system implicitly on remote nodes.
 */
public class GridDhtTxRemote extends GridDistributedTxRemoteAdapter {
    /** */
    private static final long serialVersionUID = 0L;

    /** Near node ID. */
    private UUID nearNodeId;

    /** Remote future ID. */
    private IgniteUuid rmtFutId;

    /** Near transaction ID. */
    private GridCacheVersion nearXidVer;

    /**
     * Empty constructor required for {@link Externalizable}.
     */
    public GridDhtTxRemote() {
        // No-op.
    }

    /**
     * This constructor is meant for optimistic transactions.
     *
     * @param nearNodeId Near node ID.
     * @param rmtFutId Remote future ID.
     * @param nodeId Node ID.
     * @param rmtThreadId Remote thread ID.
     * @param topVer Topology version.
     * @param xidVer XID version.
     * @param commitVer Commit version.
     * @param sys System flag.
     * @param concurrency Concurrency level (should be pessimistic).
     * @param isolation Transaction isolation.
     * @param invalidate Invalidate flag.
     * @param timeout Timeout.
     * @param ctx Cache context.
     * @param txSize Expected transaction size.
     * @param nearXidVer Near transaction ID.
     * @param txNodes Transaction nodes mapping.
     */
    public GridDhtTxRemote(
        GridCacheSharedContext ctx,
        UUID nearNodeId,
        IgniteUuid rmtFutId,
        UUID nodeId,
        long rmtThreadId,
        AffinityTopologyVersion topVer,
        GridCacheVersion xidVer,
        GridCacheVersion commitVer,
        boolean sys,
        byte plc,
        TransactionConcurrency concurrency,
        TransactionIsolation isolation,
        boolean invalidate,
        long timeout,
        int txSize,
        GridCacheVersion nearXidVer,
        Map<UUID, Collection<UUID>> txNodes,
        @Nullable UUID subjId,
        int taskNameHash
    ) {
<<<<<<< HEAD
        super(
            ctx, 
            nodeId, 
            rmtThreadId, 
            xidVer, 
            commitVer, 
            sys,
            plc,
            concurrency, 
            isolation, 
            invalidate, 
            timeout, 
            txSize,
            subjId, 
            taskNameHash
        );
=======
        super(ctx, nodeId, rmtThreadId, xidVer, commitVer, sys, plc, concurrency, isolation, invalidate, timeout,
            txSize, subjId, taskNameHash);
>>>>>>> d9acbd1d

        assert nearNodeId != null;
        assert rmtFutId != null;

        this.nearNodeId = nearNodeId;
        this.rmtFutId = rmtFutId;
        this.nearXidVer = nearXidVer;
        this.txNodes = txNodes;

        readMap = Collections.emptyMap();

        writeMap = new ConcurrentLinkedHashMap<>(txSize, 1.0f);

        topologyVersion(topVer);
    }

    /**
     * This constructor is meant for pessimistic transactions.
     *
     * @param nearNodeId Near node ID.
     * @param rmtFutId Remote future ID.
     * @param nodeId Node ID.
     * @param nearXidVer Near transaction ID.
     * @param rmtThreadId Remote thread ID.
     * @param topVer Topology version.
     * @param xidVer XID version.
     * @param commitVer Commit version.
     * @param sys System flag.
     * @param concurrency Concurrency level (should be pessimistic).
     * @param isolation Transaction isolation.
     * @param invalidate Invalidate flag.
     * @param timeout Timeout.
     * @param ctx Cache context.
     * @param txSize Expected transaction size.
     */
    public GridDhtTxRemote(
        GridCacheSharedContext ctx,
        UUID nearNodeId,
        IgniteUuid rmtFutId,
        UUID nodeId,
        GridCacheVersion nearXidVer,
        long rmtThreadId,
        AffinityTopologyVersion topVer,
        GridCacheVersion xidVer,
        GridCacheVersion commitVer,
        boolean sys,
        byte plc,
        TransactionConcurrency concurrency,
        TransactionIsolation isolation,
        boolean invalidate,
        long timeout,
        int txSize,
        @Nullable UUID subjId,
        int taskNameHash
    ) {
<<<<<<< HEAD
        super(
            ctx, 
            nodeId, 
            rmtThreadId, 
            xidVer, 
            commitVer, 
            sys,
            plc,
            concurrency, 
            isolation, 
            invalidate, 
            timeout, 
            txSize,
            subjId, 
            taskNameHash
        );
=======
        super(ctx, nodeId, rmtThreadId, xidVer, commitVer, sys, plc, concurrency, isolation, invalidate, timeout,
            txSize, subjId, taskNameHash);
>>>>>>> d9acbd1d

        assert nearNodeId != null;
        assert rmtFutId != null;

        this.nearXidVer = nearXidVer;
        this.nearNodeId = nearNodeId;
        this.rmtFutId = rmtFutId;

        readMap = Collections.emptyMap();
        writeMap = new ConcurrentLinkedHashMap<>(txSize, 1.0f);

        topologyVersion(topVer);
    }

    /**
     * @param txNodes Transaction nodes.
     */
    public void transactionNodes(Map<UUID, Collection<UUID>> txNodes) {
        this.txNodes = txNodes;
    }

    /** {@inheritDoc} */
    @Override public boolean dht() {
        return true;
    }

    /** {@inheritDoc} */
    @Override public UUID eventNodeId() {
        return nearNodeId();
    }

    /** {@inheritDoc} */
    @Override public Collection<UUID> masterNodeIds() {
        return Arrays.asList(nearNodeId, nodeId);
    }

    /** {@inheritDoc} */
    @Override public UUID otherNodeId() {
        return nearNodeId;
    }

    /** {@inheritDoc} */
    @Override public boolean enforceSerializable() {
        return false; // Serializable will be enforced on primary mode.
    }

    /** {@inheritDoc} */
    @Override public GridCacheVersion nearXidVersion() {
        return nearXidVer;
    }

    /**
     * @return Near node ID.
     */
    public UUID nearNodeId() {
        return nearNodeId;
    }

    /**
     * @return Remote future ID.
     */
    IgniteUuid remoteFutureId() {
        return rmtFutId;
    }

    /** {@inheritDoc} */
    @Override protected boolean updateNearCache(GridCacheContext cacheCtx, KeyCacheObject key, AffinityTopologyVersion topVer) {
        if (!cacheCtx.isDht() || !isNearEnabled(cacheCtx) || cctx.localNodeId().equals(nearNodeId))
            return false;

        if (cacheCtx.config().getBackups() == 0)
            return true;

        // Check if we are on the backup node.
        return !cacheCtx.affinity().backups(key, topVer).contains(cctx.localNode());
    }

    /** {@inheritDoc} */
    @Override public void addInvalidPartition(GridCacheContext cacheCtx, int part) {
        super.addInvalidPartition(cacheCtx, part);

        for (Iterator<IgniteTxEntry> it = writeMap.values().iterator(); it.hasNext();) {
            IgniteTxEntry e = it.next();

            GridCacheEntryEx cached = e.cached();

            if (cached != null) {
                if (cached.partition() == part)
                    it.remove();
            }
            else if (cacheCtx.affinity().partition(e.key()) == part)
                it.remove();
        }
    }

    /**
     * @param entry Write entry.
     * @param ldr Class loader.
     * @throws IgniteCheckedException If failed.
     */
    public void addWrite(IgniteTxEntry entry, ClassLoader ldr) throws IgniteCheckedException {
        entry.unmarshal(cctx, false, ldr);

        GridCacheContext cacheCtx = entry.context();

        try {
            GridDhtCacheEntry cached = cacheCtx.dht().entryExx(entry.key(), topologyVersion());

            checkInternal(entry.txKey());

            // Initialize cache entry.
            entry.cached(cached);

            writeMap.put(entry.txKey(), entry);

            addExplicit(entry);
        }
        catch (GridDhtInvalidPartitionException e) {
            addInvalidPartition(cacheCtx, e.partition());
        }
    }

    /**
     * @param cacheCtx Cache context.
     * @param op Write operation.
     * @param key Key to add to write set.
     * @param val Value.
     * @param entryProcessors Entry processors.
     * @param ttl TTL.
     * @param skipStore Skip store flag.
     */
    public void addWrite(GridCacheContext cacheCtx,
        GridCacheOperation op,
        IgniteTxKey key,
        @Nullable CacheObject val,
        @Nullable Collection<T2<EntryProcessor<Object, Object, Object>, Object[]>> entryProcessors,
        long ttl,
        boolean skipStore) {
        checkInternal(key);

        if (isSystemInvalidate())
            return;

        GridDhtCacheEntry cached = cacheCtx.dht().entryExx(key.key(), topologyVersion());

        IgniteTxEntry txEntry = new IgniteTxEntry(cacheCtx,
            this,
            op,
            val,
            ttl,
            -1L,
            cached,
            null,
            skipStore);

        txEntry.entryProcessors(entryProcessors);

        writeMap.put(key, txEntry);
    }

    /** {@inheritDoc} */
    @Override public String toString() {
        return GridToStringBuilder.toString(GridDhtTxRemote.class, this, "super", super.toString());
    }
}<|MERGE_RESOLUTION|>--- conflicted
+++ resolved
@@ -100,7 +100,6 @@
         @Nullable UUID subjId,
         int taskNameHash
     ) {
-<<<<<<< HEAD
         super(
             ctx, 
             nodeId, 
@@ -117,10 +116,6 @@
             subjId, 
             taskNameHash
         );
-=======
-        super(ctx, nodeId, rmtThreadId, xidVer, commitVer, sys, plc, concurrency, isolation, invalidate, timeout,
-            txSize, subjId, taskNameHash);
->>>>>>> d9acbd1d
 
         assert nearNodeId != null;
         assert rmtFutId != null;
@@ -176,7 +171,6 @@
         @Nullable UUID subjId,
         int taskNameHash
     ) {
-<<<<<<< HEAD
         super(
             ctx, 
             nodeId, 
@@ -193,10 +187,6 @@
             subjId, 
             taskNameHash
         );
-=======
-        super(ctx, nodeId, rmtThreadId, xidVer, commitVer, sys, plc, concurrency, isolation, invalidate, timeout,
-            txSize, subjId, taskNameHash);
->>>>>>> d9acbd1d
 
         assert nearNodeId != null;
         assert rmtFutId != null;
