/*
 * Licensed to the Apache Software Foundation (ASF) under one or more
 * contributor license agreements.  See the NOTICE file distributed with
 * this work for additional information regarding copyright ownership.
 * The ASF licenses this file to You under the Apache License, Version 2.0
 * (the "License"); you may not use this file except in compliance with
 * the License.  You may obtain a copy of the License at
 *
 *      http://www.apache.org/licenses/LICENSE-2.0
 *
 * Unless required by applicable law or agreed to in writing, software
 * distributed under the License is distributed on an "AS IS" BASIS,
 * WITHOUT WARRANTIES OR CONDITIONS OF ANY KIND, either express or implied.
 * See the License for the specific language governing permissions and
 * limitations under the License.
 */

package org.apache.ignite.internal.processors.cache.distributed.dht;

import org.apache.ignite.*;
import org.apache.ignite.internal.managers.communication.*;
import org.apache.ignite.internal.processors.affinity.*;
import org.apache.ignite.internal.processors.cache.*;
import org.apache.ignite.internal.processors.cache.distributed.*;
import org.apache.ignite.internal.processors.cache.transactions.*;
import org.apache.ignite.internal.processors.cache.version.*;
import org.apache.ignite.internal.util.tostring.*;
import org.apache.ignite.internal.util.typedef.*;
import org.apache.ignite.lang.*;
import org.apache.ignite.transactions.*;
import org.jetbrains.annotations.*;
import org.jsr166.*;

import javax.cache.processor.*;
import java.io.*;
import java.util.*;

import static org.apache.ignite.internal.processors.cache.GridCacheUtils.*;

/**
 * Transaction created by system implicitly on remote nodes.
 */
public class GridDhtTxRemote extends GridDistributedTxRemoteAdapter {
    /** */
    private static final long serialVersionUID = 0L;

    /** Near node ID. */
    private UUID nearNodeId;

    /** Remote future ID. */
    private IgniteUuid rmtFutId;

    /** Near transaction ID. */
    private GridCacheVersion nearXidVer;

    /**
     * Empty constructor required for {@link Externalizable}.
     */
    public GridDhtTxRemote() {
        // No-op.
    }

    /**
     * This constructor is meant for optimistic transactions.
     *
     * @param nearNodeId Near node ID.
     * @param rmtFutId Remote future ID.
     * @param nodeId Node ID.
     * @param rmtThreadId Remote thread ID.
     * @param topVer Topology version.
     * @param xidVer XID version.
     * @param commitVer Commit version.
     * @param sys System flag.
     * @param concurrency Concurrency level (should be pessimistic).
     * @param isolation Transaction isolation.
     * @param invalidate Invalidate flag.
     * @param timeout Timeout.
     * @param ctx Cache context.
     * @param txSize Expected transaction size.
     * @param nearXidVer Near transaction ID.
     * @param txNodes Transaction nodes mapping.
     */
    public GridDhtTxRemote(
        GridCacheSharedContext ctx,
        UUID nearNodeId,
        IgniteUuid rmtFutId,
        UUID nodeId,
        long rmtThreadId,
        AffinityTopologyVersion topVer,
        GridCacheVersion xidVer,
        GridCacheVersion commitVer,
        boolean sys,
        GridIoPolicy plc,
        TransactionConcurrency concurrency,
        TransactionIsolation isolation,
        boolean invalidate,
        long timeout,
        int txSize,
        GridCacheVersion nearXidVer,
        Map<UUID, Collection<UUID>> txNodes,
        @Nullable UUID subjId,
        int taskNameHash
    ) {
<<<<<<< HEAD
        super(ctx, nodeId, rmtThreadId, xidVer, commitVer, sys, concurrency, isolation, invalidate, timeout, txSize,
            subjId, taskNameHash);
=======
        super(ctx, nodeId, rmtThreadId, xidVer, commitVer, sys, plc, concurrency, isolation, invalidate, timeout,
            txSize, grpLockKey, subjId, taskNameHash);
>>>>>>> 50fc5a9d

        assert nearNodeId != null;
        assert rmtFutId != null;

        this.nearNodeId = nearNodeId;
        this.rmtFutId = rmtFutId;
        this.nearXidVer = nearXidVer;
        this.txNodes = txNodes;

        readMap = Collections.emptyMap();

        writeMap = new ConcurrentLinkedHashMap<>(txSize, 1.0f);

        topologyVersion(topVer);
    }

    /**
     * This constructor is meant for pessimistic transactions.
     *
     * @param nearNodeId Near node ID.
     * @param rmtFutId Remote future ID.
     * @param nodeId Node ID.
     * @param nearXidVer Near transaction ID.
     * @param rmtThreadId Remote thread ID.
     * @param topVer Topology version.
     * @param xidVer XID version.
     * @param commitVer Commit version.
     * @param sys System flag.
     * @param concurrency Concurrency level (should be pessimistic).
     * @param isolation Transaction isolation.
     * @param invalidate Invalidate flag.
     * @param timeout Timeout.
     * @param ctx Cache context.
     * @param txSize Expected transaction size.
     */
    public GridDhtTxRemote(
        GridCacheSharedContext ctx,
        UUID nearNodeId,
        IgniteUuid rmtFutId,
        UUID nodeId,
        GridCacheVersion nearXidVer,
        long rmtThreadId,
        AffinityTopologyVersion topVer,
        GridCacheVersion xidVer,
        GridCacheVersion commitVer,
        boolean sys,
        GridIoPolicy plc,
        TransactionConcurrency concurrency,
        TransactionIsolation isolation,
        boolean invalidate,
        long timeout,
        int txSize,
        @Nullable UUID subjId,
        int taskNameHash
    ) {
<<<<<<< HEAD
        super(ctx, nodeId, rmtThreadId, xidVer, commitVer, sys, concurrency, isolation, invalidate, timeout, txSize,
            subjId, taskNameHash);
=======
        super(ctx, nodeId, rmtThreadId, xidVer, commitVer, sys, plc, concurrency, isolation, invalidate, timeout,
            txSize, grpLockKey, subjId, taskNameHash);
>>>>>>> 50fc5a9d

        assert nearNodeId != null;
        assert rmtFutId != null;

        this.nearXidVer = nearXidVer;
        this.nearNodeId = nearNodeId;
        this.rmtFutId = rmtFutId;

        readMap = Collections.emptyMap();
        writeMap = new ConcurrentLinkedHashMap<>(txSize, 1.0f);

        topologyVersion(topVer);
    }

    /** {@inheritDoc} */
    @Override public boolean dht() {
        return true;
    }

    /** {@inheritDoc} */
    @Override public UUID eventNodeId() {
        return nearNodeId();
    }

    /** {@inheritDoc} */
    @Override public Collection<UUID> masterNodeIds() {
        return Arrays.asList(nearNodeId, nodeId);
    }

    /** {@inheritDoc} */
    @Override public UUID otherNodeId() {
        return nearNodeId;
    }

    /** {@inheritDoc} */
    @Override public boolean enforceSerializable() {
        return false; // Serializable will be enforced on primary mode.
    }

    /** {@inheritDoc} */
    @Override public GridCacheVersion nearXidVersion() {
        return nearXidVer;
    }

    /**
     * @return Near node ID.
     */
    public UUID nearNodeId() {
        return nearNodeId;
    }

    /**
     * @return Remote future ID.
     */
    IgniteUuid remoteFutureId() {
        return rmtFutId;
    }

    /** {@inheritDoc} */
    @Override protected boolean updateNearCache(GridCacheContext cacheCtx, KeyCacheObject key, AffinityTopologyVersion topVer) {
        if (!cacheCtx.isDht() || !isNearEnabled(cacheCtx) || cctx.localNodeId().equals(nearNodeId))
            return false;

        if (cacheCtx.config().getBackups() == 0)
            return true;

        // Check if we are on the backup node.
        return !cacheCtx.affinity().backups(key, topVer).contains(cctx.localNode());
    }

    /** {@inheritDoc} */
    @Override public void addInvalidPartition(GridCacheContext cacheCtx, int part) {
        super.addInvalidPartition(cacheCtx, part);

        for (Iterator<IgniteTxEntry> it = writeMap.values().iterator(); it.hasNext();) {
            IgniteTxEntry e = it.next();

            GridCacheEntryEx cached = e.cached();

            if (cached != null) {
                if (cached.partition() == part)
                    it.remove();
            }
            else if (cacheCtx.affinity().partition(e.key()) == part)
                it.remove();
        }
    }

    /**
     * @param entry Write entry.
     * @param ldr Class loader.
     * @throws IgniteCheckedException If failed.
     */
    public void addWrite(IgniteTxEntry entry, ClassLoader ldr) throws IgniteCheckedException {
        entry.unmarshal(cctx, false, ldr);

        GridCacheContext cacheCtx = entry.context();

        try {
            GridDhtCacheEntry cached = cacheCtx.dht().entryExx(entry.key(), topologyVersion());

            checkInternal(entry.txKey());

            // Initialize cache entry.
            entry.cached(cached);

            writeMap.put(entry.txKey(), entry);

            addExplicit(entry);
        }
        catch (GridDhtInvalidPartitionException e) {
            addInvalidPartition(cacheCtx, e.partition());
        }
    }

    /**
     * @param cacheCtx Cache context.
     * @param op Write operation.
     * @param key Key to add to write set.
     * @param val Value.
     * @param entryProcessors Entry processors.
     * @param ttl TTL.
     */
    public void addWrite(GridCacheContext cacheCtx,
        GridCacheOperation op,
        IgniteTxKey key,
        @Nullable CacheObject val,
        @Nullable Collection<T2<EntryProcessor<Object, Object, Object>, Object[]>> entryProcessors,
        long ttl) {
        checkInternal(key);

        if (isSystemInvalidate())
            return;

        GridDhtCacheEntry cached = cacheCtx.dht().entryExx(key.key(), topologyVersion());

        IgniteTxEntry txEntry = new IgniteTxEntry(cacheCtx,
            this,
            op,
            val,
            ttl,
            -1L,
            cached,
            null);

        txEntry.entryProcessors(entryProcessors);

        writeMap.put(key, txEntry);
    }

    /** {@inheritDoc} */
    @Override public String toString() {
        return GridToStringBuilder.toString(GridDhtTxRemote.class, this, "super", super.toString());
    }
}<|MERGE_RESOLUTION|>--- conflicted
+++ resolved
@@ -101,13 +101,22 @@
         @Nullable UUID subjId,
         int taskNameHash
     ) {
-<<<<<<< HEAD
-        super(ctx, nodeId, rmtThreadId, xidVer, commitVer, sys, concurrency, isolation, invalidate, timeout, txSize,
-            subjId, taskNameHash);
-=======
-        super(ctx, nodeId, rmtThreadId, xidVer, commitVer, sys, plc, concurrency, isolation, invalidate, timeout,
-            txSize, grpLockKey, subjId, taskNameHash);
->>>>>>> 50fc5a9d
+        super(
+            ctx, 
+            nodeId, 
+            rmtThreadId, 
+            xidVer, 
+            commitVer, 
+            sys,
+            plc,
+            concurrency, 
+            isolation, 
+            invalidate, 
+            timeout, 
+            txSize,
+            subjId, 
+            taskNameHash
+        );
 
         assert nearNodeId != null;
         assert rmtFutId != null;
@@ -163,13 +172,22 @@
         @Nullable UUID subjId,
         int taskNameHash
     ) {
-<<<<<<< HEAD
-        super(ctx, nodeId, rmtThreadId, xidVer, commitVer, sys, concurrency, isolation, invalidate, timeout, txSize,
-            subjId, taskNameHash);
-=======
-        super(ctx, nodeId, rmtThreadId, xidVer, commitVer, sys, plc, concurrency, isolation, invalidate, timeout,
-            txSize, grpLockKey, subjId, taskNameHash);
->>>>>>> 50fc5a9d
+        super(
+            ctx, 
+            nodeId, 
+            rmtThreadId, 
+            xidVer, 
+            commitVer, 
+            sys,
+            plc,
+            concurrency, 
+            isolation, 
+            invalidate, 
+            timeout, 
+            txSize,
+            subjId, 
+            taskNameHash
+        );
 
         assert nearNodeId != null;
         assert rmtFutId != null;
