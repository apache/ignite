/*
 * Licensed to the Apache Software Foundation (ASF) under one or more
 * contributor license agreements.  See the NOTICE file distributed with
 * this work for additional information regarding copyright ownership.
 * The ASF licenses this file to You under the Apache License, Version 2.0
 * (the "License"); you may not use this file except in compliance with
 * the License.  You may obtain a copy of the License at
 *
 *      http://www.apache.org/licenses/LICENSE-2.0
 *
 * Unless required by applicable law or agreed to in writing, software
 * distributed under the License is distributed on an "AS IS" BASIS,
 * WITHOUT WARRANTIES OR CONDITIONS OF ANY KIND, either express or implied.
 * See the License for the specific language governing permissions and
 * limitations under the License.
 */

package org.apache.ignite.internal.processors.cache;

import java.util.ArrayList;
import java.util.Collection;
import java.util.Collections;
import java.util.List;
import java.util.Map;
import java.util.UUID;
import java.util.concurrent.atomic.AtomicReference;
import java.util.concurrent.locks.Lock;
import java.util.concurrent.locks.ReentrantLock;
import javax.cache.Cache;
import javax.cache.expiry.ExpiryPolicy;
import javax.cache.processor.EntryProcessor;
import javax.cache.processor.EntryProcessorResult;
import org.apache.ignite.IgniteCache;
import org.apache.ignite.IgniteCheckedException;
import org.apache.ignite.IgniteException;
import org.apache.ignite.IgniteLogger;
import org.apache.ignite.cache.eviction.EvictableEntry;
import org.apache.ignite.internal.IgniteInternalFuture;
import org.apache.ignite.internal.NodeStoppingException;
import org.apache.ignite.internal.UnregisteredBinaryTypeException;
import org.apache.ignite.internal.UnregisteredClassException;
import org.apache.ignite.internal.pagemem.wal.WALPointer;
import org.apache.ignite.internal.pagemem.wal.record.DataEntry;
import org.apache.ignite.internal.pagemem.wal.record.DataRecord;
import org.apache.ignite.internal.processors.affinity.AffinityTopologyVersion;
import org.apache.ignite.internal.processors.cache.GridCacheUpdateAtomicResult.UpdateOutcome;
import org.apache.ignite.internal.processors.cache.distributed.dht.GridDhtCacheEntry;
import org.apache.ignite.internal.processors.cache.distributed.dht.topology.GridDhtLocalPartition;
import org.apache.ignite.internal.processors.cache.distributed.dht.GridDhtTxLocalAdapter;
import org.apache.ignite.internal.processors.cache.distributed.dht.atomic.GridDhtAtomicAbstractUpdateFuture;
import org.apache.ignite.internal.processors.cache.distributed.near.GridNearCacheEntry;
import org.apache.ignite.internal.processors.cache.extras.GridCacheEntryExtras;
import org.apache.ignite.internal.processors.cache.extras.GridCacheMvccEntryExtras;
import org.apache.ignite.internal.processors.cache.extras.GridCacheObsoleteEntryExtras;
import org.apache.ignite.internal.processors.cache.extras.GridCacheTtlEntryExtras;
import org.apache.ignite.internal.processors.cache.mvcc.MvccSnapshot;
import org.apache.ignite.internal.processors.cache.mvcc.MvccUtils;
import org.apache.ignite.internal.processors.cache.mvcc.MvccVersion;
import org.apache.ignite.internal.processors.cache.mvcc.txlog.TxState;
import org.apache.ignite.internal.processors.cache.persistence.CacheDataRow;
import org.apache.ignite.internal.processors.cache.persistence.CacheDataRowAdapter;
import org.apache.ignite.internal.processors.cache.persistence.DataRegion;
import org.apache.ignite.internal.processors.cache.persistence.StorageException;
import org.apache.ignite.internal.processors.cache.query.continuous.CacheContinuousQueryListener;
import org.apache.ignite.internal.processors.cache.transactions.IgniteInternalTx;
import org.apache.ignite.internal.processors.cache.transactions.IgniteTxEntry;
import org.apache.ignite.internal.processors.cache.transactions.IgniteTxKey;
import org.apache.ignite.internal.processors.cache.transactions.IgniteTxLocalAdapter;
import org.apache.ignite.internal.processors.cache.transactions.TxCounters;
import org.apache.ignite.internal.processors.cache.tree.mvcc.data.MvccUpdateDataRow;
import org.apache.ignite.internal.processors.cache.tree.mvcc.data.MvccUpdateResult;
import org.apache.ignite.internal.processors.cache.tree.mvcc.data.ResultType;
import org.apache.ignite.internal.processors.cache.version.GridCacheLazyPlainVersionedEntry;
import org.apache.ignite.internal.processors.cache.version.GridCacheVersion;
import org.apache.ignite.internal.processors.cache.version.GridCacheVersionConflictContext;
import org.apache.ignite.internal.processors.cache.version.GridCacheVersionEx;
import org.apache.ignite.internal.processors.cache.version.GridCacheVersionManager;
import org.apache.ignite.internal.processors.cache.version.GridCacheVersionedEntryEx;
import org.apache.ignite.internal.processors.dr.GridDrType;
import org.apache.ignite.internal.processors.query.IgniteSQLException;
import org.apache.ignite.internal.processors.query.schema.SchemaIndexCacheFilter;
import org.apache.ignite.internal.processors.query.schema.SchemaIndexCacheVisitorClosure;
import org.apache.ignite.internal.util.GridLongList;
import org.apache.ignite.internal.util.IgniteTree;
import org.apache.ignite.internal.util.future.GridFutureAdapter;
import org.apache.ignite.internal.util.lang.GridClosureException;
import org.apache.ignite.internal.util.lang.GridCursor;
import org.apache.ignite.internal.util.lang.GridMetadataAwareAdapter;
import org.apache.ignite.internal.util.lang.GridTuple;
import org.apache.ignite.internal.util.lang.GridTuple3;
import org.apache.ignite.internal.util.tostring.GridToStringExclude;
import org.apache.ignite.internal.util.tostring.GridToStringInclude;
import org.apache.ignite.internal.util.typedef.F;
import org.apache.ignite.internal.util.typedef.T2;
import org.apache.ignite.internal.util.typedef.T3;
import org.apache.ignite.internal.util.typedef.internal.CU;
import org.apache.ignite.internal.util.typedef.internal.S;
import org.apache.ignite.internal.util.typedef.internal.U;
import org.apache.ignite.lang.IgniteBiTuple;
import org.apache.ignite.lang.IgniteInClosure;
import org.apache.ignite.lang.IgnitePredicate;
import org.apache.ignite.thread.IgniteThread;
import org.jetbrains.annotations.Nullable;

import static org.apache.ignite.events.EventType.EVT_CACHE_OBJECT_EXPIRED;
import static org.apache.ignite.events.EventType.EVT_CACHE_OBJECT_LOCKED;
import static org.apache.ignite.events.EventType.EVT_CACHE_OBJECT_PUT;
import static org.apache.ignite.events.EventType.EVT_CACHE_OBJECT_READ;
import static org.apache.ignite.events.EventType.EVT_CACHE_OBJECT_REMOVED;
import static org.apache.ignite.events.EventType.EVT_CACHE_OBJECT_UNLOCKED;
import static org.apache.ignite.internal.processors.cache.GridCacheOperation.CREATE;
import static org.apache.ignite.internal.processors.cache.GridCacheOperation.DELETE;
import static org.apache.ignite.internal.processors.cache.GridCacheOperation.READ;
import static org.apache.ignite.internal.processors.cache.GridCacheOperation.TRANSFORM;
import static org.apache.ignite.internal.processors.cache.GridCacheOperation.UPDATE;
import static org.apache.ignite.internal.processors.cache.GridCacheUpdateAtomicResult.UpdateOutcome.INVOKE_NO_OP;
import static org.apache.ignite.internal.processors.cache.GridCacheUpdateAtomicResult.UpdateOutcome.REMOVE_NO_VAL;
import static org.apache.ignite.internal.processors.cache.persistence.CacheDataRowAdapter.RowData.NO_KEY;
import static org.apache.ignite.internal.processors.cache.query.IgniteQueryErrorCode.CONCURRENT_UPDATE;
import static org.apache.ignite.internal.processors.cache.query.IgniteQueryErrorCode.DUPLICATE_KEY;
import static org.apache.ignite.internal.processors.dr.GridDrType.DR_BACKUP;
import static org.apache.ignite.internal.processors.dr.GridDrType.DR_NONE;
import static org.apache.ignite.internal.processors.dr.GridDrType.DR_PRIMARY;

/**
 * Adapter for cache entry.
 */
@SuppressWarnings({"TooBroadScope"})
public abstract class GridCacheMapEntry extends GridMetadataAwareAdapter implements GridCacheEntryEx {
    /** */
    private static final byte IS_DELETED_MASK = 0x01;

    /** */
    private static final byte IS_UNSWAPPED_MASK = 0x02;

    /** */
    private static final byte IS_EVICT_DISABLED = 0x04;

    /** */
    public static final GridCacheAtomicVersionComparator ATOMIC_VER_COMPARATOR = new GridCacheAtomicVersionComparator();

    /**
     * NOTE
     * ====
     * Make sure to recalculate this value any time when adding or removing fields from entry.
     * The size should be count as follows:
     * <ul>
     * <li>Primitives: byte/boolean = 1, short = 2, int/float = 4, long/double = 8</li>
     * <li>References: 8 each</li>
     * <li>Each nested object should be analyzed in the same way as above.</li>
     * </ul>
     */
    // 7 * 8 /*references*/  + 2 * 8 /*long*/  + 1 * 4 /*int*/ + 1 * 1 /*byte*/ + array at parent = 85
    private static final int SIZE_OVERHEAD = 85 /*entry*/ + 32 /* version */ + 4 * 7 /* key + val */;

    /** Static logger to avoid re-creation. Made static for test purpose. */
    protected static final AtomicReference<IgniteLogger> logRef = new AtomicReference<>();

    /** Logger. */
    protected static volatile IgniteLogger log;

    /** Cache registry. */
    @GridToStringExclude
    protected final GridCacheContext<?, ?> cctx;

    /** Key. */
    @GridToStringInclude
    protected final KeyCacheObject key;

    /** Value. */
    @GridToStringInclude
    protected CacheObject val;

    /** Version. */
    @GridToStringInclude
    protected GridCacheVersion ver;

    /** Key hash code. */
    @GridToStringInclude
    private final int hash;

    /** Extras */
    @GridToStringInclude
    private GridCacheEntryExtras extras;

    /** */
    @GridToStringExclude
    private final ReentrantLock lock = new ReentrantLock();

    /** Read Lock for continuous query listener */
    @GridToStringExclude
    private final Lock listenerLock;

    /**
     * Flags:
     * <ul>
     *     <li>Deleted flag - mask {@link #IS_DELETED_MASK}</li>
     *     <li>Unswapped flag - mask {@link #IS_UNSWAPPED_MASK}</li>
     * </ul>
     */
    @GridToStringInclude
    protected byte flags;

    /**
     * @param cctx Cache context.
     * @param key Cache key.
     */
    protected GridCacheMapEntry(
        GridCacheContext<?, ?> cctx,
        KeyCacheObject key
    ) {
        if (log == null)
            log = U.logger(cctx.kernalContext(), logRef, GridCacheMapEntry.class);

        key = (KeyCacheObject)cctx.kernalContext().cacheObjects().prepareForCache(key, cctx);

        assert key != null;

        this.key = key;
        this.hash = key.hashCode();
        this.cctx = cctx;
        this.listenerLock = cctx.continuousQueries().getListenerReadLock();

        ver = GridCacheVersionManager.START_VER;
    }

    /**
     * Sets entry value. If off-heap value storage is enabled, will serialize value to off-heap.
     *
     * @param val Value to store.
     */
    protected void value(@Nullable CacheObject val) {
        assert lock.isHeldByCurrentThread();

        this.val = val;
    }

    /** {@inheritDoc} */
    @Override public int memorySize() throws IgniteCheckedException {
        byte[] kb;
        byte[] vb = null;

        int extrasSize;

        lockEntry();

        try {
            key.prepareMarshal(cctx.cacheObjectContext());

            kb = key.valueBytes(cctx.cacheObjectContext());

            if (val != null) {
                val.prepareMarshal(cctx.cacheObjectContext());

                vb = val.valueBytes(cctx.cacheObjectContext());
            }

            extrasSize = extrasSize();
        }
        finally {
            unlockEntry();
        }

        return SIZE_OVERHEAD + extrasSize + kb.length + (vb == null ? 1 : vb.length);
    }

    /** {@inheritDoc} */
    @Override public boolean isInternal() {
        return key.internal();
    }

    /** {@inheritDoc} */
    @Override public boolean isDht() {
        return false;
    }

    /** {@inheritDoc} */
    @Override public boolean isLocal() {
        return false;
    }

    /** {@inheritDoc} */
    @Override public boolean isNear() {
        return false;
    }

    /** {@inheritDoc} */
    @Override public boolean isReplicated() {
        return false;
    }

    /** {@inheritDoc} */
    @Override public boolean detached() {
        return false;
    }

    /** {@inheritDoc} */
    @Override public <K, V> GridCacheContext<K, V> context() {
        return (GridCacheContext<K, V>)cctx;
    }

    /** {@inheritDoc} */
    @Override public boolean isNew() throws GridCacheEntryRemovedException {
        assert lock.isHeldByCurrentThread();

        checkObsolete();

        return isStartVersion();
    }

    /** {@inheritDoc} */
    @Override public boolean isNewLocked() throws GridCacheEntryRemovedException {
        lockEntry();

        try {
            checkObsolete();

            return isStartVersion();
        }
        finally {
            unlockEntry();
        }
    }

    /**
     * @return {@code True} if start version.
     */
    public boolean isStartVersion() {
        return ver == GridCacheVersionManager.START_VER;
    }

    /** {@inheritDoc} */
    @Override public boolean valid(AffinityTopologyVersion topVer) {
        return true;
    }

    /** {@inheritDoc} */
    @Override public int partition() {
        return 0;
    }

    /**
     * @return Local partition that owns this entry.
     */
    protected GridDhtLocalPartition localPartition() {
        return null;
    }

    /** {@inheritDoc} */
    @Override public boolean partitionValid() {
        return true;
    }

    /** {@inheritDoc} */
    @Nullable @Override public GridCacheEntryInfo info() {
        GridCacheEntryInfo info = null;

        lockEntry();

        try {
            if (!obsolete()) {
                info = new GridCacheEntryInfo();

                info.key(key);
                info.cacheId(cctx.cacheId());

                long expireTime = expireTimeExtras();

                boolean expired = expireTime != 0 && expireTime <= U.currentTimeMillis();

                info.ttl(ttlExtras());
                info.expireTime(expireTime);
                info.version(ver);
                info.setNew(isStartVersion());
                info.setDeleted(deletedUnlocked());

                if (!expired)
                    info.value(val);
            }
        }
        finally {
            unlockEntry();
        }

        return info;
    }

    /** {@inheritDoc} */
    @Nullable @Override public List<GridCacheEntryInfo> allVersionsInfo() throws IgniteCheckedException {
        assert cctx.mvccEnabled();

        lockEntry();

        try {
            if (obsolete())
                return Collections.emptyList();

            GridCursor<? extends CacheDataRow> cur =
                cctx.offheap().dataStore(localPartition()).mvccAllVersionsCursor(cctx, key, NO_KEY);

            List<GridCacheEntryInfo> res = new ArrayList<>();

            while (cur.next()) {
                CacheDataRow row = cur.get();

                GridCacheMvccEntryInfo info = new GridCacheMvccEntryInfo();

                info.key(key);
                info.value(row.value());
                info.cacheId(cctx.cacheId());
                info.version(row.version());
                info.setNew(false);
                info.setDeleted(false);

                byte txState = row.mvccTxState() != TxState.NA ? row.mvccTxState() :
                    MvccUtils.state(cctx, row.mvccCoordinatorVersion(), row.mvccCounter(),
                        row.mvccOperationCounter());

                if (txState == TxState.ABORTED)
                    continue;

                info.mvccVersion(row.mvccCoordinatorVersion(), row.mvccCounter(), row.mvccOperationCounter());
                info.mvccTxState(txState);

                byte newTxState = row.newMvccTxState() != TxState.NA ? row.newMvccTxState() :
                    MvccUtils.state(cctx, row.newMvccCoordinatorVersion(), row.newMvccCounter(),
                        row.newMvccOperationCounter());

                if (newTxState != TxState.ABORTED) {
                    info.newMvccVersion(row.newMvccCoordinatorVersion(),
                        row.newMvccCounter(),
                        row.newMvccOperationCounter());

                    info.newMvccTxState(newTxState);
                }

                long expireTime = row.expireTime();

                long ttl;

                ttl = expireTime == CU.EXPIRE_TIME_ETERNAL ? CU.TTL_ETERNAL : expireTime - U.currentTimeMillis();

                if (ttl < 0)
                    ttl = CU.TTL_MINIMUM;

                info.ttl(ttl);
                info.expireTime(expireTime);

                res.add(info);
            }

            return res;
        }
        finally {
            unlockEntry();
        }
    }

    /** {@inheritDoc} */
    @Override public final CacheObject unswap() throws IgniteCheckedException, GridCacheEntryRemovedException {
        return unswap(true);
    }

    /** {@inheritDoc} */
    @Override public final CacheObject unswap(CacheDataRow row) throws IgniteCheckedException, GridCacheEntryRemovedException {
        row = unswap(row, true);

        return row != null ? row.value() : null;
    }

    /** {@inheritDoc} */
    @Nullable @Override public final CacheObject unswap(boolean needVal)
        throws IgniteCheckedException, GridCacheEntryRemovedException {
        CacheDataRow row = unswap(null, true);

        return row != null ? row.value() : null;
    }

    /**
     * Unswaps an entry.
     *
     * @param row Already extracted cache data.
     * @param checkExpire If {@code true} checks for expiration, as result entry can be obsoleted or marked deleted.
     * @return Value.
     * @throws IgniteCheckedException If failed.
     * @throws GridCacheEntryRemovedException If entry was removed.
     */
    @Nullable protected CacheDataRow unswap(@Nullable CacheDataRow row, boolean checkExpire)
        throws IgniteCheckedException, GridCacheEntryRemovedException {
        boolean obsolete = false;
        boolean deferred = false;
        GridCacheVersion ver0 = null;

        lockEntry();

        try {
            checkObsolete();

            if (isStartVersion() && ((flags & IS_UNSWAPPED_MASK) == 0)) {
                assert row == null || row.key() == key : "Unexpected row key";

                CacheDataRow read = row == null ? cctx.offheap().read(this) : row;

                flags |= IS_UNSWAPPED_MASK;

                if (read != null) {
                    CacheObject val = read.value();

                    update(val, read.expireTime(), 0, read.version(), false);

                    long delta = checkExpire && read.expireTime() > 0 ? read.expireTime() - U.currentTimeMillis() : 0;

                    if (delta >= 0)
                        return read;
                    else {
                        if (onExpired(this.val, null)) {
                            if (cctx.deferredDelete()) {
                                deferred = true;
                                ver0 = ver;
                            }
                            else
                                obsolete = true;
                        }
                    }
                }
            }
        }
        finally {
            unlockEntry();
        }

        if (obsolete) {
            onMarkedObsolete();

            cctx.cache().removeEntry(this);
        }

        if (deferred) {
            assert ver0 != null;

            cctx.onDeferredDelete(this, ver0);
        }

        return null;
    }

    /**
     * @return Value bytes and flag indicating whether value is byte array.
     */
    protected IgniteBiTuple<byte[], Byte> valueBytes0() {
        assert lock.isHeldByCurrentThread();

        assert val != null;

        try {
            byte[] bytes = val.valueBytes(cctx.cacheObjectContext());

            return new IgniteBiTuple<>(bytes, val.cacheObjectType());
        }
        catch (IgniteCheckedException e) {
            throw new IgniteException(e);
        }
    }

    /**
     * @param tx Transaction.
     * @param key Key.
     * @param reload flag.
     * @param subjId Subject ID.
     * @param taskName Task name.
     * @return Read value.
     * @throws IgniteCheckedException If failed.
     */
    @SuppressWarnings({"RedundantTypeArguments"})
    @Nullable protected Object readThrough(@Nullable IgniteInternalTx tx, KeyCacheObject key, boolean reload, UUID subjId,
        String taskName) throws IgniteCheckedException {
        return cctx.store().load(tx, key);
    }

    /** {@inheritDoc} */
    @Nullable @Override public final CacheObject innerGet(
        @Nullable GridCacheVersion ver,
        @Nullable IgniteInternalTx tx,
        boolean readThrough,
        boolean updateMetrics,
        boolean evt,
        UUID subjId,
        Object transformClo,
        String taskName,
        @Nullable IgniteCacheExpiryPolicy expirePlc,
        boolean keepBinary,
        MvccSnapshot mvccVer)
        throws IgniteCheckedException, GridCacheEntryRemovedException {
        return (CacheObject)innerGet0(
            ver,
            tx,
            readThrough,
            evt,
            updateMetrics,
            subjId,
            transformClo,
            taskName,
            expirePlc,
            false,
            keepBinary,
            false,
            mvccVer,
            null);
    }

    /** {@inheritDoc} */
    @Override public EntryGetResult innerGetAndReserveForLoad(boolean updateMetrics,
        boolean evt,
        UUID subjId,
        String taskName,
        @Nullable IgniteCacheExpiryPolicy expiryPlc,
        boolean keepBinary,
        MvccSnapshot mvccVer,
        @Nullable ReaderArguments readerArgs) throws IgniteCheckedException, GridCacheEntryRemovedException {
        return (EntryGetResult)innerGet0(
            /*ver*/null,
            /*tx*/null,
            /*readThrough*/false,
            evt,
            updateMetrics,
            subjId,
            /*transformClo*/null,
            taskName,
            expiryPlc,
            true,
            keepBinary,
            /*reserve*/true,
            mvccVer,
            readerArgs);
    }

    /** {@inheritDoc} */
    @Override public EntryGetResult innerGetVersioned(
        @Nullable GridCacheVersion ver,
        IgniteInternalTx tx,
        boolean updateMetrics,
        boolean evt,
        UUID subjId,
        Object transformClo,
        String taskName,
        @Nullable IgniteCacheExpiryPolicy expiryPlc,
        boolean keepBinary,
        MvccSnapshot mvccVer,
        @Nullable ReaderArguments readerArgs)
        throws IgniteCheckedException, GridCacheEntryRemovedException {
        return (EntryGetResult)innerGet0(
            ver,
            tx,
            false,
            evt,
            updateMetrics,
            subjId,
            transformClo,
            taskName,
            expiryPlc,
            true,
            keepBinary,
            false,
            mvccVer,
            readerArgs);
    }

    /** {@inheritDoc} */
    @SuppressWarnings({"unchecked", "RedundantTypeArguments", "TooBroadScope"})
    private Object innerGet0(
        GridCacheVersion nextVer,
        IgniteInternalTx tx,
        boolean readThrough,
        boolean evt,
        boolean updateMetrics,
        UUID subjId,
        Object transformClo,
        String taskName,
        @Nullable IgniteCacheExpiryPolicy expiryPlc,
        boolean retVer,
        boolean keepBinary,
        boolean reserveForLoad,
        @Nullable MvccSnapshot mvccVer,
        @Nullable ReaderArguments readerArgs
    ) throws IgniteCheckedException, GridCacheEntryRemovedException {
        assert !(retVer && readThrough);
        assert !(reserveForLoad && readThrough);

        // Disable read-through if there is no store.
        if (readThrough && !cctx.readThrough())
            readThrough = false;

        GridCacheVersion startVer;
        GridCacheVersion resVer = null;

        boolean obsolete = false;
        boolean deferred = false;
        GridCacheVersion ver0 = null;

        Object res = null;

        lockEntry();

        try {
            checkObsolete();

            CacheObject val;

            if (mvccVer != null) {
                CacheDataRow row = cctx.offheap().mvccRead(cctx, key, mvccVer);

                if (row != null) {
                    val = row.value();
                    resVer = row.version();
                }
                else
                    val = null;
            }
            else {
                boolean valid = valid(tx != null ? tx.topologyVersion() : cctx.affinity().affinityTopologyVersion());

                if (valid) {
                    val = this.val;

                    if (val == null) {
                        if (isStartVersion()) {
                            unswap(null, false);

                            val = this.val;
                        }
                    }

                    if (val != null) {
                        long expireTime = expireTimeExtras();

                        if (expireTime > 0 && (expireTime < U.currentTimeMillis())) {
                            if (onExpired((CacheObject)cctx.unwrapTemporary(val), null)) {
                                val = null;
                                evt = false;

                                if (cctx.deferredDelete()) {
                                    deferred = true;
                                    ver0 = ver;
                                }
                                else
                                    obsolete = true;
                            }
                        }
                    }
                }
                else
                    val = null;
            }

            CacheObject ret = val;

            if (ret == null) {
                if (updateMetrics && cctx.statisticsEnabled())
                    cctx.cache().metrics0().onRead(false);
            }
            else {
                if (updateMetrics && cctx.statisticsEnabled())
                    cctx.cache().metrics0().onRead(true);
            }

            if (evt && cctx.events().isRecordable(EVT_CACHE_OBJECT_READ)) {
                transformClo = EntryProcessorResourceInjectorProxy.unwrap(transformClo);

                GridCacheMvcc mvcc = mvccExtras();

                cctx.events().addEvent(
                    partition(),
                    key,
                    tx,
                    mvcc != null ? mvcc.anyOwner() : null,
                    EVT_CACHE_OBJECT_READ,
                    ret,
                    ret != null,
                    ret,
                    ret != null,
                    subjId,
                    transformClo != null ? transformClo.getClass().getName() : null,
                    taskName,
                    keepBinary);

                // No more notifications.
                evt = false;
            }

            if (ret != null && expiryPlc != null)
                updateTtl(expiryPlc);

            if (retVer && resVer == null) {
                resVer = (isNear() && cctx.transactional()) ? ((GridNearCacheEntry)this).dhtVersion() : this.ver;

                if (resVer == null)
                    ret = null;
            }

            // Cache version for optimistic check.
            startVer = ver;

            addReaderIfNeed(readerArgs);

            if (ret != null) {
                assert !obsolete;
                assert !deferred;

                // If return value is consistent, then done.
                res = retVer ? entryGetResult(ret, resVer, false) : ret;
            }
            else if (reserveForLoad && !obsolete) {
                assert !readThrough;
                assert retVer;

                boolean reserve = !evictionDisabled();

                if (reserve)
                    flags |= IS_EVICT_DISABLED;

                res = entryGetResult(null, resVer, reserve);
            }
        }
        finally {
            unlockEntry();
        }

        if (obsolete) {
            onMarkedObsolete();

            throw new GridCacheEntryRemovedException();
        }

        if (deferred)
            cctx.onDeferredDelete(this, ver0);

        if (res != null)
            return res;

        CacheObject ret = null;

        if (readThrough) {
            IgniteInternalTx tx0 = null;

            if (tx != null && tx.local()) {
                if (cctx.isReplicated() || cctx.isColocated() || tx.near())
                    tx0 = tx;
                else if (tx.dht()) {
                    GridCacheVersion ver = tx.nearXidVersion();

                    tx0 = cctx.dht().near().context().tm().tx(ver);
                }
            }

            Object storeVal = readThrough(tx0, key, false, subjId, taskName);

            ret = cctx.toCacheObject(storeVal);
        }

        if (ret == null && !evt)
            return null;

        lockEntry();

        try {
            long ttl = ttlExtras();

            // If version matched, set value.
            if (startVer.equals(ver)) {
                if (ret != null) {
                    // Detach value before index update.
                    ret = cctx.kernalContext().cacheObjects().prepareForCache(ret, cctx);

                    nextVer = nextVer != null ? nextVer : nextVersion();

                    long expTime = CU.toExpireTime(ttl);

                    // Update indexes before actual write to entry.
                    if (cctx.mvccEnabled())
                        cctx.offheap().mvccInitialValue(this, ret, nextVer, expTime);
                    else
                        storeValue(ret, expTime, nextVer);

                    update(ret, expTime, ttl, nextVer, true);

                    if (cctx.deferredDelete() && deletedUnlocked() && !isInternal() && !detached())
                        deletedUnlocked(false);

                    assert readerArgs == null;
                }

                if (evt && cctx.events().isRecordable(EVT_CACHE_OBJECT_READ)) {
                    transformClo = EntryProcessorResourceInjectorProxy.unwrap(transformClo);

                    GridCacheMvcc mvcc = mvccExtras();

                    cctx.events().addEvent(
                        partition(),
                        key,
                        tx,
                        mvcc != null ? mvcc.anyOwner() : null,
                        EVT_CACHE_OBJECT_READ,
                        ret,
                        ret != null,
                        null,
                        false,
                        subjId,
                        transformClo != null ? transformClo.getClass().getName() : null,
                        taskName,
                        keepBinary);
                }
            }
        }
        finally {
            unlockEntry();
        }

        assert ret == null || !retVer;

        return ret;
    }

    /**
     * Creates EntryGetResult or EntryGetWithTtlResult if expire time information exists.
     *
     * @param val Value.
     * @param ver Version.
     * @param reserve Reserve flag.
     * @return EntryGetResult.
     */
    private EntryGetResult entryGetResult(CacheObject val, GridCacheVersion ver, boolean reserve) {
        return extras == null || extras.expireTime() == 0
            ? new EntryGetResult(val, ver, reserve)
            : new EntryGetWithTtlResult(val, ver, reserve, rawExpireTime(), rawTtl());
    }

    /** {@inheritDoc} */
    @SuppressWarnings({"unchecked", "TooBroadScope"})
    @Nullable @Override public final CacheObject innerReload()
        throws IgniteCheckedException, GridCacheEntryRemovedException {
        CU.checkStore(cctx);

        GridCacheVersion startVer;

        boolean wasNew;

        lockEntry();

        try {
            checkObsolete();

            // Cache version for optimistic check.
            startVer = ver;

            wasNew = isNew();
        }
        finally {
            unlockEntry();
        }

        String taskName = cctx.kernalContext().job().currentTaskName();

        // Check before load.
        CacheObject ret = cctx.toCacheObject(readThrough(null, key, true, cctx.localNodeId(), taskName));

        boolean touch = false;

        try {
            ensureFreeSpace();

            lockEntry();

            try {
                long ttl = ttlExtras();

                // Generate new version.
                GridCacheVersion nextVer = cctx.versions().nextForLoad(ver);

                // If entry was loaded during read step.
                if (wasNew && !isNew())
                    // Map size was updated on entry creation.
                    return ret;

                // If version matched, set value.
                if (startVer.equals(ver)) {
                    long expTime = CU.toExpireTime(ttl);

                    // Detach value before index update.
                    ret = cctx.kernalContext().cacheObjects().prepareForCache(ret, cctx);

                    // Update indexes.
                    if (ret != null) {
                        if (cctx.mvccEnabled())
                            cctx.offheap().mvccInitialValue(this, ret, nextVer, expTime);
                        else
                            storeValue(ret, expTime, nextVer);

                        if (cctx.deferredDelete() && !isInternal() && !detached() && deletedUnlocked())
                            deletedUnlocked(false);
                    }
                    else {
                        if (cctx.mvccEnabled())
                            cctx.offheap().mvccRemoveAll(this);
                        else
                            removeValue();

                        if (cctx.deferredDelete() && !isInternal() && !detached() && !deletedUnlocked())
                            deletedUnlocked(true);
                    }

                    update(ret, expTime, ttl, nextVer, true);

                    touch = true;

                    // If value was set - return, otherwise try again.
                    return ret;
                }
            }
            finally {
                unlockEntry();
            }

            touch = true;

            return ret;
        }
        finally {
            if (touch)
                touch(cctx.affinity().affinityTopologyVersion());
        }
    }

    /**
     * @param nodeId Node ID.
     */
    protected void recordNodeId(UUID nodeId, AffinityTopologyVersion topVer) {
        // No-op.
    }

    /** {@inheritDoc} */
    @Override public final GridCacheUpdateTxResult mvccSet(
        IgniteInternalTx tx,
        UUID affNodeId,
        CacheObject val,
        EntryProcessor entryProc,
        Object[] invokeArgs,
        long ttl0,
        AffinityTopologyVersion topVer,
        MvccSnapshot mvccVer,
        GridCacheOperation op,
        boolean needHistory,
        boolean noCreate,
        CacheEntryPredicate filter,
        boolean retVal) throws IgniteCheckedException, GridCacheEntryRemovedException {
        assert tx != null;

        final boolean valid = valid(tx.topologyVersion());

        final boolean invoke = entryProc != null;

        final GridCacheVersion newVer;

        WALPointer logPtr = null;

        ensureFreeSpace();

        lockEntry();

        MvccUpdateResult res;

        try {
            checkObsolete();

            newVer = tx.writeVersion();

            assert newVer != null : "Failed to get write version for tx: " + tx;

            // Determine new ttl and expire time.
            long expireTime, ttl = ttl0;

            if (ttl == -1L) {
                ttl = ttlExtras();
                expireTime = expireTimeExtras();
            }
            else
                expireTime = CU.toExpireTime(ttl);

            assert ttl >= 0 : ttl;
            assert expireTime >= 0 : expireTime;

            // Detach value before index update.
            val = cctx.kernalContext().cacheObjects().prepareForCache(val, cctx);

            assert val != null || invoke;

<<<<<<< HEAD
            res = cctx.offheap().mvccUpdate(this, val, newVer, expireTime, mvccVer, tx.local(), needHistory, noCreate,
                filter, retVal, entryProc, invokeArgs);
=======
            res = cctx.offheap().mvccUpdate(
                this, val, newVer, expireTime, mvccVer, tx.local(), needHistory, noCreate, filter, retVal);
>>>>>>> 9ab8ebd7

            assert res != null;

            // VERSION_FOUND is possible only on primary node when inserting the same key, or on backup when
            // updating the key which just has been rebalanced.
            assert res.resultType() != ResultType.VERSION_FOUND || op == CREATE && tx.local() || !tx.local();

            // PREV_NOT_NULL on CREATE is possible only on primary.
            assert res.resultType() != ResultType.PREV_NOT_NULL || op != CREATE || tx.local();

            if (res.resultType() == ResultType.VERSION_MISMATCH)
                throw new IgniteSQLException("Mvcc version mismatch.", CONCURRENT_UPDATE);
<<<<<<< HEAD
            else if (res.resultType() == ResultType.FILTERED) {
                GridCacheUpdateTxResult updRes = new GridCacheUpdateTxResult(invoke);

                assert !invoke || res.invokeResult() != null;

                if(invoke) // No-op invoke happened.
                    updRes.invokeResult(res.invokeResult());

                return updRes;
            }
            else if(noCreate && !invoke && res.resultType() == ResultType.PREV_NULL)
=======
            else if (res.resultType() == ResultType.FILTERED || (noCreate && res.resultType() == ResultType.PREV_NULL))
>>>>>>> 9ab8ebd7
                return new GridCacheUpdateTxResult(false);
            else if (res.resultType() == ResultType.LOCKED) {
                unlockEntry();

                MvccVersion lockVer = res.resultVersion();

                GridFutureAdapter<GridCacheUpdateTxResult> resFut = new GridFutureAdapter<>();

                IgniteInternalFuture<?> lockFut = cctx.kernalContext().coordinators().waitFor(cctx, lockVer);

                lockFut.listen(new MvccUpdateLockListener(tx, this, affNodeId, topVer, val, ttl0, mvccVer,
<<<<<<< HEAD
                    op, needHistory, noCreate, filter, retVal, resFut, entryProc, invokeArgs));
=======
                    op, needHistory, noCreate, filter, retVal, resFut));
>>>>>>> 9ab8ebd7

                return new GridCacheUpdateTxResult(false, resFut);
            }
            else if (op == CREATE && tx.local() && (res.resultType() == ResultType.PREV_NOT_NULL ||
                res.resultType() == ResultType.VERSION_FOUND))
                throw new IgniteSQLException("Duplicate key during INSERT [key=" + key + ']', DUPLICATE_KEY);

            if (cctx.deferredDelete() && deletedUnlocked() && !detached())
                deletedUnlocked(false);

            if (res.resultType() == ResultType.PREV_NULL) {
                TxCounters counters = tx.txCounters(true);

                if (res.isOwnValueOverridden()) {
                    if (res.isKeyAbsentBefore())
                        counters.incrementUpdateCounter(cctx.cacheId(), partition());
                }
                else
                    counters.incrementUpdateCounter(cctx.cacheId(), partition());

                counters.accumulateSizeDelta(cctx.cacheId(), partition(), 1);
            }
            else if (res.resultType() == ResultType.PREV_NOT_NULL && !res.isOwnValueOverridden()) {
                TxCounters counters = tx.txCounters(true);

                counters.incrementUpdateCounter(cctx.cacheId(), partition());
            }
            else if (res.resultType() == ResultType.REMOVED_NOT_NULL) {
                TxCounters counters = tx.txCounters(true);

<<<<<<< HEAD
                if (res.isOwnValueOverridden()) {
                    if (res.isKeyAbsentBefore()) // Do not count own update removal.
                        counters.decrementUpdateCounter(cctx.cacheId(), partition());
                }
                else
                    counters.incrementUpdateCounter(cctx.cacheId(), partition());

                counters.accumulateSizeDelta(cctx.cacheId(), partition(), -1);
            }

=======
>>>>>>> 9ab8ebd7
            if (cctx.group().persistenceEnabled() && cctx.group().walEnabled()) {
                logPtr = cctx.shared().wal().log(new DataRecord(new DataEntry(
                    cctx.cacheId(),
                    key,
                    val,
<<<<<<< HEAD
                    res.resultType() == ResultType.PREV_NULL ? CREATE :
                        (res.resultType() == ResultType.REMOVED_NOT_NULL) ? DELETE : UPDATE,
=======
                    res.resultType() == ResultType.PREV_NULL ? CREATE : UPDATE,
>>>>>>> 9ab8ebd7
                    tx.nearXidVersion(),
                    newVer,
                    expireTime,
                    key.partition(),
                    0L)));
            }

            update(val, expireTime, ttl, newVer, true);

            mvccDrReplicate(tx.local() ? DR_PRIMARY : DR_BACKUP, val, newVer, topVer, mvccVer);

            recordNodeId(affNodeId, topVer);
        }
        finally {
            if (lockedByCurrentThread()) {
                unlockEntry();

                cctx.evicts().touch(this, AffinityTopologyVersion.NONE);
            }
        }

        onUpdateFinished(0L);

        GridCacheUpdateTxResult updRes = valid ? new GridCacheUpdateTxResult(true, 0L, logPtr) :
            new GridCacheUpdateTxResult(false, logPtr);

        CacheDataRow oldRow = ((MvccUpdateDataRow)res).oldRow();

        if(retVal && (res.resultType() == ResultType.PREV_NOT_NULL || res.resultType() == ResultType.VERSION_FOUND)) {
            assert oldRow != null;

            updRes.prevValue(oldRow.value());
        }

<<<<<<< HEAD
        if(invoke) {
            assert res.invokeResult() != null;

            updRes.invokeResult(res.invokeResult());
        }

=======
>>>>>>> 9ab8ebd7
        updRes.mvccHistory(res.history());

        return updRes;
    }

    /** {@inheritDoc} */
    @Override public final GridCacheUpdateTxResult mvccRemove(
        IgniteInternalTx tx,
        UUID affNodeId,
        AffinityTopologyVersion topVer,
        MvccSnapshot mvccVer,
        boolean needHistory,
        @Nullable CacheEntryPredicate filter,
        boolean retVal) throws IgniteCheckedException, GridCacheEntryRemovedException {
        assert tx != null;
        assert mvccVer != null;

        final boolean valid = valid(tx.topologyVersion());

        final GridCacheVersion newVer;

        WALPointer logPtr = null;

        lockEntry();

        MvccUpdateResult res;

        try {
            checkObsolete();

            newVer = tx.writeVersion();

            assert newVer != null : "Failed to get write version for tx: " + tx;

            res = cctx.offheap().mvccRemove(this, mvccVer, tx.local(), needHistory, filter, retVal);

            assert res != null;

            if (res.resultType() == ResultType.VERSION_MISMATCH)
                throw new IgniteSQLException("Mvcc version mismatch.", CONCURRENT_UPDATE);
            else if (res.resultType() == ResultType.PREV_NULL || res.resultType() == ResultType.FILTERED)
                return new GridCacheUpdateTxResult(false);
            else if (res.resultType() == ResultType.LOCKED) {
                unlockEntry();

                MvccVersion lockVer = res.resultVersion();

                GridFutureAdapter<GridCacheUpdateTxResult> resFut = new GridFutureAdapter<>();

                IgniteInternalFuture<?> lockFut = cctx.kernalContext().coordinators().waitFor(cctx, lockVer);

                lockFut.listen(new MvccRemoveLockListener(tx, this, affNodeId, topVer, mvccVer, needHistory,
                    resFut, retVal, filter));

                return new GridCacheUpdateTxResult(false, resFut);
            }

            if (cctx.deferredDelete() && deletedUnlocked() && !detached())
                deletedUnlocked(false);

            if (res.resultType() == ResultType.PREV_NOT_NULL) {
                TxCounters counters = tx.txCounters(true);

                if (res.isOwnValueOverridden()) {
                    if (res.isKeyAbsentBefore()) // Do not count own update removal.
                        counters.decrementUpdateCounter(cctx.cacheId(), partition());
                }
                else
                    counters.incrementUpdateCounter(cctx.cacheId(), partition());

                counters.accumulateSizeDelta(cctx.cacheId(), partition(), -1);
            }

            if (cctx.group().persistenceEnabled() && cctx.group().walEnabled())
                logPtr = logTxUpdate(tx, null, 0, 0L);

            update(null, 0, 0, newVer, true);

            mvccDrReplicate(tx.local() ? DR_PRIMARY : DR_BACKUP, null, newVer, topVer, mvccVer);

            recordNodeId(affNodeId, topVer);
        }
        finally {
            if (lockedByCurrentThread()) {
                unlockEntry();

                cctx.evicts().touch(this, AffinityTopologyVersion.NONE);
            }
        }

        onUpdateFinished(0L);

        GridCacheUpdateTxResult updRes = valid ? new GridCacheUpdateTxResult(true, 0L, logPtr) :
            new GridCacheUpdateTxResult(false, logPtr);

        CacheDataRow oldRow = ((MvccUpdateDataRow)res).oldRow();

        if(retVal && (res.resultType() == ResultType.PREV_NOT_NULL || res.resultType() == ResultType.VERSION_FOUND)) {
            assert oldRow != null;

            updRes.prevValue(oldRow.value());
        }

        updRes.mvccHistory(res.history());

        return updRes;
    }

    /** {@inheritDoc} */
    @Override public GridCacheUpdateTxResult mvccLock(GridDhtTxLocalAdapter tx, MvccSnapshot mvccVer)
        throws GridCacheEntryRemovedException, IgniteCheckedException {
        assert tx != null;
        assert mvccVer != null;

        final boolean valid = valid(tx.topologyVersion());

        final GridCacheVersion newVer;

        WALPointer logPtr = null;

        lockEntry();

        try {
            checkObsolete();

            newVer = tx.writeVersion();

            assert newVer != null : "Failed to get write version for tx: " + tx;

            assert tx.local();

            MvccUpdateResult res = cctx.offheap().mvccLock(this, mvccVer);

            assert res != null;

            if (res.resultType() == ResultType.VERSION_MISMATCH)
                throw new IgniteSQLException("Mvcc version mismatch.", CONCURRENT_UPDATE);
            else if (res.resultType() == ResultType.LOCKED) {
                unlockEntry();

                MvccVersion lockVer = res.resultVersion();

                GridFutureAdapter<GridCacheUpdateTxResult> resFut = new GridFutureAdapter<>();

                IgniteInternalFuture<?> lockFut = cctx.kernalContext().coordinators().waitFor(cctx, lockVer);

                lockFut.listen(new MvccAcquireLockListener(tx, this, mvccVer, resFut));

                return new GridCacheUpdateTxResult(false, resFut);
            }
        }
        finally {
            if (lockedByCurrentThread()) {
                unlockEntry();

                cctx.evicts().touch(this, AffinityTopologyVersion.NONE);
            }
        }

        onUpdateFinished(0L);

        return new GridCacheUpdateTxResult(valid, logPtr);
    }

    /**
     * Enlist for DR if needed.
     *
     * @param drType DR type.
     * @param val Value.
     * @param ver Version.
     * @param topVer Topology version.
     * @param mvccVer MVCC snapshot.
     * @throws IgniteCheckedException In case of exception.
     */
    private void mvccDrReplicate(GridDrType drType, CacheObject val, GridCacheVersion ver,
        AffinityTopologyVersion topVer,
        MvccSnapshot mvccVer) throws IgniteCheckedException {

        if (cctx.isDrEnabled() && drType != DR_NONE && !isInternal())
            cctx.dr().mvccReplicate(key, val, rawTtl(), rawExpireTime(), ver.conflictVersion(), drType, topVer, mvccVer);
    }

    /** {@inheritDoc} */
    @Override public final GridCacheUpdateTxResult innerSet(
        @Nullable IgniteInternalTx tx,
        UUID evtNodeId,
        UUID affNodeId,
        CacheObject val,
        boolean writeThrough,
        boolean retval,
        long ttl,
        boolean evt,
        boolean metrics,
        boolean keepBinary,
        boolean oldValPresent,
        @Nullable CacheObject oldVal,
        AffinityTopologyVersion topVer,
        CacheEntryPredicate[] filter,
        GridDrType drType,
        long drExpireTime,
        @Nullable GridCacheVersion explicitVer,
        @Nullable UUID subjId,
        String taskName,
        @Nullable GridCacheVersion dhtVer,
        @Nullable Long updateCntr,
        @Nullable MvccSnapshot mvccVer
    ) throws IgniteCheckedException, GridCacheEntryRemovedException {
        CacheObject old;

        final boolean valid = valid(tx != null ? tx.topologyVersion() : topVer);

        // Lock should be held by now.
        if (!cctx.isAll(this, filter))
            return new GridCacheUpdateTxResult(false);

        final GridCacheVersion newVer;

        boolean intercept = cctx.config().getInterceptor() != null;

        Object key0 = null;
        Object val0 = null;
        WALPointer logPtr = null;

        long updateCntr0;

        ensureFreeSpace();

        GridLongList mvccWaitTxs = null;

        lockListenerReadLock();
        lockEntry();

        try {
            checkObsolete();

            if (isNear()) {
                assert dhtVer != null;

                // It is possible that 'get' could load more recent value.
                if (!((GridNearCacheEntry)this).recordDhtVersion(dhtVer))
                    return new GridCacheUpdateTxResult(false, logPtr);
            }

            assert tx == null || (!tx.local() && tx.onePhaseCommit()) || tx.ownsLock(this) :
                "Transaction does not own lock for update [entry=" + this + ", tx=" + tx + ']';

            // Load and remove from swap if it is new.
            boolean startVer = isStartVersion();

            boolean internal = isInternal() || !context().userCache();

            Map<UUID, CacheContinuousQueryListener> lsnrCol =
                notifyContinuousQueries(tx) ? cctx.continuousQueries().updateListeners(internal, false) : null;

            if (startVer && (retval || intercept || lsnrCol != null))
                unswap(retval);

            newVer = explicitVer != null ? explicitVer : tx == null ?
                nextVersion() : tx.writeVersion();

            assert newVer != null : "Failed to get write version for tx: " + tx;

            old = oldValPresent ? oldVal : this.val;

            if (intercept) {
                val0 = cctx.unwrapBinaryIfNeeded(val, keepBinary, false);

                CacheLazyEntry e = new CacheLazyEntry(cctx, key, old, keepBinary);

                Object interceptorVal = cctx.config().getInterceptor().onBeforePut(
                    new CacheLazyEntry(cctx, key, old, keepBinary),
                    val0);

                key0 = e.key();

                if (interceptorVal == null)
                    return new GridCacheUpdateTxResult(false, logPtr);
                else if (interceptorVal != val0)
                    val0 = cctx.unwrapTemporary(interceptorVal);

                val = cctx.toCacheObject(val0);
            }

            // Determine new ttl and expire time.
            long expireTime;

            if (drExpireTime >= 0) {
                assert ttl >= 0 : ttl;

                expireTime = drExpireTime;
            }
            else {
                if (ttl == -1L) {
                    ttl = ttlExtras();
                    expireTime = expireTimeExtras();
                }
                else
                    expireTime = CU.toExpireTime(ttl);
            }

            assert ttl >= 0 : ttl;
            assert expireTime >= 0 : expireTime;

            // Detach value before index update.
            val = cctx.kernalContext().cacheObjects().prepareForCache(val, cctx);

            assert val != null;

            if (cctx.mvccEnabled()) {
                assert mvccVer != null;

                mvccWaitTxs = cctx.offheap().mvccUpdateNative(tx.local(),
                    this,
                    val,
                    newVer,
                    expireTime,
                    mvccVer);
            }
            else
                storeValue(val, expireTime, newVer);

            if (cctx.deferredDelete() && deletedUnlocked() && !isInternal() && !detached())
                deletedUnlocked(false);

            updateCntr0 = nextPartitionCounter(topVer, tx == null || tx.local(), updateCntr);

            if (updateCntr != null && updateCntr != 0)
                updateCntr0 = updateCntr;

            if (tx != null && cctx.group().persistenceEnabled() && cctx.group().walEnabled())
                logPtr = logTxUpdate(tx, val, expireTime, updateCntr0);

            update(val, expireTime, ttl, newVer, true);

            drReplicate(drType, val, newVer, topVer);

            recordNodeId(affNodeId, topVer);

            if (metrics && cctx.statisticsEnabled()) {
                cctx.cache().metrics0().onWrite();

                T2<GridCacheOperation, CacheObject> entryProcRes = tx.entry(txKey()).entryProcessorCalculatedValue();

                if (entryProcRes != null && UPDATE.equals(entryProcRes.get1()))
                    cctx.cache().metrics0().onInvokeUpdate(old != null);
            }

            if (evt && newVer != null && cctx.events().isRecordable(EVT_CACHE_OBJECT_PUT)) {
                CacheObject evtOld = cctx.unwrapTemporary(old);

                cctx.events().addEvent(partition(),
                    key,
                    evtNodeId,
                    tx == null ? null : tx.xid(),
                    newVer,
                    EVT_CACHE_OBJECT_PUT,
                    val,
                    val != null,
                    evtOld,
                    evtOld != null || hasValueUnlocked(),
                    subjId, null, taskName,
                    keepBinary);
            }

            if (lsnrCol != null) {
                cctx.continuousQueries().onEntryUpdated(
                    lsnrCol,
                    key,
                    val,
                    old,
                    internal,
                    partition(),
                    tx.local(),
                    false,
                    updateCntr0,
                    null,
                    topVer);
            }
        }
        finally {
            unlockEntry();
            unlockListenerReadLock();
        }

        onUpdateFinished(updateCntr0);

        if (log.isDebugEnabled())
            log.debug("Updated cache entry [val=" + val + ", old=" + old + ", entry=" + this + ']');

        // Persist outside of synchronization. The correctness of the
        // value will be handled by current transaction.
        if (writeThrough)
            cctx.store().put(tx, key, val, newVer);

        if (intercept)
            cctx.config().getInterceptor().onAfterPut(new CacheLazyEntry(cctx, key, key0, val, val0, keepBinary, updateCntr0));

        return valid ? new GridCacheUpdateTxResult(true, updateCntr0, logPtr, mvccWaitTxs) :
            new GridCacheUpdateTxResult(false, logPtr);
    }

    /**
     * @param cpy Copy flag.
     * @return Key value.
     */
    protected Object keyValue(boolean cpy) {
        return key.value(cctx.cacheObjectContext(), cpy);
    }

    /** {@inheritDoc} */
    @Override public final GridCacheUpdateTxResult innerRemove(
        @Nullable IgniteInternalTx tx,
        UUID evtNodeId,
        UUID affNodeId,
        boolean retval,
        boolean evt,
        boolean metrics,
        boolean keepBinary,
        boolean oldValPresent,
        @Nullable CacheObject oldVal,
        AffinityTopologyVersion topVer,
        CacheEntryPredicate[] filter,
        GridDrType drType,
        @Nullable GridCacheVersion explicitVer,
        @Nullable UUID subjId,
        String taskName,
        @Nullable GridCacheVersion dhtVer,
        @Nullable Long updateCntr,
        @Nullable MvccSnapshot mvccVer
    ) throws IgniteCheckedException, GridCacheEntryRemovedException {
        assert cctx.transactional();

        CacheObject old;

        GridCacheVersion newVer;

        final boolean valid = valid(tx != null ? tx.topologyVersion() : topVer);

        // Lock should be held by now.
        if (!cctx.isAll(this, filter))
            return new GridCacheUpdateTxResult(false);

        GridCacheVersion obsoleteVer = null;

        boolean intercept = cctx.config().getInterceptor() != null;

        IgniteBiTuple<Boolean, Object> interceptRes = null;

        CacheLazyEntry entry0 = null;

        long updateCntr0;

        WALPointer logPtr = null;

        boolean deferred;

        boolean marked = false;

        GridLongList mvccWaitTxs = null;

        lockListenerReadLock();
        lockEntry();

        try {
            checkObsolete();

            if (isNear()) {
                assert dhtVer != null;

                // It is possible that 'get' could load more recent value.
                if (!((GridNearCacheEntry)this).recordDhtVersion(dhtVer))
                    return new GridCacheUpdateTxResult(false, logPtr);
            }

            assert tx == null || (!tx.local() && tx.onePhaseCommit()) || tx.ownsLock(this) :
                "Transaction does not own lock for remove[entry=" + this + ", tx=" + tx + ']';

            boolean startVer = isStartVersion();

            newVer = explicitVer != null ? explicitVer : tx == null ? nextVersion() : tx.writeVersion();

            boolean internal = isInternal() || !context().userCache();

            Map<UUID, CacheContinuousQueryListener> lsnrCol =
                notifyContinuousQueries(tx) ? cctx.continuousQueries().updateListeners(internal, false) : null;

            if (startVer && (retval || intercept || lsnrCol != null))
                unswap();

            old = oldValPresent ? oldVal : val;

            if (intercept) {
                entry0 = new CacheLazyEntry(cctx, key, old, keepBinary);

                interceptRes = cctx.config().getInterceptor().onBeforeRemove(entry0);

                if (cctx.cancelRemove(interceptRes)) {
                    CacheObject ret = cctx.toCacheObject(cctx.unwrapTemporary(interceptRes.get2()));

                    return new GridCacheUpdateTxResult(false, logPtr);
                }
            }

            if (cctx.mvccEnabled()) {
                assert mvccVer != null;

                mvccWaitTxs = cctx.offheap().mvccRemoveNative(tx.local(), this, mvccVer);
            }
            else
                removeValue();

            update(null, 0, 0, newVer, true);

            if (cctx.deferredDelete() && !detached() && !isInternal()) {
                if (!deletedUnlocked()) {
                    deletedUnlocked(true);

                    if (tx != null) {
                        GridCacheMvcc mvcc = mvccExtras();

                        if (mvcc == null || mvcc.isEmpty(tx.xidVersion()))
                            clearReaders();
                        else
                            clearReader(tx.originatingNodeId());
                    }
                }
            }

            updateCntr0 = nextPartitionCounter(topVer, tx == null || tx.local(), updateCntr);

            if (updateCntr != null && updateCntr != 0)
                updateCntr0 = updateCntr;

            if (tx != null && cctx.group().persistenceEnabled() && cctx.group().walEnabled())
                logPtr = logTxUpdate(tx, null, 0, updateCntr0);

            drReplicate(drType, null, newVer, topVer);

            if (metrics && cctx.statisticsEnabled()) {
                cctx.cache().metrics0().onRemove();

                T2<GridCacheOperation, CacheObject> entryProcRes = tx.entry(txKey()).entryProcessorCalculatedValue();

                if (entryProcRes != null && DELETE.equals(entryProcRes.get1()))
                    cctx.cache().metrics0().onInvokeRemove(old != null);
            }

            if (tx == null)
                obsoleteVer = newVer;
            else {
                // Only delete entry if the lock is not explicit.
                if (lockedBy(tx.xidVersion()))
                    obsoleteVer = tx.xidVersion();
                else if (log.isDebugEnabled())
                    log.debug("Obsolete version was not set because lock was explicit: " + this);
            }

            if (evt && newVer != null && cctx.events().isRecordable(EVT_CACHE_OBJECT_REMOVED)) {
                CacheObject evtOld = cctx.unwrapTemporary(old);

                cctx.events().addEvent(partition(),
                    key,
                    evtNodeId,
                    tx == null ? null : tx.xid(), newVer,
                    EVT_CACHE_OBJECT_REMOVED,
                    null,
                    false,
                    evtOld,
                    evtOld != null || hasValueUnlocked(),
                    subjId,
                    null,
                    taskName,
                    keepBinary);
            }

            if (lsnrCol != null) {
                cctx.continuousQueries().onEntryUpdated(
                    lsnrCol,
                    key,
                    null,
                    old,
                    internal,
                    partition(),
                    tx.local(),
                    false,
                    updateCntr0,
                    null,
                    topVer);
            }

            deferred = cctx.deferredDelete() && !detached() && !isInternal();

            if (intercept)
                entry0.updateCounter(updateCntr0);

            if (!deferred) {
                // If entry is still removed.
                assert newVer == ver;

                if (obsoleteVer == null || !(marked = markObsolete0(obsoleteVer, true, null))) {
                    if (log.isDebugEnabled())
                        log.debug("Entry could not be marked obsolete (it is still used): " + this);
                }
                else {
                    recordNodeId(affNodeId, topVer);

                    if (log.isDebugEnabled())
                        log.debug("Entry was marked obsolete: " + this);
                }
            }
        }
        finally {
            unlockEntry();
            unlockListenerReadLock();
        }

        if (deferred)
            cctx.onDeferredDelete(this, newVer);

        if (marked) {
            assert !deferred;

            onMarkedObsolete();
        }

        onUpdateFinished(updateCntr0);

        if (intercept)
            cctx.config().getInterceptor().onAfterRemove(entry0);

        if (valid)
            return new GridCacheUpdateTxResult(true, updateCntr0, logPtr, mvccWaitTxs);
        else
            return new GridCacheUpdateTxResult(false, logPtr);
    }

    /**
     * @param tx Transaction.
     * @return {@code True} if should notify continuous query manager.
     */
    private boolean notifyContinuousQueries(@Nullable IgniteInternalTx tx) {
        return cctx.isLocal() ||
            cctx.isReplicated() ||
            (!isNear() && !(tx != null && tx.onePhaseCommit() && !tx.local()));
    }

    /** {@inheritDoc} */
    @SuppressWarnings("unchecked")
    @Override public GridTuple3<Boolean, Object, EntryProcessorResult<Object>> innerUpdateLocal(
        GridCacheVersion ver,
        GridCacheOperation op,
        @Nullable Object writeObj,
        @Nullable Object[] invokeArgs,
        boolean writeThrough,
        boolean readThrough,
        boolean retval,
        boolean keepBinary,
        @Nullable ExpiryPolicy expiryPlc,
        boolean evt,
        boolean metrics,
        @Nullable CacheEntryPredicate[] filter,
        boolean intercept,
        @Nullable UUID subjId,
        String taskName,
        boolean transformOp
    ) throws IgniteCheckedException, GridCacheEntryRemovedException {
        assert cctx.isLocal() && cctx.atomic();

        CacheObject old;

        boolean res = true;

        IgniteBiTuple<Boolean, ?> interceptorRes = null;

        EntryProcessorResult<Object> invokeRes = null;

        lockListenerReadLock();
        lockEntry();

        try {
            checkObsolete();

            boolean internal = isInternal() || !context().userCache();

            Map<UUID, CacheContinuousQueryListener> lsnrCol =
                cctx.continuousQueries().updateListeners(internal, false);

            boolean needVal = retval ||
                intercept ||
                op == GridCacheOperation.TRANSFORM ||
                !F.isEmpty(filter) ||
                lsnrCol != null;

            // Load and remove from swap if it is new.
            if (isNew())
                unswap(null, false);

            old = val;

            if (expireTimeExtras() > 0 && expireTimeExtras() < U.currentTimeMillis()) {
                if (onExpired(val, null)) {
                    assert !deletedUnlocked();

                    update(null, CU.TTL_ETERNAL, CU.EXPIRE_TIME_ETERNAL, ver, true);

                    old = null;
                }
            }

            boolean readFromStore = false;

            Object old0 = null;

            if (readThrough && needVal && old == null &&
                (cctx.readThrough() && (op == GridCacheOperation.TRANSFORM || cctx.loadPreviousValue()))) {
                old0 = readThrough(null, key, false, subjId, taskName);

                old = cctx.toCacheObject(old0);

                long ttl = CU.TTL_ETERNAL;
                long expireTime = CU.EXPIRE_TIME_ETERNAL;

                if (expiryPlc != null && old != null) {
                    ttl = CU.toTtl(expiryPlc.getExpiryForCreation());

                    if (ttl == CU.TTL_ZERO) {
                        ttl = CU.TTL_MINIMUM;
                        expireTime = CU.expireTimeInPast();
                    }
                    else if (ttl == CU.TTL_NOT_CHANGED)
                        ttl = CU.TTL_ETERNAL;
                    else
                        expireTime = CU.toExpireTime(ttl);
                }

                // Detach value before index update.
                old = cctx.kernalContext().cacheObjects().prepareForCache(old, cctx);

                if (old != null)
                    storeValue(old, expireTime, ver);
                else
                    removeValue();

                update(old, expireTime, ttl, ver, true);
            }

            // Apply metrics.
            if (metrics && cctx.statisticsEnabled() && needVal)
                cctx.cache().metrics0().onRead(old != null);

            // Check filter inside of synchronization.
            if (!F.isEmpty(filter)) {
                boolean pass = cctx.isAllLocked(this, filter);

                if (!pass) {
                    if (expiryPlc != null && !readFromStore && !cctx.putIfAbsentFilter(filter) && hasValueUnlocked())
                        updateTtl(expiryPlc);

                    Object val = retval ?
                        cctx.cacheObjectContext().unwrapBinaryIfNeeded(CU.value(old, cctx, false), keepBinary, false)
                        : null;

                    return new T3<>(false, val, null);
                }
            }

            String transformCloClsName = null;

            CacheObject updated;

            Object key0 = null;
            Object updated0 = null;

            // Calculate new value.
            if (op == GridCacheOperation.TRANSFORM) {
                transformCloClsName = EntryProcessorResourceInjectorProxy.unwrap(writeObj).getClass().getName();

                EntryProcessor<Object, Object, ?> entryProcessor = (EntryProcessor<Object, Object, ?>)writeObj;

                assert entryProcessor != null;

                CacheInvokeEntry<Object, Object> entry = new CacheInvokeEntry<>(key, old, version(), keepBinary, this);

                IgniteThread.onEntryProcessorEntered(false);

                try {
                    Object computed = entryProcessor.process(entry, invokeArgs);

                    transformOp = true;

                    if (entry.modified()) {
                        updated0 = cctx.unwrapTemporary(entry.getValue());

                        updated = cctx.toCacheObject(updated0);

                        cctx.validateKeyAndValue(key, updated);
                    }
                    else
                        updated = old;

                    key0 = entry.key();

                    invokeRes = computed != null ? CacheInvokeResult.fromResult(cctx.unwrapTemporary(computed)) : null;
                }
                catch (Exception e) {
                    updated = old;

                    invokeRes = CacheInvokeResult.fromError(e);
                }
                finally {
                    IgniteThread.onEntryProcessorLeft();
                }

                if (!entry.modified()) {
                    if (expiryPlc != null && !readFromStore && hasValueUnlocked())
                        updateTtl(expiryPlc);

                    updateMetrics(READ, metrics, transformOp, old != null);

                    return new GridTuple3<>(false, null, invokeRes);
                }
            }
            else
                updated = (CacheObject)writeObj;

            op = updated == null ? GridCacheOperation.DELETE : GridCacheOperation.UPDATE;

            if (intercept) {
                CacheLazyEntry e;

                if (op == GridCacheOperation.UPDATE) {
                    updated0 = value(updated0, updated, keepBinary, false);

                    e = new CacheLazyEntry(cctx, key, key0, old, old0, keepBinary);

                    Object interceptorVal = cctx.config().getInterceptor().onBeforePut(e, updated0);

                    if (interceptorVal == null)
                        return new GridTuple3<>(false, cctx.unwrapTemporary(value(old0, old, keepBinary, false)), invokeRes);
                    else {
                        updated0 = cctx.unwrapTemporary(interceptorVal);

                        updated = cctx.toCacheObject(updated0);
                    }
                }
                else {
                    e = new CacheLazyEntry(cctx, key, key0, old, old0, keepBinary);

                    interceptorRes = cctx.config().getInterceptor().onBeforeRemove(e);

                    if (cctx.cancelRemove(interceptorRes))
                        return new GridTuple3<>(false, cctx.unwrapTemporary(interceptorRes.get2()), invokeRes);
                }

                key0 = e.key();
                old0 = e.value();
            }

            boolean hadVal = hasValueUnlocked();

            long ttl = CU.TTL_ETERNAL;
            long expireTime = CU.EXPIRE_TIME_ETERNAL;

            if (op == GridCacheOperation.UPDATE) {
                if (expiryPlc != null) {
                    ttl = CU.toTtl(hadVal ? expiryPlc.getExpiryForUpdate() : expiryPlc.getExpiryForCreation());

                    if (ttl == CU.TTL_NOT_CHANGED) {
                        ttl = ttlExtras();
                        expireTime = expireTimeExtras();
                    }
                    else if (ttl != CU.TTL_ZERO)
                        expireTime = CU.toExpireTime(ttl);
                }
                else {
                    ttl = ttlExtras();
                    expireTime = expireTimeExtras();
                }
            }

            if (ttl == CU.TTL_ZERO) {
                op = GridCacheOperation.DELETE;

                //If time expired no transformation needed.
                transformOp = false;
            }

            // Try write-through.
            if (op == GridCacheOperation.UPDATE) {
                // Detach value before index update.
                updated = cctx.kernalContext().cacheObjects().prepareForCache(updated, cctx);

                if (writeThrough)
                    // Must persist inside synchronization in non-tx mode.
                    cctx.store().put(null, key, updated, ver);

                storeValue(updated, expireTime, ver);

                assert ttl != CU.TTL_ZERO;

                update(updated, expireTime, ttl, ver, true);

                logUpdate(op, updated, ver, expireTime, 0);

                if (evt) {
                    CacheObject evtOld = null;

                    if (transformCloClsName != null && cctx.events().isRecordable(EVT_CACHE_OBJECT_READ)) {
                        evtOld = cctx.unwrapTemporary(old);

                        cctx.events().addEvent(partition(), key, cctx.localNodeId(), null,
                            (GridCacheVersion)null, EVT_CACHE_OBJECT_READ, evtOld, evtOld != null || hadVal, evtOld,
                            evtOld != null || hadVal, subjId, transformCloClsName, taskName, keepBinary);
                    }

                    if (cctx.events().isRecordable(EVT_CACHE_OBJECT_PUT)) {
                        if (evtOld == null)
                            evtOld = cctx.unwrapTemporary(old);

                        cctx.events().addEvent(partition(), key, cctx.localNodeId(), null,
                            (GridCacheVersion)null, EVT_CACHE_OBJECT_PUT, updated, updated != null, evtOld,
                            evtOld != null || hadVal, subjId, null, taskName, keepBinary);
                    }
                }
            }
            else {
                if (writeThrough)
                    // Must persist inside synchronization in non-tx mode.
                    cctx.store().remove(null, key);

                removeValue();

                update(null, CU.TTL_ETERNAL, CU.EXPIRE_TIME_ETERNAL, ver, true);

                logUpdate(op, null, ver, CU.EXPIRE_TIME_ETERNAL, 0);

                if (evt) {
                    CacheObject evtOld = null;

                    if (transformCloClsName != null && cctx.events().isRecordable(EVT_CACHE_OBJECT_READ))
                        cctx.events().addEvent(partition(), key, cctx.localNodeId(), null,
                            (GridCacheVersion)null, EVT_CACHE_OBJECT_READ, evtOld, evtOld != null || hadVal, evtOld,
                            evtOld != null || hadVal, subjId, transformCloClsName, taskName, keepBinary);

                    if (cctx.events().isRecordable(EVT_CACHE_OBJECT_REMOVED)) {
                        if (evtOld == null)
                            evtOld = cctx.unwrapTemporary(old);

                        cctx.events().addEvent(partition(), key, cctx.localNodeId(), null, (GridCacheVersion)null,
                            EVT_CACHE_OBJECT_REMOVED, null, false, evtOld, evtOld != null || hadVal, subjId, null,
                            taskName, keepBinary);
                    }
                }

                res = hadVal;
            }

            if (res)
                updateMetrics(op, metrics, transformOp, old != null);
            else if (op == DELETE && transformOp)
                cctx.cache().metrics0().onInvokeRemove(old != null);

            if (lsnrCol != null) {
                long updateCntr = nextPartitionCounter(AffinityTopologyVersion.NONE, true, null);

                cctx.continuousQueries().onEntryUpdated(
                    lsnrCol,
                    key,
                    val,
                    old,
                    internal,
                    partition(),
                    true,
                    false,
                    updateCntr,
                    null,
                    AffinityTopologyVersion.NONE);

                onUpdateFinished(updateCntr);
            }

            if (intercept) {
                if (op == GridCacheOperation.UPDATE)
                    cctx.config().getInterceptor().onAfterPut(new CacheLazyEntry(cctx, key, key0, updated, updated0, keepBinary, 0L));
                else
                    cctx.config().getInterceptor().onAfterRemove(new CacheLazyEntry(cctx, key, key0, old, old0, keepBinary, 0L));
            }
        }
        finally {
            unlockEntry();
            unlockListenerReadLock();
        }

        return new GridTuple3<>(res,
            cctx.unwrapTemporary(interceptorRes != null ?
                interceptorRes.get2() :
                cctx.cacheObjectContext().unwrapBinaryIfNeeded(old, keepBinary, false)),
            invokeRes);
    }

    /** {@inheritDoc} */
    @SuppressWarnings("unchecked")
    @Override public GridCacheUpdateAtomicResult innerUpdate(
        final GridCacheVersion newVer,
        final UUID evtNodeId,
        final UUID affNodeId,
        final GridCacheOperation op,
        @Nullable final Object writeObj,
        @Nullable final Object[] invokeArgs,
        final boolean writeThrough,
        final boolean readThrough,
        final boolean retval,
        final boolean keepBinary,
        @Nullable final IgniteCacheExpiryPolicy expiryPlc,
        final boolean evt,
        final boolean metrics,
        final boolean primary,
        final boolean verCheck,
        final AffinityTopologyVersion topVer,
        @Nullable final CacheEntryPredicate[] filter,
        final GridDrType drType,
        final long explicitTtl,
        final long explicitExpireTime,
        @Nullable final GridCacheVersion conflictVer,
        final boolean conflictResolve,
        final boolean intercept,
        @Nullable final UUID subjId,
        final String taskName,
        @Nullable final CacheObject prevVal,
        @Nullable final Long updateCntr,
        @Nullable final GridDhtAtomicAbstractUpdateFuture fut,
        boolean transformOp
    ) throws IgniteCheckedException, GridCacheEntryRemovedException, GridClosureException {
        assert cctx.atomic() && !detached();

        AtomicCacheUpdateClosure c;

        if (!primary && !isNear())
            ensureFreeSpace();

        lockListenerReadLock();
        lockEntry();

        try {
            checkObsolete();

            boolean internal = isInternal() || !context().userCache();

            Map<UUID, CacheContinuousQueryListener> lsnrs = cctx.continuousQueries().updateListeners(internal, false);

            boolean needVal = lsnrs != null || intercept || retval || op == GridCacheOperation.TRANSFORM
                || !F.isEmptyOrNulls(filter);

            // Possibly read value from store.
            boolean readFromStore = readThrough && needVal && (cctx.readThrough() &&
                (op == GridCacheOperation.TRANSFORM || cctx.loadPreviousValue()));

            c = new AtomicCacheUpdateClosure(this,
                topVer,
                newVer,
                op,
                writeObj,
                invokeArgs,
                readFromStore,
                writeThrough,
                keepBinary,
                expiryPlc,
                primary,
                verCheck,
                filter,
                explicitTtl,
                explicitExpireTime,
                conflictVer,
                conflictResolve,
                intercept,
                updateCntr);

            key.valueBytes(cctx.cacheObjectContext());

            if (isNear()) {
                CacheDataRow dataRow = val != null ? new CacheDataRowAdapter(key, val, ver, expireTimeExtras()) : null;

                c.call(dataRow);
            }
            else
                cctx.offheap().invoke(cctx, key, localPartition(), c);

            GridCacheUpdateAtomicResult updateRes = c.updateRes;

            assert updateRes != null : c;

            // We should ignore expired old row. Expired oldRow instance is needed for correct row replacement\deletion only.
            CacheObject oldVal = c.oldRow != null && !c.oldRowExpiredFlag ? c.oldRow.value() : null;
            CacheObject updateVal = null;
            GridCacheVersion updateVer = c.newVer;

            boolean updateMetrics = metrics && cctx.statisticsEnabled();

            // Apply metrics.
            if (updateMetrics &&
                updateRes.outcome().updateReadMetrics() &&
                needVal)
                cctx.cache().metrics0().onRead(oldVal != null);

            if (updateMetrics && INVOKE_NO_OP.equals(updateRes.outcome()) && (transformOp || updateRes.transformed()))
                cctx.cache().metrics0().onReadOnlyInvoke(oldVal != null);
            else if (updateMetrics && REMOVE_NO_VAL.equals(updateRes.outcome())
                && (transformOp || updateRes.transformed()))
                cctx.cache().metrics0().onInvokeRemove(oldVal != null);

            switch (updateRes.outcome()) {
                case VERSION_CHECK_FAILED: {
                    if (!cctx.isNear()) {
                        CacheObject evtVal;

                        if (op == GridCacheOperation.TRANSFORM) {
                            EntryProcessor<Object, Object, ?> entryProcessor =
                                (EntryProcessor<Object, Object, ?>)writeObj;

                            CacheInvokeEntry<Object, Object> entry =
                                new CacheInvokeEntry<>(key, prevVal, version(), keepBinary, this);

                            IgniteThread.onEntryProcessorEntered(true);

                            try {
                                entryProcessor.process(entry, invokeArgs);

                                evtVal = entry.modified() ?
                                    cctx.toCacheObject(cctx.unwrapTemporary(entry.getValue())) : prevVal;
                            }
                            catch (Exception ignore) {
                                evtVal = prevVal;
                            }
                            finally {
                                IgniteThread.onEntryProcessorLeft();
                            }
                        }
                        else
                            evtVal = (CacheObject)writeObj;

                        long updateCntr0 = nextPartitionCounter(topVer, primary, updateCntr);

                        if (updateCntr != null)
                            updateCntr0 = updateCntr;

                        onUpdateFinished(updateCntr0);

                        cctx.continuousQueries().onEntryUpdated(
                            key,
                            evtVal,
                            prevVal,
                            isInternal() || !context().userCache(),
                            partition(),
                            primary,
                            false,
                            updateCntr0,
                            null,
                            topVer);
                    }

                    return updateRes;
                }

                case CONFLICT_USE_OLD:
                case FILTER_FAILED:
                case INVOKE_NO_OP:
                case INTERCEPTOR_CANCEL:
                    return updateRes;
            }

            assert updateRes.outcome() == UpdateOutcome.SUCCESS || updateRes.outcome() == UpdateOutcome.REMOVE_NO_VAL;

            CacheObject evtOld = null;

            if (evt && op == TRANSFORM && cctx.events().isRecordable(EVT_CACHE_OBJECT_READ)) {
                assert writeObj instanceof EntryProcessor : writeObj;

                evtOld = cctx.unwrapTemporary(oldVal);

                Object transformClo = EntryProcessorResourceInjectorProxy.unwrap(writeObj);

                cctx.events().addEvent(partition(),
                    key,
                    evtNodeId,
                    null,
                    updateVer,
                    EVT_CACHE_OBJECT_READ,
                    evtOld, evtOld != null,
                    evtOld, evtOld != null,
                    subjId,
                    transformClo.getClass().getName(),
                    taskName,
                    keepBinary);
            }

            if (c.op == GridCacheOperation.UPDATE) {
                updateVal = val;

                assert updateVal != null : c;

                drReplicate(drType, updateVal, updateVer, topVer);

                recordNodeId(affNodeId, topVer);

                if (evt && cctx.events().isRecordable(EVT_CACHE_OBJECT_PUT)) {
                    if (evtOld == null)
                        evtOld = cctx.unwrapTemporary(oldVal);

                    cctx.events().addEvent(partition(),
                        key,
                        evtNodeId,
                        null,
                        updateVer,
                        EVT_CACHE_OBJECT_PUT,
                        updateVal,
                        true,
                        evtOld,
                        evtOld != null,
                        subjId,
                        null,
                        taskName,
                        keepBinary);
                }
            }
            else {
                assert c.op == GridCacheOperation.DELETE : c.op;

                clearReaders();

                drReplicate(drType, null, updateVer, topVer);

                recordNodeId(affNodeId, topVer);

                if (evt && cctx.events().isRecordable(EVT_CACHE_OBJECT_REMOVED)) {
                    if (evtOld == null)
                        evtOld = cctx.unwrapTemporary(oldVal);

                    cctx.events().addEvent(partition(),
                        key,
                        evtNodeId,
                        null,
                        updateVer,
                        EVT_CACHE_OBJECT_REMOVED,
                        null, false,
                        evtOld, evtOld != null,
                        subjId,
                        null,
                        taskName,
                        keepBinary);
                }
            }

            if (updateRes.success())
                updateMetrics(c.op, metrics, transformOp || updateRes.transformed(), oldVal != null);

            // Continuous query filter should be perform under lock.
            if (lsnrs != null) {
                CacheObject evtVal = cctx.unwrapTemporary(updateVal);
                CacheObject evtOldVal = cctx.unwrapTemporary(oldVal);

                cctx.continuousQueries().onEntryUpdated(lsnrs,
                    key,
                    evtVal,
                    evtOldVal,
                    internal,
                    partition(),
                    primary,
                    false,
                    c.updateRes.updateCounter(),
                    fut,
                    topVer);
            }

            if (intercept) {
                if (c.op == GridCacheOperation.UPDATE) {
                    cctx.config().getInterceptor().onAfterPut(new CacheLazyEntry(
                        cctx,
                        key,
                        null,
                        updateVal,
                        null,
                        keepBinary,
                        c.updateRes.updateCounter()));
                }
                else {
                    assert c.op == GridCacheOperation.DELETE : c.op;

                    cctx.config().getInterceptor().onAfterRemove(new CacheLazyEntry(
                        cctx,
                        key,
                        null,
                        oldVal,
                        null,
                        keepBinary,
                        c.updateRes.updateCounter()));
                }
            }
        }
        finally {
            unlockEntry();
            unlockListenerReadLock();
        }

        onUpdateFinished(c.updateRes.updateCounter());

        return c.updateRes;
    }

    /**
     * @param val Value.
     * @param cacheObj Cache object.
     * @param keepBinary Keep binary flag.
     * @param cpy Copy flag.
     * @return Cache object value.
     */
    @Nullable private Object value(@Nullable Object val, @Nullable CacheObject cacheObj, boolean keepBinary, boolean cpy) {
        if (val != null)
            return val;

        return cctx.unwrapBinaryIfNeeded(cacheObj, keepBinary, cpy);
    }

    /**
     * @param expiry Expiration policy.
     * @return Tuple holding initial TTL and expire time with the given expiry.
     */
    private static IgniteBiTuple<Long, Long> initialTtlAndExpireTime(IgniteCacheExpiryPolicy expiry) {
        assert expiry != null;

        long initTtl = expiry.forCreate();
        long initExpireTime;

        if (initTtl == CU.TTL_ZERO) {
            initTtl = CU.TTL_MINIMUM;
            initExpireTime = CU.expireTimeInPast();
        }
        else if (initTtl == CU.TTL_NOT_CHANGED) {
            initTtl = CU.TTL_ETERNAL;
            initExpireTime = CU.EXPIRE_TIME_ETERNAL;
        }
        else
            initExpireTime = CU.toExpireTime(initTtl);

        return F.t(initTtl, initExpireTime);
    }

    /**
     * Get TTL, expire time and remove flag for the given entry, expiration policy and explicit TTL and expire time.
     *
     * @param expiry Expiration policy.
     * @param ttl Explicit TTL.
     * @param expireTime Explicit expire time.
     * @return Result.
     */
    private GridTuple3<Long, Long, Boolean> ttlAndExpireTime(IgniteCacheExpiryPolicy expiry, long ttl, long expireTime) {
        assert !obsolete();

        boolean rmv = false;

        // 1. If TTL is not changed, then calculate it based on expiry.
        if (ttl == CU.TTL_NOT_CHANGED) {
            if (expiry != null)
                ttl = hasValueUnlocked() ? expiry.forUpdate() : expiry.forCreate();
        }

        // 2. If TTL is zero, then set delete marker.
        if (ttl == CU.TTL_ZERO) {
            rmv = true;

            ttl = CU.TTL_ETERNAL;
        }

        // 3. If TTL is still not changed, then either use old entry TTL or set it to "ETERNAL".
        if (ttl == CU.TTL_NOT_CHANGED) {
            if (isStartVersion())
                ttl = CU.TTL_ETERNAL;
            else {
                ttl = ttlExtras();
                expireTime = expireTimeExtras();
            }
        }

        // 4 If expire time was not set explicitly, then calculate it.
        if (expireTime == CU.EXPIRE_TIME_CALCULATE)
            expireTime = CU.toExpireTime(ttl);

        return F.t(ttl, expireTime, rmv);
    }

    /**
     * Perform DR if needed.
     *
     * @param drType DR type.
     * @param val Value.
     * @param ver Version.
     * @param topVer Topology version.
     * @throws IgniteCheckedException In case of exception.
     */
    private void drReplicate(GridDrType drType, @Nullable CacheObject val, GridCacheVersion ver, AffinityTopologyVersion topVer)
        throws IgniteCheckedException {
        if (cctx.isDrEnabled() && drType != DR_NONE && !isInternal())
            cctx.dr().replicate(key, val, rawTtl(), rawExpireTime(), ver.conflictVersion(), drType, topVer);
    }

    /**
     * @return {@code true} if entry has readers. It makes sense only for dht entry.
     * @throws GridCacheEntryRemovedException If removed.
     */
    protected boolean hasReaders() throws GridCacheEntryRemovedException {
        return false;
    }

    /**
     *
     */
    protected void clearReaders() {
        // No-op.
    }

    /**
     * @param nodeId Node ID to clear.
     * @throws GridCacheEntryRemovedException If removed.
     */
    protected void clearReader(UUID nodeId) throws GridCacheEntryRemovedException {
        // No-op.
    }

    /** {@inheritDoc} */
    @Override public boolean clear(GridCacheVersion ver, boolean readers) throws IgniteCheckedException {
        lockEntry();

        try {
            if (obsolete())
                return false;

            try {
                if ((!hasReaders() || readers)) {
                    // markObsolete will clear the value.
                    if (!(markObsolete0(ver, true, null))) {
                        if (log.isDebugEnabled())
                            log.debug("Entry could not be marked obsolete (it is still used): " + this);

                        return false;
                    }

                    clearReaders();
                }
                else {
                    if (log.isDebugEnabled())
                        log.debug("Entry could not be marked obsolete (it still has readers): " + this);

                    return false;
                }
            }
            catch (GridCacheEntryRemovedException ignore) {
                assert false;

                return false;
            }

            if (log.isTraceEnabled()) {
                log.trace("entry clear [key=" + key +
                    ", entry=" + System.identityHashCode(this) +
                    ", val=" + val + ']');
            }

            if (cctx.mvccEnabled())
                cctx.offheap().mvccRemoveAll(this);
            else
                removeValue();
        }
        finally {
            unlockEntry();
        }

        onMarkedObsolete();

        cctx.cache().removeEntry(this); // Clear cache.

        return true;
    }

    /** {@inheritDoc} */
    @Override public GridCacheVersion obsoleteVersion() {
        lockEntry();

        try {
            return obsoleteVersionExtras();
        }
        finally {
            unlockEntry();
        }
    }

    /** {@inheritDoc} */
    @Override public boolean markObsolete(GridCacheVersion ver) {
        boolean obsolete;

        lockEntry();

        try {
            obsolete = markObsolete0(ver, true, null);
        }
        finally {
            unlockEntry();
        }

        if (obsolete)
            onMarkedObsolete();

        return obsolete;
    }

    /** {@inheritDoc} */
    @Override public boolean markObsoleteIfEmpty(@Nullable GridCacheVersion obsoleteVer) throws IgniteCheckedException {
        boolean obsolete = false;
        boolean deferred = false;
        GridCacheVersion ver0 = null;

        lockEntry();

        try {
            if (obsoleteVersionExtras() != null)
                return false;

            if (hasValueUnlocked()) {
                long expireTime = expireTimeExtras();

                if (expireTime > 0 && (expireTime < U.currentTimeMillis())) {
                    if (obsoleteVer == null)
                        obsoleteVer = nextVersion();

                    if (onExpired(this.val, obsoleteVer)) {
                        if (cctx.deferredDelete()) {
                            deferred = true;
                            ver0 = ver;
                        }
                        else
                            obsolete = true;
                    }
                }
            }
            else {
                if (cctx.deferredDelete() && !isStartVersion() && !detached() && !isInternal()) {
                    if (!deletedUnlocked()) {
                        update(null, 0L, 0L, ver, true);

                        deletedUnlocked(true);

                        deferred = true;
                        ver0 = ver;
                    }
                }
                else {
                    if (obsoleteVer == null)
                        obsoleteVer = nextVersion();

                    obsolete = markObsolete0(obsoleteVer, true, null);
                }
            }
        }
        finally {
            unlockEntry();

            if (obsolete)
                onMarkedObsolete();

            if (deferred)
                cctx.onDeferredDelete(this, ver0);
        }

        return obsolete;
    }

    /** {@inheritDoc} */
    @Override public boolean markObsoleteVersion(GridCacheVersion ver) {
        assert cctx.deferredDelete();

        boolean marked;

        lockEntry();

        try {
            if (obsoleteVersionExtras() != null)
                return true;

            if (!this.ver.equals(ver))
                return false;

            marked = markObsolete0(ver, true, null);
        }
        finally {
            unlockEntry();
        }

        if (marked)
            onMarkedObsolete();

        return marked;
    }

    /**
     * @return {@code True} if this entry should not be evicted from cache.
     */
    protected boolean evictionDisabled() {
        return (flags & IS_EVICT_DISABLED) != 0;
    }

    /**
     * <p>
     * Note that {@link #onMarkedObsolete()} should always be called after this method returns {@code true}.
     *
     * @param ver Version.
     * @param clear {@code True} to clear.
     * @param extras Predefined extras.
     * @return {@code True} if entry is obsolete, {@code false} if entry is still used by other threads or nodes.
     */
    protected final boolean markObsolete0(GridCacheVersion ver, boolean clear, GridCacheObsoleteEntryExtras extras) {
        assert lock.isHeldByCurrentThread();

        if (evictionDisabled()) {
            assert !obsolete() : this;

            return false;
        }

        GridCacheVersion obsoleteVer = obsoleteVersionExtras();

        if (ver != null) {
            // If already obsolete, then do nothing.
            if (obsoleteVer != null)
                return true;

            GridCacheMvcc mvcc = mvccExtras();

            if (mvcc == null || mvcc.isEmpty(ver)) {
                obsoleteVer = ver;

                obsoleteVersionExtras(obsoleteVer, extras);

                if (clear)
                    value(null);

                if (log.isTraceEnabled()) {
                    log.trace("markObsolete0 [key=" + key +
                        ", entry=" + System.identityHashCode(this) +
                        ", clear=" + clear +
                        ']');
                }
            }

            return obsoleteVer != null;
        }
        else
            return obsoleteVer != null;
    }

    /** {@inheritDoc} */
    @Override public void onMarkedObsolete() {
        // No-op.
    }

    /** {@inheritDoc} */
    @Override public final boolean obsolete() {
        lockEntry();

        try {
            return obsoleteVersionExtras() != null;
        }
        finally {
            unlockEntry();
        }
    }

    /** {@inheritDoc} */
    @Override public final boolean obsolete(GridCacheVersion exclude) {
        lockEntry();

        try {
            GridCacheVersion obsoleteVer = obsoleteVersionExtras();

            return obsoleteVer != null && !obsoleteVer.equals(exclude);
        }
        finally {
            unlockEntry();
        }
    }

    /** {@inheritDoc} */
    @Override public boolean invalidate(GridCacheVersion newVer)
        throws IgniteCheckedException {
        lockEntry();

        try {
            assert newVer != null;

            value(null);

            ver = newVer;
            flags &= ~IS_EVICT_DISABLED;

            if (cctx.mvccEnabled())
                cctx.offheap().mvccRemoveAll(this);
            else
                removeValue();

            onInvalidate();

            return obsoleteVersionExtras() != null;
        }
        finally {
            unlockEntry();
        }
    }

    /**
     * Called when entry invalidated.
     */
    protected void onInvalidate() {
        // No-op.
    }

    /**
     * @param val New value.
     * @param expireTime Expiration time.
     * @param ttl Time to live.
     * @param ver Update version.
     */
    protected final void update(@Nullable CacheObject val, long expireTime, long ttl, GridCacheVersion ver, boolean addTracked) {
        assert ver != null;
        assert lock.isHeldByCurrentThread();
        assert ttl != CU.TTL_ZERO && ttl != CU.TTL_NOT_CHANGED && ttl >= 0 : ttl;

        boolean trackNear = addTracked && isNear() && cctx.config().isEagerTtl();

        long oldExpireTime = expireTimeExtras();

        if (trackNear && oldExpireTime != 0 && (expireTime != oldExpireTime || isStartVersion()))
            cctx.ttl().removeTrackedEntry((GridNearCacheEntry)this);

        value(val);

        ttlAndExpireTimeExtras(ttl, expireTime);

        this.ver = ver;
        flags &= ~IS_EVICT_DISABLED;

        if (trackNear && expireTime != 0 && (expireTime != oldExpireTime || isStartVersion()))
            cctx.ttl().addTrackedEntry((GridNearCacheEntry)this);
    }

    /**
     * Update TTL if it is changed.
     *
     * @param expiryPlc Expiry policy.
     */
    private void updateTtl(ExpiryPolicy expiryPlc) throws IgniteCheckedException, GridCacheEntryRemovedException {
        long ttl = CU.toTtl(expiryPlc.getExpiryForAccess());

        if (ttl != CU.TTL_NOT_CHANGED)
            updateTtl(ttl);
    }

    /**
     * Update TTL is it is changed.
     *
     * @param expiryPlc Expiry policy.
     * @throws GridCacheEntryRemovedException If failed.
     */
    private void updateTtl(IgniteCacheExpiryPolicy expiryPlc) throws GridCacheEntryRemovedException,
        IgniteCheckedException {
        long ttl = expiryPlc.forAccess();

        if (ttl != CU.TTL_NOT_CHANGED) {
            updateTtl(ttl);

            expiryPlc.ttlUpdated(key(), version(), hasReaders() ? ((GridDhtCacheEntry)this).readers() : null);
        }
    }

    /**
     * @param ttl Time to live.
     */
    private void updateTtl(long ttl) throws IgniteCheckedException, GridCacheEntryRemovedException {
        assert ttl >= 0 || ttl == CU.TTL_ZERO : ttl;
        assert lock.isHeldByCurrentThread();

        long expireTime;

        if (ttl == CU.TTL_ZERO) {
            ttl = CU.TTL_MINIMUM;
            expireTime = CU.expireTimeInPast();
        }
        else
            expireTime = CU.toExpireTime(ttl);

        ttlAndExpireTimeExtras(ttl, expireTime);

        cctx.shared().database().checkpointReadLock();

        try {
            storeValue(val, expireTime, ver);
        }
        finally {
            cctx.shared().database().checkpointReadUnlock();
        }
    }

    /**
     * @throws GridCacheEntryRemovedException If entry is obsolete.
     */
    protected void checkObsolete() throws GridCacheEntryRemovedException {
        assert lock.isHeldByCurrentThread();

        if (obsoleteVersionExtras() != null)
            throw new GridCacheEntryRemovedException();
    }

    /** {@inheritDoc} */
    @Override public KeyCacheObject key() {
        return key;
    }

    /** {@inheritDoc} */
    @Override public IgniteTxKey txKey() {
        return cctx.txKey(key);
    }

    /** {@inheritDoc} */
    @Override public GridCacheVersion version() throws GridCacheEntryRemovedException {
        lockEntry();

        try {
            checkObsolete();

            return ver;
        }
        finally {
            unlockEntry();
        }
    }

    /** {@inheritDoc} */
    @Override public boolean checkSerializableReadVersion(GridCacheVersion serReadVer)
        throws GridCacheEntryRemovedException {
        lockEntry();

        try {
            checkObsolete();

            if (!serReadVer.equals(ver)) {
                boolean empty = isStartVersion() || deletedUnlocked();

                if (serReadVer.equals(IgniteTxEntry.SER_READ_EMPTY_ENTRY_VER))
                    return empty;
                else if (serReadVer.equals(IgniteTxEntry.SER_READ_NOT_EMPTY_VER))
                    return !empty;

                return false;
            }

            return true;
        }
        finally {
            unlockEntry();
        }
    }

    /**
     * Gets hash value for the entry key.
     *
     * @return Hash value.
     */
    int hash() {
        return hash;
    }

    /** {@inheritDoc} */
    @Nullable @Override public CacheObject peek(
        boolean heap,
        boolean offheap,
        AffinityTopologyVersion topVer,
        @Nullable IgniteCacheExpiryPolicy expiryPlc)
        throws GridCacheEntryRemovedException, IgniteCheckedException {
        assert heap || offheap;

        boolean rmv = false;

        try {
            boolean deferred;
            GridCacheVersion ver0;

            lockEntry();

            try {
                checkObsolete();

                if (!valid(topVer))
                    return null;

                if (val == null && offheap)
                    unswap(null, false);

                if (checkExpired()) {
                    if (cctx.deferredDelete()) {
                        deferred = true;
                        ver0 = ver;
                    }
                    else {
                        rmv = markObsolete0(cctx.versions().next(this.ver), true, null);

                        return null;
                    }
                }
                else {
                    CacheObject val = this.val;

                    if (val != null && expiryPlc != null)
                        updateTtl(expiryPlc);

                    return val;
                }
            }
            finally {
                unlockEntry();
            }

            if (deferred) {
                assert ver0 != null;

                cctx.onDeferredDelete(this, ver0);
            }

            return null;
        }
        finally {
            if (rmv) {
                onMarkedObsolete();

                cctx.cache().removeEntry(this);
            }
        }
    }

    /** {@inheritDoc} */
    @Nullable @Override public CacheObject peek(@Nullable IgniteCacheExpiryPolicy plc)
        throws GridCacheEntryRemovedException, IgniteCheckedException {
        IgniteInternalTx tx = cctx.tm().localTx();

        AffinityTopologyVersion topVer = tx != null ? tx.topologyVersion() : cctx.affinity().affinityTopologyVersion();

        return peek(true, false, topVer, plc);
    }

    /**
     * TODO: IGNITE-3500: do we need to generate event and invalidate value?
     *
     * @return {@code true} if expired.
     * @throws IgniteCheckedException In case of failure.
     */
    private boolean checkExpired() throws IgniteCheckedException {
        assert lock.isHeldByCurrentThread();

        long expireTime = expireTimeExtras();

        if (expireTime > 0) {
            long delta = expireTime - U.currentTimeMillis();

            if (delta <= 0) {
                if (cctx.mvccEnabled())
                    cctx.offheap().mvccRemoveAll(this);
                else
                    removeValue();

                return true;
            }
        }

        return false;
    }

    /**
     * @return Value.
     */
    @Override public CacheObject rawGet() {
        lockEntry();

        try {
            return val;
        }
        finally {
            unlockEntry();
        }
    }

    /** {@inheritDoc} */
    @Override public final boolean hasValue() {
        lockEntry();

        try {
            return hasValueUnlocked();
        }
        finally {
            unlockEntry();
        }
    }

    /**
     * @return {@code True} if this entry has value.
     */
    protected final boolean hasValueUnlocked() {
        assert lock.isHeldByCurrentThread();

        return val != null;
    }

    /** {@inheritDoc} */
    @Override public CacheObject rawPut(CacheObject val, long ttl) {
        lockEntry();

        try {
            CacheObject old = this.val;

            update(val, CU.toExpireTime(ttl), ttl, nextVersion(), true);

            return old;
        }
        finally {
            unlockEntry();
        }
    }

    /** {@inheritDoc} */
    @SuppressWarnings({"RedundantTypeArguments"})
    @Override public boolean initialValue(
        CacheObject val,
        GridCacheVersion ver,
        MvccVersion mvccVer,
        MvccVersion newMvccVer,
        byte mvccTxState,
        byte newMvccTxState,
        long ttl,
        long expireTime,
        boolean preload,
        AffinityTopologyVersion topVer,
        GridDrType drType,
        boolean fromStore
    ) throws IgniteCheckedException, GridCacheEntryRemovedException {
        ensureFreeSpace();

        boolean deferred = false;
        boolean obsolete = false;

        GridCacheVersion oldVer = null;

        lockListenerReadLock();
        lockEntry();

        try {
            checkObsolete();

            boolean walEnabled = !cctx.isNear() && cctx.group().persistenceEnabled() && cctx.group().walEnabled();

            long expTime = expireTime < 0 ? CU.toExpireTime(ttl) : expireTime;

            val = cctx.kernalContext().cacheObjects().prepareForCache(val, cctx);

            final boolean unswapped = ((flags & IS_UNSWAPPED_MASK) != 0);

            boolean update;

            IgnitePredicate<CacheDataRow> p = new IgnitePredicate<CacheDataRow>() {
                @Override public boolean apply(@Nullable CacheDataRow row) {
                    boolean update0;

                    GridCacheVersion currentVer = row != null ? row.version() : GridCacheMapEntry.this.ver;

                    boolean isStartVer = currentVer == GridCacheVersionManager.START_VER;

                    if (cctx.group().persistenceEnabled()) {
                        if (!isStartVer) {
                            if (cctx.atomic())
                                update0 = ATOMIC_VER_COMPARATOR.compare(currentVer, ver) < 0;
                            else
                                update0 = currentVer.compareTo(ver) < 0;
                        }
                        else
                            update0 = true;
                    }
                    else
                        update0 = isStartVer;

                    update0 |= (!preload && deletedUnlocked());

                    return update0;
                }
            };

            if (unswapped) {
                update = p.apply(null);

                if (update) {
                    // If entry is already unswapped and we are modifying it, we must run deletion callbacks for old value.
                    long oldExpTime = expireTimeUnlocked();

                    if (oldExpTime > 0 && oldExpTime < U.currentTimeMillis()) {
                        if (onExpired(this.val, null)) {
                            if (cctx.deferredDelete()) {
                                deferred = true;
                                oldVer = this.ver;
                            }
                            else if (val == null)
                                obsolete = true;
                        }
                    }

                    if (cctx.mvccEnabled()) {
                        if (preload && mvccVer != null) {
                            cctx.offheap().mvccInitialValueIfAbsent(this,
                                val,
                                ver,
                                expTime,
                                mvccVer,
                                newMvccVer,
                                mvccTxState,
                                newMvccTxState);
                        }
                        else
                            cctx.offheap().mvccInitialValue(this, val, ver, expTime, mvccVer, newMvccVer);
                    }
                    else
                        storeValue(val, expTime, ver);
                }
            }
            else {
                if (cctx.mvccEnabled()) {
                    // cannot identify whether the entry is exist on the fly
                    unswap(false);

                    if (update = p.apply(null)) {
                        // If entry is already unswapped and we are modifying it, we must run deletion callbacks for old value.
                        long oldExpTime = expireTimeUnlocked();
                        long delta = (oldExpTime == 0 ? 0 : oldExpTime - U.currentTimeMillis());

                        if (delta < 0) {
                            if (onExpired(this.val, null)) {
                                if (cctx.deferredDelete()) {
                                    deferred = true;
                                    oldVer = this.ver;
                                }
                                else if (val == null)
                                    obsolete = true;
                            }
                        }

                        if (preload && mvccVer != null) {
                            cctx.offheap().mvccInitialValueIfAbsent(this,
                                val,
                                ver,
                                expTime,
                                mvccVer,
                                newMvccVer,
                                mvccTxState,
                                newMvccTxState);
                        }
                        else
                            cctx.offheap().mvccInitialValue(this, val, ver, expTime, mvccVer, newMvccVer);
                    }
                }
                else
                    // Optimization to access storage only once.
                    update = storeValue(val, expTime, ver, p);
            }

            if (update) {
                update(val, expTime, ttl, ver, true);

                boolean skipQryNtf = false;

                if (val == null) {
                    skipQryNtf = true;

                    if (cctx.deferredDelete() && !deletedUnlocked() && !isInternal())
                        deletedUnlocked(true);
                }
                else if (deletedUnlocked())
                    deletedUnlocked(false);

                long updateCntr = 0;

                if (!preload)
                    updateCntr = nextPartitionCounter(topVer, true, null);

                if (walEnabled) {
                    cctx.shared().wal().log(new DataRecord(new DataEntry(
                        cctx.cacheId(),
                        key,
                        val,
                        val == null ? GridCacheOperation.DELETE : GridCacheOperation.CREATE,
                        null,
                        ver,
                        expireTime,
                        partition(),
                        updateCntr
                    )));
                }

                drReplicate(drType, val, ver, topVer);

                if (!skipQryNtf) {
                    cctx.continuousQueries().onEntryUpdated(
                        key,
                        val,
                        null,
                        this.isInternal() || !this.context().userCache(),
                        this.partition(),
                        true,
                        preload,
                        updateCntr,
                        null,
                        topVer);
                }

                onUpdateFinished(updateCntr);

                if (!fromStore && cctx.store().isLocal()) {
                    if (val != null)
                        cctx.store().put(null, key, val, ver);
                }

                return true;
            }

            return false;
        }
        finally {
            unlockEntry();
            unlockListenerReadLock();

            // It is necessary to execute these callbacks outside of lock to avoid deadlocks.

            if (obsolete) {
                onMarkedObsolete();

                cctx.cache().removeEntry(this);
            }

            if (deferred) {
                assert oldVer != null;

                cctx.onDeferredDelete(this, oldVer);
            }
        }
    }

    /**
     * @param cntr Updated partition counter.
     */
    protected void onUpdateFinished(long cntr) {
        // No-op.
    }

    /**
     * @param topVer Topology version for current operation.
     * @param primary Primary node update flag.
     * @param primaryCntr Counter assigned on primary node.
     * @return Update counter.
     */
    protected long nextPartitionCounter(AffinityTopologyVersion topVer, boolean primary, @Nullable Long primaryCntr) {
        return 0;
    }

    /** {@inheritDoc} */
    @Override public GridCacheVersionedEntryEx versionedEntry(final boolean keepBinary)
        throws IgniteCheckedException, GridCacheEntryRemovedException {
        lockEntry();

        try {
            boolean isNew = isStartVersion();

            if (isNew)
                unswap(null, false);

            CacheObject val = this.val;

            return new GridCacheLazyPlainVersionedEntry<>(cctx,
                key,
                val,
                ttlExtras(),
                expireTimeExtras(),
                ver.conflictVersion(),
                isNew,
                keepBinary);
        }
        finally {
            unlockEntry();
        }
    }

    /** {@inheritDoc} */
    @Override public void clearReserveForLoad(GridCacheVersion ver) {
        lockEntry();

        try {
            if (obsoleteVersionExtras() != null)
                return;

            if (ver.equals(this.ver)) {
                assert evictionDisabled() : this;

                flags &= ~IS_EVICT_DISABLED;
            }
        }
        finally {
            unlockEntry();
        }
    }

    /** {@inheritDoc} */
    @Override public EntryGetResult versionedValue(CacheObject val,
        GridCacheVersion curVer,
        GridCacheVersion newVer,
        @Nullable IgniteCacheExpiryPolicy loadExpiryPlc,
        @Nullable ReaderArguments readerArgs
    ) throws IgniteCheckedException, GridCacheEntryRemovedException {
        lockEntry();

        try {
            checkObsolete();

            addReaderIfNeed(readerArgs);

            if (curVer == null || curVer.equals(ver)) {
                if (val != this.val) {
                    GridCacheMvcc mvcc = mvccExtras();

                    if (mvcc != null && !mvcc.isEmpty())
                        return entryGetResult(this.val, ver, false);

                    if (newVer == null)
                        newVer = cctx.versions().next();

                    long ttl;
                    long expTime;

                    if (loadExpiryPlc != null) {
                        IgniteBiTuple<Long, Long> initTtlAndExpireTime = initialTtlAndExpireTime(loadExpiryPlc);

                        ttl = initTtlAndExpireTime.get1();
                        expTime = initTtlAndExpireTime.get2();
                    }
                    else {
                        ttl = ttlExtras();
                        expTime = expireTimeExtras();
                    }

                    // Detach value before index update.
                    val = cctx.kernalContext().cacheObjects().prepareForCache(val, cctx);

                    if (val != null) {
                        if (cctx.mvccEnabled())
                            cctx.offheap().mvccInitialValue(this, val, newVer, expTime);
                        else
                            storeValue(val, expTime, newVer);

                        if (deletedUnlocked())
                            deletedUnlocked(false);
                    }

                    // Version does not change for load ops.
                    update(val, expTime, ttl, newVer, true);

                    return entryGetResult(val, newVer, false);
                }

                assert !evictionDisabled() : this;
            }

            return entryGetResult(this.val, ver, false);
        }
        finally {
            unlockEntry();
        }
    }

    /**
     * @param readerArgs Reader arguments
     */
    private void addReaderIfNeed(@Nullable ReaderArguments readerArgs) {
        if (readerArgs != null) {
            assert this instanceof GridDhtCacheEntry : this;
            assert lock.isHeldByCurrentThread();

            try {
                ((GridDhtCacheEntry)this).addReader(readerArgs.reader(),
                    readerArgs.messageId(),
                    readerArgs.topologyVersion());
            }
            catch (GridCacheEntryRemovedException e) {
                assert false : this;
            }
        }
    }

    /**
     * Gets next version for this cache entry.
     *
     * @return Next version.
     */
    private GridCacheVersion nextVersion() {
        // Do not change topology version when generating next version.
        return cctx.versions().next(ver);
    }

    /** {@inheritDoc} */
    @Override public boolean hasLockCandidate(GridCacheVersion ver) throws GridCacheEntryRemovedException {
        lockEntry();

        try {
            checkObsolete();

            GridCacheMvcc mvcc = mvccExtras();

            return mvcc != null && mvcc.hasCandidate(ver);
        }
        finally {
            unlockEntry();
        }
    }

    /** {@inheritDoc} */
    @Override public boolean hasLockCandidate(long threadId) throws GridCacheEntryRemovedException {
        lockEntry();

        try {
            checkObsolete();

            GridCacheMvcc mvcc = mvccExtras();

            return mvcc != null && mvcc.localCandidate(threadId) != null;
        }
        finally {
            unlockEntry();
        }
    }

    /** {@inheritDoc} */
    @Override public boolean lockedByAny(GridCacheVersion... exclude)
        throws GridCacheEntryRemovedException {
        lockEntry();

        try {
            checkObsolete();

            GridCacheMvcc mvcc = mvccExtras();

            return mvcc != null && !mvcc.isEmpty(exclude);
        }
        finally {
            unlockEntry();
        }
    }

    /** {@inheritDoc} */
    @Override public boolean lockedByThread() throws GridCacheEntryRemovedException {
        return lockedByThread(Thread.currentThread().getId());
    }

    /** {@inheritDoc} */
    @Override public boolean lockedLocally(GridCacheVersion lockVer)
        throws GridCacheEntryRemovedException {
        lockEntry();

        try {
            checkObsolete();

            GridCacheMvcc mvcc = mvccExtras();

            return mvcc != null && mvcc.isLocallyOwned(lockVer);
        }
        finally {
            unlockEntry();
        }
    }

    /** {@inheritDoc} */
    @Override public boolean lockedByThread(long threadId, GridCacheVersion exclude)
        throws GridCacheEntryRemovedException {
        lockEntry();

        try {
            checkObsolete();

            GridCacheMvcc mvcc = mvccExtras();

            return mvcc != null && mvcc.isLocallyOwnedByThread(threadId, false, exclude);
        }
        finally {
            unlockEntry();
        }
    }

    /** {@inheritDoc} */
    @Override public boolean lockedLocallyByIdOrThread(GridCacheVersion lockVer, long threadId)
        throws GridCacheEntryRemovedException {
        lockEntry();

        try {
            GridCacheMvcc mvcc = mvccExtras();

            return mvcc != null && mvcc.isLocallyOwnedByIdOrThread(lockVer, threadId);
        }
        finally {
            unlockEntry();
        }
    }

    /** {@inheritDoc} */
    @Override public boolean lockedByThread(long threadId) throws GridCacheEntryRemovedException {
        lockEntry();

        try {
            checkObsolete();

            GridCacheMvcc mvcc = mvccExtras();

            return mvcc != null && mvcc.isLocallyOwnedByThread(threadId, true);
        }
        finally {
            unlockEntry();
        }
    }

    /** {@inheritDoc} */
    @Override public boolean lockedBy(GridCacheVersion ver) throws GridCacheEntryRemovedException {
        lockEntry();

        try {
            checkObsolete();

            GridCacheMvcc mvcc = mvccExtras();

            return mvcc != null && mvcc.isOwnedBy(ver);
        }
        finally {
            unlockEntry();
        }
    }

    /** {@inheritDoc} */
    @Override public boolean lockedByThreadUnsafe(long threadId) {
        lockEntry();

        try {
            GridCacheMvcc mvcc = mvccExtras();

            return mvcc != null && mvcc.isLocallyOwnedByThread(threadId, true);
        }
        finally {
            unlockEntry();
        }
    }

    /** {@inheritDoc} */
    @Override public boolean lockedByUnsafe(GridCacheVersion ver) {
        lockEntry();

        try {
            GridCacheMvcc mvcc = mvccExtras();

            return mvcc != null && mvcc.isOwnedBy(ver);
        }
        finally {
            unlockEntry();
        }
    }

    /** {@inheritDoc} */
    @Override public boolean lockedLocallyUnsafe(GridCacheVersion lockVer) {
        lockEntry();

        try {
            GridCacheMvcc mvcc = mvccExtras();

            return mvcc != null && mvcc.isLocallyOwned(lockVer);
        }
        finally {
            unlockEntry();
        }
    }

    /** {@inheritDoc} */
    @Override public boolean hasLockCandidateUnsafe(GridCacheVersion ver) {
        lockEntry();

        try {
            GridCacheMvcc mvcc = mvccExtras();

            return mvcc != null && mvcc.hasCandidate(ver);
        }
        finally {
            unlockEntry();
        }
    }

    /** {@inheritDoc} */
    @Override public Collection<GridCacheMvccCandidate> localCandidates(GridCacheVersion... exclude)
        throws GridCacheEntryRemovedException {
        lockEntry();

        try {
            checkObsolete();

            GridCacheMvcc mvcc = mvccExtras();

            return mvcc == null ? Collections.<GridCacheMvccCandidate>emptyList() : mvcc.localCandidates(exclude);
        }
        finally {
            unlockEntry();
        }
    }

    /** {@inheritDoc} */
    @Override public Collection<GridCacheMvccCandidate> remoteMvccSnapshot(GridCacheVersion... exclude) {
        return Collections.emptyList();
    }

    /** {@inheritDoc} */
    @Nullable @Override public GridCacheMvccCandidate candidate(GridCacheVersion ver)
        throws GridCacheEntryRemovedException {
        lockEntry();

        try {
            checkObsolete();

            GridCacheMvcc mvcc = mvccExtras();

            return mvcc == null ? null : mvcc.candidate(ver);
        }
        finally {
            unlockEntry();
        }
    }

    /** {@inheritDoc} */
    @Override public GridCacheMvccCandidate localCandidate(long threadId)
        throws GridCacheEntryRemovedException {
        lockEntry();

        try {
            checkObsolete();

            GridCacheMvcc mvcc = mvccExtras();

            return mvcc == null ? null : mvcc.localCandidate(threadId);
        }
        finally {
            unlockEntry();
        }
    }

    /** {@inheritDoc} */
    @Override public GridCacheMvccCandidate candidate(UUID nodeId, long threadId)
        throws GridCacheEntryRemovedException {
        boolean loc = cctx.nodeId().equals(nodeId);

        lockEntry();

        try {
            checkObsolete();

            GridCacheMvcc mvcc = mvccExtras();

            return mvcc == null ? null : loc ? mvcc.localCandidate(threadId) :
                mvcc.remoteCandidate(nodeId, threadId);
        }
        finally {
            unlockEntry();
        }
    }

    /** {@inheritDoc} */
    @Override public GridCacheMvccCandidate localOwner() throws GridCacheEntryRemovedException {
        lockEntry();

        try {
            checkObsolete();

            GridCacheMvcc mvcc = mvccExtras();

            return mvcc == null ? null : mvcc.localOwner();
        }
        finally {
            unlockEntry();
        }
    }

    /** {@inheritDoc} */
    @Override public long rawExpireTime() {
        lockEntry();

        try {
            return expireTimeExtras();
        }
        finally {
            unlockEntry();
        }
    }

    /** {@inheritDoc} */
    @Override public long expireTimeUnlocked() {
        assert lock.isHeldByCurrentThread();

        return expireTimeExtras();
    }

    /** {@inheritDoc} */
    @Override public boolean onTtlExpired(GridCacheVersion obsoleteVer) throws GridCacheEntryRemovedException {
        assert obsoleteVer != null;

        boolean obsolete = false;
        boolean deferred = false;
        GridCacheVersion ver0 = null;

        lockEntry();

        try {
            checkObsolete();

            if (isStartVersion())
                unswap(null, false);

            long expireTime = expireTimeExtras();

            if (!(expireTime > 0 && expireTime < U.currentTimeMillis()))
                return false;

            CacheObject expiredVal = this.val;

            if (expiredVal == null)
                return false;

            if (onExpired(expiredVal, obsoleteVer)) {
                if (cctx.deferredDelete()) {
                    deferred = true;
                    ver0 = ver;
                }
                else
                    obsolete = true;
            }
        }
        catch (NodeStoppingException ignore) {
            if (log.isDebugEnabled())
                log.warning("Node is stopping while removing expired value.", ignore);
        }
        catch (IgniteCheckedException e) {
            U.error(log, "Failed to clean up expired cache entry: " + this, e);
        }
        finally {
            unlockEntry();

            if (obsolete) {
                onMarkedObsolete();

                cctx.cache().removeEntry(this);
            }

            if (deferred) {
                assert ver0 != null;

                cctx.onDeferredDelete(this, ver0);
            }

            if ((obsolete || deferred) && cctx.statisticsEnabled())
                cctx.cache().metrics0().onEvict();
        }

        return true;
    }

    /**
     * @param expiredVal Expired value.
     * @param obsoleteVer Version.
     * @return {@code True} if entry was marked as removed.
     * @throws IgniteCheckedException If failed.
     */
    private boolean onExpired(CacheObject expiredVal, GridCacheVersion obsoleteVer) throws IgniteCheckedException {
        assert expiredVal != null;

        boolean rmvd = false;

        if (mvccExtras() != null)
            return false;

        if (cctx.deferredDelete() && !detached() && !isInternal()) {
            if (!deletedUnlocked() && !isStartVersion()) {
                update(null, 0L, 0L, ver, true);

                deletedUnlocked(true);

                rmvd = true;
            }
        }
        else {
            if (obsoleteVer == null)
                obsoleteVer = nextVersion();

            if (markObsolete0(obsoleteVer, true, null))
                rmvd = true;
        }

        if (log.isTraceEnabled())
            log.trace("onExpired clear [key=" + key + ", entry=" + System.identityHashCode(this) + ']');

        cctx.shared().database().checkpointReadLock();

        try {
            if (cctx.mvccEnabled())
                cctx.offheap().mvccRemoveAll(this);
            else
                removeValue();
        }
        finally {
            cctx.shared().database().checkpointReadUnlock();
        }

        if (cctx.events().isRecordable(EVT_CACHE_OBJECT_EXPIRED)) {
            cctx.events().addEvent(partition(),
                key,
                cctx.localNodeId(),
                null,
                EVT_CACHE_OBJECT_EXPIRED,
                null,
                false,
                expiredVal,
                expiredVal != null,
                null,
                null,
                null,
                true);
        }

        cctx.continuousQueries().onEntryExpired(this, key, expiredVal);

        return rmvd;
    }

    /** {@inheritDoc} */
    @Override public long rawTtl() {
        lockEntry();

        try {
            return ttlExtras();
        }
        finally {
            unlockEntry();
        }
    }

    /** {@inheritDoc} */
    @SuppressWarnings({"IfMayBeConditional"})
    @Override public long expireTime() throws GridCacheEntryRemovedException {
        IgniteTxLocalAdapter tx = currentTx();

        if (tx != null) {
            long time = tx.entryExpireTime(txKey());

            if (time > 0)
                return time;
        }

        lockEntry();

        try {
            checkObsolete();

            return expireTimeExtras();
        }
        finally {
            unlockEntry();
        }
    }

    /** {@inheritDoc} */
    @SuppressWarnings({"IfMayBeConditional"})
    @Override public long ttl() throws GridCacheEntryRemovedException {
        IgniteTxLocalAdapter tx = currentTx();

        if (tx != null) {
            long entryTtl = tx.entryTtl(txKey());

            if (entryTtl > 0)
                return entryTtl;
        }

        lockEntry();

        try {
            checkObsolete();

            return ttlExtras();
        }
        finally {
            unlockEntry();
        }
    }

    /**
     * @return Current transaction.
     */
    private IgniteTxLocalAdapter currentTx() {
        return cctx.tm().localTx();
    }

    /** {@inheritDoc} */
    @Override public void updateTtl(@Nullable GridCacheVersion ver, long ttl) throws GridCacheEntryRemovedException {
        lockEntry();

        try {
            checkObsolete();

            if (hasValueUnlocked()) {
                try {
                    updateTtl(ttl);
                }
                catch (IgniteCheckedException e) {
                    U.error(log, "Failed to update TTL: " + e, e);
                }
            }

            /*
            TODO IGNITE-305.
            try {
                if (var == null || ver.equals(version()))
                    updateTtl(ttl);
            }
            catch (GridCacheEntryRemovedException ignored) {
                // No-op.
            }
            */
        }
        finally {
            unlockEntry();
        }
    }

    /** {@inheritDoc} */
    @Override public CacheObject valueBytes() throws GridCacheEntryRemovedException {
        lockEntry();

        try {
            checkObsolete();

            return this.val;
        }
        finally {
            unlockEntry();
        }
    }

    /** {@inheritDoc} */
    @Nullable @Override public CacheObject valueBytes(@Nullable GridCacheVersion ver)
        throws IgniteCheckedException, GridCacheEntryRemovedException {
        CacheObject val = null;

        lockEntry();

        try {
            checkObsolete();

            if (ver == null || this.ver.equals(ver))
                val = this.val;
        }
        finally {
            unlockEntry();
        }

        return val;
    }

    /**
     * Stores value in offheap.
     *
     * @param val Value.
     * @param expireTime Expire time.
     * @param ver New entry version.
     * @throws IgniteCheckedException If update failed.
     */
    protected boolean storeValue(@Nullable CacheObject val,
        long expireTime,
        GridCacheVersion ver) throws IgniteCheckedException {
        return storeValue(val, expireTime, ver, null);
    }

    /**
     * Stores value in off-heap.
     *
     * @param val Value.
     * @param expireTime Expire time.
     * @param ver New entry version.
     * @param predicate Optional predicate.
     * @return {@code True} if storage was modified.
     * @throws IgniteCheckedException If update failed.
     */
    protected boolean storeValue(
        @Nullable CacheObject val,
        long expireTime,
        GridCacheVersion ver,
        @Nullable IgnitePredicate<CacheDataRow> predicate) throws IgniteCheckedException {
        assert lock.isHeldByCurrentThread();

        UpdateClosure closure = new UpdateClosure(this, val, ver, expireTime, predicate);

        cctx.offheap().invoke(cctx, key, localPartition(), closure);

        return closure.treeOp != IgniteTree.OperationType.NOOP;
    }

    /**
     * @param op Update operation.
     * @param val Write value.
     * @param writeVer Write version.
     * @param expireTime Expire time.
     * @param updCntr Update counter.
     */
    protected void logUpdate(GridCacheOperation op, CacheObject val, GridCacheVersion writeVer, long expireTime, long updCntr)
        throws IgniteCheckedException {
        // We log individual updates only in ATOMIC cache.
        assert cctx.atomic();

        try {
            if (cctx.group().persistenceEnabled() && cctx.group().walEnabled())
                cctx.shared().wal().log(new DataRecord(new DataEntry(
                    cctx.cacheId(),
                    key,
                    val,
                    op,
                    null,
                    writeVer,
                    expireTime,
                    partition(),
                    updCntr)));
        }
        catch (StorageException e) {
            throw new IgniteCheckedException("Failed to log ATOMIC cache update [key=" + key + ", op=" + op +
                ", val=" + val + ']', e);
        }
    }

    /**
     * @param tx Transaction.
     * @param val Value.
     * @param expireTime Expire time (or 0 if not applicable).
     * @param updCntr Update counter.
     * @throws IgniteCheckedException In case of log failure.
     */
    protected WALPointer logTxUpdate(IgniteInternalTx tx, CacheObject val, long expireTime, long updCntr)
        throws IgniteCheckedException {
        assert cctx.transactional();

        if (tx.local()) { // For remote tx we log all updates in batch: GridDistributedTxRemoteAdapter.commitIfLocked()
            GridCacheOperation op;
            if (val == null)
                op = GridCacheOperation.DELETE;
            else
                op = this.val == null ? GridCacheOperation.CREATE : GridCacheOperation.UPDATE;

            return cctx.shared().wal().log(new DataRecord(new DataEntry(
                cctx.cacheId(),
                key,
                val,
                op,
                tx.nearXidVersion(),
                tx.writeVersion(),
                expireTime,
                key.partition(),
                updCntr)));
        }
        else
            return null;
    }

    /**
     * Removes value from offheap.
     *
     * @throws IgniteCheckedException If failed.
     */
    protected void removeValue() throws IgniteCheckedException {
        assert lock.isHeldByCurrentThread();

        cctx.offheap().remove(cctx, key, partition(), localPartition());
    }

    /** {@inheritDoc} */
    @SuppressWarnings("unchecked")
    @Override public <K, V> Cache.Entry<K, V> wrap() {
        try {
            IgniteInternalTx tx = cctx.tm().userTx();

            CacheObject val;

            if (tx != null) {
                GridTuple<CacheObject> peek = tx.peek(cctx, false, key);

                val = peek == null ? rawGet() : peek.get();
            }
            else
                val = rawGet();

            return new CacheEntryImpl<>(key.<K>value(cctx.cacheObjectContext(), false),
                CU.<V>value(val, cctx, false), ver);
        }
        catch (GridCacheFilterFailedException ignored) {
            throw new IgniteException("Should never happen.");
        }
    }

    /** {@inheritDoc} */
    @Override public <K, V> Cache.Entry<K, V> wrapLazyValue(boolean keepBinary) {
        return new LazyValueEntry<>(key, keepBinary);
    }

    /** {@inheritDoc} */
    @Override @Nullable public CacheObject peekVisibleValue() {
        try {
            IgniteInternalTx tx = cctx.tm().userTx();

            if (tx != null) {
                GridTuple<CacheObject> peek = tx.peek(cctx, false, key);

                if (peek != null)
                    return peek.get();
            }

            if (detached())
                return rawGet();

            for (; ; ) {
                GridCacheEntryEx e = cctx.cache().peekEx(key);

                if (e == null)
                    return null;

                try {
                    return e.peek(null);
                }
                catch (GridCacheEntryRemovedException ignored) {
                    // No-op.
                }
                catch (IgniteCheckedException ex) {
                    throw new IgniteException(ex);
                }
            }
        }
        catch (GridCacheFilterFailedException ignored) {
            throw new IgniteException("Should never happen.");
        }
    }

    /** {@inheritDoc} */
    @Override public void updateIndex(SchemaIndexCacheFilter filter, SchemaIndexCacheVisitorClosure clo)
        throws IgniteCheckedException, GridCacheEntryRemovedException {
        lockEntry();

        try {
            if (isInternal())
                return;

            checkObsolete();

            CacheDataRow row = cctx.offheap().read(this);

            if (row != null && (filter == null || filter.apply(row)))
                clo.apply(row);
        }
        finally {
            unlockEntry();
        }
    }

    /** {@inheritDoc} */
    @Override public <K, V> EvictableEntry<K, V> wrapEviction() {
        return new CacheEvictableEntryImpl<>(this);
    }

    /** {@inheritDoc} */
    @Override public <K, V> CacheEntryImplEx<K, V> wrapVersioned() {
        lockEntry();

        try {
            return new CacheEntryImplEx<>(key.<K>value(cctx.cacheObjectContext(), false), null, ver);
        }
        finally {
            unlockEntry();
        }
    }

    /**
     * Evicts necessary number of data pages if per-page eviction is configured in current {@link DataRegion}.
     */
    private void ensureFreeSpace() throws IgniteCheckedException {
        // Deadlock alert: evicting data page causes removing (and locking) all entries on the page one by one.
        assert !lock.isHeldByCurrentThread();

        cctx.shared().database().ensureFreeSpace(cctx.dataRegion());
    }

    /**
     * @return Entry which holds key, value and version.
     */
    private <K, V> CacheEntryImplEx<K, V> wrapVersionedWithValue() {
        lockEntry();

        try {
            V val = this.val == null ? null : this.val.<V>value(cctx.cacheObjectContext(), false);

            return new CacheEntryImplEx<>(key.<K>value(cctx.cacheObjectContext(), false), val, ver);
        }
        finally {
            unlockEntry();
        }
    }

    /** {@inheritDoc} */
    @Override public boolean evictInternal(
        GridCacheVersion obsoleteVer,
        @Nullable CacheEntryPredicate[] filter,
        boolean evictOffheap)
        throws IgniteCheckedException {

        boolean marked = false;

        try {
            if (F.isEmptyOrNulls(filter)) {
                lockEntry();

                try {
                    if (evictionDisabled()) {
                        assert !obsolete();

                        return false;
                    }

                    if (obsoleteVersionExtras() != null)
                        return true;

                    // TODO IGNITE-5286: need keep removed entries in heap map, otherwise removes can be lost.
                    if (cctx.deferredDelete() && deletedUnlocked())
                        return false;

                    if (!hasReaders() && markObsolete0(obsoleteVer, false, null)) {
                        // Nullify value after swap.
                        value(null);

                        if (evictOffheap)
                            removeValue();

                        marked = true;

                        return true;
                    }
                }
                finally {
                    unlockEntry();
                }
            }
            else {
                // For optimistic check.
                while (true) {
                    GridCacheVersion v;

                    lockEntry();

                    try {
                        v = ver;
                    }
                    finally {
                        unlockEntry();
                    }

                    if (!cctx.isAll(/*version needed for sync evicts*/this, filter))
                        return false;

                    lockEntry();

                    try {
                        if (evictionDisabled()) {
                            assert !obsolete();

                            return false;
                        }

                        if (obsoleteVersionExtras() != null)
                            return true;

                        if (!v.equals(ver))
                            // Version has changed since entry passed the filter. Do it again.
                            continue;

                        // TODO IGNITE-5286: need keep removed entries in heap map, otherwise removes can be lost.
                        if (cctx.deferredDelete() && deletedUnlocked())
                            return false;

                        if (!hasReaders() && markObsolete0(obsoleteVer, false, null)) {
                            // Nullify value after swap.
                            value(null);

                            if (evictOffheap)
                                removeValue();

                            marked = true;

                            return true;
                        }
                        else
                            return false;
                    }
                    finally {
                        unlockEntry();
                    }
                }
            }
        }
        catch (GridCacheEntryRemovedException ignore) {
            if (log.isDebugEnabled())
                log.debug("Got removed entry when evicting (will simply return): " + this);

            return true;
        }
        finally {
            if (marked)
                onMarkedObsolete();
        }

        return false;
    }

    /**
     * @param filter Entry filter.
     * @return {@code True} if entry is visitable.
     */
    public final boolean visitable(CacheEntryPredicate[] filter) {
        boolean rmv = false;

        try {
            lockEntry();

            try {
                if (obsoleteOrDeleted())
                    return false;

                if (checkExpired()) {
                    rmv = markObsolete0(cctx.versions().next(this.ver), true, null);

                    return false;
                }
            }
            finally {
                unlockEntry();
            }

            if (filter != CU.empty0() && !cctx.isAll(this, filter))
                return false;
        }
        catch (IgniteCheckedException e) {
            U.error(log, "An exception was thrown while filter checking.", e);

            RuntimeException ex = e.getCause(RuntimeException.class);

            if (ex != null)
                throw ex;

            Error err = e.getCause(Error.class);

            if (err != null)
                throw err;

            return false;
        }
        finally {
            if (rmv) {
                onMarkedObsolete();

                cctx.cache().removeEntry(this);
            }
        }

        IgniteInternalTx tx = cctx.tm().localTx();

        if (tx != null) {
            IgniteTxEntry e = tx.entry(txKey());

            boolean rmvd = e != null && e.op() == DELETE;

            return !rmvd;
        }

        return true;
    }

    /** {@inheritDoc} */
    @Override public final boolean deleted() {
        if (!cctx.deferredDelete())
            return false;

        lockEntry();

        try {
            return deletedUnlocked();
        }
        finally {
            unlockEntry();
        }
    }

    /** {@inheritDoc} */
    @Override public final boolean obsoleteOrDeleted() {
        lockEntry();

        try {
            return obsoleteVersionExtras() != null ||
                (cctx.deferredDelete() && (deletedUnlocked() || !hasValueUnlocked()));
        }
        finally {
            unlockEntry();
        }
    }

    /**
     * @return {@code True} if deleted.
     */
    @SuppressWarnings("SimplifiableIfStatement")
    protected final boolean deletedUnlocked() {
        assert lock.isHeldByCurrentThread();

        if (!cctx.deferredDelete())
            return false;

        return (flags & IS_DELETED_MASK) != 0;
    }

    /**
     * @param deleted {@code True} if deleted.
     */
    protected final void deletedUnlocked(boolean deleted) {
        assert lock.isHeldByCurrentThread();
        assert cctx.deferredDelete();

        if (deleted) {
            assert !deletedUnlocked() : this;

            flags |= IS_DELETED_MASK;

            decrementMapPublicSize();
        }
        else {
            assert deletedUnlocked() : this;

            flags &= ~IS_DELETED_MASK;

            incrementMapPublicSize();
        }
    }

    /**
     * Increments public size of map.
     */
    protected void incrementMapPublicSize() {
        GridDhtLocalPartition locPart = localPartition();

        if (locPart != null)
            locPart.incrementPublicSize(null, this);
        else
            cctx.incrementPublicSize(this);
    }

    /**
     * Decrements public size of map.
     */
    protected void decrementMapPublicSize() {
        GridDhtLocalPartition locPart = localPartition();

        if (locPart != null)
            locPart.decrementPublicSize(null, this);
        else
            cctx.decrementPublicSize(this);
    }

    /**
     * @return MVCC.
     */
    @Nullable protected final GridCacheMvcc mvccExtras() {
        return extras != null ? extras.mvcc() : null;
    }

    /**
     * @return All MVCC local and non near candidates.
     */
    @SuppressWarnings("ForLoopReplaceableByForEach")
    @Nullable public final List<GridCacheMvccCandidate> mvccAllLocal() {
        lockEntry();

        try {
            GridCacheMvcc mvcc = extras != null ? extras.mvcc() : null;

            if (mvcc == null)
                return null;

            List<GridCacheMvccCandidate> allLocs = mvcc.allLocal();

            if (allLocs == null || allLocs.isEmpty())
                return null;

            List<GridCacheMvccCandidate> locs = new ArrayList<>(allLocs.size());

            for (int i = 0; i < allLocs.size(); i++) {
                GridCacheMvccCandidate loc = allLocs.get(i);

                if (!loc.nearLocal())
                    locs.add(loc);
            }

            return locs.isEmpty() ? null : locs;
        }
        finally {
            unlockEntry();
        }
    }

    /**
     * @param mvcc MVCC.
     */
    protected final void mvccExtras(@Nullable GridCacheMvcc mvcc) {
        extras = (extras != null) ? extras.mvcc(mvcc) : mvcc != null ? new GridCacheMvccEntryExtras(mvcc) : null;
    }

    /**
     * @return Obsolete version.
     */
    @Nullable protected final GridCacheVersion obsoleteVersionExtras() {
        return extras != null ? extras.obsoleteVersion() : null;
    }

    /**
     * @param obsoleteVer Obsolete version.
     * @param ext Extras.
     */
    private void obsoleteVersionExtras(@Nullable GridCacheVersion obsoleteVer, GridCacheObsoleteEntryExtras ext) {
        extras = (extras != null) ?
            extras.obsoleteVersion(obsoleteVer) :
            obsoleteVer != null ?
                (ext != null) ? ext : new GridCacheObsoleteEntryExtras(obsoleteVer) :
                null;
    }

    /**
     * @param prevOwners Previous owners.
     * @param owners Current owners.
     * @param val Entry value.
     */
    protected final void checkOwnerChanged(@Nullable CacheLockCandidates prevOwners,
        @Nullable CacheLockCandidates owners,
        CacheObject val) {
        assert !lock.isHeldByCurrentThread();

        if (prevOwners != null && owners == null) {
            cctx.mvcc().callback().onOwnerChanged(this, null);

            if (cctx.events().isRecordable(EVT_CACHE_OBJECT_UNLOCKED)) {
                boolean hasVal = hasValue();

                GridCacheMvccCandidate cand = prevOwners.candidate(0);

                cctx.events().addEvent(partition(),
                    key,
                    cand.nodeId(),
                    cand,
                    EVT_CACHE_OBJECT_UNLOCKED,
                    val,
                    hasVal,
                    val,
                    hasVal,
                    null,
                    null,
                    null,
                    true);
            }
        }

        if (owners != null) {
            for (int i = 0; i < owners.size(); i++) {
                GridCacheMvccCandidate owner = owners.candidate(i);

                boolean locked = prevOwners == null || !prevOwners.hasCandidate(owner.version());

                if (locked) {
                    cctx.mvcc().callback().onOwnerChanged(this, owner);

                    if (owner.local())
                        checkThreadChain(owner);

                    if (cctx.events().isRecordable(EVT_CACHE_OBJECT_LOCKED)) {
                        boolean hasVal = hasValue();

                        // Event notification.
                        cctx.events().addEvent(partition(),
                            key,
                            owner.nodeId(),
                            owner,
                            EVT_CACHE_OBJECT_LOCKED,
                            val,
                            hasVal,
                            val,
                            hasVal,
                            null,
                            null,
                            null,
                            true);
                    }
                }
            }
        }
    }

    /**
     * @param owner Starting candidate in the chain.
     */
    protected abstract void checkThreadChain(GridCacheMvccCandidate owner);

    /**
     * Updates metrics.
     *
     * @param op Operation.
     * @param metrics Update merics flag.
     * @param transformed {@code True} if transform operation caused update.
     * @param hasOldVal {@code True} if entry has old value.
     */
    private void updateMetrics(GridCacheOperation op, boolean metrics, boolean transformed, boolean hasOldVal) {
        if (metrics && cctx.statisticsEnabled()) {
            if (op == GridCacheOperation.DELETE) {
                cctx.cache().metrics0().onRemove();

                if (transformed)
                    cctx.cache().metrics0().onInvokeRemove(hasOldVal);
            }
            else if (op == READ && transformed)
                cctx.cache().metrics0().onReadOnlyInvoke(hasOldVal);
            else {
                cctx.cache().metrics0().onWrite();

                if (transformed)
                    cctx.cache().metrics0().onInvokeUpdate(hasOldVal);
            }
        }
    }

    /**
     * @return TTL.
     */
    public long ttlExtras() {
        return extras != null ? extras.ttl() : 0;
    }

    /**
     * @return Expire time.
     */
    public long expireTimeExtras() {
        return extras != null ? extras.expireTime() : 0L;
    }

    /**
     * @param ttl TTL.
     * @param expireTime Expire time.
     */
    protected void ttlAndExpireTimeExtras(long ttl, long expireTime) {
        assert ttl != CU.TTL_NOT_CHANGED && ttl != CU.TTL_ZERO;

        extras = (extras != null) ? extras.ttlAndExpireTime(ttl, expireTime) : expireTime != CU.EXPIRE_TIME_ETERNAL ?
            new GridCacheTtlEntryExtras(ttl, expireTime) : null;
    }

    /**
     * @return Size of extras object.
     */
    private int extrasSize() {
        return extras != null ? extras.size() : 0;
    }

    /** {@inheritDoc} */
    @Override public void onUnlock() {
        // No-op.
    }

    /** {@inheritDoc} */
    @Override public void lockEntry() {
        lock.lock();
    }

    /** {@inheritDoc} */
    @Override public void unlockEntry() {
        lock.unlock();
    }

    /**
     * This method would obtain read lock for continuous query listener setup. This
     * is to prevent race condition between entry update and continuous query setup.
     * You should make sure you obtain this read lock first before locking the entry
     * in order to ensure that the entry update is completed and existing continuous
     * query notified before the next cache listener update
     */
    private void lockListenerReadLock() {
        listenerLock.lock();
    }

    /**
     * unlock the listener read lock
     *
     * @see #lockListenerReadLock()
     */
    private void unlockListenerReadLock() {
        listenerLock.unlock();
    }

    /** {@inheritDoc} */
    @Override public boolean lockedByCurrentThread() {
        return lock.isHeldByCurrentThread();
    }

    /** {@inheritDoc} */
    @Override public void touch(AffinityTopologyVersion topVer) {
        context().evicts().touch(this, topVer);
    }

    /** {@inheritDoc} */
    @Override public boolean equals(Object o) {
        // Identity comparison left on purpose.
        return o == this;
    }

    /** {@inheritDoc} */
    @Override public int hashCode() {
        return hash;
    }

    /** {@inheritDoc} */
    @Override public String toString() {
        lockEntry();

        try {
            return S.toString(GridCacheMapEntry.class, this);
        }
        finally {
            unlockEntry();
        }
    }

    /** */
    private static class MvccRemoveLockListener implements IgniteInClosure<IgniteInternalFuture> {
        /** */
        private static final long serialVersionUID = -1578749008606139541L;

        /** */
        private final IgniteInternalTx tx;

        /** */
        private final AffinityTopologyVersion topVer;

        /** */
        private final UUID affNodeId;

        /** */
        private final MvccSnapshot mvccVer;

        /** */
        private final boolean needHistory;

        /** */
        private final GridFutureAdapter<GridCacheUpdateTxResult> resFut;

        /** Need previous value flag. */
        private final boolean needVal;

        /** Filter. */
        private final CacheEntryPredicate filter;

        /** */
        private GridCacheMapEntry entry;

        /** */
        MvccRemoveLockListener(IgniteInternalTx tx,
            GridCacheMapEntry entry,
            UUID affNodeId,
            AffinityTopologyVersion topVer,
            MvccSnapshot mvccVer,
            boolean needHistory,
            GridFutureAdapter<GridCacheUpdateTxResult> resFut,
            boolean retVal,
            @Nullable CacheEntryPredicate filter) {
            this.tx = tx;
            this.entry = entry;
            this.topVer = topVer;
            this.affNodeId = affNodeId;
            this.mvccVer = mvccVer;
            this.needHistory = needHistory;
            this.resFut = resFut;
            this.needVal = retVal;
            this.filter = filter;
        }

        /** {@inheritDoc} */
        @Override public void apply(IgniteInternalFuture lockFut) {
            WALPointer logPtr = null;
            boolean valid;

            GridCacheContext cctx = entry.context();
            GridCacheVersion newVer = tx.writeVersion();

            MvccUpdateResult res;

            try {
                lockFut.get();

                while (true) {
                    entry.lockEntry();

                    if (entry.obsoleteVersionExtras() == null)
                        break;

                    entry.unlockEntry();

                    entry = (GridCacheMapEntry)cctx.cache().entryEx(entry.key());
                }

                valid = entry.valid(tx.topologyVersion());

                cctx.shared().database().checkpointReadLock();

                try {
                    res = cctx.offheap().mvccRemove(entry, mvccVer, tx.local(), needHistory, filter, needVal);
                }
                finally {
                    cctx.shared().database().checkpointReadUnlock();
                }

                assert res != null;

                if (res.resultType() == ResultType.VERSION_MISMATCH) {
                    resFut.onDone(new IgniteSQLException("Mvcc version mismatch.", CONCURRENT_UPDATE));

                    return;
                }
                else if (res.resultType() == ResultType.PREV_NULL || res.resultType() == ResultType.FILTERED) {
                    resFut.onDone(new GridCacheUpdateTxResult(false));

                    return;
                }
                else if (res.resultType() == ResultType.LOCKED) {
                    entry.unlockEntry();

                    IgniteInternalFuture<?> lockFuture = cctx.kernalContext().coordinators().waitFor(cctx, res.resultVersion());

                    lockFuture.listen(this);

                    return;
                }

                if (cctx.deferredDelete() && entry.deletedUnlocked() && !entry.detached())
                    entry.deletedUnlocked(false);

                if (res.resultType() == ResultType.PREV_NOT_NULL) {
                    TxCounters counters = tx.txCounters(true);

                    if (res.isOwnValueOverridden()) {
                        if (res.isKeyAbsentBefore()) // Do not count own update removal.
                            counters.decrementUpdateCounter(cctx.cacheId(), entry.partition());
                    }
                    else
                        counters.incrementUpdateCounter(cctx.cacheId(), entry.partition());

                    counters.accumulateSizeDelta(cctx.cacheId(), entry.partition(), -1);
                }

                if (cctx.group().persistenceEnabled() && cctx.group().walEnabled())
                    logPtr = cctx.shared().wal().log(new DataRecord(new DataEntry(
                        cctx.cacheId(),
                        entry.key(),
                        null,
                        DELETE,
                        tx.nearXidVersion(),
                        tx.writeVersion(),
                        0,
                        entry.key().partition(),
                        0)));

                entry.update(null, 0, 0, newVer, true);

                entry.mvccDrReplicate(tx.local() ? DR_PRIMARY : DR_BACKUP, null, newVer, topVer, mvccVer);

                entry.recordNodeId(affNodeId, topVer);
            }
            catch (IgniteCheckedException e) {
                resFut.onDone(e);

                return;
            }
            finally {
                if (entry.lockedByCurrentThread()) {
                    entry.unlockEntry();

                    cctx.evicts().touch(entry, AffinityTopologyVersion.NONE);
                }
            }

            entry.onUpdateFinished(0L);

            GridCacheUpdateTxResult updRes = valid ? new GridCacheUpdateTxResult(true, 0L, logPtr)
                : new GridCacheUpdateTxResult(false, logPtr);

            updRes.mvccHistory(res.history());

            resFut.onDone(updRes);
        }
    }

    /** */
    private static class MvccAcquireLockListener implements IgniteInClosure<IgniteInternalFuture> {
        /** */
        private static final long serialVersionUID = -1578749008606139541L;

        /** */
        private final IgniteInternalTx tx;

        /** */
        private final MvccSnapshot mvccVer;

        /** */
        private final GridFutureAdapter<GridCacheUpdateTxResult> resFut;

        /** */
        private GridCacheMapEntry entry;

        /** */
        MvccAcquireLockListener(IgniteInternalTx tx,
            GridCacheMapEntry entry,
            MvccSnapshot mvccVer,
            GridFutureAdapter<GridCacheUpdateTxResult> resFut) {
            this.tx = tx;
            this.entry = entry;
            this.mvccVer = mvccVer;
            this.resFut = resFut;
        }

        /** {@inheritDoc} */
        @SuppressWarnings("unchecked")
        @Override public void apply(IgniteInternalFuture lockFut) {
            WALPointer logPtr = null;
            boolean valid;

            GridCacheContext cctx = entry.context();

            try {
                lockFut.get();

                while (true) {
                    entry.lockEntry();

                    if (entry.obsoleteVersionExtras() == null)
                        break;

                    entry.unlockEntry();

                    entry = (GridCacheMapEntry)cctx.cache().entryEx(entry.key());
                }

                valid = entry.valid(tx.topologyVersion());

                cctx.shared().database().checkpointReadLock();

                MvccUpdateResult res;

                try {
                    res = cctx.offheap().mvccLock(entry, mvccVer);
                }
                finally {
                    cctx.shared().database().checkpointReadUnlock();
                }

                assert res != null;

                if (res.resultType() == ResultType.VERSION_MISMATCH) {
                    resFut.onDone(new IgniteSQLException("Mvcc version mismatch.", CONCURRENT_UPDATE));

                    return;
                }
                else if (res.resultType() == ResultType.LOCKED) {
                    entry.unlockEntry();

                    cctx.kernalContext().coordinators().waitFor(cctx, res.resultVersion()).listen(this);

                    return;
                }
            }
            catch (IgniteCheckedException e) {
                resFut.onDone(e);

                return;
            }
            finally {
                if (entry.lockedByCurrentThread()) {
                    entry.unlockEntry();

                    cctx.evicts().touch(entry, AffinityTopologyVersion.NONE);
                }
            }

            entry.onUpdateFinished(0L);

            resFut.onDone(new GridCacheUpdateTxResult(valid, logPtr));
        }
    }

    /** */
    private static class MvccUpdateLockListener implements IgniteInClosure<IgniteInternalFuture> {
        /** */
        private static final long serialVersionUID = 8452738214760268397L;

        /** */
        private final IgniteInternalTx tx;

        /** */
        private final UUID affNodeId;

        /** */
        private final AffinityTopologyVersion topVer;

        /** */
        private final CacheObject val;

        /** */
        private final long ttl;

        /** */
        private final MvccSnapshot mvccVer;

        /** */
        private final GridFutureAdapter<GridCacheUpdateTxResult> resFut;

        /** */
        private GridCacheMapEntry entry;

        /** */
        private GridCacheOperation op;

        /** Entry processor. */
        private final EntryProcessor entryProc;

        /** Invoke arguments. */
        private final Object[] invokeArgs;

        /** Filter. */
        private final CacheEntryPredicate filter;

        /** */
        private final boolean needHistory;

        /** */
        private final boolean noCreate;

<<<<<<< HEAD
=======
        /** Filter. */
        private final CacheEntryPredicate filter;

>>>>>>> 9ab8ebd7
        /** Need previous value flag.*/
        private final boolean needVal;

        /** */
        MvccUpdateLockListener(IgniteInternalTx tx,
            GridCacheMapEntry entry,
            UUID affNodeId,
            AffinityTopologyVersion topVer,
            CacheObject val,
            long ttl,
            MvccSnapshot mvccVer,
            GridCacheOperation op,
            boolean needHistory,
            boolean noCreate,
            CacheEntryPredicate filter,
            boolean needVal,
<<<<<<< HEAD
            GridFutureAdapter<GridCacheUpdateTxResult> resFut,
            EntryProcessor entryProc,
            Object[] invokeArgs) {
=======
            GridFutureAdapter<GridCacheUpdateTxResult> resFut) {
>>>>>>> 9ab8ebd7
            this.tx = tx;
            this.entry = entry;
            this.affNodeId = affNodeId;
            this.topVer = topVer;
            this.val = val;
            this.ttl = ttl;
            this.mvccVer = mvccVer;
            this.op = op;
            this.needHistory = needHistory;
            this.noCreate = noCreate;
            this.filter = filter;
            this.needVal = needVal;
            this.resFut = resFut;
            this.entryProc = entryProc;
            this.invokeArgs = invokeArgs;
        }

        /** {@inheritDoc} */
        @Override public void apply(IgniteInternalFuture lockFut) {
            WALPointer logPtr = null;
            boolean valid;

            GridCacheContext cctx = entry.context();
            GridCacheVersion newVer = tx.writeVersion();

            final boolean invoke = entryProc != null;

            MvccUpdateResult res;

            try {
                lockFut.get();

                entry.ensureFreeSpace();

                while (true) {
                    entry.lockEntry();

                    if (entry.obsoleteVersionExtras() == null)
                        break;

                    entry.unlockEntry();

                    entry = (GridCacheMapEntry)cctx.cache().entryEx(entry.key());
                }

                valid = entry.valid(tx.topologyVersion());

                // Determine new ttl and expire time.
                long expireTime, ttl = this.ttl;

                if (ttl == -1L) {
                    ttl = entry.ttlExtras();
                    expireTime = entry.expireTimeExtras();
                }
                else
                    expireTime = CU.toExpireTime(ttl);

                assert ttl >= 0 : ttl;
                assert expireTime >= 0 : expireTime;

                cctx.shared().database().checkpointReadLock();

                try {
<<<<<<< HEAD
                    res = cctx.offheap().mvccUpdate(entry, val, newVer, expireTime, mvccVer, tx.local(), needHistory,
                        noCreate, filter, needVal, entryProc, invokeArgs);
=======
                    res = cctx.offheap().mvccUpdate(
                        entry, val, newVer, expireTime, mvccVer, tx.local(), needHistory, noCreate, filter, needVal);
>>>>>>> 9ab8ebd7
                }
                finally {
                    cctx.shared().database().checkpointReadUnlock();
                }

                assert res != null;

                if (res.resultType() == ResultType.VERSION_MISMATCH) {
                    resFut.onDone(new IgniteSQLException("Mvcc version mismatch.", CONCURRENT_UPDATE));

                    return;
                }
                else if (res.resultType() == ResultType.LOCKED) {
                    entry.unlockEntry();

                    cctx.kernalContext().coordinators().waitFor(cctx, res.resultVersion()).listen(this);

                    return;
                }
                else if (res.resultType() == ResultType.FILTERED) {
                    GridCacheUpdateTxResult updRes = new GridCacheUpdateTxResult(invoke);

                    if (invoke) { // No-op invoke happened.
                        assert res.invokeResult() != null;

                        updRes.invokeResult(res.invokeResult());
                    }

                    resFut.onDone(updRes);

                    return;
                }
                else if (op == CREATE && tx.local() && (res.resultType() == ResultType.PREV_NOT_NULL ||
                    res.resultType() == ResultType.VERSION_FOUND)) {
                    resFut.onDone(new IgniteSQLException("Duplicate key during INSERT [key=" + entry.key() + ']',
                        DUPLICATE_KEY));

                    return;
                }

                if (cctx.deferredDelete() && entry.deletedUnlocked() && !entry.detached())
                    entry.deletedUnlocked(false);

                if (res.resultType() == ResultType.PREV_NULL) {
                    TxCounters counters = tx.txCounters(true);

                    if (res.isOwnValueOverridden()) {
                        if (res.isKeyAbsentBefore())
                            counters.incrementUpdateCounter(cctx.cacheId(), entry.partition());
                    }
                    else
                        counters.incrementUpdateCounter(cctx.cacheId(), entry.partition());

                    counters.accumulateSizeDelta(cctx.cacheId(), entry.partition(), 1);
                }
                else if (res.resultType() == ResultType.PREV_NOT_NULL && !res.isOwnValueOverridden()) {
                    TxCounters counters = tx.txCounters(true);

                    counters.incrementUpdateCounter(cctx.cacheId(), entry.partition());
                }
                else if (res.resultType() == ResultType.REMOVED_NOT_NULL) {
                    TxCounters counters = tx.txCounters(true);

                    if (res.isOwnValueOverridden()) {
                        if (res.isKeyAbsentBefore()) // Do not count own update removal.
                            counters.decrementUpdateCounter(cctx.cacheId(), entry.partition());
                    }
                    else
                        counters.incrementUpdateCounter(cctx.cacheId(), entry.partition());

                    counters.accumulateSizeDelta(cctx.cacheId(), entry.partition(), -1);
                }

                if (cctx.group().persistenceEnabled() && cctx.group().walEnabled())
                    logPtr = cctx.shared().wal().log(new DataRecord(new DataEntry(
                        cctx.cacheId(),
                        entry.key(),
                        val,
<<<<<<< HEAD
                       res.resultType() == ResultType.PREV_NULL ? CREATE :
                        (res.resultType() == ResultType.REMOVED_NOT_NULL) ? DELETE : UPDATE,
=======
                        res.resultType() == ResultType.PREV_NULL ? CREATE : UPDATE,
>>>>>>> 9ab8ebd7
                        tx.nearXidVersion(),
                        newVer,
                        expireTime,
                        entry.key().partition(),
                        0L)));

                entry.update(val, expireTime, ttl, newVer, true);

                entry.mvccDrReplicate(tx.local() ? DR_PRIMARY : DR_BACKUP, val, newVer, topVer, mvccVer);

                entry.recordNodeId(affNodeId, topVer);
            }
            catch (IgniteCheckedException e) {
                resFut.onDone(e);

                return;
            }
            finally {
                if (entry.lockedByCurrentThread()) {
                    entry.unlockEntry();

                    cctx.evicts().touch(entry, AffinityTopologyVersion.NONE);
                }
            }

            entry.onUpdateFinished(0L);

            GridCacheUpdateTxResult updRes = valid ? new GridCacheUpdateTxResult(true, 0L, logPtr)
                : new GridCacheUpdateTxResult(false, logPtr);

            if(invoke) {
                assert res.invokeResult() != null;

                updRes.invokeResult(res.invokeResult());
            }

            updRes.mvccHistory(res.history());

            resFut.onDone(updRes);
        }
    }

    /**
     *
     */
    private class LazyValueEntry<K, V> implements Cache.Entry<K, V> {
        /** */
        private final KeyCacheObject key;

        /** */
        private boolean keepBinary;

        /**
         * @param key Key.
         * @param keepBinary Keep binary flag.
         */
        private LazyValueEntry(KeyCacheObject key, boolean keepBinary) {
            this.key = key;
            this.keepBinary = keepBinary;
        }

        /** {@inheritDoc} */
        @Override public K getKey() {
            return (K)cctx.cacheObjectContext().unwrapBinaryIfNeeded(key, keepBinary, true);
        }

        /** {@inheritDoc} */
        @SuppressWarnings("unchecked")
        @Override public V getValue() {
            return (V)cctx.cacheObjectContext().unwrapBinaryIfNeeded(peekVisibleValue(), keepBinary, true);
        }

        /** {@inheritDoc} */
        @SuppressWarnings("unchecked")
        @Override public <T> T unwrap(Class<T> cls) {
            if (cls.isAssignableFrom(IgniteCache.class))
                return (T)cctx.grid().cache(cctx.name());

            if (cls.isAssignableFrom(getClass()))
                return (T)this;

            if (cls.isAssignableFrom(EvictableEntry.class))
                return (T)wrapEviction();

            if (cls.isAssignableFrom(CacheEntryImplEx.class))
                return cls == CacheEntryImplEx.class ? (T)wrapVersioned() : (T)wrapVersionedWithValue();

            if (cls.isAssignableFrom(GridCacheVersion.class))
                return (T)ver;

            if (cls.isAssignableFrom(GridCacheMapEntry.this.getClass()))
                return (T)GridCacheMapEntry.this;

            throw new IllegalArgumentException("Unwrapping to class is not supported: " + cls);
        }

        /** {@inheritDoc} */
        @Override public String toString() {
            return "IteratorEntry [key=" + key + ']';
        }
    }

    /**
     *
     */
    private static class UpdateClosure implements IgniteCacheOffheapManager.OffheapInvokeClosure {
        /** */
        private final GridCacheMapEntry entry;

        /** */
        @Nullable private final CacheObject val;

        /** */
        private final GridCacheVersion ver;

        /** */
        private final long expireTime;

        /** */
        @Nullable private final IgnitePredicate<CacheDataRow> predicate;

        /** */
        private CacheDataRow newRow;

        /** */
        private CacheDataRow oldRow;

        /** */
        private IgniteTree.OperationType treeOp = IgniteTree.OperationType.PUT;

        /**
         * @param entry Entry.
         * @param val New value.
         * @param ver New version.
         * @param expireTime New expire time.
         * @param predicate Optional predicate.
         */
        UpdateClosure(GridCacheMapEntry entry, @Nullable CacheObject val, GridCacheVersion ver, long expireTime,
            @Nullable IgnitePredicate<CacheDataRow> predicate) {
            this.entry = entry;
            this.val = val;
            this.ver = ver;
            this.expireTime = expireTime;
            this.predicate = predicate;
        }

        /** {@inheritDoc} */
        @Override public void call(@Nullable CacheDataRow oldRow) throws IgniteCheckedException {
            if (oldRow != null) {
                oldRow.key(entry.key);

                oldRow = checkRowExpired(oldRow);
            }

            this.oldRow = oldRow;

            if (predicate != null && !predicate.apply(oldRow)) {
                treeOp = IgniteTree.OperationType.NOOP;

                return;
            }

            if (val != null) {
                newRow = entry.cctx.offheap().dataStore(entry.localPartition()).createRow(
                    entry.cctx,
                    entry.key,
                    val,
                    ver,
                    expireTime,
                    oldRow);

                treeOp = oldRow != null && oldRow.link() == newRow.link() ?
                    IgniteTree.OperationType.NOOP : IgniteTree.OperationType.PUT;
            }
            else
                treeOp = oldRow != null ? IgniteTree.OperationType.REMOVE : IgniteTree.OperationType.NOOP;
        }

        /** {@inheritDoc} */
        @Override public CacheDataRow newRow() {
            return newRow;
        }

        /** {@inheritDoc} */
        @Override public IgniteTree.OperationType operationType() {
            return treeOp;
        }

        /** {@inheritDoc} */
        @Nullable @Override public CacheDataRow oldRow() {
            return oldRow;
        }

        /**
         * Checks row for expiration and fire expire events if needed.
         *
         * @param row old row.
         * @return {@code Null} if row was expired, row itself otherwise.
         * @throws IgniteCheckedException
         */
        private CacheDataRow checkRowExpired(CacheDataRow row) throws IgniteCheckedException {
            assert row != null;

            if (!(row.expireTime() > 0 && row.expireTime() < U.currentTimeMillis()))
                return row;

            GridCacheContext cctx = entry.context();

            CacheObject expiredVal = row.value();

            if (cctx.deferredDelete() && !entry.detached() && !entry.isInternal()) {
                entry.update(null, CU.TTL_ETERNAL, CU.EXPIRE_TIME_ETERNAL, entry.ver, true);

                if (!entry.deletedUnlocked() && !entry.isStartVersion())
                    entry.deletedUnlocked(true);
            }
            else
                entry.markObsolete0(cctx.versions().next(), true, null);

            if (cctx.events().isRecordable(EVT_CACHE_OBJECT_EXPIRED)) {
                cctx.events().addEvent(entry.partition(),
                    entry.key(),
                    cctx.localNodeId(),
                    null,
                    EVT_CACHE_OBJECT_EXPIRED,
                    null,
                    false,
                    expiredVal,
                    expiredVal != null,
                    null,
                    null,
                    null,
                    true);
            }

            cctx.continuousQueries().onEntryExpired(entry, entry.key(), expiredVal);

            return null;
        }
    }

    /**
     *
     */
    private static class AtomicCacheUpdateClosure implements IgniteCacheOffheapManager.OffheapInvokeClosure {
        /** */
        private final GridCacheMapEntry entry;

        /** */
        private final AffinityTopologyVersion topVer;

        /** */
        private GridCacheVersion newVer;

        /** */
        private GridCacheOperation op;

        /** */
        private Object writeObj;

        /** */
        private Object[] invokeArgs;

        /** */
        private final boolean readThrough;

        /** */
        private final boolean writeThrough;

        /** */
        private final boolean keepBinary;

        /** */
        private final IgniteCacheExpiryPolicy expiryPlc;

        /** */
        private final boolean primary;

        /** */
        private final boolean verCheck;

        /** */
        private final CacheEntryPredicate[] filter;

        /** */
        private final long explicitTtl;

        /** */
        private final long explicitExpireTime;

        /** */
        private GridCacheVersion conflictVer;

        /** */
        private final boolean conflictResolve;

        /** */
        private final boolean intercept;

        /** */
        private final Long updateCntr;

        /** */
        private GridCacheUpdateAtomicResult updateRes;

        /** */
        private IgniteTree.OperationType treeOp;

        /** */
        private CacheDataRow newRow;

        /** */
        private CacheDataRow oldRow;

        /** OldRow expiration flag. */
        private boolean oldRowExpiredFlag = false;

        AtomicCacheUpdateClosure(
            GridCacheMapEntry entry,
            AffinityTopologyVersion topVer,
            GridCacheVersion newVer,
            GridCacheOperation op,
            Object writeObj,
            Object[] invokeArgs,
            boolean readThrough,
            boolean writeThrough,
            boolean keepBinary,
            @Nullable IgniteCacheExpiryPolicy expiryPlc,
            boolean primary,
            boolean verCheck,
            @Nullable CacheEntryPredicate[] filter,
            long explicitTtl,
            long explicitExpireTime,
            @Nullable GridCacheVersion conflictVer,
            boolean conflictResolve,
            boolean intercept,
            @Nullable Long updateCntr) {
            assert op == UPDATE || op == DELETE || op == TRANSFORM : op;

            this.entry = entry;
            this.topVer = topVer;
            this.newVer = newVer;
            this.op = op;
            this.writeObj = writeObj;
            this.invokeArgs = invokeArgs;
            this.readThrough = readThrough;
            this.writeThrough = writeThrough;
            this.keepBinary = keepBinary;
            this.expiryPlc = expiryPlc;
            this.primary = primary;
            this.verCheck = verCheck;
            this.filter = filter;
            this.explicitTtl = explicitTtl;
            this.explicitExpireTime = explicitExpireTime;
            this.conflictVer = conflictVer;
            this.conflictResolve = conflictResolve;
            this.intercept = intercept;
            this.updateCntr = updateCntr;

            switch (op) {
                case UPDATE:
                    treeOp = IgniteTree.OperationType.PUT;

                    break;

                case DELETE:
                    treeOp = IgniteTree.OperationType.REMOVE;

                    break;
            }
        }

        /** {@inheritDoc} */
        @Nullable @Override public CacheDataRow oldRow() {
            return oldRow;
        }

        /** {@inheritDoc} */
        @Override public CacheDataRow newRow() {
            return newRow;
        }

        /** {@inheritDoc} */
        @Override public IgniteTree.OperationType operationType() {
            return treeOp;
        }

        /** {@inheritDoc} */
        @Override public void call(@Nullable CacheDataRow oldRow) throws IgniteCheckedException {
            assert entry.isNear() || oldRow == null || oldRow.link() != 0 : oldRow;

            GridCacheContext cctx = entry.context();

            CacheObject oldVal;
            CacheObject storeLoadedVal = null;

            this.oldRow = oldRow;

            if (oldRow != null) {
                oldRow.key(entry.key());

                // unswap
                entry.update(oldRow.value(), oldRow.expireTime(), 0, oldRow.version(), false);

                if (checkRowExpired(oldRow)) {
                    oldRowExpiredFlag = true;

                    oldRow = null;
                }
            }

            oldVal = (oldRow != null) ? oldRow.value() : null;

            if (oldVal == null && readThrough) {
                storeLoadedVal = cctx.toCacheObject(cctx.store().load(null, entry.key));

                if (storeLoadedVal != null) {
                    oldVal = cctx.kernalContext().cacheObjects().prepareForCache(storeLoadedVal, cctx);

                    entry.val = oldVal;

                    if (entry.deletedUnlocked())
                        entry.deletedUnlocked(false);
                }
            }

            CacheInvokeEntry<Object, Object> invokeEntry = null;
            IgniteBiTuple<Object, Exception> invokeRes = null;

            boolean invoke = op == TRANSFORM;

            boolean transformed = false;

            if (invoke) {
                invokeEntry = new CacheInvokeEntry<>(entry.key, oldVal, entry.ver, keepBinary, entry);

                invokeRes = runEntryProcessor(invokeEntry);

                op = writeObj == null ? DELETE : UPDATE;

                transformed = true;
            }

            CacheObject newVal = (CacheObject)writeObj;

            GridCacheVersionConflictContext<?, ?> conflictCtx = null;

            if (conflictResolve) {
                conflictCtx = resolveConflict(newVal, invokeRes);

                if (updateRes != null) {
                    assert conflictCtx != null && conflictCtx.isUseOld() : conflictCtx;
                    assert treeOp == IgniteTree.OperationType.NOOP : treeOp;

                    return;
                }
            }

            if (conflictCtx == null) {
                // Perform version check only in case there was no explicit conflict resolution.
                versionCheck(invokeRes);

                if (updateRes != null) {
                    assert treeOp == IgniteTree.OperationType.NOOP : treeOp;

                    return;
                }
            }

            if (!F.isEmptyOrNulls(filter)) {
                boolean pass = cctx.isAllLocked(entry, filter);

                if (!pass) {
                    initResultOnCancelUpdate(storeLoadedVal, !cctx.putIfAbsentFilter(filter));

                    updateRes = new GridCacheUpdateAtomicResult(UpdateOutcome.FILTER_FAILED,
                        oldVal,
                        null,
                        invokeRes,
                        CU.TTL_ETERNAL,
                        CU.EXPIRE_TIME_ETERNAL,
                        null,
                        null,
                        0,
                        false);

                    return;
                }
            }

            if (invoke) {
                if (!invokeEntry.modified()) {
                    initResultOnCancelUpdate(storeLoadedVal, true);

                    updateRes = new GridCacheUpdateAtomicResult(UpdateOutcome.INVOKE_NO_OP,
                        oldVal,
                        null,
                        invokeRes,
                        CU.TTL_ETERNAL,
                        CU.EXPIRE_TIME_ETERNAL,
                        null,
                        null,
                        0,
                        true);

                    return;
                }
                else if ((invokeRes == null || invokeRes.getValue() == null) && writeObj != null) {
                    try {
                        cctx.validateKeyAndValue(entry.key, (CacheObject)writeObj);
                    }
                    catch (Exception e) {
                        initResultOnCancelUpdate(null, true);

                        updateRes = new GridCacheUpdateAtomicResult(UpdateOutcome.INVOKE_NO_OP,
                            oldVal,
                            null,
                            new IgniteBiTuple<>(null, e),
                            CU.TTL_ETERNAL,
                            CU.EXPIRE_TIME_ETERNAL,
                            null,
                            null,
                            0,
                            false);

                        return;
                    }
                }

                op = writeObj == null ? DELETE : UPDATE;
            }

            // Incorporate conflict version into new version if needed.
            if (conflictVer != null && conflictVer != newVer) {
                newVer = new GridCacheVersionEx(newVer.topologyVersion(),
                    newVer.order(),
                    newVer.nodeOrder(),
                    newVer.dataCenterId(),
                    conflictVer);
            }

            if (op == UPDATE) {
                assert writeObj != null;

                update(conflictCtx, invokeRes, storeLoadedVal != null, transformed);
            }
            else {
                assert op == DELETE && writeObj == null : op;

                remove(conflictCtx, invokeRes, storeLoadedVal != null, transformed);
            }

            assert updateRes != null && treeOp != null;
        }

        /**
         * Check row expiration and fire expire events if needed.
         *
         * @param row Old row.
         * @return {@code True} if row was expired, {@code False} otherwise.
         * @throws IgniteCheckedException if failed.
         */
        private boolean checkRowExpired(CacheDataRow row) throws IgniteCheckedException {
            assert row != null;

            if (!(row.expireTime() > 0 && row.expireTime() < U.currentTimeMillis()))
                return false;

            GridCacheContext cctx = entry.context();

            CacheObject expiredVal = row.value();

            if (cctx.deferredDelete() && !entry.detached() && !entry.isInternal()) {
                entry.update(null, CU.TTL_ETERNAL, CU.EXPIRE_TIME_ETERNAL, entry.ver, true);

                if (!entry.deletedUnlocked())
                    entry.deletedUnlocked(true);
            }
            else
                entry.markObsolete0(cctx.versions().next(), true, null);

            if (cctx.events().isRecordable(EVT_CACHE_OBJECT_EXPIRED)) {
                cctx.events().addEvent(entry.partition(),
                    entry.key(),
                    cctx.localNodeId(),
                    null,
                    EVT_CACHE_OBJECT_EXPIRED,
                    null,
                    false,
                    expiredVal,
                    expiredVal != null,
                    null,
                    null,
                    null,
                    true);
            }

            cctx.continuousQueries().onEntryExpired(entry, entry.key(), expiredVal);

            return true;
        }

        /**
         * @param storeLoadedVal Value loaded from store.
         * @param updateExpireTime {@code True} if need update expire time.
         * @throws IgniteCheckedException If failed.
         */
        private void initResultOnCancelUpdate(@Nullable CacheObject storeLoadedVal, boolean updateExpireTime)
            throws IgniteCheckedException {
            boolean needUpdate = false;

            if (storeLoadedVal != null) {
                long initTtl;
                long initExpireTime;

                if (expiryPlc != null) {
                    IgniteBiTuple<Long, Long> initTtlAndExpireTime = initialTtlAndExpireTime(expiryPlc);

                    initTtl = initTtlAndExpireTime.get1();
                    initExpireTime = initTtlAndExpireTime.get2();
                }
                else {
                    initTtl = CU.TTL_ETERNAL;
                    initExpireTime = CU.EXPIRE_TIME_ETERNAL;
                }

                entry.update(storeLoadedVal, initExpireTime, initTtl, entry.ver, true);

                needUpdate = true;
            }
            else if (updateExpireTime && expiryPlc != null && entry.val != null) {
                long ttl = expiryPlc.forAccess();

                if (ttl != CU.TTL_NOT_CHANGED) {
                    long expireTime;

                    if (ttl == CU.TTL_ZERO) {
                        ttl = CU.TTL_MINIMUM;
                        expireTime = CU.expireTimeInPast();
                    }
                    else
                        expireTime = CU.toExpireTime(ttl);

                    if (entry.expireTimeExtras() != expireTime) {
                        entry.update(entry.val, expireTime, ttl, entry.ver, true);

                        expiryPlc.ttlUpdated(entry.key, entry.ver, null);

                        needUpdate = true;
                        storeLoadedVal = entry.val;
                    }
                }
            }

            if (needUpdate) {
                newRow = entry.localPartition().dataStore().createRow(
                    entry.cctx,
                    entry.key,
                    storeLoadedVal,
                    newVer,
                    entry.expireTimeExtras(),
                    oldRow);

                treeOp = IgniteTree.OperationType.PUT;
            }
            else
                treeOp = IgniteTree.OperationType.NOOP;
        }

        /**
         * @param conflictCtx Conflict context.
         * @param invokeRes Entry processor result (for invoke operation).
         * @param readFromStore {@code True} if initial entry value was {@code null} and it was read from store.
         * @param transformed {@code True} if update caused by transformation operation.
         * @throws IgniteCheckedException If failed.
         */
        private void update(@Nullable GridCacheVersionConflictContext<?, ?> conflictCtx,
            @Nullable IgniteBiTuple<Object, Exception> invokeRes,
            boolean readFromStore,
            boolean transformed)
            throws IgniteCheckedException {
            GridCacheContext cctx = entry.context();

            final CacheObject oldVal = entry.val;
            CacheObject updated = (CacheObject)writeObj;

            long newSysTtl;
            long newSysExpireTime;

            long newTtl;
            long newExpireTime;

            // Conflict context is null if there were no explicit conflict resolution.
            if (conflictCtx == null) {
                // Calculate TTL and expire time for local update.
                if (explicitTtl != CU.TTL_NOT_CHANGED) {
                    // If conflict existed, expire time must be explicit.
                    assert conflictVer == null || explicitExpireTime != CU.EXPIRE_TIME_CALCULATE;

                    newSysTtl = newTtl = explicitTtl;
                    newSysExpireTime = explicitExpireTime;

                    newExpireTime = explicitExpireTime != CU.EXPIRE_TIME_CALCULATE ?
                        explicitExpireTime : CU.toExpireTime(explicitTtl);
                }
                else {
                    newSysTtl = expiryPlc == null ? CU.TTL_NOT_CHANGED :
                        entry.val != null ? expiryPlc.forUpdate() : expiryPlc.forCreate();

                    if (newSysTtl == CU.TTL_NOT_CHANGED) {
                        newSysExpireTime = CU.EXPIRE_TIME_CALCULATE;
                        newTtl = entry.ttlExtras();
                        newExpireTime = entry.expireTimeExtras();
                    }
                    else if (newSysTtl == CU.TTL_ZERO) {
                        op = GridCacheOperation.DELETE;

                        writeObj = null;

                        remove(conflictCtx, invokeRes, readFromStore, false);

                        return;
                    }
                    else {
                        newSysExpireTime = CU.EXPIRE_TIME_CALCULATE;
                        newTtl = newSysTtl;
                        newExpireTime = CU.toExpireTime(newTtl);
                    }
                }
            }
            else {
                newSysTtl = newTtl = conflictCtx.ttl();
                newSysExpireTime = newExpireTime = conflictCtx.expireTime();
            }

            if (intercept) {
                Object updated0 = cctx.unwrapBinaryIfNeeded(updated, keepBinary, false);

                CacheLazyEntry<Object, Object> interceptEntry = new CacheLazyEntry<>(cctx,
                    entry.key,
                    null,
                    oldVal,
                    null,
                    keepBinary);

                Object interceptorVal = cctx.config().getInterceptor().onBeforePut(interceptEntry, updated0);

                if (interceptorVal == null) {
                    treeOp = IgniteTree.OperationType.NOOP;

                    updateRes = new GridCacheUpdateAtomicResult(UpdateOutcome.INTERCEPTOR_CANCEL,
                        oldVal,
                        null,
                        invokeRes,
                        CU.TTL_ETERNAL,
                        CU.EXPIRE_TIME_ETERNAL,
                        null,
                        null,
                        0,
                        false);

                    return;
                }
                else if (interceptorVal != updated0) {
                    updated0 = cctx.unwrapTemporary(interceptorVal);

                    updated = cctx.toCacheObject(updated0);
                }
            }

            updated = cctx.kernalContext().cacheObjects().prepareForCache(updated, cctx);

            if (writeThrough)
                // Must persist inside synchronization in non-tx mode.
                cctx.store().put(null, entry.key, updated, newVer);

            if (entry.val == null) {
                boolean new0 = entry.isStartVersion();

                assert entry.deletedUnlocked() || new0 || entry.isInternal() : "Invalid entry [entry=" + entry +
                    ", locNodeId=" + cctx.localNodeId() + ']';

                if (!new0 && !entry.isInternal())
                    entry.deletedUnlocked(false);
            }
            else {
                assert !entry.deletedUnlocked() : "Invalid entry [entry=" + this +
                    ", locNodeId=" + cctx.localNodeId() + ']';
            }

            long updateCntr0 = entry.nextPartitionCounter(topVer, primary, updateCntr);

            if (updateCntr != null)
                updateCntr0 = updateCntr;

            entry.logUpdate(op, updated, newVer, newExpireTime, updateCntr0);

            if (!entry.isNear()) {
                newRow = entry.localPartition().dataStore().createRow(
                    entry.cctx,
                    entry.key,
                    updated,
                    newVer,
                    newExpireTime,
                    oldRow);

                treeOp = oldRow != null && oldRow.link() == newRow.link() ?
                    IgniteTree.OperationType.NOOP : IgniteTree.OperationType.PUT;
            }
            else
                treeOp = IgniteTree.OperationType.PUT;

            entry.update(updated, newExpireTime, newTtl, newVer, true);

            updateRes = new GridCacheUpdateAtomicResult(UpdateOutcome.SUCCESS,
                oldVal,
                updated,
                invokeRes,
                newSysTtl,
                newSysExpireTime,
                null,
                conflictCtx,
                updateCntr0,
                transformed);
        }

        /**
         * @param conflictCtx Conflict context.
         * @param invokeRes Entry processor result (for invoke operation).
         * @param readFromStore {@code True} if initial entry value was {@code null} and it was read from store.
         * @param transformed {@code True} if remove caused by tranformation operation.
         * @throws IgniteCheckedException If failed.
         */
        @SuppressWarnings("unchecked")
        private void remove(@Nullable GridCacheVersionConflictContext<?, ?> conflictCtx,
            @Nullable IgniteBiTuple<Object, Exception> invokeRes,
            boolean readFromStore,
            boolean transformed)
            throws IgniteCheckedException {
            GridCacheContext cctx = entry.context();

            CacheObject oldVal = entry.val;

            IgniteBiTuple<Boolean, Object> interceptRes = null;

            if (intercept) {
                CacheLazyEntry<Object, Object> intercepEntry = new CacheLazyEntry<>(cctx,
                    entry.key,
                    null,
                    oldVal,
                    null,
                    keepBinary);

                interceptRes = cctx.config().getInterceptor().onBeforeRemove(intercepEntry);

                if (cctx.cancelRemove(interceptRes)) {
                    treeOp = IgniteTree.OperationType.NOOP;

                    updateRes = new GridCacheUpdateAtomicResult(UpdateOutcome.INTERCEPTOR_CANCEL,
                        cctx.toCacheObject(cctx.unwrapTemporary(interceptRes.get2())),
                        null,
                        invokeRes,
                        CU.TTL_ETERNAL,
                        CU.EXPIRE_TIME_ETERNAL,
                        null,
                        null,
                        0,
                        false);

                    return;
                }
            }

            if (writeThrough)
                // Must persist inside synchronization in non-tx mode.
                cctx.store().remove(null, entry.key);

            long updateCntr0 = entry.nextPartitionCounter(topVer, primary, updateCntr);

            if (updateCntr != null)
                updateCntr0 = updateCntr;

            entry.logUpdate(op, null, newVer, 0, updateCntr0);

            if (oldVal != null) {
                assert !entry.deletedUnlocked();

                if (!entry.isInternal())
                    entry.deletedUnlocked(true);
            }
            else {
                boolean new0 = entry.isStartVersion();

                assert entry.deletedUnlocked() || new0 || entry.isInternal() : "Invalid entry [entry=" + this +
                    ", locNodeId=" + cctx.localNodeId() + ']';

                if (new0) {
                    if (!entry.isInternal())
                        entry.deletedUnlocked(true);
                }
            }

            GridCacheVersion enqueueVer = newVer;

            entry.update(null, CU.TTL_ETERNAL, CU.EXPIRE_TIME_ETERNAL, newVer, true);

            treeOp = (oldRow == null || readFromStore) ? IgniteTree.OperationType.NOOP :
                IgniteTree.OperationType.REMOVE;

            UpdateOutcome outcome = oldVal != null ? UpdateOutcome.SUCCESS : UpdateOutcome.REMOVE_NO_VAL;

            if (interceptRes != null)
                oldVal = cctx.toCacheObject(cctx.unwrapTemporary(interceptRes.get2()));

            updateRes = new GridCacheUpdateAtomicResult(outcome,
                oldVal,
                null,
                invokeRes,
                CU.TTL_NOT_CHANGED,
                CU.EXPIRE_TIME_CALCULATE,
                enqueueVer,
                conflictCtx,
                updateCntr0,
                transformed);
        }

        /**
         * @param newVal New entry value.
         * @param invokeRes Entry processor result (for invoke operation).
         * @return Conflict context.
         * @throws IgniteCheckedException If failed.
         */
        private GridCacheVersionConflictContext<?, ?> resolveConflict(
            CacheObject newVal,
            @Nullable IgniteBiTuple<Object, Exception> invokeRes)
            throws IgniteCheckedException {
            GridCacheContext cctx = entry.context();

            // Cache is conflict-enabled.
            if (cctx.conflictNeedResolve()) {
                GridCacheVersion oldConflictVer = entry.ver.conflictVersion();

                // Prepare old and new entries for conflict resolution.
                GridCacheVersionedEntryEx oldEntry = new GridCacheLazyPlainVersionedEntry<>(cctx,
                    entry.key,
                    entry.val,
                    entry.ttlExtras(),
                    entry.expireTimeExtras(),
                    entry.ver.conflictVersion(),
                    entry.isStartVersion(),
                    keepBinary);

                GridTuple3<Long, Long, Boolean> expiration = entry.ttlAndExpireTime(expiryPlc,
                    explicitTtl,
                    explicitExpireTime);

                GridCacheVersionedEntryEx newEntry = new GridCacheLazyPlainVersionedEntry<>(
                    cctx,
                    entry.key,
                    newVal,
                    expiration.get1(),
                    expiration.get2(),
                    conflictVer != null ? conflictVer : newVer,
                    keepBinary);

                // Resolve conflict.
                GridCacheVersionConflictContext<?, ?> conflictCtx = cctx.conflictResolve(oldEntry, newEntry, verCheck);

                assert conflictCtx != null;

                // Use old value?
                if (conflictCtx.isUseOld()) {
                    GridCacheVersion newConflictVer = conflictVer != null ? conflictVer : newVer;

                    // Handle special case with atomic comparator.
                    if (!entry.isStartVersion() &&                                                        // Not initial value,
                        verCheck &&                                                                       // and atomic version check,
                        oldConflictVer.dataCenterId() == newConflictVer.dataCenterId() &&                 // and data centers are equal,
                        ATOMIC_VER_COMPARATOR.compare(oldConflictVer, newConflictVer) == 0 && // and both versions are equal,
                        cctx.writeThrough() &&                                                            // and store is enabled,
                        primary)                                                                          // and we are primary.
                    {
                        CacheObject val = entry.val;

                        if (val == null) {
                            assert entry.deletedUnlocked();

                            cctx.store().remove(null, entry.key);
                        }
                        else
                            cctx.store().put(null, entry.key, val, entry.ver);
                    }

                    treeOp = IgniteTree.OperationType.NOOP;

                    updateRes = new GridCacheUpdateAtomicResult(UpdateOutcome.CONFLICT_USE_OLD,
                        entry.val,
                        null,
                        invokeRes,
                        CU.TTL_ETERNAL,
                        CU.EXPIRE_TIME_ETERNAL,
                        null,
                        null,
                        0,
                        false);
                }
                // Will update something.
                else {
                    // Merge is a local update which override passed value bytes.
                    if (conflictCtx.isMerge()) {
                        writeObj = cctx.toCacheObject(conflictCtx.mergeValue());

                        conflictVer = null;
                    }
                    else
                        assert conflictCtx.isUseNew();

                    // Update value is known at this point, so update operation type.
                    op = writeObj != null ? GridCacheOperation.UPDATE : GridCacheOperation.DELETE;
                }

                return conflictCtx;
            }
            else
                // Nullify conflict version on this update, so that we will use regular version during next updates.
                conflictVer = null;

            return null;
        }

        /**
         * @param invokeRes Entry processor result (for invoke operation).
         * @throws IgniteCheckedException If failed.
         */
        private void versionCheck(@Nullable IgniteBiTuple<Object, Exception> invokeRes) throws IgniteCheckedException {
            GridCacheContext cctx = entry.context();

            if (verCheck) {
                if (!entry.isStartVersion() && ATOMIC_VER_COMPARATOR.compare(entry.ver, newVer) >= 0) {
                    if (ATOMIC_VER_COMPARATOR.compare(entry.ver, newVer) == 0 && cctx.writeThrough() && primary) {
                        if (log.isDebugEnabled())
                            log.debug("Received entry update with same version as current (will update store) " +
                                "[entry=" + this + ", newVer=" + newVer + ']');

                        CacheObject val = entry.val;

                        if (val == null) {
                            assert entry.deletedUnlocked();

                            cctx.store().remove(null, entry.key);
                        }
                        else
                            cctx.store().put(null, entry.key, val, entry.ver);
                    }
                    else {
                        if (log.isDebugEnabled())
                            log.debug("Received entry update with smaller version than current (will ignore) " +
                                "[entry=" + this + ", newVer=" + newVer + ']');
                    }

                    treeOp = IgniteTree.OperationType.NOOP;

                    updateRes = new GridCacheUpdateAtomicResult(UpdateOutcome.VERSION_CHECK_FAILED,
                        entry.val,
                        null,
                        invokeRes,
                        CU.TTL_ETERNAL,
                        CU.EXPIRE_TIME_ETERNAL,
                        null,
                        null,
                        0,
                        false);
                }
            }
            else
                assert entry.isStartVersion() || ATOMIC_VER_COMPARATOR.compare(entry.ver, newVer) <= 0 :
                    "Invalid version for inner update [isNew=" + entry.isStartVersion() + ", entry=" + entry + ", newVer=" + newVer + ']';
        }

        /**
         * @param invokeEntry Entry for {@link EntryProcessor}.
         * @return Entry processor return value.
         */
        @SuppressWarnings("unchecked")
        private IgniteBiTuple<Object, Exception> runEntryProcessor(CacheInvokeEntry<Object, Object> invokeEntry) {
            EntryProcessor<Object, Object, ?> entryProcessor = (EntryProcessor<Object, Object, ?>)writeObj;

            IgniteThread.onEntryProcessorEntered(true);

            try {
                Object computed = entryProcessor.process(invokeEntry, invokeArgs);

                if (invokeEntry.modified()) {
                    GridCacheContext cctx = entry.context();

                    writeObj = cctx.toCacheObject(cctx.unwrapTemporary(invokeEntry.getValue()));
                }
                else
                    writeObj = invokeEntry.valObj;

                if (computed != null)
                    return new IgniteBiTuple<>(entry.cctx.unwrapTemporary(computed), null);

                return null;
            }
            catch (Exception e) {
                if (e instanceof UnregisteredClassException || e instanceof UnregisteredBinaryTypeException)
                    throw (IgniteException)e;

                writeObj = invokeEntry.valObj;

                return new IgniteBiTuple<>(null, e);
            }
            finally {
                IgniteThread.onEntryProcessorLeft();
            }
        }

        /** {@inheritDoc} */
        @Override public String toString() {
            return S.toString(AtomicCacheUpdateClosure.class, this);
        }
    }

    /** {@inheritDoc} */
    @Override public GridCacheUpdateTxResult mvccUpdateRowsWithPreloadInfo(
        IgniteInternalTx tx,
        UUID affNodeId,
        AffinityTopologyVersion topVer,
        List<GridCacheEntryInfo> entries,
        GridCacheOperation op,
        MvccSnapshot mvccVer)
        throws IgniteCheckedException, GridCacheEntryRemovedException {

        WALPointer logPtr = null;

        ensureFreeSpace();

        lockEntry();

        try {
            checkObsolete();

            CacheObject val = null;

            for (int i = 0; i < entries.size(); i++) {
                GridCacheMvccEntryInfo info = (GridCacheMvccEntryInfo)entries.get(i);

                if (val == null && op != DELETE && MvccUtils.compare(info.mvccVersion(),
                    mvccVer.coordinatorVersion(),
                    mvccVer.counter(),
                    mvccVer.operationCounter()) == 0)
                    val = info.value();

                cctx.offheap().mvccUpdateRowWithPreloadInfo(this,
                    info.value(),
                    info.version(),
                    info.expireTime(),
                    info.mvccVersion(),
                    info.newMvccVersion(),
                    info.mvccTxState(),
                    info.newMvccTxState());
            }

            if (cctx.deferredDelete() && deletedUnlocked() && !detached())
                deletedUnlocked(false);

            long expireTime = CU.EXPIRE_TIME_ETERNAL;
            long ttl = CU.TTL_ETERNAL;

            GridCacheVersion ver = tx.writeVersion();

            if (cctx.group().persistenceEnabled() && cctx.group().walEnabled())
                logPtr = cctx.shared().wal().log(new DataRecord(new DataEntry(
                    cctx.cacheId(),
                    key,
                    val,
                    op,
                    tx.nearXidVersion(),
                    ver,
                    CU.EXPIRE_TIME_ETERNAL,
                    key.partition(),
                    0L)));

            update(val, expireTime, ttl, ver, true);

            mvccDrReplicate(DR_BACKUP, val, ver, topVer, mvccVer);

            recordNodeId(affNodeId, topVer);
        }
        finally {
            if (lockedByCurrentThread()) {
                unlockEntry();

                cctx.evicts().touch(this, AffinityTopologyVersion.NONE);
            }
        }

        return new GridCacheUpdateTxResult(true, logPtr);
    }
}<|MERGE_RESOLUTION|>--- conflicted
+++ resolved
@@ -1093,13 +1093,8 @@
 
             assert val != null || invoke;
 
-<<<<<<< HEAD
             res = cctx.offheap().mvccUpdate(this, val, newVer, expireTime, mvccVer, tx.local(), needHistory, noCreate,
                 filter, retVal, entryProc, invokeArgs);
-=======
-            res = cctx.offheap().mvccUpdate(
-                this, val, newVer, expireTime, mvccVer, tx.local(), needHistory, noCreate, filter, retVal);
->>>>>>> 9ab8ebd7
 
             assert res != null;
 
@@ -1112,7 +1107,6 @@
 
             if (res.resultType() == ResultType.VERSION_MISMATCH)
                 throw new IgniteSQLException("Mvcc version mismatch.", CONCURRENT_UPDATE);
-<<<<<<< HEAD
             else if (res.resultType() == ResultType.FILTERED) {
                 GridCacheUpdateTxResult updRes = new GridCacheUpdateTxResult(invoke);
 
@@ -1124,9 +1118,6 @@
                 return updRes;
             }
             else if(noCreate && !invoke && res.resultType() == ResultType.PREV_NULL)
-=======
-            else if (res.resultType() == ResultType.FILTERED || (noCreate && res.resultType() == ResultType.PREV_NULL))
->>>>>>> 9ab8ebd7
                 return new GridCacheUpdateTxResult(false);
             else if (res.resultType() == ResultType.LOCKED) {
                 unlockEntry();
@@ -1138,11 +1129,7 @@
                 IgniteInternalFuture<?> lockFut = cctx.kernalContext().coordinators().waitFor(cctx, lockVer);
 
                 lockFut.listen(new MvccUpdateLockListener(tx, this, affNodeId, topVer, val, ttl0, mvccVer,
-<<<<<<< HEAD
                     op, needHistory, noCreate, filter, retVal, resFut, entryProc, invokeArgs));
-=======
-                    op, needHistory, noCreate, filter, retVal, resFut));
->>>>>>> 9ab8ebd7
 
                 return new GridCacheUpdateTxResult(false, resFut);
             }
@@ -1173,7 +1160,6 @@
             else if (res.resultType() == ResultType.REMOVED_NOT_NULL) {
                 TxCounters counters = tx.txCounters(true);
 
-<<<<<<< HEAD
                 if (res.isOwnValueOverridden()) {
                     if (res.isKeyAbsentBefore()) // Do not count own update removal.
                         counters.decrementUpdateCounter(cctx.cacheId(), partition());
@@ -1184,19 +1170,13 @@
                 counters.accumulateSizeDelta(cctx.cacheId(), partition(), -1);
             }
 
-=======
->>>>>>> 9ab8ebd7
             if (cctx.group().persistenceEnabled() && cctx.group().walEnabled()) {
                 logPtr = cctx.shared().wal().log(new DataRecord(new DataEntry(
                     cctx.cacheId(),
                     key,
                     val,
-<<<<<<< HEAD
                     res.resultType() == ResultType.PREV_NULL ? CREATE :
                         (res.resultType() == ResultType.REMOVED_NOT_NULL) ? DELETE : UPDATE,
-=======
-                    res.resultType() == ResultType.PREV_NULL ? CREATE : UPDATE,
->>>>>>> 9ab8ebd7
                     tx.nearXidVersion(),
                     newVer,
                     expireTime,
@@ -1231,15 +1211,12 @@
             updRes.prevValue(oldRow.value());
         }
 
-<<<<<<< HEAD
         if(invoke) {
             assert res.invokeResult() != null;
 
             updRes.invokeResult(res.invokeResult());
         }
 
-=======
->>>>>>> 9ab8ebd7
         updRes.mvccHistory(res.history());
 
         return updRes;
@@ -5308,12 +5285,6 @@
         /** */
         private final boolean noCreate;
 
-<<<<<<< HEAD
-=======
-        /** Filter. */
-        private final CacheEntryPredicate filter;
-
->>>>>>> 9ab8ebd7
         /** Need previous value flag.*/
         private final boolean needVal;
 
@@ -5330,13 +5301,9 @@
             boolean noCreate,
             CacheEntryPredicate filter,
             boolean needVal,
-<<<<<<< HEAD
             GridFutureAdapter<GridCacheUpdateTxResult> resFut,
             EntryProcessor entryProc,
             Object[] invokeArgs) {
-=======
-            GridFutureAdapter<GridCacheUpdateTxResult> resFut) {
->>>>>>> 9ab8ebd7
             this.tx = tx;
             this.entry = entry;
             this.affNodeId = affNodeId;
@@ -5400,13 +5367,8 @@
                 cctx.shared().database().checkpointReadLock();
 
                 try {
-<<<<<<< HEAD
                     res = cctx.offheap().mvccUpdate(entry, val, newVer, expireTime, mvccVer, tx.local(), needHistory,
                         noCreate, filter, needVal, entryProc, invokeArgs);
-=======
-                    res = cctx.offheap().mvccUpdate(
-                        entry, val, newVer, expireTime, mvccVer, tx.local(), needHistory, noCreate, filter, needVal);
->>>>>>> 9ab8ebd7
                 }
                 finally {
                     cctx.shared().database().checkpointReadUnlock();
@@ -5485,12 +5447,8 @@
                         cctx.cacheId(),
                         entry.key(),
                         val,
-<<<<<<< HEAD
                        res.resultType() == ResultType.PREV_NULL ? CREATE :
                         (res.resultType() == ResultType.REMOVED_NOT_NULL) ? DELETE : UPDATE,
-=======
-                        res.resultType() == ResultType.PREV_NULL ? CREATE : UPDATE,
->>>>>>> 9ab8ebd7
                         tx.nearXidVersion(),
                         newVer,
                         expireTime,
