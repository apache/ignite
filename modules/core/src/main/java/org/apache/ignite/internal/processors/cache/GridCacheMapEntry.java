/*
 * Licensed to the Apache Software Foundation (ASF) under one or more
 * contributor license agreements.  See the NOTICE file distributed with
 * this work for additional information regarding copyright ownership.
 * The ASF licenses this file to You under the Apache License, Version 2.0
 * (the "License"); you may not use this file except in compliance with
 * the License.  You may obtain a copy of the License at
 *
 *      http://www.apache.org/licenses/LICENSE-2.0
 *
 * Unless required by applicable law or agreed to in writing, software
 * distributed under the License is distributed on an "AS IS" BASIS,
 * WITHOUT WARRANTIES OR CONDITIONS OF ANY KIND, either express or implied.
 * See the License for the specific language governing permissions and
 * limitations under the License.
 */

package org.apache.ignite.internal.processors.cache;

import java.util.ArrayList;
import java.util.Collection;
import java.util.Collections;
import java.util.List;
import java.util.Map;
import java.util.Objects;
import java.util.UUID;
import java.util.concurrent.TimeUnit;
import java.util.concurrent.atomic.AtomicReference;
import java.util.concurrent.locks.ReadWriteLock;
import java.util.concurrent.locks.ReentrantLock;
import java.util.function.Supplier;
import javax.cache.Cache;
import javax.cache.expiry.ExpiryPolicy;
import javax.cache.processor.EntryProcessor;
import org.apache.ignite.IgniteCache;
import org.apache.ignite.IgniteCheckedException;
import org.apache.ignite.IgniteException;
import org.apache.ignite.IgniteLogger;
import org.apache.ignite.SystemProperty;
import org.apache.ignite.cache.CacheInterceptor;
import org.apache.ignite.cache.eviction.EvictableEntry;
import org.apache.ignite.internal.IgniteInternalFuture;
import org.apache.ignite.internal.NodeStoppingException;
import org.apache.ignite.internal.UnregisteredBinaryTypeException;
import org.apache.ignite.internal.UnregisteredClassException;
import org.apache.ignite.internal.pagemem.wal.record.DataEntry;
import org.apache.ignite.internal.pagemem.wal.record.DataRecord;
import org.apache.ignite.internal.pagemem.wal.record.MvccDataEntry;
import org.apache.ignite.internal.pagemem.wal.record.MvccDataRecord;
import org.apache.ignite.internal.processors.affinity.AffinityTopologyVersion;
import org.apache.ignite.internal.processors.cache.GridCacheUpdateAtomicResult.UpdateOutcome;
import org.apache.ignite.internal.processors.cache.distributed.dht.GridDhtCacheEntry;
import org.apache.ignite.internal.processors.cache.distributed.dht.GridDhtTxLocalAdapter;
import org.apache.ignite.internal.processors.cache.distributed.dht.atomic.GridDhtAtomicAbstractUpdateFuture;
import org.apache.ignite.internal.processors.cache.distributed.dht.topology.GridDhtLocalPartition;
import org.apache.ignite.internal.processors.cache.distributed.near.GridNearCacheEntry;
import org.apache.ignite.internal.processors.cache.extras.GridCacheEntryExtras;
import org.apache.ignite.internal.processors.cache.extras.GridCacheMvccEntryExtras;
import org.apache.ignite.internal.processors.cache.extras.GridCacheObsoleteEntryExtras;
import org.apache.ignite.internal.processors.cache.extras.GridCacheTtlEntryExtras;
import org.apache.ignite.internal.processors.cache.mvcc.MvccSnapshot;
import org.apache.ignite.internal.processors.cache.mvcc.MvccUtils;
import org.apache.ignite.internal.processors.cache.mvcc.MvccVersion;
import org.apache.ignite.internal.processors.cache.mvcc.txlog.TxState;
import org.apache.ignite.internal.processors.cache.persistence.CacheDataRow;
import org.apache.ignite.internal.processors.cache.persistence.CacheDataRowAdapter;
import org.apache.ignite.internal.processors.cache.persistence.DataRegion;
import org.apache.ignite.internal.processors.cache.persistence.StorageException;
import org.apache.ignite.internal.processors.cache.persistence.snapshot.dump.DumpEntryChangeListener;
import org.apache.ignite.internal.processors.cache.persistence.wal.WALPointer;
import org.apache.ignite.internal.processors.cache.query.continuous.CacheContinuousQueryListener;
import org.apache.ignite.internal.processors.cache.transactions.IgniteInternalTx;
import org.apache.ignite.internal.processors.cache.transactions.IgniteTxEntry;
import org.apache.ignite.internal.processors.cache.transactions.IgniteTxKey;
import org.apache.ignite.internal.processors.cache.transactions.IgniteTxLocalAdapter;
import org.apache.ignite.internal.processors.cache.transactions.TxCounters;
import org.apache.ignite.internal.processors.cache.tree.mvcc.data.MvccUpdateResult;
import org.apache.ignite.internal.processors.cache.tree.mvcc.data.ResultType;
import org.apache.ignite.internal.processors.cache.version.GridCacheLazyPlainVersionedEntry;
import org.apache.ignite.internal.processors.cache.version.GridCacheVersion;
import org.apache.ignite.internal.processors.cache.version.GridCacheVersionConflictContext;
import org.apache.ignite.internal.processors.cache.version.GridCacheVersionedEntryEx;
import org.apache.ignite.internal.processors.dr.GridDrType;
import org.apache.ignite.internal.processors.platform.PlatformProcessor;
import org.apache.ignite.internal.processors.query.schema.SchemaIndexCacheVisitorClosure;
import org.apache.ignite.internal.processors.security.SecurityUtils;
import org.apache.ignite.internal.transactions.IgniteTxDuplicateKeyCheckedException;
import org.apache.ignite.internal.transactions.IgniteTxSerializationCheckedException;
import org.apache.ignite.internal.util.IgniteTree;
import org.apache.ignite.internal.util.future.GridFutureAdapter;
import org.apache.ignite.internal.util.lang.GridClosureException;
import org.apache.ignite.internal.util.lang.GridMetadataAwareAdapter;
import org.apache.ignite.internal.util.lang.GridTuple;
import org.apache.ignite.internal.util.lang.GridTuple3;
import org.apache.ignite.internal.util.tostring.GridToStringBuilder;
import org.apache.ignite.internal.util.tostring.GridToStringExclude;
import org.apache.ignite.internal.util.tostring.GridToStringInclude;
import org.apache.ignite.internal.util.typedef.F;
import org.apache.ignite.internal.util.typedef.T2;
import org.apache.ignite.internal.util.typedef.internal.CU;
import org.apache.ignite.internal.util.typedef.internal.S;
import org.apache.ignite.internal.util.typedef.internal.U;
import org.apache.ignite.lang.IgniteBiTuple;
import org.apache.ignite.lang.IgniteInClosure;
import org.apache.ignite.lang.IgnitePredicate;
import org.apache.ignite.lang.IgniteUuid;
import org.apache.ignite.thread.IgniteThread;
import org.jetbrains.annotations.NotNull;
import org.jetbrains.annotations.Nullable;

import static org.apache.ignite.IgniteSystemProperties.getLong;
import static org.apache.ignite.events.EventType.EVT_CACHE_OBJECT_EXPIRED;
import static org.apache.ignite.events.EventType.EVT_CACHE_OBJECT_LOCKED;
import static org.apache.ignite.events.EventType.EVT_CACHE_OBJECT_PUT;
import static org.apache.ignite.events.EventType.EVT_CACHE_OBJECT_READ;
import static org.apache.ignite.events.EventType.EVT_CACHE_OBJECT_REMOVED;
import static org.apache.ignite.events.EventType.EVT_CACHE_OBJECT_UNLOCKED;
import static org.apache.ignite.internal.processors.cache.GridCacheOperation.CREATE;
import static org.apache.ignite.internal.processors.cache.GridCacheOperation.DELETE;
import static org.apache.ignite.internal.processors.cache.GridCacheOperation.READ;
import static org.apache.ignite.internal.processors.cache.GridCacheOperation.TRANSFORM;
import static org.apache.ignite.internal.processors.cache.GridCacheOperation.UPDATE;
import static org.apache.ignite.internal.processors.cache.GridCacheUpdateAtomicResult.UpdateOutcome.INVOKE_NO_OP;
import static org.apache.ignite.internal.processors.cache.GridCacheUpdateAtomicResult.UpdateOutcome.REMOVE_NO_VAL;
import static org.apache.ignite.internal.processors.cache.distributed.dht.topology.GridDhtPartitionState.RENTING;
import static org.apache.ignite.internal.processors.cache.mvcc.MvccUtils.MVCC_MAX_SNAPSHOT;
import static org.apache.ignite.internal.processors.cache.mvcc.MvccUtils.compareIgnoreOpCounter;
import static org.apache.ignite.internal.processors.cache.version.GridCacheVersionEx.addConflictVersion;
import static org.apache.ignite.internal.processors.dr.GridDrType.DR_NONE;

/**
 * Adapter for cache entry.
 */
@SuppressWarnings({"TooBroadScope"})
public abstract class GridCacheMapEntry extends GridMetadataAwareAdapter implements GridCacheEntryEx {
    /** */
    public static final GridCacheAtomicVersionComparator ATOMIC_VER_COMPARATOR = new GridCacheAtomicVersionComparator();

    /** @see GridCacheMapEntry#ENTRY_LOCK_TIMEOUT */
    public static final int DFLT_LOCK_TIMEOUT_ENV = 1000;

    /** Property name for entry lock timeout in milliseconds. Default is 1000. */
    @SystemProperty(value = "Sets the entry's lock timeout in milliseconds",
        type = Long.class, defaults = "" + DFLT_LOCK_TIMEOUT_ENV)

    /** */
    public static final String ENTRY_LOCK_TIMEOUT_ENV = "ENTRY_LOCK_TIMEOUT";

    /** Entry lock time awaiting. */
    private static final long ENTRY_LOCK_TIMEOUT = getLong(ENTRY_LOCK_TIMEOUT_ENV, DFLT_LOCK_TIMEOUT_ENV);

    /** */
    private static final byte IS_DELETED_MASK = 0x01;

    /** */
    private static final byte IS_UNSWAPPED_MASK = 0x02;

    /** */
    private static final byte IS_EVICT_DISABLED = 0x04;

    /**
     * NOTE
     * <br/>
     * ====
     * <br/>
     * Make sure to recalculate this value any time when adding or removing fields from entry.
     * The size should be count as follows:
     * <ul>
     * <li>Primitives: byte/boolean = 1, short = 2, int/float = 4, long/double = 8</li>
     * <li>References: 8 each</li>
     * <li>Each nested object should be analyzed in the same way as above.</li>
     * </ul>
     * ====
     * <br/>
     * <ul>
     *     <li>Reference fields:<ul>
     *         <li>8 : {@link #cctx}</li>
     *         <li>8 : {@link #key}</li>
     *         <li>8 : {@link #val}</li>
     *         <li>8 : {@link #ver}</li>
     *         <li>8 : {@link #extras}</li>
     *         <li>8 : {@link #lock}</li>
     *         <li>8 : {@link #listenerLock}</li>
     *         <li>8 : {@link GridMetadataAwareAdapter#data}</li>
     *     </ul></li>
     *     <li>Primitive fields:<ul>
     *         <li>4 : {@link #hash}</li>
     *         <li>1 : {@link #flags}</li>
     *     </ul></li>
     *     <li>Extras:<ul>
     *         <li>8 : {@link GridCacheEntryExtras#ttl()}</li>
     *         <li>8 : {@link GridCacheEntryExtras#expireTime()}</li>
     *     </ul></li>
     *     <li>Version:<ul>
     *         <li>4 : {@link GridCacheVersion#topVer}</li>
     *         <li>4 : {@link GridCacheVersion#nodeOrderDrId}</li>
     *         <li>8 : {@link GridCacheVersion#order}</li>
     *     </ul></li>
     *     <li>Key:<ul>
     *         <li>8 : {@link CacheObjectAdapter#val}</li>
     *         <li>8 : {@link CacheObjectAdapter#valBytes}</li>
     *         <li>4 : {@link KeyCacheObjectImpl#part}</li>
     *     </ul></li>
     *     <li>Value:<ul>
     *         <li>8 : {@link CacheObjectAdapter#val}</li>
     *         <li>8 : {@link CacheObjectAdapter#valBytes}</li>
     *     </ul></li>
     * </ul>
     */
    private static final int SIZE_OVERHEAD = 8 * 8 /* references */ + 5 /* primitives */ + 16 /* extras */
        + 16 /* version */ + 20 /* key */ + 16 /* value */;

    /** Static logger to avoid re-creation. Made static for test purpose. */
    protected static final AtomicReference<IgniteLogger> logRef = new AtomicReference<>();

    /** Logger. */
    protected static volatile IgniteLogger log;

    /** Cache registry. */
    @GridToStringExclude
    protected final GridCacheContext<?, ?> cctx;

    /** Key. */
    @GridToStringInclude(sensitive = true)
    protected final KeyCacheObject key;

    /** Value. */
    @GridToStringInclude(sensitive = true)
    protected CacheObject val;

    /** Version. */
    @GridToStringInclude
    protected GridCacheVersion ver;

    /** Key hash code. */
    @GridToStringInclude
    private final int hash;

    /** Extras */
    @GridToStringInclude
    private GridCacheEntryExtras extras;

    /** */
    @GridToStringExclude
    private final ReentrantLock lock = new ReentrantLock();

    /** Read Lock for continuous query listener */
    @GridToStringExclude
    private final ReadWriteLock listenerLock;

    /**
     * Flags:
     * <ul>
     *     <li>Deleted flag - mask {@link #IS_DELETED_MASK}</li>
     *     <li>Unswapped flag - mask {@link #IS_UNSWAPPED_MASK}</li>
     * </ul>
     */
    @GridToStringInclude
    protected byte flags;

    /**
     * @param cctx Cache context.
     * @param key Cache key.
     */
    protected GridCacheMapEntry(
        GridCacheContext<?, ?> cctx,
        KeyCacheObject key
    ) {
        if (log == null)
            log = U.logger(cctx.kernalContext(), logRef, GridCacheMapEntry.class);

        key = (KeyCacheObject)cctx.kernalContext().cacheObjects().prepareForCache(key, cctx);

        assert key != null;

        this.key = key;
        this.hash = key.hashCode();
        this.cctx = cctx;
        this.listenerLock = cctx.group().listenerLock();

        ver = cctx.shared().versions().startVersion();
    }

    /**
     * Sets entry value. If off-heap value storage is enabled, will serialize value to off-heap.
     *
     * @param val Value to store.
     */
    protected void value(@Nullable CacheObject val) {
        assert lock.isHeldByCurrentThread();

        this.val = val;
    }

    /** {@inheritDoc} */
    @Override public int memorySize() throws IgniteCheckedException {
        byte[] kb;
        byte[] vb = null;

        int extrasSize;

        lockEntry();

        try {
            key.prepareMarshal(cctx.cacheObjectContext());

            kb = key.valueBytes(cctx.cacheObjectContext());

            if (val != null) {
                val.prepareMarshal(cctx.cacheObjectContext());

                vb = val.valueBytes(cctx.cacheObjectContext());
            }

            extrasSize = extrasSize();
        }
        finally {
            unlockEntry();
        }

        return SIZE_OVERHEAD + extrasSize + kb.length + (vb == null ? 1 : vb.length);
    }

    /** {@inheritDoc} */
    @Override public boolean isInternal() {
        return key.internal();
    }

    /** {@inheritDoc} */
    @Override public boolean isDht() {
        return false;
    }

    /** {@inheritDoc} */
    @Override public boolean isLocal() {
        return false;
    }

    /** {@inheritDoc} */
    @Override public boolean isNear() {
        return false;
    }

    /** {@inheritDoc} */
    @Override public boolean isReplicated() {
        return false;
    }

    /** {@inheritDoc} */
    @Override public boolean detached() {
        return false;
    }

    /** {@inheritDoc} */
    @Override public <K, V> GridCacheContext<K, V> context() {
        return (GridCacheContext<K, V>)cctx;
    }

    /** {@inheritDoc} */
    @Override public boolean isNew() throws GridCacheEntryRemovedException {
        assert lock.isHeldByCurrentThread();

        checkObsolete();

        return isStartVersion();
    }

    /** {@inheritDoc} */
    @Override public boolean isNewLocked() throws GridCacheEntryRemovedException {
        lockEntry();

        try {
            checkObsolete();

            return isStartVersion();
        }
        finally {
            unlockEntry();
        }
    }

    /**
     * @return {@code True} if start version.
     */
    public boolean isStartVersion() {
        return cctx.shared().versions().isStartVersion(ver);
    }

    /** {@inheritDoc} */
    @Override public boolean valid(AffinityTopologyVersion topVer) {
        return true;
    }

    /** {@inheritDoc} */
    @Override public int partition() {
        return 0;
    }

    /**
     * @return Local partition that owns this entry.
     */
    protected GridDhtLocalPartition localPartition() {
        return null;
    }

    /** {@inheritDoc} */
    @Override public boolean partitionValid() {
        return true;
    }

    /** {@inheritDoc} */
    @Nullable @Override public GridCacheEntryInfo info() {
        GridCacheEntryInfo info = null;

        lockEntry();

        try {
            if (!obsolete()) {
                info = new GridCacheEntryInfo();

                info.key(key);
                info.cacheId(cctx.cacheId());

                long expireTime = expireTimeExtras();

                boolean expired = expireTime != 0 && expireTime <= U.currentTimeMillis();

                info.ttl(ttlExtras());
                info.expireTime(expireTime);
                info.version(ver);
                info.setNew(isStartVersion());
                info.setDeleted(deletedUnlocked());

                if (!expired)
                    info.value(val);
            }
        }
        finally {
            unlockEntry();
        }

        return info;
    }

    /** {@inheritDoc} */
    @Override public final CacheObject unswap() throws IgniteCheckedException, GridCacheEntryRemovedException {
        return unswap(true);
    }

    /** {@inheritDoc} */
    @Override public final CacheObject unswap(CacheDataRow row) throws IgniteCheckedException, GridCacheEntryRemovedException {
        row = unswap(row, true);

        return row != null ? row.value() : null;
    }

    /** {@inheritDoc} */
    @Nullable @Override public final CacheObject unswap(boolean needVal)
        throws IgniteCheckedException, GridCacheEntryRemovedException {
        CacheDataRow row = unswap(null, true);

        return row != null ? row.value() : null;
    }

    /**
     * Unswaps an entry.
     *
     * @param row Already extracted cache data.
     * @param checkExpire If {@code true} checks for expiration, as result entry can be obsoleted or marked deleted.
     * @return Value.
     * @throws IgniteCheckedException If failed.
     * @throws GridCacheEntryRemovedException If entry was removed.
     */
    @Nullable protected CacheDataRow unswap(@Nullable CacheDataRow row, boolean checkExpire)
        throws IgniteCheckedException, GridCacheEntryRemovedException {
        boolean obsolete = false;
        boolean deferred = false;
        GridCacheVersion ver0 = null;

        cctx.shared().database().checkpointReadLock();

        lockEntry();

        try {
            checkObsolete();

            if (isStartVersion() && ((flags & IS_UNSWAPPED_MASK) == 0)) {
                assert row == null || Objects.equals(row.key(), key) :
                        "Unexpected row key [row.key=" + row.key() + ", cacheEntry.key=" + key + "]";

                CacheDataRow read = row == null ? cctx.offheap().read(this) : row;

                flags |= IS_UNSWAPPED_MASK;

                if (read != null) {
                    CacheObject val = read.value();

                    update(val, read.expireTime(), 0, read.version(), false);

                    if (!(checkExpire && read.expireTime() > 0) || (read.expireTime() > U.currentTimeMillis()))
                        return read;
                    else {
                        if (onExpired(this.val, null)) {
                            if (cctx.deferredDelete()) {
                                deferred = true;
                                ver0 = ver;
                            }
                            else
                                obsolete = true;
                        }
                    }
                }
            }
        }
        finally {
            unlockEntry();

            cctx.shared().database().checkpointReadUnlock();
        }

        if (obsolete) {
            onMarkedObsolete();

            cctx.cache().removeEntry(this);
        }

        if (deferred) {
            assert ver0 != null;

            cctx.onDeferredDelete(this, ver0);
        }

        return null;
    }

    /**
     * @return Value bytes and flag indicating whether value is byte array.
     */
    protected IgniteBiTuple<byte[], Byte> valueBytes0() {
        assert lock.isHeldByCurrentThread();

        assert val != null;

        try {
            byte[] bytes = val.valueBytes(cctx.cacheObjectContext());

            return new IgniteBiTuple<>(bytes, val.cacheObjectType());
        }
        catch (IgniteCheckedException e) {
            throw new IgniteException(e);
        }
    }

    /**
     * @param tx Transaction.
     * @param key Key.
     * @param reload flag.
     * @param taskName Task name.
     * @return Read value.
     * @throws IgniteCheckedException If failed.
     */
    @Nullable protected Object readThrough(@Nullable IgniteInternalTx tx, KeyCacheObject key, boolean reload,
        String taskName) throws IgniteCheckedException {
        return cctx.store().load(tx, key);
    }

    /** {@inheritDoc} */
    @Override public final CacheObject innerGet(
        @Nullable GridCacheVersion ver,
        @Nullable IgniteInternalTx tx,
        boolean readThrough,
        boolean updateMetrics,
        boolean evt,
        Object transformClo,
        String taskName,
        @Nullable IgniteCacheExpiryPolicy expirePlc,
        boolean keepBinary)
        throws IgniteCheckedException, GridCacheEntryRemovedException {
        return (CacheObject)innerGet0(
            ver,
            tx,
            readThrough,
            evt,
            updateMetrics,
            transformClo,
            taskName,
            expirePlc,
            false,
            keepBinary,
            false,
            null);
    }

    /** {@inheritDoc} */
    @Override public EntryGetResult innerGetAndReserveForLoad(boolean updateMetrics,
        boolean evt,
        String taskName,
        @Nullable IgniteCacheExpiryPolicy expiryPlc,
        boolean keepBinary,
        @Nullable ReaderArguments readerArgs) throws IgniteCheckedException, GridCacheEntryRemovedException {
        return (EntryGetResult)innerGet0(
            /*ver*/null,
            /*tx*/null,
            /*readThrough*/false,
            evt,
            updateMetrics,
            /*transformClo*/null,
            taskName,
            expiryPlc,
            true,
            keepBinary,
            /*reserve*/true,
            readerArgs);
    }

    /** {@inheritDoc} */
    @Override public EntryGetResult innerGetVersioned(
        @Nullable GridCacheVersion ver,
        IgniteInternalTx tx,
        boolean updateMetrics,
        boolean evt,
        Object transformClo,
        String taskName,
        @Nullable IgniteCacheExpiryPolicy expiryPlc,
        boolean keepBinary,
        @Nullable ReaderArguments readerArgs)
        throws IgniteCheckedException, GridCacheEntryRemovedException {
        return (EntryGetResult)innerGet0(
            ver,
            tx,
            false,
            evt,
            updateMetrics,
            transformClo,
            taskName,
            expiryPlc,
            true,
            keepBinary,
            false,
            readerArgs);
    }

    /** */
    @SuppressWarnings({"TooBroadScope"})
    private Object innerGet0(
        GridCacheVersion nextVer,
        IgniteInternalTx tx,
        boolean readThrough,
        boolean evt,
        boolean updateMetrics,
        Object transformClo,
        String taskName,
        @Nullable IgniteCacheExpiryPolicy expiryPlc,
        boolean retVer,
        boolean keepBinary,
        boolean reserveForLoad,
        @Nullable ReaderArguments readerArgs
    ) throws IgniteCheckedException, GridCacheEntryRemovedException {
        assert !(retVer && readThrough);
        assert !(reserveForLoad && readThrough);

        // Disable read-through if there is no store.
        if (readThrough && !cctx.readThrough())
            readThrough = false;

        GridCacheVersion startVer;
        GridCacheVersion resVer = null;

        boolean obsolete = false;
        boolean deferred = false;
        GridCacheVersion ver0 = null;

        Object res = null;

        lockEntry();

        try {
            checkObsolete();

            CacheObject val;

            AffinityTopologyVersion topVer = tx != null ? tx.topologyVersion() : cctx.affinity().affinityTopologyVersion();
            boolean valid = valid(topVer);

            if (valid) {
                val = this.val;

                if (val == null) {
                    if (isStartVersion()) {
                        unswap(null, false);

                        val = this.val;

                        if (val != null && tx == null)
                            updatePlatformCache(val, topVer);
                    }
                }

                if (val != null) {
                    long expireTime = expireTimeExtras();

                    if (expireTime > 0 && (expireTime < U.currentTimeMillis())) {
                        if (onExpired((CacheObject)cctx.unwrapTemporary(val), null)) {
                            val = null;
                            evt = false;

                            if (cctx.deferredDelete()) {
                                deferred = true;
                                ver0 = ver;
                            }
                            else
                                obsolete = true;
                        }
                    }
                }
            }
            else
                val = null;

            CacheObject ret = val;

            if (ret == null) {
                if (updateMetrics && cctx.statisticsEnabled())
                    cctx.cache().metrics0().onRead(false);
            }
            else {
                if (updateMetrics && cctx.statisticsEnabled())
                    cctx.cache().metrics0().onRead(true);
            }

            if (evt && cctx.events().isRecordable(EVT_CACHE_OBJECT_READ)) {
                transformClo = EntryProcessorResourceInjectorProxy.unwrap(transformClo);

                GridCacheMvcc mvcc = mvccExtras();

                cctx.events().addEvent(
                    partition(),
                    key,
                    tx,
                    mvcc != null ? mvcc.anyOwner() : null,
                    EVT_CACHE_OBJECT_READ,
                    ret,
                    ret != null,
                    ret,
                    ret != null,
                    transformClo != null ? transformClo.getClass().getName() : null,
                    taskName,
                    keepBinary);

                // No more notifications.
                evt = false;
            }

            if (ret != null && expiryPlc != null)
                updateTtlUnlocked(version(), expiryPlc);

            if (retVer && resVer == null) {
                resVer = (isNear() && cctx.transactional()) ? ((GridNearCacheEntry)this).dhtVersion() : this.ver;

                if (resVer == null)
                    ret = null;
            }

            // Cache version for optimistic check.
            startVer = ver;

            addReaderIfNeed(readerArgs);

            if (ret != null) {
                assert !obsolete;
                assert !deferred;

                // If return value is consistent, then done.
                res = retVer ? entryGetResult(ret, resVer, false) : ret;
            }
            else if (reserveForLoad && !obsolete) {
                assert !readThrough;
                assert retVer;

                boolean reserve = !evictionDisabled();

                if (reserve)
                    flags |= IS_EVICT_DISABLED;

                res = entryGetResult(null, resVer, reserve);
            }
        }
        finally {
            unlockEntry();
        }

        if (obsolete) {
            onMarkedObsolete();

            throw new GridCacheEntryRemovedException();
        }

        if (deferred)
            cctx.onDeferredDelete(this, ver0);

        if (res != null)
            return res;

        CacheObject ret = null;

        if (readThrough) {
            IgniteInternalTx tx0 = null;

            if (tx != null && tx.local()) {
                if (cctx.isReplicated() || cctx.isColocated() || tx.near())
                    tx0 = tx;
                else if (tx.dht()) {
                    GridCacheVersion ver = tx.nearXidVersion();

                    tx0 = cctx.dht().near().context().tm().tx(ver);
                }
            }

            Object storeVal = readThrough(tx0, key, false, taskName);

            ret = cctx.toCacheObject(storeVal);
        }

        if (ret == null && !evt)
            return null;

        lockEntry();

        try {
            long ttl = ttlExtras();

            // If version matched, set value.
            if (startVer.equals(ver)) {
                if (ret != null) {
                    // Detach value before index update.
                    ret = cctx.kernalContext().cacheObjects().prepareForCache(ret, cctx);

                    nextVer = nextVer != null ? nextVer : nextVersion();

                    long expTime = CU.toExpireTime(ttl);

                    // Update indexes before actual write to entry.
                    storeValue(ret, expTime, nextVer);

                    update(ret, expTime, ttl, nextVer, true);

                    if (cctx.deferredDelete() && deletedUnlocked() && !isInternal() && !detached())
                        deletedUnlocked(false);

                    assert readerArgs == null;
                }

                if (evt && cctx.events().isRecordable(EVT_CACHE_OBJECT_READ)) {
                    transformClo = EntryProcessorResourceInjectorProxy.unwrap(transformClo);

                    GridCacheMvcc mvcc = mvccExtras();

                    cctx.events().addEvent(
                        partition(),
                        key,
                        tx,
                        mvcc != null ? mvcc.anyOwner() : null,
                        EVT_CACHE_OBJECT_READ,
                        ret,
                        ret != null,
                        null,
                        false,
                        transformClo != null ? transformClo.getClass().getName() : null,
                        taskName,
                        keepBinary);
                }
            }
        }
        finally {
            unlockEntry();
        }

        assert ret == null || !retVer;

        return ret;
    }

    /**
     * Creates EntryGetResult or EntryGetWithTtlResult if expire time information exists.
     *
     * @param val Value.
     * @param ver Version.
     * @param reserve Reserve flag.
     * @return EntryGetResult.
     */
    private EntryGetResult entryGetResult(CacheObject val, GridCacheVersion ver, boolean reserve) {
        return extras == null || extras.expireTime() == 0
            ? new EntryGetResult(val, ver, reserve)
            : new EntryGetWithTtlResult(val, ver, reserve, rawExpireTime(), rawTtl());
    }

    /** {@inheritDoc} */
    @SuppressWarnings({"TooBroadScope"})
    @Nullable @Override public final CacheObject innerReload()
        throws IgniteCheckedException, GridCacheEntryRemovedException {
        CU.checkStore(cctx);

        GridCacheVersion startVer;

        boolean wasNew;

        lockEntry();

        try {
            checkObsolete();

            // Cache version for optimistic check.
            startVer = ver;

            wasNew = isNew();
        }
        finally {
            unlockEntry();
        }

        String taskName = cctx.kernalContext().job().currentTaskName();

        // Check before load.
        CacheObject ret = cctx.toCacheObject(readThrough(null, key, true, taskName));

        boolean touch = false;

        try {
            ensureFreeSpace();

            lockEntry();

            try {
                long ttl = ttlExtras();

                // Generate new version.
                GridCacheVersion nextVer = cctx.versions().nextForLoad(ver);

                // If entry was loaded during read step.
                if (wasNew && !isNew())
                    // Map size was updated on entry creation.
                    return ret;

                // If version matched, set value.
                if (startVer.equals(ver)) {
                    long expTime = CU.toExpireTime(ttl);

                    // Detach value before index update.
                    ret = cctx.kernalContext().cacheObjects().prepareForCache(ret, cctx);

                    // Update indexes.
                    if (ret != null) {
                        storeValue(ret, expTime, nextVer);

                        if (cctx.deferredDelete() && !isInternal() && !detached() && deletedUnlocked())
                            deletedUnlocked(false);
                    }
                    else {
                        removeValue();

                        if (cctx.deferredDelete() && !isInternal() && !detached() && !deletedUnlocked())
                            deletedUnlocked(true);
                    }

                    update(ret, expTime, ttl, nextVer, true);

                    touch = true;

                    // If value was set - return, otherwise try again.
                    return ret;
                }
            }
            finally {
                unlockEntry();
            }

            touch = true;

            return ret;
        }
        finally {
            if (touch)
                touch();
        }
    }

    /**
     * @param nodeId Node ID.
     */
    protected void recordNodeId(UUID nodeId, AffinityTopologyVersion topVer) {
        // No-op.
    }

    /** {@inheritDoc} */
    @Override public final GridCacheUpdateTxResult mvccSet(
        IgniteInternalTx tx,
        UUID affNodeId,
        CacheObject val,
        EntryProcessor entryProc,
        Object[] invokeArgs,
        long ttl0,
        AffinityTopologyVersion topVer,
        MvccSnapshot mvccVer,
        GridCacheOperation op,
        boolean needHistory,
        boolean noCreate,
        boolean needOldVal,
        CacheEntryPredicate filter,
        boolean retVal,
        boolean keepBinary) throws IgniteCheckedException, GridCacheEntryRemovedException {
        assert tx != null;

        final boolean valid = valid(tx.topologyVersion());

        final boolean invoke = entryProc != null;

        final GridCacheVersion newVer;

        WALPointer logPtr = null;

        ensureFreeSpace();

        lockEntry();

        MvccUpdateResult res;

        try {
            checkObsolete();

            newVer = tx.writeVersion();

            assert newVer != null : "Failed to get write version for tx: " + tx;

            // Determine new ttl and expire time.
            long expireTime, ttl = ttl0;

            if (ttl == -1L) {
                ttl = ttlExtras();
                expireTime = expireTimeExtras();
            }
            else
                expireTime = CU.toExpireTime(ttl);

            assert ttl >= 0 : ttl;
            assert expireTime >= 0 : expireTime;

            // Detach value before index update.
            val = cctx.kernalContext().cacheObjects().prepareForCache(val, cctx);

            assert val != null || invoke;

            res = cctx.offheap().mvccUpdate(this, val, newVer, expireTime, mvccVer, tx.local(), needHistory,
                noCreate, needOldVal, filter, retVal, keepBinary, entryProc, invokeArgs);

            assert res != null;

            // VERSION_FOUND is possible only on primary node when inserting the same key, or on backup when
            // updating the key which just has been rebalanced.
            assert res.resultType() != ResultType.VERSION_FOUND || op == CREATE && tx.local() || !tx.local();

            // PREV_NOT_NULL on CREATE is possible only on primary.
            assert res.resultType() != ResultType.PREV_NOT_NULL || op != CREATE || tx.local();

            if (res.resultType() == ResultType.VERSION_MISMATCH)
                throw serializationError();
            else if (res.resultType() == ResultType.FILTERED) {
                GridCacheUpdateTxResult updRes = new GridCacheUpdateTxResult(invoke);

                assert !invoke || res.invokeResult() != null;

                if (invoke) // No-op invoke happened.
                    updRes.invokeResult(res.invokeResult());

                updRes.filtered(true);

                if (retVal)
                    updRes.prevValue(res.oldValue());

                return updRes;
            }
            else if (noCreate && !invoke && res.resultType() == ResultType.PREV_NULL)
                return new GridCacheUpdateTxResult(false);
            else if (res.resultType() == ResultType.LOCKED) {
                unlockEntry();

                MvccVersion lockVer = res.resultVersion();

                GridFutureAdapter<GridCacheUpdateTxResult> resFut = new GridFutureAdapter<>();

                IgniteInternalFuture<?> lockFut = cctx.kernalContext().coordinators().waitForLock(cctx, mvccVer, lockVer);

                lockFut.listen(new MvccUpdateLockListener(tx, this, affNodeId, topVer, val, ttl0, mvccVer,
                    op, needHistory, noCreate, resFut, needOldVal, filter, retVal, keepBinary, entryProc, invokeArgs));

                return new GridCacheUpdateTxResult(false, resFut);
            }
            else if (op == CREATE && tx.local() && (res.resultType() == ResultType.PREV_NOT_NULL ||
                res.resultType() == ResultType.VERSION_FOUND))
                throw new IgniteTxDuplicateKeyCheckedException("Duplicate key during INSERT [key=" + key + ']');

            if (cctx.deferredDelete() && deletedUnlocked() && !detached())
                deletedUnlocked(false);

            if (res.resultType() == ResultType.PREV_NULL) {
                TxCounters counters = tx.txCounters(true);

                if (compareIgnoreOpCounter(res.resultVersion(), mvccVer) == 0) {
                    if (res.isKeyAbsentBefore())
                        counters.incrementUpdateCounter(cctx.cacheId(), partition());
                }
                else
                    counters.incrementUpdateCounter(cctx.cacheId(), partition());

                counters.accumulateSizeDelta(cctx.cacheId(), partition(), 1);
            }
            else if (res.resultType() == ResultType.PREV_NOT_NULL && compareIgnoreOpCounter(res.resultVersion(), mvccVer) != 0) {
                TxCounters counters = tx.txCounters(true);

                counters.incrementUpdateCounter(cctx.cacheId(), partition());
            }
            else if (res.resultType() == ResultType.REMOVED_NOT_NULL) {
                TxCounters counters = tx.txCounters(true);

                if (compareIgnoreOpCounter(res.resultVersion(), mvccVer) == 0) {
                    if (res.isKeyAbsentBefore()) // Do not count own update removal.
                        counters.decrementUpdateCounter(cctx.cacheId(), partition());
                }
                else
                    counters.incrementUpdateCounter(cctx.cacheId(), partition());

                counters.accumulateSizeDelta(cctx.cacheId(), partition(), -1);
            }

            if (cctx.group().logDataRecords()) {
                logPtr = cctx.group().wal().log(new MvccDataRecord(new MvccDataEntry(
                    cctx.cacheId(),
                    key,
                    val,
                    res.resultType() == ResultType.PREV_NULL ? CREATE :
                        (res.resultType() == ResultType.REMOVED_NOT_NULL) ? DELETE : UPDATE,
                    tx.nearXidVersion(),
                    newVer,
                    expireTime,
                    key.partition(),
                    0L,
                    mvccVer)
                ));
            }

            update(val, expireTime, ttl, newVer, true);

            recordNodeId(affNodeId, topVer);
        }
        finally {
            if (lockedByCurrentThread()) {
                unlockEntry();

                cctx.evicts().touch(this);
            }
        }

        onUpdateFinished(0L);

        GridCacheUpdateTxResult updRes = valid ? new GridCacheUpdateTxResult(true, 0L, logPtr) :
            new GridCacheUpdateTxResult(false, logPtr);

        if (retVal && (res.resultType() == ResultType.PREV_NOT_NULL || res.resultType() == ResultType.VERSION_FOUND))
            updRes.prevValue(res.oldValue());

        if (needOldVal && compareIgnoreOpCounter(res.resultVersion(), mvccVer) != 0 && (
            res.resultType() == ResultType.PREV_NOT_NULL || res.resultType() == ResultType.REMOVED_NOT_NULL))
            updRes.oldValue(res.oldValue());

        updRes.newValue(res.newValue());

        if (invoke && res.resultType() != ResultType.VERSION_FOUND) {
            assert res.invokeResult() != null;

            updRes.invokeResult(res.invokeResult());
        }

        updRes.mvccHistory(res.history());

        return updRes;
    }

    /** {@inheritDoc} */
    @Override public final GridCacheUpdateTxResult mvccRemove(
        IgniteInternalTx tx,
        UUID affNodeId,
        AffinityTopologyVersion topVer,
        MvccSnapshot mvccVer,
        boolean needHistory,
        boolean needOldVal,
        @Nullable CacheEntryPredicate filter,
        boolean retVal) throws IgniteCheckedException, GridCacheEntryRemovedException {
        assert tx != null;
        assert mvccVer != null;

        final boolean valid = valid(tx.topologyVersion());

        final GridCacheVersion newVer;

        WALPointer logPtr = null;

        lockEntry();

        MvccUpdateResult res;

        try {
            checkObsolete();

            newVer = tx.writeVersion();

            assert newVer != null : "Failed to get write version for tx: " + tx;

            res = cctx.offheap().mvccRemove(this, mvccVer, tx.local(), needHistory, needOldVal, filter, retVal);

            assert res != null;

            if (res.resultType() == ResultType.VERSION_MISMATCH)
                throw serializationError();
            else if (res.resultType() == ResultType.PREV_NULL)
                return new GridCacheUpdateTxResult(false);
            else if (res.resultType() == ResultType.FILTERED) {
                GridCacheUpdateTxResult updRes = new GridCacheUpdateTxResult(false);

                updRes.filtered(true);

                return updRes;
            }
            else if (res.resultType() == ResultType.LOCKED) {
                unlockEntry();

                MvccVersion lockVer = res.resultVersion();

                GridFutureAdapter<GridCacheUpdateTxResult> resFut = new GridFutureAdapter<>();

                IgniteInternalFuture<?> lockFut = cctx.kernalContext().coordinators().waitForLock(cctx, mvccVer, lockVer);

                lockFut.listen(new MvccRemoveLockListener(tx, this, affNodeId, topVer, mvccVer, needHistory,
                    resFut, needOldVal, retVal, filter));

                return new GridCacheUpdateTxResult(false, resFut);
            }

            if (cctx.deferredDelete() && deletedUnlocked() && !detached())
                deletedUnlocked(false);

            if (res.resultType() == ResultType.PREV_NOT_NULL) {
                TxCounters counters = tx.txCounters(true);

                if (compareIgnoreOpCounter(res.resultVersion(), mvccVer) == 0) {
                    if (res.isKeyAbsentBefore()) // Do not count own update removal.
                        counters.decrementUpdateCounter(cctx.cacheId(), partition());
                }
                else
                    counters.incrementUpdateCounter(cctx.cacheId(), partition());

                counters.accumulateSizeDelta(cctx.cacheId(), partition(), -1);
            }

            update(null, 0, 0, newVer, true);

            recordNodeId(affNodeId, topVer);
        }
        finally {
            if (lockedByCurrentThread()) {
                unlockEntry();

                cctx.evicts().touch(this);
            }
        }

        onUpdateFinished(0L);

        GridCacheUpdateTxResult updRes = valid ? new GridCacheUpdateTxResult(true, 0L, logPtr) :
            new GridCacheUpdateTxResult(false, logPtr);

        if (retVal && (res.resultType() == ResultType.PREV_NOT_NULL || res.resultType() == ResultType.VERSION_FOUND))
            updRes.prevValue(res.oldValue());

        if (needOldVal && compareIgnoreOpCounter(res.resultVersion(), mvccVer) != 0 &&
            (res.resultType() == ResultType.PREV_NOT_NULL || res.resultType() == ResultType.REMOVED_NOT_NULL))
            updRes.oldValue(res.oldValue());

        updRes.mvccHistory(res.history());

        return updRes;
    }

    /** {@inheritDoc} */
    @Override public GridCacheUpdateTxResult mvccLock(GridDhtTxLocalAdapter tx, MvccSnapshot mvccVer)
        throws GridCacheEntryRemovedException, IgniteCheckedException {
        assert tx != null;
        assert mvccVer != null;

        final boolean valid = valid(tx.topologyVersion());

        final GridCacheVersion newVer;

        WALPointer logPtr = null;

        lockEntry();

        try {
            checkObsolete();

            newVer = tx.writeVersion();

            assert newVer != null : "Failed to get write version for tx: " + tx;

            assert tx.local();

            MvccUpdateResult res = cctx.offheap().mvccLock(this, mvccVer);

            assert res != null;

            if (res.resultType() == ResultType.VERSION_MISMATCH)
                throw serializationError();
            else if (res.resultType() == ResultType.LOCKED) {
                unlockEntry();

                MvccVersion lockVer = res.resultVersion();

                GridFutureAdapter<GridCacheUpdateTxResult> resFut = new GridFutureAdapter<>();

                IgniteInternalFuture<?> lockFut = cctx.kernalContext().coordinators().waitForLock(cctx, mvccVer, lockVer);

                lockFut.listen(new MvccAcquireLockListener(tx, this, mvccVer, resFut));

                return new GridCacheUpdateTxResult(false, resFut);
            }
        }
        finally {
            if (lockedByCurrentThread()) {
                unlockEntry();

                cctx.evicts().touch(this);
            }
        }

        onUpdateFinished(0L);

        return new GridCacheUpdateTxResult(valid, logPtr);
    }

    /** {@inheritDoc} */
    @Override public final GridCacheUpdateTxResult innerSet(
        @Nullable IgniteInternalTx tx,
        UUID evtNodeId,
        UUID affNodeId,
        CacheObject val,
        boolean writeThrough,
        boolean retval,
        long ttl,
        boolean evt,
        boolean metrics,
        boolean keepBinary,
        boolean oldValPresent,
        @Nullable CacheObject oldVal,
        AffinityTopologyVersion topVer,
        CacheEntryPredicate[] filter,
        GridDrType drType,
        long drExpireTime,
        @Nullable GridCacheVersion explicitVer,
        String taskName,
        @Nullable GridCacheVersion dhtVer,
        @Nullable Long updateCntr
    ) throws IgniteCheckedException, GridCacheEntryRemovedException {
        CacheObject old;

        final boolean valid = valid(tx != null ? tx.topologyVersion() : topVer);

        // Lock should be held by now.
        if (!cctx.isAll(this, filter))
            return new GridCacheUpdateTxResult(false);

        final GridCacheVersion newVer;

        boolean intercept = cctx.config().getInterceptor() != null;

        Object key0 = null;
        Object val0 = null;
        WALPointer logPtr = null;

        long updateCntr0;

        ensureFreeSpace();

        lockListenerReadLock();
        lockEntry();

        try {
            checkObsolete();

            if (isNear()) {
                assert dhtVer != null;

                // It is possible that 'get' could load more recent value.
                if (!((GridNearCacheEntry)this).recordDhtVersion(dhtVer))
                    return new GridCacheUpdateTxResult(false, logPtr);
            }

            assert tx == null || (!tx.local() && tx.onePhaseCommit()) || tx.ownsLock(this) :
                "Transaction does not own lock for update [entry=" + this + ", tx=" + tx + ']';

            // Load and remove from swap if it is new.
            boolean startVer = isStartVersion();

            boolean internal = isInternal() || !context().userCache();

            Map<UUID, CacheContinuousQueryListener> lsnrCol =
                notifyContinuousQueries() ?
                    cctx.continuousQueries().updateListeners(internal, false) : null;

            if (startVer && (retval || intercept || lsnrCol != null))
                unswap(retval);

            newVer = explicitVer != null ? explicitVer : tx == null ?
                nextVersion() : tx.writeVersion();

            assert newVer != null : "Failed to get write version for tx: " + tx;

            old = oldValPresent ? oldVal : this.val;

            if (intercept)
                intercept = !skipInterceptor(explicitVer);

            if (intercept) {
                val0 = cctx.unwrapBinaryIfNeeded(val, keepBinary, false, null);

                CacheLazyEntry e = new CacheLazyEntry(cctx, key, old, keepBinary);

                key0 = e.key();

                Object interceptorVal = cctx.config().getInterceptor().onBeforePut(e, val0);

                if (interceptorVal == null)
                    return new GridCacheUpdateTxResult(false, logPtr);
                else if (interceptorVal != val0)
                    val0 = cctx.unwrapTemporary(interceptorVal);

                val = cctx.toCacheObject(val0);
            }

            // Determine new ttl and expire time.
            long expireTime;

            if (drExpireTime >= 0) {
                assert ttl >= 0 : ttl;

                expireTime = drExpireTime;
            }
            else {
                if (ttl == -1L) {
                    ttl = ttlExtras();
                    expireTime = expireTimeExtras();
                }
                else
                    expireTime = CU.toExpireTime(ttl);
            }

            assert ttl >= 0 : ttl;
            assert expireTime >= 0 : expireTime;

            DumpEntryChangeListener dumpLsnr = cctx.dumpListener();

            if (dumpLsnr != null)
                dumpLsnr.beforeChange(cctx, key, old, extras == null ? CU.EXPIRE_TIME_ETERNAL : extras.expireTime(), ver);

            // Detach value before index update.
            val = cctx.kernalContext().cacheObjects().prepareForCache(val, cctx);

            assert val != null;

            storeValue(val, expireTime, newVer);

            if (cctx.deferredDelete() && deletedUnlocked() && !isInternal() && !detached())
                deletedUnlocked(false);

            updateCntr0 = nextPartitionCounter(tx, updateCntr);

            if (tx != null && cctx.group().logDataRecords())
                logPtr = logTxUpdate(tx, val, addConflictVersion(tx.writeVersion(), newVer), expireTime, updateCntr0);

            update(val, expireTime, ttl, newVer, true);

            drReplicate(drType, val, newVer, topVer);

            recordNodeId(affNodeId, topVer);

            if (metrics && cctx.statisticsEnabled() && tx != null) {
                cctx.cache().metrics0().onWrite();

                IgniteTxEntry txEntry = tx.entry(txKey());

                if (txEntry != null) {
                    T2<GridCacheOperation, CacheObject> entryProcRes = txEntry.entryProcessorCalculatedValue();

                    if (entryProcRes != null && UPDATE.equals(entryProcRes.get1()))
                        cctx.cache().metrics0().onInvokeUpdate(old != null);
                }
            }

            if (evt && newVer != null && cctx.events().isRecordable(EVT_CACHE_OBJECT_PUT)) {
                CacheObject evtOld = cctx.unwrapTemporary(old);

                cctx.events().addEvent(partition(),
                    key,
                    evtNodeId,
                    tx,
                    null,
                    newVer,
                    EVT_CACHE_OBJECT_PUT,
                    val,
                    val != null,
                    evtOld,
                    evtOld != null || hasValueUnlocked(),
                    null, taskName,
                    keepBinary);
            }

            if (lsnrCol != null) {
                cctx.continuousQueries().onEntryUpdated(
                    lsnrCol,
                    key,
                    val,
                    old,
                    internal,
                    partition(),
                    tx.local(),
                    false,
                    updateCntr0,
                    null,
                    topVer);
            }
        }
        finally {
            unlockEntry();
            unlockListenerReadLock();
        }

        onUpdateFinished(updateCntr0);

        if (log.isDebugEnabled())
            log.debug("Updated cache entry [val=" + val + ", old=" + old + ", entry=" + this + ']');

        // Persist outside of synchronization. The correctness of the
        // value will be handled by current transaction.
        if (writeThrough)
            cctx.store().put(tx, key, val, newVer);

        if (intercept)
            cctx.config().getInterceptor().onAfterPut(new CacheLazyEntry(cctx, key, key0, val, val0, keepBinary, updateCntr0));

        updatePlatformCache(val, topVer);

        return valid ? new GridCacheUpdateTxResult(true, updateCntr0, logPtr) :
            new GridCacheUpdateTxResult(false, logPtr);
    }

    /**
     * @param cpy Copy flag.
     * @return Key value.
     */
    protected Object keyValue(boolean cpy) {
        return key.value(cctx.cacheObjectContext(), cpy);
    }

    /** {@inheritDoc} */
    @Override public final GridCacheUpdateTxResult innerRemove(
        @Nullable IgniteInternalTx tx,
        UUID evtNodeId,
        UUID affNodeId,
        boolean retval,
        boolean evt,
        boolean metrics,
        boolean keepBinary,
        boolean oldValPresent,
        @Nullable CacheObject oldVal,
        AffinityTopologyVersion topVer,
        CacheEntryPredicate[] filter,
        GridDrType drType,
        @Nullable GridCacheVersion explicitVer,
        String taskName,
        @Nullable GridCacheVersion dhtVer,
        @Nullable Long updateCntr
    ) throws IgniteCheckedException, GridCacheEntryRemovedException {
        assert cctx.transactional();

        CacheObject old;

        GridCacheVersion newVer;

        final boolean valid = valid(tx != null ? tx.topologyVersion() : topVer);

        // Lock should be held by now.
        if (!cctx.isAll(this, filter))
            return new GridCacheUpdateTxResult(false);

        GridCacheVersion obsoleteVer = null;

        boolean intercept = cctx.config().getInterceptor() != null;

        IgniteBiTuple<Boolean, Object> interceptRes = null;

        CacheLazyEntry entry0 = null;

        long updateCntr0;

        WALPointer logPtr = null;

        boolean deferred;

        boolean marked = false;

        lockListenerReadLock();
        lockEntry();

        try {
            checkObsolete();

            if (isNear()) {
                assert dhtVer != null;

                // It is possible that 'get' could load more recent value.
                if (!((GridNearCacheEntry)this).recordDhtVersion(dhtVer))
                    return new GridCacheUpdateTxResult(false, logPtr);
            }

            assert tx == null || (!tx.local() && tx.onePhaseCommit()) || tx.ownsLock(this) :
                "Transaction does not own lock for remove[entry=" + this + ", tx=" + tx + ']';

            boolean startVer = isStartVersion();

            newVer = explicitVer != null ? explicitVer : tx == null ? nextVersion() : tx.writeVersion();

            boolean internal = isInternal() || !context().userCache();

            Map<UUID, CacheContinuousQueryListener> lsnrCol =
                notifyContinuousQueries() ?
                    cctx.continuousQueries().updateListeners(internal, false) : null;

            if (startVer && (retval || intercept || lsnrCol != null))
                unswap();

            old = oldValPresent ? oldVal : val;

            if (intercept)
                intercept = !skipInterceptor(explicitVer);

            if (intercept) {
                entry0 = new CacheLazyEntry(cctx, key, old, keepBinary);

                interceptRes = cctx.config().getInterceptor().onBeforeRemove(entry0);

                if (cctx.cancelRemove(interceptRes)) {
                    CacheObject ret = cctx.toCacheObject(cctx.unwrapTemporary(interceptRes.get2()));

                    return new GridCacheUpdateTxResult(false, logPtr);
                }
            }

            DumpEntryChangeListener dumpLsnr = cctx.dumpListener();

            if (dumpLsnr != null)
                dumpLsnr.beforeChange(cctx, key, old, extras == null ? CU.EXPIRE_TIME_ETERNAL : extras.expireTime(), ver);

            removeValue();

            update(null, 0, 0, newVer, true);

            if (cctx.deferredDelete() && !detached() && !isInternal()) {
                if (!deletedUnlocked()) {
                    deletedUnlocked(true);

                    if (tx != null) {
                        GridCacheMvcc mvcc = mvccExtras();

                        if (mvcc == null || mvcc.isEmpty(tx.xidVersion()))
                            clearReaders();
                        else {
                            // Optimize memory usage - do not allocate additional array.
                            List<GridCacheMvccCandidate> locs = mvcc.localCandidatesNoCopy(false);

                            GridCacheVersion txVer = tx.xidVersion();

                            UUID originatingNodeId = tx.originatingNodeId();

                            boolean hasOriginatingNodeId = false;

                            for (GridCacheMvccCandidate c : locs) {
                                if (c.reentry() || Objects.equals(c.version(), txVer))
                                    continue;

                                if (Objects.equals(c.otherNodeId(), originatingNodeId)) {
                                    hasOriginatingNodeId = true;

                                    break;
                                }
                            }

                            // Remove reader only if there are no other active transactions from it.
                            if (!hasOriginatingNodeId)
                                clearReader(originatingNodeId);
                        }
                    }
                }
            }

            updateCntr0 = nextPartitionCounter(tx, updateCntr);

            if (tx != null && cctx.group().logDataRecords())
                logPtr = logTxUpdate(tx, null, addConflictVersion(tx.writeVersion(), newVer), 0, updateCntr0);

            drReplicate(drType, null, newVer, topVer);

            if (metrics && cctx.statisticsEnabled()) {
                cctx.cache().metrics0().onRemove();

                T2<GridCacheOperation, CacheObject> entryProcRes = tx.entry(txKey()).entryProcessorCalculatedValue();

                if (entryProcRes != null && DELETE.equals(entryProcRes.get1()))
                    cctx.cache().metrics0().onInvokeRemove(old != null);
            }

            if (tx == null)
                obsoleteVer = newVer;
            else {
                // Only delete entry if the lock is not explicit.
                if (lockedBy(tx.xidVersion()))
                    obsoleteVer = tx.xidVersion();
                else if (log.isDebugEnabled())
                    log.debug("Obsolete version was not set because lock was explicit: " + this);
            }

            if (evt && newVer != null && cctx.events().isRecordable(EVT_CACHE_OBJECT_REMOVED)) {
                CacheObject evtOld = cctx.unwrapTemporary(old);

                cctx.events().addEvent(partition(),
                    key,
                    evtNodeId,
                    tx,
                    null,
                    newVer,
                    EVT_CACHE_OBJECT_REMOVED,
                    null,
                    false,
                    evtOld,
                    evtOld != null || hasValueUnlocked(),
                    null,
                    taskName,
                    keepBinary);
            }

            if (lsnrCol != null) {
                cctx.continuousQueries().onEntryUpdated(
                    lsnrCol,
                    key,
                    null,
                    old,
                    internal,
                    partition(),
                    tx.local(),
                    false,
                    updateCntr0,
                    null,
                    topVer);
            }

            deferred = cctx.deferredDelete() && !detached();

            if (intercept)
                entry0.updateCounter(updateCntr0);

            if (!deferred) {
                // If entry is still removed.
                assert newVer == ver;

                if (obsoleteVer == null || !(marked = markObsolete0(obsoleteVer, true, null))) {
                    if (log.isDebugEnabled())
                        log.debug("Entry could not be marked obsolete (it is still used): " + this);
                }
                else {
                    recordNodeId(affNodeId, topVer);

                    if (log.isDebugEnabled())
                        log.debug("Entry was marked obsolete: " + this);
                }
            }
        }
        finally {
            unlockEntry();
            unlockListenerReadLock();
        }

        if (marked) {
            assert !deferred;

            onMarkedObsolete();
        }

        onUpdateFinished(updateCntr0);

        if (intercept)
            cctx.config().getInterceptor().onAfterRemove(entry0);

        if (valid)
            return new GridCacheUpdateTxResult(true, updateCntr0, logPtr);
        else
            return new GridCacheUpdateTxResult(false, logPtr);
    }

    /** {@inheritDoc} */
    @SuppressWarnings("unchecked")
<<<<<<< HEAD
    @Override public GridTuple3<Boolean, Object, EntryProcessorResult<Object>> innerUpdateLocal(
        GridCacheVersion ver,
        GridCacheOperation op,
        @Nullable Object writeObj,
        @Nullable Object[] invokeArgs,
        boolean writeThrough,
        boolean readThrough,
        boolean retval,
        boolean keepBinary,
        @Nullable ExpiryPolicy expiryPlc,
        boolean evt,
        boolean metrics,
        @Nullable CacheEntryPredicate[] filter,
        boolean intercept,
        @Nullable UUID subjId,
        String taskName,
        boolean transformOp
    ) throws IgniteCheckedException, GridCacheEntryRemovedException {
        assert cctx.isLocal() && cctx.atomic();

        CacheObject old;

        boolean res = true;

        IgniteBiTuple<Boolean, ?> interceptorRes = null;

        EntryProcessorResult<Object> invokeRes = null;

        lockListenerReadLock();
        lockEntry();

        try {
            checkObsolete();

            boolean internal = isInternal() || !context().userCache();

            Map<UUID, CacheContinuousQueryListener> lsnrCol =
                cctx.continuousQueries().updateListeners(internal, false);

            boolean needVal = retval ||
                intercept ||
                op == GridCacheOperation.TRANSFORM ||
                !F.isEmpty(filter) ||
                lsnrCol != null;

            // Load and remove from swap if it is new.
            if (isNew())
                unswap(null, false);

            old = val;

            if (expireTimeExtras() > 0 && expireTimeExtras() < U.currentTimeMillis()) {
                if (onExpired(val, null)) {
                    assert !deletedUnlocked();

                    update(null, CU.TTL_ETERNAL, CU.EXPIRE_TIME_ETERNAL, ver, true);

                    old = null;
                }
            }

            boolean readFromStore = false;

            Object old0 = null;

            if (readThrough && needVal && old == null &&
                (cctx.readThrough() && (op == GridCacheOperation.TRANSFORM || cctx.loadPreviousValue()))) {
                old0 = readThrough(null, key, false, subjId, taskName);

                old = cctx.toCacheObject(old0);

                long ttl = CU.TTL_ETERNAL;
                long expireTime = CU.EXPIRE_TIME_ETERNAL;

                if (expiryPlc != null && old != null) {
                    ttl = CU.toTtl(expiryPlc.getExpiryForCreation());

                    if (ttl == CU.TTL_ZERO) {
                        ttl = CU.TTL_MINIMUM;
                        expireTime = CU.expireTimeInPast();
                    }
                    else if (ttl == CU.TTL_NOT_CHANGED)
                        ttl = CU.TTL_ETERNAL;
                    else
                        expireTime = CU.toExpireTime(ttl);
                }

                // Detach value before index update.
                old = cctx.kernalContext().cacheObjects().prepareForCache(old, cctx);

                if (old != null)
                    storeValue(old, expireTime, ver);
                else
                    removeValue();

                update(old, expireTime, ttl, ver, true);
            }

            // Apply metrics.
            if (metrics && cctx.statisticsEnabled() && needVal)
                cctx.cache().metrics0().onRead(old != null);

            // Check filter inside of synchronization.
            if (!F.isEmpty(filter)) {
                boolean pass = cctx.isAllLocked(this, filter);

                if (!pass) {
                    if (expiryPlc != null && !readFromStore && !cctx.putIfAbsentFilter(filter) && hasValueUnlocked())
                        updateTtl(expiryPlc);

                    Object val = retval ?
                        cctx.cacheObjectContext().unwrapBinaryIfNeeded(CU.value(old, cctx, false), keepBinary, false, null)
                        : null;

                    return new T3<>(false, val, null);
                }
            }

            String transformCloClsName = null;

            CacheObject updated;

            Object key0 = null;
            Object updated0 = null;

            // Calculate new value.
            if (op == GridCacheOperation.TRANSFORM) {
                transformCloClsName = EntryProcessorResourceInjectorProxy.unwrap(writeObj).getClass().getName();

                EntryProcessor<Object, Object, ?> entryProc = (EntryProcessor<Object, Object, ?>)writeObj;

                assert entryProc != null;

                CacheInvokeEntry<Object, Object> entry = new CacheInvokeEntry<>(key, old, version(), keepBinary, this);

                IgniteThread.onEntryProcessorEntered(false);

                try {
                    Object computed = entryProc.process(entry, invokeArgs);

                    transformOp = true;

                    if (entry.modified()) {
                        updated0 = cctx.unwrapTemporary(entry.getValue());

                        updated = cctx.toCacheObject(updated0);

                        cctx.validateKeyAndValue(key, updated);
                    }
                    else
                        updated = old;

                    key0 = entry.key();

                    invokeRes = computed != null ? CacheInvokeResult.fromResult(cctx.unwrapTemporary(computed)) : null;
                }
                catch (Exception e) {
                    updated = old;

                    invokeRes = CacheInvokeResult.fromError(e);
                }
                finally {
                    IgniteThread.onEntryProcessorLeft();
                }

                if (!entry.modified()) {
                    if (expiryPlc != null && !readFromStore && hasValueUnlocked())
                        updateTtl(expiryPlc);

                    updateMetrics(READ, metrics, transformOp, old != null);

                    return new GridTuple3<>(false, null, invokeRes);
                }
            }
            else
                updated = (CacheObject)writeObj;

            op = updated == null ? DELETE : UPDATE;

            if (intercept) {
                CacheLazyEntry e;

                if (op == UPDATE) {
                    updated0 = value(updated0, updated, keepBinary, false);

                    e = new CacheLazyEntry(cctx, key, key0, old, old0, keepBinary);

                    Object interceptorVal = cctx.config().getInterceptor().onBeforePut(e, updated0);

                    if (interceptorVal == null)
                        return new GridTuple3<>(false, cctx.unwrapTemporary(value(old0, old, keepBinary, false)), invokeRes);
                    else {
                        updated0 = cctx.unwrapTemporary(interceptorVal);

                        updated = cctx.toCacheObject(updated0);
                    }
                }
                else {
                    e = new CacheLazyEntry(cctx, key, key0, old, old0, keepBinary);

                    interceptorRes = cctx.config().getInterceptor().onBeforeRemove(e);

                    if (cctx.cancelRemove(interceptorRes))
                        return new GridTuple3<>(false, cctx.unwrapTemporary(interceptorRes.get2()), invokeRes);
                }

                key0 = e.key();
                old0 = e.value();
            }

            boolean hadVal = hasValueUnlocked();

            long ttl = CU.TTL_ETERNAL;
            long expireTime = CU.EXPIRE_TIME_ETERNAL;

            if (op == UPDATE) {
                if (expiryPlc != null) {
                    ttl = CU.toTtl(hadVal ? expiryPlc.getExpiryForUpdate() : expiryPlc.getExpiryForCreation());

                    if (ttl == CU.TTL_NOT_CHANGED) {
                        ttl = ttlExtras();
                        expireTime = expireTimeExtras();
                    }
                    else if (ttl != CU.TTL_ZERO)
                        expireTime = CU.toExpireTime(ttl);
                }
                else {
                    ttl = ttlExtras();
                    expireTime = expireTimeExtras();
                }
            }

            if (ttl == CU.TTL_ZERO) {
                op = DELETE;

                //If time expired no transformation needed.
                transformOp = false;
            }

            // Try write-through.
            if (op == UPDATE) {
                // Detach value before index update.
                updated = cctx.kernalContext().cacheObjects().prepareForCache(updated, cctx);

                if (writeThrough)
                    // Must persist inside synchronization in non-tx mode.
                    cctx.store().put(null, key, updated, ver);

                storeValue(updated, expireTime, ver);

                assert ttl != CU.TTL_ZERO;

                update(updated, expireTime, ttl, ver, true);

                logUpdate(op, updated, ver, expireTime, 0);

                if (evt) {
                    CacheObject evtOld = null;

                    if (transformCloClsName != null && cctx.events().isRecordable(EVT_CACHE_OBJECT_READ)) {
                        evtOld = cctx.unwrapTemporary(old);

                        cctx.events().addEvent(partition(), key, cctx.localNodeId(), null, null,
                            (GridCacheVersion)null, EVT_CACHE_OBJECT_READ, evtOld, evtOld != null || hadVal, evtOld,
                            evtOld != null || hadVal, subjId, transformCloClsName, taskName, keepBinary);
                    }

                    if (cctx.events().isRecordable(EVT_CACHE_OBJECT_PUT)) {
                        if (evtOld == null)
                            evtOld = cctx.unwrapTemporary(old);

                        cctx.events().addEvent(partition(), key, cctx.localNodeId(), null, null,
                            (GridCacheVersion)null, EVT_CACHE_OBJECT_PUT, updated, updated != null, evtOld,
                            evtOld != null || hadVal, subjId, null, taskName, keepBinary);
                    }
                }
            }
            else {
                if (writeThrough)
                    // Must persist inside synchronization in non-tx mode.
                    cctx.store().remove(null, key);

                removeValue();

                update(null, CU.TTL_ETERNAL, CU.EXPIRE_TIME_ETERNAL, ver, true);

                logUpdate(op, null, ver, CU.EXPIRE_TIME_ETERNAL, 0);

                if (evt) {
                    CacheObject evtOld = null;

                    if (transformCloClsName != null && cctx.events().isRecordable(EVT_CACHE_OBJECT_READ))
                        cctx.events().addEvent(partition(), key, cctx.localNodeId(), null, null,
                            (GridCacheVersion)null, EVT_CACHE_OBJECT_READ, evtOld, evtOld != null || hadVal, evtOld,
                            evtOld != null || hadVal, subjId, transformCloClsName, taskName, keepBinary);

                    if (cctx.events().isRecordable(EVT_CACHE_OBJECT_REMOVED)) {
                        if (evtOld == null)
                            evtOld = cctx.unwrapTemporary(old);

                        cctx.events().addEvent(partition(), key, cctx.localNodeId(), null, null, (GridCacheVersion)null,
                            EVT_CACHE_OBJECT_REMOVED, null, false, evtOld, evtOld != null || hadVal, subjId, null,
                            taskName, keepBinary);
                    }
                }

                res = hadVal;
            }

            if (res)
                updateMetrics(op, metrics, transformOp, old != null);
            else if (op == DELETE && transformOp)
                cctx.cache().metrics0().onInvokeRemove(old != null);

            if (lsnrCol != null) {
                long updateCntr = nextPartitionCounter(AffinityTopologyVersion.NONE, true, false, null);

                cctx.continuousQueries().onEntryUpdated(
                    lsnrCol,
                    key,
                    val,
                    old,
                    internal,
                    partition(),
                    true,
                    false,
                    updateCntr,
                    null,
                    AffinityTopologyVersion.NONE);

                onUpdateFinished(updateCntr);
            }

            if (intercept) {
                if (op == UPDATE)
                    cctx.config().getInterceptor().onAfterPut(new CacheLazyEntry(cctx, key, key0, updated, updated0, keepBinary, 0L));
                else
                    cctx.config().getInterceptor().onAfterRemove(new CacheLazyEntry(cctx, key, key0, old, old0, keepBinary, 0L));
            }

            updatePlatformCache(op == UPDATE ? updated : null, cctx.affinity().affinityTopologyVersion());
        }
        finally {
            unlockEntry();
            unlockListenerReadLock();
        }

        return new GridTuple3<>(res,
            cctx.unwrapTemporary(interceptorRes != null ?
                interceptorRes.get2() :
                cctx.cacheObjectContext().unwrapBinaryIfNeeded(old, keepBinary, false, null)),
            invokeRes);
    }

    /** {@inheritDoc} */
    @SuppressWarnings("unchecked")
=======
>>>>>>> e70b66c5
    @Override public GridCacheUpdateAtomicResult innerUpdate(
        final GridCacheVersion newVer,
        final UUID evtNodeId,
        final UUID affNodeId,
        final GridCacheOperation op,
        @Nullable final Object writeObj,
        @Nullable final Object[] invokeArgs,
        final boolean writeThrough,
        final boolean readThrough,
        final boolean retval,
        final boolean keepBinary,
        @Nullable final IgniteCacheExpiryPolicy expiryPlc,
        final boolean evt,
        final boolean metrics,
        final boolean primary,
        final boolean verCheck,
        final boolean readRepairRecovery,
        final AffinityTopologyVersion topVer,
        @Nullable final CacheEntryPredicate[] filter,
        final GridDrType drType,
        final long explicitTtl,
        final long explicitExpireTime,
        @Nullable final GridCacheVersion conflictVer,
        final boolean conflictResolve,
        final boolean intercept,
        final String taskName,
        @Nullable final CacheObject prevVal,
        @Nullable final Long updateCntr,
        @Nullable final GridDhtAtomicAbstractUpdateFuture fut,
        boolean transformOp
    ) throws IgniteCheckedException, GridCacheEntryRemovedException, GridClosureException {
        assert cctx.atomic() && !detached();

        AtomicCacheUpdateClosure c;

        if (!primary && !isNear())
            ensureFreeSpace();

        lockListenerReadLock();
        lockEntry();

        try {
            checkObsolete();

            boolean internal = isInternal() || !context().userCache();

            Map<UUID, CacheContinuousQueryListener> lsnrs = cctx.continuousQueries().updateListeners(internal, false);

            boolean needVal = lsnrs != null || intercept || retval || op == GridCacheOperation.TRANSFORM
                || !F.isEmptyOrNulls(filter);

            // Possibly read value from store.
            boolean readFromStore = readThrough && needVal && (cctx.readThrough() &&
                (op == GridCacheOperation.TRANSFORM || cctx.loadPreviousValue()));

            c = new AtomicCacheUpdateClosure(this,
                topVer,
                newVer,
                op,
                writeObj,
                invokeArgs,
                readFromStore,
                writeThrough,
                keepBinary,
                expiryPlc,
                primary,
                verCheck,
                readRepairRecovery,
                filter,
                explicitTtl,
                explicitExpireTime,
                conflictVer,
                conflictResolve,
                intercept,
                updateCntr,
                cctx.disableTriggeringCacheInterceptorOnConflict()
            );

            key.valueBytes(cctx.cacheObjectContext());

            if (isNear()) {
                CacheDataRow dataRow = val != null ? new CacheDataRowAdapter(key, val, ver, expireTimeExtras()) : null;

                c.call(dataRow);
            }
            else
                cctx.offheap().invoke(cctx, key, localPartition(), c);

            GridCacheUpdateAtomicResult updateRes = c.updateRes;

            assert updateRes != null : c;

            // We should ignore expired old row. Expired oldRow instance is needed for correct row replacement\deletion only.
            CacheObject oldVal = c.oldRow != null && !c.oldRowExpiredFlag ? c.oldRow.value() : null;
            CacheObject updateVal = null;
            GridCacheVersion updateVer = c.newVer;

            boolean updateMetrics = metrics && cctx.statisticsEnabled();

            // Apply metrics.
            if (updateMetrics &&
                updateRes.outcome().updateReadMetrics() &&
                needVal)
                cctx.cache().metrics0().onRead(oldVal != null);

            if (updateMetrics && INVOKE_NO_OP.equals(updateRes.outcome()) && (transformOp || updateRes.transformed()))
                cctx.cache().metrics0().onReadOnlyInvoke(oldVal != null);
            else if (updateMetrics && REMOVE_NO_VAL.equals(updateRes.outcome())
                && (transformOp || updateRes.transformed()))
                cctx.cache().metrics0().onInvokeRemove(oldVal != null);

            switch (updateRes.outcome()) {
                case VERSION_CHECK_FAILED: {
                    if (!cctx.isNear()) {
                        CacheObject evtVal;

                        if (op == GridCacheOperation.TRANSFORM) {
                            EntryProcessor<Object, Object, ?> entryProc =
                                (EntryProcessor<Object, Object, ?>)writeObj;

                            CacheInvokeEntry<Object, Object> entry =
                                new CacheInvokeEntry<>(key, prevVal, version(), keepBinary, this);

                            IgniteThread.onEntryProcessorEntered(true);

                            try {
                                entryProc.process(entry, invokeArgs);

                                evtVal = entry.modified() ?
                                    cctx.toCacheObject(cctx.unwrapTemporary(entry.getValue())) : prevVal;
                            }
                            catch (Exception ignore) {
                                evtVal = prevVal;
                            }
                            finally {
                                IgniteThread.onEntryProcessorLeft();
                            }
                        }
                        else
                            evtVal = (CacheObject)writeObj;

                        assert !primary && updateCntr != null;

                        onUpdateFinished(updateCntr);

                        cctx.continuousQueries().onEntryUpdated(
                            key,
                            evtVal,
                            prevVal,
                            isInternal() || !context().userCache(),
                            partition(),
                            primary,
                            false,
                            updateCntr,
                            null,
                            topVer);
                    }

                    return updateRes;
                }

                case CONFLICT_USE_OLD:
                case FILTER_FAILED:
                case INVOKE_NO_OP:
                case INTERCEPTOR_CANCEL:
                    return updateRes;
            }

            assert updateRes.outcome() == UpdateOutcome.SUCCESS || updateRes.outcome() == UpdateOutcome.REMOVE_NO_VAL;

            CacheObject evtOld = null;

            if (evt && op == TRANSFORM && cctx.events().isRecordable(EVT_CACHE_OBJECT_READ)) {
                assert writeObj instanceof EntryProcessor : writeObj;

                evtOld = cctx.unwrapTemporary(oldVal);

                Object transformClo = EntryProcessorResourceInjectorProxy.unwrap(writeObj);

                cctx.events().addEvent(partition(),
                    key,
                    evtNodeId,
                    null,
                    null,
                    updateVer,
                    EVT_CACHE_OBJECT_READ,
                    evtOld, evtOld != null,
                    evtOld, evtOld != null,
                    transformClo.getClass().getName(),
                    taskName,
                    keepBinary);
            }

            if (c.op == UPDATE) {
                updateVal = val;

                assert updateVal != null : c;

                drReplicate(drType, updateVal, updateVer, topVer);

                recordNodeId(affNodeId, topVer);

                if (evt && cctx.events().isRecordable(EVT_CACHE_OBJECT_PUT)) {
                    if (evtOld == null)
                        evtOld = cctx.unwrapTemporary(oldVal);

                    cctx.events().addEvent(partition(),
                        key,
                        evtNodeId,
                        null,
                        null,
                        updateVer,
                        EVT_CACHE_OBJECT_PUT,
                        updateVal,
                        true,
                        evtOld,
                        evtOld != null,
                        null,
                        taskName,
                        keepBinary);
                }
            }
            else {
                assert c.op == DELETE : c.op;

                clearReaders();

                drReplicate(drType, null, updateVer, topVer);

                recordNodeId(affNodeId, topVer);

                if (evt && cctx.events().isRecordable(EVT_CACHE_OBJECT_REMOVED)) {
                    if (evtOld == null)
                        evtOld = cctx.unwrapTemporary(oldVal);

                    cctx.events().addEvent(partition(),
                        key,
                        evtNodeId,
                        null,
                        null,
                        updateVer,
                        EVT_CACHE_OBJECT_REMOVED,
                        null, false,
                        evtOld, evtOld != null,
                        null,
                        taskName,
                        keepBinary);
                }
            }

            if (updateRes.success())
                updateMetrics(c.op, metrics, transformOp || updateRes.transformed(), oldVal != null);

            // Continuous query filter should be perform under lock.
            if (lsnrs != null) {
                CacheObject evtVal = cctx.unwrapTemporary(updateVal);
                CacheObject evtOldVal = cctx.unwrapTemporary(oldVal);

                cctx.continuousQueries().onEntryUpdated(lsnrs,
                    key,
                    evtVal,
                    evtOldVal,
                    internal,
                    partition(),
                    primary,
                    false,
                    c.updateRes.updateCounter(),
                    fut,
                    topVer);
            }

            if (intercept && c.wasIntercepted) {
                assert c.op == UPDATE || c.op == DELETE : c.op;

                Cache.Entry<?, ?> entry = new CacheLazyEntry<>(
                    cctx,
                    key,
                    null,
                    c.op == UPDATE ? updateVal : oldVal,
                    null,
                    keepBinary,
                    c.updateRes.updateCounter()
                );

                if (c.op == UPDATE)
                    cctx.config().getInterceptor().onAfterPut(entry);
                else
                    cctx.config().getInterceptor().onAfterRemove(entry);
            }

            updatePlatformCache(c.op == UPDATE ? updateVal : null, topVer);
        }
        finally {
            unlockEntry();
            unlockListenerReadLock();
        }

        onUpdateFinished(c.updateRes.updateCounter());

        return c.updateRes;
    }

    /**
     * @param val Value.
     * @param cacheObj Cache object.
     * @param keepBinary Keep binary flag.
     * @param cpy Copy flag.
     * @return Cache object value.
     */
    @Nullable private Object value(@Nullable Object val, @Nullable CacheObject cacheObj, boolean keepBinary, boolean cpy) {
        if (val != null)
            return val;

        return cctx.unwrapBinaryIfNeeded(cacheObj, keepBinary, cpy, null);
    }

    /**
     * @param expiry Expiration policy.
     * @return Tuple holding initial TTL and expire time with the given expiry.
     */
    private static IgniteBiTuple<Long, Long> initialTtlAndExpireTime(IgniteCacheExpiryPolicy expiry) {
        assert expiry != null;

        long initTtl = expiry.forCreate();
        long initExpireTime;

        if (initTtl == CU.TTL_ZERO) {
            initTtl = CU.TTL_MINIMUM;
            initExpireTime = CU.expireTimeInPast();
        }
        else if (initTtl == CU.TTL_NOT_CHANGED) {
            initTtl = CU.TTL_ETERNAL;
            initExpireTime = CU.EXPIRE_TIME_ETERNAL;
        }
        else
            initExpireTime = CU.toExpireTime(initTtl);

        return F.t(initTtl, initExpireTime);
    }

    /**
     * Get TTL, expire time and remove flag for the given entry, expiration policy and explicit TTL and expire time.
     *
     * @param expiry Expiration policy.
     * @param ttl Explicit TTL.
     * @param expireTime Explicit expire time.
     * @return Result.
     */
    private GridTuple3<Long, Long, Boolean> ttlAndExpireTime(IgniteCacheExpiryPolicy expiry, long ttl, long expireTime) {
        assert !obsolete();

        boolean rmv = false;

        // 1. If TTL is not changed, then calculate it based on expiry.
        if (ttl == CU.TTL_NOT_CHANGED) {
            if (expiry != null)
                ttl = hasValueUnlocked() ? expiry.forUpdate() : expiry.forCreate();
        }

        // 2. If TTL is zero, then set delete marker.
        if (ttl == CU.TTL_ZERO) {
            rmv = true;

            ttl = CU.TTL_ETERNAL;
        }

        // 3. If TTL is still not changed, then either use old entry TTL or set it to "ETERNAL".
        if (ttl == CU.TTL_NOT_CHANGED) {
            if (isStartVersion())
                ttl = CU.TTL_ETERNAL;
            else {
                ttl = ttlExtras();
                expireTime = expireTimeExtras();
            }
        }

        // 4 If expire time was not set explicitly, then calculate it.
        if (expireTime == CU.EXPIRE_TIME_CALCULATE)
            expireTime = CU.toExpireTime(ttl);

        return F.t(ttl, expireTime, rmv);
    }

    /**
     * Perform DR if needed.
     *
     * @param drType DR type.
     * @param val Value.
     * @param ver Version.
     * @param topVer Topology version.
     * @throws IgniteCheckedException In case of exception.
     */
    private void drReplicate(GridDrType drType, @Nullable CacheObject val, GridCacheVersion ver, AffinityTopologyVersion topVer)
        throws IgniteCheckedException {
        if (cctx.isDrEnabled() && drType != DR_NONE && !isInternal())
            cctx.dr().replicate(key, val, rawTtl(), rawExpireTime(), ver.conflictVersion(), drType, topVer);
    }

    /**
     * @return {@code true} if entry has readers. It makes sense only for dht entry.
     * @throws GridCacheEntryRemovedException If removed.
     */
    protected boolean hasReaders() throws GridCacheEntryRemovedException {
        return false;
    }

    /**
     *
     */
    protected void clearReaders() {
        // No-op.
    }

    /**
     * @param nodeId Node ID to clear.
     * @throws GridCacheEntryRemovedException If removed.
     */
    protected void clearReader(UUID nodeId) throws GridCacheEntryRemovedException {
        // No-op.
    }

    /** {@inheritDoc} */
    @Override public boolean clear(GridCacheVersion ver, boolean readers) throws IgniteCheckedException {
        lockEntry();

        try {
            if (obsolete())
                return false;

            try {
                if ((!hasReaders() || readers)) {
                    // markObsolete will clear the value.
                    if (!(markObsolete0(ver, true, null))) {
                        if (log.isDebugEnabled())
                            log.debug("Entry could not be marked obsolete (it is still used): " + this);

                        return false;
                    }

                    clearReaders();
                }
                else {
                    if (log.isDebugEnabled())
                        log.debug("Entry could not be marked obsolete (it still has readers): " + this);

                    return false;
                }
            }
            catch (GridCacheEntryRemovedException ignore) {
                assert false;

                return false;
            }

            if (log.isTraceEnabled()) {
                log.trace("entry clear [key=" + key +
                    ", entry=" + System.identityHashCode(this) +
                    ", val=" + val + ']');
            }

            removeValue();
        }
        finally {
            unlockEntry();
        }

        onMarkedObsolete();

        cctx.cache().removeEntry(this); // Clear cache.

        return true;
    }

    /** {@inheritDoc} */
    @Override public GridCacheVersion obsoleteVersion() {
        lockEntry();

        try {
            return obsoleteVersionExtras();
        }
        finally {
            unlockEntry();
        }
    }

    /** {@inheritDoc} */
    @Override public boolean markObsolete(GridCacheVersion ver) {
        boolean obsolete;

        lockEntry();

        try {
            obsolete = markObsolete0(ver, true, null);
        }
        finally {
            unlockEntry();
        }

        if (obsolete)
            onMarkedObsolete();

        return obsolete;
    }

    /** {@inheritDoc} */
    @Override public boolean markObsoleteIfEmpty(@Nullable GridCacheVersion obsoleteVer) throws IgniteCheckedException {
        boolean obsolete = false;
        boolean deferred = false;
        GridCacheVersion ver0 = null;

        lockEntry();

        try {
            if (obsoleteVersionExtras() != null)
                return false;

            if (hasValueUnlocked()) {
                long expireTime = expireTimeExtras();

                if (expireTime > 0 && (expireTime < U.currentTimeMillis())) {
                    if (obsoleteVer == null)
                        obsoleteVer = nextVersion();

                    if (onExpired(this.val, obsoleteVer)) {
                        if (cctx.deferredDelete()) {
                            deferred = true;
                            ver0 = ver;
                        }
                        else
                            obsolete = true;
                    }
                }
            }
            else {
                if (cctx.deferredDelete() && !isStartVersion() && !detached()) {
                    if (!deletedUnlocked()) {
                        update(null, 0L, 0L, ver, true);

                        deletedUnlocked(true);

                        deferred = true;
                        ver0 = ver;
                    }
                }
                else {
                    if (obsoleteVer == null)
                        obsoleteVer = nextVersion();

                    obsolete = markObsolete0(obsoleteVer, true, null);
                }
            }
        }
        finally {
            unlockEntry();

            if (obsolete)
                onMarkedObsolete();

            if (deferred)
                cctx.onDeferredDelete(this, ver0);
        }

        return obsolete;
    }

    /** {@inheritDoc} */
    @Override public boolean markObsoleteVersion(GridCacheVersion ver) {
        assert cctx.deferredDelete();

        boolean marked;

        lockEntry();

        try {
            if (obsoleteVersionExtras() != null)
                return true;

            if (!this.ver.equals(ver))
                return false;

            marked = markObsolete0(ver, true, null);
        }
        finally {
            unlockEntry();
        }

        if (marked)
            onMarkedObsolete();

        return marked;
    }

    /**
     * @return {@code True} if this entry should not be evicted from cache.
     */
    protected boolean evictionDisabled() {
        return (flags & IS_EVICT_DISABLED) != 0;
    }

    /**
     * <p>
     * Note that {@link #onMarkedObsolete()} should always be called after this method returns {@code true}.
     *
     * @param ver Version.
     * @param clear {@code True} to clear.
     * @param extras Predefined extras.
     * @return {@code True} if entry is obsolete, {@code false} if entry is still used by other threads or nodes.
     */
    protected final boolean markObsolete0(GridCacheVersion ver, boolean clear, GridCacheObsoleteEntryExtras extras) {
        assert lock.isHeldByCurrentThread();

        if (evictionDisabled()) {
            assert !obsolete() : this;

            return false;
        }

        GridCacheVersion obsoleteVer = obsoleteVersionExtras();

        if (ver != null) {
            // If already obsolete, then do nothing.
            if (obsoleteVer != null)
                return true;

            GridCacheMvcc mvcc = mvccExtras();

            if (mvcc == null || mvcc.isEmpty(ver)) {
                obsoleteVer = ver;

                obsoleteVersionExtras(obsoleteVer, extras);

                if (clear)
                    value(null);

                if (log.isTraceEnabled()) {
                    log.trace("markObsolete0 [key=" + key +
                        ", entry=" + System.identityHashCode(this) +
                        ", clear=" + clear +
                        ']');
                }
            }

            return obsoleteVer != null;
        }
        else
            return obsoleteVer != null;
    }

    /** {@inheritDoc} */
    @Override public void onMarkedObsolete() {
        // No-op.
    }

    /** {@inheritDoc} */
    @Override public final boolean obsolete() {
        lockEntry();

        try {
            return obsoleteVersionExtras() != null;
        }
        finally {
            unlockEntry();
        }
    }

    /** {@inheritDoc} */
    @Override public final boolean obsolete(GridCacheVersion exclude) {
        lockEntry();

        try {
            GridCacheVersion obsoleteVer = obsoleteVersionExtras();

            return obsoleteVer != null && !obsoleteVer.equals(exclude);
        }
        finally {
            unlockEntry();
        }
    }

    /** {@inheritDoc} */
    @Override public boolean invalidate(GridCacheVersion newVer)
        throws IgniteCheckedException {
        lockEntry();

        try {
            assert newVer != null;

            value(null);

            ver = newVer;
            flags &= ~IS_EVICT_DISABLED;

            onInvalidate();

            return obsoleteVersionExtras() != null;
        }
        finally {
            unlockEntry();
        }
    }

    /**
     * Called when entry invalidated.
     */
    protected void onInvalidate() {
        // No-op.
    }

    /**
     * @param val New value.
     * @param expireTime Expiration time.
     * @param ttl Time to live.
     * @param ver Update version.
     */
    protected final void update(@Nullable CacheObject val, long expireTime, long ttl, GridCacheVersion ver, boolean addTracked) {
        assert ver != null;
        assert lock.isHeldByCurrentThread();
        assert ttl != CU.TTL_ZERO && ttl != CU.TTL_NOT_CHANGED && ttl >= 0 : ttl;

        boolean trackNear = addTracked && isNear() && cctx.config().isEagerTtl();

        long oldExpireTime = expireTimeExtras();

        if (trackNear && oldExpireTime != 0 && (expireTime != oldExpireTime || isStartVersion()))
            cctx.ttl().removeTrackedEntry((GridNearCacheEntry)this);

        value(val);

        ttlAndExpireTimeExtras(ttl, expireTime);

        this.ver = ver;
        flags &= ~IS_EVICT_DISABLED;

        if (trackNear && expireTime != 0 && (expireTime != oldExpireTime || isStartVersion()))
            cctx.ttl().addTrackedEntry((GridNearCacheEntry)this);
    }

    /**
     * @return {@code True} if should notify continuous query manager on updates of this entry.
     */
    private boolean notifyContinuousQueries() {
        return !isNear();
    }

    /**
     * Update TTL if it is changed.
     *
     * @param expiryPlc Expiry policy.
     */
    private void updateTtlUnlocked(ExpiryPolicy expiryPlc) throws IgniteCheckedException {
        long ttl = CU.toTtl(expiryPlc.getExpiryForAccess());

        if (ttl != CU.TTL_NOT_CHANGED)
            updateTtlUnlocked(ttl);
    }

    /**
     * Update TTL is it is changed.
     *
     * @param ver Version.
     * @param expiryPlc Expiry policy.
     * @throws GridCacheEntryRemovedException If failed.
     */
    private void updateTtlUnlocked(
        GridCacheVersion ver,
        IgniteCacheExpiryPolicy expiryPlc
    ) throws GridCacheEntryRemovedException, IgniteCheckedException {
        long ttl = expiryPlc.forAccess();

        if (ttl != CU.TTL_NOT_CHANGED) {
            updateTtlUnlocked(ttl);

            expiryPlc.ttlUpdated(key(), ver, hasReaders() ? ((GridDhtCacheEntry)this).readers() : null);
        }
    }

    /**
     * @param ttl Time to live.
     */
    private void updateTtlUnlocked(long ttl) throws IgniteCheckedException {
        assert ttl >= 0 || ttl == CU.TTL_ZERO : ttl;
        assert lock.isHeldByCurrentThread();

        long expireTime;

        if (ttl == CU.TTL_ZERO) {
            ttl = CU.TTL_MINIMUM;
            expireTime = CU.expireTimeInPast();
        }
        else
            expireTime = CU.toExpireTime(ttl);

        ttlAndExpireTimeExtras(ttl, expireTime);

        cctx.shared().database().checkpointReadLock();

        try {
            storeValue(val, expireTime, ver);
        }
        finally {
            cctx.shared().database().checkpointReadUnlock();
        }
    }

    /**
     * @throws GridCacheEntryRemovedException If entry is obsolete.
     */
    protected void checkObsolete() throws GridCacheEntryRemovedException {
        assert lock.isHeldByCurrentThread();

        if (obsoleteVersionExtras() != null)
            throw new GridCacheEntryRemovedException();
    }

    /** {@inheritDoc} */
    @Override public KeyCacheObject key() {
        return key;
    }

    /** {@inheritDoc} */
    @Override public IgniteTxKey txKey() {
        return cctx.txKey(key);
    }

    /** {@inheritDoc} */
    @Override public GridCacheVersion version() throws GridCacheEntryRemovedException {
        lockEntry();

        try {
            checkObsolete();

            return ver;
        }
        finally {
            unlockEntry();
        }
    }

    /** {@inheritDoc} */
    @Override public boolean checkSerializableReadVersion(GridCacheVersion serReadVer)
        throws GridCacheEntryRemovedException {
        lockEntry();

        try {
            checkObsolete();

            if (!serReadVer.equals(ver)) {
                boolean empty = isStartVersion() || deletedUnlocked();

                if (serReadVer.equals(IgniteTxEntry.SER_READ_EMPTY_ENTRY_VER))
                    return empty;
                else if (serReadVer.equals(IgniteTxEntry.SER_READ_NOT_EMPTY_VER))
                    return !empty;

                return false;
            }

            return true;
        }
        finally {
            unlockEntry();
        }
    }

    /**
     * Gets hash value for the entry key.
     *
     * @return Hash value.
     */
    int hash() {
        return hash;
    }

    /** {@inheritDoc} */
    @Nullable @Override public CacheObject mvccPeek(boolean onheapOnly)
        throws GridCacheEntryRemovedException, IgniteCheckedException {
        if (onheapOnly)
            return null;

        lockEntry();

        try {
            checkObsolete();

            CacheDataRow row = cctx.offheap().mvccRead(cctx, key, MVCC_MAX_SNAPSHOT);

            return row != null ? row.value() : null;
        }
        finally {
            unlockEntry();
        }
    }

    /** {@inheritDoc} */
    @Nullable @Override public CacheObject peek(
        boolean heap,
        boolean offheap,
        AffinityTopologyVersion topVer,
        @Nullable IgniteCacheExpiryPolicy expiryPlc)
        throws GridCacheEntryRemovedException, IgniteCheckedException {
        assert heap || offheap;

        boolean rmv = false;

        try {
            boolean deferred;
            GridCacheVersion ver0;

            lockEntry();

            try {
                checkObsolete();

                if (!valid(topVer))
                    return null;

                if (val == null && offheap)
                    unswap(null, false);

                if (checkExpired()) {
                    if (cctx.deferredDelete()) {
                        deferred = true;
                        ver0 = ver;
                    }
                    else {
                        rmv = markObsolete0(nextVersion(), true, null);

                        return null;
                    }
                }
                else {
                    CacheObject val = this.val;

                    if (val != null && expiryPlc != null)
                        updateTtlUnlocked(version(), expiryPlc);

                    return val;
                }
            }
            finally {
                unlockEntry();
            }

            if (deferred) {
                assert ver0 != null;

                cctx.onDeferredDelete(this, ver0);
            }

            return null;
        }
        finally {
            if (rmv) {
                onMarkedObsolete();

                cctx.cache().removeEntry(this);
            }
        }
    }

    /** {@inheritDoc} */
    @Nullable @Override public CacheObject peek()
        throws GridCacheEntryRemovedException, IgniteCheckedException {
        IgniteInternalTx tx = cctx.tm().localTx();

        AffinityTopologyVersion topVer = tx != null ? tx.topologyVersion() : cctx.affinity().affinityTopologyVersion();

        return peek(true, false, topVer, null);
    }

    /**
     * TODO: IGNITE-3500: do we need to generate event and invalidate value?
     *
     * @return {@code true} if expired.
     * @throws IgniteCheckedException In case of failure.
     */
    private boolean checkExpired() throws IgniteCheckedException {
        assert lock.isHeldByCurrentThread();

        long expireTime = expireTimeExtras();

        if (expireTime > 0) {
            long delta = expireTime - U.currentTimeMillis();

            if (delta <= 0) {
                removeValue();

                return true;
            }
        }

        return false;
    }

    /**
     * @return Value.
     */
    @Override public CacheObject rawGet() {
        lockEntry();

        try {
            return val;
        }
        finally {
            unlockEntry();
        }
    }

    /** {@inheritDoc} */
    @Override public final boolean hasValue() {
        lockEntry();

        try {
            return hasValueUnlocked();
        }
        finally {
            unlockEntry();
        }
    }

    /**
     * @return {@code True} if this entry has value.
     */
    protected final boolean hasValueUnlocked() {
        assert lock.isHeldByCurrentThread();

        return val != null;
    }

    /**
     * Checks, that changes were got by DR.
     *
     * @param explicitVer – Explicit version (if any).
     * @return {@code true} if changes were got by DR and {@code false} otherwise.
     */
    private boolean isRemoteDrUpdate(@Nullable GridCacheVersion explicitVer) {
        return explicitVer != null && explicitVer.dataCenterId() != cctx.dr().dataCenterId();
    }

    /**
     * Checks, that cache interceptor should be skipped.
     * <p>
     * It is expects by default behavior that Interceptor methods ({@link CacheInterceptor#onBeforePut(Cache.Entry,
     * Object)}, {@link CacheInterceptor#onAfterPut(Cache.Entry)}, {@link CacheInterceptor#onBeforeRemove(Cache.Entry)}
     * and {@link CacheInterceptor#onAfterRemove(Cache.Entry)}) will be called, but {@link
     * CacheInterceptor#onGet(Object, Object)}. This can even make DR-update flow broken in case of non-idempotent
     * Interceptor and force users to call onGet manually as the only workaround. Also, user may want to skip
     * Interceptor to avoid redundant entry transformation for DR updates and exchange with internal data b/w data
     * centres which is a normal case.
     *
     * @param explicitVer - Explicit version (if any).
     * @return {@code true} if cache interceptor should be skipped and {@code false} otherwise.
     */
    private boolean skipInterceptor(@Nullable GridCacheVersion explicitVer) {
        return isRemoteDrUpdate(explicitVer) && cctx.disableTriggeringCacheInterceptorOnConflict();
    }

    /** {@inheritDoc} */
    @Override public CacheObject rawPut(CacheObject val, long ttl) {
        lockEntry();

        try {
            CacheObject old = this.val;

            update(val, CU.toExpireTime(ttl), ttl, nextVersion(), true);

            return old;
        }
        finally {
            unlockEntry();
        }
    }

    /** {@inheritDoc} */
    @Override public boolean initialValue(
        CacheObject val,
        GridCacheVersion ver,
        MvccVersion mvccVer,
        MvccVersion newMvccVer,
        byte mvccTxState,
        byte newMvccTxState,
        long ttl,
        long expireTime,
        boolean preload,
        AffinityTopologyVersion topVer,
        GridDrType drType,
        boolean fromStore,
        boolean primary,
        CacheDataRow row
    ) throws IgniteCheckedException, GridCacheEntryRemovedException {
        assert !primary || !(preload || fromStore);

        ensureFreeSpace();

        boolean deferred = false;
        boolean obsolete = false;

        GridCacheVersion oldVer = null;

        lockListenerReadLock();
        lockEntry();

        try {
            checkObsolete();

            boolean walEnabled = !cctx.isNear() && cctx.group().logDataRecords();

            long expTime = expireTime < 0 ? CU.toExpireTime(ttl) : expireTime;

            val = cctx.kernalContext().cacheObjects().prepareForCache(val, cctx);

            final boolean unswapped = ((flags & IS_UNSWAPPED_MASK) != 0);

            boolean update;

            IgnitePredicate<CacheDataRow> p = new IgnitePredicate<CacheDataRow>() {
                @Override public boolean apply(@Nullable CacheDataRow row) {
                    boolean update0;

                    GridCacheVersion curVer = row != null ? row.version() : GridCacheMapEntry.this.ver;

                    boolean isStartVer = cctx.shared().versions().isStartVersion(curVer);

                    if (cctx.group().persistenceEnabled()) {
                        if (!isStartVer) {
                            if (cctx.atomic())
                                update0 = ATOMIC_VER_COMPARATOR.compare(curVer, ver) < 0;
                            else
                                update0 = curVer.compareTo(ver) < 0;
                        }
                        else
                            update0 = true;
                    }
                    else
                        update0 = isStartVer;

                    update0 |= (!preload && deletedUnlocked());

                    return update0;
                }
            };

            if (unswapped) {
                update = p.apply(null);

                if (update) {
                    // If entry is already unswapped and we are modifying it, we must run deletion callbacks for old value.
                    long oldExpTime = expireTimeUnlocked();

                    if (oldExpTime > 0 && oldExpTime < U.currentTimeMillis()) {
                        if (onExpired(this.val, null)) {
                            if (cctx.deferredDelete()) {
                                deferred = true;
                                oldVer = this.ver;
                            }
                            else if (val == null)
                                obsolete = true;
                        }
                    }

                    storeValue(val, expTime, ver, null, row);
                }
            }
            else
                update = storeValue(val, expTime, ver, p, row);

            if (update) {
                update(val, expTime, ttl, ver, true);

                boolean skipQryNtf = false;

                if (val == null) {
                    skipQryNtf = true;

                    if (cctx.deferredDelete() && !deletedUnlocked() && !isInternal())
                        deletedUnlocked(true);
                }
                else if (deletedUnlocked())
                    deletedUnlocked(false);

                long updateCntr = 0;

                if (!preload)
                    updateCntr = nextPartitionCounter(topVer, true, true, null);

                if (walEnabled) {
                    cctx.group().wal().log(new DataRecord(new DataEntry(
                        cctx.cacheId(),
                        key,
                        val,
                        val == null ? DELETE : GridCacheOperation.CREATE,
                        null,
                        ver,
                        expireTime,
                        partition(),
                        updateCntr,
                        DataEntry.flags(primary, preload, fromStore)
                    )));
                }

                drReplicate(drType, val, ver, topVer);

                if (!skipQryNtf) {
                    cctx.continuousQueries().onEntryUpdated(
                        key,
                        val,
                        null,
                        this.isInternal() || !this.context().userCache(),
                        this.partition(),
                        true,
                        preload,
                        updateCntr,
                        null,
                        topVer);
                }

                updatePlatformCache(val, topVer);

                onUpdateFinished(updateCntr);

                if (!fromStore && cctx.store().isLocal()) {
                    if (val != null)
                        cctx.store().put(null, key, val, ver);
                }

                return true;
            }

            return false;
        }
        finally {
            unlockEntry();
            unlockListenerReadLock();

            // It is necessary to execute these callbacks outside of lock to avoid deadlocks.

            if (obsolete) {
                onMarkedObsolete();

                cctx.cache().removeEntry(this);
            }

            if (deferred) {
                assert oldVer != null;

                cctx.onDeferredDelete(this, oldVer);
            }
        }
    }

    /**
     * @param cntr Updated partition counter.
     */
    protected void onUpdateFinished(long cntr) {
        // No-op.
    }

    /**
     * @param topVer Topology version for current operation.
     * @param primary Primary node update flag.
     * @param initial {@code True} if initial value.
     * @param primaryCntr Counter assigned on primary node.
     * @return Update counter.
     */
    protected long nextPartitionCounter(AffinityTopologyVersion topVer, boolean primary, boolean initial,
        @Nullable Long primaryCntr) {
        return 0;
    }

    /**
     * @param tx Tx.
     * @param updateCntr Update counter.
     */
    protected long nextPartitionCounter(IgniteInternalTx tx, @Nullable Long updateCntr) {
        return 0;
    }

    /** {@inheritDoc} */
    @Override public GridCacheVersionedEntryEx versionedEntry(final boolean keepBinary)
        throws IgniteCheckedException, GridCacheEntryRemovedException {
        lockEntry();

        try {
            boolean isNew = isStartVersion();

            if (isNew)
                unswap(null, false);

            CacheObject val = this.val;

            return new GridCacheLazyPlainVersionedEntry<>(cctx,
                key,
                val,
                ttlExtras(),
                expireTimeExtras(),
                ver.conflictVersion(),
                isNew,
                keepBinary);
        }
        finally {
            unlockEntry();
        }
    }

    /** {@inheritDoc} */
    @Override public void clearReserveForLoad(GridCacheVersion ver) {
        lockEntry();

        try {
            if (obsoleteVersionExtras() != null)
                return;

            if (ver.equals(this.ver)) {
                assert evictionDisabled() : this;

                flags &= ~IS_EVICT_DISABLED;
            }
        }
        finally {
            unlockEntry();
        }
    }

    /** {@inheritDoc} */
    @Override public EntryGetResult versionedValue(CacheObject val,
        GridCacheVersion curVer,
        GridCacheVersion newVer,
        @Nullable IgniteCacheExpiryPolicy loadExpiryPlc,
        @Nullable ReaderArguments readerArgs
    ) throws IgniteCheckedException, GridCacheEntryRemovedException {
        lockEntry();

        try {
            checkObsolete();

            addReaderIfNeed(readerArgs);

            if (curVer == null || curVer.equals(ver)) {
                if (val != this.val) {
                    GridCacheMvcc mvcc = mvccExtras();

                    if (mvcc != null && !mvcc.isEmpty())
                        return entryGetResult(this.val, ver, false);

                    if (newVer == null)
                        newVer = cctx.cache().nextVersion();

                    long ttl;
                    long expTime;

                    if (loadExpiryPlc != null) {
                        IgniteBiTuple<Long, Long> initTtlAndExpireTime = initialTtlAndExpireTime(loadExpiryPlc);

                        ttl = initTtlAndExpireTime.get1();
                        expTime = initTtlAndExpireTime.get2();
                    }
                    else {
                        ttl = ttlExtras();
                        expTime = expireTimeExtras();
                    }

                    // Detach value before index update.
                    val = cctx.kernalContext().cacheObjects().prepareForCache(val, cctx);

                    if (val != null) {
                        storeValue(val, expTime, newVer);

                        if (deletedUnlocked())
                            deletedUnlocked(false);
                    }

                    // Version does not change for load ops.
                    update(val, expTime, ttl, newVer, true);

                    return entryGetResult(val, newVer, false);
                }

                assert !evictionDisabled() : this;
            }

            return entryGetResult(this.val, ver, false);
        }
        finally {
            unlockEntry();
        }
    }

    /**
     * @param readerArgs Reader arguments
     */
    private void addReaderIfNeed(@Nullable ReaderArguments readerArgs) {
        if (readerArgs != null) {
            assert this instanceof GridDhtCacheEntry : this;
            assert lock.isHeldByCurrentThread();

            try {
                ((GridDhtCacheEntry)this).addReader(readerArgs.reader(),
                    readerArgs.messageId(),
                    readerArgs.topologyVersion());
            }
            catch (GridCacheEntryRemovedException e) {
                assert false : this;
            }
        }
    }

    /**
     * Gets next version for this cache entry.
     *
     * @return Next version.
     */
    private GridCacheVersion nextVersion() {
        // Do not change topology version when generating next version.
        return cctx.versions().next(ver);
    }

    /** {@inheritDoc} */
    @Override public boolean hasLockCandidate(GridCacheVersion ver) throws GridCacheEntryRemovedException {
        lockEntry();

        try {
            checkObsolete();

            GridCacheMvcc mvcc = mvccExtras();

            return mvcc != null && mvcc.hasCandidate(ver);
        }
        finally {
            unlockEntry();
        }
    }

    /** {@inheritDoc} */
    @Override public boolean hasLockCandidate(long threadId) throws GridCacheEntryRemovedException {
        lockEntry();

        try {
            checkObsolete();

            GridCacheMvcc mvcc = mvccExtras();

            return mvcc != null && mvcc.localCandidate(threadId) != null;
        }
        finally {
            unlockEntry();
        }
    }

    /** {@inheritDoc} */
    @Override public boolean lockedByAny(GridCacheVersion... exclude)
        throws GridCacheEntryRemovedException {
        lockEntry();

        try {
            checkObsolete();

            GridCacheMvcc mvcc = mvccExtras();

            return mvcc != null && !mvcc.isEmpty(exclude);
        }
        finally {
            unlockEntry();
        }
    }

    /** {@inheritDoc} */
    @Override public boolean lockedByThread() throws GridCacheEntryRemovedException {
        return lockedByThread(Thread.currentThread().getId());
    }

    /** {@inheritDoc} */
    @Override public boolean lockedLocally(GridCacheVersion lockVer)
        throws GridCacheEntryRemovedException {
        lockEntry();

        try {
            checkObsolete();

            GridCacheMvcc mvcc = mvccExtras();

            return mvcc != null && mvcc.isLocallyOwned(lockVer);
        }
        finally {
            unlockEntry();
        }
    }

    /** {@inheritDoc} */
    @Override public boolean lockedByThread(long threadId, GridCacheVersion exclude)
        throws GridCacheEntryRemovedException {
        lockEntry();

        try {
            checkObsolete();

            GridCacheMvcc mvcc = mvccExtras();

            return mvcc != null && mvcc.isLocallyOwnedByThread(threadId, false, exclude);
        }
        finally {
            unlockEntry();
        }
    }

    /** {@inheritDoc} */
    @Override public boolean lockedLocallyByIdOrThread(GridCacheVersion lockVer, long threadId)
        throws GridCacheEntryRemovedException {
        lockEntry();

        try {
            GridCacheMvcc mvcc = mvccExtras();

            return mvcc != null && mvcc.isLocallyOwnedByIdOrThread(lockVer, threadId);
        }
        finally {
            unlockEntry();
        }
    }

    /** {@inheritDoc} */
    @Override public boolean lockedByThread(long threadId) throws GridCacheEntryRemovedException {
        lockEntry();

        try {
            checkObsolete();

            GridCacheMvcc mvcc = mvccExtras();

            return mvcc != null && mvcc.isLocallyOwnedByThread(threadId, true);
        }
        finally {
            unlockEntry();
        }
    }

    /** {@inheritDoc} */
    @Override public boolean lockedBy(GridCacheVersion ver) throws GridCacheEntryRemovedException {
        lockEntry();

        try {
            checkObsolete();

            GridCacheMvcc mvcc = mvccExtras();

            return mvcc != null && mvcc.isOwnedBy(ver);
        }
        finally {
            unlockEntry();
        }
    }

    /** {@inheritDoc} */
    @Override public boolean lockedByThreadUnsafe(long threadId) {
        lockEntry();

        try {
            GridCacheMvcc mvcc = mvccExtras();

            return mvcc != null && mvcc.isLocallyOwnedByThread(threadId, true);
        }
        finally {
            unlockEntry();
        }
    }

    /** {@inheritDoc} */
    @Override public boolean lockedByUnsafe(GridCacheVersion ver) {
        lockEntry();

        try {
            GridCacheMvcc mvcc = mvccExtras();

            return mvcc != null && mvcc.isOwnedBy(ver);
        }
        finally {
            unlockEntry();
        }
    }

    /** {@inheritDoc} */
    @Override public boolean lockedLocallyUnsafe(GridCacheVersion lockVer) {
        lockEntry();

        try {
            GridCacheMvcc mvcc = mvccExtras();

            return mvcc != null && mvcc.isLocallyOwned(lockVer);
        }
        finally {
            unlockEntry();
        }
    }

    /** {@inheritDoc} */
    @Override public boolean hasLockCandidateUnsafe(GridCacheVersion ver) {
        lockEntry();

        try {
            GridCacheMvcc mvcc = mvccExtras();

            return mvcc != null && mvcc.hasCandidate(ver);
        }
        finally {
            unlockEntry();
        }
    }

    /** {@inheritDoc} */
    @Override public Collection<GridCacheMvccCandidate> localCandidates(GridCacheVersion... exclude)
        throws GridCacheEntryRemovedException {
        lockEntry();

        try {
            checkObsolete();

            GridCacheMvcc mvcc = mvccExtras();

            return mvcc == null ? Collections.<GridCacheMvccCandidate>emptyList() : mvcc.localCandidates(exclude);
        }
        finally {
            unlockEntry();
        }
    }

    /** {@inheritDoc} */
    @Override public Collection<GridCacheMvccCandidate> remoteMvccSnapshot(GridCacheVersion... exclude) {
        return Collections.emptyList();
    }

    /** {@inheritDoc} */
    @Nullable @Override public GridCacheMvccCandidate candidate(GridCacheVersion ver)
        throws GridCacheEntryRemovedException {
        lockEntry();

        try {
            checkObsolete();

            GridCacheMvcc mvcc = mvccExtras();

            return mvcc == null ? null : mvcc.candidate(ver);
        }
        finally {
            unlockEntry();
        }
    }

    /** {@inheritDoc} */
    @Override public GridCacheMvccCandidate localCandidate(long threadId)
        throws GridCacheEntryRemovedException {
        lockEntry();

        try {
            checkObsolete();

            GridCacheMvcc mvcc = mvccExtras();

            return mvcc == null ? null : mvcc.localCandidate(threadId);
        }
        finally {
            unlockEntry();
        }
    }

    /** {@inheritDoc} */
    @Override public GridCacheMvccCandidate candidate(UUID nodeId, long threadId)
        throws GridCacheEntryRemovedException {
        boolean loc = cctx.nodeId().equals(nodeId);

        lockEntry();

        try {
            checkObsolete();

            GridCacheMvcc mvcc = mvccExtras();

            return mvcc == null ? null : loc ? mvcc.localCandidate(threadId) :
                mvcc.remoteCandidate(nodeId, threadId);
        }
        finally {
            unlockEntry();
        }
    }

    /** {@inheritDoc} */
    @Override public GridCacheMvccCandidate localOwner() throws GridCacheEntryRemovedException {
        lockEntry();

        try {
            checkObsolete();

            GridCacheMvcc mvcc = mvccExtras();

            return mvcc == null ? null : mvcc.localOwner();
        }
        finally {
            unlockEntry();
        }
    }

    /** {@inheritDoc} */
    @Override public long rawExpireTime() {
        lockEntry();

        try {
            return expireTimeExtras();
        }
        finally {
            unlockEntry();
        }
    }

    /** {@inheritDoc} */
    @Override public long expireTimeUnlocked() {
        assert lock.isHeldByCurrentThread();

        return expireTimeExtras();
    }

    /** {@inheritDoc} */
    @Override public boolean onTtlExpired(GridCacheVersion obsoleteVer) throws GridCacheEntryRemovedException {
        assert obsoleteVer != null;

        boolean obsolete = false;
        boolean deferred = false;
        GridCacheVersion ver0 = null;

        lockEntry();

        try {
            checkObsolete();

            if (isStartVersion())
                unswap(null, false);

            long expireTime = expireTimeExtras();

            if (!(expireTime > 0 && expireTime <= U.currentTimeMillis()))
                return false;

            CacheObject expiredVal = this.val;

            if (expiredVal == null)
                return false;

            if (onExpired(expiredVal, obsoleteVer)) {
                if (cctx.deferredDelete()) {
                    deferred = true;
                    ver0 = ver;
                }
                else
                    obsolete = true;
            }
        }
        catch (NodeStoppingException ignore) {
            if (log.isDebugEnabled())
                log.warning("Node is stopping while removing expired value.", ignore);
        }
        catch (IgniteCheckedException e) {
            U.error(log, "Failed to clean up expired cache entry: " + this, e);
        }
        finally {
            unlockEntry();

            if (obsolete) {
                onMarkedObsolete();

                cctx.cache().removeEntry(this);
            }

            if (deferred) {
                assert ver0 != null;

                cctx.onDeferredDelete(this, ver0);
            }

            if ((obsolete || deferred) && cctx.statisticsEnabled())
                cctx.cache().metrics0().onEvict();
        }

        return true;
    }

    /**
     * @param expiredVal Expired value.
     * @param obsoleteVer Version.
     * @return {@code True} if entry was marked as removed.
     * @throws IgniteCheckedException If failed.
     */
    private boolean onExpired(CacheObject expiredVal, GridCacheVersion obsoleteVer) throws IgniteCheckedException {
        assert expiredVal != null;

        boolean rmvd = false;

        if (mvccExtras() != null)
            return false;

        DumpEntryChangeListener dumpLsnr = cctx.dumpListener();

        if (dumpLsnr != null)
            dumpLsnr.beforeChange(cctx, key, expiredVal, extras == null ? CU.TTL_MINIMUM : extras.expireTime(), ver);

        if (cctx.deferredDelete() && !detached() && !isInternal()) {
            if (!deletedUnlocked() && !isStartVersion()) {
                update(null, 0L, 0L, ver, true);

                deletedUnlocked(true);

                rmvd = true;
            }
        }
        else {
            if (obsoleteVer == null)
                obsoleteVer = nextVersion();

            if (markObsolete0(obsoleteVer, true, null))
                rmvd = true;
        }

        if (log.isTraceEnabled())
            log.trace("onExpired clear [key=" + key + ", entry=" + System.identityHashCode(this) + ']');

        removeValue();

        if (cctx.events().isRecordable(EVT_CACHE_OBJECT_EXPIRED)) {
            cctx.events().addEvent(partition(),
                key,
                cctx.localNodeId(),
                null,
                EVT_CACHE_OBJECT_EXPIRED,
                null,
                false,
                expiredVal,
                expiredVal != null,
                null,
                null,
                true);
        }

        cctx.continuousQueries().onEntryExpired(this, key, expiredVal);

        updatePlatformCache(null, null);

        return rmvd;
    }

    /** {@inheritDoc} */
    @Override public long rawTtl() {
        lockEntry();

        try {
            return ttlExtras();
        }
        finally {
            unlockEntry();
        }
    }

    /** {@inheritDoc} */
    @Override public long expireTime() throws GridCacheEntryRemovedException {
        IgniteTxLocalAdapter tx = currentTx();

        if (tx != null) {
            long time = tx.entryExpireTime(txKey());

            if (time > 0)
                return time;
        }

        lockEntry();

        try {
            checkObsolete();

            return expireTimeExtras();
        }
        finally {
            unlockEntry();
        }
    }

    /** {@inheritDoc} */
    @Override public long ttl() throws GridCacheEntryRemovedException {
        IgniteTxLocalAdapter tx = currentTx();

        if (tx != null) {
            long entryTtl = tx.entryTtl(txKey());

            if (entryTtl > 0)
                return entryTtl;
        }

        lockEntry();

        try {
            checkObsolete();

            return ttlExtras();
        }
        finally {
            unlockEntry();
        }
    }

    /**
     * @return Current transaction.
     */
    private IgniteTxLocalAdapter currentTx() {
        return cctx.tm().localTx();
    }

    /** {@inheritDoc} */
    @Override public void updateTtl(
        GridCacheVersion ver,
        IgniteCacheExpiryPolicy expiryPlc
    ) throws GridCacheEntryRemovedException {
        lockEntry();

        try {
            checkObsolete();

            if (hasValueUnlocked()) {
                try {
                    updateTtlUnlocked(ver, expiryPlc);
                }
                catch (IgniteCheckedException e) {
                    U.error(log, "Failed to update TTL: " + e, e);
                }
            }
        }
        finally {
            unlockEntry();
        }
    }

    /** {@inheritDoc} */
    @Override public void updateTtl(@Nullable GridCacheVersion ver, long ttl) throws GridCacheEntryRemovedException {
        lockEntry();

        try {
            checkObsolete();

            if (hasValueUnlocked()) {
                try {
                    updateTtlUnlocked(ttl);
                }
                catch (IgniteCheckedException e) {
                    U.error(log, "Failed to update TTL: " + e, e);
                }
            }

            /*
            TODO IGNITE-305.
            try {
                if (var == null || ver.equals(version()))
                    updateTtl(ttl);
            }
            catch (GridCacheEntryRemovedException ignored) {
                // No-op.
            }
            */
        }
        finally {
            unlockEntry();
        }
    }

    /** {@inheritDoc} */
    @Override public CacheObject valueBytes() throws GridCacheEntryRemovedException {
        lockEntry();

        try {
            checkObsolete();

            return this.val;
        }
        finally {
            unlockEntry();
        }
    }

    /** {@inheritDoc} */
    @Nullable @Override public CacheObject valueBytes(@Nullable GridCacheVersion ver)
        throws IgniteCheckedException, GridCacheEntryRemovedException {
        CacheObject val = null;

        lockEntry();

        try {
            checkObsolete();

            if (ver == null || this.ver.equals(ver))
                val = this.val;
        }
        finally {
            unlockEntry();
        }

        return val;
    }

    /**
     * Stores value in offheap.
     *
     * @param val Value.
     * @param expireTime Expire time.
     * @param ver New entry version.
     * @throws IgniteCheckedException If update failed.
     */
    protected boolean storeValue(@Nullable CacheObject val,
        long expireTime,
        GridCacheVersion ver) throws IgniteCheckedException {
        return storeValue(val, expireTime, ver, null, null);
    }

    /**
     * Stores value in off-heap.
     *
     * @param val Value.
     * @param expireTime Expire time.
     * @param ver New entry version.
     * @param predicate Optional predicate.
     * @param row Pre-created data row, associated with this cache entry.
     * @return {@code True} if storage was modified.
     * @throws IgniteCheckedException If update failed.
     */
    protected boolean storeValue(
        @Nullable CacheObject val,
        long expireTime,
        GridCacheVersion ver,
        @Nullable IgnitePredicate<CacheDataRow> predicate,
        @Nullable CacheDataRow row
    ) throws IgniteCheckedException {
        assert lock.isHeldByCurrentThread();
        assert localPartition() == null || localPartition().state() != RENTING : localPartition();

        UpdateClosure closure = new UpdateClosure(this, val, ver, expireTime, predicate, row);

        cctx.offheap().invoke(cctx, key, localPartition(), closure);

        return closure.treeOp != IgniteTree.OperationType.NOOP;
    }

    /**
     * @param op Update operation.
     * @param val Write value.
     * @param writeVer Write version.
     * @param expireTime Expire time.
     * @param updCntr Update counter.
     * @param primary {@code True} if node is primary for entry in the moment of logging.
     */
    protected void logUpdate(
        GridCacheOperation op,
        CacheObject val,
        GridCacheVersion writeVer,
        long expireTime,
        long updCntr,
        boolean primary
    ) throws IgniteCheckedException {
        // We log individual updates only in ATOMIC cache.
        assert cctx.atomic();

        try {
            if (cctx.group().logDataRecords())
                cctx.group().wal().log(new DataRecord(new DataEntry(
                    cctx.cacheId(),
                    key,
                    val,
                    op,
                    null,
                    writeVer,
                    expireTime,
                    partition(),
                    updCntr,
                    DataEntry.flags(primary))));
        }
        catch (StorageException e) {
            throw new IgniteCheckedException("Failed to log ATOMIC cache update [key=" + key + ", op=" + op +
                ", val=" + val + ']', e);
        }
    }

    /**
     * @param tx Transaction.
     * @param val Value.
     * @param writeVer New entry version.
     * @param expireTime Expire time (or 0 if not applicable).
     * @param updCntr Update counter.
     * @throws IgniteCheckedException In case of log failure.
     */
    protected WALPointer logTxUpdate(
        IgniteInternalTx tx,
        CacheObject val,
        GridCacheVersion writeVer,
        long expireTime,
        long updCntr
    ) throws IgniteCheckedException {
        assert cctx.transactional();

        if (tx.local()) { // For remote tx we log all updates in batch: GridDistributedTxRemoteAdapter.commitIfLocked()
            GridCacheOperation op;
            if (val == null)
                op = DELETE;
            else
                op = this.val == null ? GridCacheOperation.CREATE : UPDATE;

            return cctx.group().wal().log(new DataRecord(new DataEntry(
                cctx.cacheId(),
                key,
                val,
                op,
                tx.nearXidVersion(),
                writeVer,
                expireTime,
                key.partition(),
                updCntr,
                DataEntry.flags(CU.txOnPrimary(tx)))));
        }
        else
            return null;
    }

    /**
     * Removes value from offheap.
     *
     * @throws IgniteCheckedException If failed.
     */
    protected void removeValue() throws IgniteCheckedException {
        assert lock.isHeldByCurrentThread();

        // Removals are possible from RENTING partition on clearing/evicting.
        cctx.offheap().remove(cctx, key, partition(), localPartition());
    }

    /** {@inheritDoc} */
    @Override public <K, V> Cache.Entry<K, V> wrap() {
        try {
            IgniteInternalTx tx = cctx.tm().userTx();

            CacheObject val;

            if (tx != null) {
                GridTuple<CacheObject> peek = tx.peek(cctx, false, key);

                val = peek == null ? rawGet() : peek.get();
            }
            else
                val = rawGet();

            return new CacheEntryImpl<>(key.<K>value(cctx.cacheObjectContext(), false),
                CU.<V>value(val, cctx, false), ver);
        }
        catch (GridCacheFilterFailedException ignored) {
            throw new IgniteException("Should never happen.");
        }
    }

    /** {@inheritDoc} */
    @Override public <K, V> Cache.Entry<K, V> wrapLazyValue(boolean keepBinary) {
        return new LazyValueEntry<>(key, keepBinary);
    }

    /** {@inheritDoc} */
    @Override @Nullable public CacheObject peekVisibleValue() {
        try {
            IgniteInternalTx tx = cctx.tm().userTx();

            if (tx != null) {
                GridTuple<CacheObject> peek = tx.peek(cctx, false, key);

                if (peek != null)
                    return peek.get();
            }

            if (detached())
                return rawGet();

            for (; ; ) {
                GridCacheEntryEx e = cctx.cache().peekEx(key);

                if (e == null)
                    return null;

                try {
                    return e.peek();
                }
                catch (GridCacheEntryRemovedException ignored) {
                    // No-op.
                }
                catch (IgniteCheckedException ex) {
                    throw new IgniteException(ex);
                }
            }
        }
        catch (GridCacheFilterFailedException ignored) {
            throw new IgniteException("Should never happen.");
        }
    }

    /** {@inheritDoc} */
    @Override public void updateIndex(
        SchemaIndexCacheVisitorClosure clo
    ) throws IgniteCheckedException, GridCacheEntryRemovedException {
        lockEntry();

        try {
            if (isInternal())
                return;

            checkObsolete();

            CacheDataRow row = cctx.offheap().read(this);

            if (row != null)
                clo.apply(row);
        }
        finally {
            unlockEntry();
        }
    }

    /** {@inheritDoc} */
    @Override public <K, V> EvictableEntry<K, V> wrapEviction() {
        return new CacheEvictableEntryImpl<>(this);
    }

    /** {@inheritDoc} */
    @Override public <K, V> CacheEntryImplEx<K, V> wrapVersioned() {
        lockEntry();

        try {
            return new CacheEntryImplEx<>(key.<K>value(cctx.cacheObjectContext(), false), null, ver);
        }
        finally {
            unlockEntry();
        }
    }

    /**
     * Evicts necessary number of data pages if per-page eviction is configured in current {@link DataRegion}.
     */
    private void ensureFreeSpace() throws IgniteCheckedException {
        // Deadlock alert: evicting data page causes removing (and locking) all entries on the page one by one.
        assert !lock.isHeldByCurrentThread();

        cctx.shared().database().ensureFreeSpace(cctx.dataRegion());
    }

    /**
     * @return Entry which holds key, value and version.
     */
    private <K, V> CacheEntryImplEx<K, V> wrapVersionedWithValue() {
        lockEntry();

        try {
            V val = this.val == null ? null : this.val.<V>value(cctx.cacheObjectContext(), false);

            return new CacheEntryImplEx<>(key.<K>value(cctx.cacheObjectContext(), false), val, ver);
        }
        finally {
            unlockEntry();
        }
    }

    /** {@inheritDoc} */
    @Override public boolean evictInternal(
        GridCacheVersion obsoleteVer,
        @Nullable CacheEntryPredicate[] filter,
        boolean evictOffheap)
        throws IgniteCheckedException {

        boolean marked = false;

        try {
            if (F.isEmptyOrNulls(filter)) {
                lockEntry();

                try {
                    if (evictionDisabled()) {
                        assert !obsolete();

                        return false;
                    }

                    if (obsoleteVersionExtras() != null)
                        return true;

                    // TODO IGNITE-5286: need keep removed entries in heap map, otherwise removes can be lost.
                    if (cctx.deferredDelete() && deletedUnlocked())
                        return false;

                    if (!hasReaders() && markObsolete0(obsoleteVer, false, null)) {
                        // Nullify value after swap.
                        value(null);

                        if (evictOffheap)
                            removeValue();

                        marked = true;

                        return true;
                    }
                }
                finally {
                    unlockEntry();
                }
            }
            else {
                // For optimistic check.
                while (true) {
                    GridCacheVersion v;

                    lockEntry();

                    try {
                        v = ver;
                    }
                    finally {
                        unlockEntry();
                    }

                    if (!cctx.isAll(/*version needed for sync evicts*/this, filter))
                        return false;

                    lockEntry();

                    try {
                        if (evictionDisabled()) {
                            assert !obsolete();

                            return false;
                        }

                        if (obsoleteVersionExtras() != null)
                            return true;

                        if (!v.equals(ver))
                            // Version has changed since entry passed the filter. Do it again.
                            continue;

                        // TODO IGNITE-5286: need keep removed entries in heap map, otherwise removes can be lost.
                        if (cctx.deferredDelete() && deletedUnlocked())
                            return false;

                        if (!hasReaders() && markObsolete0(obsoleteVer, false, null)) {
                            // Nullify value after swap.
                            value(null);

                            if (evictOffheap)
                                removeValue();

                            marked = true;

                            return true;
                        }
                        else
                            return false;
                    }
                    finally {
                        unlockEntry();
                    }
                }
            }
        }
        catch (GridCacheEntryRemovedException ignore) {
            if (log.isDebugEnabled())
                log.debug("Got removed entry when evicting (will simply return): " + this);

            return true;
        }
        finally {
            if (marked)
                onMarkedObsolete();
        }

        return false;
    }

    /**
     * @param filter Entry filter.
     * @return {@code True} if entry is visitable.
     */
    public final boolean visitable(CacheEntryPredicate[] filter) {
        boolean rmv = false;

        try {
            lockEntry();

            try {
                if (obsoleteOrDeleted())
                    return false;

                if (checkExpired()) {
                    rmv = markObsolete0(nextVersion(), true, null);

                    return false;
                }
            }
            finally {
                unlockEntry();
            }

            if (filter != CU.empty0() && !cctx.isAll(this, filter))
                return false;
        }
        catch (IgniteCheckedException e) {
            U.error(log, "An exception was thrown while filter checking.", e);

            RuntimeException ex = e.getCause(RuntimeException.class);

            if (ex != null)
                throw ex;

            Error err = e.getCause(Error.class);

            if (err != null)
                throw err;

            return false;
        }
        finally {
            if (rmv) {
                onMarkedObsolete();

                cctx.cache().removeEntry(this);
            }
        }

        IgniteInternalTx tx = cctx.tm().localTx();

        if (tx != null) {
            IgniteTxEntry e = tx.entry(txKey());

            boolean rmvd = e != null && e.op() == DELETE;

            return !rmvd;
        }

        return true;
    }

    /** {@inheritDoc} */
    @Override public final boolean deleted() {
        if (!cctx.deferredDelete())
            return false;

        lockEntry();

        try {
            return deletedUnlocked();
        }
        finally {
            unlockEntry();
        }
    }

    /** {@inheritDoc} */
    @Override public final boolean obsoleteOrDeleted() {
        lockEntry();

        try {
            return obsoleteVersionExtras() != null ||
                (cctx.deferredDelete() && (deletedUnlocked() || !hasValueUnlocked()));
        }
        finally {
            unlockEntry();
        }
    }

    /**
     * @return {@code True} if deleted.
     */
    @SuppressWarnings("SimplifiableIfStatement")
    protected final boolean deletedUnlocked() {
        assert lock.isHeldByCurrentThread();

        if (!cctx.deferredDelete())
            return false;

        return (flags & IS_DELETED_MASK) != 0;
    }

    /**
     * @param deleted {@code True} if deleted.
     */
    protected final void deletedUnlocked(boolean deleted) {
        assert lock.isHeldByCurrentThread();
        assert cctx.deferredDelete();

        if (deleted) {
            assert !deletedUnlocked() : this;

            flags |= IS_DELETED_MASK;

            decrementMapPublicSize();
        }
        else {
            assert deletedUnlocked() : this;

            flags &= ~IS_DELETED_MASK;

            incrementMapPublicSize();
        }
    }

    /**
     * Increments public size of map.
     */
    protected void incrementMapPublicSize() {
        GridDhtLocalPartition locPart = localPartition();

        if (locPart != null)
            locPart.incrementPublicSize(null, this);
        else
            cctx.incrementPublicSize(this);
    }

    /**
     * Decrements public size of map.
     */
    protected void decrementMapPublicSize() {
        GridDhtLocalPartition locPart = localPartition();

        if (locPart != null)
            locPart.decrementPublicSize(null, this);
        else
            cctx.decrementPublicSize(this);
    }

    /**
     * @return MVCC.
     */
    @Nullable protected final GridCacheMvcc mvccExtras() {
        return extras != null ? extras.mvcc() : null;
    }

    /**
     * @return All MVCC local and non near candidates.
     */
    @SuppressWarnings("ForLoopReplaceableByForEach")
    @Nullable public final List<GridCacheMvccCandidate> mvccAllLocal() {
        lockEntry();

        try {
            GridCacheMvcc mvcc = extras != null ? extras.mvcc() : null;

            if (mvcc == null)
                return null;

            List<GridCacheMvccCandidate> allLocs = mvcc.allLocal();

            if (allLocs == null || allLocs.isEmpty())
                return null;

            List<GridCacheMvccCandidate> locs = new ArrayList<>(allLocs.size());

            for (int i = 0; i < allLocs.size(); i++) {
                GridCacheMvccCandidate loc = allLocs.get(i);

                if (!loc.nearLocal())
                    locs.add(loc);
            }

            return locs.isEmpty() ? null : locs;
        }
        finally {
            unlockEntry();
        }
    }

    /**
     * @param mvcc MVCC.
     */
    protected final void mvccExtras(@Nullable GridCacheMvcc mvcc) {
        extras = (extras != null) ? extras.mvcc(mvcc) : mvcc != null ? new GridCacheMvccEntryExtras(mvcc) : null;
    }

    /**
     * @return Obsolete version.
     */
    @Nullable protected final GridCacheVersion obsoleteVersionExtras() {
        return extras != null ? extras.obsoleteVersion() : null;
    }

    /**
     * @param obsoleteVer Obsolete version.
     * @param ext Extras.
     */
    private void obsoleteVersionExtras(@Nullable GridCacheVersion obsoleteVer, GridCacheObsoleteEntryExtras ext) {
        extras = (extras != null) ?
            extras.obsoleteVersion(obsoleteVer) :
            obsoleteVer != null ?
                (ext != null) ? ext : new GridCacheObsoleteEntryExtras(obsoleteVer) :
                null;
    }

    /**
     * @param prevOwners Previous owners.
     * @param owners Current owners.
     * @param val Entry value.
     */
    protected final void checkOwnerChanged(
        @Nullable CacheLockCandidates prevOwners,
        @Nullable CacheLockCandidates owners,
        CacheObject val
    ) {
        checkOwnerChanged(prevOwners, owners, val, false);
    }

    /**
     * @param prevOwners Previous owners.
     * @param owners Current owners.
     * @param val Entry value.
     * @param inThreadChain {@code True} if called during thread chain checking.
     */
    protected final void checkOwnerChanged(
        @Nullable CacheLockCandidates prevOwners,
        @Nullable CacheLockCandidates owners,
        CacheObject val,
        boolean inThreadChain
    ) {
        assert !lock.isHeldByCurrentThread();

        if (prevOwners != null && owners == null) {
            cctx.mvcc().callback().onOwnerChanged(this, null);

            if (cctx.events().isRecordable(EVT_CACHE_OBJECT_UNLOCKED)) {
                boolean hasVal = hasValue();

                GridCacheMvccCandidate cand = prevOwners.candidate(0);

                cctx.events().addEvent(partition(),
                    key,
                    cand.nodeId(),
                    cand,
                    EVT_CACHE_OBJECT_UNLOCKED,
                    val,
                    hasVal,
                    val,
                    hasVal,
                    null,
                    null,
                    true);
            }
        }

        if (owners != null) {
            for (int i = 0; i < owners.size(); i++) {
                GridCacheMvccCandidate owner = owners.candidate(i);

                boolean locked = prevOwners == null || !prevOwners.hasCandidate(owner.version());

                if (locked) {
                    cctx.mvcc().callback().onOwnerChanged(this, owner);

                    if (owner.local() && !inThreadChain)
                        checkThreadChain(owner);

                    if (cctx.events().isRecordable(EVT_CACHE_OBJECT_LOCKED)) {
                        boolean hasVal = hasValue();

                        // Event notification.
                        cctx.events().addEvent(partition(),
                            key,
                            owner.nodeId(),
                            owner,
                            EVT_CACHE_OBJECT_LOCKED,
                            val,
                            hasVal,
                            val,
                            hasVal,
                            null,
                            null,
                            true);
                    }
                }
            }
        }
    }

    /**
     * @param owner Starting candidate in the chain.
     */
    protected abstract void checkThreadChain(GridCacheMvccCandidate owner);

    /**
     * Updates metrics.
     *
     * @param op Operation.
     * @param metrics Update merics flag.
     * @param transformed {@code True} if transform operation caused update.
     * @param hasOldVal {@code True} if entry has old value.
     */
    private void updateMetrics(GridCacheOperation op, boolean metrics, boolean transformed, boolean hasOldVal) {
        if (metrics && cctx.statisticsEnabled()) {
            if (op == DELETE) {
                cctx.cache().metrics0().onRemove();

                if (transformed)
                    cctx.cache().metrics0().onInvokeRemove(hasOldVal);
            }
            else if (op == READ && transformed)
                cctx.cache().metrics0().onReadOnlyInvoke(hasOldVal);
            else {
                cctx.cache().metrics0().onWrite();

                if (transformed)
                    cctx.cache().metrics0().onInvokeUpdate(hasOldVal);
            }
        }
    }

    /**
     * @return TTL.
     */
    public long ttlExtras() {
        return extras != null ? extras.ttl() : 0;
    }

    /**
     * @return Expire time.
     */
    public long expireTimeExtras() {
        return extras != null ? extras.expireTime() : 0L;
    }

    /**
     * @param ttl TTL.
     * @param expireTime Expire time.
     */
    protected void ttlAndExpireTimeExtras(long ttl, long expireTime) {
        assert ttl != CU.TTL_NOT_CHANGED && ttl != CU.TTL_ZERO;

        extras = (extras != null) ? extras.ttlAndExpireTime(ttl, expireTime) : expireTime != CU.EXPIRE_TIME_ETERNAL ?
            new GridCacheTtlEntryExtras(ttl, expireTime) : null;
    }

    /**
     * @return Size of extras object.
     */
    private int extrasSize() {
        return extras != null ? extras.size() : 0;
    }

    /** {@inheritDoc} */
    @Override public void txUnlock(IgniteInternalTx tx) throws GridCacheEntryRemovedException {
        removeLock(tx.xidVersion());
    }

    /** {@inheritDoc} */
    @Override public void onUnlock() {
        // No-op.
    }

    /** {@inheritDoc} */
    @Override public void lockEntry() {
        lock.lock();
    }

    /** {@inheritDoc} */
    @Override public boolean tryLockEntry(long timeout) {
        try {
            return lock.tryLock(timeout, TimeUnit.MILLISECONDS);
        }
        catch (InterruptedException ignite) {
            Thread.currentThread().interrupt();

            return false;
        }
    }

    /** {@inheritDoc} */
    @Override public void unlockEntry() {
        lock.unlock();
    }

    /**
     * This method would obtain read lock for continuous query listener setup. This
     * is to prevent race condition between entry update and continuous query setup.
     * You should make sure you obtain this read lock first before locking the entry
     * in order to ensure that the entry update is completed and existing continuous
     * query notified before the next cache listener update
     */
    private void lockListenerReadLock() {
        listenerLock.readLock().lock();
    }

    /**
     * unlock the listener read lock
     *
     * @see #lockListenerReadLock()
     */
    private void unlockListenerReadLock() {
        listenerLock.readLock().unlock();
    }

    /** {@inheritDoc} */
    @Override public boolean lockedByCurrentThread() {
        return lock.isHeldByCurrentThread();
    }

    /** {@inheritDoc} */
    @Override public void touch() {
        context().evicts().touch(this);
    }

    /** {@inheritDoc} */
    @Override public boolean equals(Object o) {
        // Identity comparison left on purpose.
        return o == this;
    }

    /** {@inheritDoc} */
    @Override public int hashCode() {
        return hash;
    }

    /** {@inheritDoc} */
    @Override public String toString() {
        return toStringWithTryLock(() -> S.toString(GridCacheMapEntry.class, this));
    }

    /**
     * Does thread safe {@link #toString} for {@link GridCacheMapEntry} classes.
     *
     * @param dfltToStr {@link #toString()} supplier.
     * @return Result of dfltToStr call If lock acquired or a short representation of {@link GridCacheMapEntry}.
     */
    protected String toStringWithTryLock(Supplier<String> dfltToStr) {
        if (tryLockEntry(ENTRY_LOCK_TIMEOUT)) {
            try {
                return dfltToStr.get();
            }
            finally {
                unlockEntry();
            }
        }
        else {
            String keySens = GridToStringBuilder.includeSensitive() ? ", key=" + key : "";

            return "GridCacheMapEntry [err='Partial result represented because entry lock wasn't acquired."
                + " Waiting time elapsed.'"
                + keySens
                + ", hash=" + hash
                + "]";
        }
    }

    /** */
    private static class MvccRemoveLockListener implements IgniteInClosure<IgniteInternalFuture> {
        /** */
        private static final long serialVersionUID = -1578749008606139541L;

        /** */
        private final IgniteInternalTx tx;

        /** */
        private final AffinityTopologyVersion topVer;

        /** */
        private final UUID affNodeId;

        /** */
        private final MvccSnapshot mvccVer;

        /** */
        private final boolean needHistory;

        /** */
        private final GridFutureAdapter<GridCacheUpdateTxResult> resFut;

        /** Need previous value flag. */
        private final boolean needVal;

        /** Filter. */
        private final CacheEntryPredicate filter;

        /** */
        private GridCacheMapEntry entry;

        /** */
        private IgniteUuid futId;

        /** */
        private int batchNum;

        /** Flag if it is need to return the old value (value before current tx has been started). */
        private final boolean needOldVal;

        /**
         *
         * @param tx Transaction.
         * @param entry Entry.
         * @param affNodeId Node id.
         * @param topVer Topology version.
         * @param mvccVer Mvcc version.
         * @param needHistory Need history flag.
         * @param resFut Result future.
         * @param needOldVal Flag if it is need to return the old value (value before current tx has been started).
         */
        MvccRemoveLockListener(IgniteInternalTx tx,
            GridCacheMapEntry entry,
            UUID affNodeId,
            AffinityTopologyVersion topVer,
            MvccSnapshot mvccVer,
            boolean needHistory,
            GridFutureAdapter<GridCacheUpdateTxResult> resFut,
            boolean needOldVal,
            boolean retVal,
            @Nullable CacheEntryPredicate filter) {
            this.tx = tx;
            this.entry = entry;
            this.topVer = topVer;
            this.affNodeId = affNodeId;
            this.mvccVer = mvccVer;
            this.needHistory = needHistory;
            this.resFut = resFut;
            this.needOldVal = needOldVal;
            this.needVal = retVal;
            this.filter = filter;
        }

        /** {@inheritDoc} */
        @Override public void apply(IgniteInternalFuture lockFut) {
            WALPointer logPtr = null;
            boolean valid;

            GridCacheContext cctx = entry.context();
            GridCacheVersion newVer = tx.writeVersion();

            MvccUpdateResult res;

            try {
                lockFut.get();

                while (true) {
                    entry.lockEntry();

                    if (entry.obsoleteVersionExtras() == null)
                        break;

                    entry.unlockEntry();

                    entry = (GridCacheMapEntry)cctx.cache().entryEx(entry.key());
                }

                valid = entry.valid(tx.topologyVersion());

                boolean needOldVal = tx.txState().useMvccCaching(cctx.cacheId());

                cctx.shared().database().checkpointReadLock();

                try {
                    res = cctx.offheap().mvccRemove(entry, mvccVer, tx.local(), needHistory, needOldVal, filter, needVal);
                }
                finally {
                    cctx.shared().database().checkpointReadUnlock();
                }

                assert res != null;

                if (res.resultType() == ResultType.VERSION_MISMATCH) {
                    resFut.onDone(serializationError());

                    return;
                }
                else if (res.resultType() == ResultType.PREV_NULL) {
                    resFut.onDone(new GridCacheUpdateTxResult(false));

                    return;
                }
                else if (res.resultType() == ResultType.FILTERED) {
                    GridCacheUpdateTxResult updRes = new GridCacheUpdateTxResult(false);

                    updRes.filtered(true);

                    resFut.onDone(updRes);

                    return;
                }
                else if (res.resultType() == ResultType.LOCKED) {
                    entry.unlockEntry();

                    IgniteInternalFuture<?> lockFut0 =
                        cctx.kernalContext().coordinators().waitForLock(cctx, mvccVer, res.resultVersion());

                    lockFut0.listen(this);

                    return;
                }

                if (cctx.deferredDelete() && entry.deletedUnlocked() && !entry.detached())
                    entry.deletedUnlocked(false);

                if (res.resultType() == ResultType.PREV_NOT_NULL) {
                    TxCounters counters = tx.txCounters(true);

                    if (compareIgnoreOpCounter(res.resultVersion(), mvccVer) == 0) {
                        if (res.isKeyAbsentBefore()) // Do not count own update removal.
                            counters.decrementUpdateCounter(cctx.cacheId(), entry.partition());
                    }
                    else
                        counters.incrementUpdateCounter(cctx.cacheId(), entry.partition());

                    counters.accumulateSizeDelta(cctx.cacheId(), entry.partition(), -1);
                }

                entry.update(null, 0, 0, newVer, true);

                entry.recordNodeId(affNodeId, topVer);
            }
            catch (IgniteCheckedException e) {
                resFut.onDone(e);

                return;
            }
            finally {
                if (entry.lockedByCurrentThread()) {
                    entry.unlockEntry();

                    cctx.evicts().touch(entry);
                }
            }

            entry.onUpdateFinished(0L);

            GridCacheUpdateTxResult updRes = valid ? new GridCacheUpdateTxResult(true, 0L, logPtr)
                : new GridCacheUpdateTxResult(false, logPtr);

            updRes.mvccHistory(res.history());

            if (needOldVal && compareIgnoreOpCounter(res.resultVersion(), mvccVer) != 0 &&
                (res.resultType() == ResultType.PREV_NOT_NULL || res.resultType() == ResultType.REMOVED_NOT_NULL))
                updRes.oldValue(res.oldValue());

            resFut.onDone(updRes);
        }
    }

    /** */
    private static class MvccAcquireLockListener implements IgniteInClosure<IgniteInternalFuture> {
        /** */
        private static final long serialVersionUID = -1578749008606139541L;

        /** */
        private final IgniteInternalTx tx;

        /** */
        private final MvccSnapshot mvccVer;

        /** */
        private final GridFutureAdapter<GridCacheUpdateTxResult> resFut;

        /** */
        private GridCacheMapEntry entry;

        /** */
        MvccAcquireLockListener(IgniteInternalTx tx,
            GridCacheMapEntry entry,
            MvccSnapshot mvccVer,
            GridFutureAdapter<GridCacheUpdateTxResult> resFut) {
            this.tx = tx;
            this.entry = entry;
            this.mvccVer = mvccVer;
            this.resFut = resFut;
        }

        /** {@inheritDoc} */
        @Override public void apply(IgniteInternalFuture lockFut) {
            WALPointer logPtr = null;
            boolean valid;

            GridCacheContext cctx = entry.context();

            try {
                lockFut.get();

                while (true) {
                    entry.lockEntry();

                    if (entry.obsoleteVersionExtras() == null)
                        break;

                    entry.unlockEntry();

                    entry = (GridCacheMapEntry)cctx.cache().entryEx(entry.key());
                }

                valid = entry.valid(tx.topologyVersion());

                cctx.shared().database().checkpointReadLock();

                MvccUpdateResult res;

                try {
                    res = cctx.offheap().mvccLock(entry, mvccVer);
                }
                finally {
                    cctx.shared().database().checkpointReadUnlock();
                }

                assert res != null;

                if (res.resultType() == ResultType.VERSION_MISMATCH) {
                    resFut.onDone(serializationError());

                    return;
                }
                else if (res.resultType() == ResultType.LOCKED) {
                    entry.unlockEntry();

                    cctx.kernalContext().coordinators().waitForLock(cctx, mvccVer, res.resultVersion()).listen(this);

                    return;
                }
            }
            catch (IgniteCheckedException e) {
                resFut.onDone(e);

                return;
            }
            finally {
                if (entry.lockedByCurrentThread()) {
                    entry.unlockEntry();

                    cctx.evicts().touch(entry);
                }
            }

            entry.onUpdateFinished(0L);

            resFut.onDone(new GridCacheUpdateTxResult(valid, logPtr));
        }
    }

    /** */
    private static class MvccUpdateLockListener implements IgniteInClosure<IgniteInternalFuture> {
        /** */
        private static final long serialVersionUID = 8452738214760268397L;

        /** */
        private final IgniteInternalTx tx;

        /** */
        private final UUID affNodeId;

        /** */
        private final AffinityTopologyVersion topVer;

        /** */
        private final CacheObject val;

        /** */
        private final long ttl;

        /** */
        private final MvccSnapshot mvccVer;

        /** */
        private final GridFutureAdapter<GridCacheUpdateTxResult> resFut;

        /** */
        private GridCacheMapEntry entry;

        /** */
        private GridCacheOperation op;

        /** */
        private final boolean keepBinary;

        /** Entry processor. */
        private final EntryProcessor entryProc;

        /** Invoke arguments. */
        private final Object[] invokeArgs;

        /** Filter. */
        private final CacheEntryPredicate filter;

        /** */
        private final boolean needHistory;

        /** */
        private final boolean noCreate;

        /** Need previous value flag.*/
        private final boolean needVal;

        /** Flag if it is need to return the old value (value before current tx has been started). */
        private boolean needOldVal;

        /** */
        MvccUpdateLockListener(IgniteInternalTx tx,
            GridCacheMapEntry entry,
            UUID affNodeId,
            AffinityTopologyVersion topVer,
            CacheObject val,
            long ttl,
            MvccSnapshot mvccVer,
            GridCacheOperation op,
            boolean needHistory,
            boolean noCreate,
            GridFutureAdapter<GridCacheUpdateTxResult> resFut,
            boolean needOldVal,
            CacheEntryPredicate filter,
            boolean needVal,
            boolean keepBinary,
            EntryProcessor entryProc,
            Object[] invokeArgs) {
            this.tx = tx;
            this.entry = entry;
            this.affNodeId = affNodeId;
            this.topVer = topVer;
            this.val = val;
            this.ttl = ttl;
            this.mvccVer = mvccVer;
            this.op = op;
            this.needHistory = needHistory;
            this.noCreate = noCreate;
            this.filter = filter;
            this.needVal = needVal;
            this.resFut = resFut;
            this.needOldVal = needOldVal;
            this.keepBinary = keepBinary;
            this.entryProc = entryProc;
            this.invokeArgs = invokeArgs;
        }

        /** {@inheritDoc} */
        @Override public void apply(IgniteInternalFuture lockFut) {
            WALPointer logPtr = null;
            boolean valid;

            GridCacheContext cctx = entry.context();
            GridCacheVersion newVer = tx.writeVersion();

            final boolean invoke = entryProc != null;

            MvccUpdateResult res;

            try {
                lockFut.get();

                entry.ensureFreeSpace();

                while (true) {
                    entry.lockEntry();

                    if (entry.obsoleteVersionExtras() == null)
                        break;

                    entry.unlockEntry();

                    entry = (GridCacheMapEntry)cctx.cache().entryEx(entry.key());
                }

                valid = entry.valid(tx.topologyVersion());

                // Determine new ttl and expire time.
                long expireTime, ttl = this.ttl;

                if (ttl == -1L) {
                    ttl = entry.ttlExtras();
                    expireTime = entry.expireTimeExtras();
                }
                else
                    expireTime = CU.toExpireTime(ttl);

                assert ttl >= 0 : ttl;
                assert expireTime >= 0 : expireTime;

                cctx.shared().database().checkpointReadLock();

                try {
                    res = cctx.offheap().mvccUpdate(entry, val, newVer, expireTime, mvccVer, tx.local(), needHistory,
                        noCreate, needOldVal, filter, needVal, keepBinary, entryProc, invokeArgs);
                }
                finally {
                    cctx.shared().database().checkpointReadUnlock();
                }

                assert res != null;

                if (res.resultType() == ResultType.VERSION_MISMATCH) {
                    resFut.onDone(serializationError());

                    return;
                }
                else if (res.resultType() == ResultType.LOCKED) {
                    entry.unlockEntry();

                    cctx.kernalContext().coordinators().waitForLock(cctx, mvccVer, res.resultVersion()).listen(this);

                    return;
                }
                else if (res.resultType() == ResultType.FILTERED) {
                    GridCacheUpdateTxResult updRes = new GridCacheUpdateTxResult(invoke);

                    if (invoke) { // No-op invoke happened.
                        assert res.invokeResult() != null;

                        updRes.invokeResult(res.invokeResult());
                    }

                    updRes.filtered(true);

                    if (needVal)
                        updRes.prevValue(res.oldValue());

                    resFut.onDone(updRes);

                    return;
                }
                else if (op == CREATE && tx.local() && (res.resultType() == ResultType.PREV_NOT_NULL ||
                    res.resultType() == ResultType.VERSION_FOUND)) {
                    resFut.onDone(new IgniteTxDuplicateKeyCheckedException("Duplicate key during INSERT [key=" + entry.key() + ']'));

                    return;
                }

                if (cctx.deferredDelete() && entry.deletedUnlocked() && !entry.detached())
                    entry.deletedUnlocked(false);

                if (res.resultType() == ResultType.PREV_NULL) {
                    TxCounters counters = tx.txCounters(true);

                    if (compareIgnoreOpCounter(res.resultVersion(), mvccVer) == 0) {
                        if (res.isKeyAbsentBefore())
                            counters.incrementUpdateCounter(cctx.cacheId(), entry.partition());
                    }
                    else
                        counters.incrementUpdateCounter(cctx.cacheId(), entry.partition());

                    counters.accumulateSizeDelta(cctx.cacheId(), entry.partition(), 1);
                }
                else if (res.resultType() == ResultType.PREV_NOT_NULL && compareIgnoreOpCounter(res.resultVersion(), mvccVer) != 0) {
                    TxCounters counters = tx.txCounters(true);

                    counters.incrementUpdateCounter(cctx.cacheId(), entry.partition());
                }
                else if (res.resultType() == ResultType.REMOVED_NOT_NULL) {
                    TxCounters counters = tx.txCounters(true);

                    if (compareIgnoreOpCounter(res.resultVersion(), mvccVer) == 0) {
                        if (res.isKeyAbsentBefore()) // Do not count own update removal.
                            counters.decrementUpdateCounter(cctx.cacheId(), entry.partition());
                    }
                    else
                        counters.incrementUpdateCounter(cctx.cacheId(), entry.partition());

                    counters.accumulateSizeDelta(cctx.cacheId(), entry.partition(), -1);
                }

                if (cctx.group().logDataRecords())
                    logPtr = cctx.group().wal().log(new MvccDataRecord(new MvccDataEntry(
                        cctx.cacheId(),
                        entry.key(),
                        val,
                        res.resultType() == ResultType.PREV_NULL ? CREATE :
                            (res.resultType() == ResultType.REMOVED_NOT_NULL) ? DELETE : UPDATE,
                        tx.nearXidVersion(),
                        newVer,
                        expireTime,
                        entry.key().partition(),
                        0L,
                        mvccVer)));

                entry.update(val, expireTime, ttl, newVer, true);

                entry.recordNodeId(affNodeId, topVer);
            }
            catch (IgniteCheckedException e) {
                resFut.onDone(e);

                return;
            }
            finally {
                if (entry.lockedByCurrentThread()) {
                    entry.unlockEntry();

                    cctx.evicts().touch(entry);
                }
            }

            entry.onUpdateFinished(0L);

            GridCacheUpdateTxResult updRes = valid ? new GridCacheUpdateTxResult(true, 0L, logPtr)
                : new GridCacheUpdateTxResult(false, logPtr);

            if (invoke) {
                assert res.invokeResult() != null;

                updRes.invokeResult(res.invokeResult());
            }

            updRes.newValue(res.newValue());

            if (needOldVal && compareIgnoreOpCounter(res.resultVersion(), mvccVer) != 0 &&
                (res.resultType() == ResultType.PREV_NOT_NULL || res.resultType() == ResultType.REMOVED_NOT_NULL))
                updRes.oldValue(res.oldValue());

            updRes.mvccHistory(res.history());

            resFut.onDone(updRes);
        }
    }

    /**
     *
     */
    private class LazyValueEntry<K, V> implements Cache.Entry<K, V> {
        /** */
        private final KeyCacheObject key;

        /** */
        private boolean keepBinary;

        /**
         * @param key Key.
         * @param keepBinary Keep binary flag.
         */
        private LazyValueEntry(KeyCacheObject key, boolean keepBinary) {
            this.key = key;
            this.keepBinary = keepBinary;
        }

        /** {@inheritDoc} */
        @Override public K getKey() {
            return (K)cctx.cacheObjectContext().unwrapBinaryIfNeeded(key, keepBinary, true, null);
        }

        /** {@inheritDoc} */
        @Override public V getValue() {
            return (V)cctx.cacheObjectContext().unwrapBinaryIfNeeded(peekVisibleValue(), keepBinary, true, null);
        }

        /** {@inheritDoc} */
        @Override public <T> T unwrap(Class<T> cls) {
            if (cls.isAssignableFrom(IgniteCache.class))
                return (T)cctx.grid().cache(cctx.name());

            if (cls.isAssignableFrom(getClass()))
                return (T)this;

            if (cls.isAssignableFrom(EvictableEntry.class))
                return (T)wrapEviction();

            if (cls.isAssignableFrom(CacheEntryImplEx.class))
                return cls == CacheEntryImplEx.class ? (T)wrapVersioned() : (T)wrapVersionedWithValue();

            if (cls.isAssignableFrom(GridCacheVersion.class))
                return (T)ver;

            if (cls.isAssignableFrom(GridCacheMapEntry.this.getClass()))
                return (T)GridCacheMapEntry.this;

            throw new IllegalArgumentException("Unwrapping to class is not supported: " + cls);
        }

        /** {@inheritDoc} */
        @Override public String toString() {
            return "IteratorEntry [key=" + key + ']';
        }
    }

    /**
     *
     */
    private static class UpdateClosure implements IgniteCacheOffheapManager.OffheapInvokeClosure {
        /** */
        private final GridCacheMapEntry entry;

        /** */
        @Nullable private final CacheObject val;

        /** */
        private final GridCacheVersion ver;

        /** */
        private final long expireTime;

        /** */
        @Nullable private final IgnitePredicate<CacheDataRow> predicate;

        /** */
        private CacheDataRow newRow;

        /** */
        private CacheDataRow oldRow;

        /** */
        private boolean oldRowExpiredFlag;

        /** */
        private IgniteTree.OperationType treeOp = IgniteTree.OperationType.PUT;

        /**
         * @param entry Entry.
         * @param val New value.
         * @param ver New version.
         * @param expireTime New expire time.
         * @param predicate Optional predicate.
         */
        UpdateClosure(GridCacheMapEntry entry, @Nullable CacheObject val, GridCacheVersion ver, long expireTime,
            @Nullable IgnitePredicate<CacheDataRow> predicate, @Nullable CacheDataRow newRow) {
            this.entry = entry;
            this.val = val;
            this.ver = ver;
            this.expireTime = expireTime;
            this.predicate = predicate;
            this.newRow = newRow;
        }

        /** {@inheritDoc} */
        @Override public void call(@Nullable CacheDataRow oldRow) throws IgniteCheckedException {
            if (oldRow != null) {
                oldRow.key(entry.key);

                oldRow = checkRowExpired(oldRow);
            }

            this.oldRow = oldRow;

            if (predicate != null && !predicate.apply(oldRow)) {
                treeOp = IgniteTree.OperationType.NOOP;

                return;
            }

            if (val != null) {
                if (newRow == null) {
                    newRow = entry.cctx.offheap().dataStore(entry.localPartition()).createRow(
                        entry.cctx,
                        entry.key,
                        val,
                        ver,
                        expireTime,
                        oldRow);
                }

                treeOp = oldRow != null && oldRow.link() == newRow.link() ?
                    IgniteTree.OperationType.IN_PLACE : IgniteTree.OperationType.PUT;
            }
            else
                treeOp = oldRow != null ? IgniteTree.OperationType.REMOVE : IgniteTree.OperationType.NOOP;
        }

        /** {@inheritDoc} */
        @Override public CacheDataRow newRow() {
            return newRow;
        }

        /** {@inheritDoc} */
        @Override public IgniteTree.OperationType operationType() {
            return treeOp;
        }

        /** {@inheritDoc} */
        @Nullable @Override public CacheDataRow oldRow() {
            return oldRow;
        }

        /** {@inheritDoc} */
        @Override public boolean oldRowExpiredFlag() {
            return oldRowExpiredFlag;
        }

        /**
         * Checks row for expiration and fire expire events if needed.
         *
         * @param row old row.
         * @return {@code Null} if row was expired, row itself otherwise.
         * @throws IgniteCheckedException
         */
        private CacheDataRow checkRowExpired(CacheDataRow row) throws IgniteCheckedException {
            assert row != null;

            if (!(row.expireTime() > 0 && row.expireTime() <= U.currentTimeMillis()))
                return row;

            GridCacheContext cctx = entry.context();

            CacheObject expiredVal = row.value();

            if (cctx.deferredDelete() && !entry.detached() && !entry.isInternal()) {
                entry.update(null, CU.TTL_ETERNAL, CU.EXPIRE_TIME_ETERNAL, entry.ver, true);

                if (!entry.deletedUnlocked() && !entry.isStartVersion())
                    entry.deletedUnlocked(true);
            }
            else
                entry.markObsolete0(cctx.cache().nextVersion(), true, null);

            if (cctx.events().isRecordable(EVT_CACHE_OBJECT_EXPIRED)) {
                cctx.events().addEvent(entry.partition(),
                    entry.key(),
                    cctx.localNodeId(),
                    null,
                    EVT_CACHE_OBJECT_EXPIRED,
                    null,
                    false,
                    expiredVal,
                    expiredVal != null,
                    null,
                    null,
                    true);
            }

            cctx.continuousQueries().onEntryExpired(entry, entry.key(), expiredVal);

            entry.updatePlatformCache(null, null);

            oldRowExpiredFlag = true;

            return null;
        }
    }

    /**
     *
     */
    private static class AtomicCacheUpdateClosure implements IgniteCacheOffheapManager.OffheapInvokeClosure {
        /** */
        private final GridCacheMapEntry entry;

        /** */
        private final AffinityTopologyVersion topVer;

        /** */
        private GridCacheVersion newVer;

        /** */
        private GridCacheOperation op;

        /** */
        private Object writeObj;

        /** */
        private Object[] invokeArgs;

        /** */
        private final boolean readThrough;

        /** */
        private final boolean writeThrough;

        /** */
        private final boolean keepBinary;

        /** */
        private final IgniteCacheExpiryPolicy expiryPlc;

        /** */
        private final boolean primary;

        /** */
        private final boolean verCheck;

        /** */
        private final boolean readRepairRecovery;

        /** */
        private final CacheEntryPredicate[] filter;

        /** */
        private final long explicitTtl;

        /** */
        private final long explicitExpireTime;

        /** */
        private GridCacheVersion conflictVer;

        /** */
        private final boolean conflictResolve;

        /** */
        private final boolean intercept;

        /** */
        private final Long updateCntr;

        /** */
        private final boolean skipInterceptorOnConflict;

        /** */
        private GridCacheUpdateAtomicResult updateRes;

        /** */
        private IgniteTree.OperationType treeOp;

        /** */
        private CacheDataRow newRow;

        /** */
        private CacheDataRow oldRow;

        /** OldRow expiration flag. */
        private boolean oldRowExpiredFlag;

        /** Disable interceptor invocation onAfter* methods flag. */
        private boolean wasIntercepted;

        /** */
        AtomicCacheUpdateClosure(
            GridCacheMapEntry entry,
            AffinityTopologyVersion topVer,
            GridCacheVersion newVer,
            GridCacheOperation op,
            Object writeObj,
            Object[] invokeArgs,
            boolean readThrough,
            boolean writeThrough,
            boolean keepBinary,
            @Nullable IgniteCacheExpiryPolicy expiryPlc,
            boolean primary,
            boolean verCheck,
            boolean readRepairRecovery,
            @Nullable CacheEntryPredicate[] filter,
            long explicitTtl,
            long explicitExpireTime,
            @Nullable GridCacheVersion conflictVer,
            boolean conflictResolve,
            boolean intercept,
            @Nullable Long updateCntr,
            boolean skipInterceptorOnConflict) {
            assert op == UPDATE || op == DELETE || op == TRANSFORM : op;

            this.entry = entry;
            this.topVer = topVer;
            this.newVer = newVer;
            this.op = op;
            this.writeObj = writeObj;
            this.invokeArgs = invokeArgs;
            this.readThrough = readThrough;
            this.writeThrough = writeThrough;
            this.keepBinary = keepBinary;
            this.expiryPlc = expiryPlc;
            this.primary = primary;
            this.verCheck = verCheck;
            this.readRepairRecovery = readRepairRecovery;
            this.filter = filter;
            this.explicitTtl = explicitTtl;
            this.explicitExpireTime = explicitExpireTime;
            this.conflictVer = conflictVer;
            this.conflictResolve = conflictResolve;
            this.intercept = intercept;
            this.updateCntr = updateCntr;
            this.skipInterceptorOnConflict = skipInterceptorOnConflict;

            switch (op) {
                case UPDATE:
                    treeOp = IgniteTree.OperationType.PUT;

                    break;

                case DELETE:
                    treeOp = IgniteTree.OperationType.REMOVE;

                    break;
            }
        }

        /** {@inheritDoc} */
        @Nullable @Override public CacheDataRow oldRow() {
            return oldRow;
        }

        /** {@inheritDoc} */
        @Override public boolean oldRowExpiredFlag() {
            return oldRowExpiredFlag;
        }

        /** {@inheritDoc} */
        @Override public CacheDataRow newRow() {
            return newRow;
        }

        /** {@inheritDoc} */
        @Override public IgniteTree.OperationType operationType() {
            return treeOp;
        }

        /** {@inheritDoc} */
        @Override public void call(@Nullable CacheDataRow oldRow) throws IgniteCheckedException {
            assert entry.isNear() || oldRow == null || oldRow.link() != 0 : oldRow;

            GridCacheContext cctx = entry.context();

            CacheObject oldVal;
            CacheObject storeLoadedVal = null;

            this.oldRow = oldRow;

            if (oldRow != null) {
                oldRow.key(entry.key());

                // unswap
                entry.update(oldRow.value(), oldRow.expireTime(), 0, oldRow.version(), false);

                if (checkRowExpired(oldRow)) {
                    oldRowExpiredFlag = true;

                    oldRow = null;
                }
            }

            oldVal = (oldRow != null) ? oldRow.value() : null;

            if (oldVal == null && readThrough) {
                storeLoadedVal = cctx.toCacheObject(cctx.store().load(null, entry.key));

                if (storeLoadedVal != null) {
                    oldVal = cctx.kernalContext().cacheObjects().prepareForCache(storeLoadedVal, cctx);

                    entry.val = oldVal;

                    if (entry.deletedUnlocked())
                        entry.deletedUnlocked(false);
                }
            }
            else if (oldVal != null && entry.deletedUnlocked())
                entry.deletedUnlocked(false);

            CacheInvokeEntry<Object, Object> invokeEntry = null;
            IgniteBiTuple<Object, Exception> invokeRes = null;

            boolean invoke = op == TRANSFORM;

            boolean transformed = false;

            if (invoke) {
                invokeEntry = new CacheInvokeEntry<>(entry.key, oldVal, entry.ver, keepBinary, entry);

                invokeRes = runEntryProcessor(invokeEntry);

                op = writeObj == null ? DELETE : UPDATE;

                transformed = true;
            }

            CacheObject newVal = (CacheObject)writeObj;

            GridCacheVersionConflictContext<?, ?> conflictCtx = null;

            if (conflictResolve) {
                conflictCtx = resolveConflict(newVal, invokeRes);

                if (updateRes != null) {
                    assert conflictCtx != null && conflictCtx.isUseOld() : conflictCtx;
                    assert treeOp == IgniteTree.OperationType.NOOP : treeOp;

                    return;
                }
            }

            if (conflictCtx == null && !readRepairRecovery) {
                // Perform version check only in case there was no explicit conflict resolution.
                versionCheck(invokeRes);

                if (updateRes != null) {
                    assert treeOp == IgniteTree.OperationType.NOOP : treeOp;

                    return;
                }
            }

            if (!F.isEmptyOrNulls(filter)) {
                boolean pass = cctx.isAllLocked(entry, filter);

                if (!pass) {
                    initResultOnCancelUpdate(storeLoadedVal, !cctx.putIfAbsentFilter(filter));

                    updateRes = new GridCacheUpdateAtomicResult(UpdateOutcome.FILTER_FAILED,
                        oldVal,
                        null,
                        invokeRes,
                        CU.TTL_ETERNAL,
                        CU.EXPIRE_TIME_ETERNAL,
                        null,
                        null,
                        0,
                        false);

                    return;
                }
            }

            if (invoke) {
                if (!invokeEntry.modified()) {
                    initResultOnCancelUpdate(storeLoadedVal, true);

                    updateRes = new GridCacheUpdateAtomicResult(UpdateOutcome.INVOKE_NO_OP,
                        oldVal,
                        null,
                        invokeRes,
                        CU.TTL_ETERNAL,
                        CU.EXPIRE_TIME_ETERNAL,
                        null,
                        null,
                        0,
                        true);

                    return;
                }
                else if ((invokeRes == null || invokeRes.getValue() == null) && writeObj != null) {
                    try {
                        cctx.validateKeyAndValue(entry.key, (CacheObject)writeObj);
                    }
                    catch (Exception e) {
                        initResultOnCancelUpdate(null, true);

                        updateRes = new GridCacheUpdateAtomicResult(UpdateOutcome.INVOKE_NO_OP,
                            oldVal,
                            null,
                            new IgniteBiTuple<>(null, e),
                            CU.TTL_ETERNAL,
                            CU.EXPIRE_TIME_ETERNAL,
                            null,
                            null,
                            0,
                            false);

                        return;
                    }
                }

                op = writeObj == null ? DELETE : UPDATE;
            }

            // Incorporate conflict version into new version if needed.
            newVer = addConflictVersion(newVer, conflictVer);

            if (op == UPDATE) {
                assert writeObj != null;

                update(conflictCtx, invokeRes, storeLoadedVal != null, transformed);
            }
            else {
                assert op == DELETE && writeObj == null : op;

                remove(conflictCtx, invokeRes, storeLoadedVal != null, transformed);
            }

            assert updateRes != null && treeOp != null;
        }

        /**
         * Check row expiration and fire expire events if needed.
         *
         * @param row Old row.
         * @return {@code True} if row was expired, {@code False} otherwise.
         * @throws IgniteCheckedException if failed.
         */
        private boolean checkRowExpired(CacheDataRow row) throws IgniteCheckedException {
            assert row != null;

            if (!(row.expireTime() > 0 && row.expireTime() <= U.currentTimeMillis()))
                return false;

            GridCacheContext cctx = entry.context();

            CacheObject expiredVal = row.value();

            if (cctx.deferredDelete() && !entry.detached() && !entry.isInternal()) {
                entry.update(null, CU.TTL_ETERNAL, CU.EXPIRE_TIME_ETERNAL, entry.ver, true);

                if (!entry.deletedUnlocked())
                    entry.deletedUnlocked(true);
            }
            else
                entry.markObsolete0(cctx.cache().nextVersion(), true, null);

            if (cctx.events().isRecordable(EVT_CACHE_OBJECT_EXPIRED)) {
                cctx.events().addEvent(entry.partition(),
                    entry.key(),
                    cctx.localNodeId(),
                    null,
                    EVT_CACHE_OBJECT_EXPIRED,
                    null,
                    false,
                    expiredVal,
                    expiredVal != null,
                    null,
                    null,
                    true);
            }

            cctx.continuousQueries().onEntryExpired(entry, entry.key(), expiredVal);

            entry.updatePlatformCache(null, null);

            return true;
        }

        /**
         * @param storeLoadedVal Value loaded from store.
         * @param updateExpireTime {@code True} if need update expire time.
         * @throws IgniteCheckedException If failed.
         */
        private void initResultOnCancelUpdate(@Nullable CacheObject storeLoadedVal, boolean updateExpireTime)
            throws IgniteCheckedException {
            boolean needUpdate = false;

            if (storeLoadedVal != null) {
                long initTtl;
                long initExpireTime;

                if (expiryPlc != null) {
                    IgniteBiTuple<Long, Long> initTtlAndExpireTime = initialTtlAndExpireTime(expiryPlc);

                    initTtl = initTtlAndExpireTime.get1();
                    initExpireTime = initTtlAndExpireTime.get2();
                }
                else {
                    initTtl = CU.TTL_ETERNAL;
                    initExpireTime = CU.EXPIRE_TIME_ETERNAL;
                }

                entry.update(storeLoadedVal, initExpireTime, initTtl, entry.ver, true);

                needUpdate = true;
            }
            else if (updateExpireTime && expiryPlc != null && entry.val != null) {
                long ttl = expiryPlc.forAccess();

                if (ttl != CU.TTL_NOT_CHANGED) {
                    long expireTime;

                    if (ttl == CU.TTL_ZERO) {
                        ttl = CU.TTL_MINIMUM;
                        expireTime = CU.expireTimeInPast();
                    }
                    else
                        expireTime = CU.toExpireTime(ttl);

                    if (entry.expireTimeExtras() != expireTime) {
                        entry.update(entry.val, expireTime, ttl, entry.ver, true);

                        expiryPlc.ttlUpdated(entry.key, entry.ver, null);

                        needUpdate = true;
                        storeLoadedVal = entry.val;
                    }
                }
            }

            if (needUpdate) {
                newRow = entry.localPartition().dataStore().createRow(
                    entry.cctx,
                    entry.key,
                    storeLoadedVal,
                    newVer,
                    entry.expireTimeExtras(),
                    oldRow);

                treeOp = IgniteTree.OperationType.PUT;
            }
            else
                treeOp = IgniteTree.OperationType.NOOP;
        }

        /**
         * @param conflictCtx Conflict context.
         * @param invokeRes Entry processor result (for invoke operation).
         * @param readFromStore {@code True} if initial entry value was {@code null} and it was read from store.
         * @param transformed {@code True} if update caused by transformation operation.
         * @throws IgniteCheckedException If failed.
         */
        private void update(@Nullable GridCacheVersionConflictContext<?, ?> conflictCtx,
            @Nullable IgniteBiTuple<Object, Exception> invokeRes,
            boolean readFromStore,
            boolean transformed)
            throws IgniteCheckedException {
            GridCacheContext cctx = entry.context();

            final CacheObject oldVal = entry.val;
            CacheObject updated = (CacheObject)writeObj;

            long newSysTtl;
            long newSysExpireTime;

            long newTtl;
            long newExpireTime;

            // Conflict context is null if there were no explicit conflict resolution.
            if (conflictCtx == null) {
                // Calculate TTL and expire time for local update.
                if (explicitTtl != CU.TTL_NOT_CHANGED) {
                    // If conflict existed, expire time must be explicit.
                    assert conflictVer == null || explicitExpireTime != CU.EXPIRE_TIME_CALCULATE;

                    newSysTtl = newTtl = explicitTtl;
                    newSysExpireTime = explicitExpireTime;

                    newExpireTime = explicitExpireTime != CU.EXPIRE_TIME_CALCULATE ?
                        explicitExpireTime : CU.toExpireTime(explicitTtl);
                }
                else {
                    newSysTtl = expiryPlc == null ? CU.TTL_NOT_CHANGED :
                        entry.val != null ? expiryPlc.forUpdate() : expiryPlc.forCreate();

                    if (newSysTtl == CU.TTL_NOT_CHANGED) {
                        newSysExpireTime = CU.EXPIRE_TIME_CALCULATE;
                        newTtl = entry.ttlExtras();
                        newExpireTime = entry.expireTimeExtras();
                    }
                    else if (newSysTtl == CU.TTL_ZERO) {
                        op = DELETE;

                        writeObj = null;

                        remove(conflictCtx, invokeRes, readFromStore, false);

                        return;
                    }
                    else {
                        newSysExpireTime = CU.EXPIRE_TIME_CALCULATE;
                        newTtl = newSysTtl;
                        newExpireTime = CU.toExpireTime(newTtl);
                    }
                }
            }
            else {
                newSysTtl = newTtl = conflictCtx.ttl();
                newSysExpireTime = newExpireTime = conflictCtx.expireTime();
            }

            if (intercept && (conflictVer == null || !skipInterceptorOnConflict)) {
                Object updated0 = cctx.unwrapBinaryIfNeeded(updated, keepBinary, false, null);

                CacheLazyEntry<Object, Object> interceptEntry =
                    new CacheLazyEntry<>(cctx, entry.key, null, oldVal, null, keepBinary);

                Object interceptorVal = null;

                try {
                    interceptorVal = cctx.config().getInterceptor().onBeforePut(interceptEntry, updated0);
                }
                catch (Throwable e) {
                    throw new IgniteCheckedException(e);
                }

                wasIntercepted = true;

                if (interceptorVal == null) {
                    treeOp = IgniteTree.OperationType.NOOP;

                    updateRes = new GridCacheUpdateAtomicResult(UpdateOutcome.INTERCEPTOR_CANCEL,
                        oldVal,
                        null,
                        invokeRes,
                        CU.TTL_ETERNAL,
                        CU.EXPIRE_TIME_ETERNAL,
                        null,
                        null,
                        0,
                        false);

                    return;
                }
                else if (interceptorVal != updated0) {
                    updated0 = cctx.unwrapTemporary(interceptorVal);

                    updated = cctx.toCacheObject(updated0);
                }
            }

            DumpEntryChangeListener dumpLsnr = cctx.dumpListener();

            if (dumpLsnr != null) {
                dumpLsnr.beforeChange(
                    cctx,
                    entry.key,
                    oldVal,
                    entry.extras == null ? CU.EXPIRE_TIME_ETERNAL : entry.extras.expireTime(),
                    entry.ver
                );
            }

            updated = cctx.kernalContext().cacheObjects().prepareForCache(updated, cctx);

            if (writeThrough)
                // Must persist inside synchronization in non-tx mode.
                cctx.store().put(null, entry.key, updated, newVer);

            if (entry.val == null) {
                boolean new0 = entry.isStartVersion();

                assert entry.deletedUnlocked() || new0 || entry.isInternal() : "Invalid entry [entry=" + entry +
                    ", locNodeId=" + cctx.localNodeId() + ']';

                if (!new0 && !entry.isInternal())
                    entry.deletedUnlocked(false);
            }
            else {
                assert !entry.deletedUnlocked() : "Invalid entry [entry=" + this +
                    ", locNodeId=" + cctx.localNodeId() + ']';
            }

            long updateCntr0 = entry.nextPartitionCounter(topVer, primary, false, updateCntr);

            entry.logUpdate(op, updated, newVer, newExpireTime, updateCntr0, primary);

            if (!entry.isNear()) {
                newRow = entry.localPartition().dataStore().createRow(
                    entry.cctx,
                    entry.key,
                    updated,
                    newVer,
                    newExpireTime,
                    oldRow);

                treeOp = oldRow != null && oldRow.link() == newRow.link() ?
                    IgniteTree.OperationType.NOOP : IgniteTree.OperationType.PUT;
            }
            else
                treeOp = IgniteTree.OperationType.PUT;

            entry.update(updated, newExpireTime, newTtl, newVer, true);

            if (entry.isNear()) {
                boolean updatedDht = ((GridNearCacheEntry)entry).recordDhtVersion(newVer);
                assert updatedDht : this;
            }

            updateRes = new GridCacheUpdateAtomicResult(UpdateOutcome.SUCCESS,
                oldVal,
                updated,
                invokeRes,
                newSysTtl,
                newSysExpireTime,
                null,
                conflictCtx,
                updateCntr0,
                transformed);
        }

        /**
         * @param conflictCtx Conflict context.
         * @param invokeRes Entry processor result (for invoke operation).
         * @param readFromStore {@code True} if initial entry value was {@code null} and it was read from store.
         * @param transformed {@code True} if remove caused by tranformation operation.
         * @throws IgniteCheckedException If failed.
         */
        @SuppressWarnings("unchecked")
        private void remove(@Nullable GridCacheVersionConflictContext<?, ?> conflictCtx,
            @Nullable IgniteBiTuple<Object, Exception> invokeRes,
            boolean readFromStore,
            boolean transformed)
            throws IgniteCheckedException {
            GridCacheContext cctx = entry.context();

            CacheObject oldVal = entry.val;

            IgniteBiTuple<Boolean, Object> interceptRes = null;

            if (intercept && (conflictVer == null || !skipInterceptorOnConflict)) {
                CacheLazyEntry<Object, Object> intercepEntry =
                    new CacheLazyEntry<>(cctx, entry.key, null, oldVal, null, keepBinary);

                interceptRes = cctx.config().getInterceptor().onBeforeRemove(intercepEntry);

                wasIntercepted = true;

                if (cctx.cancelRemove(interceptRes)) {
                    treeOp = IgniteTree.OperationType.NOOP;

                    updateRes = new GridCacheUpdateAtomicResult(UpdateOutcome.INTERCEPTOR_CANCEL,
                        cctx.toCacheObject(cctx.unwrapTemporary(interceptRes.get2())),
                        null,
                        invokeRes,
                        CU.TTL_ETERNAL,
                        CU.EXPIRE_TIME_ETERNAL,
                        null,
                        null,
                        0,
                        false);

                    return;
                }
            }

            DumpEntryChangeListener dumpLsnr = cctx.dumpListener();

            if (dumpLsnr != null) {
                dumpLsnr.beforeChange(
                    cctx,
                    entry.key,
                    oldVal,
                    entry.extras == null ? CU.EXPIRE_TIME_ETERNAL : entry.extras.expireTime(),
                    entry.ver
                );
            }

            if (writeThrough)
                // Must persist inside synchronization in non-tx mode.
                cctx.store().remove(null, entry.key);

            long updateCntr0 = entry.nextPartitionCounter(topVer, primary, false, updateCntr);

            entry.logUpdate(op, null, newVer, 0, updateCntr0, primary);

            if (oldVal != null) {
                assert !entry.deletedUnlocked();

                if (!entry.isInternal())
                    entry.deletedUnlocked(true);
            }
            else {
                boolean new0 = entry.isStartVersion();

                assert entry.deletedUnlocked() || new0 || entry.isInternal() : "Invalid entry [entry=" + this +
                    ", locNodeId=" + cctx.localNodeId() + ']';

                if (new0) {
                    if (!entry.isInternal())
                        entry.deletedUnlocked(true);
                }
            }

            GridCacheVersion enqueueVer = newVer;

            entry.update(null, CU.TTL_ETERNAL, CU.EXPIRE_TIME_ETERNAL, newVer, true);

            treeOp = (oldRow == null || readFromStore) ? IgniteTree.OperationType.NOOP :
                IgniteTree.OperationType.REMOVE;

            UpdateOutcome outcome = oldVal != null ? UpdateOutcome.SUCCESS : UpdateOutcome.REMOVE_NO_VAL;

            if (interceptRes != null)
                oldVal = cctx.toCacheObject(cctx.unwrapTemporary(interceptRes.get2()));

            updateRes = new GridCacheUpdateAtomicResult(outcome,
                oldVal,
                null,
                invokeRes,
                CU.TTL_NOT_CHANGED,
                CU.EXPIRE_TIME_CALCULATE,
                enqueueVer,
                conflictCtx,
                updateCntr0,
                transformed);
        }

        /**
         * @param newVal New entry value.
         * @param invokeRes Entry processor result (for invoke operation).
         * @return Conflict context.
         * @throws IgniteCheckedException If failed.
         */
        private GridCacheVersionConflictContext<?, ?> resolveConflict(
            CacheObject newVal,
            @Nullable IgniteBiTuple<Object, Exception> invokeRes)
            throws IgniteCheckedException {
            GridCacheContext cctx = entry.context();

            // Cache is conflict-enabled.
            if (cctx.conflictNeedResolve()) {
                GridCacheVersion oldConflictVer = entry.ver.conflictVersion();

                // Prepare old and new entries for conflict resolution.
                GridCacheVersionedEntryEx oldEntry = new GridCacheLazyPlainVersionedEntry<>(cctx,
                    entry.key,
                    entry.val,
                    entry.ttlExtras(),
                    entry.expireTimeExtras(),
                    entry.ver.conflictVersion(),
                    entry.isStartVersion(),
                    keepBinary);

                GridTuple3<Long, Long, Boolean> expiration = entry.ttlAndExpireTime(expiryPlc,
                    explicitTtl,
                    explicitExpireTime);

                GridCacheVersionedEntryEx newEntry = new GridCacheLazyPlainVersionedEntry<>(
                    cctx,
                    entry.key,
                    newVal,
                    expiration.get1(),
                    expiration.get2(),
                    conflictVer != null ? conflictVer : newVer,
                    keepBinary);

                // Resolve conflict.
                GridCacheVersionConflictContext<?, ?> conflictCtx = cctx.conflictResolve(oldEntry, newEntry, verCheck);

                assert conflictCtx != null;

                // Use old value?
                if (conflictCtx.isUseOld()) {
                    GridCacheVersion newConflictVer = conflictVer != null ? conflictVer : newVer;

                    // Handle special case with atomic comparator.
                    if (!entry.isStartVersion() &&                                                        // Not initial value,
                        verCheck &&                                                                       // and atomic version check,
                        oldConflictVer.dataCenterId() == newConflictVer.dataCenterId() &&                 // and data centers are equal,
                        ATOMIC_VER_COMPARATOR.compare(oldConflictVer, newConflictVer) == 0 && // and both versions are equal,
                        cctx.writeThrough() &&                                                            // and store is enabled,
                        primary) {                                                                          // and we are primary.

                        CacheObject val = entry.val;

                        if (val == null) {
                            assert entry.deletedUnlocked();

                            cctx.store().remove(null, entry.key);
                        }
                        else
                            cctx.store().put(null, entry.key, val, entry.ver);
                    }

                    treeOp = IgniteTree.OperationType.NOOP;

                    updateRes = new GridCacheUpdateAtomicResult(UpdateOutcome.CONFLICT_USE_OLD,
                        entry.val,
                        null,
                        invokeRes,
                        CU.TTL_ETERNAL,
                        CU.EXPIRE_TIME_ETERNAL,
                        null,
                        null,
                        0,
                        false);
                }
                // Will update something.
                else {
                    // Merge is a local update which override passed value bytes.
                    if (conflictCtx.isMerge()) {
                        writeObj = cctx.toCacheObject(conflictCtx.mergeValue());

                        conflictVer = null;
                    }
                    else
                        assert conflictCtx.isUseNew();

                    // Update value is known at this point, so update operation type.
                    op = writeObj != null ? UPDATE : DELETE;
                }

                return conflictCtx;
            }
            else
                // Nullify conflict version on this update, so that we will use regular version during next updates.
                conflictVer = null;

            return null;
        }

        /**
         * @param invokeRes Entry processor result (for invoke operation).
         * @throws IgniteCheckedException If failed.
         */
        private void versionCheck(@Nullable IgniteBiTuple<Object, Exception> invokeRes) throws IgniteCheckedException {
            GridCacheContext cctx = entry.context();

            if (verCheck) {
                if (!entry.isStartVersion() && ATOMIC_VER_COMPARATOR.compare(entry.ver, newVer) >= 0) {
                    if (ATOMIC_VER_COMPARATOR.compare(entry.ver, newVer) == 0 && cctx.writeThrough() && primary) {
                        if (log.isDebugEnabled())
                            log.debug("Received entry update with same version as current (will update store) " +
                                "[entry=" + this + ", newVer=" + newVer + ']');

                        CacheObject val = entry.val;

                        if (val == null) {
                            assert entry.deletedUnlocked();

                            cctx.store().remove(null, entry.key);
                        }
                        else
                            cctx.store().put(null, entry.key, val, entry.ver);
                    }
                    else {
                        if (log.isDebugEnabled())
                            log.debug("Received entry update with smaller version than current (will ignore) " +
                                "[entry=" + this + ", newVer=" + newVer + ']');
                    }

                    treeOp = IgniteTree.OperationType.NOOP;

                    updateRes = new GridCacheUpdateAtomicResult(UpdateOutcome.VERSION_CHECK_FAILED,
                        entry.val,
                        null,
                        invokeRes,
                        CU.TTL_ETERNAL,
                        CU.EXPIRE_TIME_ETERNAL,
                        null,
                        null,
                        0,
                        false);
                }
            }
            else {
                assert entry.isStartVersion() || ATOMIC_VER_COMPARATOR.compare(entry.ver, newVer) <= 0 :
                    "Invalid version for inner update [name=" + cctx.group().cacheOrGroupName() +
                        ", topVer=" + cctx.group().topology().readyTopologyVersion() +
                        ", isNew=" + entry.isStartVersion() + ", entry=" + entry + ", newVer=" + newVer + ']';
            }
        }

        /**
         * @param invokeEntry Entry for {@link EntryProcessor}.
         * @return Entry processor return value.
         */
        private IgniteBiTuple<Object, Exception> runEntryProcessor(CacheInvokeEntry<Object, Object> invokeEntry) {
            EntryProcessor<Object, Object, ?> entryProc = SecurityUtils.sandboxedProxy(
                entry.context().kernalContext(), EntryProcessor.class, (EntryProcessor<Object, Object, ?>)writeObj);

            IgniteThread.onEntryProcessorEntered(true);

            if (invokeEntry.cctx.kernalContext().deploy().enabled() &&
                invokeEntry.cctx.kernalContext().deploy().isGlobalLoader(entryProc.getClass().getClassLoader())) {
                U.restoreDeploymentContext(invokeEntry.cctx.kernalContext(), invokeEntry.cctx.kernalContext()
                    .deploy().getClassLoaderId(entryProc.getClass().getClassLoader()));
            }

            try {
                Object computed = entryProc.process(invokeEntry, invokeArgs);

                if (invokeEntry.modified()) {
                    GridCacheContext cctx = entry.context();

                    writeObj = cctx.toCacheObject(cctx.unwrapTemporary(invokeEntry.getValue()));
                }
                else
                    writeObj = invokeEntry.valObj;

                if (computed != null)
                    return new IgniteBiTuple<>(entry.cctx.unwrapTemporary(computed), null);

                return null;
            }
            catch (UnregisteredClassException | UnregisteredBinaryTypeException e) {
                throw e;
            }
            catch (Exception e) {
                writeObj = invokeEntry.valObj;

                return new IgniteBiTuple<>(null, e);
            }
            finally {
                IgniteThread.onEntryProcessorLeft();
            }
        }

        /** {@inheritDoc} */
        @Override public String toString() {
            return S.toString(AtomicCacheUpdateClosure.class, this);
        }
    }

    /** {@inheritDoc} */
    @Override public GridCacheUpdateTxResult mvccUpdateRowsWithPreloadInfo(
        IgniteInternalTx tx,
        UUID affNodeId,
        AffinityTopologyVersion topVer,
        List<GridCacheEntryInfo> entries,
        GridCacheOperation op,
        MvccSnapshot mvccVer,
        IgniteUuid futId,
        int batchNum)
        throws IgniteCheckedException, GridCacheEntryRemovedException {
        assert mvccVer != null &&
            MvccUtils.mvccVersionIsValid(mvccVer.coordinatorVersion(), mvccVer.counter(), mvccVer.operationCounter());
        assert !F.isEmpty(entries);

        WALPointer logPtr = null;

        ensureFreeSpace();

        CacheObject val = null;
        CacheObject oldVal = null;

        lockEntry();

        try {
            checkObsolete();

            boolean logDataRecs = cctx.group().logDataRecords();

            List<DataEntry> walEntries = logDataRecs ? new ArrayList<>(entries.size() + 1) : Collections.EMPTY_LIST;

            // Apply updates in reverse order (oldest is last) until any of previous versions found.
            // If we found prev version then it means history has been actualized either with previous update
            // or via rebalance.
            for (int i = 0; i < entries.size(); i++) {
                GridCacheMvccEntryInfo info = (GridCacheMvccEntryInfo)entries.get(i);

                assert info.mvccTxState() == TxState.COMMITTED ||
                    MvccUtils.compare(info, mvccVer.coordinatorVersion(), mvccVer.counter()) == 0;
                assert info.newMvccTxState() == TxState.COMMITTED ||
                    MvccUtils.compareNewVersion(info, mvccVer.coordinatorVersion(), mvccVer.counter()) == 0 ||
                    info.newMvccCoordinatorVersion() == MvccUtils.MVCC_CRD_COUNTER_NA;

                boolean added = cctx.offheap().mvccUpdateRowWithPreloadInfo(this,
                    info.value(),
                    info.version(),
                    info.expireTime(),
                    info.mvccVersion(),
                    info.newMvccVersion(),
                    info.mvccTxState(),
                    info.newMvccTxState());

                if (logDataRecs)
                    walEntries.add(toMvccDataEntry(info, tx));

                if (oldVal == null
                    && MvccUtils.compare(info.mvccVersion(),
                    mvccVer.coordinatorVersion(),
                    mvccVer.counter()) != 0
                    && MvccUtils.compareNewVersion(info,
                    mvccVer.coordinatorVersion(),
                    mvccVer.counter()) == 0)
                    oldVal = info.value(); // Old means a value before current transaction.

                if (!added)
                    break;
            }

            GridCacheMvccEntryInfo last = (GridCacheMvccEntryInfo)entries.get(0);

            if (logDataRecs)
                Collections.reverse(walEntries);

            if (op == DELETE) {
                assert MvccUtils.compareNewVersion(last, mvccVer) == 0;

                if (logDataRecs)
                    walEntries.add(new MvccDataEntry(
                        cctx.cacheId(),
                        key,
                        null,
                        DELETE,
                        tx.nearXidVersion(),
                        last.version(),
                        last.expireTime(),
                        key.partition(),
                        0,
                        last.mvccVersion()));
            }
            else {
                assert last.newMvccCoordinatorVersion() == MvccUtils.MVCC_CRD_COUNTER_NA;
                assert MvccUtils.compare(last, mvccVer) == 0;

                val = last.value();
            }

            if (logDataRecs)
                logPtr = cctx.group().wal().log(new MvccDataRecord(walEntries));
        }
        finally {
            if (lockedByCurrentThread()) {
                unlockEntry();

                cctx.evicts().touch(this);
            }
        }

        GridCacheUpdateTxResult res = new GridCacheUpdateTxResult(true, logPtr);

        res.newValue(val);
        res.oldValue(oldVal);

        return res;
    }

    /** {@inheritDoc} */
    @Override public boolean mvccPreloadEntry(List<GridCacheMvccEntryInfo> entryHist)
        throws IgniteCheckedException, GridCacheEntryRemovedException {
        assert !entryHist.isEmpty();

        WALPointer logPtr = null;

        ensureFreeSpace();

        boolean updated = false;

        lockEntry();

        try {
            checkObsolete();

            key.valueBytes(cctx.cacheObjectContext());

            if (cctx.offheap().mvccApplyHistoryIfAbsent(this, entryHist)) {
                updated = true;

                if (!cctx.isNear() && cctx.group().logDataRecords()) {
                    MvccDataRecord rec;

                    if (entryHist.size() == 1) {
                        GridCacheMvccEntryInfo info = entryHist.get(0);

                        rec = new MvccDataRecord(toMvccDataEntry(info, null));
                    }
                    else {
                        // Batched WAL update.
                        List<DataEntry> dataEntries = new ArrayList<>(entryHist.size());

                        for (GridCacheMvccEntryInfo info : entryHist)
                            dataEntries.add(toMvccDataEntry(info, null));

                        rec = new MvccDataRecord(dataEntries);
                    }

                    logPtr = cctx.group().wal().log(rec);
                }
            }
        }
        finally {
            if (lockedByCurrentThread()) {
                unlockEntry();

                cctx.evicts().touch(this);
            }
        }

        if (logPtr != null)
            cctx.shared().wal().flush(logPtr, false);

        return updated;
    }

    /**
     * Converts mvcc entry info to WAL record entry.
     * @param info Mvcc entry info.
     * @return Mvcc data entry.
     */
    private @NotNull MvccDataEntry toMvccDataEntry(@NotNull GridCacheMvccEntryInfo info, @Nullable IgniteInternalTx tx) {
        return new MvccDataEntry(
            cctx.cacheId(),
            key,
            info.value(),
            CREATE,
            tx == null ? null : tx.nearXidVersion(),
            info.version(),
            info.expireTime(),
            key.partition(),
            0,
            info.mvccVersion()
        );
    }

    /**
     * @return Common serialization error.
     */
    private static IgniteTxSerializationCheckedException serializationError() {
        return new IgniteTxSerializationCheckedException(
            "Cannot serialize transaction due to write conflict (transaction is marked for rollback)"
        );
    }

    /**
     * Invokes platform cache update callback, if applicable.
     *
     * @param val Updated value, null on remove.
     * @param ver Topology version, null on remove.
     */
    protected void updatePlatformCache(@Nullable CacheObject val, @Nullable AffinityTopologyVersion ver) {
        if (!hasPlatformCache())
            return;

        PlatformProcessor proc = cctx.kernalContext().platform();
        if (!proc.hasContext() || !proc.context().isPlatformCacheSupported())
            return;

        try {
            CacheObjectContext ctx = cctx.cacheObjectContext();
            byte[] keyBytes = key.valueBytes(ctx);

            // val is null when entry is removed.
            // valid(ver) is false when near cache entry is out of sync.
            boolean valid = val != null && ver != null && valid(ver);

            // null valBytes means that entry should be removed from platform cache.
            byte[] valBytes = valid ? val.valueBytes(ctx) : null;

            proc.context().updatePlatformCache(cctx.cacheId(), keyBytes, valBytes, partition(), ver);
        }
        catch (Throwable e) {
            U.error(log, "Failed to update Platform Cache: " + e);
        }
    }

    /**
     * Gets a value indicating whether platform cache exists for current cache.
     *
     * @return True when platform cache exists for this cache; false otherwise.
     */
    @SuppressWarnings("rawtypes")
    private boolean hasPlatformCache() {
        GridCacheAdapter cache = cctx.cache();

        return cache != null && cache.cacheCfg.getPlatformCacheConfiguration() != null;
    }
}<|MERGE_RESOLUTION|>--- conflicted
+++ resolved
@@ -1814,365 +1814,6 @@
 
     /** {@inheritDoc} */
     @SuppressWarnings("unchecked")
-<<<<<<< HEAD
-    @Override public GridTuple3<Boolean, Object, EntryProcessorResult<Object>> innerUpdateLocal(
-        GridCacheVersion ver,
-        GridCacheOperation op,
-        @Nullable Object writeObj,
-        @Nullable Object[] invokeArgs,
-        boolean writeThrough,
-        boolean readThrough,
-        boolean retval,
-        boolean keepBinary,
-        @Nullable ExpiryPolicy expiryPlc,
-        boolean evt,
-        boolean metrics,
-        @Nullable CacheEntryPredicate[] filter,
-        boolean intercept,
-        @Nullable UUID subjId,
-        String taskName,
-        boolean transformOp
-    ) throws IgniteCheckedException, GridCacheEntryRemovedException {
-        assert cctx.isLocal() && cctx.atomic();
-
-        CacheObject old;
-
-        boolean res = true;
-
-        IgniteBiTuple<Boolean, ?> interceptorRes = null;
-
-        EntryProcessorResult<Object> invokeRes = null;
-
-        lockListenerReadLock();
-        lockEntry();
-
-        try {
-            checkObsolete();
-
-            boolean internal = isInternal() || !context().userCache();
-
-            Map<UUID, CacheContinuousQueryListener> lsnrCol =
-                cctx.continuousQueries().updateListeners(internal, false);
-
-            boolean needVal = retval ||
-                intercept ||
-                op == GridCacheOperation.TRANSFORM ||
-                !F.isEmpty(filter) ||
-                lsnrCol != null;
-
-            // Load and remove from swap if it is new.
-            if (isNew())
-                unswap(null, false);
-
-            old = val;
-
-            if (expireTimeExtras() > 0 && expireTimeExtras() < U.currentTimeMillis()) {
-                if (onExpired(val, null)) {
-                    assert !deletedUnlocked();
-
-                    update(null, CU.TTL_ETERNAL, CU.EXPIRE_TIME_ETERNAL, ver, true);
-
-                    old = null;
-                }
-            }
-
-            boolean readFromStore = false;
-
-            Object old0 = null;
-
-            if (readThrough && needVal && old == null &&
-                (cctx.readThrough() && (op == GridCacheOperation.TRANSFORM || cctx.loadPreviousValue()))) {
-                old0 = readThrough(null, key, false, subjId, taskName);
-
-                old = cctx.toCacheObject(old0);
-
-                long ttl = CU.TTL_ETERNAL;
-                long expireTime = CU.EXPIRE_TIME_ETERNAL;
-
-                if (expiryPlc != null && old != null) {
-                    ttl = CU.toTtl(expiryPlc.getExpiryForCreation());
-
-                    if (ttl == CU.TTL_ZERO) {
-                        ttl = CU.TTL_MINIMUM;
-                        expireTime = CU.expireTimeInPast();
-                    }
-                    else if (ttl == CU.TTL_NOT_CHANGED)
-                        ttl = CU.TTL_ETERNAL;
-                    else
-                        expireTime = CU.toExpireTime(ttl);
-                }
-
-                // Detach value before index update.
-                old = cctx.kernalContext().cacheObjects().prepareForCache(old, cctx);
-
-                if (old != null)
-                    storeValue(old, expireTime, ver);
-                else
-                    removeValue();
-
-                update(old, expireTime, ttl, ver, true);
-            }
-
-            // Apply metrics.
-            if (metrics && cctx.statisticsEnabled() && needVal)
-                cctx.cache().metrics0().onRead(old != null);
-
-            // Check filter inside of synchronization.
-            if (!F.isEmpty(filter)) {
-                boolean pass = cctx.isAllLocked(this, filter);
-
-                if (!pass) {
-                    if (expiryPlc != null && !readFromStore && !cctx.putIfAbsentFilter(filter) && hasValueUnlocked())
-                        updateTtl(expiryPlc);
-
-                    Object val = retval ?
-                        cctx.cacheObjectContext().unwrapBinaryIfNeeded(CU.value(old, cctx, false), keepBinary, false, null)
-                        : null;
-
-                    return new T3<>(false, val, null);
-                }
-            }
-
-            String transformCloClsName = null;
-
-            CacheObject updated;
-
-            Object key0 = null;
-            Object updated0 = null;
-
-            // Calculate new value.
-            if (op == GridCacheOperation.TRANSFORM) {
-                transformCloClsName = EntryProcessorResourceInjectorProxy.unwrap(writeObj).getClass().getName();
-
-                EntryProcessor<Object, Object, ?> entryProc = (EntryProcessor<Object, Object, ?>)writeObj;
-
-                assert entryProc != null;
-
-                CacheInvokeEntry<Object, Object> entry = new CacheInvokeEntry<>(key, old, version(), keepBinary, this);
-
-                IgniteThread.onEntryProcessorEntered(false);
-
-                try {
-                    Object computed = entryProc.process(entry, invokeArgs);
-
-                    transformOp = true;
-
-                    if (entry.modified()) {
-                        updated0 = cctx.unwrapTemporary(entry.getValue());
-
-                        updated = cctx.toCacheObject(updated0);
-
-                        cctx.validateKeyAndValue(key, updated);
-                    }
-                    else
-                        updated = old;
-
-                    key0 = entry.key();
-
-                    invokeRes = computed != null ? CacheInvokeResult.fromResult(cctx.unwrapTemporary(computed)) : null;
-                }
-                catch (Exception e) {
-                    updated = old;
-
-                    invokeRes = CacheInvokeResult.fromError(e);
-                }
-                finally {
-                    IgniteThread.onEntryProcessorLeft();
-                }
-
-                if (!entry.modified()) {
-                    if (expiryPlc != null && !readFromStore && hasValueUnlocked())
-                        updateTtl(expiryPlc);
-
-                    updateMetrics(READ, metrics, transformOp, old != null);
-
-                    return new GridTuple3<>(false, null, invokeRes);
-                }
-            }
-            else
-                updated = (CacheObject)writeObj;
-
-            op = updated == null ? DELETE : UPDATE;
-
-            if (intercept) {
-                CacheLazyEntry e;
-
-                if (op == UPDATE) {
-                    updated0 = value(updated0, updated, keepBinary, false);
-
-                    e = new CacheLazyEntry(cctx, key, key0, old, old0, keepBinary);
-
-                    Object interceptorVal = cctx.config().getInterceptor().onBeforePut(e, updated0);
-
-                    if (interceptorVal == null)
-                        return new GridTuple3<>(false, cctx.unwrapTemporary(value(old0, old, keepBinary, false)), invokeRes);
-                    else {
-                        updated0 = cctx.unwrapTemporary(interceptorVal);
-
-                        updated = cctx.toCacheObject(updated0);
-                    }
-                }
-                else {
-                    e = new CacheLazyEntry(cctx, key, key0, old, old0, keepBinary);
-
-                    interceptorRes = cctx.config().getInterceptor().onBeforeRemove(e);
-
-                    if (cctx.cancelRemove(interceptorRes))
-                        return new GridTuple3<>(false, cctx.unwrapTemporary(interceptorRes.get2()), invokeRes);
-                }
-
-                key0 = e.key();
-                old0 = e.value();
-            }
-
-            boolean hadVal = hasValueUnlocked();
-
-            long ttl = CU.TTL_ETERNAL;
-            long expireTime = CU.EXPIRE_TIME_ETERNAL;
-
-            if (op == UPDATE) {
-                if (expiryPlc != null) {
-                    ttl = CU.toTtl(hadVal ? expiryPlc.getExpiryForUpdate() : expiryPlc.getExpiryForCreation());
-
-                    if (ttl == CU.TTL_NOT_CHANGED) {
-                        ttl = ttlExtras();
-                        expireTime = expireTimeExtras();
-                    }
-                    else if (ttl != CU.TTL_ZERO)
-                        expireTime = CU.toExpireTime(ttl);
-                }
-                else {
-                    ttl = ttlExtras();
-                    expireTime = expireTimeExtras();
-                }
-            }
-
-            if (ttl == CU.TTL_ZERO) {
-                op = DELETE;
-
-                //If time expired no transformation needed.
-                transformOp = false;
-            }
-
-            // Try write-through.
-            if (op == UPDATE) {
-                // Detach value before index update.
-                updated = cctx.kernalContext().cacheObjects().prepareForCache(updated, cctx);
-
-                if (writeThrough)
-                    // Must persist inside synchronization in non-tx mode.
-                    cctx.store().put(null, key, updated, ver);
-
-                storeValue(updated, expireTime, ver);
-
-                assert ttl != CU.TTL_ZERO;
-
-                update(updated, expireTime, ttl, ver, true);
-
-                logUpdate(op, updated, ver, expireTime, 0);
-
-                if (evt) {
-                    CacheObject evtOld = null;
-
-                    if (transformCloClsName != null && cctx.events().isRecordable(EVT_CACHE_OBJECT_READ)) {
-                        evtOld = cctx.unwrapTemporary(old);
-
-                        cctx.events().addEvent(partition(), key, cctx.localNodeId(), null, null,
-                            (GridCacheVersion)null, EVT_CACHE_OBJECT_READ, evtOld, evtOld != null || hadVal, evtOld,
-                            evtOld != null || hadVal, subjId, transformCloClsName, taskName, keepBinary);
-                    }
-
-                    if (cctx.events().isRecordable(EVT_CACHE_OBJECT_PUT)) {
-                        if (evtOld == null)
-                            evtOld = cctx.unwrapTemporary(old);
-
-                        cctx.events().addEvent(partition(), key, cctx.localNodeId(), null, null,
-                            (GridCacheVersion)null, EVT_CACHE_OBJECT_PUT, updated, updated != null, evtOld,
-                            evtOld != null || hadVal, subjId, null, taskName, keepBinary);
-                    }
-                }
-            }
-            else {
-                if (writeThrough)
-                    // Must persist inside synchronization in non-tx mode.
-                    cctx.store().remove(null, key);
-
-                removeValue();
-
-                update(null, CU.TTL_ETERNAL, CU.EXPIRE_TIME_ETERNAL, ver, true);
-
-                logUpdate(op, null, ver, CU.EXPIRE_TIME_ETERNAL, 0);
-
-                if (evt) {
-                    CacheObject evtOld = null;
-
-                    if (transformCloClsName != null && cctx.events().isRecordable(EVT_CACHE_OBJECT_READ))
-                        cctx.events().addEvent(partition(), key, cctx.localNodeId(), null, null,
-                            (GridCacheVersion)null, EVT_CACHE_OBJECT_READ, evtOld, evtOld != null || hadVal, evtOld,
-                            evtOld != null || hadVal, subjId, transformCloClsName, taskName, keepBinary);
-
-                    if (cctx.events().isRecordable(EVT_CACHE_OBJECT_REMOVED)) {
-                        if (evtOld == null)
-                            evtOld = cctx.unwrapTemporary(old);
-
-                        cctx.events().addEvent(partition(), key, cctx.localNodeId(), null, null, (GridCacheVersion)null,
-                            EVT_CACHE_OBJECT_REMOVED, null, false, evtOld, evtOld != null || hadVal, subjId, null,
-                            taskName, keepBinary);
-                    }
-                }
-
-                res = hadVal;
-            }
-
-            if (res)
-                updateMetrics(op, metrics, transformOp, old != null);
-            else if (op == DELETE && transformOp)
-                cctx.cache().metrics0().onInvokeRemove(old != null);
-
-            if (lsnrCol != null) {
-                long updateCntr = nextPartitionCounter(AffinityTopologyVersion.NONE, true, false, null);
-
-                cctx.continuousQueries().onEntryUpdated(
-                    lsnrCol,
-                    key,
-                    val,
-                    old,
-                    internal,
-                    partition(),
-                    true,
-                    false,
-                    updateCntr,
-                    null,
-                    AffinityTopologyVersion.NONE);
-
-                onUpdateFinished(updateCntr);
-            }
-
-            if (intercept) {
-                if (op == UPDATE)
-                    cctx.config().getInterceptor().onAfterPut(new CacheLazyEntry(cctx, key, key0, updated, updated0, keepBinary, 0L));
-                else
-                    cctx.config().getInterceptor().onAfterRemove(new CacheLazyEntry(cctx, key, key0, old, old0, keepBinary, 0L));
-            }
-
-            updatePlatformCache(op == UPDATE ? updated : null, cctx.affinity().affinityTopologyVersion());
-        }
-        finally {
-            unlockEntry();
-            unlockListenerReadLock();
-        }
-
-        return new GridTuple3<>(res,
-            cctx.unwrapTemporary(interceptorRes != null ?
-                interceptorRes.get2() :
-                cctx.cacheObjectContext().unwrapBinaryIfNeeded(old, keepBinary, false, null)),
-            invokeRes);
-    }
-
-    /** {@inheritDoc} */
-    @SuppressWarnings("unchecked")
-=======
->>>>>>> e70b66c5
     @Override public GridCacheUpdateAtomicResult innerUpdate(
         final GridCacheVersion newVer,
         final UUID evtNodeId,
@@ -2290,7 +1931,7 @@
                         CacheObject evtVal;
 
                         if (op == GridCacheOperation.TRANSFORM) {
-                            EntryProcessor<Object, Object, ?> entryProc =
+                            EntryProcessor<Object, Object, ?> entryProcessor =
                                 (EntryProcessor<Object, Object, ?>)writeObj;
 
                             CacheInvokeEntry<Object, Object> entry =
@@ -2299,7 +1940,7 @@
                             IgniteThread.onEntryProcessorEntered(true);
 
                             try {
-                                entryProc.process(entry, invokeArgs);
+                                entryProcessor.process(entry, invokeArgs);
 
                                 evtVal = entry.modified() ?
                                     cctx.toCacheObject(cctx.unwrapTemporary(entry.getValue())) : prevVal;
@@ -3292,16 +2933,16 @@
                 @Override public boolean apply(@Nullable CacheDataRow row) {
                     boolean update0;
 
-                    GridCacheVersion curVer = row != null ? row.version() : GridCacheMapEntry.this.ver;
-
-                    boolean isStartVer = cctx.shared().versions().isStartVersion(curVer);
+                    GridCacheVersion currentVer = row != null ? row.version() : GridCacheMapEntry.this.ver;
+
+                    boolean isStartVer = cctx.shared().versions().isStartVersion(currentVer);
 
                     if (cctx.group().persistenceEnabled()) {
                         if (!isStartVer) {
                             if (cctx.atomic())
-                                update0 = ATOMIC_VER_COMPARATOR.compare(curVer, ver) < 0;
+                                update0 = ATOMIC_VER_COMPARATOR.compare(currentVer, ver) < 0;
                             else
-                                update0 = curVer.compareTo(ver) < 0;
+                                update0 = currentVer.compareTo(ver) < 0;
                         }
                         else
                             update0 = true;
@@ -5155,10 +4796,10 @@
                 else if (res.resultType() == ResultType.LOCKED) {
                     entry.unlockEntry();
 
-                    IgniteInternalFuture<?> lockFut0 =
+                    IgniteInternalFuture<?> lockFuture =
                         cctx.kernalContext().coordinators().waitForLock(cctx, mvccVer, res.resultVersion());
 
-                    lockFut0.listen(this);
+                    lockFuture.listen(this);
 
                     return;
                 }
@@ -6678,19 +6319,19 @@
          * @return Entry processor return value.
          */
         private IgniteBiTuple<Object, Exception> runEntryProcessor(CacheInvokeEntry<Object, Object> invokeEntry) {
-            EntryProcessor<Object, Object, ?> entryProc = SecurityUtils.sandboxedProxy(
+            EntryProcessor<Object, Object, ?> entryProcessor = SecurityUtils.sandboxedProxy(
                 entry.context().kernalContext(), EntryProcessor.class, (EntryProcessor<Object, Object, ?>)writeObj);
 
             IgniteThread.onEntryProcessorEntered(true);
 
             if (invokeEntry.cctx.kernalContext().deploy().enabled() &&
-                invokeEntry.cctx.kernalContext().deploy().isGlobalLoader(entryProc.getClass().getClassLoader())) {
+                invokeEntry.cctx.kernalContext().deploy().isGlobalLoader(entryProcessor.getClass().getClassLoader())) {
                 U.restoreDeploymentContext(invokeEntry.cctx.kernalContext(), invokeEntry.cctx.kernalContext()
-                    .deploy().getClassLoaderId(entryProc.getClass().getClassLoader()));
+                    .deploy().getClassLoaderId(entryProcessor.getClass().getClassLoader()));
             }
 
             try {
-                Object computed = entryProc.process(invokeEntry, invokeArgs);
+                Object computed = entryProcessor.process(invokeEntry, invokeArgs);
 
                 if (invokeEntry.modified()) {
                     GridCacheContext cctx = entry.context();
