--- conflicted
+++ resolved
@@ -87,10 +87,7 @@
 import static org.apache.ignite.events.EventType.EVT_CACHE_OBJECT_UNLOCKED;
 import static org.apache.ignite.internal.processors.cache.GridCacheOperation.CREATE;
 import static org.apache.ignite.internal.processors.cache.GridCacheOperation.DELETE;
-<<<<<<< HEAD
-=======
 import static org.apache.ignite.internal.processors.cache.GridCacheOperation.TRANSFORM;
->>>>>>> 7808492b
 import static org.apache.ignite.internal.processors.cache.GridCacheOperation.UPDATE;
 import static org.apache.ignite.internal.processors.dr.GridDrType.DR_NONE;
 
@@ -1942,318 +1939,7 @@
 
         onUpdateFinished(c.updateRes.updateCounter());
 
-<<<<<<< HEAD
-            // Incorporate conflict version into new version if needed.
-            if (conflictVer != null && conflictVer != newVer)
-                newVer = new GridCacheVersionEx(newVer.topologyVersion(),
-                    newVer.globalTime(),
-                    newVer.order(),
-                    newVer.nodeOrder(),
-                    newVer.dataCenterId(),
-                    conflictVer);
-
-            if (op == GridCacheOperation.UPDATE) {
-                // Conflict context is null if there were no explicit conflict resolution.
-                if (conflictCtx == null) {
-                    // Calculate TTL and expire time for local update.
-                    if (explicitTtl != CU.TTL_NOT_CHANGED) {
-                        // If conflict existed, expire time must be explicit.
-                        assert conflictVer == null || explicitExpireTime != CU.EXPIRE_TIME_CALCULATE;
-
-                        newSysTtl = newTtl = explicitTtl;
-                        newSysExpireTime = explicitExpireTime;
-
-                        newExpireTime = explicitExpireTime != CU.EXPIRE_TIME_CALCULATE ?
-                            explicitExpireTime : CU.toExpireTime(explicitTtl);
-                    }
-                    else {
-                        newSysTtl = expiryPlc == null ? CU.TTL_NOT_CHANGED :
-                            hadVal ? expiryPlc.forUpdate() : expiryPlc.forCreate();
-
-                        if (newSysTtl == CU.TTL_NOT_CHANGED) {
-                            newSysExpireTime = CU.EXPIRE_TIME_CALCULATE;
-                            newTtl = ttlExtras();
-                            newExpireTime = expireTimeExtras();
-                        }
-                        else if (newSysTtl == CU.TTL_ZERO) {
-                            op = GridCacheOperation.DELETE;
-
-                            newSysTtl = CU.TTL_NOT_CHANGED;
-                            newSysExpireTime = CU.EXPIRE_TIME_CALCULATE;
-
-                            newTtl = CU.TTL_ETERNAL;
-                            newExpireTime = CU.EXPIRE_TIME_ETERNAL;
-
-                            updated = null;
-                        }
-                        else {
-                            newSysExpireTime = CU.EXPIRE_TIME_CALCULATE;
-                            newTtl = newSysTtl;
-                            newExpireTime = CU.toExpireTime(newTtl);
-                        }
-                    }
-                }
-                else {
-                    newSysTtl = newTtl = conflictCtx.ttl();
-                    newSysExpireTime = newExpireTime = conflictCtx.expireTime();
-                }
-            }
-            else {
-                assert op == GridCacheOperation.DELETE;
-
-                newSysTtl = CU.TTL_NOT_CHANGED;
-                newSysExpireTime = CU.EXPIRE_TIME_CALCULATE;
-
-                newTtl = CU.TTL_ETERNAL;
-                newExpireTime = CU.EXPIRE_TIME_ETERNAL;
-            }
-
-            // TTL and expire time must be resolved at this point.
-            assert newTtl != CU.TTL_NOT_CHANGED && newTtl != CU.TTL_ZERO && newTtl >= 0;
-            assert newExpireTime != CU.EXPIRE_TIME_CALCULATE && newExpireTime >= 0;
-
-            IgniteBiTuple<Boolean, Object> interceptRes = null;
-
-            // Actual update.
-            if (op == GridCacheOperation.UPDATE) {
-                if (log.isTraceEnabled()) {
-                    log.trace("innerUpdate [key=" + key +
-                        ", entry=" + System.identityHashCode(this) + ']');
-                }
-
-                if (intercept) {
-                    updated0 = value(updated0, updated, keepBinary, false);
-
-                    Object interceptorVal = cctx.config().getInterceptor()
-                        .onBeforePut(new CacheLazyEntry(cctx, key, key0, oldVal, old0, keepBinary), updated0);
-
-                    if (interceptorVal == null)
-                        return new GridCacheUpdateAtomicResult(false,
-                            retval ? oldVal : null,
-                            null,
-                            invokeRes,
-                            CU.TTL_ETERNAL,
-                            CU.EXPIRE_TIME_ETERNAL,
-                            null,
-                            null,
-                            false,
-                            updateCntr0 == null ? 0 : updateCntr0);
-                    else if (interceptorVal != updated0) {
-                        updated0 = cctx.unwrapTemporary(interceptorVal);
-
-                        updated = cctx.toCacheObject(updated0);
-                    }
-                }
-
-                // Try write-through.
-                if (writeThrough)
-                    // Must persist inside synchronization in non-tx mode.
-                    cctx.store().put(null, key, updated, newVer);
-
-                if (!hadVal) {
-                    boolean new0 = isNew();
-
-                    assert deletedUnlocked() || new0 || isInternal() : "Invalid entry [entry=" + this + ", locNodeId=" +
-                        cctx.localNodeId() + ']';
-
-                    if (!new0 && !isInternal())
-                        deletedUnlocked(false);
-                }
-                else {
-                    assert !deletedUnlocked() : "Invalid entry [entry=" + this +
-                        ", locNodeId=" + cctx.localNodeId() + ']';
-
-                    // Do not change size.
-                }
-
-                updated = cctx.kernalContext().cacheObjects().prepareForCache(updated, cctx);
-
-                updateCntr0 = nextPartCounter(topVer);
-
-                if (updateCntr != null)
-                    updateCntr0 = updateCntr;
-
-                logUpdate(op, updated, newVer, newExpireTime, updateCntr0);
-
-                storeValue(updated, newExpireTime, newVer, oldRow);
-
-                update(updated, newExpireTime, newTtl, newVer, true);
-
-                drReplicate(drType, updated, newVer, topVer);
-
-                recordNodeId(affNodeId, topVer);
-
-                if (evt) {
-                    CacheObject evtOld = null;
-
-                    if (transformClo != null && cctx.events().isRecordable(EVT_CACHE_OBJECT_READ)) {
-                        evtOld = cctx.unwrapTemporary(oldVal);
-
-                        transformClo = EntryProcessorResourceInjectorProxy.unwrap(transformClo);
-
-                        cctx.events().addEvent(partition(), key, evtNodeId, null,
-                            newVer, EVT_CACHE_OBJECT_READ, evtOld, evtOld != null || hadVal, evtOld,
-                            evtOld != null || hadVal, subjId, transformClo.getClass().getName(), taskName,
-                            keepBinary);
-                    }
-
-                    if (newVer != null && cctx.events().isRecordable(EVT_CACHE_OBJECT_PUT)) {
-                        if (evtOld == null)
-                            evtOld = cctx.unwrapTemporary(oldVal);
-
-                        cctx.events().addEvent(partition(), key, evtNodeId, null,
-                            newVer, EVT_CACHE_OBJECT_PUT, updated, updated != null, evtOld,
-                            evtOld != null || hadVal, subjId, null, taskName, keepBinary);
-                    }
-                }
-            }
-            else {
-                if (intercept) {
-                    interceptRes = cctx.config().getInterceptor().onBeforeRemove(new CacheLazyEntry(cctx, key, key0,
-                        oldVal, old0, keepBinary, updateCntr0));
-
-                    if (cctx.cancelRemove(interceptRes))
-                        return new GridCacheUpdateAtomicResult(false,
-                            cctx.toCacheObject(cctx.unwrapTemporary(interceptRes.get2())),
-                            null,
-                            invokeRes,
-                            CU.TTL_ETERNAL,
-                            CU.EXPIRE_TIME_ETERNAL,
-                            null,
-                            null,
-                            false,
-                            updateCntr0 == null ? 0 : updateCntr0);
-                }
-
-                if (writeThrough)
-                    // Must persist inside synchronization in non-tx mode.
-                    cctx.store().remove(null, key);
-
-                updateCntr0 = nextPartCounter(topVer);
-
-                if (updateCntr != null)
-                    updateCntr0 = updateCntr;
-
-                logUpdate(op, null, newVer, 0, updateCntr0);
-
-                removeValue();
-
-                if (hadVal) {
-                    assert !deletedUnlocked();
-
-                    if (!isInternal())
-                        deletedUnlocked(true);
-                }
-                else {
-                    boolean new0 = isNew();
-
-                    assert deletedUnlocked() || new0 || isInternal() : "Invalid entry [entry=" + this + ", locNodeId=" +
-                        cctx.localNodeId() + ']';
-
-                    if (new0) {
-                        if (!isInternal())
-                            deletedUnlocked(true);
-                    }
-                }
-
-                enqueueVer = newVer;
-
-                // Clear value on backup. Entry will be removed from cache when it got evicted from queue.
-                update(null, CU.TTL_ETERNAL, CU.EXPIRE_TIME_ETERNAL, newVer, true);
-
-                assert newSysTtl == CU.TTL_NOT_CHANGED;
-                assert newSysExpireTime == CU.EXPIRE_TIME_CALCULATE;
-
-                clearReaders();
-
-                recordNodeId(affNodeId, topVer);
-
-                drReplicate(drType, null, newVer, topVer);
-
-                if (evt) {
-                    CacheObject evtOld = null;
-
-                    if (transformClo != null && cctx.events().isRecordable(EVT_CACHE_OBJECT_READ)) {
-                        evtOld = cctx.unwrapTemporary(oldVal);
-
-                        transformClo = EntryProcessorResourceInjectorProxy.unwrap(transformClo);
-
-                        cctx.events().addEvent(partition(), key, evtNodeId, null,
-                            newVer, EVT_CACHE_OBJECT_READ, evtOld, evtOld != null || hadVal, evtOld,
-                            evtOld != null || hadVal, subjId, transformClo.getClass().getName(), taskName,
-                            keepBinary);
-                    }
-
-                    if (newVer != null && cctx.events().isRecordable(EVT_CACHE_OBJECT_REMOVED)) {
-                        if (evtOld == null)
-                            evtOld = cctx.unwrapTemporary(oldVal);
-
-                        cctx.events().addEvent(partition(), key, evtNodeId, null, newVer,
-                            EVT_CACHE_OBJECT_REMOVED, null, false, evtOld, evtOld != null || hadVal,
-                            subjId, null, taskName, keepBinary);
-                    }
-                }
-
-                res = hadVal;
-            }
-
-            if (res)
-                updateMetrics(op, metrics);
-
-            // Continuous query filter should be perform under lock.
-            if (lsnrs != null) {
-                CacheObject evtVal = cctx.unwrapTemporary(updated);
-                CacheObject evtOldVal = cctx.unwrapTemporary(oldVal);
-
-                cctx.continuousQueries().onEntryUpdated(lsnrs, key, evtVal, evtOldVal, internal,
-                    partition(), primary, false, updateCntr0, fut, topVer);
-            }
-
-            cctx.dataStructures().onEntryUpdated(key, op == GridCacheOperation.DELETE, keepBinary);
-
-            if (intercept) {
-                if (op == GridCacheOperation.UPDATE)
-                    cctx.config().getInterceptor().onAfterPut(new CacheLazyEntry(
-                        cctx,
-                        key,
-                        key0,
-                        updated,
-                        updated0,
-                        keepBinary,
-                        updateCntr0));
-                else
-                    cctx.config().getInterceptor().onAfterRemove(new CacheLazyEntry(
-                        cctx,
-                        key,
-                        key0,
-                        oldVal,
-                        old0,
-                        keepBinary,
-                        updateCntr0));
-
-                if (interceptRes != null)
-                    oldVal = cctx.toCacheObject(cctx.unwrapTemporary(interceptRes.get2()));
-            }
-        }
-
-        onUpdateFinished(updateCntr0);
-
-        if (log.isDebugEnabled())
-            log.debug("Updated cache entry [val=" + val + ", old=" + oldVal + ", entry=" + this + ']');
-
-        return new GridCacheUpdateAtomicResult(res,
-            oldVal,
-            updated,
-            invokeRes,
-            newSysTtl,
-            newSysExpireTime,
-            enqueueVer,
-            conflictCtx,
-            true,
-            updateCntr0 == null ? 0 : updateCntr0);
-=======
         return c.updateRes;
->>>>>>> 7808492b
     }
 
     /**
@@ -3631,12 +3317,7 @@
         assert Thread.holdsLock(this);
         assert val != null : "null values in update for key: " + key;
 
-<<<<<<< HEAD
-        cctx.offheap().update(key, val, ver, expireTime, localPartition(),
-            oldRow);
-=======
         cctx.offheap().invoke(key,  localPartition(), new UpdateClosure(this, val, ver, expireTime));
->>>>>>> 7808492b
     }
 
     /**
