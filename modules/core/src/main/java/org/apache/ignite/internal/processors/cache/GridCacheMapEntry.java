/*
 * Licensed to the Apache Software Foundation (ASF) under one or more
 * contributor license agreements.  See the NOTICE file distributed with
 * this work for additional information regarding copyright ownership.
 * The ASF licenses this file to You under the Apache License, Version 2.0
 * (the "License"); you may not use this file except in compliance with
 * the License.  You may obtain a copy of the License at
 *
 *      http://www.apache.org/licenses/LICENSE-2.0
 *
 * Unless required by applicable law or agreed to in writing, software
 * distributed under the License is distributed on an "AS IS" BASIS,
 * WITHOUT WARRANTIES OR CONDITIONS OF ANY KIND, either express or implied.
 * See the License for the specific language governing permissions and
 * limitations under the License.
 */

package org.apache.ignite.internal.processors.cache;

import java.nio.ByteBuffer;
import java.util.ArrayList;
import java.util.Collection;
import java.util.Collections;
import java.util.List;
import java.util.Map;
import java.util.UUID;
import java.util.concurrent.atomic.AtomicReference;
import javax.cache.Cache;
import javax.cache.expiry.ExpiryPolicy;
import javax.cache.processor.EntryProcessor;
import javax.cache.processor.EntryProcessorResult;

import org.apache.ignite.IgniteCache;
import org.apache.ignite.IgniteCheckedException;
import org.apache.ignite.IgniteException;
import org.apache.ignite.IgniteLogger;
import org.apache.ignite.cache.CacheAtomicWriteOrderMode;
import org.apache.ignite.cache.eviction.EvictableEntry;
import org.apache.ignite.internal.pagemem.wal.StorageException;
import org.apache.ignite.internal.pagemem.wal.record.DataEntry;
import org.apache.ignite.internal.pagemem.wal.record.DataRecord;
import org.apache.ignite.internal.processors.affinity.AffinityTopologyVersion;
import org.apache.ignite.internal.processors.cache.GridCacheUpdateAtomicResult.UpdateOutcome;
import org.apache.ignite.internal.processors.cache.database.CacheDataRow;
import org.apache.ignite.internal.processors.cache.database.CacheDataRowAdapter;
import org.apache.ignite.internal.processors.cache.distributed.dht.GridDhtCacheEntry;
import org.apache.ignite.internal.processors.cache.distributed.dht.GridDhtLocalPartition;
import org.apache.ignite.internal.processors.cache.distributed.dht.atomic.GridDhtAtomicAbstractUpdateFuture;
import org.apache.ignite.internal.processors.cache.distributed.near.GridNearCacheEntry;
import org.apache.ignite.internal.processors.cache.extras.GridCacheEntryExtras;
import org.apache.ignite.internal.processors.cache.extras.GridCacheMvccEntryExtras;
import org.apache.ignite.internal.processors.cache.extras.GridCacheObsoleteEntryExtras;
import org.apache.ignite.internal.processors.cache.extras.GridCacheTtlEntryExtras;
import org.apache.ignite.internal.processors.cache.query.continuous.CacheContinuousQueryListener;
import org.apache.ignite.internal.processors.cache.transactions.IgniteInternalTx;
import org.apache.ignite.internal.processors.cache.transactions.IgniteTxEntry;
import org.apache.ignite.internal.processors.cache.transactions.IgniteTxKey;
import org.apache.ignite.internal.processors.cache.transactions.IgniteTxLocalAdapter;
import org.apache.ignite.internal.processors.cache.version.GridCacheLazyPlainVersionedEntry;
import org.apache.ignite.internal.processors.cache.version.GridCacheVersion;
import org.apache.ignite.internal.processors.cache.version.GridCacheVersionConflictContext;
import org.apache.ignite.internal.processors.cache.version.GridCacheVersionEx;
import org.apache.ignite.internal.processors.cache.version.GridCacheVersionedEntryEx;
import org.apache.ignite.internal.processors.dr.GridDrType;
import org.apache.ignite.internal.util.IgniteTree;
import org.apache.ignite.internal.util.lang.GridClosureException;
import org.apache.ignite.internal.util.lang.GridMetadataAwareAdapter;
import org.apache.ignite.internal.util.lang.GridTuple;
import org.apache.ignite.internal.util.lang.GridTuple3;
import org.apache.ignite.internal.util.tostring.GridToStringExclude;
import org.apache.ignite.internal.util.tostring.GridToStringInclude;
import org.apache.ignite.internal.util.typedef.F;
import org.apache.ignite.internal.util.typedef.T2;
import org.apache.ignite.internal.util.typedef.T3;
import org.apache.ignite.internal.util.typedef.internal.CU;
import org.apache.ignite.internal.util.typedef.internal.S;
import org.apache.ignite.internal.util.typedef.internal.U;
import org.apache.ignite.lang.IgniteBiTuple;
import org.apache.ignite.lang.IgniteUuid;
import org.jetbrains.annotations.Nullable;

import static org.apache.ignite.events.EventType.EVT_CACHE_OBJECT_EXPIRED;
import static org.apache.ignite.events.EventType.EVT_CACHE_OBJECT_LOCKED;
import static org.apache.ignite.events.EventType.EVT_CACHE_OBJECT_PUT;
import static org.apache.ignite.events.EventType.EVT_CACHE_OBJECT_READ;
import static org.apache.ignite.events.EventType.EVT_CACHE_OBJECT_REMOVED;
import static org.apache.ignite.events.EventType.EVT_CACHE_OBJECT_UNLOCKED;
import static org.apache.ignite.internal.processors.cache.GridCacheOperation.DELETE;
import static org.apache.ignite.internal.processors.cache.GridCacheOperation.TRANSFORM;
import static org.apache.ignite.internal.processors.cache.GridCacheOperation.UPDATE;
import static org.apache.ignite.internal.processors.dr.GridDrType.DR_NONE;

/**
 * Adapter for cache entry.
 */
@SuppressWarnings({
    "NonPrivateFieldAccessedInSynchronizedContext", "TooBroadScope", "FieldAccessedSynchronizedAndUnsynchronized"})
public abstract class GridCacheMapEntry extends GridMetadataAwareAdapter implements GridCacheEntryEx {
    /** */
    private static final byte IS_DELETED_MASK = 0x01;

    /** */
    private static final byte IS_UNSWAPPED_MASK = 0x02;

    /** */
    public static final GridCacheAtomicVersionComparator ATOMIC_VER_COMPARATOR = new GridCacheAtomicVersionComparator();

    /**
     * NOTE
     * ====
     * Make sure to recalculate this value any time when adding or removing fields from entry.
     * The size should be count as follows:
     * <ul>
     * <li>Primitives: byte/boolean = 1, short = 2, int/float = 4, long/double = 8</li>
     * <li>References: 8 each</li>
     * <li>Each nested object should be analyzed in the same way as above.</li>
     * </ul>
     */
    // 7 * 8 /*references*/  + 2 * 8 /*long*/  + 1 * 4 /*int*/ + 1 * 1 /*byte*/ + array at parent = 85
    private static final int SIZE_OVERHEAD = 85 /*entry*/ + 32 /* version */ + 4 * 7 /* key + val */;

    /** Static logger to avoid re-creation. Made static for test purpose. */
    protected static final AtomicReference<IgniteLogger> logRef = new AtomicReference<>();

    /** Logger. */
    protected static volatile IgniteLogger log;

    /** Cache registry. */
    @GridToStringExclude
    protected final GridCacheContext<?, ?> cctx;

    /** Key. */
    @GridToStringInclude
    protected final KeyCacheObject key;

    /** Value. */
    @GridToStringInclude
    protected CacheObject val;

    /** Start version. */
    @GridToStringInclude
    protected final long startVer;

    /** Version. */
    @GridToStringInclude
    protected GridCacheVersion ver;

    /** Key hash code. */
    @GridToStringInclude
    private final int hash;

    /** Extras */
    @GridToStringInclude
    private GridCacheEntryExtras extras;

    /**
     * Flags:
     * <ul>
     *     <li>Deleted flag - mask {@link #IS_DELETED_MASK}</li>
     *     <li>Unswapped flag - mask {@link #IS_UNSWAPPED_MASK}</li>
     * </ul>
     */
    @GridToStringInclude
    protected byte flags;

    /**
     * @param cctx Cache context.
     * @param key Cache key.
     * @param hash Key hash value.
     * @param val Entry value.
     */
    protected GridCacheMapEntry(
        GridCacheContext<?, ?> cctx,
        KeyCacheObject key,
        int hash,
        CacheObject val
    ) {
        if (log == null)
            log = U.logger(cctx.kernalContext(), logRef, GridCacheMapEntry.class);

        key = (KeyCacheObject)cctx.kernalContext().cacheObjects().prepareForCache(key, cctx);

        assert key != null;

        this.key = key;
        this.hash = hash;
        this.cctx = cctx;

        val = cctx.kernalContext().cacheObjects().prepareForCache(val, cctx);

        synchronized (this) {
            value(val);
        }

        ver = cctx.versions().next();

        startVer = ver.order();
    }

    /** {@inheritDoc} */
    @Override public long startVersion() {
        return startVer;
    }

    /**
     * Sets entry value. If off-heap value storage is enabled, will serialize value to off-heap.
     *
     * @param val Value to store.
     */
    protected void value(@Nullable CacheObject val) {
        assert Thread.holdsLock(this);

        this.val = val;
    }

    /** {@inheritDoc} */
    @Override public int memorySize() throws IgniteCheckedException {
        byte[] kb;
        byte[] vb = null;

        int extrasSize;

        synchronized (this) {
            key.prepareMarshal(cctx.cacheObjectContext());

            kb = key.valueBytes(cctx.cacheObjectContext());

            if (val != null) {
                val.prepareMarshal(cctx.cacheObjectContext());

                vb = val.valueBytes(cctx.cacheObjectContext());
            }

            extrasSize = extrasSize();
        }

        return SIZE_OVERHEAD + extrasSize + kb.length + (vb == null ? 1 : vb.length);
    }

    /** {@inheritDoc} */
    @Override public boolean isInternal() {
        return key.internal();
    }

    /** {@inheritDoc} */
    @Override public boolean isDht() {
        return false;
    }

    /** {@inheritDoc} */
    @Override public boolean isLocal() {
        return false;
    }

    /** {@inheritDoc} */
    @Override public boolean isNear() {
        return false;
    }

    /** {@inheritDoc} */
    @Override public boolean isReplicated() {
        return false;
    }

    /** {@inheritDoc} */
    @Override public boolean detached() {
        return false;
    }

    /** {@inheritDoc} */
    @Override public <K, V> GridCacheContext<K, V> context() {
        return (GridCacheContext<K, V>)cctx;
    }

    /** {@inheritDoc} */
    @Override public boolean isNew() throws GridCacheEntryRemovedException {
        assert Thread.holdsLock(this);

        checkObsolete();

        return isStartVersion();
    }

    /** {@inheritDoc} */
    @Override public synchronized boolean isNewLocked() throws GridCacheEntryRemovedException {
        checkObsolete();

        return isStartVersion();
    }

    /**
     * @return {@code True} if start version.
     */
    public boolean isStartVersion() {
        return ver.nodeOrder() == cctx.localNode().order() && ver.order() == startVer;
    }

    /** {@inheritDoc} */
    @Override public boolean valid(AffinityTopologyVersion topVer) {
        return true;
    }

    /** {@inheritDoc} */
    @Override public int partition() {
        return 0;
    }

    /**
     * @return Local partition that owns this entry.
     */
    protected GridDhtLocalPartition localPartition() {
        return null;
    }

    /** {@inheritDoc} */
    @Override public boolean partitionValid() {
        return true;
    }

    /** {@inheritDoc} */
    @Nullable @Override public GridCacheEntryInfo info() {
        GridCacheEntryInfo info = null;

        synchronized (this) {
            if (!obsolete()) {
                info = new GridCacheEntryInfo();

                info.key(key);
                info.cacheId(cctx.cacheId());

                long expireTime = expireTimeExtras();

                boolean expired = expireTime != 0 && expireTime <= U.currentTimeMillis();

                info.ttl(ttlExtras());
                info.expireTime(expireTime);
                info.version(ver);
                info.setNew(isStartVersion());
                info.setDeleted(deletedUnlocked());

                if (!expired)
                    info.value(val);
            }
        }

        return info;
    }

    /** {@inheritDoc} */
    @Override public final CacheObject unswap() throws IgniteCheckedException, GridCacheEntryRemovedException {
        return unswap(true);
    }

    /** {@inheritDoc} */
    @Nullable @Override public final CacheObject unswap(boolean needVal)
        throws IgniteCheckedException, GridCacheEntryRemovedException {
        CacheDataRow row = unswap(needVal, true);

        return row != null ? row.value() : null;
    }

    /**
     * Unswaps an entry.
     *
     * @param needVal If {@code false} then do not to deserialize value during unswap.
     * @param checkExpire If {@code true} checks for expiration, as result entry can be obsoleted or marked deleted.
     * @return Value.
     * @throws IgniteCheckedException If failed.
     * @throws GridCacheEntryRemovedException If entry was removed.
     */
    @Nullable protected CacheDataRow unswap(boolean needVal, boolean checkExpire)
        throws IgniteCheckedException, GridCacheEntryRemovedException {
        boolean obsolete = false;
        boolean deferred = false;
        GridCacheVersion ver0 = null;

        synchronized (this) {
            checkObsolete();

            if (isStartVersion() && ((flags & IS_UNSWAPPED_MASK) == 0)) {
                CacheDataRow read = cctx.offheap().read(this);

                flags |= IS_UNSWAPPED_MASK;

                if (read != null) {
                    CacheObject val = read.value();

                    update(val, read.expireTime(), 0, read.version(), false);

                    long delta = checkExpire ?
                        (read.expireTime() == 0 ? 0 : read.expireTime() - U.currentTimeMillis())
                        : 0;

                    if (delta >= 0)
                        return read;
                    else {
                        if (onExpired(this.val, null)) {
                            if (cctx.deferredDelete()) {
                                deferred = true;
                                ver0 = ver;
                            }
                            else
                                obsolete = true;
                        }
                    }
                }
            }
        }

        if (obsolete) {
            onMarkedObsolete();

            cctx.cache().removeEntry(this);
        }

        if (deferred) {
            assert ver0 != null;

            cctx.onDeferredDelete(this, ver0);
        }

        return null;
    }

    /**
     * @return Value bytes and flag indicating whether value is byte array.
     */
    protected IgniteBiTuple<byte[], Byte> valueBytes0() {
        assert Thread.holdsLock(this);

        assert val != null;

        try {
            byte[] bytes = val.valueBytes(cctx.cacheObjectContext());

            return new IgniteBiTuple<>(bytes, val.cacheObjectType());
        }
        catch (IgniteCheckedException e) {
            throw new IgniteException(e);
        }
    }

    /**
     * @param tx Transaction.
     * @param key Key.
     * @param reload flag.
     * @param subjId Subject ID.
     * @param taskName Task name.
     * @return Read value.
     * @throws IgniteCheckedException If failed.
     */
    @SuppressWarnings({"RedundantTypeArguments"})
    @Nullable protected Object readThrough(@Nullable IgniteInternalTx tx, KeyCacheObject key, boolean reload, UUID subjId,
        String taskName) throws IgniteCheckedException {
        return cctx.store().load(tx, key);
    }

    /** {@inheritDoc} */
    @Nullable @Override public final CacheObject innerGet(
        @Nullable GridCacheVersion ver,
        @Nullable IgniteInternalTx tx,
        boolean readThrough,
        boolean updateMetrics,
        boolean evt,
        UUID subjId,
        Object transformClo,
        String taskName,
        @Nullable IgniteCacheExpiryPolicy expirePlc,
        boolean keepBinary)
        throws IgniteCheckedException, GridCacheEntryRemovedException {
        return (CacheObject)innerGet0(
            ver,
            tx,
            readThrough,
            evt,
            updateMetrics,
            subjId,
            transformClo,
            taskName,
            expirePlc,
            false,
            keepBinary);
    }

    /** {@inheritDoc} */
    @Nullable @Override public T2<CacheObject, GridCacheVersion> innerGetVersioned(
        @Nullable GridCacheVersion ver,
        IgniteInternalTx tx,
        boolean updateMetrics,
        boolean evt,
        UUID subjId,
        Object transformClo,
        String taskName,
        @Nullable IgniteCacheExpiryPolicy expiryPlc,
        boolean keepBinary)
        throws IgniteCheckedException, GridCacheEntryRemovedException {
        return (T2<CacheObject, GridCacheVersion>)innerGet0(
            ver,
            tx,
            false,
            evt,
            updateMetrics,
            subjId,
            transformClo,
            taskName,
            expiryPlc,
            true,
            keepBinary);
    }

    /** {@inheritDoc} */
    @SuppressWarnings({"unchecked", "RedundantTypeArguments", "TooBroadScope"})
    private Object innerGet0(
        GridCacheVersion nextVer,
        IgniteInternalTx tx,
        boolean readThrough,
        boolean evt,
        boolean updateMetrics,
        UUID subjId,
        Object transformClo,
        String taskName,
        @Nullable IgniteCacheExpiryPolicy expiryPlc,
        boolean retVer,
        boolean keepBinary
    ) throws IgniteCheckedException, GridCacheEntryRemovedException {
        assert !(retVer && readThrough);

        // Disable read-through if there is no store.
        if (readThrough && !cctx.readThrough())
            readThrough = false;

        CacheObject ret;

        GridCacheVersion startVer;
        GridCacheVersion resVer = null;

        boolean obsolete = false;
        boolean deferred = false;
        GridCacheVersion ver0 = null;

        synchronized (this) {
            checkObsolete();

            boolean valid = valid(tx != null ? tx.topologyVersion() : cctx.affinity().affinityTopologyVersion());

            CacheObject val;

            if (valid) {
                val = this.val;

                if (val == null) {
                    if (isStartVersion()) {
                        unswap(true, false);

                        val = this.val;
                    }
                }

                if (val != null) {
                    long expireTime = expireTimeExtras();

                    if (expireTime > 0 && (expireTime - U.currentTimeMillis() <= 0)) {
                        if (onExpired((CacheObject)cctx.unwrapTemporary(val), null)) {
                            val = null;
                            evt = false;

                            if (cctx.deferredDelete()) {
                                deferred = true;
                                ver0 = ver;
                            }
                            else
                                obsolete = true;
                        }
                    }
                }
            }
            else
                val = null;

            ret = val;

            if (ret == null) {
                if (updateMetrics && cctx.cache().configuration().isStatisticsEnabled())
                    cctx.cache().metrics0().onRead(false);
            }
            else {
                if (updateMetrics && cctx.cache().configuration().isStatisticsEnabled())
                    cctx.cache().metrics0().onRead(true);
            }

            if (evt && cctx.events().isRecordable(EVT_CACHE_OBJECT_READ)) {
                transformClo = EntryProcessorResourceInjectorProxy.unwrap(transformClo);

                GridCacheMvcc mvcc = mvccExtras();

                cctx.events().addEvent(
                    partition(),
                    key,
                    tx,
                    mvcc != null ? mvcc.anyOwner() : null,
                    EVT_CACHE_OBJECT_READ,
                    ret,
                    ret != null,
                    ret,
                    ret != null,
                    subjId,
                    transformClo != null ? transformClo.getClass().getName() : null,
                    taskName,
                    keepBinary);

                // No more notifications.
                evt = false;
            }

            if (ret != null && expiryPlc != null)
                updateTtl(expiryPlc);

            if (retVer) {
                resVer = (isNear() && cctx.transactional()) ? ((GridNearCacheEntry)this).dhtVersion() : this.ver;

                if (resVer == null)
                    ret = null;
            }

            // Cache version for optimistic check.
            startVer = ver;
        }

        if (ret != null) {
            assert !obsolete;
            assert !deferred;

            // If return value is consistent, then done.
            return retVer ? new T2<>(ret, resVer) : ret;
        }

        if (obsolete) {
            onMarkedObsolete();

            throw new GridCacheEntryRemovedException();
        }

        if (deferred)
            cctx.onDeferredDelete(this, ver0);

        if (readThrough) {
            IgniteInternalTx tx0 = null;

            if (tx != null && tx.local()) {
                if (cctx.isReplicated() || cctx.isColocated() || tx.near())
                    tx0 = tx;
                else if (tx.dht()) {
                    GridCacheVersion ver = tx.nearXidVersion();

                    tx0 = cctx.dht().near().context().tm().tx(ver);
                }
            }

            Object storeVal = readThrough(tx0, key, false, subjId, taskName);

            ret = cctx.toCacheObject(storeVal);
        }

        if (ret == null && !evt)
            return null;

        synchronized (this) {
            long ttl = ttlExtras();

            // If version matched, set value.
            if (startVer.equals(ver)) {
                if (ret != null) {
                    // Detach value before index update.
                    ret = cctx.kernalContext().cacheObjects().prepareForCache(ret, cctx);

                    nextVer = nextVer != null ? nextVer : nextVersion();

                    long expTime = CU.toExpireTime(ttl);

                    // Update indexes before actual write to entry.
                    storeValue(ret, expTime, nextVer, null);

                    update(ret, expTime, ttl, nextVer, true);

                    if (cctx.deferredDelete() && deletedUnlocked() && !isInternal() && !detached())
                        deletedUnlocked(false);
                }

                if (evt && cctx.events().isRecordable(EVT_CACHE_OBJECT_READ)) {
                    transformClo = EntryProcessorResourceInjectorProxy.unwrap(transformClo);

                    GridCacheMvcc mvcc = mvccExtras();

                    cctx.events().addEvent(
                        partition(),
                        key,
                        tx,
                        mvcc != null ? mvcc.anyOwner() : null,
                        EVT_CACHE_OBJECT_READ,
                        ret,
                        ret != null,
                        null,
                        false,
                        subjId,
                        transformClo != null ? transformClo.getClass().getName() : null,
                        taskName,
                        keepBinary);
                }
            }
        }

        assert ret == null || !retVer;

        return ret;
    }

    /** {@inheritDoc} */
    @SuppressWarnings({"unchecked", "TooBroadScope"})
    @Nullable @Override public final CacheObject innerReload()
        throws IgniteCheckedException, GridCacheEntryRemovedException {
        CU.checkStore(cctx);

        GridCacheVersion startVer;

        boolean wasNew;

        synchronized (this) {
            checkObsolete();

            // Cache version for optimistic check.
            startVer = ver;

            wasNew = isNew();
        }

        String taskName = cctx.kernalContext().job().currentTaskName();

        // Check before load.
        CacheObject ret = cctx.toCacheObject(readThrough(null, key, true, cctx.localNodeId(), taskName));

        boolean touch = false;

        try {
            synchronized (this) {
                long ttl = ttlExtras();

                // Generate new version.
                GridCacheVersion nextVer = cctx.versions().nextForLoad(ver);

                // If entry was loaded during read step.
                if (wasNew && !isNew())
                    // Map size was updated on entry creation.
                    return ret;

                // If version matched, set value.
                if (startVer.equals(ver)) {
                    long expTime = CU.toExpireTime(ttl);

                    // Detach value before index update.
                    ret = cctx.kernalContext().cacheObjects().prepareForCache(ret, cctx);

                    // Update indexes.
                    if (ret != null) {
                        storeValue(ret, expTime, nextVer, null);

                        if (cctx.deferredDelete() && !isInternal() && !detached() && deletedUnlocked())
                            deletedUnlocked(false);
                    }
                    else {
                        removeValue();

                        if (cctx.deferredDelete() && !isInternal() && !detached() && !deletedUnlocked())
                            deletedUnlocked(true);
                    }

                    update(ret, expTime, ttl, nextVer, true);

                    touch = true;

                    // If value was set - return, otherwise try again.
                    return ret;
                }
            }

            touch = true;

            return ret;
        }
        finally {
            if (touch)
                cctx.evicts().touch(this, cctx.affinity().affinityTopologyVersion());
        }
    }

    /**
     * @param nodeId Node ID.
     */
    protected void recordNodeId(UUID nodeId, AffinityTopologyVersion topVer) {
        // No-op.
    }

    /** {@inheritDoc} */
    @Override public final GridCacheUpdateTxResult innerSet(
        @Nullable IgniteInternalTx tx,
        UUID evtNodeId,
        UUID affNodeId,
        CacheObject val,
        boolean writeThrough,
        boolean retval,
        long ttl,
        boolean evt,
        boolean metrics,
        boolean keepBinary,
        boolean oldValPresent,
        @Nullable CacheObject oldVal,
        AffinityTopologyVersion topVer,
        CacheEntryPredicate[] filter,
        GridDrType drType,
        long drExpireTime,
        @Nullable GridCacheVersion explicitVer,
        @Nullable UUID subjId,
        String taskName,
        @Nullable GridCacheVersion dhtVer,
        @Nullable Long updateCntr
    ) throws IgniteCheckedException, GridCacheEntryRemovedException {
        CacheObject old;

        boolean valid = valid(tx != null ? tx.topologyVersion() : topVer);

        // Lock should be held by now.
        if (!cctx.isAll(this, filter))
            return new GridCacheUpdateTxResult(false, null);

        final GridCacheVersion newVer;

        boolean intercept = cctx.config().getInterceptor() != null;

        Object key0 = null;
        Object val0 = null;

        long updateCntr0;

        synchronized (this) {
            checkObsolete();

            if (isNear()) {
                assert dhtVer != null;

                // It is possible that 'get' could load more recent value.
                if (!((GridNearCacheEntry)this).recordDhtVersion(dhtVer))
                    return new GridCacheUpdateTxResult(false, null);
            }

            assert tx == null || (!tx.local() && tx.onePhaseCommit()) || tx.ownsLock(this) :
                "Transaction does not own lock for update [entry=" + this + ", tx=" + tx + ']';

            // Load and remove from swap if it is new.
            boolean startVer = isStartVersion();

            boolean internal = isInternal() || !context().userCache();

            Map<UUID, CacheContinuousQueryListener> lsnrCol =
                notifyContinuousQueries(tx) ? cctx.continuousQueries().updateListeners(internal, false) : null;

            if (startVer && (retval || intercept || lsnrCol != null))
                unswap(retval);

            newVer = explicitVer != null ? explicitVer : tx == null ?
                nextVersion() : tx.writeVersion();

            assert newVer != null : "Failed to get write version for tx: " + tx;

            old = oldValPresent ? oldVal : this.val;

            if (intercept) {
                val0 = cctx.unwrapBinaryIfNeeded(val, keepBinary, false);

                CacheLazyEntry e = new CacheLazyEntry(cctx, key, old, keepBinary);

                Object interceptorVal = cctx.config().getInterceptor().onBeforePut(
                    new CacheLazyEntry(cctx, key, old, keepBinary),
                    val0);

                key0 = e.key();

                if (interceptorVal == null)
                    return new GridCacheUpdateTxResult(false, (CacheObject)cctx.unwrapTemporary(old));
                else if (interceptorVal != val0)
                    val0 = cctx.unwrapTemporary(interceptorVal);

                val = cctx.toCacheObject(val0);
            }

            // Determine new ttl and expire time.
            long expireTime;

            if (drExpireTime >= 0) {
                assert ttl >= 0 : ttl;

                expireTime = drExpireTime;
            }
            else {
                if (ttl == -1L) {
                    ttl = ttlExtras();
                    expireTime = expireTimeExtras();
                }
                else
                    expireTime = CU.toExpireTime(ttl);
            }

            assert ttl >= 0 : ttl;
            assert expireTime >= 0 : expireTime;

            // Detach value before index update.
            val = cctx.kernalContext().cacheObjects().prepareForCache(val, cctx);

            assert val != null;

            storeValue(val, expireTime, newVer, null);

            if (cctx.deferredDelete() && deletedUnlocked() && !isInternal() && !detached())
                deletedUnlocked(false);

            updateCntr0 = nextPartCounter(topVer);

            if (updateCntr != null && updateCntr != 0)
                updateCntr0 = updateCntr;

            update(val, expireTime, ttl, newVer, true);

            drReplicate(drType, val, newVer, topVer);

            recordNodeId(affNodeId, topVer);

            if (metrics && cctx.cache().configuration().isStatisticsEnabled())
                cctx.cache().metrics0().onWrite();

            if (evt && newVer != null && cctx.events().isRecordable(EVT_CACHE_OBJECT_PUT)) {
                CacheObject evtOld = cctx.unwrapTemporary(old);

                cctx.events().addEvent(partition(),
                    key,
                    evtNodeId,
                    tx == null ? null : tx.xid(),
                    newVer,
                    EVT_CACHE_OBJECT_PUT,
                    val,
                    val != null,
                    evtOld,
                    evtOld != null || hasValueUnlocked(),
                    subjId, null, taskName,
                    keepBinary);
            }

            if (lsnrCol != null) {
                cctx.continuousQueries().onEntryUpdated(
                    lsnrCol,
                    key,
                    val,
                    old,
                    internal,
                    partition(),
                    tx.local(),
                    false,
                    updateCntr0,
                    null,
                    topVer);
            }

            cctx.dataStructures().onEntryUpdated(key, false, keepBinary);
        }

        onUpdateFinished(updateCntr0);

        if (log.isDebugEnabled())
            log.debug("Updated cache entry [val=" + val + ", old=" + old + ", entry=" + this + ']');

        // Persist outside of synchronization. The correctness of the
        // value will be handled by current transaction.
        if (writeThrough)
            cctx.store().put(tx, key, val, newVer);

        if (intercept)
            cctx.config().getInterceptor().onAfterPut(new CacheLazyEntry(cctx, key, key0, val, val0, keepBinary, updateCntr0));

        return valid ? new GridCacheUpdateTxResult(true, retval ? old : null, updateCntr0) :
            new GridCacheUpdateTxResult(false, null);
    }

    /**
     * @param cpy Copy flag.
     * @return Key value.
     */
    protected Object keyValue(boolean cpy) {
        return key.value(cctx.cacheObjectContext(), cpy);
    }

    /** {@inheritDoc} */
    @Override public final GridCacheUpdateTxResult innerRemove(
        @Nullable IgniteInternalTx tx,
        UUID evtNodeId,
        UUID affNodeId,
        boolean retval,
        boolean evt,
        boolean metrics,
        boolean keepBinary,
        boolean oldValPresent,
        @Nullable CacheObject oldVal,
        AffinityTopologyVersion topVer,
        CacheEntryPredicate[] filter,
        GridDrType drType,
        @Nullable GridCacheVersion explicitVer,
        @Nullable UUID subjId,
        String taskName,
        @Nullable GridCacheVersion dhtVer,
        @Nullable Long updateCntr
    ) throws IgniteCheckedException, GridCacheEntryRemovedException {
        assert cctx.transactional();

        CacheObject old;

        GridCacheVersion newVer;

        boolean valid = valid(tx != null ? tx.topologyVersion() : topVer);

        // Lock should be held by now.
        if (!cctx.isAll(this, filter))
            return new GridCacheUpdateTxResult(false, null);

        GridCacheVersion obsoleteVer = null;

        boolean intercept = cctx.config().getInterceptor() != null;

        IgniteBiTuple<Boolean, Object> interceptRes = null;

        CacheLazyEntry entry0 = null;

        long updateCntr0;

        boolean deferred;

        boolean marked = false;

        synchronized (this) {
            checkObsolete();

            if (isNear()) {
                assert dhtVer != null;

                // It is possible that 'get' could load more recent value.
                if (!((GridNearCacheEntry)this).recordDhtVersion(dhtVer))
                    return new GridCacheUpdateTxResult(false, null);
            }

            assert tx == null || (!tx.local() && tx.onePhaseCommit()) || tx.ownsLock(this) :
                "Transaction does not own lock for remove[entry=" + this + ", tx=" + tx + ']';

            boolean startVer = isStartVersion();

            newVer = explicitVer != null ? explicitVer : tx == null ? nextVersion() : tx.writeVersion();

            boolean internal = isInternal() || !context().userCache();

            Map<UUID, CacheContinuousQueryListener> lsnrCol =
                notifyContinuousQueries(tx) ? cctx.continuousQueries().updateListeners(internal, false) : null;

            if (startVer && (retval || intercept || lsnrCol != null))
                unswap();

            old = oldValPresent ? oldVal : val;

            if (intercept) {
                entry0 = new CacheLazyEntry(cctx, key, old, keepBinary);

                interceptRes = cctx.config().getInterceptor().onBeforeRemove(entry0);

                if (cctx.cancelRemove(interceptRes)) {
                    CacheObject ret = cctx.toCacheObject(cctx.unwrapTemporary(interceptRes.get2()));

                    return new GridCacheUpdateTxResult(false, ret);
                }
            }

            removeValue();

            update(null, 0, 0, newVer, true);

            if (cctx.deferredDelete() && !detached() && !isInternal()) {
                if (!deletedUnlocked()) {
                    deletedUnlocked(true);

                    if (tx != null) {
                        GridCacheMvcc mvcc = mvccExtras();

                        if (mvcc == null || mvcc.isEmpty(tx.xidVersion()))
                            clearReaders();
                        else
                            clearReader(tx.originatingNodeId());
                    }
                }
            }

            updateCntr0 = nextPartCounter(topVer);

            if (updateCntr != null && updateCntr != 0)
                updateCntr0 = updateCntr;

            drReplicate(drType, null, newVer, topVer);

            if (metrics && cctx.cache().configuration().isStatisticsEnabled())
                cctx.cache().metrics0().onRemove();

            if (tx == null)
                obsoleteVer = newVer;
            else {
                // Only delete entry if the lock is not explicit.
                if (lockedBy(tx.xidVersion()))
                    obsoleteVer = tx.xidVersion();
                else if (log.isDebugEnabled())
                    log.debug("Obsolete version was not set because lock was explicit: " + this);
            }

            if (evt && newVer != null && cctx.events().isRecordable(EVT_CACHE_OBJECT_REMOVED)) {
                CacheObject evtOld = cctx.unwrapTemporary(old);

                cctx.events().addEvent(partition(),
                    key,
                    evtNodeId,
                    tx == null ? null : tx.xid(), newVer,
                    EVT_CACHE_OBJECT_REMOVED,
                    null,
                    false,
                    evtOld,
                    evtOld != null || hasValueUnlocked(),
                    subjId,
                    null,
                    taskName,
                    keepBinary);
            }

            if (lsnrCol != null) {
                cctx.continuousQueries().onEntryUpdated(
                    lsnrCol,
                    key,
                    null,
                    old,
                    internal,
                    partition(),
                    tx.local(),
                    false,
                    updateCntr0,
                    null,
                    topVer);
            }

            cctx.dataStructures().onEntryUpdated(key, true, keepBinary);

            deferred = cctx.deferredDelete() && !detached() && !isInternal();

            if (intercept)
                entry0.updateCounter(updateCntr0);

            if (!deferred) {
                // If entry is still removed.
                assert newVer == ver;

                if (obsoleteVer == null || !(marked = markObsolete0(obsoleteVer, true, null))) {
                    if (log.isDebugEnabled())
                        log.debug("Entry could not be marked obsolete (it is still used): " + this);
                }
                else {
                    recordNodeId(affNodeId, topVer);

                    if (log.isDebugEnabled())
                        log.debug("Entry was marked obsolete: " + this);
                }
            }
        }

        if (deferred)
            cctx.onDeferredDelete(this, newVer);

        if (marked) {
            assert !deferred;

            onMarkedObsolete();
        }

        onUpdateFinished(updateCntr0);

        if (intercept)
            cctx.config().getInterceptor().onAfterRemove(entry0);

        if (valid) {
            CacheObject ret;

            if (interceptRes != null)
                ret = cctx.toCacheObject(cctx.unwrapTemporary(interceptRes.get2()));
            else
                ret = old;

            return new GridCacheUpdateTxResult(true, ret, updateCntr0);
        }
        else
            return new GridCacheUpdateTxResult(false, null);
    }

    /**
     * @param tx Transaction.
     * @return {@code True} if should notify continuous query manager.
     */
    private boolean notifyContinuousQueries(@Nullable IgniteInternalTx tx) {
        return cctx.isLocal() ||
            cctx.isReplicated() ||
            (!isNear() && !(tx != null && tx.onePhaseCommit() && !tx.local()));
    }

    /** {@inheritDoc} */
    @SuppressWarnings("unchecked")
    @Override public GridTuple3<Boolean, Object, EntryProcessorResult<Object>> innerUpdateLocal(
        GridCacheVersion ver,
        GridCacheOperation op,
        @Nullable Object writeObj,
        @Nullable Object[] invokeArgs,
        boolean writeThrough,
        boolean readThrough,
        boolean retval,
        boolean keepBinary,
        @Nullable ExpiryPolicy expiryPlc,
        boolean evt,
        boolean metrics,
        @Nullable CacheEntryPredicate[] filter,
        boolean intercept,
        @Nullable UUID subjId,
        String taskName
    ) throws IgniteCheckedException, GridCacheEntryRemovedException {
        assert cctx.isLocal() && cctx.atomic();

        CacheObject old;

        boolean res = true;

        IgniteBiTuple<Boolean, ?> interceptorRes = null;

        EntryProcessorResult<Object> invokeRes = null;

        synchronized (this) {
            boolean internal = isInternal() || !context().userCache();

            Map<UUID, CacheContinuousQueryListener> lsnrCol =
                cctx.continuousQueries().updateListeners(internal, false);

            boolean needVal = retval ||
                intercept ||
                op == GridCacheOperation.TRANSFORM ||
                !F.isEmpty(filter) ||
                lsnrCol != null;

            checkObsolete();

            CacheDataRow oldRow = null;

            // Load and remove from swap if it is new.
            if (isNew())
                oldRow = unswap(retval, false);

            old = val;

            boolean readFromStore = false;

            Object old0 = null;

            if (readThrough && needVal && old == null &&
                (cctx.readThrough() && (op == GridCacheOperation.TRANSFORM || cctx.loadPreviousValue()))) {
                    old0 = readThrough(null, key, false, subjId, taskName);

                old = cctx.toCacheObject(old0);

                long ttl = CU.TTL_ETERNAL;
                long expireTime = CU.EXPIRE_TIME_ETERNAL;

                if (expiryPlc != null && old != null) {
                    ttl = CU.toTtl(expiryPlc.getExpiryForCreation());

                    if (ttl == CU.TTL_ZERO) {
                        ttl = CU.TTL_MINIMUM;
                        expireTime = CU.expireTimeInPast();
                    }
                    else if (ttl == CU.TTL_NOT_CHANGED)
                        ttl = CU.TTL_ETERNAL;
                    else
                        expireTime = CU.toExpireTime(ttl);
                }

                // Detach value before index update.
                old = cctx.kernalContext().cacheObjects().prepareForCache(old, cctx);

                if (old != null)
                    storeValue(old, expireTime, ver, oldRow);
                else
                    removeValue();

                update(old, expireTime, ttl, ver, true);
            }

            // Apply metrics.
            if (metrics && cctx.cache().configuration().isStatisticsEnabled() && needVal) {
                // PutIfAbsent methods mustn't update hit/miss statistics
                if (op != GridCacheOperation.UPDATE || F.isEmpty(filter) || !cctx.putIfAbsentFilter(filter))
                    cctx.cache().metrics0().onRead(old != null);
            }

            // Check filter inside of synchronization.
            if (!F.isEmpty(filter)) {
                boolean pass = cctx.isAllLocked(this, filter);

                if (!pass) {
                    if (expiryPlc != null && !readFromStore && !cctx.putIfAbsentFilter(filter) && hasValueUnlocked())
                        updateTtl(expiryPlc);

                    Object val = retval ?
                        cctx.cacheObjectContext().unwrapBinaryIfNeeded(CU.value(old, cctx, false), keepBinary, false)
                        : null;

                    return new T3<>(false, val, null);
                }
            }

            String transformCloClsName = null;

            CacheObject updated;

            Object key0 = null;
            Object updated0 = null;

            // Calculate new value.
            if (op == GridCacheOperation.TRANSFORM) {
                transformCloClsName = EntryProcessorResourceInjectorProxy.unwrap(writeObj).getClass().getName();

                EntryProcessor<Object, Object, ?> entryProcessor = (EntryProcessor<Object, Object, ?>)writeObj;

                assert entryProcessor != null;

                CacheInvokeEntry<Object, Object> entry = new CacheInvokeEntry<>(key, old, version(), keepBinary, this);

                try {
                    Object computed = entryProcessor.process(entry, invokeArgs);

                    if (entry.modified()) {
                        updated0 = cctx.unwrapTemporary(entry.getValue());

                        updated = cctx.toCacheObject(updated0);
                    }
                    else
                        updated = old;

                    key0 = entry.key();

                    invokeRes = computed != null ? CacheInvokeResult.fromResult(cctx.unwrapTemporary(computed)) : null;
                }
                catch (Exception e) {
                    updated = old;

                    invokeRes = CacheInvokeResult.fromError(e);
                }

                if (!entry.modified()) {
                    if (expiryPlc != null && !readFromStore && hasValueUnlocked())
                        updateTtl(expiryPlc);

                    return new GridTuple3<>(false, null, invokeRes);
                }
            }
            else
                updated = (CacheObject)writeObj;

            op = updated == null ? GridCacheOperation.DELETE : GridCacheOperation.UPDATE;

            if (intercept) {
                CacheLazyEntry e;

                if (op == GridCacheOperation.UPDATE) {
                    updated0 = value(updated0, updated, keepBinary, false);

                    e = new CacheLazyEntry(cctx, key, key0, old, old0, keepBinary);

                    Object interceptorVal = cctx.config().getInterceptor().onBeforePut(e, updated0);

                    if (interceptorVal == null)
                        return new GridTuple3<>(false, cctx.unwrapTemporary(value(old0, old, keepBinary, false)), invokeRes);
                    else {
                        updated0 = cctx.unwrapTemporary(interceptorVal);

                        updated = cctx.toCacheObject(updated0);
                    }
                }
                else {
                    e = new CacheLazyEntry(cctx, key, key0, old, old0, keepBinary);

                    interceptorRes = cctx.config().getInterceptor().onBeforeRemove(e);

                    if (cctx.cancelRemove(interceptorRes))
                        return new GridTuple3<>(false, cctx.unwrapTemporary(interceptorRes.get2()), invokeRes);
                }

                key0 = e.key();
                old0 = e.value();
            }

            boolean hadVal = hasValueUnlocked();

            long ttl = CU.TTL_ETERNAL;
            long expireTime = CU.EXPIRE_TIME_ETERNAL;

            if (op == GridCacheOperation.UPDATE) {
                if (expiryPlc != null) {
                    ttl = CU.toTtl(hadVal ? expiryPlc.getExpiryForUpdate() : expiryPlc.getExpiryForCreation());

                    if (ttl == CU.TTL_NOT_CHANGED) {
                        ttl = ttlExtras();
                        expireTime = expireTimeExtras();
                    }
                    else if (ttl != CU.TTL_ZERO)
                        expireTime = CU.toExpireTime(ttl);
                }
                else {
                    ttl = ttlExtras();
                    expireTime = expireTimeExtras();
                }
            }

            if (ttl == CU.TTL_ZERO)
                op = GridCacheOperation.DELETE;

            // Try write-through.
            if (op == GridCacheOperation.UPDATE) {
                // Detach value before index update.
                updated = cctx.kernalContext().cacheObjects().prepareForCache(updated, cctx);

                if (writeThrough)
                    // Must persist inside synchronization in non-tx mode.
                    cctx.store().put(null, key, updated, ver);

                storeValue(updated, expireTime, ver, oldRow);

                assert ttl != CU.TTL_ZERO;

                update(updated, expireTime, ttl, ver, true);

                if (evt) {
                    CacheObject evtOld = null;

                    if (transformCloClsName != null && cctx.events().isRecordable(EVT_CACHE_OBJECT_READ)) {
                        evtOld = cctx.unwrapTemporary(old);

                        cctx.events().addEvent(partition(), key, cctx.localNodeId(), null,
                            (GridCacheVersion)null, EVT_CACHE_OBJECT_READ, evtOld, evtOld != null || hadVal, evtOld,
                            evtOld != null || hadVal, subjId, transformCloClsName, taskName, keepBinary);
                    }

                    if (cctx.events().isRecordable(EVT_CACHE_OBJECT_PUT)) {
                        if (evtOld == null)
                            evtOld = cctx.unwrapTemporary(old);

                        cctx.events().addEvent(partition(), key, cctx.localNodeId(), null,
                            (GridCacheVersion)null, EVT_CACHE_OBJECT_PUT, updated, updated != null, evtOld,
                            evtOld != null || hadVal, subjId, null, taskName, keepBinary);
                    }
                }
            }
            else {
                if (writeThrough)
                    // Must persist inside synchronization in non-tx mode.
                    cctx.store().remove(null, key);

                removeValue();

                update(null, CU.TTL_ETERNAL, CU.EXPIRE_TIME_ETERNAL, ver, true);

                if (evt) {
                    CacheObject evtOld = null;

                    if (transformCloClsName != null && cctx.events().isRecordable(EVT_CACHE_OBJECT_READ))
                        cctx.events().addEvent(partition(), key, cctx.localNodeId(), null,
                            (GridCacheVersion)null, EVT_CACHE_OBJECT_READ, evtOld, evtOld != null || hadVal, evtOld,
                            evtOld != null || hadVal, subjId, transformCloClsName, taskName, keepBinary);

                    if (cctx.events().isRecordable(EVT_CACHE_OBJECT_REMOVED)) {
                        if (evtOld == null)
                            evtOld = cctx.unwrapTemporary(old);

                        cctx.events().addEvent(partition(), key, cctx.localNodeId(), null, (GridCacheVersion)null,
                            EVT_CACHE_OBJECT_REMOVED, null, false, evtOld, evtOld != null || hadVal, subjId, null,
                            taskName, keepBinary);
                    }
                }

                res = hadVal;
            }

            if (res)
                updateMetrics(op, metrics);

            if (lsnrCol != null) {
                long updateCntr = nextPartCounter(AffinityTopologyVersion.NONE);

                cctx.continuousQueries().onEntryUpdated(
                    lsnrCol,
                    key,
                    val,
                    old,
                    internal,
                    partition(),
                    true,
                    false,
                    updateCntr,
                    null,
                    AffinityTopologyVersion.NONE);

                onUpdateFinished(updateCntr);
            }

            cctx.dataStructures().onEntryUpdated(key, op == GridCacheOperation.DELETE, keepBinary);

            if (intercept) {
                if (op == GridCacheOperation.UPDATE)
                    cctx.config().getInterceptor().onAfterPut(new CacheLazyEntry(cctx, key, key0, updated, updated0, keepBinary, 0L));
                else
                    cctx.config().getInterceptor().onAfterRemove(new CacheLazyEntry(cctx, key, key0, old, old0, keepBinary, 0L));
            }
        }

        return new GridTuple3<>(res,
            cctx.unwrapTemporary(interceptorRes != null ?
                interceptorRes.get2() :
                cctx.cacheObjectContext().unwrapBinaryIfNeeded(old, keepBinary, false)),
            invokeRes);
    }

    /** {@inheritDoc} */
    @SuppressWarnings("unchecked")
    @Override public GridCacheUpdateAtomicResult innerUpdate(
        final GridCacheVersion newVer,
        final UUID evtNodeId,
        final UUID affNodeId,
        final GridCacheOperation op,
        @Nullable final Object writeObj,
        @Nullable final Object[] invokeArgs,
        final boolean writeThrough,
        final boolean readThrough,
        final boolean retval,
        final boolean keepBinary,
        @Nullable final IgniteCacheExpiryPolicy expiryPlc,
        final boolean evt,
        final boolean metrics,
        final boolean primary,
        final boolean verCheck,
        final AffinityTopologyVersion topVer,
        @Nullable final CacheEntryPredicate[] filter,
        final GridDrType drType,
        final long explicitTtl,
        final long explicitExpireTime,
        @Nullable final GridCacheVersion conflictVer,
        final boolean conflictResolve,
        final boolean intercept,
        @Nullable final UUID subjId,
        final String taskName,
        @Nullable final CacheObject prevVal,
        @Nullable final Long updateCntr,
        @Nullable final GridDhtAtomicAbstractUpdateFuture fut
    ) throws IgniteCheckedException, GridCacheEntryRemovedException, GridClosureException {
        assert cctx.atomic() && !detached();

        AtomicCacheUpdateClosure c;

        synchronized (this) {
            checkObsolete();

            boolean internal = isInternal() || !context().userCache();

            Map<UUID, CacheContinuousQueryListener> lsnrs = cctx.continuousQueries().updateListeners(internal, false);

            boolean needVal = lsnrs != null || intercept || retval || op == GridCacheOperation.TRANSFORM
                || !F.isEmptyOrNulls(filter);

            // Possibly read value from store.
            boolean readFromStore = readThrough && needVal && (cctx.readThrough() &&
                (op == GridCacheOperation.TRANSFORM || cctx.loadPreviousValue()));

            c = new AtomicCacheUpdateClosure(this,
                newVer,
                op,
                writeObj,
                invokeArgs,
                readFromStore,
                writeThrough,
                keepBinary,
                expiryPlc,
                primary,
                verCheck,
                filter,
                explicitTtl,
                explicitExpireTime,
                conflictVer,
                conflictResolve,
                intercept,
                updateCntr);

            key.valueBytes(cctx.cacheObjectContext());

            if (isNear()) {
                CacheDataRow dataRow = val != null ? new CacheDataRowAdapter(key, val, ver, expireTimeExtras()) : null;

                c.call(dataRow);
            }
            else
                cctx.offheap().invoke(key, localPartition(), c);

            GridCacheUpdateAtomicResult updateRes = c.updateRes;

            assert updateRes != null : c;

            CacheObject oldVal = c.oldRow != null ? c.oldRow.value() : null;
            CacheObject updateVal = null;
            GridCacheVersion updateVer = c.newVer;

            // Apply metrics.
            if (metrics &&
                updateRes.outcome().updateReadMetrics() &&
                cctx.cache().configuration().isStatisticsEnabled() &&
                needVal) {
                // PutIfAbsent methods must not update hit/miss statistics.
                if (op != GridCacheOperation.UPDATE || F.isEmpty(filter) || !cctx.putIfAbsentFilter(filter))
                    cctx.cache().metrics0().onRead(oldVal != null);
            }

            switch (updateRes.outcome()) {
                case VERSION_CHECK_FAILED: {
                    if (!cctx.isNear()) {
                        CacheObject evtVal;

                        if (op == GridCacheOperation.TRANSFORM) {
                            EntryProcessor<Object, Object, ?> entryProcessor =
                                (EntryProcessor<Object, Object, ?>)writeObj;

                            CacheInvokeEntry<Object, Object> entry =
                                new CacheInvokeEntry<>(key, prevVal, version(), keepBinary, this);

                            try {
                                entryProcessor.process(entry, invokeArgs);

                                evtVal = entry.modified() ?
                                    cctx.toCacheObject(cctx.unwrapTemporary(entry.getValue())) : prevVal;
                            }
                            catch (Exception ignore) {
                                evtVal = prevVal;
                            }
                        }
                        else
                            evtVal = (CacheObject)writeObj;

                        long updateCntr0 = nextPartCounter();

                        if (updateCntr != null)
                            updateCntr0 = updateCntr;

                        onUpdateFinished(updateCntr0);

                        cctx.continuousQueries().onEntryUpdated(
                            key,
                            evtVal,
                            prevVal,
                            isInternal() || !context().userCache(),
                            partition(),
                            primary,
                            false,
                            updateCntr0,
                            null,
                            topVer);
                    }

                    return updateRes;
                }

                case CONFLICT_USE_OLD:
                case FILTER_FAILED:
                case INVOKE_NO_OP:
                case INTERCEPTOR_CANCEL:
                    return updateRes;
            }

            assert updateRes.outcome() == UpdateOutcome.SUCCESS || updateRes.outcome() == UpdateOutcome.REMOVE_NO_VAL;

            CacheObject evtOld = null;

            if (evt && op == TRANSFORM && cctx.events().isRecordable(EVT_CACHE_OBJECT_READ)) {
                assert writeObj instanceof EntryProcessor : writeObj;

                evtOld = cctx.unwrapTemporary(oldVal);

                Object transformClo = EntryProcessorResourceInjectorProxy.unwrap(writeObj);

                cctx.events().addEvent(partition(),
                    key,
                    evtNodeId,
                    null,
                    newVer,
                    EVT_CACHE_OBJECT_READ,
                    evtOld, evtOld != null,
                    evtOld, evtOld != null,
                    subjId,
                    transformClo.getClass().getName(),
                    taskName,
                    keepBinary);
            }

            if (c.op == GridCacheOperation.UPDATE) {
                updateVal = val;

                assert updateVal != null : c;

                drReplicate(drType, updateVal, updateVer, topVer);

                recordNodeId(affNodeId, topVer);

                if (evt && cctx.events().isRecordable(EVT_CACHE_OBJECT_PUT)) {
                    if (evtOld == null)
                        evtOld = cctx.unwrapTemporary(oldVal);

                    cctx.events().addEvent(partition(),
                        key,
                        evtNodeId,
                        null,
                        newVer,
                        EVT_CACHE_OBJECT_PUT,
                        updateVal,
                        true,
                        evtOld,
                        evtOld != null,
                        subjId,
                        null,
                        taskName,
                        keepBinary);
                }
            }
            else {
                assert c.op == GridCacheOperation.DELETE : c.op;

                clearReaders();

                drReplicate(drType, null, newVer, topVer);

                recordNodeId(affNodeId, topVer);

                if (evt && cctx.events().isRecordable(EVT_CACHE_OBJECT_REMOVED)) {
                    if (evtOld == null)
                        evtOld = cctx.unwrapTemporary(oldVal);

                    cctx.events().addEvent(partition(),
                        key,
                        evtNodeId,
                        null, newVer,
                        EVT_CACHE_OBJECT_REMOVED,
                        null, false,
                        evtOld, evtOld != null,
                        subjId,
                        null,
                        taskName,
                        keepBinary);
                }
            }

            if (updateRes.success())
                updateMetrics(c.op, metrics);

            // Continuous query filter should be perform under lock.
            if (lsnrs != null) {
                CacheObject evtVal = cctx.unwrapTemporary(updateVal);
                CacheObject evtOldVal = cctx.unwrapTemporary(oldVal);

                cctx.continuousQueries().onEntryUpdated(lsnrs,
                    key,
                    evtVal,
                    evtOldVal,
                    internal,
                    partition(),
                    primary,
                    false,
                    c.updateRes.updateCounter(),
                    fut,
                    topVer);
            }

            cctx.dataStructures().onEntryUpdated(key, c.op == GridCacheOperation.DELETE, keepBinary);

            if (intercept) {
                if (c.op == GridCacheOperation.UPDATE) {
                    cctx.config().getInterceptor().onAfterPut(new CacheLazyEntry(
                        cctx,
                        key,
                        null,
                        updateVal,
                        null,
                        keepBinary,
                        c.updateRes.updateCounter()));
                }
                else {
                    assert c.op == GridCacheOperation.DELETE : c.op;

                    cctx.config().getInterceptor().onAfterRemove(new CacheLazyEntry(
                        cctx,
                        key,
                        null,
                        oldVal,
                        null,
                        keepBinary,
                        c.updateRes.updateCounter()));
                }
            }
        }

        onUpdateFinished(c.updateRes.updateCounter());

        return c.updateRes;
    }

    /**
     * @param val Value.
     * @param cacheObj Cache object.
     * @param keepBinary Keep binary flag.
     * @param cpy Copy flag.
     * @return Cache object value.
     */
    @Nullable private Object value(@Nullable Object val, @Nullable CacheObject cacheObj, boolean keepBinary, boolean cpy) {
        if (val != null)
            return val;

        return cctx.unwrapBinaryIfNeeded(cacheObj, keepBinary, cpy);
    }

    /**
     * @param expiry Expiration policy.
     * @return Tuple holding initial TTL and expire time with the given expiry.
     */
    private static IgniteBiTuple<Long, Long> initialTtlAndExpireTime(IgniteCacheExpiryPolicy expiry) {
        assert expiry != null;

        long initTtl = expiry.forCreate();
        long initExpireTime;

        if (initTtl == CU.TTL_ZERO) {
            initTtl = CU.TTL_MINIMUM;
            initExpireTime = CU.expireTimeInPast();
        }
        else if (initTtl == CU.TTL_NOT_CHANGED) {
            initTtl = CU.TTL_ETERNAL;
            initExpireTime = CU.EXPIRE_TIME_ETERNAL;
        }
        else
            initExpireTime = CU.toExpireTime(initTtl);

        return F.t(initTtl, initExpireTime);
    }

    /**
     * Get TTL, expire time and remove flag for the given entry, expiration policy and explicit TTL and expire time.
     *
     * @param expiry Expiration policy.
     * @param ttl Explicit TTL.
     * @param expireTime Explicit expire time.
     * @return Result.
     */
    private GridTuple3<Long, Long, Boolean> ttlAndExpireTime(IgniteCacheExpiryPolicy expiry, long ttl, long expireTime) {
        assert !obsolete();

        boolean rmv = false;

        // 1. If TTL is not changed, then calculate it based on expiry.
        if (ttl == CU.TTL_NOT_CHANGED) {
            if (expiry != null)
                ttl = hasValueUnlocked() ? expiry.forUpdate() : expiry.forCreate();
        }

        // 2. If TTL is zero, then set delete marker.
        if (ttl == CU.TTL_ZERO) {
            rmv = true;

            ttl = CU.TTL_ETERNAL;
        }

        // 3. If TTL is still not changed, then either use old entry TTL or set it to "ETERNAL".
        if (ttl == CU.TTL_NOT_CHANGED) {
            if (isStartVersion())
                ttl = CU.TTL_ETERNAL;
            else {
                ttl = ttlExtras();
                expireTime = expireTimeExtras();
            }
        }

        // 4 If expire time was not set explicitly, then calculate it.
        if (expireTime == CU.EXPIRE_TIME_CALCULATE)
            expireTime = CU.toExpireTime(ttl);

        return F.t(ttl, expireTime, rmv);
    }

    /**
     * Perform DR if needed.
     *
     * @param drType DR type.
     * @param val Value.
     * @param ver Version.
     * @param topVer Topology version.
     * @throws IgniteCheckedException In case of exception.
     */
    private void drReplicate(GridDrType drType, @Nullable CacheObject val, GridCacheVersion ver, AffinityTopologyVersion topVer)
        throws IgniteCheckedException {
        if (cctx.isDrEnabled() && drType != DR_NONE && !isInternal())
            cctx.dr().replicate(key, val, rawTtl(), rawExpireTime(), ver.conflictVersion(), drType, topVer);
    }

    /**
     * @return {@code true} if entry has readers. It makes sense only for dht entry.
     * @throws GridCacheEntryRemovedException If removed.
     */
    protected boolean hasReaders() throws GridCacheEntryRemovedException {
        return false;
    }

    /**
     *
     */
    protected void clearReaders() {
        // No-op.
    }

    /**
     * @param nodeId Node ID to clear.
     * @throws GridCacheEntryRemovedException If removed.
     */
    protected void clearReader(UUID nodeId) throws GridCacheEntryRemovedException {
        // No-op.
    }

    /** {@inheritDoc} */
    @Override public boolean clear(GridCacheVersion ver, boolean readers) throws IgniteCheckedException {
        synchronized (this) {
            if (obsolete())
                return false;

            try {
                if ((!hasReaders() || readers)) {
                    // markObsolete will clear the value.
                    if (!(markObsolete0(ver, true, null))) {
                        if (log.isDebugEnabled())
                            log.debug("Entry could not be marked obsolete (it is still used): " + this);

                        return false;
                    }

                    clearReaders();
                }
                else {
                    if (log.isDebugEnabled())
                        log.debug("Entry could not be marked obsolete (it still has readers): " + this);

                    return false;
                }
            }
            catch (GridCacheEntryRemovedException ignore) {
                assert false;

                return false;
            }

            if (log.isTraceEnabled()) {
                log.trace("entry clear [key=" + key +
                    ", entry=" + System.identityHashCode(this) +
                    ", val=" + val + ']');
            }

            removeValue();
        }

        onMarkedObsolete();

        cctx.cache().removeEntry(this); // Clear cache.

        return true;
    }

    /** {@inheritDoc} */
    @Override public synchronized GridCacheVersion obsoleteVersion() {
        return obsoleteVersionExtras();
    }

    /** {@inheritDoc} */
    @Override public boolean markObsolete(GridCacheVersion ver) {
        boolean obsolete;

        synchronized (this) {
            obsolete = markObsolete0(ver, true, null);
        }

        if (obsolete)
            onMarkedObsolete();

        return obsolete;
    }

    /** {@inheritDoc} */
    @Override public boolean markObsoleteIfEmpty(@Nullable GridCacheVersion obsoleteVer) throws IgniteCheckedException {
        boolean obsolete = false;
        boolean deferred = false;
        GridCacheVersion ver0 = null;

        try {
            synchronized (this) {
                if (obsoleteVersionExtras() != null)
                    return false;

                if (hasValueUnlocked()) {
                    long expireTime = expireTimeExtras();

                    if (expireTime > 0 && (expireTime - U.currentTimeMillis() <= 0)) {
                        if (onExpired(this.val, obsoleteVer)) {
                            if (cctx.deferredDelete()) {
                                deferred = true;
                                ver0 = ver;
                            }
                            else
                                obsolete = true;
                        }
                    }
                }
                else {
                    if (cctx.deferredDelete() && !isStartVersion() && !detached() && !isInternal()) {
                        if (!deletedUnlocked()) {
                            update(null, 0L, 0L, ver, true);

                            deletedUnlocked(true);

                            deferred = true;
                            ver0 = ver;
                        }
                    }
                    else {
                        if (obsoleteVer == null)
                            obsoleteVer = nextVersion();

                        obsolete = markObsolete0(obsoleteVer, true, null);
                    }
                }
            }
        }
        finally {
            if (obsolete)
                onMarkedObsolete();

            if (deferred)
                cctx.onDeferredDelete(this, ver0);
        }

        return obsolete;
    }

    /** {@inheritDoc} */
    @Override public boolean markObsoleteVersion(GridCacheVersion ver) {
        assert cctx.deferredDelete();

        boolean marked;

        synchronized (this) {
            if (obsoleteVersionExtras() != null)
                return true;

            if (!this.ver.equals(ver))
                return false;

            marked = markObsolete0(ver, true, null);
        }

        if (marked)
            onMarkedObsolete();

        return marked;
    }

    /**
     * @return {@code True} if this entry should not be evicted from cache.
     */
    protected boolean evictionDisabled() {
        return false;
    }

    /**
     * <p>
     * Note that {@link #onMarkedObsolete()} should always be called after this method
     * returns {@code true}.
     *
     * @param ver Version.
     * @param clear {@code True} to clear.
     * @param extras Predefined extras.
     * @return {@code True} if entry is obsolete, {@code false} if entry is still used by other threads or nodes.
     */
    protected final boolean markObsolete0(GridCacheVersion ver, boolean clear, GridCacheObsoleteEntryExtras extras) {
        assert Thread.holdsLock(this);

        if (evictionDisabled()) {
            assert !obsolete() : this;

            return false;
        }

        GridCacheVersion obsoleteVer = obsoleteVersionExtras();

        if (ver != null) {
            // If already obsolete, then do nothing.
            if (obsoleteVer != null)
                return true;

            GridCacheMvcc mvcc = mvccExtras();

            if (mvcc == null || mvcc.isEmpty(ver)) {
                obsoleteVer = ver;

                obsoleteVersionExtras(obsoleteVer, extras);

                if (clear)
                    value(null);

                if (log.isTraceEnabled()) {
                    log.trace("markObsolete0 [key=" + key +
                        ", entry=" + System.identityHashCode(this) +
                        ", clear=" + clear +
                        ']');
                }
            }

            return obsoleteVer != null;
        }
        else
            return obsoleteVer != null;
    }

    /** {@inheritDoc} */
    @Override public void onMarkedObsolete() {
        // No-op.
    }

    /** {@inheritDoc} */
    @Override public final synchronized boolean obsolete() {
        return obsoleteVersionExtras() != null;
    }

    /** {@inheritDoc} */
    @Override public final synchronized boolean obsolete(GridCacheVersion exclude) {
        GridCacheVersion obsoleteVer = obsoleteVersionExtras();

        return obsoleteVer != null && !obsoleteVer.equals(exclude);
    }

    /** {@inheritDoc} */
    @Override public synchronized boolean invalidate(@Nullable GridCacheVersion curVer, GridCacheVersion newVer)
        throws IgniteCheckedException {
        assert newVer != null;

        if (curVer == null || ver.equals(curVer)) {
            value(null);

            ver = newVer;

            removeValue();

            onInvalidate();
        }

        return obsoleteVersionExtras() != null;
    }

    /**
     * Called when entry invalidated.
     */
    protected void onInvalidate() {
        // No-op.
    }

    /** {@inheritDoc} */
    @Override public boolean invalidate(@Nullable CacheEntryPredicate[] filter)
        throws GridCacheEntryRemovedException, IgniteCheckedException {
        if (F.isEmptyOrNulls(filter)) {
            synchronized (this) {
                checkObsolete();

                invalidate(null, nextVersion());

                return true;
            }
        }
        else {
            // For optimistic checking.
            GridCacheVersion startVer;

            synchronized (this) {
                checkObsolete();

                startVer = ver;
            }

            if (!cctx.isAll(this, filter))
                return false;

            synchronized (this) {
                checkObsolete();

                if (startVer.equals(ver)) {
                    invalidate(null, nextVersion());

                    return true;
                }
            }

            // If version has changed then repeat the process.
            return invalidate(filter);
        }
    }

    /**
     * @param val New value.
     * @param expireTime Expiration time.
     * @param ttl Time to live.
     * @param ver Update version.
     */
    protected final void update(@Nullable CacheObject val, long expireTime, long ttl, GridCacheVersion ver, boolean addTracked) {
        assert ver != null;
        assert Thread.holdsLock(this);
        assert ttl != CU.TTL_ZERO && ttl != CU.TTL_NOT_CHANGED && ttl >= 0 : ttl;

        boolean trackNear = addTracked && isNear() && cctx.config().isEagerTtl();

        long oldExpireTime = expireTimeExtras();

        if (trackNear && oldExpireTime != 0 && (expireTime != oldExpireTime || isStartVersion()))
            cctx.ttl().removeTrackedEntry((GridNearCacheEntry)this);

        value(val);

        ttlAndExpireTimeExtras(ttl, expireTime);

        this.ver = ver;

        if (trackNear && expireTime != 0 && (expireTime != oldExpireTime || isStartVersion()))
            cctx.ttl().addTrackedEntry((GridNearCacheEntry)this);
    }

    /**
     * Update TTL if it is changed.
     *
     * @param expiryPlc Expiry policy.
     */
    private void updateTtl(ExpiryPolicy expiryPlc) throws IgniteCheckedException, GridCacheEntryRemovedException {
        long ttl = CU.toTtl(expiryPlc.getExpiryForAccess());

        if (ttl != CU.TTL_NOT_CHANGED)
            updateTtl(ttl);
    }

    /**
     * Update TTL is it is changed.
     *
     * @param expiryPlc Expiry policy.
     * @throws GridCacheEntryRemovedException If failed.
     */
    private void updateTtl(IgniteCacheExpiryPolicy expiryPlc) throws GridCacheEntryRemovedException,
        IgniteCheckedException {
        long ttl = expiryPlc.forAccess();

        if (ttl != CU.TTL_NOT_CHANGED) {
            updateTtl(ttl);

            expiryPlc.ttlUpdated(key(), version(), hasReaders() ? ((GridDhtCacheEntry)this).readers() : null);
        }
    }

    /**
     * @param ttl Time to live.
     */
    private void updateTtl(long ttl) throws IgniteCheckedException, GridCacheEntryRemovedException {
        assert ttl >= 0 || ttl == CU.TTL_ZERO : ttl;
        assert Thread.holdsLock(this);

        long expireTime;

        if (ttl == CU.TTL_ZERO) {
            ttl = CU.TTL_MINIMUM;
            expireTime = CU.expireTimeInPast();
        }
        else
            expireTime = CU.toExpireTime(ttl);

        ttlAndExpireTimeExtras(ttl, expireTime);

        storeValue(val, expireTime, ver, null);
    }

    /**
     * @throws GridCacheEntryRemovedException If entry is obsolete.
     */
    protected void checkObsolete() throws GridCacheEntryRemovedException {
        assert Thread.holdsLock(this);

        if (obsoleteVersionExtras() != null)
            throw new GridCacheEntryRemovedException();
    }

    /** {@inheritDoc} */
    @Override public KeyCacheObject key() {
        return key;
    }

    /** {@inheritDoc} */
    @Override public IgniteTxKey txKey() {
        return cctx.txKey(key);
    }

    /** {@inheritDoc} */
    @Override public synchronized GridCacheVersion version() throws GridCacheEntryRemovedException {
        checkObsolete();

        return ver;
    }

    /** {@inheritDoc} */
    @Override public synchronized boolean checkSerializableReadVersion(GridCacheVersion serReadVer)
        throws GridCacheEntryRemovedException {
        checkObsolete();

        if (!serReadVer.equals(ver)) {
            boolean empty = isStartVersion() || deletedUnlocked();

            if (serReadVer.equals(IgniteTxEntry.SER_READ_EMPTY_ENTRY_VER))
                return empty;
            else if (serReadVer.equals(IgniteTxEntry.SER_READ_NOT_EMPTY_VER))
                return !empty;

            return false;
        }

        return true;
    }

    /**
     * Gets hash value for the entry key.
     *
     * @return Hash value.
     */
    int hash() {
        return hash;
    }

    /** {@inheritDoc} */
    @Nullable @Override public CacheObject peek(
        boolean heap,
        boolean offheap,
        AffinityTopologyVersion topVer,
        @Nullable IgniteCacheExpiryPolicy expiryPlc)
        throws GridCacheEntryRemovedException, IgniteCheckedException {
        assert heap || offheap;

        boolean rmv = false;

        try {
            boolean deferred;
            GridCacheVersion ver0;

            synchronized (this) {
                checkObsolete();

                if (!valid(topVer))
                    return null;

                if (val == null && offheap)
                    unswap(true, false);

                if (checkExpired()) {
                    if (cctx.deferredDelete()) {
                        deferred = true;
                        ver0 = ver;
                    }
                    else {
                        rmv = markObsolete0(cctx.versions().next(this.ver), true, null);

                        return null;
                    }
                }
                else {
                    CacheObject val = this.val;

                    if (val != null && expiryPlc != null)
                        updateTtl(expiryPlc);

                    return val;
                }
            }

            if (deferred) {
                assert ver0 != null;

                cctx.onDeferredDelete(this, ver0);
            }

            return null;
        }
        finally {
            if (rmv) {
                onMarkedObsolete();

                cctx.cache().removeEntry(this);
            }
        }
    }

    /** {@inheritDoc} */
    @Nullable @Override public CacheObject peek(@Nullable IgniteCacheExpiryPolicy plc)
        throws GridCacheEntryRemovedException, IgniteCheckedException {
        IgniteInternalTx tx = cctx.tm().localTxx();

        AffinityTopologyVersion topVer = tx != null ? tx.topologyVersion() : cctx.affinity().affinityTopologyVersion();

        return peek(true, false, topVer, plc);
    }

    /**
     * TODO: GG-4009: do we need to generate event and invalidate value?
     *
     * @return {@code true} if expired.
     * @throws IgniteCheckedException In case of failure.
     */
    private boolean checkExpired() throws IgniteCheckedException {
        assert Thread.holdsLock(this);

        long expireTime = expireTimeExtras();

        if (expireTime > 0) {
            long delta = expireTime - U.currentTimeMillis();

            if (delta <= 0) {
                removeValue();

                return true;
            }
        }

        return false;
    }

    /**
     * @return Value.
     */
    @Override public synchronized CacheObject rawGet() {
        return val;
    }

    /** {@inheritDoc} */
    @Override public final synchronized boolean hasValue() {
        return hasValueUnlocked();
    }

    /**
     * @return {@code True} if this entry has value.
     */
    protected final boolean hasValueUnlocked() {
        assert Thread.holdsLock(this);

        return val != null;
    }

    /** {@inheritDoc} */
    @Override public synchronized CacheObject rawPut(CacheObject val, long ttl) {
        CacheObject old = this.val;

        update(val, CU.toExpireTime(ttl), ttl, nextVersion(), true);

        return old;
    }

    /** {@inheritDoc} */
    @SuppressWarnings({"RedundantTypeArguments"})
    @Override public boolean initialValue(
        CacheObject val,
        GridCacheVersion ver,
        long ttl,
        long expireTime,
        boolean preload,
        AffinityTopologyVersion topVer,
        GridDrType drType,
        boolean fromStore
    ) throws IgniteCheckedException, GridCacheEntryRemovedException {
        synchronized (this) {
            checkObsolete();

            boolean update;

            boolean walEnabled = !cctx.isNear() && cctx.shared().wal() != null;

            if (cctx.shared().database().persistenceEnabled()) {
                unswap(false);

                if (!isNew()) {
                    if (cctx.atomic()) {
                        boolean ignoreTime = cctx.config().getAtomicWriteOrderMode() == CacheAtomicWriteOrderMode.PRIMARY;

                        update = ATOMIC_VER_COMPARATOR.compare(this.ver, ver, ignoreTime) < 0;
                    }
                    else
                        update = this.ver.compareTo(ver) < 0;
                }
                else
                    update = true;
            }
            else
                update = isNew() && !cctx.offheap().containsKey(this);

            update |= !preload && deletedUnlocked();

            if (update) {
                long expTime = expireTime < 0 ? CU.toExpireTime(ttl) : expireTime;

                val = cctx.kernalContext().cacheObjects().prepareForCache(val, cctx);

                if (val != null)
                    storeValue(val, expTime, ver, null);

                update(val, expTime, ttl, ver, true);

                boolean skipQryNtf = false;

                if (val == null) {
                    skipQryNtf = true;

                    if (cctx.deferredDelete() && !deletedUnlocked() && !isInternal())
                        deletedUnlocked(true);
                }
                else if (deletedUnlocked())
                    deletedUnlocked(false);

                long updateCntr = 0;

                if (!preload)
                    updateCntr = nextPartCounter(topVer);

                if (walEnabled) {
                    cctx.shared().wal().log(new DataRecord(new DataEntry(
                        cctx.cacheId(),
                        key,
                        val,
                        val == null ? GridCacheOperation.DELETE : GridCacheOperation.CREATE,
                        null,
                        ver,
                        expireTime,
                        partition(),
                        updateCntr
                    )));
                }

                drReplicate(drType, val, ver, topVer);

                if (!skipQryNtf) {
                    cctx.continuousQueries().onEntryUpdated(
                        key,
                        val,
                        null,
                        this.isInternal() || !this.context().userCache(),
                        this.partition(),
                        true,
                        preload,
                        updateCntr,
                        null,
                        topVer);

                    cctx.dataStructures().onEntryUpdated(key, false, true);
                }

                onUpdateFinished(updateCntr);

                if (!fromStore && cctx.store().isLocal()) {
                    if (val != null)
                        cctx.store().put(null, key, val, ver);
                }

                return true;
            }

            return false;
        }
    }

    /**
     * @param cntr Updated partition counter.
     */
    protected void onUpdateFinished(long cntr) {
        // No-op.
    }

    /**
     * @return Update counter.
     */
    protected long nextPartCounter() {
        return 0;
    }

    /**
     * @param topVer Topology version.
     * @return Update counter.
     */
    private long nextPartCounter(AffinityTopologyVersion topVer) {
        long updateCntr;

        if (!cctx.isLocal() && !isNear()) {
            GridDhtLocalPartition locPart = cctx.topology().localPartition(partition(), topVer, false);

            if (locPart == null)
                return 0;

            updateCntr = locPart.nextUpdateCounter();
        }
        else
            updateCntr = 0;

        return updateCntr;
    }

    /** {@inheritDoc} */
    @Override public synchronized boolean initialValue(KeyCacheObject key, GridCacheSwapEntry unswapped) throws
        IgniteCheckedException,
        GridCacheEntryRemovedException {
        checkObsolete();

        if (isNew()) {
            CacheObject val = unswapped.value();

            val = cctx.kernalContext().cacheObjects().prepareForCache(val, cctx);

            // Version does not change for load ops.
            update(val,
                unswapped.expireTime(),
                unswapped.ttl(),
                unswapped.version(),
                true
            );

            return true;
        }

        return false;
    }

    /** {@inheritDoc} */
    @Override public synchronized GridCacheVersionedEntryEx versionedEntry(final boolean keepBinary)
        throws IgniteCheckedException, GridCacheEntryRemovedException {
        boolean isNew = isStartVersion();

        if (isNew)
            unswap(true, false);

        CacheObject val = this.val;

        return new GridCacheLazyPlainVersionedEntry<>(cctx,
            key,
            val,
            ttlExtras(),
            expireTimeExtras(),
            ver.conflictVersion(),
            isNew,
            keepBinary);
    }

    /** {@inheritDoc} */
    @Override public synchronized GridCacheVersion versionedValue(CacheObject val,
        GridCacheVersion curVer,
        GridCacheVersion newVer,
        @Nullable IgniteCacheExpiryPolicy loadExpiryPlc)
        throws IgniteCheckedException, GridCacheEntryRemovedException {

        checkObsolete();

        if (curVer == null || curVer.equals(ver)) {
            if (val != this.val) {
                GridCacheMvcc mvcc = mvccExtras();

                if (mvcc != null && !mvcc.isEmpty())
                    return null;

                if (newVer == null)
                    newVer = cctx.versions().next();

                long ttl;
                long expTime;

                if (loadExpiryPlc != null) {
                    IgniteBiTuple<Long, Long> initTtlAndExpireTime = initialTtlAndExpireTime(loadExpiryPlc);

                    ttl = initTtlAndExpireTime.get1();
                    expTime = initTtlAndExpireTime.get2();
                }
                else {
                    ttl = ttlExtras();
                    expTime = expireTimeExtras();
                }

                // Detach value before index update.
                val = cctx.kernalContext().cacheObjects().prepareForCache(val, cctx);

                if (val != null) {
                    storeValue(val, expTime, newVer, null);

                    if (deletedUnlocked())
                        deletedUnlocked(false);
                }

                // Version does not change for load ops.
                update(val, expTime, ttl, newVer, true);

                return newVer;
            }
        }

        return null;
    }

    /**
     * Gets next version for this cache entry.
     *
     * @return Next version.
     */
    private GridCacheVersion nextVersion() {
        // Do not change topology version when generating next version.
        return cctx.versions().next(ver);
    }

    /** {@inheritDoc} */
    @Override public synchronized boolean hasLockCandidate(GridCacheVersion ver) throws GridCacheEntryRemovedException {
        checkObsolete();

        GridCacheMvcc mvcc = mvccExtras();

        return mvcc != null && mvcc.hasCandidate(ver);
    }

    /** {@inheritDoc} */
    @Override public synchronized boolean hasLockCandidate(long threadId) throws GridCacheEntryRemovedException {
        checkObsolete();

        GridCacheMvcc mvcc = mvccExtras();

        return mvcc != null && mvcc.localCandidate(threadId) != null;
    }

    /** {@inheritDoc} */
    @Override public synchronized boolean lockedByAny(GridCacheVersion... exclude)
        throws GridCacheEntryRemovedException {
        checkObsolete();

        GridCacheMvcc mvcc = mvccExtras();

        return mvcc != null && !mvcc.isEmpty(exclude);
    }

    /** {@inheritDoc} */
    @Override public boolean lockedByThread() throws GridCacheEntryRemovedException {
        return lockedByThread(Thread.currentThread().getId());
    }

    /** {@inheritDoc} */
    @Override public synchronized boolean lockedLocally(GridCacheVersion lockVer)
        throws GridCacheEntryRemovedException {
        checkObsolete();

        GridCacheMvcc mvcc = mvccExtras();

        return mvcc != null && mvcc.isLocallyOwned(lockVer);
    }

    /** {@inheritDoc} */
    @Override public synchronized boolean lockedByThread(long threadId, GridCacheVersion exclude)
        throws GridCacheEntryRemovedException {
        checkObsolete();

        GridCacheMvcc mvcc = mvccExtras();

        return mvcc != null && mvcc.isLocallyOwnedByThread(threadId, false, exclude);
    }

    /** {@inheritDoc} */
    @Override public synchronized boolean lockedLocallyByIdOrThread(GridCacheVersion lockVer, long threadId)
        throws GridCacheEntryRemovedException {
        GridCacheMvcc mvcc = mvccExtras();

        return mvcc != null && mvcc.isLocallyOwnedByIdOrThread(lockVer, threadId);
    }

    /** {@inheritDoc} */
    @Override public synchronized boolean lockedByThread(long threadId) throws GridCacheEntryRemovedException {
        checkObsolete();

        GridCacheMvcc mvcc = mvccExtras();

        return mvcc != null && mvcc.isLocallyOwnedByThread(threadId, true);
    }

    /** {@inheritDoc} */
    @Override public synchronized boolean lockedBy(GridCacheVersion ver) throws GridCacheEntryRemovedException {
        checkObsolete();

        GridCacheMvcc mvcc = mvccExtras();

        return mvcc != null && mvcc.isOwnedBy(ver);
    }

    /** {@inheritDoc} */
    @Override public synchronized boolean lockedByThreadUnsafe(long threadId) {
        GridCacheMvcc mvcc = mvccExtras();

        return mvcc != null && mvcc.isLocallyOwnedByThread(threadId, true);
    }

    /** {@inheritDoc} */
    @Override public synchronized boolean lockedByUnsafe(GridCacheVersion ver) {
        GridCacheMvcc mvcc = mvccExtras();

        return mvcc != null && mvcc.isOwnedBy(ver);
    }

    /** {@inheritDoc} */
    @Override public synchronized boolean lockedLocallyUnsafe(GridCacheVersion lockVer) {
        GridCacheMvcc mvcc = mvccExtras();

        return mvcc != null && mvcc.isLocallyOwned(lockVer);
    }

    /** {@inheritDoc} */
    @Override public synchronized boolean hasLockCandidateUnsafe(GridCacheVersion ver) {
        GridCacheMvcc mvcc = mvccExtras();

        return mvcc != null && mvcc.hasCandidate(ver);
    }

    /** {@inheritDoc} */
    @Override public synchronized Collection<GridCacheMvccCandidate> localCandidates(GridCacheVersion... exclude)
        throws GridCacheEntryRemovedException {
        checkObsolete();

        GridCacheMvcc mvcc = mvccExtras();

        return mvcc == null ? Collections.<GridCacheMvccCandidate>emptyList() : mvcc.localCandidates(exclude);
    }

    /** {@inheritDoc} */
    @Override public Collection<GridCacheMvccCandidate> remoteMvccSnapshot(GridCacheVersion... exclude) {
        return Collections.emptyList();
    }

    /** {@inheritDoc} */
    @Nullable @Override public synchronized GridCacheMvccCandidate candidate(GridCacheVersion ver)
        throws GridCacheEntryRemovedException {
        checkObsolete();

        GridCacheMvcc mvcc = mvccExtras();

        return mvcc == null ? null : mvcc.candidate(ver);
    }

    /** {@inheritDoc} */
    @Override public synchronized GridCacheMvccCandidate localCandidate(long threadId)
        throws GridCacheEntryRemovedException {
        checkObsolete();

        GridCacheMvcc mvcc = mvccExtras();

        return mvcc == null ? null : mvcc.localCandidate(threadId);
    }

    /** {@inheritDoc} */
    @Override public GridCacheMvccCandidate candidate(UUID nodeId, long threadId)
        throws GridCacheEntryRemovedException {
        boolean loc = cctx.nodeId().equals(nodeId);

        synchronized (this) {
            checkObsolete();

            GridCacheMvcc mvcc = mvccExtras();

            return mvcc == null ? null : loc ? mvcc.localCandidate(threadId) :
                mvcc.remoteCandidate(nodeId, threadId);
        }
    }

    /** {@inheritDoc} */
    @Override public synchronized GridCacheMvccCandidate localOwner() throws GridCacheEntryRemovedException {
        checkObsolete();

        GridCacheMvcc mvcc = mvccExtras();

        return mvcc == null ? null : mvcc.localOwner();
    }

    /** {@inheritDoc} */
    @Override public synchronized long rawExpireTime() {
        return expireTimeExtras();
    }

    /** {@inheritDoc} */
    @Override public long expireTimeUnlocked() {
        assert Thread.holdsLock(this);

        return expireTimeExtras();
    }

    /** {@inheritDoc} */
    @Override public boolean onTtlExpired(GridCacheVersion obsoleteVer) throws GridCacheEntryRemovedException {
        assert obsoleteVer != null;

        boolean obsolete = false;
        boolean deferred = false;
        GridCacheVersion ver0 = null;

        try {
            synchronized (this) {
                checkObsolete();

                if (isStartVersion())
                    unswap(true, false);

                long expireTime = expireTimeExtras();

                if (expireTime == 0 || (expireTime - U.currentTimeMillis() > 0))
                    return false;

                CacheObject expiredVal = this.val;

                if (expiredVal == null)
                    return false;

                if (onExpired(expiredVal, obsoleteVer)) {
                    if (cctx.deferredDelete()) {
                        deferred = true;
                        ver0 = ver;
                    }
                    else
                        obsolete = true;
                }
            }
        }
        catch (IgniteCheckedException e) {
            U.error(log, "Failed to clean up expired cache entry: " + this, e);
        }
        finally {
            if (obsolete) {
                onMarkedObsolete();

                cctx.cache().removeEntry(this);
            }

            if (deferred) {
                assert ver0 != null;

                cctx.onDeferredDelete(this, ver0);
            }

            if ((obsolete || deferred) && cctx.cache().configuration().isStatisticsEnabled())
                cctx.cache().metrics0().onEvict();
        }

        return true;
    }

    /**
     * @param expiredVal Expired value.
     * @param obsoleteVer Version.
     * @return {@code True} if entry was marked as removed.
     * @throws IgniteCheckedException If failed.
     */
    private boolean onExpired(CacheObject expiredVal, GridCacheVersion obsoleteVer) throws IgniteCheckedException {
        assert expiredVal != null;

        boolean rmvd = false;

        if (mvccExtras() != null)
            return false;

        if (cctx.deferredDelete() && !detached() && !isInternal()) {
            if (!deletedUnlocked() && !isStartVersion()) {
                update(null, 0L, 0L, ver, true);

                deletedUnlocked(true);

                rmvd = true;
            }
        }
        else {
            if (obsoleteVer == null)
                obsoleteVer = nextVersion();

            if (markObsolete0(obsoleteVer, true, null))
                rmvd = true;
        }

        if (log.isTraceEnabled())
            log.trace("onExpired clear [key=" + key + ", entry=" + System.identityHashCode(this) + ']');

        removeValue();

        if (cctx.events().isRecordable(EVT_CACHE_OBJECT_EXPIRED)) {
            cctx.events().addEvent(partition(),
                key,
                cctx.localNodeId(),
                null,
                EVT_CACHE_OBJECT_EXPIRED,
                null,
                false,
                expiredVal,
                expiredVal != null,
                null,
                null,
                null,
                true);
        }

        cctx.continuousQueries().onEntryExpired(this, key, expiredVal);

        return rmvd;
    }

    /** {@inheritDoc} */
    @Override public synchronized long rawTtl() {
        return ttlExtras();
    }

    /** {@inheritDoc} */
    @SuppressWarnings({"IfMayBeConditional"})
    @Override public long expireTime() throws GridCacheEntryRemovedException {
        IgniteTxLocalAdapter tx = currentTx();

        if (tx != null) {
            long time = tx.entryExpireTime(txKey());

            if (time > 0)
                return time;
        }

        synchronized (this) {
            checkObsolete();

            return expireTimeExtras();
        }
    }

    /** {@inheritDoc} */
    @SuppressWarnings({"IfMayBeConditional"})
    @Override public long ttl() throws GridCacheEntryRemovedException {
        IgniteTxLocalAdapter tx = currentTx();

        if (tx != null) {
            long entryTtl = tx.entryTtl(txKey());

            if (entryTtl > 0)
                return entryTtl;
        }

        synchronized (this) {
            checkObsolete();

            return ttlExtras();
        }
    }

    /**
     * @return Current transaction.
     */
    private IgniteTxLocalAdapter currentTx() {
        if (cctx.isDht())
            return cctx.dht().near().context().tm().localTx();
        else
            return cctx.tm().localTx();
    }

    /** {@inheritDoc} */
    @Override public void updateTtl(@Nullable GridCacheVersion ver, long ttl) throws GridCacheEntryRemovedException {
        synchronized (this) {
            checkObsolete();

            if (hasValueUnlocked()) {
                try {
                    updateTtl(ttl);
                }
                catch (IgniteCheckedException e) {
                    U.error(log, "Failed to update TTL: " + e, e);
                }
            }

            /*
            TODO IGNITE-305.
            try {
                if (var == null || ver.equals(version()))
                    updateTtl(ttl);
            }
            catch (GridCacheEntryRemovedException ignored) {
                // No-op.
            }
            */
        }
    }

    /** {@inheritDoc} */
    @Override public void ensureIndexed() throws GridCacheEntryRemovedException, IgniteCheckedException {
        synchronized (this) {
            checkObsolete();

            cctx.offheap().updateIndexes(key, localPartition());
        }
    }

    /** {@inheritDoc} */
    @Override public synchronized CacheObject valueBytes() throws GridCacheEntryRemovedException {
        checkObsolete();

        return this.val;
    }

    /** {@inheritDoc} */
    @Nullable @Override public CacheObject valueBytes(@Nullable GridCacheVersion ver)
        throws IgniteCheckedException, GridCacheEntryRemovedException {
        CacheObject val = null;

        synchronized (this) {
            checkObsolete();

            if (ver == null || this.ver.equals(ver))
                val = this.val;
        }

        return val;
    }

    /**
     * Stores value in offheap.
     *
     * @param val Value.
     * @param expireTime Expire time.
     * @param ver New entry version.
     * @param oldRow Old row if available.
     * @throws IgniteCheckedException If update failed.
     */
    protected void storeValue(@Nullable CacheObject val,
        long expireTime,
        GridCacheVersion ver,
        @Nullable CacheDataRow oldRow) throws IgniteCheckedException {
        assert Thread.holdsLock(this);
        assert val != null : "null values in update for key: " + key;

<<<<<<< HEAD
        cctx.offheap().update(key, val, ver, expireTime,  localPartition(),
            oldRow);
=======
        cctx.offheap().invoke(key,  localPartition(), new UpdateClosure(this, val, ver, expireTime));
>>>>>>> 24a3e9a4
    }

    /**
     * @param op Update operation.
     * @param val Write value.
     * @param writeVer Write version.
     * @param expireTime Expire time.
     * @param updCntr Update counter.
     */
    protected void logUpdate(GridCacheOperation op, CacheObject val, GridCacheVersion writeVer, long expireTime, long updCntr)
        throws IgniteCheckedException {
        // We log individual updates only in ATOMIC cache.
        assert cctx.atomic();

        try {
            if (cctx.shared().wal() != null)
                cctx.shared().wal().log(new DataRecord(new DataEntry(
                    cctx.cacheId(),
                    key,
                    val,
                    op,
                    null,
                    writeVer,
                    expireTime,
                    partition(),
                    updCntr)));
        }
        catch (StorageException e) {
            throw new IgniteCheckedException("Failed to log ATOMIC cache update [key=" + key + ", op=" + op +
                ", val=" + val + ']', e);
        }
    }

    /**
     * Removes value from offheap.
     *
     * @throws IgniteCheckedException If failed.
     */
    protected void removeValue() throws IgniteCheckedException {
        assert Thread.holdsLock(this);

        cctx.offheap().remove(key, partition(), localPartition());
    }

    /** {@inheritDoc} */
    @SuppressWarnings("unchecked")
    @Override public <K, V> Cache.Entry<K, V> wrap() {
        try {
            IgniteInternalTx tx = cctx.tm().userTx();

            CacheObject val;

            if (tx != null) {
                GridTuple<CacheObject> peek = tx.peek(cctx, false, key);

                val = peek == null ? rawGet() : peek.get();
            }
            else
                val = rawGet();

            return new CacheEntryImpl<>(key.<K>value(cctx.cacheObjectContext(), false),
                CU.<V>value(val, cctx, false), ver);
        }
        catch (GridCacheFilterFailedException ignored) {
            throw new IgniteException("Should never happen.");
        }
    }

    /** {@inheritDoc} */
    @Override public <K, V> Cache.Entry<K, V> wrapLazyValue(boolean keepBinary) {
        return new LazyValueEntry<>(key, keepBinary);
    }

    /** {@inheritDoc} */
    @Override @Nullable public CacheObject peekVisibleValue() {
        try {
            IgniteInternalTx tx = cctx.tm().userTx();

            if (tx != null) {
                GridTuple<CacheObject> peek = tx.peek(cctx, false, key);

                if (peek != null)
                    return peek.get();
            }

            if (detached())
                return rawGet();

            for (;;) {
                GridCacheEntryEx e = cctx.cache().peekEx(key);

                if (e == null)
                    return null;

                try {
                    return e.peek(null);
                }
                catch (GridCacheEntryRemovedException ignored) {
                    // No-op.
                }
                catch (IgniteCheckedException ex) {
                    throw new IgniteException(ex);
                }
            }
        }
        catch (GridCacheFilterFailedException ignored) {
            throw new IgniteException("Should never happen.");
        }
    }

    /** {@inheritDoc} */
    @Override public <K, V> EvictableEntry<K, V> wrapEviction() {
        return new CacheEvictableEntryImpl<>(this);
    }

    /** {@inheritDoc} */
    @Override public synchronized <K, V> CacheEntryImplEx<K, V> wrapVersioned() {
        return new CacheEntryImplEx<>(key.<K>value(cctx.cacheObjectContext(), false), null, ver);
    }

    /**
     * @return Entry which holds key, value and version.
     */
    private synchronized <K, V> CacheEntryImplEx<K, V> wrapVersionedWithValue() {
        V val = this.val == null ? null : this.val.<V>value(cctx.cacheObjectContext(), false);

        return new CacheEntryImplEx<>(key.<K>value(cctx.cacheObjectContext(), false), val, ver);
    }

    /** {@inheritDoc} */
    @Override public boolean evictInternal(GridCacheVersion obsoleteVer, @Nullable CacheEntryPredicate[] filter)
        throws IgniteCheckedException {
        boolean marked = false;

        try {
            if (F.isEmptyOrNulls(filter)) {
                synchronized (this) {
                    if (evictionDisabled()) {
                        assert !obsolete();

                        return false;
                    }

                    if (obsoleteVersionExtras() != null)
                        return true;

                    // TODO GG-11241: need keep removed entries in heap map, otherwise removes can be lost.
                    if (cctx.deferredDelete() && deletedUnlocked())
                        return false;

                    if (!hasReaders() && markObsolete0(obsoleteVer, false, null)) {
                        // Nullify value after swap.
                        value(null);

                        marked = true;

                        return true;
                    }
                }
            }
            else {
                // For optimistic check.
                while (true) {
                    GridCacheVersion v;

                    synchronized (this) {
                        v = ver;
                    }

                    if (!cctx.isAll(/*version needed for sync evicts*/this, filter))
                        return false;

                    synchronized (this) {
                        if (evictionDisabled()) {
                            assert !obsolete();

                            return false;
                        }

                        if (obsoleteVersionExtras() != null)
                            return true;

                        if (!v.equals(ver))
                            // Version has changed since entry passed the filter. Do it again.
                            continue;

                        // TODO GG-11241: need keep removed entries in heap map, otherwise removes can be lost.
                        if (cctx.deferredDelete() && deletedUnlocked())
                            return false;

                        if (!hasReaders() && markObsolete0(obsoleteVer, false, null)) {
                            // Nullify value after swap.
                            value(null);

                            marked = true;

                            return true;
                        }
                        else
                            return false;
                    }
                }
            }
        }
        catch (GridCacheEntryRemovedException ignore) {
            if (log.isDebugEnabled())
                log.debug("Got removed entry when evicting (will simply return): " + this);

            return true;
        }
        finally {
            if (marked)
                onMarkedObsolete();
        }

        return false;
    }

    /** {@inheritDoc} */
    @Override public final GridCacheBatchSwapEntry evictInBatchInternal(GridCacheVersion obsoleteVer)
        throws IgniteCheckedException {
        assert Thread.holdsLock(this);
        assert !obsolete();

        GridCacheBatchSwapEntry ret = null;

        try {
            if (!hasReaders() && markObsolete0(obsoleteVer, false, null)) {
                if (!isStartVersion() && hasValueUnlocked()) {
                    IgniteUuid valClsLdrId = null;
                    IgniteUuid keyClsLdrId = null;

                    if (cctx.deploymentEnabled()) {
                        if (val != null) {
                            valClsLdrId = cctx.deploy().getClassLoaderId(
                                U.detectObjectClassLoader(val.value(cctx.cacheObjectContext(), false)));
                        }

                        keyClsLdrId = cctx.deploy().getClassLoaderId(
                            U.detectObjectClassLoader(keyValue(false)));
                    }

                    IgniteBiTuple<byte[], Byte> valBytes = valueBytes0();

                    ret = new GridCacheBatchSwapEntry(key(),
                        partition(),
                        ByteBuffer.wrap(valBytes.get1()),
                        valBytes.get2(),
                        ver,
                        ttlExtras(),
                        expireTimeExtras(),
                        keyClsLdrId,
                        valClsLdrId);
                }

                value(null);
            }
        }
        catch (GridCacheEntryRemovedException ignored) {
            if (log.isDebugEnabled())
                log.debug("Got removed entry when evicting (will simply return): " + this);
        }

        return ret;
    }

    /**
     * @param filter Entry filter.
     * @return {@code True} if entry is visitable.
     */
    public final boolean visitable(CacheEntryPredicate[] filter) {
        boolean rmv = false;

        try {
            synchronized (this) {
                if (obsoleteOrDeleted())
                    return false;

                if (checkExpired()) {
                    rmv = markObsolete0(cctx.versions().next(this.ver), true, null);

                    return false;
                }
            }

            if (filter != CU.empty0() && !cctx.isAll(this, filter))
                return false;
        }
        catch (IgniteCheckedException e) {
            U.error(log, "An exception was thrown while filter checking.", e);

            RuntimeException ex = e.getCause(RuntimeException.class);

            if (ex != null)
                throw ex;

            Error err = e.getCause(Error.class);

            if (err != null)
                throw err;

            return false;
        }
        finally {
            if (rmv) {
                onMarkedObsolete();

                cctx.cache().removeEntry(this);
            }
        }

        IgniteInternalTx tx = cctx.tm().localTxx();

        if (tx != null) {
            IgniteTxEntry e = tx.entry(txKey());

            boolean rmvd = e != null && e.op() == DELETE;

            return !rmvd;
        }

        return true;
    }

    /** {@inheritDoc} */
    @Override public final boolean deleted() {
        if (!cctx.deferredDelete())
            return false;

        synchronized (this) {
            return deletedUnlocked();
        }
    }

    /** {@inheritDoc} */
    @Override public final synchronized boolean obsoleteOrDeleted() {
        return obsoleteVersionExtras() != null ||
            (cctx.deferredDelete() && (deletedUnlocked() || !hasValueUnlocked()));
    }

    /**
     * @return {@code True} if deleted.
     */
    @SuppressWarnings("SimplifiableIfStatement")
    protected final boolean deletedUnlocked() {
        assert Thread.holdsLock(this);

        if (!cctx.deferredDelete())
            return false;

        return (flags & IS_DELETED_MASK) != 0;
    }

    /**
     * @param deleted {@code True} if deleted.
     */
    protected final void deletedUnlocked(boolean deleted) {
        assert Thread.holdsLock(this);
        assert cctx.deferredDelete();

        if (deleted) {
            assert !deletedUnlocked() : this;

            flags |= IS_DELETED_MASK;

            decrementMapPublicSize();
        }
        else {
            assert deletedUnlocked() : this;

            flags &= ~IS_DELETED_MASK;

            incrementMapPublicSize();
        }
    }

    /**
     *  Increments public size of map.
     */
    protected void incrementMapPublicSize() {
        cctx.incrementPublicSize(this);
    }

    /**
     * Decrements public size of map.
     */
    protected void decrementMapPublicSize() {
        cctx.decrementPublicSize(this);
    }

    /**
     * @return MVCC.
     */
    @Nullable protected final GridCacheMvcc mvccExtras() {
        return extras != null ? extras.mvcc() : null;
    }

    /**
     * @return All MVCC local and non near candidates.
     */
    @SuppressWarnings("ForLoopReplaceableByForEach")
    @Nullable public final synchronized List<GridCacheMvccCandidate> mvccAllLocal() {
        GridCacheMvcc mvcc = extras != null ? extras.mvcc() : null;

        if (mvcc == null)
            return null;

        List<GridCacheMvccCandidate> allLocs = mvcc.allLocal();

        if (allLocs == null || allLocs.isEmpty())
            return null;

        List<GridCacheMvccCandidate> locs = new ArrayList<>(allLocs.size());

        for (int i = 0; i < allLocs.size(); i++) {
            GridCacheMvccCandidate loc = allLocs.get(i);

            if (!loc.nearLocal())
                locs.add(loc);
        }

        return locs.isEmpty() ? null : locs;
    }

    /**
     * @param mvcc MVCC.
     */
    protected final void mvccExtras(@Nullable GridCacheMvcc mvcc) {
        extras = (extras != null) ? extras.mvcc(mvcc) : mvcc != null ? new GridCacheMvccEntryExtras(mvcc) : null;
    }

    /**
     * @return Obsolete version.
     */
    @Nullable protected final GridCacheVersion obsoleteVersionExtras() {
        return extras != null ? extras.obsoleteVersion() : null;
    }

    /**
     * @param obsoleteVer Obsolete version.
     * @param ext Extras.
     */
    private void obsoleteVersionExtras(@Nullable GridCacheVersion obsoleteVer, GridCacheObsoleteEntryExtras ext) {
        extras = (extras != null) ?
            extras.obsoleteVersion(obsoleteVer) :
            obsoleteVer != null ?
                (ext != null) ? ext : new GridCacheObsoleteEntryExtras(obsoleteVer) :
                null;
    }

    /**
     * @param prevOwners Previous owners.
     * @param owners Current owners.
     * @param val Entry value.
     */
    protected final void checkOwnerChanged(@Nullable CacheLockCandidates prevOwners,
        @Nullable CacheLockCandidates owners,
        CacheObject val) {
        assert !Thread.holdsLock(this);

        if (prevOwners != null && owners == null) {
            cctx.mvcc().callback().onOwnerChanged(this, null);

            if (cctx.events().isRecordable(EVT_CACHE_OBJECT_UNLOCKED)) {
                boolean hasVal = hasValue();

                GridCacheMvccCandidate cand = prevOwners.candidate(0);

                cctx.events().addEvent(partition(),
                    key,
                    cand.nodeId(),
                    cand,
                    EVT_CACHE_OBJECT_UNLOCKED,
                    val,
                    hasVal,
                    val,
                    hasVal,
                    null,
                    null,
                    null,
                    true);
            }
        }

        if (owners != null) {
            for (int i = 0; i < owners.size(); i++) {
                GridCacheMvccCandidate owner = owners.candidate(i);

                boolean locked = prevOwners == null || !prevOwners.hasCandidate(owner.version());

                if (locked) {
                    cctx.mvcc().callback().onOwnerChanged(this, owner);

                    if (owner.local())
                        checkThreadChain(owner);

                    if (cctx.events().isRecordable(EVT_CACHE_OBJECT_LOCKED)) {
                        boolean hasVal = hasValue();

                        // Event notification.
                        cctx.events().addEvent(partition(),
                            key,
                            owner.nodeId(),
                            owner,
                            EVT_CACHE_OBJECT_LOCKED,
                            val,
                            hasVal,
                            val,
                            hasVal,
                            null,
                            null,
                            null,
                            true);
                    }
                }
            }
        }
    }

    /**
     * @param owner Starting candidate in the chain.
     */
    protected abstract void checkThreadChain(GridCacheMvccCandidate owner);

    /**
     * Updates metrics.
     *
     * @param op Operation.
     * @param metrics Update merics flag.
     */
    private void updateMetrics(GridCacheOperation op, boolean metrics) {
        if (metrics && cctx.cache().configuration().isStatisticsEnabled()) {
            if (op == GridCacheOperation.DELETE)
                cctx.cache().metrics0().onRemove();
            else
                cctx.cache().metrics0().onWrite();
        }
    }

    /**
     * @return TTL.
     */
    public long ttlExtras() {
        return extras != null ? extras.ttl() : 0;
    }

    /**
     * @return Expire time.
     */
    public long expireTimeExtras() {
        return extras != null ? extras.expireTime() : 0L;
    }

    /**
     * @param ttl TTL.
     * @param expireTime Expire time.
     */
    protected void ttlAndExpireTimeExtras(long ttl, long expireTime) {
        assert ttl != CU.TTL_NOT_CHANGED && ttl != CU.TTL_ZERO;

        extras = (extras != null) ? extras.ttlAndExpireTime(ttl, expireTime) : expireTime != CU.EXPIRE_TIME_ETERNAL ?
            new GridCacheTtlEntryExtras(ttl, expireTime) : null;
    }

    /**
     * @return Size of extras object.
     */
    private int extrasSize() {
        return extras != null ? extras.size() : 0;
    }

    /** {@inheritDoc} */
    @Override public void onUnlock() {
        // No-op.
    }

    /** {@inheritDoc} */
    @Override public boolean equals(Object o) {
        // Identity comparison left on purpose.
        return o == this;
    }

    /** {@inheritDoc} */
    @Override public int hashCode() {
        return hash;
    }

    /** {@inheritDoc} */
    @Override public synchronized String toString() {
        return S.toString(GridCacheMapEntry.class, this);
    }

    /**
     *
     */
    private class LazyValueEntry<K, V> implements Cache.Entry<K, V> {
        /** */
        private final KeyCacheObject key;

        /** */
        private boolean keepBinary;

        /**
         * @param key Key.
         * @param keepBinary Keep binary flag.
         */
        private LazyValueEntry(KeyCacheObject key, boolean keepBinary) {
            this.key = key;
            this.keepBinary = keepBinary;
        }

        /** {@inheritDoc} */
        @Override public K getKey() {
            return (K)cctx.cacheObjectContext().unwrapBinaryIfNeeded(key, keepBinary);
        }

        /** {@inheritDoc} */
        @SuppressWarnings("unchecked")
        @Override public V getValue() {
            return (V)cctx.cacheObjectContext().unwrapBinaryIfNeeded(peekVisibleValue(), keepBinary);
        }

        /** {@inheritDoc} */
        @SuppressWarnings("unchecked")
        @Override public <T> T unwrap(Class<T> cls) {
            if (cls.isAssignableFrom(IgniteCache.class))
                return (T)cctx.grid().cache(cctx.name());

            if (cls.isAssignableFrom(getClass()))
                return (T)this;

            if (cls.isAssignableFrom(EvictableEntry.class))
                return (T)wrapEviction();

            if (cls.isAssignableFrom(CacheEntryImplEx.class))
                return cls == CacheEntryImplEx.class ? (T)wrapVersioned() : (T)wrapVersionedWithValue();

            if (cls.isAssignableFrom(GridCacheVersion.class))
                return (T)ver;

            if (cls.isAssignableFrom(GridCacheMapEntry.this.getClass()))
                return (T)GridCacheMapEntry.this;

            throw new IllegalArgumentException("Unwrapping to class is not supported: " + cls);
        }

        /** {@inheritDoc} */
        @Override public String toString() {
            return "IteratorEntry [key=" + key + ']';
        }
    }

    /**
     *
     */
    private static class UpdateClosure implements IgniteCacheOffheapManager.OffheapInvokeClosure {
        /** */
        private final GridCacheMapEntry entry;

        /** */
        private final CacheObject val;

        /** */
        private final GridCacheVersion ver;

        /** */
        private final long expireTime;

        /** */
        private CacheDataRow newRow;

        /** */
        private CacheDataRow oldRow;

        /** */
        private IgniteTree.OperationType treeOp = IgniteTree.OperationType.PUT;

        /**
         * @param entry Entry.
         * @param val New value.
         * @param ver New version.
         * @param expireTime New expire time.
         */
        UpdateClosure(GridCacheMapEntry entry, CacheObject val, GridCacheVersion ver, long expireTime) {
            this.entry = entry;
            this.val = val;
            this.ver = ver;
            this.expireTime = expireTime;
        }

        /** {@inheritDoc} */
        @Override public void call(@Nullable CacheDataRow oldRow) throws IgniteCheckedException {
            this.oldRow = oldRow;

            if (oldRow != null)
                oldRow.key(entry.key);

            newRow = entry.cctx.offheap().dataStore(entry.localPartition()).createRow(entry.key,
                val,
                ver,
                expireTime,
                oldRow);

            treeOp = oldRow != null && oldRow.link() == newRow.link() ?
                IgniteTree.OperationType.NOOP : IgniteTree.OperationType.PUT;
        }

        /** {@inheritDoc} */
        @Override public CacheDataRow newRow() {
            return newRow;
        }

        /** {@inheritDoc} */
        @Override public IgniteTree.OperationType operationType() {
            return treeOp;
        }

        /** {@inheritDoc} */
        @Nullable @Override public CacheDataRow oldRow() {
            return oldRow;
        }
    }

    /**
     *
     */
    private static class AtomicCacheUpdateClosure implements IgniteCacheOffheapManager.OffheapInvokeClosure {
        /** */
        private final GridCacheMapEntry entry;

        /** */
        private GridCacheVersion newVer;

        /** */
        private GridCacheOperation op;

        /** */
        private Object writeObj;

        /** */
        private Object[] invokeArgs;

        /** */
        private final boolean readThrough;

        /** */
        private final boolean writeThrough;

        /** */
        private final boolean keepBinary;

        /** */
        private final IgniteCacheExpiryPolicy expiryPlc;

        /** */
        private final boolean primary;

        /** */
        private final boolean verCheck;

        /** */
        private final CacheEntryPredicate[] filter;

        /** */
        private final long explicitTtl;

        /** */
        private final long explicitExpireTime;

        /** */
        private GridCacheVersion conflictVer;

        /** */
        private final boolean conflictResolve;

        /** */
        private final boolean intercept;

        /** */
        private final Long updateCntr;

        /** */
        private GridCacheUpdateAtomicResult updateRes;

        /** */
        private IgniteTree.OperationType treeOp;

        /** */
        private CacheDataRow newRow;

        /** */
        private CacheDataRow oldRow;

        AtomicCacheUpdateClosure(GridCacheMapEntry entry,
            GridCacheVersion newVer,
            GridCacheOperation op,
            Object writeObj,
            Object[] invokeArgs,
            boolean readThrough,
            boolean writeThrough,
            boolean keepBinary,
            @Nullable IgniteCacheExpiryPolicy expiryPlc,
            boolean primary,
            boolean verCheck,
            @Nullable CacheEntryPredicate[] filter,
            long explicitTtl,
            long explicitExpireTime,
            @Nullable GridCacheVersion conflictVer,
            boolean conflictResolve,
            boolean intercept,
            @Nullable Long updateCntr) {
            assert op == UPDATE || op == DELETE || op == TRANSFORM : op;

            this.entry = entry;
            this.newVer = newVer;
            this.op = op;
            this.writeObj = writeObj;
            this.invokeArgs = invokeArgs;
            this.readThrough = readThrough;
            this.writeThrough = writeThrough;
            this.keepBinary = keepBinary;
            this.expiryPlc = expiryPlc;
            this.primary = primary;
            this.verCheck = verCheck;
            this.filter = filter;
            this.explicitTtl = explicitTtl;
            this.explicitExpireTime = explicitExpireTime;
            this.conflictVer = conflictVer;
            this.conflictResolve = conflictResolve;
            this.intercept = intercept;
            this.updateCntr = updateCntr;

            switch (op) {
                case UPDATE:
                    treeOp = IgniteTree.OperationType.PUT;

                    break;

                case DELETE:
                    treeOp = IgniteTree.OperationType.REMOVE;

                    break;
            }
        }

        /** {@inheritDoc} */
        @Nullable @Override public CacheDataRow oldRow() {
            return oldRow;
        }

        /** {@inheritDoc} */
        @Override public CacheDataRow newRow() {
            return newRow;
        }

        /** {@inheritDoc} */
        @Override public IgniteTree.OperationType operationType() {
            return treeOp;
        }

        /** {@inheritDoc} */
        @Override public void call(@Nullable CacheDataRow oldRow) throws IgniteCheckedException {
            assert entry.isNear() || oldRow == null || oldRow.link() != 0 : oldRow;

            if (oldRow != null)
                oldRow.key(entry.key());

            this.oldRow = oldRow;

            GridCacheContext cctx = entry.context();

            CacheObject oldVal;
            CacheObject storeLoadedVal = null;

            if (oldRow != null) {
                oldVal = oldRow.value();

                entry.update(oldVal, oldRow.expireTime(), 0, oldRow.version(), false);
            }
            else
                oldVal = null;

            if (oldVal == null && readThrough) {
                storeLoadedVal = cctx.toCacheObject(cctx.store().load(null, entry.key));

                if (storeLoadedVal != null) {
                    oldVal = cctx.kernalContext().cacheObjects().prepareForCache(storeLoadedVal, cctx);

                    entry.val = oldVal;

                    if (entry.deletedUnlocked())
                        entry.deletedUnlocked(false);
                }
            }

            CacheInvokeEntry<Object, Object> invokeEntry = null;
            IgniteBiTuple<Object, Exception> invokeRes = null;

            boolean invoke = op == TRANSFORM;

            if (invoke) {
                invokeEntry = new CacheInvokeEntry<>(entry.key, oldVal, entry.ver, keepBinary, entry);

                invokeRes = runEntryProcessor(invokeEntry);

                op = writeObj == null ? DELETE : UPDATE;
            }

            CacheObject newVal = (CacheObject)writeObj;

            GridCacheVersionConflictContext<?, ?> conflictCtx = null;

            if (conflictResolve) {
                conflictCtx = resolveConflict(newVal, invokeRes);

                if (updateRes != null) {
                    assert conflictCtx != null && conflictCtx.isUseOld() : conflictCtx;
                    assert treeOp == IgniteTree.OperationType.NOOP : treeOp;

                    return;
                }
            }

            if (conflictCtx == null) {
                // Perform version check only in case there was no explicit conflict resolution.
                versionCheck(invokeRes);

                if (updateRes != null) {
                    assert treeOp == IgniteTree.OperationType.NOOP : treeOp;

                    return;
                }
            }

            if (!F.isEmptyOrNulls(filter)) {
                boolean pass = cctx.isAllLocked(entry, filter);

                if (!pass) {
                    initResultOnCancelUpdate(storeLoadedVal, !cctx.putIfAbsentFilter(filter));

                    updateRes = new GridCacheUpdateAtomicResult(UpdateOutcome.FILTER_FAILED,
                        oldVal,
                        null,
                        invokeRes,
                        CU.TTL_ETERNAL,
                        CU.EXPIRE_TIME_ETERNAL,
                        null,
                        null,
                        0);

                    return;
                }
            }

            if (invoke) {
                if (!invokeEntry.modified()) {
                    initResultOnCancelUpdate(storeLoadedVal, true);

                    updateRes = new GridCacheUpdateAtomicResult(UpdateOutcome.INVOKE_NO_OP,
                        oldVal,
                        null,
                        invokeRes,
                        CU.TTL_ETERNAL,
                        CU.EXPIRE_TIME_ETERNAL,
                        null,
                        null,
                        0);

                    return;
                }

                op = writeObj == null ? DELETE : UPDATE;
            }

            // Incorporate conflict version into new version if needed.
            if (conflictVer != null && conflictVer != newVer) {
                newVer = new GridCacheVersionEx(newVer.topologyVersion(),
                    newVer.globalTime(),
                    newVer.order(),
                    newVer.nodeOrder(),
                    newVer.dataCenterId(),
                    conflictVer);
            }

            if (op == UPDATE) {
                assert writeObj != null;

                update(conflictCtx, invokeRes, storeLoadedVal != null);
            }
            else {
                assert op == DELETE && writeObj == null : op;

                remove(conflictCtx, invokeRes, storeLoadedVal != null);
            }

            assert updateRes != null && treeOp != null;
        }

        /**
         * @param storeLoadedVal Value loaded from store.
         * @param updateExpireTime {@code True} if need update expire time.
         * @throws IgniteCheckedException If failed.
         */
        private void initResultOnCancelUpdate(@Nullable CacheObject storeLoadedVal, boolean updateExpireTime)
            throws IgniteCheckedException {
            boolean needUpdate = false;

            if (storeLoadedVal != null) {
                long initTtl;
                long initExpireTime;

                if (expiryPlc != null) {
                    IgniteBiTuple<Long, Long> initTtlAndExpireTime = initialTtlAndExpireTime(expiryPlc);

                    initTtl = initTtlAndExpireTime.get1();
                    initExpireTime = initTtlAndExpireTime.get2();
                }
                else {
                    initTtl = CU.TTL_ETERNAL;
                    initExpireTime = CU.EXPIRE_TIME_ETERNAL;
                }

                entry.update(storeLoadedVal, initExpireTime, initTtl, entry.ver, true);

                needUpdate = true;
            }
            else if (updateExpireTime && expiryPlc != null && entry.val != null){
                long ttl = expiryPlc.forAccess();

                if (ttl != CU.TTL_NOT_CHANGED) {
                    long expireTime;

                    if (ttl == CU.TTL_ZERO) {
                        ttl = CU.TTL_MINIMUM;
                        expireTime = CU.expireTimeInPast();
                    }
                    else
                        expireTime = CU.toExpireTime(ttl);

                    if (entry.expireTimeExtras() != expireTime) {
                        entry.update(entry.val, expireTime, ttl, entry.ver, true);

                        expiryPlc.ttlUpdated(entry.key, entry.ver, null);

                        needUpdate = true;
                    }
                }
            }

            if (needUpdate) {
                newRow = entry.localPartition().dataStore().createRow(entry.key,
                    storeLoadedVal,
                    newVer,
                    entry.expireTimeExtras(),
                    oldRow);

                treeOp = IgniteTree.OperationType.PUT;
            }
            else
                treeOp = IgniteTree.OperationType.NOOP;
        }

        /**
         * @param conflictCtx Conflict context.
         * @param invokeRes Entry processor result (for invoke operation).
         * @param readFromStore {@code True} if initial entry value was {@code null} and it was read from store.
         * @throws IgniteCheckedException If failed.
         */
        private void update(@Nullable GridCacheVersionConflictContext<?, ?> conflictCtx,
            @Nullable IgniteBiTuple<Object, Exception> invokeRes,
            boolean readFromStore)
            throws IgniteCheckedException
        {
            GridCacheContext cctx = entry.context();

            final CacheObject oldVal = entry.val;
            CacheObject updated = (CacheObject)writeObj;

            long newSysTtl;
            long newSysExpireTime;

            long newTtl;
            long newExpireTime;

            // Conflict context is null if there were no explicit conflict resolution.
            if (conflictCtx == null) {
                // Calculate TTL and expire time for local update.
                if (explicitTtl != CU.TTL_NOT_CHANGED) {
                    // If conflict existed, expire time must be explicit.
                    assert conflictVer == null || explicitExpireTime != CU.EXPIRE_TIME_CALCULATE;

                    newSysTtl = newTtl = explicitTtl;
                    newSysExpireTime = explicitExpireTime;

                    newExpireTime = explicitExpireTime != CU.EXPIRE_TIME_CALCULATE ?
                        explicitExpireTime : CU.toExpireTime(explicitTtl);
                }
                else {
                    newSysTtl = expiryPlc == null ? CU.TTL_NOT_CHANGED :
                        entry.val != null ? expiryPlc.forUpdate() : expiryPlc.forCreate();

                    if (newSysTtl == CU.TTL_NOT_CHANGED) {
                        newSysExpireTime = CU.EXPIRE_TIME_CALCULATE;
                        newTtl = entry.ttlExtras();
                        newExpireTime = entry.expireTimeExtras();
                    }
                    else if (newSysTtl == CU.TTL_ZERO) {
                        op = GridCacheOperation.DELETE;

                        writeObj = null;

                        remove(conflictCtx, invokeRes, readFromStore);

                        return;
                    }
                    else {
                        newSysExpireTime = CU.EXPIRE_TIME_CALCULATE;
                        newTtl = newSysTtl;
                        newExpireTime = CU.toExpireTime(newTtl);
                    }
                }
            }
            else {
                newSysTtl = newTtl = conflictCtx.ttl();
                newSysExpireTime = newExpireTime = conflictCtx.expireTime();
            }

            if (intercept) {
                Object updated0 = cctx.unwrapBinaryIfNeeded(updated, keepBinary, false);

                CacheLazyEntry<Object, Object> interceptEntry = new CacheLazyEntry<>(cctx,
                    entry.key,
                    null,
                    oldVal,
                    null,
                    keepBinary);

                Object interceptorVal = cctx.config().getInterceptor().onBeforePut(interceptEntry, updated0);

                if (interceptorVal == null) {
                    treeOp = IgniteTree.OperationType.NOOP;

                    updateRes = new GridCacheUpdateAtomicResult(UpdateOutcome.INTERCEPTOR_CANCEL,
                        oldVal,
                        null,
                        invokeRes,
                        CU.TTL_ETERNAL,
                        CU.EXPIRE_TIME_ETERNAL,
                        null,
                        null,
                        0);

                    return;
                }
                else if (interceptorVal != updated0) {
                    updated0 = cctx.unwrapTemporary(interceptorVal);

                    updated = cctx.toCacheObject(updated0);
                }
            }

            updated = cctx.kernalContext().cacheObjects().prepareForCache(updated, cctx);

            if (writeThrough)
                // Must persist inside synchronization in non-tx mode.
                cctx.store().put(null, entry.key, updated, newVer);

            if (entry.val == null) {
                boolean new0 = entry.isStartVersion();

                assert entry.deletedUnlocked() || new0 || entry.isInternal(): "Invalid entry [entry=" + entry +
                    ", locNodeId=" + cctx.localNodeId() + ']';

                if (!new0 && !entry.isInternal())
                    entry.deletedUnlocked(false);
            }
            else {
                assert !entry.deletedUnlocked() : "Invalid entry [entry=" + this +
                    ", locNodeId=" + cctx.localNodeId() + ']';
            }

            long updateCntr0 = entry.nextPartCounter();

            if (updateCntr != null)
                updateCntr0 = updateCntr;

            entry.logUpdate(op, updated, newVer, newExpireTime, updateCntr0);

            if (!entry.isNear()) {
                newRow = entry.localPartition().dataStore().createRow(entry.key,
                    updated,
                    newVer,
                    newExpireTime,
                    oldRow);

                treeOp = oldRow != null && oldRow.link() == newRow.link() ?
                    IgniteTree.OperationType.NOOP : IgniteTree.OperationType.PUT;
            }
            else
                treeOp = IgniteTree.OperationType.PUT;

            entry.update(updated, newExpireTime, newTtl, newVer, true);

            updateRes = new GridCacheUpdateAtomicResult(UpdateOutcome.SUCCESS,
                oldVal,
                updated,
                invokeRes,
                newSysTtl,
                newSysExpireTime,
                null,
                conflictCtx,
                updateCntr0);
        }

        /**
         * @param conflictCtx Conflict context.
         * @param invokeRes Entry processor result (for invoke operation).
         * @param readFromStore {@code True} if initial entry value was {@code null} and it was read from store.
         * @throws IgniteCheckedException If failed.
         */
        @SuppressWarnings("unchecked")
        private void remove(@Nullable GridCacheVersionConflictContext<?, ?> conflictCtx,
            @Nullable IgniteBiTuple<Object, Exception> invokeRes,
            boolean readFromStore)
            throws IgniteCheckedException
        {
            GridCacheContext cctx = entry.context();

            CacheObject oldVal = entry.val;

            IgniteBiTuple<Boolean, Object> interceptRes = null;

            if (intercept) {
                CacheLazyEntry<Object, Object> intercepEntry = new CacheLazyEntry<>(cctx,
                    entry.key,
                    null,
                    oldVal,
                    null,
                    keepBinary);

                interceptRes = cctx.config().getInterceptor().onBeforeRemove(intercepEntry);

                if (cctx.cancelRemove(interceptRes)) {
                    treeOp = IgniteTree.OperationType.NOOP;

                    updateRes = new GridCacheUpdateAtomicResult(UpdateOutcome.INTERCEPTOR_CANCEL,
                        cctx.toCacheObject(cctx.unwrapTemporary(interceptRes.get2())),
                        null,
                        invokeRes,
                        CU.TTL_ETERNAL,
                        CU.EXPIRE_TIME_ETERNAL,
                        null,
                        null,
                        0);

                    return;
                }
            }

            if (writeThrough)
                // Must persist inside synchronization in non-tx mode.
                cctx.store().remove(null, entry.key);

            long updateCntr0 = entry.nextPartCounter();

            if (updateCntr != null)
                updateCntr0 = updateCntr;

            if (oldVal != null) {
                assert !entry.deletedUnlocked();

                if (!entry.isInternal())
                    entry.deletedUnlocked(true);
            }
            else {
                boolean new0 = entry.isStartVersion();

                assert entry.deletedUnlocked() || new0 || entry.isInternal() : "Invalid entry [entry=" + this +
                    ", locNodeId=" + cctx.localNodeId() + ']';

                if (new0) {
                    if (!entry.isInternal())
                        entry.deletedUnlocked(true);
                }
            }

            GridCacheVersion enqueueVer = newVer;

            entry.update(null, CU.TTL_ETERNAL, CU.EXPIRE_TIME_ETERNAL, newVer, true);

            treeOp = (oldVal == null || readFromStore) ? IgniteTree.OperationType.NOOP :
                IgniteTree.OperationType.REMOVE;

            UpdateOutcome outcome = oldVal != null ? UpdateOutcome.SUCCESS : UpdateOutcome.REMOVE_NO_VAL;

            if (interceptRes != null)
                oldVal = cctx.toCacheObject(cctx.unwrapTemporary(interceptRes.get2()));

            updateRes = new GridCacheUpdateAtomicResult(outcome,
                oldVal,
                null,
                invokeRes,
                CU.TTL_NOT_CHANGED,
                CU.EXPIRE_TIME_CALCULATE,
                enqueueVer,
                conflictCtx,
                updateCntr0);
        }

        /**
         * @param newVal New entry value.
         * @param invokeRes Entry processor result (for invoke operation).
         * @return Conflict context.
         * @throws IgniteCheckedException If failed.
         */
        private GridCacheVersionConflictContext<?, ?> resolveConflict(
            CacheObject newVal,
            @Nullable IgniteBiTuple<Object, Exception> invokeRes)
            throws IgniteCheckedException
        {
            GridCacheContext cctx = entry.context();

            // Cache is conflict-enabled.
            if (cctx.conflictNeedResolve()) {
                GridCacheVersion oldConflictVer = entry.ver.conflictVersion();

                // Prepare old and new entries for conflict resolution.
                GridCacheVersionedEntryEx oldEntry = new GridCacheLazyPlainVersionedEntry<>(cctx,
                    entry.key,
                    entry.val,
                    entry.ttlExtras(),
                    entry.expireTimeExtras(),
                    entry.ver.conflictVersion(),
                    entry.isStartVersion(),
                    keepBinary);

                GridTuple3<Long, Long, Boolean> expiration = entry.ttlAndExpireTime(expiryPlc,
                    explicitTtl,
                    explicitExpireTime);

                GridCacheVersionedEntryEx newEntry = new GridCacheLazyPlainVersionedEntry<>(
                    cctx,
                    entry.key,
                    newVal,
                    expiration.get1(),
                    expiration.get2(),
                    conflictVer != null ? conflictVer : newVer,
                    keepBinary);

                // Resolve conflict.
                GridCacheVersionConflictContext<?, ?> conflictCtx = cctx.conflictResolve(oldEntry, newEntry, verCheck);

                assert conflictCtx != null;

                boolean ignoreTime = cctx.config().getAtomicWriteOrderMode() == CacheAtomicWriteOrderMode.PRIMARY;

                // Use old value?
                if (conflictCtx.isUseOld()) {
                    GridCacheVersion newConflictVer = conflictVer != null ? conflictVer : newVer;

                    // Handle special case with atomic comparator.
                    if (!entry.isStartVersion() &&                                                        // Not initial value,
                        verCheck &&                                                                       // and atomic version check,
                        oldConflictVer.dataCenterId() == newConflictVer.dataCenterId() &&                 // and data centers are equal,
                        ATOMIC_VER_COMPARATOR.compare(oldConflictVer, newConflictVer, ignoreTime) == 0 && // and both versions are equal,
                        cctx.writeThrough() &&                                                            // and store is enabled,
                        primary)                                                                          // and we are primary.
                    {
                        CacheObject val = entry.val;

                        if (val == null) {
                            assert entry.deletedUnlocked();

                            cctx.store().remove(null, entry.key);
                        }
                        else
                            cctx.store().put(null, entry.key, val, entry.ver);
                    }

                    treeOp = IgniteTree.OperationType.NOOP;

                    updateRes = new GridCacheUpdateAtomicResult(UpdateOutcome.CONFLICT_USE_OLD,
                        entry.val,
                        null,
                        invokeRes,
                        CU.TTL_ETERNAL,
                        CU.EXPIRE_TIME_ETERNAL,
                        null,
                        null,
                        0);
                }
                // Will update something.
                else {
                    // Merge is a local update which override passed value bytes.
                    if (conflictCtx.isMerge()) {
                        writeObj = cctx.toCacheObject(conflictCtx.mergeValue());

                        conflictVer = null;
                    }
                    else
                        assert conflictCtx.isUseNew();

                    // Update value is known at this point, so update operation type.
                    op = writeObj != null ? GridCacheOperation.UPDATE : GridCacheOperation.DELETE;
                }

                return conflictCtx;
            }
            else
                // Nullify conflict version on this update, so that we will use regular version during next updates.
                conflictVer = null;

            return null;
        }

        /**
         * @param invokeRes Entry processor result (for invoke operation).
         * @throws IgniteCheckedException If failed.
         */
        private void versionCheck(@Nullable IgniteBiTuple<Object, Exception> invokeRes) throws IgniteCheckedException {
            GridCacheContext cctx = entry.context();

            boolean ignoreTime = cctx.config().getAtomicWriteOrderMode() == CacheAtomicWriteOrderMode.PRIMARY;

            if (verCheck) {
                if (!entry.isStartVersion() && ATOMIC_VER_COMPARATOR.compare(entry.ver, newVer, ignoreTime) >= 0) {
                    if (ATOMIC_VER_COMPARATOR.compare(entry.ver, newVer, ignoreTime) == 0 && cctx.writeThrough() && primary) {
                        if (log.isDebugEnabled())
                            log.debug("Received entry update with same version as current (will update store) " +
                                "[entry=" + this + ", newVer=" + newVer + ']');

                        CacheObject val = entry.val;

                        if (val == null) {
                            assert entry.deletedUnlocked();

                            cctx.store().remove(null, entry.key);
                        }
                        else
                            cctx.store().put(null, entry.key, val, entry.ver);
                    }
                    else {
                        if (log.isDebugEnabled())
                            log.debug("Received entry update with smaller version than current (will ignore) " +
                                "[entry=" + this + ", newVer=" + newVer + ']');
                    }

                    treeOp = IgniteTree.OperationType.NOOP;

                    updateRes = new GridCacheUpdateAtomicResult(UpdateOutcome.VERSION_CHECK_FAILED,
                        entry.val,
                        null,
                        invokeRes,
                        CU.TTL_ETERNAL,
                        CU.EXPIRE_TIME_ETERNAL,
                        null,
                        null,
                        0);
                }
            }
            else
                assert entry.isStartVersion() || ATOMIC_VER_COMPARATOR.compare(entry.ver, newVer, ignoreTime) <= 0 :
                    "Invalid version for inner update [isNew=" + entry.isStartVersion() + ", entry=" + this + ", newVer=" + newVer + ']';
        }

        /**
         * @param invokeEntry Entry for {@link EntryProcessor}.
         * @return Entry processor return value.
         */
        @SuppressWarnings("unchecked")
        private IgniteBiTuple<Object, Exception> runEntryProcessor(CacheInvokeEntry<Object, Object> invokeEntry) {
            EntryProcessor<Object, Object, ?> entryProcessor = (EntryProcessor<Object, Object, ?>)writeObj;

            try {
                Object computed = entryProcessor.process(invokeEntry, invokeArgs);

                if (invokeEntry.modified()) {
                    GridCacheContext cctx = entry.context();

                    writeObj = cctx.toCacheObject(cctx.unwrapTemporary(invokeEntry.getValue()));
                }
                else
                    writeObj = invokeEntry.valObj;

                if (computed != null)
                    return new IgniteBiTuple<>(entry.cctx.unwrapTemporary(computed), null);

                return null;
            }
            catch (Exception e) {
                writeObj = invokeEntry.valObj;

                return new IgniteBiTuple<>(null, e);
            }
        }

        /** {@inheritDoc} */
        @Override public String toString() {
            return S.toString(AtomicCacheUpdateClosure.class, this);
        }
    }
}<|MERGE_RESOLUTION|>--- conflicted
+++ resolved
@@ -3159,12 +3159,7 @@
         assert Thread.holdsLock(this);
         assert val != null : "null values in update for key: " + key;
 
-<<<<<<< HEAD
-        cctx.offheap().update(key, val, ver, expireTime,  localPartition(),
-            oldRow);
-=======
         cctx.offheap().invoke(key,  localPartition(), new UpdateClosure(this, val, ver, expireTime));
->>>>>>> 24a3e9a4
     }
 
     /**
