/*
 * Licensed to the Apache Software Foundation (ASF) under one or more
 * contributor license agreements.  See the NOTICE file distributed with
 * this work for additional information regarding copyright ownership.
 * The ASF licenses this file to You under the Apache License, Version 2.0
 * (the "License"); you may not use this file except in compliance with
 * the License.  You may obtain a copy of the License at
 *
 *      http://www.apache.org/licenses/LICENSE-2.0
 *
 * Unless required by applicable law or agreed to in writing, software
 * distributed under the License is distributed on an "AS IS" BASIS,
 * WITHOUT WARRANTIES OR CONDITIONS OF ANY KIND, either express or implied.
 * See the License for the specific language governing permissions and
 * limitations under the License.
 */

package org.apache.ignite.internal.processors.cache;

import java.nio.ByteBuffer;
import java.util.Collection;
import java.util.Collections;
import java.util.Map;
import java.util.UUID;
import java.util.concurrent.atomic.AtomicReference;
import javax.cache.Cache;
import javax.cache.expiry.ExpiryPolicy;
import javax.cache.processor.EntryProcessor;
import javax.cache.processor.EntryProcessorResult;
import org.apache.ignite.IgniteCache;
import org.apache.ignite.IgniteCheckedException;
import org.apache.ignite.IgniteException;
import org.apache.ignite.IgniteLogger;
import org.apache.ignite.cache.CacheAtomicWriteOrderMode;
import org.apache.ignite.cache.CacheMemoryMode;
import org.apache.ignite.cache.eviction.EvictableEntry;
import org.apache.ignite.internal.managers.deployment.GridDeploymentInfo;
import org.apache.ignite.internal.managers.deployment.GridDeploymentInfoBean;
import org.apache.ignite.internal.processors.affinity.AffinityTopologyVersion;
import org.apache.ignite.internal.processors.cache.distributed.dht.GridDhtCacheEntry;
import org.apache.ignite.internal.processors.cache.distributed.dht.GridDhtLocalPartition;
import org.apache.ignite.internal.processors.cache.distributed.near.GridNearCacheEntry;
import org.apache.ignite.internal.processors.cache.extras.GridCacheEntryExtras;
import org.apache.ignite.internal.processors.cache.extras.GridCacheMvccEntryExtras;
import org.apache.ignite.internal.processors.cache.extras.GridCacheObsoleteEntryExtras;
import org.apache.ignite.internal.processors.cache.extras.GridCacheTtlEntryExtras;
import org.apache.ignite.internal.processors.cache.query.GridCacheQueryManager;
import org.apache.ignite.internal.processors.cache.query.continuous.CacheContinuousQueryListener;
import org.apache.ignite.internal.processors.cache.transactions.IgniteInternalTx;
import org.apache.ignite.internal.processors.cache.transactions.IgniteTxEntry;
import org.apache.ignite.internal.processors.cache.transactions.IgniteTxKey;
import org.apache.ignite.internal.processors.cache.transactions.IgniteTxLocalAdapter;
import org.apache.ignite.internal.processors.cache.version.GridCachePlainVersionedEntry;
import org.apache.ignite.internal.processors.cache.version.GridCacheVersion;
import org.apache.ignite.internal.processors.cache.version.GridCacheVersionConflictContext;
import org.apache.ignite.internal.processors.cache.version.GridCacheVersionEx;
import org.apache.ignite.internal.processors.cache.version.GridCacheVersionedEntryEx;
import org.apache.ignite.internal.processors.dr.GridDrType;
import org.apache.ignite.internal.util.lang.GridClosureException;
import org.apache.ignite.internal.util.lang.GridMetadataAwareAdapter;
import org.apache.ignite.internal.util.lang.GridTuple;
import org.apache.ignite.internal.util.lang.GridTuple3;
import org.apache.ignite.internal.util.offheap.unsafe.GridUnsafeMemory;
import org.apache.ignite.internal.util.tostring.GridToStringExclude;
import org.apache.ignite.internal.util.tostring.GridToStringInclude;
import org.apache.ignite.internal.util.typedef.F;
import org.apache.ignite.internal.util.typedef.T2;
import org.apache.ignite.internal.util.typedef.T3;
import org.apache.ignite.internal.util.typedef.internal.CU;
import org.apache.ignite.internal.util.typedef.internal.S;
import org.apache.ignite.internal.util.typedef.internal.U;
import org.apache.ignite.lang.IgniteBiTuple;
import org.apache.ignite.lang.IgniteUuid;
import org.jetbrains.annotations.Nullable;

import static org.apache.ignite.events.EventType.EVT_CACHE_OBJECT_EXPIRED;
import static org.apache.ignite.events.EventType.EVT_CACHE_OBJECT_PUT;
import static org.apache.ignite.events.EventType.EVT_CACHE_OBJECT_READ;
import static org.apache.ignite.events.EventType.EVT_CACHE_OBJECT_REMOVED;
import static org.apache.ignite.internal.processors.cache.GridCacheOperation.DELETE;
import static org.apache.ignite.internal.processors.dr.GridDrType.DR_NONE;

/**
 * Adapter for cache entry.
 */
@SuppressWarnings({
    "NonPrivateFieldAccessedInSynchronizedContext", "TooBroadScope", "FieldAccessedSynchronizedAndUnsynchronized"})
public abstract class GridCacheMapEntry extends GridMetadataAwareAdapter implements GridCacheEntryEx {
    /** */
    private static final byte IS_DELETED_MASK = 0x01;

    /** */
    private static final byte IS_UNSWAPPED_MASK = 0x02;

    /** */
    private static final byte IS_OFFHEAP_PTR_MASK = 0x04;

    /** */
    private static final byte IS_SWAPPING_REQUIRED = 0x08;

    /** */
    public static final GridCacheAtomicVersionComparator ATOMIC_VER_COMPARATOR = new GridCacheAtomicVersionComparator();

    /**
     * NOTE
     * ====
     * Make sure to recalculate this value any time when adding or removing fields from entry.
     * The size should be count as follows:
     * <ul>
     * <li>Primitives: byte/boolean = 1, short = 2, int/float = 4, long/double = 8</li>
     * <li>References: 8 each</li>
     * <li>Each nested object should be analyzed in the same way as above.</li>
     * </ul>
     */
    // 7 * 8 /*references*/  + 2 * 8 /*long*/  + 1 * 4 /*int*/ + 1 * 1 /*byte*/ + array at parent = 85
    private static final int SIZE_OVERHEAD = 85 /*entry*/ + 32 /* version */ + 4 * 7 /* key + val */;

    /** Static logger to avoid re-creation. Made static for test purpose. */
    protected static final AtomicReference<IgniteLogger> logRef = new AtomicReference<>();

    /** Logger. */
    protected static volatile IgniteLogger log;

    /** Cache registry. */
    @GridToStringExclude
    protected final GridCacheContext<?, ?> cctx;

    /** Key. */
    @GridToStringInclude
    protected final KeyCacheObject key;

    /** Value. */
    @GridToStringInclude
    protected CacheObject val;

    /** Start version. */
    @GridToStringInclude
    protected final long startVer;

    /** Version. */
    @GridToStringInclude
    protected GridCacheVersion ver;

    /** Key hash code. */
    @GridToStringInclude
    private final int hash;

    /** Extras */
    @GridToStringInclude
    private GridCacheEntryExtras extras;

    /**
     * Flags:
     * <ul>
     *     <li>Deleted flag - mask {@link #IS_DELETED_MASK}</li>
     *     <li>Unswapped flag - mask {@link #IS_UNSWAPPED_MASK}</li>
     * </ul>
     */
    @GridToStringInclude
    protected byte flags;

    /**
     * @param cctx Cache context.
     * @param key Cache key.
     * @param hash Key hash value.
     * @param val Entry value.
     */
    protected GridCacheMapEntry(
        GridCacheContext<?, ?> cctx,
        KeyCacheObject key,
        int hash,
        CacheObject val
    ) {
        if (log == null)
            log = U.logger(cctx.kernalContext(), logRef, GridCacheMapEntry.class);

        key = (KeyCacheObject)cctx.kernalContext().cacheObjects().prepareForCache(key, cctx);

        assert key != null;

        this.key = key;
        this.hash = hash;
        this.cctx = cctx;

        val = cctx.kernalContext().cacheObjects().prepareForCache(val, cctx);

        synchronized (this) {
            value(val);
        }

        ver = cctx.versions().next();

        startVer = ver.order();
    }

    /** {@inheritDoc} */
    @Override public long startVersion() {
        return startVer;
    }

    /**
     * Sets entry value. If off-heap value storage is enabled, will serialize value to off-heap.
     *
     * @param val Value to store.
     */
    protected void value(@Nullable CacheObject val) {
        assert Thread.holdsLock(this);

        // In case we deal with IGFS cache, count updated data
        if (cctx.cache().isIgfsDataCache() &&
            cctx.kernalContext().igfsHelper().isIgfsBlockKey(keyValue(false))) {
            int newSize = valueLength0(val, null);
            int oldSize = valueLength0(this.val, (this.val == null && hasOffHeapPointer()) ? valueBytes0() : null);

            int delta = newSize - oldSize;

            if (delta != 0 && !cctx.isNear())
                cctx.cache().onIgfsDataSizeChanged(delta);
        }

        if (!isOffHeapValuesOnly()) {
            this.val = val;

            offHeapPointer(0);
        }
        else {
            try {
                if (cctx.deploymentEnabled()) {
                    Object val0 = null;

                    if (val != null && val.cacheObjectType() != CacheObject.TYPE_BYTE_ARR) {
                        val0 = cctx.cacheObjects().unmarshal(cctx.cacheObjectContext(),
                            val.valueBytes(cctx.cacheObjectContext()), cctx.deploy().globalLoader());

                        if (val0 != null)
                            cctx.gridDeploy().deploy(val0.getClass(), val0.getClass().getClassLoader());
                    }

                    if (U.p2pLoader(val0)) {
                        cctx.deploy().addDeploymentContext(
                            new GridDeploymentInfoBean((GridDeploymentInfo)val0.getClass().getClassLoader()));
                    }
                }

                GridUnsafeMemory mem = cctx.unsafeMemory();

                assert mem != null;

                if (val != null) {
                    byte type = val.cacheObjectType();

                    offHeapPointer(mem.putOffHeap(offHeapPointer(), val.valueBytes(cctx.cacheObjectContext()), type));
                }
                else {
                    mem.removeOffHeap(offHeapPointer());

                    offHeapPointer(0);
                }
            }
            catch (IgniteCheckedException e) {
                U.error(log, "Failed to deserialize value [entry=" + this + ", val=" + val + ']');

                throw new IgniteException(e);
            }
        }
    }

    /**
     * Isolated method to get length of IGFS block.
     *
     * @param val Value.
     * @param valBytes Value bytes.
     * @return Length of value.
     */
    private int valueLength0(@Nullable CacheObject val, @Nullable IgniteBiTuple<byte[], Byte> valBytes) {
        byte[] bytes = val != null ? (byte[])val.value(cctx.cacheObjectContext(), false) : null;

        if (bytes != null)
            return bytes.length;

        if (valBytes == null)
            return 0;

        return valBytes.get1().length - (((valBytes.get2() == CacheObject.TYPE_BYTE_ARR) ? 0 : 6));
    }

    /**
     * @return Value bytes.
     */
    protected CacheObject valueBytesUnlocked() {
        assert Thread.holdsLock(this);

        CacheObject val0 = val;

        if (val0 == null && hasOffHeapPointer()) {
            IgniteBiTuple<byte[], Byte> t = valueBytes0();

            return cctx.cacheObjects().toCacheObject(cctx.cacheObjectContext(), t.get2(), t.get1());
        }

        return val0;
    }

    /** {@inheritDoc} */
    @Override public int memorySize() throws IgniteCheckedException {
        byte[] kb;
        byte[] vb = null;

        int extrasSize;

        synchronized (this) {
            key.prepareMarshal(cctx.cacheObjectContext());

            kb = key.valueBytes(cctx.cacheObjectContext());

            if (val != null) {
                val.prepareMarshal(cctx.cacheObjectContext());

                vb = val.valueBytes(cctx.cacheObjectContext());
            }

            extrasSize = extrasSize();
        }

        return SIZE_OVERHEAD + extrasSize + kb.length + (vb == null ? 1 : vb.length);
    }

    /** {@inheritDoc} */
    @Override public boolean isInternal() {
        return key.internal();
    }

    /** {@inheritDoc} */
    @Override public boolean isDht() {
        return false;
    }

    /** {@inheritDoc} */
    @Override public boolean isLocal() {
        return false;
    }

    /** {@inheritDoc} */
    @Override public boolean isNear() {
        return false;
    }

    /** {@inheritDoc} */
    @Override public boolean isReplicated() {
        return false;
    }

    /** {@inheritDoc} */
    @Override public boolean detached() {
        return false;
    }

    /** {@inheritDoc} */
    @Override public <K, V> GridCacheContext<K, V> context() {
        return (GridCacheContext<K, V>)cctx;
    }

    /** {@inheritDoc} */
    @Override public boolean isNew() throws GridCacheEntryRemovedException {
        assert Thread.holdsLock(this);

        checkObsolete();

        return isStartVersion();
    }

    /** {@inheritDoc} */
    @Override public synchronized boolean isNewLocked() throws GridCacheEntryRemovedException {
        checkObsolete();

        return isStartVersion();
    }

    /**
     * @return {@code True} if start version.
     */
    public boolean isStartVersion() {
        return ver.nodeOrder() == cctx.localNode().order() && ver.order() == startVer;
    }

    /** {@inheritDoc} */
    @Override public boolean valid(AffinityTopologyVersion topVer) {
        return true;
    }

    /** {@inheritDoc} */
    @Override public int partition() {
        return 0;
    }

    /** {@inheritDoc} */
    @Override public boolean partitionValid() {
        return true;
    }

    /** {@inheritDoc} */
    @Nullable @Override public GridCacheEntryInfo info() {
        GridCacheEntryInfo info = null;

        long time = U.currentTimeMillis();

        synchronized (this) {
            if (!obsolete()) {
                info = new GridCacheEntryInfo();

                info.key(key);
                info.cacheId(cctx.cacheId());

                long expireTime = expireTimeExtras();

                boolean expired = expireTime != 0 && expireTime <= time;

                info.ttl(ttlExtras());
                info.expireTime(expireTime);
                info.version(ver);
                info.setNew(isStartVersion());
                info.setDeleted(deletedUnlocked());

                if (!expired)
                    info.value(valueBytesUnlocked());
            }
        }

        return info;
    }

    /** {@inheritDoc} */
    @Override public boolean onOffheapEvict(byte[] entry, GridCacheVersion evictVer, GridCacheVersion obsoleteVer)
        throws IgniteCheckedException, GridCacheEntryRemovedException {
        assert cctx.swap().offHeapEnabled() && (cctx.swap().swapEnabled() || cctx.queries().enabled()) : this;

        boolean obsolete;

        synchronized (this) {
            checkObsolete();

            if (hasReaders() || !isStartVersion())
                return false;

            GridCacheMvcc mvcc = mvccExtras();

            if (mvcc != null && !mvcc.isEmpty(obsoleteVer))
                return false;

            if (cctx.swap().onOffheapEvict(key, entry, partition(), evictVer)) {
                assert !hasValueUnlocked() : this;

                obsolete = markObsolete0(obsoleteVer, false, null);

                assert obsolete : this;

                if (!cctx.swap().swapEnabled()) {
                    CacheObject val = cctx.swap().unmarshalSwapEntryValue(entry);

                    clearIndex(val);
                }
            }
            else
                obsolete = false;
        }

        if (obsolete)
            onMarkedObsolete();

        return obsolete;
    }

    /** {@inheritDoc} */
    @Override public CacheObject unswap() throws IgniteCheckedException, GridCacheEntryRemovedException {
        return unswap(true);
    }

    /**
     * Unswaps an entry.
     *
     * @param needVal If {@code false} then do not to deserialize value during unswap.
     * @return Value.
     * @throws IgniteCheckedException If failed.
     */
    @Nullable @Override public CacheObject unswap(boolean needVal)
        throws IgniteCheckedException, GridCacheEntryRemovedException {
        boolean swapEnabled = cctx.swap().swapEnabled();

        if (!swapEnabled && !cctx.isOffHeapEnabled())
            return null;

        synchronized (this) {
            checkObsolete();

            if (isStartVersion() && ((flags & IS_UNSWAPPED_MASK) == 0)) {
                GridCacheSwapEntry e;

                if (cctx.offheapTiered()) {
                    e = cctx.swap().readOffheapPointer(this);

                    if (e != null) {
                        if (e.offheapPointer() > 0) {
                            offHeapPointer(e.offheapPointer());

                            flags |= IS_OFFHEAP_PTR_MASK;

                            if (needVal) {
                                CacheObject val = cctx.fromOffheap(offHeapPointer(), false);

                                e.value(val);
                            }
                        }
                        else // Read from swap.
                            offHeapPointer(0);
                    }
                }
                else
                    e = detached() ? cctx.swap().read(this, true, true, true, false) : cctx.swap().readAndRemove(this);

                if (log.isDebugEnabled())
                    log.debug("Read swap entry [swapEntry=" + e + ", cacheEntry=" + this + ']');

                flags |= IS_UNSWAPPED_MASK;

                // If there is a value.
                if (e != null) {
                    long delta = e.expireTime() == 0 ? 0 : e.expireTime() - U.currentTimeMillis();

                    if (delta >= 0) {
                        CacheObject val = e.value();

                        val = cctx.kernalContext().cacheObjects().prepareForCache(val, cctx);

                        // Set unswapped value.
                        update(val, e.expireTime(), e.ttl(), e.version(), false);

                        // Must update valPtr again since update() will reset it.
                        if (cctx.offheapTiered() && e.offheapPointer() > 0)
                            offHeapPointer(e.offheapPointer());

                        return val;
                    }
                    else
                        clearIndex(e.value());
                }
            }
        }

        return null;
    }

    /**
     * @throws IgniteCheckedException If failed.
     */
    private void swap() throws IgniteCheckedException {
        boolean swapNeeded = (flags & IS_SWAPPING_REQUIRED) != 0;

        if (cctx.isSwapOrOffheapEnabled() && !deletedUnlocked() && (hasValueUnlocked() || swapNeeded) && !detached()) {
            assert Thread.holdsLock(this);

            long expireTime = expireTimeExtras();

            if (expireTime > 0 && U.currentTimeMillis() >= expireTime) { // Don't swap entry if it's expired.
                // Entry might have been updated.
                if (cctx.offheapTiered()) {
                    cctx.swap().removeOffheap(key);

                    offHeapPointer(0);
                }

                return;
            }

            if (cctx.offheapTiered() && hasOffHeapPointer() && !swapNeeded) {
                if (log.isDebugEnabled())
                    log.debug("Value did not change, skip write swap entry: " + this);

                if (cctx.swap().offheapEvictionEnabled())
                    cctx.swap().enableOffheapEviction(key(), partition());

                return;
            }

            IgniteUuid valClsLdrId = null;
            IgniteUuid keyClsLdrId = null;

            if (cctx.deploymentEnabled()) {
                if (val != null) {
                    valClsLdrId = cctx.deploy().getClassLoaderId(
                        U.detectObjectClassLoader(val.value(cctx.cacheObjectContext(), false)));
                }

                keyClsLdrId = cctx.deploy().getClassLoaderId(
                    U.detectObjectClassLoader(keyValue(false)));
            }

            IgniteBiTuple<byte[], Byte> valBytes = valueBytes0();

            cctx.swap().write(key(),
                ByteBuffer.wrap(valBytes.get1()),
                valBytes.get2(),
                ver,
                ttlExtras(),
                expireTime,
                keyClsLdrId,
                valClsLdrId);

            flags &= ~IS_SWAPPING_REQUIRED;

            if (log.isDebugEnabled())
                log.debug("Wrote swap entry: " + this);
        }
    }

    /**
     * @return Value bytes and flag indicating whether value is byte array.
     */
    protected IgniteBiTuple<byte[], Byte> valueBytes0() {
        assert Thread.holdsLock(this);

        if (hasOffHeapPointer()) {
            assert isOffHeapValuesOnly() || cctx.offheapTiered();

            return cctx.unsafeMemory().get(offHeapPointer());
        }
        else {
            assert val != null;

            try {
                byte[] bytes = val.valueBytes(cctx.cacheObjectContext());

                return new IgniteBiTuple<>(bytes, val.cacheObjectType());
            }
            catch (IgniteCheckedException e) {
                throw new IgniteException(e);
            }
        }
    }

    /**
     * @throws IgniteCheckedException If failed.
     */
    protected final void releaseSwap() throws IgniteCheckedException {
        if (cctx.isSwapOrOffheapEnabled()) {
            synchronized (this) {
                cctx.swap().remove(key());
            }

            if (log.isDebugEnabled())
                log.debug("Removed swap entry [entry=" + this + ']');
        }
    }

    /**
     * @param tx Transaction.
     * @param key Key.
     * @param reload flag.
     * @param subjId Subject ID.
     * @param taskName Task name.
     * @return Read value.
     * @throws IgniteCheckedException If failed.
     */
    @SuppressWarnings({"RedundantTypeArguments"})
    @Nullable protected Object readThrough(@Nullable IgniteInternalTx tx, KeyCacheObject key, boolean reload, UUID subjId,
        String taskName) throws IgniteCheckedException {
        return cctx.store().load(tx, key);
    }

    /** {@inheritDoc} */
    @Nullable @Override public final CacheObject innerGet(@Nullable IgniteInternalTx tx,
        boolean readSwap,
        boolean readThrough,
        boolean failFast,
        boolean unmarshal,
        boolean updateMetrics,
        boolean evt,
        boolean tmp,
        UUID subjId,
        Object transformClo,
        String taskName,
        @Nullable IgniteCacheExpiryPolicy expirePlc,
        boolean keepBinary)
        throws IgniteCheckedException, GridCacheEntryRemovedException {
        return (CacheObject)innerGet0(tx,
            readSwap,
            readThrough,
            evt,
            unmarshal,
            updateMetrics,
            tmp,
            subjId,
            transformClo,
            taskName,
            expirePlc,
            false,
            keepBinary);
    }

    /** {@inheritDoc} */
    @Nullable @Override public T2<CacheObject, GridCacheVersion> innerGetVersioned(
        IgniteInternalTx tx,
        boolean readSwap,
        boolean unmarshal,
        boolean updateMetrics,
        boolean evt,
        UUID subjId,
        Object transformClo,
        String taskName,
        @Nullable IgniteCacheExpiryPolicy expiryPlc,
        boolean keepBinary)
        throws IgniteCheckedException, GridCacheEntryRemovedException {
        return (T2<CacheObject, GridCacheVersion>)innerGet0(tx,
            readSwap,
            false,
            evt,
            unmarshal,
            updateMetrics,
            false,
            subjId,
            transformClo,
            taskName,
            expiryPlc,
            true,
            keepBinary);
    }

    /** {@inheritDoc} */
    @SuppressWarnings({"unchecked", "RedundantTypeArguments", "TooBroadScope"})
    private Object innerGet0(IgniteInternalTx tx,
        boolean readSwap,
        boolean readThrough,
        boolean evt,
        boolean unmarshal,
        boolean updateMetrics,
        boolean tmp,
        UUID subjId,
        Object transformClo,
        String taskName,
        @Nullable IgniteCacheExpiryPolicy expiryPlc,
        boolean retVer,
        boolean keepBinary
    ) throws IgniteCheckedException, GridCacheEntryRemovedException {
        assert !(retVer && readThrough);

        // Disable read-through if there is no store.
        if (readThrough && !cctx.readThrough())
            readThrough = false;

        GridCacheMvccCandidate owner;

        CacheObject old;
        CacheObject ret = null;

        GridCacheVersion startVer;
        GridCacheVersion resVer = null;

        boolean expired = false;

        CacheObject expiredVal = null;

        boolean hasOldBytes;

        synchronized (this) {
            checkObsolete();

            // Cache version for optimistic check.
            startVer = ver;

            GridCacheMvcc mvcc = mvccExtras();

            owner = mvcc == null ? null : mvcc.anyOwner();

            double delta;

            long expireTime = expireTimeExtras();

            if (expireTime > 0) {
                delta = expireTime - U.currentTimeMillis();

                if (log.isDebugEnabled())
                    log.debug("Checked expiration time for entry [timeLeft=" + delta + ", entry=" + this + ']');

                if (delta <= 0)
                    expired = true;
            }

            CacheObject val = this.val;

            hasOldBytes = hasOffHeapPointer();

            if ((unmarshal || isOffHeapValuesOnly()) && !expired && val == null && hasOldBytes)
                val = rawGetOrUnmarshalUnlocked(tmp);

            boolean valid = valid(tx != null ? tx.topologyVersion() : cctx.affinity().affinityTopologyVersion());

            // Attempt to load from swap.
            if (val == null && !hasOldBytes && readSwap) {
                // Only promote when loading initial state.
                if (isNew() || !valid) {
                    // If this entry is already expired (expiration time was too low),
                    // we simply remove from swap and clear index.
                    if (expired) {
                        releaseSwap();

                        // Previous value is guaranteed to be null
                        clearIndex(null);
                    }
                    else {
                        // Read and remove swap entry.
                        if (tmp) {
                            unswap(false);

                            val = rawGetOrUnmarshalUnlocked(true);
                        }
                        else
                            val = unswap();

                        // Recalculate expiration after swap read.
                        if (expireTime > 0) {
                            delta = expireTime - U.currentTimeMillis();

                            if (log.isDebugEnabled())
                                log.debug("Checked expiration time for entry [timeLeft=" + delta +
                                    ", entry=" + this + ']');

                            if (delta <= 0)
                                expired = true;
                        }
                    }
                }
            }

            old = expired || !valid ? null : val;

            if (expired) {
                expiredVal = val;

                value(null);
            }

            if (old == null && !hasOldBytes) {
                if (updateMetrics && cctx.cache().configuration().isStatisticsEnabled())
                    cctx.cache().metrics0().onRead(false);
            }
            else {
                if (updateMetrics && cctx.cache().configuration().isStatisticsEnabled())
                    cctx.cache().metrics0().onRead(true);

                // Set retVal here for event notification.
                ret = old;
            }

            if (evt && expired) {
                if (cctx.events().isRecordable(EVT_CACHE_OBJECT_EXPIRED)) {
                    cctx.events().addEvent(partition(),
                        key,
                        tx,
                        owner,
                        EVT_CACHE_OBJECT_EXPIRED,
                        null,
                        false,
                        expiredVal,
                        expiredVal != null || hasOldBytes,
                        subjId,
                        null,
                        taskName,
                        keepBinary);
                }

                cctx.continuousQueries().onEntryExpired(this, key, expiredVal);

                // No more notifications.
                evt = false;
            }

            if (evt && !expired && cctx.events().isRecordable(EVT_CACHE_OBJECT_READ)) {
                cctx.events().addEvent(
                    partition(),
                    key,
                    tx,
                    owner,
                    EVT_CACHE_OBJECT_READ,
                    ret,
                    ret != null,
                    old,
                    hasOldBytes || old != null,
                    subjId,
                    transformClo != null ? transformClo.getClass().getName() : null,
                    taskName,
                    keepBinary);

                // No more notifications.
                evt = false;
            }

            if (ret != null && expiryPlc != null)
                updateTtl(expiryPlc);

            if (retVer) {
                resVer = (isNear() && cctx.transactional()) ? ((GridNearCacheEntry)this).dhtVersion() : this.ver;

                if (resVer == null)
                    ret = null;
            }
        }

        if (ret != null)
            // If return value is consistent, then done.
            return retVer ? new T2<>(ret, resVer) : ret;

        boolean loadedFromStore = false;

        if (ret == null && readThrough) {
            IgniteInternalTx tx0 = null;

            if (tx != null && tx.local()) {
                if (cctx.isReplicated() || cctx.isColocated() || tx.near())
                    tx0 = tx;
                else if (tx.dht()) {
                    GridCacheVersion ver = tx.nearXidVersion();

                    tx0 = cctx.dht().near().context().tm().tx(ver);
                }
            }

            Object storeVal = readThrough(tx0, key, false, subjId, taskName);

            ret = cctx.toCacheObject(storeVal);

            loadedFromStore = true;
        }

        synchronized (this) {
            long ttl = ttlExtras();

            // If version matched, set value.
            if (startVer.equals(ver)) {
                if (ret != null) {
                    // Detach value before index update.
                    ret = cctx.kernalContext().cacheObjects().prepareForCache(ret, cctx);

                    GridCacheVersion nextVer = nextVersion();

                    CacheObject prevVal = rawGetOrUnmarshalUnlocked(false);

                    long expTime = CU.toExpireTime(ttl);

                    if (loadedFromStore)
                        // Update indexes before actual write to entry.
                        updateIndex(ret, expTime, nextVer, prevVal);

                    boolean hadValPtr = hasOffHeapPointer();

                    // Don't change version for read-through.
                    update(ret, expTime, ttl, nextVer, true);

                    if (hadValPtr && cctx.offheapTiered())
                        cctx.swap().removeOffheap(key);

                    if (cctx.deferredDelete() && deletedUnlocked() && !isInternal() && !detached())
                        deletedUnlocked(false);
                }

                if (evt && cctx.events().isRecordable(EVT_CACHE_OBJECT_READ))
                    cctx.events().addEvent(
                        partition(),
                        key,
                        tx,
                        owner,
                        EVT_CACHE_OBJECT_READ,
                        ret,
                        ret != null,
                        old,
                        hasOldBytes,
                        subjId,
                        transformClo != null ? transformClo.getClass().getName() : null,
                        taskName,
                        keepBinary);
            }
        }

        assert ret == null || !retVer;

        return ret;
    }

    /** {@inheritDoc} */
    @SuppressWarnings({"unchecked", "TooBroadScope"})
    @Nullable @Override public final CacheObject innerReload()
        throws IgniteCheckedException, GridCacheEntryRemovedException {
        CU.checkStore(cctx);

        GridCacheVersion startVer;

        boolean wasNew;

        synchronized (this) {
            checkObsolete();

            // Cache version for optimistic check.
            startVer = ver;

            wasNew = isNew();
        }

        String taskName = cctx.kernalContext().job().currentTaskName();

        // Check before load.
        CacheObject ret = cctx.toCacheObject(readThrough(null, key, true, cctx.localNodeId(), taskName));

        boolean touch = false;

        try {
            synchronized (this) {
                long ttl = ttlExtras();

                // Generate new version.
                GridCacheVersion nextVer = cctx.versions().nextForLoad(ver);

                // If entry was loaded during read step.
                if (wasNew && !isNew())
                    // Map size was updated on entry creation.
                    return ret;

                // If version matched, set value.
                if (startVer.equals(ver)) {
                    releaseSwap();

                    CacheObject old = rawGetOrUnmarshalUnlocked(false);

                    long expTime = CU.toExpireTime(ttl);

                    // Detach value before index update.
                    ret = cctx.kernalContext().cacheObjects().prepareForCache(ret, cctx);

                    // Update indexes.
                    if (ret != null) {
                        updateIndex(ret, expTime, nextVer, old);

                        if (cctx.deferredDelete() && !isInternal() && !detached() && deletedUnlocked())
                            deletedUnlocked(false);
                    }
                    else {
                        clearIndex(old);

                        if (cctx.deferredDelete() && !isInternal() && !detached() && !deletedUnlocked())
                            deletedUnlocked(true);
                    }

                    update(ret, expTime, ttl, nextVer, true);

                    touch = true;

                    // If value was set - return, otherwise try again.
                    return ret;
                }
            }

            touch = true;

            return ret;
        }
        finally {
            if (touch)
                cctx.evicts().touch(this, cctx.affinity().affinityTopologyVersion());
        }
    }

    /**
     * @param nodeId Node ID.
     */
    protected void recordNodeId(UUID nodeId, AffinityTopologyVersion topVer) {
        // No-op.
    }

    /** {@inheritDoc} */
    @Override public final GridCacheUpdateTxResult innerSet(
        @Nullable IgniteInternalTx tx,
        UUID evtNodeId,
        UUID affNodeId,
        CacheObject val,
        boolean writeThrough,
        boolean retval,
        long ttl,
        boolean evt,
        boolean metrics,
        boolean keepBinary,
        AffinityTopologyVersion topVer,
        CacheEntryPredicate[] filter,
        GridDrType drType,
        long drExpireTime,
        @Nullable GridCacheVersion explicitVer,
        @Nullable UUID subjId,
        String taskName,
        @Nullable GridCacheVersion dhtVer,
        @Nullable Long updateCntr
    ) throws IgniteCheckedException, GridCacheEntryRemovedException {
        CacheObject old;

        boolean valid = valid(tx != null ? tx.topologyVersion() : topVer);

        // Lock should be held by now.
        if (!cctx.isAll(this, filter))
            return new GridCacheUpdateTxResult(false, null);

        final GridCacheVersion newVer;

        boolean intercept = cctx.config().getInterceptor() != null;

        Object key0 = null;
        Object val0 = null;

        long updateCntr0;

        synchronized (this) {
            checkObsolete();

            if (isNear()) {
                assert dhtVer != null;

                // It is possible that 'get' could load more recent value.
                if (!((GridNearCacheEntry)this).recordDhtVersion(dhtVer))
                    return new GridCacheUpdateTxResult(false, null);
            }

            assert tx == null || (!tx.local() && tx.onePhaseCommit()) || tx.ownsLock(this) :
                "Transaction does not own lock for update [entry=" + this + ", tx=" + tx + ']';

            // Load and remove from swap if it is new.
            boolean startVer = isStartVersion();

            if (startVer)
                unswap(retval);

            newVer = explicitVer != null ? explicitVer : tx == null ?
                nextVersion() : tx.writeVersion();

            assert newVer != null : "Failed to get write version for tx: " + tx;

            boolean internal = isInternal() || !context().userCache();

            Map<UUID, CacheContinuousQueryListener> lsnrCol =
                notifyContinuousQueries(tx) ? cctx.continuousQueries().updateListeners(internal, false) : null;

            old = (retval || intercept || lsnrCol != null) ?
                rawGetOrUnmarshalUnlocked(!retval && !isOffHeapValuesOnly()) : this.val;

            if (intercept) {
                val0 = CU.value(val, cctx, false);

                CacheLazyEntry e = new CacheLazyEntry(cctx, key, old, keepBinary);

                Object interceptorVal = cctx.config().getInterceptor().onBeforePut(
                    new CacheLazyEntry(cctx, key, old, keepBinary),
                    val0);

                key0 = e.key();

                if (interceptorVal == null)
                    return new GridCacheUpdateTxResult(false, (CacheObject)cctx.unwrapTemporary(old));
                else if (interceptorVal != val0)
                    val0 = cctx.unwrapTemporary(interceptorVal);

                val = cctx.toCacheObject(val0);
            }

            // Determine new ttl and expire time.
            long expireTime;

            if (drExpireTime >= 0) {
                assert ttl >= 0 : ttl;

                expireTime = drExpireTime;
            }
            else {
                if (ttl == -1L) {
                    ttl = ttlExtras();
                    expireTime = expireTimeExtras();
                }
                else
                    expireTime = CU.toExpireTime(ttl);
            }

            assert ttl >= 0 : ttl;
            assert expireTime >= 0 : expireTime;

            // Detach value before index update.
            val = cctx.kernalContext().cacheObjects().prepareForCache(val, cctx);

            // Update index inside synchronization since it can be updated
            // in load methods without actually holding entry lock.
            if (val != null) {
                updateIndex(val, expireTime, newVer, old);

                if (cctx.deferredDelete() && deletedUnlocked() && !isInternal() && !detached())
                    deletedUnlocked(false);
            }

            updateCntr0 = nextPartCounter(topVer);

            if (updateCntr != null && updateCntr != 0)
                updateCntr0 = updateCntr;

            update(val, expireTime, ttl, newVer, true);

            drReplicate(drType, val, newVer, topVer);

            recordNodeId(affNodeId, topVer);

            if (metrics && cctx.cache().configuration().isStatisticsEnabled())
                cctx.cache().metrics0().onWrite();

            if (evt && newVer != null && cctx.events().isRecordable(EVT_CACHE_OBJECT_PUT)) {
                CacheObject evtOld = cctx.unwrapTemporary(old);

                cctx.events().addEvent(partition(),
                    key,
                    evtNodeId,
                    tx == null ? null : tx.xid(),
                    newVer,
                    EVT_CACHE_OBJECT_PUT,
                    val,
                    val != null,
                    evtOld,
                    evtOld != null || hasValueUnlocked(),
                    subjId, null, taskName,
                    keepBinary);
            }

            if (lsnrCol != null) {
                cctx.continuousQueries().onEntryUpdated(
                    lsnrCol,
                    key,
                    val,
                    old,
                    internal,
                    partition(),
                    tx.local(),
                    false,
                    updateCntr0,
                    topVer);
            }

            cctx.dataStructures().onEntryUpdated(key, false, keepBinary);
        }

        if (log.isDebugEnabled())
            log.debug("Updated cache entry [val=" + val + ", old=" + old + ", entry=" + this + ']');

        // Persist outside of synchronization. The correctness of the
        // value will be handled by current transaction.
        if (writeThrough)
            cctx.store().put(tx, key, val, newVer);

        if (intercept)
            cctx.config().getInterceptor().onAfterPut(new CacheLazyEntry(cctx, key, key0, val, val0, keepBinary));

        return valid ? new GridCacheUpdateTxResult(true, retval ? old : null, updateCntr0) :
            new GridCacheUpdateTxResult(false, null);
    }

    /**
     * @param cpy Copy flag.
     * @return Key value.
     */
    protected Object keyValue(boolean cpy) {
        return key.value(cctx.cacheObjectContext(), cpy);
    }

    /** {@inheritDoc} */
    @Override public final GridCacheUpdateTxResult innerRemove(
        @Nullable IgniteInternalTx tx,
        UUID evtNodeId,
        UUID affNodeId,
        boolean retval,
        boolean evt,
        boolean metrics,
        boolean keepBinary,
        AffinityTopologyVersion topVer,
        CacheEntryPredicate[] filter,
        GridDrType drType,
        @Nullable GridCacheVersion explicitVer,
        @Nullable UUID subjId,
        String taskName,
        @Nullable GridCacheVersion dhtVer,
        @Nullable Long updateCntr
        ) throws IgniteCheckedException, GridCacheEntryRemovedException {
        assert cctx.transactional();

        CacheObject old;

        GridCacheVersion newVer;

        boolean valid = valid(tx != null ? tx.topologyVersion() : topVer);

        // Lock should be held by now.
        if (!cctx.isAll(this, filter))
            return new GridCacheUpdateTxResult(false, null);

        GridCacheVersion obsoleteVer = null;

        boolean intercept = cctx.config().getInterceptor() != null;

        IgniteBiTuple<Boolean, Object> interceptRes = null;

        Cache.Entry entry0 = null;

        Long updateCntr0;

        boolean deferred;

        boolean marked = false;

        synchronized (this) {
            checkObsolete();

            if (isNear()) {
                assert dhtVer != null;

                // It is possible that 'get' could load more recent value.
                if (!((GridNearCacheEntry)this).recordDhtVersion(dhtVer))
                    return new GridCacheUpdateTxResult(false, null);
            }

            assert tx == null || (!tx.local() && tx.onePhaseCommit()) || tx.ownsLock(this) :
                "Transaction does not own lock for remove[entry=" + this + ", tx=" + tx + ']';

            boolean startVer = isStartVersion();

            if (startVer) {
                // Release swap.
                releaseSwap();
            }

            newVer = explicitVer != null ? explicitVer : tx == null ? nextVersion() : tx.writeVersion();

            boolean internal = isInternal() || !context().userCache();

            Map<UUID, CacheContinuousQueryListener> lsnrCol =
                notifyContinuousQueries(tx) ? cctx.continuousQueries().updateListeners(internal, false) : null;

            old = (retval || intercept || lsnrCol != null) ?
                rawGetOrUnmarshalUnlocked(!retval && !isOffHeapValuesOnly()) : val;

            if (intercept) {
                entry0 = new CacheLazyEntry(cctx, key, old, keepBinary);

                interceptRes = cctx.config().getInterceptor().onBeforeRemove(entry0);

                if (cctx.cancelRemove(interceptRes)) {
                    CacheObject ret = cctx.toCacheObject(cctx.unwrapTemporary(interceptRes.get2()));

                    return new GridCacheUpdateTxResult(false, ret);
                }
            }

            if (old == null)
                old = saveValueForIndexUnlocked();

            // Clear indexes inside of synchronization since indexes
            // can be updated without actually holding entry lock.
            clearIndex(old);

            boolean hadValPtr = hasOffHeapPointer();

            update(null, 0, 0, newVer, true);

            if (cctx.offheapTiered() && hadValPtr) {
                boolean rmv = cctx.swap().removeOffheap(key);

                assert rmv;
            }

            if (cctx.deferredDelete() && !detached() && !isInternal()) {
                if (!deletedUnlocked()) {
                    deletedUnlocked(true);

                    if (tx != null) {
                        GridCacheMvcc mvcc = mvccExtras();

                        if (mvcc == null || mvcc.isEmpty(tx.xidVersion()))
                            clearReaders();
                        else
                            clearReader(tx.originatingNodeId());
                    }
                }
            }

            updateCntr0 = nextPartCounter(topVer);

            if (updateCntr != null && updateCntr != 0)
                updateCntr0 = updateCntr;

            drReplicate(drType, null, newVer, topVer);

            if (metrics && cctx.cache().configuration().isStatisticsEnabled())
                cctx.cache().metrics0().onRemove();

            if (tx == null)
                obsoleteVer = newVer;
            else {
                // Only delete entry if the lock is not explicit.
                if (lockedBy(tx.xidVersion()))
                    obsoleteVer = tx.xidVersion();
                else if (log.isDebugEnabled())
                    log.debug("Obsolete version was not set because lock was explicit: " + this);
            }

            if (evt && newVer != null && cctx.events().isRecordable(EVT_CACHE_OBJECT_REMOVED)) {
                CacheObject evtOld = cctx.unwrapTemporary(old);

                cctx.events().addEvent(partition(),
                    key,
                    evtNodeId,
                    tx == null ? null : tx.xid(), newVer,
                    EVT_CACHE_OBJECT_REMOVED,
                    null,
                    false,
                    evtOld,
                    evtOld != null || hasValueUnlocked(),
                    subjId,
                    null,
                    taskName,
                    keepBinary);
            }

            if (lsnrCol != null) {
                cctx.continuousQueries().onEntryUpdated(
                    lsnrCol,
                    key,
                    null,
                    old,
                    internal,
                    partition(),
                    tx.local(),
                    false,
                    updateCntr0,
                    topVer);
            }

            cctx.dataStructures().onEntryUpdated(key, true, keepBinary);

            deferred = cctx.deferredDelete() && !detached() && !isInternal();

            if (!deferred) {
                // If entry is still removed.
                assert newVer == ver;

                if (obsoleteVer == null || !(marked = markObsolete0(obsoleteVer, true, null))) {
                    if (log.isDebugEnabled())
                        log.debug("Entry could not be marked obsolete (it is still used): " + this);
                }
                else {
                    recordNodeId(affNodeId, topVer);

                    if (log.isDebugEnabled())
                        log.debug("Entry was marked obsolete: " + this);
                }
            }
        }

        if (deferred)
            cctx.onDeferredDelete(this, newVer);

        if (marked) {
            assert !deferred;

            onMarkedObsolete();
        }

        if (intercept)
            cctx.config().getInterceptor().onAfterRemove(entry0);

        if (valid) {
            CacheObject ret;

            if (interceptRes != null)
                ret = cctx.toCacheObject(cctx.unwrapTemporary(interceptRes.get2()));
            else
                ret = old;

            return new GridCacheUpdateTxResult(true, ret, updateCntr0);
        }
        else
            return new GridCacheUpdateTxResult(false, null);
    }

    /**
     * @param tx Transaction.
     * @return {@code True} if should notify continuous query manager.
     */
    private boolean notifyContinuousQueries(@Nullable IgniteInternalTx tx) {
        return cctx.isLocal() ||
            cctx.isReplicated() ||
            (!isNear() && !(tx != null && tx.onePhaseCommit() && !tx.local()));
    }

    /** {@inheritDoc} */
    @SuppressWarnings("unchecked")
    @Override public GridTuple3<Boolean, Object, EntryProcessorResult<Object>> innerUpdateLocal(
        GridCacheVersion ver,
        GridCacheOperation op,
        @Nullable Object writeObj,
        @Nullable Object[] invokeArgs,
        boolean writeThrough,
        boolean readThrough,
        boolean retval,
        boolean keepBinary,
        @Nullable ExpiryPolicy expiryPlc,
        boolean evt,
        boolean metrics,
        @Nullable CacheEntryPredicate[] filter,
        boolean intercept,
        @Nullable UUID subjId,
        String taskName
    ) throws IgniteCheckedException, GridCacheEntryRemovedException {
        assert cctx.isLocal() && cctx.atomic();

        CacheObject old;

        boolean res = true;

        IgniteBiTuple<Boolean, ?> interceptorRes = null;

        EntryProcessorResult<Object> invokeRes = null;

        synchronized (this) {
            boolean internal = isInternal() || !context().userCache();

            Map<UUID, CacheContinuousQueryListener> lsnrCol =
                cctx.continuousQueries().updateListeners(internal, false);

            boolean needVal = retval ||
                intercept ||
                op == GridCacheOperation.TRANSFORM ||
                !F.isEmpty(filter) ||
                lsnrCol != null;

            checkObsolete();

            // Load and remove from swap if it is new.
            if (isNew())
                unswap(retval);

            // Possibly get old value form store.
            old = needVal ? rawGetOrUnmarshalUnlocked(!retval && !isOffHeapValuesOnly()) : val;

            boolean readFromStore = false;

            Object old0 = null;

            if (readThrough && needVal && old == null &&
                (cctx.readThrough() && (op == GridCacheOperation.TRANSFORM || cctx.loadPreviousValue()))) {
                    old0 = readThrough(null, key, false, subjId, taskName);

                old = cctx.toCacheObject(old0);

                long ttl = CU.TTL_ETERNAL;
                long expireTime = CU.EXPIRE_TIME_ETERNAL;

                if (expiryPlc != null && old != null) {
                    ttl = CU.toTtl(expiryPlc.getExpiryForCreation());

                    if (ttl == CU.TTL_ZERO) {
                        ttl = CU.TTL_MINIMUM;
                        expireTime = CU.expireTimeInPast();
                    }
                    else if (ttl == CU.TTL_NOT_CHANGED)
                        ttl = CU.TTL_ETERNAL;
                    else
                        expireTime = CU.toExpireTime(ttl);
                }

                // Detach value before index update.
                old = cctx.kernalContext().cacheObjects().prepareForCache(old, cctx);

                if (old != null)
                    updateIndex(old, expireTime, ver, null);
                else
                    clearIndex(null);

                update(old, expireTime, ttl, ver, true);
            }

            // Apply metrics.
            if (metrics && cctx.cache().configuration().isStatisticsEnabled() && needVal) {
                // PutIfAbsent methods mustn't update hit/miss statistics
                if (op != GridCacheOperation.UPDATE || F.isEmpty(filter) || !cctx.putIfAbsentFilter(filter))
                    cctx.cache().metrics0().onRead(old != null);
            }

            // Check filter inside of synchronization.
            if (!F.isEmpty(filter)) {
                boolean pass = cctx.isAllLocked(this, filter);

                if (!pass) {
                    if (expiryPlc != null && !readFromStore && !cctx.putIfAbsentFilter(filter) && hasValueUnlocked())
                        updateTtl(expiryPlc);

                    Object val = retval ?
                        cctx.cacheObjectContext().unwrapBinaryIfNeeded(CU.value(old, cctx, false), keepBinary, false)
                        : null;

                    return new T3<>(false, val, null);
                }
            }

            String transformCloClsName = null;

            CacheObject updated;

            Object key0 = null;
            Object updated0 = null;

            // Calculate new value.
            if (op == GridCacheOperation.TRANSFORM) {
                transformCloClsName = writeObj.getClass().getName();

                EntryProcessor<Object, Object, ?> entryProcessor = (EntryProcessor<Object, Object, ?>)writeObj;

                assert entryProcessor != null;

                CacheInvokeEntry<Object, Object> entry = new CacheInvokeEntry<>(cctx, key, old, version(), keepBinary);

                try {
                    Object computed = entryProcessor.process(entry, invokeArgs);

                    if (entry.modified()) {
                        updated0 = cctx.unwrapTemporary(entry.getValue());

                        updated = cctx.toCacheObject(updated0);
                    }
                    else
                        updated = old;

                    key0 = entry.key();

                    invokeRes = computed != null ? CacheInvokeResult.fromResult(cctx.unwrapTemporary(computed)) : null;
                }
                catch (Exception e) {
                    updated = old;

                    invokeRes = CacheInvokeResult.fromError(e);
                }

                if (!entry.modified()) {
                    if (expiryPlc != null && !readFromStore && hasValueUnlocked())
                        updateTtl(expiryPlc);

                    return new GridTuple3<>(false, null, invokeRes);
                }
            }
            else
                updated = (CacheObject)writeObj;

            op = updated == null ? GridCacheOperation.DELETE : GridCacheOperation.UPDATE;

            if (intercept) {
                CacheLazyEntry e;

                if (op == GridCacheOperation.UPDATE) {
                    updated0 = value(updated0, updated, false);

                    e = new CacheLazyEntry(cctx, key, key0, old, old0, keepBinary);

                    Object interceptorVal = cctx.config().getInterceptor().onBeforePut(e, updated0);

                    if (interceptorVal == null)
                        return new GridTuple3<>(false, cctx.unwrapTemporary(value(old0, old, false)), invokeRes);
                    else {
                        updated0 = cctx.unwrapTemporary(interceptorVal);

                        updated = cctx.toCacheObject(updated0);
                    }
                }
                else {
                    e = new CacheLazyEntry(cctx, key, key0, old, old0, keepBinary);

                    interceptorRes = cctx.config().getInterceptor().onBeforeRemove(e);

                    if (cctx.cancelRemove(interceptorRes))
                        return new GridTuple3<>(false, cctx.unwrapTemporary(interceptorRes.get2()), invokeRes);
                }

                key0 = e.key();
                old0 = e.value();
            }

            boolean hadVal = hasValueUnlocked();

            long ttl = CU.TTL_ETERNAL;
            long expireTime = CU.EXPIRE_TIME_ETERNAL;

            if (op == GridCacheOperation.UPDATE) {
                if (expiryPlc != null) {
                    ttl = CU.toTtl(hadVal ? expiryPlc.getExpiryForUpdate() : expiryPlc.getExpiryForCreation());

                    if (ttl == CU.TTL_NOT_CHANGED) {
                        ttl = ttlExtras();
                        expireTime = expireTimeExtras();
                    }
                    else if (ttl != CU.TTL_ZERO)
                        expireTime = CU.toExpireTime(ttl);
                }
                else {
                    ttl = ttlExtras();
                    expireTime = expireTimeExtras();
                }
            }

            if (ttl == CU.TTL_ZERO)
                op = GridCacheOperation.DELETE;

            // Try write-through.
            if (op == GridCacheOperation.UPDATE) {
                // Detach value before index update.
                updated = cctx.kernalContext().cacheObjects().prepareForCache(updated, cctx);

                if (writeThrough)
                    // Must persist inside synchronization in non-tx mode.
                    cctx.store().put(null, key, updated, ver);


                // Update index inside synchronization since it can be updated
                // in load methods without actually holding entry lock.
                updateIndex(updated, expireTime, ver, old);

                assert ttl != CU.TTL_ZERO;

                update(updated, expireTime, ttl, ver, true);

                if (evt) {
                    CacheObject evtOld = null;

                    if (transformCloClsName != null && cctx.events().isRecordable(EVT_CACHE_OBJECT_READ)) {
                        evtOld = cctx.unwrapTemporary(old);

                        cctx.events().addEvent(partition(), key, cctx.localNodeId(), null,
                            (GridCacheVersion)null, EVT_CACHE_OBJECT_READ, evtOld, evtOld != null || hadVal, evtOld,
                            evtOld != null || hadVal, subjId, transformCloClsName, taskName, keepBinary);
                    }

                    if (cctx.events().isRecordable(EVT_CACHE_OBJECT_PUT)) {
                        if (evtOld == null)
                            evtOld = cctx.unwrapTemporary(old);

                        cctx.events().addEvent(partition(), key, cctx.localNodeId(), null,
                            (GridCacheVersion)null, EVT_CACHE_OBJECT_PUT, updated, updated != null, evtOld,
                            evtOld != null || hadVal, subjId, null, taskName, keepBinary);
                    }
                }
            }
            else {
                if (writeThrough)
                    // Must persist inside synchronization in non-tx mode.
                    cctx.store().remove(null, key);

                boolean hasValPtr = hasOffHeapPointer();

                if (old == null)
                    old = saveValueForIndexUnlocked();

                // Update index inside synchronization since it can be updated
                // in load methods without actually holding entry lock.
                clearIndex(old);

                update(null, CU.TTL_ETERNAL, CU.EXPIRE_TIME_ETERNAL, ver, true);

                if (cctx.offheapTiered() && hasValPtr) {
                    boolean rmv = cctx.swap().removeOffheap(key);

                    assert rmv;
                }

                if (evt) {
                    CacheObject evtOld = null;

                    if (transformCloClsName != null && cctx.events().isRecordable(EVT_CACHE_OBJECT_READ))
                        cctx.events().addEvent(partition(), key, cctx.localNodeId(), null,
                            (GridCacheVersion)null, EVT_CACHE_OBJECT_READ, evtOld, evtOld != null || hadVal, evtOld,
                            evtOld != null || hadVal, subjId, transformCloClsName, taskName, keepBinary);

                    if (cctx.events().isRecordable(EVT_CACHE_OBJECT_REMOVED)) {
                        if (evtOld == null)
                            evtOld = cctx.unwrapTemporary(old);

                        cctx.events().addEvent(partition(), key, cctx.localNodeId(), null, (GridCacheVersion)null,
                            EVT_CACHE_OBJECT_REMOVED, null, false, evtOld, evtOld != null || hadVal, subjId, null,
                            taskName, keepBinary);
                    }
                }

                res = hadVal;
            }

            if (res)
                updateMetrics(op, metrics);

            if (lsnrCol != null) {
                long updateCntr = nextPartCounter(AffinityTopologyVersion.NONE);

                cctx.continuousQueries().onEntryUpdated(
                    lsnrCol,
                    key,
                    val,
                    old,
                    internal,
                    partition(),
                    true,
                    false,
                    updateCntr,
                    AffinityTopologyVersion.NONE);
            }

            cctx.dataStructures().onEntryUpdated(key, op == GridCacheOperation.DELETE, keepBinary);

            if (intercept) {
                if (op == GridCacheOperation.UPDATE)
                    cctx.config().getInterceptor().onAfterPut(new CacheLazyEntry(cctx, key, key0, updated, updated0, keepBinary));
                else
                    cctx.config().getInterceptor().onAfterRemove(new CacheLazyEntry(cctx, key, key0, old, old0, keepBinary));
            }
        }

        return new GridTuple3<>(res,
            cctx.unwrapTemporary(interceptorRes != null ?
                interceptorRes.get2() :
                cctx.cacheObjectContext().unwrapBinaryIfNeeded(old, keepBinary, false)),
            invokeRes);
    }

    /** {@inheritDoc} */
    @SuppressWarnings("unchecked")
    @Override public GridCacheUpdateAtomicResult innerUpdate(
        GridCacheVersion newVer,
        UUID evtNodeId,
        UUID affNodeId,
        GridCacheOperation op,
        @Nullable Object writeObj,
        @Nullable Object[] invokeArgs,
        boolean writeThrough,
        boolean readThrough,
        boolean retval,
        boolean keepBinary,
        @Nullable IgniteCacheExpiryPolicy expiryPlc,
        boolean evt,
        boolean metrics,
        boolean primary,
        boolean verCheck,
        AffinityTopologyVersion topVer,
        @Nullable CacheEntryPredicate[] filter,
        GridDrType drType,
        long explicitTtl,
        long explicitExpireTime,
        @Nullable GridCacheVersion conflictVer,
        boolean conflictResolve,
        boolean intercept,
        @Nullable UUID subjId,
        String taskName,
        @Nullable CacheObject prevVal,
        @Nullable Long updateCntr
    ) throws IgniteCheckedException, GridCacheEntryRemovedException, GridClosureException {
        assert cctx.atomic();

        boolean res = true;

        CacheObject oldVal;
        CacheObject updated;

        GridCacheVersion enqueueVer = null;

        GridCacheVersionConflictContext<?, ?> conflictCtx = null;

        IgniteBiTuple<Object, Exception> invokeRes = null;

        // System TTL/ET which may have special values.
        long newSysTtl;
        long newSysExpireTime;

        // TTL/ET which will be passed to entry on update.
        long newTtl;
        long newExpireTime;

        Object key0 = null;
        Object updated0 = null;

        Long updateCntr0 = null;

        synchronized (this) {
            boolean needVal = intercept || retval || op == GridCacheOperation.TRANSFORM || !F.isEmptyOrNulls(filter);

            checkObsolete();

            // Load and remove from swap if it is new.
            if (isNew())
                unswap(retval);

            Object transformClo = null;

            // Request-level conflict resolution is needed, i.e. we do not know who will win in advance.
            if (conflictResolve) {
                GridCacheVersion oldConflictVer = version().conflictVersion();

                // Cache is conflict-enabled.
                if (cctx.conflictNeedResolve()) {
                    // Get new value, optionally unmarshalling and/or transforming it.
                    Object writeObj0;

                    if (op == GridCacheOperation.TRANSFORM) {
                        transformClo = writeObj;

                        EntryProcessor<Object, Object, ?> entryProcessor = (EntryProcessor<Object, Object, ?>)writeObj;

                        oldVal = rawGetOrUnmarshalUnlocked(true);

                        CacheInvokeEntry<Object, Object> entry = new CacheInvokeEntry(cctx, key, oldVal, version(), keepBinary);

                        try {
                            Object computed = entryProcessor.process(entry, invokeArgs);

                            if (entry.modified()) {
                                writeObj0 = cctx.unwrapTemporary(entry.getValue());
                                writeObj = cctx.toCacheObject(writeObj0);
                            }
                            else {
                                writeObj = oldVal;
                                writeObj0 = cctx.unwrapBinaryIfNeeded(oldVal, keepBinary, false);
                            }

                            key0 = entry.key();

                            if (computed != null)
                                invokeRes = new IgniteBiTuple(cctx.unwrapTemporary(computed), null);
                        }
                        catch (Exception e) {
                            invokeRes = new IgniteBiTuple(null, e);

                            writeObj = oldVal;
                            writeObj0 = cctx.unwrapBinaryIfNeeded(oldVal, keepBinary, false);
                        }
                    }
                    else
                        writeObj0 = cctx.unwrapBinaryIfNeeded(writeObj, keepBinary, false);

                    GridTuple3<Long, Long, Boolean> expiration = ttlAndExpireTime(expiryPlc,
                        explicitTtl,
                        explicitExpireTime);

                    // Prepare old and new entries for conflict resolution.
                    GridCacheVersionedEntryEx oldEntry = versionedEntry(keepBinary);
                    GridCacheVersionedEntryEx newEntry = new GridCachePlainVersionedEntry<>(
                        oldEntry.key(),
                        writeObj0,
                        expiration.get1(),
                        expiration.get2(),
                        conflictVer != null ? conflictVer : newVer);

                    // Resolve conflict.
                    conflictCtx = cctx.conflictResolve(oldEntry, newEntry, verCheck);

                    assert conflictCtx != null;

                    boolean ignoreTime = cctx.config().getAtomicWriteOrderMode() == CacheAtomicWriteOrderMode.PRIMARY;

                    // Use old value?
                    if (conflictCtx.isUseOld()) {
                        GridCacheVersion newConflictVer = conflictVer != null ? conflictVer : newVer;

                        // Handle special case with atomic comparator.
                        if (!isNew() &&                                                                       // Not initial value,
                            verCheck &&                                                                       // and atomic version check,
                            oldConflictVer.dataCenterId() == newConflictVer.dataCenterId() &&                 // and data centers are equal,
                            ATOMIC_VER_COMPARATOR.compare(oldConflictVer, newConflictVer, ignoreTime) == 0 && // and both versions are equal,
                            cctx.writeThrough() &&                                                            // and store is enabled,
                            primary)                                                                          // and we are primary.
                        {
                            CacheObject val = rawGetOrUnmarshalUnlocked(false);

                            if (val == null) {
                                assert deletedUnlocked();

                                cctx.store().remove(null, key);
                            }
                            else
                                cctx.store().put(null, key, val, ver);
                        }

                        return new GridCacheUpdateAtomicResult(false,
                            retval ? rawGetOrUnmarshalUnlocked(false) : null,
                            null,
                            invokeRes,
                            CU.TTL_ETERNAL,
                            CU.EXPIRE_TIME_ETERNAL,
                            null,
                            null,
                            false,
                            updateCntr0 == null ? 0 : updateCntr0);
                    }
                    // Will update something.
                    else {
                        // Merge is a local update which override passed value bytes.
                        if (conflictCtx.isMerge()) {
                            writeObj = cctx.toCacheObject(conflictCtx.mergeValue());

                            conflictVer = null;
                        }
                        else
                            assert conflictCtx.isUseNew();

                        // Update value is known at this point, so update operation type.
                        op = writeObj != null ? GridCacheOperation.UPDATE : GridCacheOperation.DELETE;
                    }
                }
                else
                    // Nullify conflict version on this update, so that we will use regular version during next updates.
                    conflictVer = null;
            }

            boolean ignoreTime = cctx.config().getAtomicWriteOrderMode() == CacheAtomicWriteOrderMode.PRIMARY;

            // Perform version check only in case there was no explicit conflict resolution.
            if (conflictCtx == null) {
                if (verCheck) {
                    if (!isNew() && ATOMIC_VER_COMPARATOR.compare(ver, newVer, ignoreTime) >= 0) {
                        if (ATOMIC_VER_COMPARATOR.compare(ver, newVer, ignoreTime) == 0 && cctx.writeThrough() && primary) {
                            if (log.isDebugEnabled())
                                log.debug("Received entry update with same version as current (will update store) " +
                                    "[entry=" + this + ", newVer=" + newVer + ']');

                            CacheObject val = rawGetOrUnmarshalUnlocked(false);

                            if (val == null) {
                                assert deletedUnlocked();

                                cctx.store().remove(null, key);
                            }
                            else
                                cctx.store().put(null, key, val, ver);
                        }
                        else {
                            if (log.isDebugEnabled())
                                log.debug("Received entry update with smaller version than current (will ignore) " +
                                    "[entry=" + this + ", newVer=" + newVer + ']');
                        }

                        if (!cctx.isNear()) {
                            CacheObject evtVal;

                            if (op == GridCacheOperation.TRANSFORM) {
                                EntryProcessor<Object, Object, ?> entryProcessor =
                                    (EntryProcessor<Object, Object, ?>)writeObj;

                                CacheInvokeEntry<Object, Object> entry =
                                    new CacheInvokeEntry<>(cctx, key, prevVal, version(), keepBinary);

                                try {
                                    entryProcessor.process(entry, invokeArgs);

                                    evtVal = entry.modified() ?
                                        cctx.toCacheObject(cctx.unwrapTemporary(entry.getValue())) : prevVal;
                                }
                                catch (Exception ignore) {
                                    evtVal = prevVal;
                                }
                            }
                            else
                                evtVal = (CacheObject)writeObj;

                            updateCntr0 = nextPartCounter(topVer);

                            if (updateCntr != null)
                                updateCntr0 = updateCntr;

                            cctx.continuousQueries().onEntryUpdated(
                                key,
                                evtVal,
                                prevVal,
                                isInternal() || !context().userCache(),
                                partition(),
                                primary,
                                false,
                                updateCntr0,
                                topVer);
                        }

                        return new GridCacheUpdateAtomicResult(false,
                            retval ? rawGetOrUnmarshalUnlocked(false) : null,
                            null,
                            invokeRes,
                            CU.TTL_ETERNAL,
                            CU.EXPIRE_TIME_ETERNAL,
                            null,
                            null,
                            false,
                            updateCntr0 == null ? 0 : updateCntr0);
                    }
                }
                else
                    assert isNew() || ATOMIC_VER_COMPARATOR.compare(ver, newVer, ignoreTime) <= 0 :
                        "Invalid version for inner update [entry=" + this + ", newVer=" + newVer + ']';
            }

            // Prepare old value and value bytes.
            oldVal = needVal ? rawGetOrUnmarshalUnlocked(!retval && !isOffHeapValuesOnly()) : val;

            // Possibly read value from store.
            boolean readFromStore = false;

            Object old0 = null;

            if (readThrough && needVal && oldVal == null && (cctx.readThrough() &&
                (op == GridCacheOperation.TRANSFORM || cctx.loadPreviousValue()))) {
                old0 = readThrough(null, key, false, subjId, taskName);

                oldVal = cctx.toCacheObject(old0);

                readFromStore = true;

                // Detach value before index update.
                oldVal = cctx.kernalContext().cacheObjects().prepareForCache(oldVal, cctx);

                // Calculate initial TTL and expire time.
                long initTtl;
                long initExpireTime;

                if (expiryPlc != null && oldVal != null) {
                    IgniteBiTuple<Long, Long> initTtlAndExpireTime = initialTtlAndExpireTime(expiryPlc);

                    initTtl = initTtlAndExpireTime.get1();
                    initExpireTime = initTtlAndExpireTime.get2();
                }
                else {
                    initTtl = CU.TTL_ETERNAL;
                    initExpireTime = CU.EXPIRE_TIME_ETERNAL;
                }

                if (oldVal != null)
                    updateIndex(oldVal, initExpireTime, ver, null);
                else
                    clearIndex(null);

                update(oldVal, initExpireTime, initTtl, ver, true);

                if (deletedUnlocked() && oldVal != null && !isInternal())
                    deletedUnlocked(false);
            }

            // Apply metrics.
            if (metrics && cctx.cache().configuration().isStatisticsEnabled() && needVal) {
                // PutIfAbsent methods mustn't update hit/miss statistics
                if (op != GridCacheOperation.UPDATE || F.isEmpty(filter) || !cctx.putIfAbsentFilter(filter))
                    cctx.cache().metrics0().onRead(oldVal != null);
            }

            // Check filter inside of synchronization.
            if (!F.isEmptyOrNulls(filter)) {
                boolean pass = cctx.isAllLocked(this, filter);

                if (!pass) {
                    if (expiryPlc != null && !readFromStore && hasValueUnlocked() && !cctx.putIfAbsentFilter(filter))
                        updateTtl(expiryPlc);

                    return new GridCacheUpdateAtomicResult(false,
                        retval ? oldVal : null,
                        null,
                        invokeRes,
                        CU.TTL_ETERNAL,
                        CU.EXPIRE_TIME_ETERNAL,
                        null,
                        null,
                        false,
                        updateCntr0 == null ? 0 : updateCntr0);
                }
            }

            // Calculate new value in case we met transform.
            if (op == GridCacheOperation.TRANSFORM) {
                assert conflictCtx == null : "Cannot be TRANSFORM here if conflict resolution was performed earlier.";

                transformClo = writeObj;

                EntryProcessor<Object, Object, ?> entryProcessor = (EntryProcessor<Object, Object, ?>)writeObj;

                CacheInvokeEntry<Object, Object> entry = new CacheInvokeEntry(cctx, key, oldVal, version(), keepBinary);

                try {
                    Object computed = entryProcessor.process(entry, invokeArgs);

                    if (entry.modified()) {
                        updated0 = cctx.unwrapTemporary(entry.getValue());
                        updated = cctx.toCacheObject(updated0);
                    }
                    else
                        updated = oldVal;

                    key0 = entry.key();

                    if (computed != null)
                        invokeRes = new IgniteBiTuple(cctx.unwrapTemporary(computed), null);
                }
                catch (Exception e) {
                    invokeRes = new IgniteBiTuple(null, e);

                    updated = oldVal;
                }

                if (!entry.modified()) {
                    if (expiryPlc != null && !readFromStore && hasValueUnlocked())
                        updateTtl(expiryPlc);

                    return new GridCacheUpdateAtomicResult(false,
                        retval ? oldVal : null,
                        null,
                        invokeRes,
                        CU.TTL_ETERNAL,
                        CU.EXPIRE_TIME_ETERNAL,
                        null,
                        null,
                        false,
                        updateCntr0 == null ? 0 : updateCntr0);
                }
            }
            else
                updated = (CacheObject)writeObj;

            op = updated == null ? GridCacheOperation.DELETE : GridCacheOperation.UPDATE;

            assert op == GridCacheOperation.UPDATE || (op == GridCacheOperation.DELETE && updated == null);

            boolean hadVal = hasValueUnlocked();

            // Incorporate conflict version into new version if needed.
            if (conflictVer != null && conflictVer != newVer)
                newVer = new GridCacheVersionEx(newVer.topologyVersion(),
                    newVer.globalTime(),
                    newVer.order(),
                    newVer.nodeOrder(),
                    newVer.dataCenterId(),
                    conflictVer);

            if (op == GridCacheOperation.UPDATE) {
                // Conflict context is null if there were no explicit conflict resolution.
                if (conflictCtx == null) {
                    // Calculate TTL and expire time for local update.
                    if (explicitTtl != CU.TTL_NOT_CHANGED) {
                        // If conflict existed, expire time must be explicit.
                        assert conflictVer == null || explicitExpireTime != CU.EXPIRE_TIME_CALCULATE;

                        newSysTtl = newTtl = explicitTtl;
                        newSysExpireTime = explicitExpireTime;

                        newExpireTime = explicitExpireTime != CU.EXPIRE_TIME_CALCULATE ?
                            explicitExpireTime : CU.toExpireTime(explicitTtl);
                    }
                    else {
                        newSysTtl = expiryPlc == null ? CU.TTL_NOT_CHANGED :
                            hadVal ? expiryPlc.forUpdate() : expiryPlc.forCreate();

                        if (newSysTtl == CU.TTL_NOT_CHANGED) {
                            newSysExpireTime = CU.EXPIRE_TIME_CALCULATE;
                            newTtl = ttlExtras();
                            newExpireTime = expireTimeExtras();
                        }
                        else if (newSysTtl == CU.TTL_ZERO) {
                            op = GridCacheOperation.DELETE;

                            newSysTtl = CU.TTL_NOT_CHANGED;
                            newSysExpireTime = CU.EXPIRE_TIME_CALCULATE;

                            newTtl = CU.TTL_ETERNAL;
                            newExpireTime = CU.EXPIRE_TIME_ETERNAL;

                            updated = null;
                        }
                        else {
                            newSysExpireTime = CU.EXPIRE_TIME_CALCULATE;
                            newTtl = newSysTtl;
                            newExpireTime = CU.toExpireTime(newTtl);
                        }
                    }
                }
                else {
                    newSysTtl = newTtl = conflictCtx.ttl();
                    newSysExpireTime = newExpireTime = conflictCtx.expireTime();
                }
            }
            else {
                assert op == GridCacheOperation.DELETE;

                newSysTtl = CU.TTL_NOT_CHANGED;
                newSysExpireTime = CU.EXPIRE_TIME_CALCULATE;

                newTtl = CU.TTL_ETERNAL;
                newExpireTime = CU.EXPIRE_TIME_ETERNAL;
            }

            // TTL and expire time must be resolved at this point.
            assert newTtl != CU.TTL_NOT_CHANGED && newTtl != CU.TTL_ZERO && newTtl >= 0;
            assert newExpireTime != CU.EXPIRE_TIME_CALCULATE && newExpireTime >= 0;

            IgniteBiTuple<Boolean, Object> interceptRes = null;

            // Actual update.
            if (op == GridCacheOperation.UPDATE) {
                if (intercept) {
                    updated0 = value(updated0, updated, false);

                    Object interceptorVal = cctx.config().getInterceptor()
                        .onBeforePut(new CacheLazyEntry(cctx, key, key0, oldVal, old0, keepBinary), updated0);

                    if (interceptorVal == null)
                        return new GridCacheUpdateAtomicResult(false,
                            retval ? oldVal : null,
                            null,
                            invokeRes,
                            CU.TTL_ETERNAL,
                            CU.EXPIRE_TIME_ETERNAL,
                            null,
                            null,
                            false,
                            updateCntr0 == null ? 0 : updateCntr0);
                    else if (interceptorVal != updated0) {
                        updated0 = cctx.unwrapTemporary(interceptorVal);

                        updated = cctx.toCacheObject(updated0);
                    }
                }

                // Try write-through.
                if (writeThrough)
                    // Must persist inside synchronization in non-tx mode.
                    cctx.store().put(null, key, updated, newVer);

                if (!hadVal) {
                    boolean new0 = isNew();

                    assert deletedUnlocked() || new0 || isInternal(): "Invalid entry [entry=" + this + ", locNodeId=" +
                        cctx.localNodeId() + ']';

                    if (!new0 && !isInternal())
                        deletedUnlocked(false);
                }
                else {
                    assert !deletedUnlocked() : "Invalid entry [entry=" + this +
                        ", locNodeId=" + cctx.localNodeId() + ']';

                    // Do not change size.
                }

                updated = cctx.kernalContext().cacheObjects().prepareForCache(updated, cctx);

                // Update index inside synchronization since it can be updated
                // in load methods without actually holding entry lock.
                updateIndex(updated, newExpireTime, newVer, oldVal);

                update(updated, newExpireTime, newTtl, newVer, true);

                updateCntr0 = nextPartCounter(topVer);

                if (updateCntr != null)
                    updateCntr0 = updateCntr;

                drReplicate(drType, updated, newVer, topVer);

                recordNodeId(affNodeId, topVer);

                if (evt) {
                    CacheObject evtOld = null;

                    if (transformClo != null && cctx.events().isRecordable(EVT_CACHE_OBJECT_READ)) {
                        evtOld = cctx.unwrapTemporary(oldVal);

                        cctx.events().addEvent(partition(), key, evtNodeId, null,
                            newVer, EVT_CACHE_OBJECT_READ, evtOld, evtOld != null || hadVal, evtOld,
                            evtOld != null || hadVal, subjId, transformClo.getClass().getName(), taskName,
                            keepBinary);
                    }

                    if (newVer != null && cctx.events().isRecordable(EVT_CACHE_OBJECT_PUT)) {
                        if (evtOld == null)
                            evtOld = cctx.unwrapTemporary(oldVal);

                        cctx.events().addEvent(partition(), key, evtNodeId, null,
                            newVer, EVT_CACHE_OBJECT_PUT, updated, updated != null, evtOld,
                            evtOld != null || hadVal, subjId, null, taskName, keepBinary);
                    }
                }
            }
            else {
                if (intercept) {
                    interceptRes = cctx.config().getInterceptor().onBeforeRemove(new CacheLazyEntry(cctx, key, key0,
                        oldVal, old0, keepBinary));

                    if (cctx.cancelRemove(interceptRes))
                        return new GridCacheUpdateAtomicResult(false,
                            cctx.toCacheObject(cctx.unwrapTemporary(interceptRes.get2())),
                            null,
                            invokeRes,
                            CU.TTL_ETERNAL,
                            CU.EXPIRE_TIME_ETERNAL,
                            null,
                            null,
                            false,
                            updateCntr0 == null ? 0 : updateCntr0);
                }

                if (writeThrough)
                    // Must persist inside synchronization in non-tx mode.
                    cctx.store().remove(null, key);

                if (oldVal == null)
                    oldVal = saveValueForIndexUnlocked();

                // Update index inside synchronization since it can be updated
                // in load methods without actually holding entry lock.
                clearIndex(oldVal);

                if (hadVal) {
                    assert !deletedUnlocked();

                    if (!isInternal())
                        deletedUnlocked(true);
                }
                else {
                    boolean new0 = isNew();

                    assert deletedUnlocked() || new0 || isInternal() : "Invalid entry [entry=" + this + ", locNodeId=" +
                        cctx.localNodeId() + ']';

                    if (new0) {
                        if (!isInternal())
                            deletedUnlocked(true);
                    }
                }

                enqueueVer = newVer;

                boolean hasValPtr = hasOffHeapPointer();

                // Clear value on backup. Entry will be removed from cache when it got evicted from queue.
                update(null, CU.TTL_ETERNAL, CU.EXPIRE_TIME_ETERNAL, newVer, true);

                assert newSysTtl == CU.TTL_NOT_CHANGED;
                assert newSysExpireTime == CU.EXPIRE_TIME_CALCULATE;

                if (cctx.offheapTiered() && hasValPtr) {
                    boolean rmv = cctx.swap().removeOffheap(key);

                    assert rmv;
                }

                clearReaders();

                recordNodeId(affNodeId, topVer);

                updateCntr0 = nextPartCounter(topVer);

                if (updateCntr != null)
                    updateCntr0 = updateCntr;

                drReplicate(drType, null, newVer, topVer);

                if (evt) {
                    CacheObject evtOld = null;

                    if (transformClo != null && cctx.events().isRecordable(EVT_CACHE_OBJECT_READ)) {
                        evtOld = cctx.unwrapTemporary(oldVal);

                        cctx.events().addEvent(partition(), key, evtNodeId, null,
                            newVer, EVT_CACHE_OBJECT_READ, evtOld, evtOld != null || hadVal, evtOld,
                            evtOld != null || hadVal, subjId, transformClo.getClass().getName(), taskName,
                            keepBinary);
                    }

                    if (newVer != null && cctx.events().isRecordable(EVT_CACHE_OBJECT_REMOVED)) {
                        if (evtOld == null)
                            evtOld = cctx.unwrapTemporary(oldVal);

                        cctx.events().addEvent(partition(), key, evtNodeId, null, newVer,
                            EVT_CACHE_OBJECT_REMOVED, null, false, evtOld, evtOld != null || hadVal,
                            subjId, null, taskName, keepBinary);
                    }
                }

                res = hadVal;
            }

            if (res)
                updateMetrics(op, metrics);

            cctx.dataStructures().onEntryUpdated(key, op == GridCacheOperation.DELETE, keepBinary);

            if (intercept) {
                if (op == GridCacheOperation.UPDATE)
                    cctx.config().getInterceptor().onAfterPut(new CacheLazyEntry(cctx, key, key0, updated, updated0, keepBinary));
                else
                    cctx.config().getInterceptor().onAfterRemove(new CacheLazyEntry(cctx, key, key0, oldVal, old0, keepBinary));

                if (interceptRes != null)
                    oldVal = cctx.toCacheObject(cctx.unwrapTemporary(interceptRes.get2()));
            }
        }

        if (log.isDebugEnabled())
            log.debug("Updated cache entry [val=" + val + ", old=" + oldVal + ", entry=" + this + ']');

        return new GridCacheUpdateAtomicResult(res,
            oldVal,
            updated,
            invokeRes,
            newSysTtl,
            newSysExpireTime,
            enqueueVer,
            conflictCtx,
            true,
            updateCntr0 == null ? 0 : updateCntr0);
    }

    /**
     * @param val Value.
     * @param cacheObj Cache object.
     * @param cpy Copy flag.
     * @return Cache object value.
     */
    @Nullable private Object value(@Nullable Object val, @Nullable CacheObject cacheObj, boolean cpy) {
        if (val != null)
            return val;

        return cacheObj != null ? cacheObj.value(cctx.cacheObjectContext(), cpy) : null;
    }

    /**
     * @param expiry Expiration policy.
     * @return Tuple holding initial TTL and expire time with the given expiry.
     */
    private static IgniteBiTuple<Long, Long> initialTtlAndExpireTime(IgniteCacheExpiryPolicy expiry) {
        assert expiry != null;

        long initTtl = expiry.forCreate();
        long initExpireTime;

        if (initTtl == CU.TTL_ZERO) {
            initTtl = CU.TTL_MINIMUM;
            initExpireTime = CU.expireTimeInPast();
        }
        else if (initTtl == CU.TTL_NOT_CHANGED) {
            initTtl = CU.TTL_ETERNAL;
            initExpireTime = CU.EXPIRE_TIME_ETERNAL;
        }
        else
            initExpireTime = CU.toExpireTime(initTtl);

        return F.t(initTtl, initExpireTime);
    }

    /**
     * Get TTL, expire time and remove flag for the given entry, expiration policy and explicit TTL and expire time.
     *
     * @param expiry Expiration policy.
     * @param ttl Explicit TTL.
     * @param expireTime Explicit expire time.
     * @return Result.
     */
    private GridTuple3<Long, Long, Boolean> ttlAndExpireTime(IgniteCacheExpiryPolicy expiry, long ttl, long expireTime)
        throws GridCacheEntryRemovedException {
        boolean rmv = false;

        // 1. If TTL is not changed, then calculate it based on expiry.
        if (ttl == CU.TTL_NOT_CHANGED) {
            if (expiry != null)
                ttl = hasValueUnlocked() ? expiry.forUpdate() : expiry.forCreate();
        }

        // 2. If TTL is zero, then set delete marker.
        if (ttl == CU.TTL_ZERO) {
            rmv = true;

            ttl = CU.TTL_ETERNAL;
        }

        // 3. If TTL is still not changed, then either use old entry TTL or set it to "ETERNAL".
        if (ttl == CU.TTL_NOT_CHANGED) {
            if (isNew())
                ttl = CU.TTL_ETERNAL;
            else {
                ttl = ttlExtras();
                expireTime = expireTimeExtras();
            }
        }

        // 4 If expire time was not set explicitly, then calculate it.
        if (expireTime == CU.EXPIRE_TIME_CALCULATE)
            expireTime = CU.toExpireTime(ttl);

        return F.t(ttl, expireTime, rmv);
    }

    /**
     * Perform DR if needed.
     *
     * @param drType DR type.
     * @param val Value.
     * @param ver Version.
     * @param topVer Topology version.
     * @throws IgniteCheckedException In case of exception.
     */
    private void drReplicate(GridDrType drType, @Nullable CacheObject val, GridCacheVersion ver, AffinityTopologyVersion topVer)
        throws IgniteCheckedException {
        if (cctx.isDrEnabled() && drType != DR_NONE && !isInternal())
            cctx.dr().replicate(key, val, rawTtl(), rawExpireTime(), ver.conflictVersion(), drType, topVer);
    }

    /**
     * @return {@code true} if entry has readers. It makes sense only for dht entry.
     * @throws GridCacheEntryRemovedException If removed.
     */
    protected boolean hasReaders() throws GridCacheEntryRemovedException {
        return false;
    }

    /**
     *
     */
    protected void clearReaders() {
        // No-op.
    }

    /**
     * @param nodeId Node ID to clear.
     * @throws GridCacheEntryRemovedException If removed.
     */
    protected void clearReader(UUID nodeId) throws GridCacheEntryRemovedException {
        // No-op.
    }

    /** {@inheritDoc} */
    @Override public boolean clear(GridCacheVersion ver, boolean readers) throws IgniteCheckedException {
        synchronized (this) {
            if (obsolete())
                return false;

            CacheObject val = saveValueForIndexUnlocked();

            try {
                if ((!hasReaders() || readers)) {
                    // markObsolete will clear the value.
                    if (!(markObsolete0(ver, true, null))) {
                        if (log.isDebugEnabled())
                            log.debug("Entry could not be marked obsolete (it is still used): " + this);

                        return false;
                    }

                    clearReaders();
                }
                else {
                    if (log.isDebugEnabled())
                        log.debug("Entry could not be marked obsolete (it still has readers): " + this);

                    return false;
                }
            }
            catch (GridCacheEntryRemovedException ignore) {
                assert false;

                return false;
            }

            if (log.isDebugEnabled())
                log.debug("Entry has been marked obsolete: " + this);

            clearIndex(val);

            releaseSwap();
        }

        onMarkedObsolete();

        cctx.cache().removeEntry(this); // Clear cache.

        return true;
    }

    /** {@inheritDoc} */
    @Override public synchronized GridCacheVersion obsoleteVersion() {
        return obsoleteVersionExtras();
    }

    /** {@inheritDoc} */
    @Override public boolean markObsolete(GridCacheVersion ver) {
        boolean obsolete;

        synchronized (this) {
            obsolete = markObsolete0(ver, true, null);
        }

        if (obsolete)
            onMarkedObsolete();

        return obsolete;
    }

    /** {@inheritDoc} */
    @Override public boolean markObsoleteIfEmpty(@Nullable GridCacheVersion ver) throws IgniteCheckedException {
        boolean obsolete = false;
        boolean deferred = false;

        try {
            synchronized (this) {
                if (obsoleteVersionExtras() != null)
                    return false;

                if (!hasValueUnlocked() || checkExpired()) {
                    if (ver == null)
                        ver = nextVersion();

                    if (cctx.deferredDelete() && !isStartVersion() && !detached() && !isInternal()) {
                        if (!deletedUnlocked()) {
                            update(null, 0L, 0L, ver, true);

                            deletedUnlocked(true);

                            deferred = true;
                        }
                    }
                    else
                        obsolete = markObsolete0(ver, true, null);
                }
            }
        }
        finally {
            if (obsolete)
                onMarkedObsolete();

            if (deferred)
                cctx.onDeferredDelete(this, ver);
        }

        return obsolete;
    }

    /** {@inheritDoc} */
    @Override public boolean markObsoleteVersion(GridCacheVersion ver) {
        assert cctx.deferredDelete();

        boolean marked;

        synchronized (this) {
            if (obsoleteVersionExtras() != null)
                return true;

            if (!this.ver.equals(ver))
                return false;

            marked = markObsolete0(ver, true, null);
        }

        if (marked)
            onMarkedObsolete();

        return marked;
    }

    /**
     * @return {@code True} if this entry should not be evicted from cache.
     */
    protected boolean evictionDisabled() {
        return false;
    }

    /**
     * <p>
     * Note that {@link #onMarkedObsolete()} should always be called after this method
     * returns {@code true}.
     *
     * @param ver Version.
     * @param clear {@code True} to clear.
     * @param extras Predefined extras.
     * @return {@code True} if entry is obsolete, {@code false} if entry is still used by other threads or nodes.
     */
    protected final boolean markObsolete0(GridCacheVersion ver, boolean clear, GridCacheObsoleteEntryExtras extras) {
        assert Thread.holdsLock(this);

        if (evictionDisabled()) {
            assert !obsolete() : this;

            return false;
        }

        GridCacheVersion obsoleteVer = obsoleteVersionExtras();

        if (ver != null) {
            // If already obsolete, then do nothing.
            if (obsoleteVer != null)
                return true;

            GridCacheMvcc mvcc = mvccExtras();

            if (mvcc == null || mvcc.isEmpty(ver)) {
                obsoleteVer = ver;

                obsoleteVersionExtras(obsoleteVer, extras);

                if (clear)
                    value(null);
            }

            return obsoleteVer != null;
        }
        else
            return obsoleteVer != null;
    }

    /** {@inheritDoc} */
    @Override public void onMarkedObsolete() {
        // No-op.
    }

    /** {@inheritDoc} */
    @Override public final synchronized boolean obsolete() {
        return obsoleteVersionExtras() != null;
    }

    /** {@inheritDoc} */
    @Override public final synchronized boolean obsolete(GridCacheVersion exclude) {
        GridCacheVersion obsoleteVer = obsoleteVersionExtras();

        return obsoleteVer != null && !obsoleteVer.equals(exclude);
    }

    /** {@inheritDoc} */
    @Override public synchronized boolean invalidate(@Nullable GridCacheVersion curVer, GridCacheVersion newVer)
        throws IgniteCheckedException {
        assert newVer != null;

        if (curVer == null || ver.equals(curVer)) {
            CacheObject val = saveValueForIndexUnlocked();

            value(null);

            ver = newVer;

            releaseSwap();

            clearIndex(val);

            onInvalidate();
        }

        return obsoleteVersionExtras() != null;
    }

    /**
     * Called when entry invalidated.
     */
    protected void onInvalidate() {
        // No-op.
    }

    /** {@inheritDoc} */
    @Override public boolean invalidate(@Nullable CacheEntryPredicate[] filter)
        throws GridCacheEntryRemovedException, IgniteCheckedException {
        if (F.isEmptyOrNulls(filter)) {
            synchronized (this) {
                checkObsolete();

                invalidate(null, nextVersion());

                return true;
            }
        }
        else {
            // For optimistic checking.
            GridCacheVersion startVer;

            synchronized (this) {
                checkObsolete();

                startVer = ver;
            }

            if (!cctx.isAll(this, filter))
                return false;

            synchronized (this) {
                checkObsolete();

                if (startVer.equals(ver)) {
                    invalidate(null, nextVersion());

                    return true;
                }
            }

            // If version has changed then repeat the process.
            return invalidate(filter);
        }
    }

    /**
     *
     * @param val New value.
     * @param expireTime Expiration time.
     * @param ttl Time to live.
     * @param ver Update version.
     */
    protected final void update(@Nullable CacheObject val, long expireTime, long ttl, GridCacheVersion ver, boolean addTracked) {
        assert ver != null;
        assert Thread.holdsLock(this);
        assert ttl != CU.TTL_ZERO && ttl != CU.TTL_NOT_CHANGED && ttl >= 0 : ttl;

        long oldExpireTime = expireTimeExtras();

        if (addTracked && oldExpireTime != 0 && (expireTime != oldExpireTime || isStartVersion()) && cctx.config().isEagerTtl())
            cctx.ttl().removeTrackedEntry(this);

        value(val);

        ttlAndExpireTimeExtras(ttl, expireTime);

        this.ver = ver;

        if (addTracked && expireTime != 0 && (expireTime != oldExpireTime || isStartVersion()) && cctx.config().isEagerTtl())
            cctx.ttl().addTrackedEntry(this);
    }

    /**
     * Update TTL if it is changed.
     *
     * @param expiryPlc Expiry policy.
     */
    private void updateTtl(ExpiryPolicy expiryPlc) {
        long ttl = CU.toTtl(expiryPlc.getExpiryForAccess());

        if (ttl != CU.TTL_NOT_CHANGED)
            updateTtl(ttl);
    }

    /**
     * Update TTL is it is changed.
     *
     * @param expiryPlc Expiry policy.
     * @throws GridCacheEntryRemovedException If failed.
     */
    private void updateTtl(IgniteCacheExpiryPolicy expiryPlc) throws GridCacheEntryRemovedException {
        long ttl = expiryPlc.forAccess();

        if (ttl != CU.TTL_NOT_CHANGED) {
            updateTtl(ttl);

            expiryPlc.ttlUpdated(key(),
                version(),
                hasReaders() ? ((GridDhtCacheEntry)this).readers() : null);
        }
    }

    /**
     * @param ttl Time to live.
     */
    protected void updateTtl(long ttl) {
        assert ttl >= 0 || ttl == CU.TTL_ZERO : ttl;
        assert Thread.holdsLock(this);

        long expireTime;

        if (ttl == CU.TTL_ZERO) {
            ttl = CU.TTL_MINIMUM;
            expireTime = CU.expireTimeInPast();
        }
        else
            expireTime = CU.toExpireTime(ttl);

        long oldExpireTime = expireTimeExtras();

        if (oldExpireTime != 0 && expireTime != oldExpireTime && cctx.config().isEagerTtl())
            cctx.ttl().removeTrackedEntry(this);

        ttlAndExpireTimeExtras(ttl, expireTime);

        if (cctx.isSwapOrOffheapEnabled())
            flags |= IS_SWAPPING_REQUIRED;

        if (expireTime != 0 && expireTime != oldExpireTime && cctx.config().isEagerTtl())
            cctx.ttl().addTrackedEntry(this);
    }

    /**
     * @return {@code True} if values should be stored off-heap.
     */
    protected final boolean isOffHeapValuesOnly() {
        return cctx.config().getMemoryMode() == CacheMemoryMode.OFFHEAP_VALUES;
    }

    /**
     * @throws GridCacheEntryRemovedException If entry is obsolete.
     */
    protected void checkObsolete() throws GridCacheEntryRemovedException {
        assert Thread.holdsLock(this);

        if (obsoleteVersionExtras() != null)
            throw new GridCacheEntryRemovedException();
    }

    /** {@inheritDoc} */
    @Override public KeyCacheObject key() {
        return key;
    }

    /** {@inheritDoc} */
    @Override public IgniteTxKey txKey() {
        return cctx.txKey(key);
    }

    /** {@inheritDoc} */
    @Override public synchronized GridCacheVersion version() throws GridCacheEntryRemovedException {
        checkObsolete();

        return ver;
    }

    /** {@inheritDoc} */
    @Override public synchronized boolean checkSerializableReadVersion(GridCacheVersion serReadVer)
        throws GridCacheEntryRemovedException {
        checkObsolete();

        if (!serReadVer.equals(ver)) {
            boolean empty = isStartVersion() || deletedUnlocked();

            if (serReadVer.equals(IgniteTxEntry.SER_READ_EMPTY_ENTRY_VER))
                return empty;
            else if (serReadVer.equals(IgniteTxEntry.SER_READ_NOT_EMPTY_VER))
                return !empty;

            return false;
        }

        return true;
    }

    /**
     * Gets hash value for the entry key.
     *
     * @return Hash value.
     */
    int hash() {
        return hash;
    }

    /** {@inheritDoc} */
    @Nullable @Override public CacheObject peek(boolean heap,
        boolean offheap,
        boolean swap,
        AffinityTopologyVersion topVer,
        @Nullable IgniteCacheExpiryPolicy expiryPlc)
        throws GridCacheEntryRemovedException, IgniteCheckedException {
        assert heap || offheap || swap;

        if (heap) {
            GridTuple<CacheObject> val = peekGlobal(topVer, null, expiryPlc);

            if (val != null)
                return val.get();
        }

        if (offheap || swap) {
            GridCacheSwapEntry e = cctx.swap().read(this, false, offheap, swap, true);

            return e != null ? e.value() : null;
        }

        return null;
    }

    /** {@inheritDoc} */
    @Nullable @Override public CacheObject peek(
        boolean heap,
        boolean offheap,
        boolean swap,
        @Nullable IgniteCacheExpiryPolicy plc)
        throws GridCacheEntryRemovedException, IgniteCheckedException {
        IgniteInternalTx tx = cctx.tm().localTxx();

        AffinityTopologyVersion topVer = tx != null ? tx.topologyVersion() : cctx.affinity().affinityTopologyVersion();

        return peek(heap, offheap, swap, topVer, plc);
    }

    /**
     * @param topVer Topology version.
     * @param filter Filter.
     * @param expiryPlc Optional expiry policy.
     * @return Peeked value.
     * @throws GridCacheEntryRemovedException If entry got removed.
     * @throws IgniteCheckedException If unexpected cache failure occurred.
     */
    @SuppressWarnings({"RedundantTypeArguments"})
    @Nullable private GridTuple<CacheObject> peekGlobal(
        AffinityTopologyVersion topVer,
        CacheEntryPredicate[] filter,
        @Nullable IgniteCacheExpiryPolicy expiryPlc)
        throws GridCacheEntryRemovedException, IgniteCheckedException {
        if (!valid(topVer))
            return null;

        boolean rmv = false;

        try {
            while (true) {
                GridCacheVersion ver;
                CacheObject val;

                synchronized (this) {
                    if (checkExpired()) {
                        rmv = markObsolete0(cctx.versions().next(this.ver), true, null);

                        return null;
                    }

                    checkObsolete();

                    ver = this.ver;
                    val = rawGetOrUnmarshalUnlocked(false);

                    if (val != null && expiryPlc != null)
                        updateTtl(expiryPlc);
                }

                if (val == null)
                    return null;

                if (!cctx.isAll(this, filter))
                    return null;

                if (F.isEmptyOrNulls(filter) || ver.equals(version()))
                    return F.t(val);
            }
        }
        finally {
            if (rmv) {
                onMarkedObsolete();

                cctx.cache().map().removeEntry(this);
            }
        }
    }

    /**
     * TODO: GG-4009: do we need to generate event and invalidate value?
     *
     * @return {@code true} if expired.
     * @throws IgniteCheckedException In case of failure.
     */
    private boolean checkExpired() throws IgniteCheckedException {
        assert Thread.holdsLock(this);

        long expireTime = expireTimeExtras();

        if (expireTime > 0) {
            long delta = expireTime - U.currentTimeMillis();

            if (log.isDebugEnabled())
                log.debug("Checked expiration time for entry [timeLeft=" + delta + ", entry=" + this + ']');

            if (delta <= 0) {
                releaseSwap();

                clearIndex(saveValueForIndexUnlocked());

                return true;
            }
        }

        return false;
    }

    /**
     * @return Value.
     */
    @Override public synchronized CacheObject rawGet() {
        return val;
    }

    /** {@inheritDoc} */
    @Nullable @Override public synchronized CacheObject rawGetOrUnmarshal(boolean tmp) throws IgniteCheckedException {
        return rawGetOrUnmarshalUnlocked(tmp);
    }

    /**
     * @param tmp If {@code true} can return temporary instance.
     * @return Value (unmarshalled if needed).
     * @throws IgniteCheckedException If failed.
     */
    @Nullable public CacheObject rawGetOrUnmarshalUnlocked(boolean tmp) throws IgniteCheckedException {
        assert Thread.holdsLock(this);

        CacheObject val = this.val;

        if (val != null)
            return val;

        if (hasOffHeapPointer()) {
            CacheObject val0 = cctx.fromOffheap(offHeapPointer(), tmp);

            if (!tmp && cctx.kernalContext().config().isPeerClassLoadingEnabled())
                val0.finishUnmarshal(cctx.cacheObjectContext(), cctx.deploy().globalLoader());

            return val0;
        }

        return null;
    }

    /** {@inheritDoc} */
    @Override public synchronized boolean hasValue() {
        return hasValueUnlocked();
    }

    /**
     * @return {@code True} if this entry has value.
     */
    protected boolean hasValueUnlocked() {
        assert Thread.holdsLock(this);

        return val != null || hasOffHeapPointer();
    }

    /** {@inheritDoc} */
    @Override public synchronized CacheObject rawPut(CacheObject val, long ttl) {
        CacheObject old = this.val;

        update(val, CU.toExpireTime(ttl), ttl, nextVersion(), true);

        return old;
    }

    /** {@inheritDoc} */
    @SuppressWarnings({"RedundantTypeArguments"})
    @Override public boolean initialValue(
        CacheObject val,
        GridCacheVersion ver,
        long ttl,
        long expireTime,
        boolean preload,
        AffinityTopologyVersion topVer,
        GridDrType drType)
        throws IgniteCheckedException, GridCacheEntryRemovedException {
        synchronized (this) {
            checkObsolete();

            if ((isNew() && !cctx.swap().containsKey(key, partition())) || (!preload && deletedUnlocked())) {
                long expTime = expireTime < 0 ? CU.toExpireTime(ttl) : expireTime;

                val = cctx.kernalContext().cacheObjects().prepareForCache(val, cctx);

                if (val != null)
                    updateIndex(val, expTime, ver, null);

                // Version does not change for load ops.
                update(val, expTime, ttl, ver, true);

                boolean skipQryNtf = false;

                if (val == null) {
                    skipQryNtf = true;

                    if (cctx.deferredDelete() && !isInternal()) {
                        assert !deletedUnlocked();

                        deletedUnlocked(true);
                    }
                }
                else if (deletedUnlocked())
                    deletedUnlocked(false);

                long updateCntr = 0;

                if (!preload)
                    updateCntr = nextPartCounter(topVer);

                drReplicate(drType, val, ver, topVer);

                if (!skipQryNtf) {
                    cctx.continuousQueries().onEntryUpdated(
                        key,
                        val,
                        null,
                        this.isInternal() || !this.context().userCache(),
                        this.partition(),
                        true,
                        preload,
                        updateCntr,
                        topVer);

                    cctx.dataStructures().onEntryUpdated(key, false, true);
                }

                if (cctx.store().isLocal()) {
                    if (val != null)
                        cctx.store().put(null, key, val, ver);
                }

                return true;
            }

            return false;
        }
    }

    /**
     * @param topVer Topology version.
     * @return Update counter.
     */
    private long nextPartCounter(AffinityTopologyVersion topVer) {
        long updateCntr;

        if (!cctx.isLocal() && !isNear()) {
            GridDhtLocalPartition locPart = cctx.topology().localPartition(partition(), topVer, false);

            if (locPart == null)
                return 0;

            updateCntr = locPart.nextUpdateCounter();
        }
        else
            updateCntr = 0;

        return updateCntr;
    }

    /** {@inheritDoc} */
    @Override public synchronized boolean initialValue(KeyCacheObject key, GridCacheSwapEntry unswapped) throws
        IgniteCheckedException,
        GridCacheEntryRemovedException {
        checkObsolete();

        if (isNew()) {
            CacheObject val = unswapped.value();

            val = cctx.kernalContext().cacheObjects().prepareForCache(val, cctx);

            // Version does not change for load ops.
            update(val,
                unswapped.expireTime(),
                unswapped.ttl(),
                unswapped.version(),
                true
            );

            return true;
        }

        return false;
    }

    /** {@inheritDoc} */
    @Override public synchronized GridCacheVersionedEntryEx versionedEntry(final boolean keepBinary)
        throws IgniteCheckedException, GridCacheEntryRemovedException {
        boolean isNew = isStartVersion();

        CacheObject val = isNew ? unswap(true) : rawGetOrUnmarshalUnlocked(false);

<<<<<<< HEAD
        return new GridCachePlainVersionedEntry<>(cctx.unwrapBinaryIfNeeded(key, keepBinary, true),
            cctx.unwrapBinaryIfNeeded(val, keepBinary, true),
=======
        return new GridCachePlainVersionedEntry<>(keyValue(true),
            CU.value(val, cctx, true),
>>>>>>> 215e8a1e
            ttlExtras(),
            expireTimeExtras(),
            ver.conflictVersion(),
            isNew);
    }

    /** {@inheritDoc} */
    @Override public synchronized GridCacheVersion versionedValue(CacheObject val,
        GridCacheVersion curVer,
        GridCacheVersion newVer)
        throws IgniteCheckedException, GridCacheEntryRemovedException {

        checkObsolete();

        if (curVer == null || curVer.equals(ver)) {
            if (val != this.val) {
                GridCacheMvcc mvcc = mvccExtras();

                if (mvcc != null && !mvcc.isEmpty())
                    return null;

                if (newVer == null)
                    newVer = cctx.versions().next();

                CacheObject old = rawGetOrUnmarshalUnlocked(false);

                long ttl = ttlExtras();

                long expTime = CU.toExpireTime(ttl);

                // Detach value before index update.
                val = cctx.kernalContext().cacheObjects().prepareForCache(val, cctx);

                if (val != null) {
                    updateIndex(val, expTime, newVer, old);

                    if (deletedUnlocked())
                        deletedUnlocked(false);
                }

                // Version does not change for load ops.
                update(val, expTime, ttl, newVer, true);

                return newVer;
            }
        }

        return null;
    }

    /**
     * Gets next version for this cache entry.
     *
     * @return Next version.
     */
    private GridCacheVersion nextVersion() {
        // Do not change topology version when generating next version.
        return cctx.versions().next(ver);
    }

    /** {@inheritDoc} */
    @Override public synchronized boolean hasLockCandidate(GridCacheVersion ver) throws GridCacheEntryRemovedException {
        checkObsolete();

        GridCacheMvcc mvcc = mvccExtras();

        return mvcc != null && mvcc.hasCandidate(ver);
    }

    /** {@inheritDoc} */
    @Override public synchronized boolean hasLockCandidate(long threadId) throws GridCacheEntryRemovedException {
        checkObsolete();

        GridCacheMvcc mvcc = mvccExtras();

        return mvcc != null && mvcc.localCandidate(threadId) != null;
    }

    /** {@inheritDoc} */
    @Override public synchronized boolean lockedByAny(GridCacheVersion... exclude)
        throws GridCacheEntryRemovedException {
        checkObsolete();

        GridCacheMvcc mvcc = mvccExtras();

        return mvcc != null && !mvcc.isEmpty(exclude);
    }

    /** {@inheritDoc} */
    @Override public boolean lockedByThread() throws GridCacheEntryRemovedException {
        return lockedByThread(Thread.currentThread().getId());
    }

    /** {@inheritDoc} */
    @Override public synchronized boolean lockedLocally(GridCacheVersion lockVer)
        throws GridCacheEntryRemovedException {
        checkObsolete();

        GridCacheMvcc mvcc = mvccExtras();

        return mvcc != null && mvcc.isLocallyOwned(lockVer);
    }

    /** {@inheritDoc} */
    @Override public synchronized boolean lockedByThread(long threadId, GridCacheVersion exclude)
        throws GridCacheEntryRemovedException {
        checkObsolete();

        GridCacheMvcc mvcc = mvccExtras();

        return mvcc != null && mvcc.isLocallyOwnedByThread(threadId, false, exclude);
    }

    /** {@inheritDoc} */
    @Override public synchronized boolean lockedLocallyByIdOrThread(GridCacheVersion lockVer, long threadId)
        throws GridCacheEntryRemovedException {
        GridCacheMvcc mvcc = mvccExtras();

        return mvcc != null && mvcc.isLocallyOwnedByIdOrThread(lockVer, threadId);
    }

    /** {@inheritDoc} */
    @Override public synchronized boolean lockedByThread(long threadId) throws GridCacheEntryRemovedException {
        checkObsolete();

        GridCacheMvcc mvcc = mvccExtras();

        return mvcc != null && mvcc.isLocallyOwnedByThread(threadId, true);
    }

    /** {@inheritDoc} */
    @Override public synchronized boolean lockedBy(GridCacheVersion ver) throws GridCacheEntryRemovedException {
        checkObsolete();

        GridCacheMvcc mvcc = mvccExtras();

        return mvcc != null && mvcc.isOwnedBy(ver);
    }

    /** {@inheritDoc} */
    @Override public synchronized boolean lockedByThreadUnsafe(long threadId) {
        GridCacheMvcc mvcc = mvccExtras();

        return mvcc != null && mvcc.isLocallyOwnedByThread(threadId, true);
    }

    /** {@inheritDoc} */
    @Override public synchronized boolean lockedByUnsafe(GridCacheVersion ver) {
        GridCacheMvcc mvcc = mvccExtras();

        return mvcc != null && mvcc.isOwnedBy(ver);
    }

    /** {@inheritDoc} */
    @Override public synchronized boolean lockedLocallyUnsafe(GridCacheVersion lockVer) {
        GridCacheMvcc mvcc = mvccExtras();

        return mvcc != null && mvcc.isLocallyOwned(lockVer);
    }

    /** {@inheritDoc} */
    @Override public synchronized boolean hasLockCandidateUnsafe(GridCacheVersion ver) {
        GridCacheMvcc mvcc = mvccExtras();

        return mvcc != null && mvcc.hasCandidate(ver);
    }

    /** {@inheritDoc} */
    @Override public synchronized Collection<GridCacheMvccCandidate> localCandidates(GridCacheVersion... exclude)
        throws GridCacheEntryRemovedException {
        checkObsolete();

        GridCacheMvcc mvcc = mvccExtras();

        return mvcc == null ? Collections.<GridCacheMvccCandidate>emptyList() : mvcc.localCandidates(exclude);
    }

    /** {@inheritDoc} */
    @Override public Collection<GridCacheMvccCandidate> remoteMvccSnapshot(GridCacheVersion... exclude) {
        return Collections.emptyList();
    }

    /** {@inheritDoc} */
    @Nullable @Override public synchronized GridCacheMvccCandidate candidate(GridCacheVersion ver)
        throws GridCacheEntryRemovedException {
        checkObsolete();

        GridCacheMvcc mvcc = mvccExtras();

        return mvcc == null ? null : mvcc.candidate(ver);
    }

    /** {@inheritDoc} */
    @Override public synchronized GridCacheMvccCandidate localCandidate(long threadId)
        throws GridCacheEntryRemovedException {
        checkObsolete();

        GridCacheMvcc mvcc = mvccExtras();

        return mvcc == null ? null : mvcc.localCandidate(threadId);
    }

    /** {@inheritDoc} */
    @Override public GridCacheMvccCandidate candidate(UUID nodeId, long threadId)
        throws GridCacheEntryRemovedException {
        boolean loc = cctx.nodeId().equals(nodeId);

        synchronized (this) {
            checkObsolete();

            GridCacheMvcc mvcc = mvccExtras();

            return mvcc == null ? null : loc ? mvcc.localCandidate(threadId) :
                mvcc.remoteCandidate(nodeId, threadId);
        }
    }

    /** {@inheritDoc} */
    @Override public synchronized GridCacheMvccCandidate localOwner() throws GridCacheEntryRemovedException {
        checkObsolete();

        GridCacheMvcc mvcc = mvccExtras();

        return mvcc == null ? null : mvcc.localOwner();
    }

    /** {@inheritDoc} */
    @Override public synchronized long rawExpireTime() {
        return expireTimeExtras();
    }

    /** {@inheritDoc} */
    @Override public long expireTimeUnlocked() {
        assert Thread.holdsLock(this);

        return expireTimeExtras();
    }

    /** {@inheritDoc} */
    @Override public boolean onTtlExpired(GridCacheVersion obsoleteVer) {
        boolean obsolete = false;
        boolean deferred = false;
        GridCacheVersion ver0 = null;

        try {
            synchronized (this) {
                CacheObject expiredVal = saveOldValueUnlocked(false);

                boolean hasOldBytes = hasOffHeapPointer();

                boolean expired = checkExpired();

                if (expired) {
                    if (!obsolete()) {
                        if (cctx.deferredDelete() && !detached() && !isInternal()) {
                            if (!deletedUnlocked()) {
                                update(null, 0L, 0L, ver0 = ver, true);

                                deletedUnlocked(true);

                                deferred = true;
                            }
                        }
                        else {
                            if (markObsolete0(obsoleteVer, true, null))
                                obsolete = true; // Success, will return "true".
                        }
                    }

                    clearIndex(expiredVal);

                    releaseSwap();

                    if (cctx.events().isRecordable(EVT_CACHE_OBJECT_EXPIRED)) {
                        cctx.events().addEvent(partition(),
                            key,
                            cctx.localNodeId(),
                            null,
                            EVT_CACHE_OBJECT_EXPIRED,
                            null,
                            false,
                            expiredVal,
                            expiredVal != null || hasOldBytes,
                            null,
                            null,
                            null,
                            true);
                    }

                    cctx.continuousQueries().onEntryExpired(this, key, expiredVal);
                }
            }
        }
        catch (IgniteCheckedException e) {
            U.error(log, "Failed to clean up expired cache entry: " + this, e);
        }
        finally {
            if (obsolete) {
                onMarkedObsolete();

                cctx.cache().removeEntry(this);
            }

            if (deferred) {
                assert ver0 != null;

                cctx.onDeferredDelete(this, ver0);
            }

            if ((obsolete || deferred) && cctx.cache().configuration().isStatisticsEnabled())
                cctx.cache().metrics0().onEvict();
        }

        return obsolete;
    }

    /** {@inheritDoc} */
    @Override public synchronized long rawTtl() {
        return ttlExtras();
    }

    /** {@inheritDoc} */
    @SuppressWarnings({"IfMayBeConditional"})
    @Override public long expireTime() throws GridCacheEntryRemovedException {
        IgniteTxLocalAdapter tx = currentTx();

        if (tx != null) {
            long time = tx.entryExpireTime(txKey());

            if (time > 0)
                return time;
        }

        synchronized (this) {
            checkObsolete();

            return expireTimeExtras();
        }
    }

    /** {@inheritDoc} */
    @SuppressWarnings({"IfMayBeConditional"})
    @Override public long ttl() throws GridCacheEntryRemovedException {
        IgniteTxLocalAdapter tx = currentTx();

        if (tx != null) {
            long entryTtl = tx.entryTtl(txKey());

            if (entryTtl > 0)
                return entryTtl;
        }

        synchronized (this) {
            checkObsolete();

            return ttlExtras();
        }
    }

    /**
     * @return Current transaction.
     */
    private IgniteTxLocalAdapter currentTx() {
        if (cctx.isDht())
            return cctx.dht().near().context().tm().localTx();
        else
            return cctx.tm().localTx();
    }

    /** {@inheritDoc} */
    @Override public void updateTtl(@Nullable GridCacheVersion ver, long ttl) throws GridCacheEntryRemovedException {
        synchronized (this) {
            checkObsolete();

            updateTtl(ttl);

            /*
            TODO IGNITE-305.
            try {
                if (var == null || ver.equals(version()))
                    updateTtl(ttl);
            }
            catch (GridCacheEntryRemovedException ignored) {
                // No-op.
            }
            */
        }
    }

    /** {@inheritDoc} */
    @Override public synchronized CacheObject valueBytes() throws GridCacheEntryRemovedException {
        checkObsolete();

        return valueBytesUnlocked();
    }

    /** {@inheritDoc} */
    @Nullable @Override public CacheObject valueBytes(@Nullable GridCacheVersion ver)
        throws IgniteCheckedException, GridCacheEntryRemovedException {
        CacheObject val = null;

        synchronized (this) {
            checkObsolete();

            if (ver == null || this.ver.equals(ver))
                val = valueBytesUnlocked();
        }

        return val;
    }

    /**
     * Updates cache index.
     *
     * @param val Value.
     * @param expireTime Expire time.
     * @param ver New entry version.
     * @param prevVal Previous value.
     * @throws IgniteCheckedException If update failed.
     */
    protected void updateIndex(@Nullable CacheObject val,
        long expireTime,
        GridCacheVersion ver,
        @Nullable CacheObject prevVal) throws IgniteCheckedException {
        assert Thread.holdsLock(this);
        assert val != null : "null values in update index for key: " + key;

        try {
            GridCacheQueryManager qryMgr = cctx.queries();

            if (qryMgr.enabled())
                qryMgr.store(key, val, ver, expireTime);
        }
        catch (IgniteCheckedException e) {
            throw new GridCacheIndexUpdateException(e);
        }
    }

    /**
     * Clears index.
     *
     * @param prevVal Previous value (if needed for index update).
     * @throws IgniteCheckedException If failed.
     */
    protected void clearIndex(CacheObject prevVal) throws IgniteCheckedException {
        assert Thread.holdsLock(this);

        try {
            GridCacheQueryManager<?, ?> qryMgr = cctx.queries();

            if (qryMgr.enabled())
                qryMgr.remove(key(), prevVal);
        }
        catch (IgniteCheckedException e) {
            throw new GridCacheIndexUpdateException(e);
        }
    }

    /**
     * This method will return current value only if clearIndex(V) will require previous value.
     * If previous value is not required, this method will return {@code null}.
     *
     * @return Previous value or {@code null}.
     * @throws IgniteCheckedException If failed to retrieve previous value.
     */
    protected final CacheObject saveValueForIndexUnlocked() throws IgniteCheckedException {
        return saveOldValueUnlocked(true);
    }

    /**
     * @param qryOnly If {@code true} reads old value only if query indexing is enabled.
     * @return Previous value or {@code null}.
     * @throws IgniteCheckedException If failed to retrieve previous value.
     */
    private CacheObject saveOldValueUnlocked(boolean qryOnly) throws IgniteCheckedException {
        assert Thread.holdsLock(this);

        if (qryOnly && !cctx.queries().enabled())
            return null;

        CacheObject val = rawGetOrUnmarshalUnlocked(false);

        if (val == null)
            val = cctx.swap().readValue(key, true, true);

        return val;
    }

    /** {@inheritDoc} */
    @SuppressWarnings("unchecked")
    @Override public <K, V> Cache.Entry<K, V> wrap() {
        try {
            IgniteInternalTx tx = cctx.tm().userTx();

            CacheObject val;

            if (tx != null) {
                GridTuple<CacheObject> peek = tx.peek(cctx, false, key, null);

                val = peek == null ? rawGetOrUnmarshal(false) : peek.get();
            }
            else
                val = rawGetOrUnmarshal(false);

            return new CacheEntryImpl<>(key.<K>value(cctx.cacheObjectContext(), false),
                CU.<V>value(val, cctx, false), ver);
        }
        catch (GridCacheFilterFailedException ignored) {
            throw new IgniteException("Should never happen.");
        }
        catch (IgniteCheckedException e) {
            throw new IgniteException("Failed to wrap entry: " + this, e);
        }
    }

    /** {@inheritDoc} */
    @Override public <K, V> Cache.Entry<K, V> wrapLazyValue() {
        CacheOperationContext opCtx = cctx.operationContextPerCall();

        return new LazyValueEntry<>(key, opCtx != null && opCtx.isKeepBinary());
    }

    /** {@inheritDoc} */
    @Override @Nullable public CacheObject peekVisibleValue() {
        try {
            IgniteInternalTx tx = cctx.tm().userTx();

            if (tx != null) {
                GridTuple<CacheObject> peek = tx.peek(cctx, false, key, null);

                if (peek != null)
                    return peek.get();
            }

            if (detached())
                return rawGet();

            for (;;) {
                GridCacheEntryEx e = cctx.cache().peekEx(key);

                if (e == null)
                    return null;

                try {
                    return e.peek(true, false, false, null);
                }
                catch (GridCacheEntryRemovedException ignored) {
                    // No-op.
                }
                catch (IgniteCheckedException ex) {
                    throw new IgniteException(ex);
                }
            }
        }
        catch (GridCacheFilterFailedException ignored) {
            throw new IgniteException("Should never happen.");
        }
    }

    /** {@inheritDoc} */
    @Override public <K, V> EvictableEntry<K, V> wrapEviction() {
        return new CacheEvictableEntryImpl<>(this);
    }

    /** {@inheritDoc} */
    @Override public synchronized <K, V> CacheEntryImplEx<K, V> wrapVersioned() {
        return new CacheEntryImplEx<>(key.<K>value(cctx.cacheObjectContext(), false), null, ver);
    }

    /**
     * @return Entry which holds key, value and version.
     */
    private synchronized <K, V> CacheEntryImplEx<K, V> wrapVersionedWithValue() {
        V val = this.val == null ? null : this.val.<V>value(cctx.cacheObjectContext(), false);

        return new CacheEntryImplEx<>(key.<K>value(cctx.cacheObjectContext(), false), val, ver);
    }

    /** {@inheritDoc} */
    @Override public boolean evictInternal(boolean swap, GridCacheVersion obsoleteVer,
        @Nullable CacheEntryPredicate[] filter) throws IgniteCheckedException {
        boolean marked = false;

        try {
            if (F.isEmptyOrNulls(filter)) {
                synchronized (this) {
                    if (evictionDisabled()) {
                        assert !obsolete();

                        return false;
                    }

                    if (obsoleteVersionExtras() != null)
                        return true;

                    CacheObject prev = saveOldValueUnlocked(false);

                    if (!hasReaders() && markObsolete0(obsoleteVer, false, null)) {
                        if (swap) {
                            if (!isStartVersion()) {
                                try {
                                    // Write to swap.
                                    swap();
                                }
                                catch (IgniteCheckedException e) {
                                    U.error(log, "Failed to write entry to swap storage: " + this, e);
                                }
                            }
                        }
                        else
                            clearIndex(prev);

                        // Nullify value after swap.
                        value(null);

                        marked = true;

                        return true;
                    }
                    else
                        evictFailed(prev);
                }
            }
            else {
                // For optimistic check.
                while (true) {
                    GridCacheVersion v;

                    synchronized (this) {
                        v = ver;
                    }

                    if (!cctx.isAll(/*version needed for sync evicts*/this, filter))
                        return false;

                    synchronized (this) {
                        if (evictionDisabled()) {
                            assert !obsolete();

                            return false;
                        }

                        if (obsoleteVersionExtras() != null)
                            return true;

                        if (!v.equals(ver))
                            // Version has changed since entry passed the filter. Do it again.
                            continue;

                        CacheObject prevVal = saveValueForIndexUnlocked();

                        if (!hasReaders() && markObsolete0(obsoleteVer, false, null)) {
                            if (swap) {
                                if (!isStartVersion()) {
                                    try {
                                        // Write to swap.
                                        swap();
                                    }
                                    catch (IgniteCheckedException e) {
                                        U.error(log, "Failed to write entry to swap storage: " + this, e);
                                    }
                                }
                            }
                            else
                                clearIndex(prevVal);

                            // Nullify value after swap.
                            value(null);

                            marked = true;

                            return true;
                        }
                        else {
                            evictFailed(prevVal);

                            return false;
                        }
                    }
                }
            }
        }
        catch (GridCacheEntryRemovedException ignore) {
            if (log.isDebugEnabled())
                log.debug("Got removed entry when evicting (will simply return): " + this);

            return true;
        }
        finally {
            if (marked)
                onMarkedObsolete();
        }

        return false;
    }

    /**
     * @param prevVal Previous value.
     * @throws IgniteCheckedException If failed.
     */
    private void evictFailed(@Nullable CacheObject prevVal) throws IgniteCheckedException {
        if (cctx.offheapTiered() && ((flags & IS_OFFHEAP_PTR_MASK) != 0)) {
            flags &= ~IS_OFFHEAP_PTR_MASK;

            if (prevVal != null) {
                cctx.swap().removeOffheap(key());

                value(prevVal);

                GridCacheQueryManager qryMgr = cctx.queries();

                if (qryMgr.enabled())
                    qryMgr.onUnswap(key, prevVal);
            }
        }
    }

    /** {@inheritDoc} */
    @Override public GridCacheBatchSwapEntry evictInBatchInternal(GridCacheVersion obsoleteVer)
        throws IgniteCheckedException {
        assert Thread.holdsLock(this);
        assert cctx.isSwapOrOffheapEnabled();
        assert !obsolete();

        GridCacheBatchSwapEntry ret = null;

        try {
            if (!hasReaders() && markObsolete0(obsoleteVer, false, null)) {
                if (!isStartVersion() && hasValueUnlocked()) {
                    if (cctx.offheapTiered() && hasOffHeapPointer()) {
                        if (cctx.swap().offheapEvictionEnabled())
                            cctx.swap().enableOffheapEviction(key(), partition());

                        return null;
                    }

                    IgniteUuid valClsLdrId = null;
                    IgniteUuid keyClsLdrId = null;

                    if (cctx.deploymentEnabled()) {
                        if (val != null) {
                            valClsLdrId = cctx.deploy().getClassLoaderId(
                                U.detectObjectClassLoader(val.value(cctx.cacheObjectContext(), false)));
                        }

                        keyClsLdrId = cctx.deploy().getClassLoaderId(
                            U.detectObjectClassLoader(keyValue(false)));
                    }

                    IgniteBiTuple<byte[], Byte> valBytes = valueBytes0();

                    ret = new GridCacheBatchSwapEntry(key(),
                        partition(),
                        ByteBuffer.wrap(valBytes.get1()),
                        valBytes.get2(),
                        ver,
                        ttlExtras(),
                        expireTimeExtras(),
                        keyClsLdrId,
                        valClsLdrId);
                }

                value(null);
            }
        }
        catch (GridCacheEntryRemovedException ignored) {
            if (log.isDebugEnabled())
                log.debug("Got removed entry when evicting (will simply return): " + this);
        }

        return ret;
    }

    /**
     * @param filter Entry filter.
     * @return {@code True} if entry is visitable.
     */
    public boolean visitable(CacheEntryPredicate[] filter) {
        boolean rmv = false;

        try {
            synchronized (this) {
                if (obsoleteOrDeleted())
                    return false;

                if (checkExpired()) {
                    rmv = markObsolete0(cctx.versions().next(this.ver), true, null);

                    return false;
                }
            }

            if (filter != CU.empty0() && !cctx.isAll(this, filter))
                return false;
        }
        catch (IgniteCheckedException e) {
            U.error(log, "An exception was thrown while filter checking.", e);

            RuntimeException ex = e.getCause(RuntimeException.class);

            if (ex != null)
                throw ex;

            Error err = e.getCause(Error.class);

            if (err != null)
                throw err;

            return false;
        }
        finally {
            if (rmv) {
                onMarkedObsolete();

                cctx.cache().map().removeEntry(this);
            }
        }

        IgniteInternalTx tx = cctx.tm().localTxx();

        if (tx != null) {
            IgniteTxEntry e = tx.entry(txKey());

            boolean rmvd = e != null && e.op() == DELETE;

            return !rmvd;
        }

        return true;
    }

    /** {@inheritDoc} */
    @Override public boolean deleted() {
        if (!cctx.deferredDelete())
            return false;

        synchronized (this) {
            return deletedUnlocked();
        }
    }

    /** {@inheritDoc} */
    @Override public synchronized boolean obsoleteOrDeleted() {
        return obsoleteVersionExtras() != null ||
            (cctx.deferredDelete() && (deletedUnlocked() || !hasValueUnlocked()));
    }

    /**
     * @return {@code True} if deleted.
     */
    @SuppressWarnings("SimplifiableIfStatement")
    protected boolean deletedUnlocked() {
        assert Thread.holdsLock(this);

        if (!cctx.deferredDelete())
            return false;

        return (flags & IS_DELETED_MASK) != 0;
    }

    /**
     * @param deleted {@code True} if deleted.
     */
    protected void deletedUnlocked(boolean deleted) {
        assert Thread.holdsLock(this);
        assert cctx.deferredDelete();

        if (deleted) {
            assert !deletedUnlocked() : this;

            flags |= IS_DELETED_MASK;

            cctx.decrementPublicSize(this);
        }
        else {
            assert deletedUnlocked() : this;

            flags &= ~IS_DELETED_MASK;

            cctx.incrementPublicSize(this);
        }
    }

    /**
     * @return MVCC.
     */
    @Nullable protected GridCacheMvcc mvccExtras() {
        return extras != null ? extras.mvcc() : null;
    }

    /**
     * @param mvcc MVCC.
     */
    protected void mvccExtras(@Nullable GridCacheMvcc mvcc) {
        extras = (extras != null) ? extras.mvcc(mvcc) : mvcc != null ? new GridCacheMvccEntryExtras(mvcc) : null;
    }

    /**
     * @return Obsolete version.
     */
    @Nullable protected GridCacheVersion obsoleteVersionExtras() {
        return extras != null ? extras.obsoleteVersion() : null;
    }

    /**
     * @param obsoleteVer Obsolete version.
     */
    protected void obsoleteVersionExtras(@Nullable GridCacheVersion obsoleteVer, GridCacheObsoleteEntryExtras ext) {
        extras = (extras != null) ?
            extras.obsoleteVersion(obsoleteVer) :
            obsoleteVer != null ?
                (ext != null) ? ext : new GridCacheObsoleteEntryExtras(obsoleteVer) :
                null;
    }

    /**
     * Updates metrics.
     *
     * @param op Operation.
     * @param metrics Update merics flag.
     */
    private void updateMetrics(GridCacheOperation op, boolean metrics) {
        if (metrics && cctx.cache().configuration().isStatisticsEnabled()) {
            if (op == GridCacheOperation.DELETE)
                cctx.cache().metrics0().onRemove();
            else
                cctx.cache().metrics0().onWrite();
        }
    }

    /**
     * @return TTL.
     */
    public long ttlExtras() {
        return extras != null ? extras.ttl() : 0;
    }

    /**
     * @return Expire time.
     */
    public long expireTimeExtras() {
        return extras != null ? extras.expireTime() : 0L;
    }

    /**
     * @param ttl TTL.
     * @param expireTime Expire time.
     */
    protected void ttlAndExpireTimeExtras(long ttl, long expireTime) {
        assert ttl != CU.TTL_NOT_CHANGED && ttl != CU.TTL_ZERO;

        extras = (extras != null) ? extras.ttlAndExpireTime(ttl, expireTime) : ttl != CU.TTL_ETERNAL ?
            new GridCacheTtlEntryExtras(ttl, expireTime) : null;
    }

    /**
     * @return True if entry has off-heap value pointer.
     */
    protected boolean hasOffHeapPointer() {
        return false;
    }

    /**
     * @return Off-heap value pointer.
     */
    protected long offHeapPointer() {
        return 0;
    }

    /**
     * @param valPtr Off-heap value pointer.
     */
    protected void offHeapPointer(long valPtr) {
        // No-op.
    }

    /**
     * @return Size of extras object.
     */
    private int extrasSize() {
        return extras != null ? extras.size() : 0;
    }

    /** {@inheritDoc} */
    @Override public void onUnlock() {
        // No-op.
    }

    /** {@inheritDoc} */
    @Override public boolean equals(Object o) {
        // Identity comparison left on purpose.
        return o == this;
    }

    /** {@inheritDoc} */
    @Override public int hashCode() {
        return hash;
    }

    /** {@inheritDoc} */
    @Override public synchronized String toString() {
        return S.toString(GridCacheMapEntry.class, this);
    }

    /**
     *
     */
    private class LazyValueEntry<K, V> implements Cache.Entry<K, V> {
        /** */
        private final KeyCacheObject key;

        /** */
        private boolean keepBinary;

        /**
         * @param key Key.
         */
        private LazyValueEntry(KeyCacheObject key, boolean keepBinary) {
            this.key = key;
            this.keepBinary = keepBinary;
        }

        /** {@inheritDoc} */
        @Override public K getKey() {
            return (K)cctx.cacheObjectContext().unwrapBinaryIfNeeded(key, keepBinary);
        }

        /** {@inheritDoc} */
        @SuppressWarnings("unchecked")
        @Override public V getValue() {
            return (V)cctx.cacheObjectContext().unwrapBinaryIfNeeded(peekVisibleValue(), keepBinary);
        }

        /** {@inheritDoc} */
        @SuppressWarnings("unchecked")
        @Override public <T> T unwrap(Class<T> cls) {
            if (cls.isAssignableFrom(IgniteCache.class))
                return (T)cctx.grid().cache(cctx.name());

            if (cls.isAssignableFrom(getClass()))
                return (T)this;

            if (cls.isAssignableFrom(EvictableEntry.class))
                return (T)wrapEviction();

            if (cls.isAssignableFrom(CacheEntryImplEx.class))
                return cls == CacheEntryImplEx.class ? (T)wrapVersioned() : (T)wrapVersionedWithValue();

            if (cls.isAssignableFrom(GridCacheVersion.class))
                return (T)ver;

            if (cls.isAssignableFrom(GridCacheMapEntry.this.getClass()))
                return (T)GridCacheMapEntry.this;

            throw new IllegalArgumentException("Unwrapping to class is not supported: " + cls);
        }

        /** {@inheritDoc} */
        @Override public String toString() {
            return "IteratorEntry [key=" + key + ']';
        }
    }
}<|MERGE_RESOLUTION|>--- conflicted
+++ resolved
@@ -3359,13 +3359,8 @@
 
         CacheObject val = isNew ? unswap(true) : rawGetOrUnmarshalUnlocked(false);
 
-<<<<<<< HEAD
         return new GridCachePlainVersionedEntry<>(cctx.unwrapBinaryIfNeeded(key, keepBinary, true),
             cctx.unwrapBinaryIfNeeded(val, keepBinary, true),
-=======
-        return new GridCachePlainVersionedEntry<>(keyValue(true),
-            CU.value(val, cctx, true),
->>>>>>> 215e8a1e
             ttlExtras(),
             expireTimeExtras(),
             ver.conflictVersion(),
