--- conflicted
+++ resolved
@@ -1574,17 +1574,10 @@
                 cctx.cache().metrics0().onWrite();
 
                 IgniteTxEntry txEntry = tx.entry(txKey());
-<<<<<<< HEAD
 
                 if (txEntry != null) {
                     T2<GridCacheOperation, CacheObject> entryProcRes = txEntry.entryProcessorCalculatedValue();
 
-=======
-
-                if (txEntry != null) {
-                    T2<GridCacheOperation, CacheObject> entryProcRes = txEntry.entryProcessorCalculatedValue();
-
->>>>>>> 9cf06362
                     if (entryProcRes != null && UPDATE.equals(entryProcRes.get1()))
                         cctx.cache().metrics0().onInvokeUpdate(old != null);
                 }
@@ -4394,10 +4387,7 @@
     protected WALPointer logTxUpdate(
         IgniteInternalTx tx,
         CacheObject val,
-<<<<<<< HEAD
-=======
         GridCacheVersion writeVer,
->>>>>>> 9cf06362
         long expireTime,
         long updCntr
     ) throws IgniteCheckedException {
