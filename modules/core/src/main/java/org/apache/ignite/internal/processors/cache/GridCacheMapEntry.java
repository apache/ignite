--- conflicted
+++ resolved
@@ -1558,7 +1558,7 @@
             updateCntr0 = nextPartitionCounter(tx, updateCntr);
 
             if (tx != null && cctx.group().persistenceEnabled() && cctx.group().walEnabled())
-                logPtr = logTxUpdate(tx, val, expireTime, updateCntr0, topVer);
+                logPtr = logTxUpdate(tx, val, expireTime, updateCntr0);
 
             update(val, expireTime, ttl, newVer, true);
 
@@ -1783,7 +1783,7 @@
             updateCntr0 = nextPartitionCounter(tx, updateCntr);
 
             if (tx != null && cctx.group().persistenceEnabled() && cctx.group().walEnabled())
-                logPtr = logTxUpdate(tx, null, 0, updateCntr0, topVer);
+                logPtr = logTxUpdate(tx, null, 0, updateCntr0);
 
             drReplicate(drType, null, newVer, topVer);
 
@@ -2138,11 +2138,7 @@
 
                 update(updated, expireTime, ttl, ver, true);
 
-<<<<<<< HEAD
-                logUpdate(op, updated, ver, expireTime, 0, cctx.affinity().affinityTopologyVersion());
-=======
                 logUpdate(op, updated, ver, expireTime, 0, true);
->>>>>>> 5f485a16
 
                 if (evt) {
                     CacheObject evtOld = null;
@@ -2174,11 +2170,7 @@
 
                 update(null, CU.TTL_ETERNAL, CU.EXPIRE_TIME_ETERNAL, ver, true);
 
-<<<<<<< HEAD
-                logUpdate(op, null, ver, CU.EXPIRE_TIME_ETERNAL, 0, cctx.affinity().affinityTopologyVersion());
-=======
                 logUpdate(op, null, ver, CU.EXPIRE_TIME_ETERNAL, 0, true);
->>>>>>> 5f485a16
 
                 if (evt) {
                     CacheObject evtOld = null;
@@ -3493,11 +3485,7 @@
                             expireTime,
                             partition(),
                             updateCntr,
-<<<<<<< HEAD
-                            cctx.affinity().primaryByPartition(cctx.localNode(), partition(), topVer)
-=======
                             DataEntry.flags(primary, preload, fromStore)
->>>>>>> 5f485a16
                         )));
                     }
                 }
@@ -4324,11 +4312,7 @@
      * @param writeVer Write version.
      * @param expireTime Expire time.
      * @param updCntr Update counter.
-<<<<<<< HEAD
-     * @param topVer Topology version.
-=======
      * @param primary {@code True} if node is primary for entry in the moment of logging.
->>>>>>> 5f485a16
      */
     protected void logUpdate(
         GridCacheOperation op,
@@ -4336,11 +4320,7 @@
         GridCacheVersion writeVer,
         long expireTime,
         long updCntr,
-<<<<<<< HEAD
-        AffinityTopologyVersion topVer
-=======
         boolean primary
->>>>>>> 5f485a16
     ) throws IgniteCheckedException {
         // We log individual updates only in ATOMIC cache.
         assert cctx.atomic();
@@ -4357,11 +4337,7 @@
                     expireTime,
                     partition(),
                     updCntr,
-<<<<<<< HEAD
-                    cctx.affinity().primaryByPartition(cctx.localNode(), partition(), topVer))));
-=======
                     DataEntry.flags(primary))));
->>>>>>> 5f485a16
         }
         catch (StorageException e) {
             throw new IgniteCheckedException("Failed to log ATOMIC cache update [key=" + key + ", op=" + op +
@@ -4374,19 +4350,13 @@
      * @param val Value.
      * @param expireTime Expire time (or 0 if not applicable).
      * @param updCntr Update counter.
-     * @param topVer Topology version.
      * @throws IgniteCheckedException In case of log failure.
      */
     protected WALPointer logTxUpdate(
         IgniteInternalTx tx,
         CacheObject val,
         long expireTime,
-<<<<<<< HEAD
-        long updCntr,
-        AffinityTopologyVersion topVer
-=======
         long updCntr
->>>>>>> 5f485a16
     ) throws IgniteCheckedException {
         assert cctx.transactional() && !cctx.transactionalSnapshot();
 
@@ -4407,11 +4377,7 @@
                 expireTime,
                 key.partition(),
                 updCntr,
-<<<<<<< HEAD
-                cctx.affinity().primaryByPartition(cctx.localNode(), partition(), topVer))));
-=======
                 DataEntry.flags(CU.txOnPrimary(tx)))));
->>>>>>> 5f485a16
         }
         else
             return null;
@@ -6517,11 +6483,7 @@
 
             long updateCntr0 = entry.nextPartitionCounter(topVer, primary, false, updateCntr);
 
-<<<<<<< HEAD
-            entry.logUpdate(op, updated, newVer, newExpireTime, updateCntr0, topVer);
-=======
             entry.logUpdate(op, updated, newVer, newExpireTime, updateCntr0, primary);
->>>>>>> 5f485a16
 
             if (!entry.isNear()) {
                 newRow = entry.localPartition().dataStore().createRow(
@@ -6608,11 +6570,7 @@
 
             long updateCntr0 = entry.nextPartitionCounter(topVer, primary, false, updateCntr);
 
-<<<<<<< HEAD
-            entry.logUpdate(op, null, newVer, 0, updateCntr0, topVer);
-=======
             entry.logUpdate(op, null, newVer, 0, updateCntr0, primary);
->>>>>>> 5f485a16
 
             if (oldVal != null) {
                 assert !entry.deletedUnlocked();
