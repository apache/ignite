--- conflicted
+++ resolved
@@ -1569,7 +1569,7 @@
             updateCntr0 = nextPartitionCounter(tx, updateCntr);
 
             if (tx != null && cctx.group().persistenceEnabled() && cctx.group().walEnabled())
-                logPtr = logTxUpdate(tx, val, expireTime, updateCntr0, topVer);
+                logPtr = logTxUpdate(tx, val, expireTime, updateCntr0);
 
             update(val, expireTime, ttl, newVer, true);
 
@@ -1795,7 +1795,7 @@
             updateCntr0 = nextPartitionCounter(tx, updateCntr);
 
             if (tx != null && cctx.group().persistenceEnabled() && cctx.group().walEnabled())
-                logPtr = logTxUpdate(tx, null, 0, updateCntr0, topVer);
+                logPtr = logTxUpdate(tx, null, 0, updateCntr0);
 
             drReplicate(drType, null, newVer, topVer);
 
@@ -2152,11 +2152,7 @@
 
                 update(updated, expireTime, ttl, ver, true);
 
-<<<<<<< HEAD
-                logUpdate(op, updated, ver, expireTime, 0, cctx.affinity().affinityTopologyVersion());
-=======
                 logUpdate(op, updated, ver, expireTime, 0, true);
->>>>>>> dec2e640
 
                 if (evt) {
                     CacheObject evtOld = null;
@@ -2188,11 +2184,7 @@
 
                 update(null, CU.TTL_ETERNAL, CU.EXPIRE_TIME_ETERNAL, ver, true);
 
-<<<<<<< HEAD
-                logUpdate(op, null, ver, CU.EXPIRE_TIME_ETERNAL, 0, cctx.affinity().affinityTopologyVersion());
-=======
                 logUpdate(op, null, ver, CU.EXPIRE_TIME_ETERNAL, 0, true);
->>>>>>> dec2e640
 
                 if (evt) {
                     CacheObject evtOld = null;
@@ -3511,11 +3503,7 @@
                             expireTime,
                             partition(),
                             updateCntr,
-<<<<<<< HEAD
-                            cctx.affinity().primaryByPartition(cctx.localNode(), partition(), topVer)
-=======
                             DataEntry.flags(primary, preload, fromStore)
->>>>>>> dec2e640
                         )));
                     }
                 }
@@ -4343,11 +4331,7 @@
      * @param writeVer Write version.
      * @param expireTime Expire time.
      * @param updCntr Update counter.
-<<<<<<< HEAD
-     * @param topVer Topology version.
-=======
      * @param primary {@code True} if node is primary for entry in the moment of logging.
->>>>>>> dec2e640
      */
     protected void logUpdate(
         GridCacheOperation op,
@@ -4355,11 +4339,7 @@
         GridCacheVersion writeVer,
         long expireTime,
         long updCntr,
-<<<<<<< HEAD
-        AffinityTopologyVersion topVer
-=======
         boolean primary
->>>>>>> dec2e640
     ) throws IgniteCheckedException {
         // We log individual updates only in ATOMIC cache.
         assert cctx.atomic();
@@ -4376,11 +4356,7 @@
                     expireTime,
                     partition(),
                     updCntr,
-<<<<<<< HEAD
-                    cctx.affinity().primaryByPartition(cctx.localNode(), partition(), topVer))));
-=======
                     DataEntry.flags(primary))));
->>>>>>> dec2e640
         }
         catch (StorageException e) {
             throw new IgniteCheckedException("Failed to log ATOMIC cache update [key=" + key + ", op=" + op +
@@ -4393,19 +4369,13 @@
      * @param val Value.
      * @param expireTime Expire time (or 0 if not applicable).
      * @param updCntr Update counter.
-     * @param topVer Topology version.
      * @throws IgniteCheckedException In case of log failure.
      */
     protected WALPointer logTxUpdate(
         IgniteInternalTx tx,
         CacheObject val,
         long expireTime,
-<<<<<<< HEAD
-        long updCntr,
-        AffinityTopologyVersion topVer
-=======
         long updCntr
->>>>>>> dec2e640
     ) throws IgniteCheckedException {
         assert cctx.transactional() && !cctx.transactionalSnapshot();
 
@@ -4426,11 +4396,7 @@
                 expireTime,
                 key.partition(),
                 updCntr,
-<<<<<<< HEAD
-                cctx.affinity().primaryByPartition(cctx.localNode(), partition(), topVer))));
-=======
                 DataEntry.flags(CU.txOnPrimary(tx)))));
->>>>>>> dec2e640
         }
         else
             return null;
@@ -6539,11 +6505,7 @@
 
             long updateCntr0 = entry.nextPartitionCounter(topVer, primary, false, updateCntr);
 
-<<<<<<< HEAD
-            entry.logUpdate(op, updated, newVer, newExpireTime, updateCntr0, topVer);
-=======
             entry.logUpdate(op, updated, newVer, newExpireTime, updateCntr0, primary);
->>>>>>> dec2e640
 
             if (!entry.isNear()) {
                 newRow = entry.localPartition().dataStore().createRow(
@@ -6630,11 +6592,7 @@
 
             long updateCntr0 = entry.nextPartitionCounter(topVer, primary, false, updateCntr);
 
-<<<<<<< HEAD
-            entry.logUpdate(op, null, newVer, 0, updateCntr0, topVer);
-=======
             entry.logUpdate(op, null, newVer, 0, updateCntr0, primary);
->>>>>>> dec2e640
 
             if (oldVal != null) {
                 assert !entry.deletedUnlocked();
