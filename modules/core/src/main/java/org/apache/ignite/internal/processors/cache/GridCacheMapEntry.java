--- conflicted
+++ resolved
@@ -3609,13 +3609,6 @@
     }
 
     /** {@inheritDoc} */
-<<<<<<< HEAD
-    @Override public synchronized GridCacheVersion versionedValue(CacheObject val,
-        GridCacheVersion curVer,
-        GridCacheVersion newVer,
-        @Nullable IgniteCacheExpiryPolicy loadExpiryPlc)
-        throws IgniteCheckedException, GridCacheEntryRemovedException {
-=======
     @Override public synchronized void clearReserveForLoad(GridCacheVersion ver) throws IgniteCheckedException {
         if (obsoleteVersionExtras() != null)
             return;
@@ -3626,15 +3619,15 @@
             flags &= ~IS_EVICT_DISABLED;
         }
     }
->>>>>>> f3505783
 
     /** {@inheritDoc} */
     @Override public synchronized T2<CacheObject, GridCacheVersion> versionedValue(CacheObject val,
         GridCacheVersion curVer,
         GridCacheVersion newVer,
+        @Nullable IgniteCacheExpiryPolicy loadExpiryPlc,
         @Nullable ReaderArguments readerArgs)
-        throws IgniteCheckedException, GridCacheEntryRemovedException
-    {
+        throws IgniteCheckedException, GridCacheEntryRemovedException {
+
         checkObsolete();
 
         addReaderIfNeed(readerArgs);
