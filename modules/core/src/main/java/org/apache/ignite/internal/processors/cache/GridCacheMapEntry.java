--- conflicted
+++ resolved
@@ -1101,13 +1101,8 @@
 
             assert val != null || invoke;
 
-<<<<<<< HEAD
             res = cctx.offheap().mvccUpdate(this, val, newVer, expireTime, mvccVer, tx.local(), needHistory,
-                noCreate, needOldVal, filter, retVal);
-=======
-            res = cctx.offheap().mvccUpdate(this, val, newVer, expireTime, mvccVer, tx.local(), needHistory, noCreate,
-                filter, retVal, entryProc, invokeArgs);
->>>>>>> e142b100
+                noCreate, needOldVal, filter, retVal, entryProc, invokeArgs);
 
             assert res != null;
 
@@ -1142,11 +1137,7 @@
                 IgniteInternalFuture<?> lockFut = cctx.kernalContext().coordinators().waitFor(cctx, lockVer);
 
                 lockFut.listen(new MvccUpdateLockListener(tx, this, affNodeId, topVer, val, ttl0, mvccVer,
-<<<<<<< HEAD
-                    op, needHistory, noCreate, resFut, futId, batchNum, filter, retVal));
-=======
-                    op, needHistory, noCreate, filter, retVal, resFut, entryProc, invokeArgs));
->>>>>>> e142b100
+                    op, needHistory, noCreate, resFut, futId, batchNum, filter, retVal, entryProc, invokeArgs));
 
                 return new GridCacheUpdateTxResult(false, resFut);
             }
@@ -5333,14 +5324,9 @@
             IgniteUuid futId,
             int batchNum,
             CacheEntryPredicate filter,
-<<<<<<< HEAD
-            boolean needVal) {
-=======
             boolean needVal,
-            GridFutureAdapter<GridCacheUpdateTxResult> resFut,
             EntryProcessor entryProc,
             Object[] invokeArgs) {
->>>>>>> e142b100
             this.tx = tx;
             this.entry = entry;
             this.affNodeId = affNodeId;
@@ -5354,13 +5340,10 @@
             this.filter = filter;
             this.needVal = needVal;
             this.resFut = resFut;
-<<<<<<< HEAD
             this.futId = futId;
             this.batchNum = batchNum;
-=======
             this.entryProc = entryProc;
             this.invokeArgs = invokeArgs;
->>>>>>> e142b100
         }
 
         /** {@inheritDoc} */
@@ -5411,16 +5394,9 @@
                 cctx.shared().database().checkpointReadLock();
 
                 try {
-<<<<<<< HEAD
-                    res = cctx.offheap().mvccUpdate(
-                        entry, val, newVer, expireTime, mvccVer, tx.local(), needHistory, noCreate, needOldVal, filter, needVal);
+                    res = cctx.offheap().mvccUpdate(entry, val, newVer, expireTime, mvccVer, tx.local(), needHistory,
+                        noCreate, needOldVal, filter, needVal, entryProc, invokeArgs);
                 } finally {
-=======
-                    res = cctx.offheap().mvccUpdate(entry, val, newVer, expireTime, mvccVer, tx.local(), needHistory,
-                        noCreate, filter, needVal, entryProc, invokeArgs);
-                }
-                finally {
->>>>>>> e142b100
                     cctx.shared().database().checkpointReadUnlock();
                 }
 
