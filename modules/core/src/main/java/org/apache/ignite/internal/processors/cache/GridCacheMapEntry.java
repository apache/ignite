--- conflicted
+++ resolved
@@ -1047,13 +1047,10 @@
         GridCacheOperation op,
         boolean needHistory,
         boolean noCreate,
-<<<<<<< HEAD
         IgniteUuid futId,
-        int batchNum) throws IgniteCheckedException, GridCacheEntryRemovedException {
-=======
+        int batchNum,
         CacheEntryPredicate filter,
         boolean retVal) throws IgniteCheckedException, GridCacheEntryRemovedException {
->>>>>>> 4da48e6f
         assert tx != null;
 
         final boolean valid = valid(tx.topologyVersion());
@@ -1095,12 +1092,8 @@
 
             assert val != null;
 
-            res = cctx.offheap().mvccUpdate(
-<<<<<<< HEAD
-                this, val, newVer, expireTime, mvccVer, tx.local(), needHistory, noCreate, needOldVal);
-=======
-                this, val, newVer, expireTime, mvccVer, tx.local(), needHistory, noCreate, filter, retVal);
->>>>>>> 4da48e6f
+            res = cctx.offheap().mvccUpdate(this, val, newVer, expireTime, mvccVer, tx.local(), needHistory,
+                noCreate, needOldVal, filter, retVal);
 
             assert res != null;
 
@@ -1125,11 +1118,7 @@
                 IgniteInternalFuture<?> lockFut = cctx.kernalContext().coordinators().waitFor(cctx, lockVer);
 
                 lockFut.listen(new MvccUpdateLockListener(tx, this, affNodeId, topVer, val, ttl0, mvccVer,
-<<<<<<< HEAD
-                    op, needHistory, noCreate, resFut, futId, batchNum));
-=======
-                    op, needHistory, noCreate, filter, retVal, resFut));
->>>>>>> 4da48e6f
+                    op, needHistory, noCreate, resFut, futId, batchNum, filter, retVal));
 
                 return new GridCacheUpdateTxResult(false, resFut);
             }
@@ -1211,13 +1200,10 @@
         AffinityTopologyVersion topVer,
         MvccSnapshot mvccVer,
         boolean needHistory,
-<<<<<<< HEAD
         IgniteUuid futId,
-        int batchNum) throws IgniteCheckedException, GridCacheEntryRemovedException {
-=======
+        int batchNum,
         @Nullable CacheEntryPredicate filter,
         boolean retVal) throws IgniteCheckedException, GridCacheEntryRemovedException {
->>>>>>> 4da48e6f
         assert tx != null;
         assert mvccVer != null;
 
@@ -1238,13 +1224,9 @@
 
             assert newVer != null : "Failed to get write version for tx: " + tx;
 
-<<<<<<< HEAD
             boolean needOldVal = cctx.shared().mvccCaching().continuousQueryListeners(cctx, tx, key) != null;
 
-            res = cctx.offheap().mvccRemove(this, mvccVer, tx.local(), needHistory, needOldVal);
-=======
-            res = cctx.offheap().mvccRemove(this, mvccVer, tx.local(), needHistory, filter, retVal);
->>>>>>> 4da48e6f
+            res = cctx.offheap().mvccRemove(this, mvccVer, tx.local(), needHistory, needOldVal, filter, retVal);
 
             assert res != null;
 
@@ -1262,11 +1244,7 @@
                 IgniteInternalFuture<?> lockFut = cctx.kernalContext().coordinators().waitFor(cctx, lockVer);
 
                 lockFut.listen(new MvccRemoveLockListener(tx, this, affNodeId, topVer, mvccVer, needHistory,
-<<<<<<< HEAD
-                    resFut, futId, batchNum));
-=======
-                    resFut, retVal, filter));
->>>>>>> 4da48e6f
+                    resFut, futId, batchNum, retVal, filter));
 
                 return new GridCacheUpdateTxResult(false, resFut);
             }
@@ -5004,13 +4982,10 @@
             MvccSnapshot mvccVer,
             boolean needHistory,
             GridFutureAdapter<GridCacheUpdateTxResult> resFut,
-<<<<<<< HEAD
             IgniteUuid futId,
-            int batchNum) {
-=======
+            int batchNum,
             boolean retVal,
             @Nullable CacheEntryPredicate filter) {
->>>>>>> 4da48e6f
             this.tx = tx;
             this.entry = entry;
             this.topVer = topVer;
@@ -5018,13 +4993,10 @@
             this.mvccVer = mvccVer;
             this.needHistory = needHistory;
             this.resFut = resFut;
-<<<<<<< HEAD
             this.futId = futId;
             this.batchNum = batchNum;
-=======
             this.needVal = retVal;
             this.filter = filter;
->>>>>>> 4da48e6f
         }
 
         /** {@inheritDoc} */
@@ -5058,14 +5030,8 @@
                 cctx.shared().database().checkpointReadLock();
 
                 try {
-<<<<<<< HEAD
-                    res = cctx.offheap().mvccRemove(entry, mvccVer, tx.local(), needHistory, needOldVal);
+                    res = cctx.offheap().mvccRemove(entry, mvccVer, tx.local(), needHistory, needOldVal, filter, needVal);
                 } finally {
-=======
-                    res = cctx.offheap().mvccRemove(entry, mvccVer, tx.local(), needHistory, filter, needVal);
-                }
-                finally {
->>>>>>> 4da48e6f
                     cctx.shared().database().checkpointReadUnlock();
                 }
 
@@ -5310,15 +5276,11 @@
             GridCacheOperation op,
             boolean needHistory,
             boolean noCreate,
-<<<<<<< HEAD
             GridFutureAdapter<GridCacheUpdateTxResult> resFut,
             IgniteUuid futId,
-            int batchNum) {
-=======
+            int batchNum,
             CacheEntryPredicate filter,
-            boolean needVal,
-            GridFutureAdapter<GridCacheUpdateTxResult> resFut) {
->>>>>>> 4da48e6f
+            boolean needVal) {
             this.tx = tx;
             this.entry = entry;
             this.affNodeId = affNodeId;
@@ -5383,14 +5345,8 @@
 
                 try {
                     res = cctx.offheap().mvccUpdate(
-<<<<<<< HEAD
-                        entry, val, newVer, expireTime, mvccVer, tx.local(), needHistory, noCreate, needOldVal);
+                        entry, val, newVer, expireTime, mvccVer, tx.local(), needHistory, noCreate, needOldVal, filter, needVal);
                 } finally {
-=======
-                        entry, val, newVer, expireTime, mvccVer, tx.local(), needHistory, noCreate, filter, needVal);
-                }
-                finally {
->>>>>>> 4da48e6f
                     cctx.shared().database().checkpointReadUnlock();
                 }
 
