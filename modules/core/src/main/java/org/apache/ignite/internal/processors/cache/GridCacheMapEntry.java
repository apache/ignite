--- conflicted
+++ resolved
@@ -4299,12 +4299,8 @@
      * @param val Value.
      * @param expireTime Expire time.
      * @param ver New entry version.
-<<<<<<< HEAD
      * @param p Optional predicate.
-=======
-     * @param predicate Optional predicate.
      * @param row Pre-created data row, associated with this cache entry.
->>>>>>> b67f2df7
      * @return {@code True} if storage was modified.
      * @throws IgniteCheckedException If update failed.
      */
@@ -4312,21 +4308,13 @@
         @Nullable CacheObject val,
         long expireTime,
         GridCacheVersion ver,
-<<<<<<< HEAD
         @Nullable IgniteBiPredicate<CacheObject, GridCacheVersion> p) throws IgniteCheckedException {
-=======
-        @Nullable IgnitePredicate<CacheDataRow> predicate,
         @Nullable CacheDataRow row
     ) throws IgniteCheckedException {
->>>>>>> b67f2df7
         assert lock.isHeldByCurrentThread();
         assert localPartition() == null || localPartition().state() != RENTING : localPartition();
 
-<<<<<<< HEAD
-        UpdateClosure closure = new UpdateClosure(this, val, ver, expireTime, p);
-=======
-        UpdateClosure closure = new UpdateClosure(this, val, ver, expireTime, predicate, row);
->>>>>>> b67f2df7
+        UpdateClosure closure = new UpdateClosure(this, val, ver, expireTime, p, row);
 
         cctx.offheap().invoke(cctx, key, localPartition(), closure);
 
@@ -5876,26 +5864,14 @@
          * @param expireTime New expire time.
          * @param predicate Optional predicate.
          */
-<<<<<<< HEAD
-        UpdateClosure(GridCacheMapEntry entry,
-            @Nullable CacheObject val,
-            GridCacheVersion ver,
-            long expireTime,
-            @Nullable IgniteBiPredicate<CacheObject, GridCacheVersion> p) {
-=======
         UpdateClosure(GridCacheMapEntry entry, @Nullable CacheObject val, GridCacheVersion ver, long expireTime,
-            @Nullable IgnitePredicate<CacheDataRow> predicate, @Nullable CacheDataRow newRow) {
->>>>>>> b67f2df7
+            @Nullable IgniteBiPredicate<CacheObject, GridCacheVersion> p, @Nullable CacheDataRow newRow) {
             this.entry = entry;
             this.val = val;
             this.ver = ver;
             this.expireTime = expireTime;
-<<<<<<< HEAD
             this.p = p;
-=======
-            this.predicate = predicate;
             this.newRow = newRow;
->>>>>>> b67f2df7
         }
 
         /** {@inheritDoc} */
