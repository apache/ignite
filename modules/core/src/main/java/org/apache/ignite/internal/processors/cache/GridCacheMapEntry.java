/*
 * Licensed to the Apache Software Foundation (ASF) under one or more
 * contributor license agreements.  See the NOTICE file distributed with
 * this work for additional information regarding copyright ownership.
 * The ASF licenses this file to You under the Apache License, Version 2.0
 * (the "License"); you may not use this file except in compliance with
 * the License.  You may obtain a copy of the License at
 *
 *      http://www.apache.org/licenses/LICENSE-2.0
 *
 * Unless required by applicable law or agreed to in writing, software
 * distributed under the License is distributed on an "AS IS" BASIS,
 * WITHOUT WARRANTIES OR CONDITIONS OF ANY KIND, either express or implied.
 * See the License for the specific language governing permissions and
 * limitations under the License.
 */

package org.apache.ignite.internal.processors.cache;

import java.util.ArrayList;
import java.util.Collection;
import java.util.Collections;
import java.util.List;
import java.util.Map;
import java.util.UUID;
import java.util.concurrent.atomic.AtomicReference;
import java.util.concurrent.locks.ReentrantLock;
import javax.cache.Cache;
import javax.cache.expiry.ExpiryPolicy;
import javax.cache.processor.EntryProcessor;
import javax.cache.processor.EntryProcessorResult;
import org.apache.ignite.IgniteCache;
import org.apache.ignite.IgniteCheckedException;
import org.apache.ignite.IgniteException;
import org.apache.ignite.IgniteLogger;
import org.apache.ignite.cache.eviction.EvictableEntry;
import org.apache.ignite.internal.pagemem.wal.StorageException;
import org.apache.ignite.internal.pagemem.wal.WALPointer;
import org.apache.ignite.internal.pagemem.wal.record.DataEntry;
import org.apache.ignite.internal.pagemem.wal.record.DataRecord;
import org.apache.ignite.internal.processors.affinity.AffinityTopologyVersion;
import org.apache.ignite.internal.processors.cache.GridCacheUpdateAtomicResult.UpdateOutcome;
import org.apache.ignite.internal.processors.cache.distributed.dht.GridDhtCacheEntry;
import org.apache.ignite.internal.processors.cache.distributed.dht.GridDhtLocalPartition;
import org.apache.ignite.internal.processors.cache.distributed.dht.atomic.GridDhtAtomicAbstractUpdateFuture;
import org.apache.ignite.internal.processors.cache.distributed.near.GridNearCacheEntry;
import org.apache.ignite.internal.processors.cache.extras.GridCacheEntryExtras;
import org.apache.ignite.internal.processors.cache.extras.GridCacheMvccEntryExtras;
import org.apache.ignite.internal.processors.cache.extras.GridCacheObsoleteEntryExtras;
import org.apache.ignite.internal.processors.cache.extras.GridCacheTtlEntryExtras;
import org.apache.ignite.internal.processors.cache.mvcc.MvccVersion;
import org.apache.ignite.internal.processors.cache.persistence.CacheDataRow;
import org.apache.ignite.internal.processors.cache.persistence.CacheDataRowAdapter;
import org.apache.ignite.internal.processors.cache.persistence.DataRegion;
import org.apache.ignite.internal.processors.cache.query.continuous.CacheContinuousQueryListener;
import org.apache.ignite.internal.processors.cache.transactions.IgniteInternalTx;
import org.apache.ignite.internal.processors.cache.transactions.IgniteTxEntry;
import org.apache.ignite.internal.processors.cache.transactions.IgniteTxKey;
import org.apache.ignite.internal.processors.cache.transactions.IgniteTxLocalAdapter;
import org.apache.ignite.internal.processors.cache.version.GridCacheLazyPlainVersionedEntry;
import org.apache.ignite.internal.processors.cache.version.GridCacheVersion;
import org.apache.ignite.internal.processors.cache.version.GridCacheVersionConflictContext;
import org.apache.ignite.internal.processors.cache.version.GridCacheVersionEx;
import org.apache.ignite.internal.processors.cache.version.GridCacheVersionedEntryEx;
import org.apache.ignite.internal.processors.dr.GridDrType;
import org.apache.ignite.internal.processors.query.schema.SchemaIndexCacheFilter;
import org.apache.ignite.internal.processors.query.schema.SchemaIndexCacheVisitorClosure;
import org.apache.ignite.internal.util.GridLongList;
import org.apache.ignite.internal.util.IgniteTree;
import org.apache.ignite.internal.util.lang.GridClosureException;
import org.apache.ignite.internal.util.lang.GridMetadataAwareAdapter;
import org.apache.ignite.internal.util.lang.GridTuple;
import org.apache.ignite.internal.util.lang.GridTuple3;
import org.apache.ignite.internal.util.tostring.GridToStringExclude;
import org.apache.ignite.internal.util.tostring.GridToStringInclude;
import org.apache.ignite.internal.util.typedef.F;
import org.apache.ignite.internal.util.typedef.T3;
import org.apache.ignite.internal.util.typedef.internal.CU;
import org.apache.ignite.internal.util.typedef.internal.S;
import org.apache.ignite.internal.util.typedef.internal.U;
import org.apache.ignite.lang.IgniteBiTuple;
import org.jetbrains.annotations.Nullable;

import static org.apache.ignite.events.EventType.EVT_CACHE_OBJECT_EXPIRED;
import static org.apache.ignite.events.EventType.EVT_CACHE_OBJECT_LOCKED;
import static org.apache.ignite.events.EventType.EVT_CACHE_OBJECT_PUT;
import static org.apache.ignite.events.EventType.EVT_CACHE_OBJECT_READ;
import static org.apache.ignite.events.EventType.EVT_CACHE_OBJECT_REMOVED;
import static org.apache.ignite.events.EventType.EVT_CACHE_OBJECT_UNLOCKED;
import static org.apache.ignite.internal.processors.cache.GridCacheOperation.DELETE;
import static org.apache.ignite.internal.processors.cache.GridCacheOperation.TRANSFORM;
import static org.apache.ignite.internal.processors.cache.GridCacheOperation.UPDATE;
import static org.apache.ignite.internal.processors.dr.GridDrType.DR_NONE;

/**
 * Adapter for cache entry.
 */
@SuppressWarnings({"TooBroadScope"})
public abstract class GridCacheMapEntry extends GridMetadataAwareAdapter implements GridCacheEntryEx {
    /** */
    private static final byte IS_DELETED_MASK = 0x01;

    /** */
    private static final byte IS_UNSWAPPED_MASK = 0x02;

    /** */
    private static final byte IS_EVICT_DISABLED = 0x04;

    /** */
    public static final GridCacheAtomicVersionComparator ATOMIC_VER_COMPARATOR = new GridCacheAtomicVersionComparator();

    /**
     * NOTE
     * ====
     * Make sure to recalculate this value any time when adding or removing fields from entry.
     * The size should be count as follows:
     * <ul>
     * <li>Primitives: byte/boolean = 1, short = 2, int/float = 4, long/double = 8</li>
     * <li>References: 8 each</li>
     * <li>Each nested object should be analyzed in the same way as above.</li>
     * </ul>
     */
    // 7 * 8 /*references*/  + 2 * 8 /*long*/  + 1 * 4 /*int*/ + 1 * 1 /*byte*/ + array at parent = 85
    private static final int SIZE_OVERHEAD = 85 /*entry*/ + 32 /* version */ + 4 * 7 /* key + val */;

    /** Static logger to avoid re-creation. Made static for test purpose. */
    protected static final AtomicReference<IgniteLogger> logRef = new AtomicReference<>();

    /** Logger. */
    protected static volatile IgniteLogger log;

    /** Cache registry. */
    @GridToStringExclude
    protected final GridCacheContext<?, ?> cctx;

    /** Key. */
    @GridToStringInclude
    protected final KeyCacheObject key;

    /** Value. */
    @GridToStringInclude
    protected CacheObject val;

    /** Start version. */
    @GridToStringInclude
    protected final long startVer;

    /** Version. */
    @GridToStringInclude
    protected GridCacheVersion ver;

    /** Key hash code. */
    @GridToStringInclude
    private final int hash;

    /** Extras */
    @GridToStringInclude
    private GridCacheEntryExtras extras;

    /** */
    @GridToStringExclude
    private final ReentrantLock lock = new ReentrantLock();

    /**
     * Flags:
     * <ul>
     *     <li>Deleted flag - mask {@link #IS_DELETED_MASK}</li>
     *     <li>Unswapped flag - mask {@link #IS_UNSWAPPED_MASK}</li>
     * </ul>
     */
    @GridToStringInclude
    protected byte flags;

    /**
     * @param cctx Cache context.
     * @param key Cache key.
     */
    protected GridCacheMapEntry(
        GridCacheContext<?, ?> cctx,
        KeyCacheObject key
    ) {
        if (log == null)
            log = U.logger(cctx.kernalContext(), logRef, GridCacheMapEntry.class);

        key = (KeyCacheObject)cctx.kernalContext().cacheObjects().prepareForCache(key, cctx);

        assert key != null;

        this.key = key;
        this.hash = key.hashCode();
        this.cctx = cctx;

        ver = cctx.versions().next();

        startVer = ver.order();
    }

    /** {@inheritDoc} */
    @Override public long startVersion() {
        return startVer;
    }

    /**
     * Sets entry value. If off-heap value storage is enabled, will serialize value to off-heap.
     *
     * @param val Value to store.
     */
    protected void value(@Nullable CacheObject val) {
        assert lock.isHeldByCurrentThread();

        this.val = val;
    }

    /** {@inheritDoc} */
    @Override public int memorySize() throws IgniteCheckedException {
        byte[] kb;
        byte[] vb = null;

        int extrasSize;

        lockEntry();

        try {
            key.prepareMarshal(cctx.cacheObjectContext());

            kb = key.valueBytes(cctx.cacheObjectContext());

            if (val != null) {
                val.prepareMarshal(cctx.cacheObjectContext());

                vb = val.valueBytes(cctx.cacheObjectContext());
            }

            extrasSize = extrasSize();
        }
        finally {
            unlockEntry();
        }

        return SIZE_OVERHEAD + extrasSize + kb.length + (vb == null ? 1 : vb.length);
    }

    /** {@inheritDoc} */
    @Override public boolean isInternal() {
        return key.internal();
    }

    /** {@inheritDoc} */
    @Override public boolean isDht() {
        return false;
    }

    /** {@inheritDoc} */
    @Override public boolean isLocal() {
        return false;
    }

    /** {@inheritDoc} */
    @Override public boolean isNear() {
        return false;
    }

    /** {@inheritDoc} */
    @Override public boolean isReplicated() {
        return false;
    }

    /** {@inheritDoc} */
    @Override public boolean detached() {
        return false;
    }

    /** {@inheritDoc} */
    @Override public <K, V> GridCacheContext<K, V> context() {
        return (GridCacheContext<K, V>)cctx;
    }

    /** {@inheritDoc} */
    @Override public boolean isNew() throws GridCacheEntryRemovedException {
        assert lock.isHeldByCurrentThread();

        checkObsolete();

        return isStartVersion();
    }

    /** {@inheritDoc} */
    @Override public boolean isNewLocked() throws GridCacheEntryRemovedException {
        lockEntry();

        try {
            checkObsolete();

            return isStartVersion();
        }
        finally {
            unlockEntry();
        }
    }

    /**
     * @return {@code True} if start version.
     */
    public boolean isStartVersion() {
        return ver.nodeOrder() == cctx.localNode().order() && ver.order() == startVer;
    }

    /** {@inheritDoc} */
    @Override public boolean valid(AffinityTopologyVersion topVer) {
        return true;
    }

    /** {@inheritDoc} */
    @Override public int partition() {
        return 0;
    }

    /**
     * @return Local partition that owns this entry.
     */
    protected GridDhtLocalPartition localPartition() {
        return null;
    }

    /** {@inheritDoc} */
    @Override public boolean partitionValid() {
        return true;
    }

    /** {@inheritDoc} */
    @Nullable @Override public GridCacheEntryInfo info() {
        GridCacheEntryInfo info = null;

        lockEntry();

        try {
            if (!obsolete()) {
                info = new GridCacheEntryInfo();

                info.key(key);
                info.cacheId(cctx.cacheId());

                long expireTime = expireTimeExtras();

                boolean expired = expireTime != 0 && expireTime <= U.currentTimeMillis();

                info.ttl(ttlExtras());
                info.expireTime(expireTime);
                info.version(ver);
                info.setNew(isStartVersion());
                info.setDeleted(deletedUnlocked());

                if (!expired)
                    info.value(val);
            }
        }
        finally {
            unlockEntry();
        }

        return info;
    }

    /** {@inheritDoc} */
    @Override public final CacheObject unswap() throws IgniteCheckedException, GridCacheEntryRemovedException {
        return unswap(true);
    }

    /** {@inheritDoc} */
    @Override public final CacheObject unswap(CacheDataRow row) throws IgniteCheckedException, GridCacheEntryRemovedException {
        row = unswap(row, true);

        return row != null ? row.value() : null;
    }

    /** {@inheritDoc} */
    @Nullable @Override public final CacheObject unswap(boolean needVal)
        throws IgniteCheckedException, GridCacheEntryRemovedException {
        CacheDataRow row = unswap(null, true);

        return row != null ? row.value() : null;
    }

    /**
     * Unswaps an entry.
     *
     * @param row Already extracted cache data.
     * @param checkExpire If {@code true} checks for expiration, as result entry can be obsoleted or marked deleted.
     * @return Value.
     * @throws IgniteCheckedException If failed.
     * @throws GridCacheEntryRemovedException If entry was removed.
     */
    @Nullable protected CacheDataRow unswap(@Nullable CacheDataRow row, boolean checkExpire)
        throws IgniteCheckedException, GridCacheEntryRemovedException {
        boolean obsolete = false;
        boolean deferred = false;
        GridCacheVersion ver0 = null;

        lockEntry();

        try {
            checkObsolete();

            if (isStartVersion() && ((flags & IS_UNSWAPPED_MASK) == 0)) {
                assert row == null || row.key() == key: "Unexpected row key";

                CacheDataRow read = row == null ? cctx.offheap().read(this) : row;

                flags |= IS_UNSWAPPED_MASK;

                if (read != null) {
                    CacheObject val = read.value();

                    update(val, read.expireTime(), 0, read.version(), false);

                    long delta = checkExpire ?
                        (read.expireTime() == 0 ? 0 : read.expireTime() - U.currentTimeMillis())
                        : 0;

                    if (delta >= 0)
                        return read;
                    else {
                        if (onExpired(this.val, null)) {
                            if (cctx.deferredDelete()) {
                                deferred = true;
                                ver0 = ver;
                            }
                            else
                                obsolete = true;
                        }
                    }
                }
            }
        }
        finally {
            unlockEntry();
        }

        if (obsolete) {
            onMarkedObsolete();

            cctx.cache().removeEntry(this);
        }

        if (deferred) {
            assert ver0 != null;

            cctx.onDeferredDelete(this, ver0);
        }

        return null;
    }

    /**
     * @return Value bytes and flag indicating whether value is byte array.
     */
    protected IgniteBiTuple<byte[], Byte> valueBytes0() {
        assert lock.isHeldByCurrentThread();

        assert val != null;

        try {
            byte[] bytes = val.valueBytes(cctx.cacheObjectContext());

            return new IgniteBiTuple<>(bytes, val.cacheObjectType());
        }
        catch (IgniteCheckedException e) {
            throw new IgniteException(e);
        }
    }

    /**
     * @param tx Transaction.
     * @param key Key.
     * @param reload flag.
     * @param subjId Subject ID.
     * @param taskName Task name.
     * @return Read value.
     * @throws IgniteCheckedException If failed.
     */
    @SuppressWarnings({"RedundantTypeArguments"})
    @Nullable protected Object readThrough(@Nullable IgniteInternalTx tx, KeyCacheObject key, boolean reload, UUID subjId,
        String taskName) throws IgniteCheckedException {
        return cctx.store().load(tx, key);
    }

    /** {@inheritDoc} */
    @Nullable @Override public final CacheObject innerGet(
        @Nullable GridCacheVersion ver,
        @Nullable IgniteInternalTx tx,
        boolean readThrough,
        boolean updateMetrics,
        boolean evt,
        UUID subjId,
        Object transformClo,
        String taskName,
        @Nullable IgniteCacheExpiryPolicy expirePlc,
        boolean keepBinary,
        MvccVersion mvccVer)
        throws IgniteCheckedException, GridCacheEntryRemovedException {
        return (CacheObject)innerGet0(
            ver,
            tx,
            readThrough,
            evt,
            updateMetrics,
            subjId,
            transformClo,
            taskName,
            expirePlc,
            false,
            keepBinary,
            false,
            mvccVer,
            null);
    }

    /** {@inheritDoc} */
    @Override public EntryGetResult innerGetAndReserveForLoad(boolean updateMetrics,
        boolean evt,
        UUID subjId,
        String taskName,
        @Nullable IgniteCacheExpiryPolicy expiryPlc,
        boolean keepBinary,
        MvccVersion mvccVer,
        @Nullable ReaderArguments readerArgs) throws IgniteCheckedException, GridCacheEntryRemovedException {
        return (EntryGetResult)innerGet0(
            /*ver*/null,
            /*tx*/null,
            /*readThrough*/false,
            evt,
            updateMetrics,
            subjId,
            /*transformClo*/null,
            taskName,
            expiryPlc,
            true,
            keepBinary,
            /*reserve*/true,
            mvccVer,
            readerArgs);
    }

    /** {@inheritDoc} */
    @Override public EntryGetResult innerGetVersioned(
        @Nullable GridCacheVersion ver,
        IgniteInternalTx tx,
        boolean updateMetrics,
        boolean evt,
        UUID subjId,
        Object transformClo,
        String taskName,
        @Nullable IgniteCacheExpiryPolicy expiryPlc,
        boolean keepBinary,
        MvccVersion mvccVer,
        @Nullable ReaderArguments readerArgs)
        throws IgniteCheckedException, GridCacheEntryRemovedException {
        return (EntryGetResult)innerGet0(
            ver,
            tx,
            false,
            evt,
            updateMetrics,
            subjId,
            transformClo,
            taskName,
            expiryPlc,
            true,
            keepBinary,
            false,
            mvccVer,
            readerArgs);
    }

    /** {@inheritDoc} */
    @SuppressWarnings({"unchecked", "RedundantTypeArguments", "TooBroadScope"})
    private Object innerGet0(
        GridCacheVersion nextVer,
        IgniteInternalTx tx,
        boolean readThrough,
        boolean evt,
        boolean updateMetrics,
        UUID subjId,
        Object transformClo,
        String taskName,
        @Nullable IgniteCacheExpiryPolicy expiryPlc,
        boolean retVer,
        boolean keepBinary,
        boolean reserveForLoad,
        @Nullable MvccVersion mvccVer,
        @Nullable ReaderArguments readerArgs
    ) throws IgniteCheckedException, GridCacheEntryRemovedException {
        assert !(retVer && readThrough);
        assert !(reserveForLoad && readThrough);

        // Disable read-through if there is no store.
        if (readThrough && !cctx.readThrough())
            readThrough = false;

        GridCacheVersion startVer;
        GridCacheVersion resVer = null;

        boolean obsolete = false;
        boolean deferred = false;
        GridCacheVersion ver0 = null;

        Object res = null;

        lockEntry();

        try {
            checkObsolete();

            CacheObject val;

            if (mvccVer != null) {
                CacheDataRow row = cctx.offheap().mvccRead(cctx, key, mvccVer);

                if (row != null) {
                    val = row.value();
                    resVer = row.version();
                }
                else
                    val = null;
            }
            else {
                boolean valid = valid(tx != null ? tx.topologyVersion() : cctx.affinity().affinityTopologyVersion());

                if (valid) {
                    val = this.val;

                    if (val == null) {
                        if (isStartVersion()) {
                            unswap(null, false);

                            val = this.val;
                        }
                    }

                    if (val != null) {
                        long expireTime = expireTimeExtras();

                        if (expireTime > 0 && (expireTime - U.currentTimeMillis() <= 0)) {
                            if (onExpired((CacheObject)cctx.unwrapTemporary(val), null)) {
                                val = null;
                                evt = false;

                                if (cctx.deferredDelete()) {
                                    deferred = true;
                                    ver0 = ver;
                                }
                                else
                                    obsolete = true;
                            }
                        }
                    }
                }
                else
                    val = null;
            }

            CacheObject ret = val;

            if (ret == null) {
                if (updateMetrics && cctx.statisticsEnabled())
                    cctx.cache().metrics0().onRead(false);
            }
            else {
                if (updateMetrics && cctx.statisticsEnabled())
                    cctx.cache().metrics0().onRead(true);
            }

            if (evt && cctx.events().isRecordable(EVT_CACHE_OBJECT_READ)) {
                transformClo = EntryProcessorResourceInjectorProxy.unwrap(transformClo);

                GridCacheMvcc mvcc = mvccExtras();

                cctx.events().addEvent(
                    partition(),
                    key,
                    tx,
                    mvcc != null ? mvcc.anyOwner() : null,
                    EVT_CACHE_OBJECT_READ,
                    ret,
                    ret != null,
                    ret,
                    ret != null,
                    subjId,
                    transformClo != null ? transformClo.getClass().getName() : null,
                    taskName,
                    keepBinary);

                // No more notifications.
                evt = false;
            }

            if (ret != null && expiryPlc != null)
                updateTtl(expiryPlc);

            if (retVer && resVer == null) {
                resVer = (isNear() && cctx.transactional()) ? ((GridNearCacheEntry)this).dhtVersion() : this.ver;

                if (resVer == null)
                    ret = null;
            }

            // Cache version for optimistic check.
            startVer = ver;

            addReaderIfNeed(readerArgs);

            if (ret != null) {
                assert !obsolete;
                assert !deferred;

                // If return value is consistent, then done.
                res = retVer ? entryGetResult(ret, resVer, false) : ret;
            }
            else if (reserveForLoad && !obsolete) {
                assert !readThrough;
                assert retVer;

                boolean reserve = !evictionDisabled();

                if (reserve)
                    flags |= IS_EVICT_DISABLED;

                res = entryGetResult(null, resVer, reserve);
            }
        }
        finally {
            unlockEntry();
        }

        if (obsolete) {
            onMarkedObsolete();

            throw new GridCacheEntryRemovedException();
        }

        if (deferred)
            cctx.onDeferredDelete(this, ver0);

        if (res != null)
            return res;

        CacheObject ret = null;

        if (readThrough) {
            IgniteInternalTx tx0 = null;

            if (tx != null && tx.local()) {
                if (cctx.isReplicated() || cctx.isColocated() || tx.near())
                    tx0 = tx;
                else if (tx.dht()) {
                    GridCacheVersion ver = tx.nearXidVersion();

                    tx0 = cctx.dht().near().context().tm().tx(ver);
                }
            }

            Object storeVal = readThrough(tx0, key, false, subjId, taskName);

            ret = cctx.toCacheObject(storeVal);
        }

        if (ret == null && !evt)
            return null;

        lockEntry();

        try {
            long ttl = ttlExtras();

            // If version matched, set value.
            if (startVer.equals(ver)) {
                if (ret != null) {
                    // Detach value before index update.
                    ret = cctx.kernalContext().cacheObjects().prepareForCache(ret, cctx);

                    nextVer = nextVer != null ? nextVer : nextVersion();

                    long expTime = CU.toExpireTime(ttl);

                    // Update indexes before actual write to entry.
                    if (cctx.mvccEnabled())
                        cctx.offheap().mvccInitialValue(this, ret, nextVer, expTime, null);
                    else
                        storeValue(ret, expTime, nextVer, null);

                    update(ret, expTime, ttl, nextVer, true);

                    if (cctx.deferredDelete() && deletedUnlocked() && !isInternal() && !detached())
                        deletedUnlocked(false);

                    assert readerArgs == null;
                }

                if (evt && cctx.events().isRecordable(EVT_CACHE_OBJECT_READ)) {
                    transformClo = EntryProcessorResourceInjectorProxy.unwrap(transformClo);

                    GridCacheMvcc mvcc = mvccExtras();

                    cctx.events().addEvent(
                        partition(),
                        key,
                        tx,
                        mvcc != null ? mvcc.anyOwner() : null,
                        EVT_CACHE_OBJECT_READ,
                        ret,
                        ret != null,
                        null,
                        false,
                        subjId,
                        transformClo != null ? transformClo.getClass().getName() : null,
                        taskName,
                        keepBinary);
                }
            }
        }
        finally {
            unlockEntry();
        }

        assert ret == null || !retVer;

        return ret;
    }

    /**
     * Creates EntryGetResult or EntryGetWithTtlResult if expire time information exists.
     *
     * @param val Value.
     * @param ver Version.
     * @param reserve Reserve flag.
     * @return EntryGetResult.
     */
    private EntryGetResult entryGetResult(CacheObject val, GridCacheVersion ver, boolean reserve) {
        return extras == null || extras.expireTime() == 0
            ? new EntryGetResult(val, ver, reserve)
            : new EntryGetWithTtlResult(val, ver, reserve, rawExpireTime(), rawTtl());
    }

    /** {@inheritDoc} */
    @SuppressWarnings({"unchecked", "TooBroadScope"})
    @Nullable @Override public final CacheObject innerReload()
        throws IgniteCheckedException, GridCacheEntryRemovedException {
        CU.checkStore(cctx);

        GridCacheVersion startVer;

        boolean wasNew;

        lockEntry();

        try {
            checkObsolete();

            // Cache version for optimistic check.
            startVer = ver;

            wasNew = isNew();
        }
        finally {
            unlockEntry();
        }

        String taskName = cctx.kernalContext().job().currentTaskName();

        // Check before load.
        CacheObject ret = cctx.toCacheObject(readThrough(null, key, true, cctx.localNodeId(), taskName));

        boolean touch = false;

        try {
            ensureFreeSpace();

            lockEntry();

            try {
                long ttl = ttlExtras();

                // Generate new version.
                GridCacheVersion nextVer = cctx.versions().nextForLoad(ver);

                // If entry was loaded during read step.
                if (wasNew && !isNew())
                    // Map size was updated on entry creation.
                    return ret;

                // If version matched, set value.
                if (startVer.equals(ver)) {
                    long expTime = CU.toExpireTime(ttl);

                    // Detach value before index update.
                    ret = cctx.kernalContext().cacheObjects().prepareForCache(ret, cctx);

                    // Update indexes.
                    if (ret != null) {
                        if (cctx.mvccEnabled())
                            cctx.offheap().mvccInitialValue(this, ret, nextVer, expTime, null);
                        else
                            storeValue(ret, expTime, nextVer, null);

                        if (cctx.deferredDelete() && !isInternal() && !detached() && deletedUnlocked())
                            deletedUnlocked(false);
                    }
                    else {
                        if (cctx.mvccEnabled())
                            cctx.offheap().mvccRemoveAll(this);
                        else
                            removeValue();

                        if (cctx.deferredDelete() && !isInternal() && !detached() && !deletedUnlocked())
                            deletedUnlocked(true);
                    }

                    update(ret, expTime, ttl, nextVer, true);

                    touch = true;

                    // If value was set - return, otherwise try again.
                    return ret;
                }
            }
            finally {
                unlockEntry();
            }

            touch = true;

            return ret;
        }
        finally {
            if (touch)
                cctx.evicts().touch(this, cctx.affinity().affinityTopologyVersion());
        }
    }

    /**
     * @param nodeId Node ID.
     */
    protected void recordNodeId(UUID nodeId, AffinityTopologyVersion topVer) {
        // No-op.
    }

    /** {@inheritDoc} */
    @Override public final GridCacheUpdateTxResult innerSet(
        @Nullable IgniteInternalTx tx,
        UUID evtNodeId,
        UUID affNodeId,
        CacheObject val,
        boolean writeThrough,
        boolean retval,
        long ttl,
        boolean evt,
        boolean metrics,
        boolean keepBinary,
        boolean oldValPresent,
        @Nullable CacheObject oldVal,
        AffinityTopologyVersion topVer,
        CacheEntryPredicate[] filter,
        GridDrType drType,
        long drExpireTime,
        @Nullable GridCacheVersion explicitVer,
        @Nullable UUID subjId,
        String taskName,
        @Nullable GridCacheVersion dhtVer,
        @Nullable Long updateCntr,
        @Nullable MvccVersion mvccVer
    ) throws IgniteCheckedException, GridCacheEntryRemovedException {
        CacheObject old;

        final boolean valid = valid(tx != null ? tx.topologyVersion() : topVer);

        // Lock should be held by now.
        if (!cctx.isAll(this, filter))
<<<<<<< HEAD
            return new GridCacheUpdateTxResult(false);
=======
            return new GridCacheUpdateTxResult(false, null, null);
>>>>>>> 6f7aba85

        final GridCacheVersion newVer;

        boolean intercept = cctx.config().getInterceptor() != null;

        Object key0 = null;
        Object val0 = null;
        WALPointer logPtr = null;

        long updateCntr0;

        ensureFreeSpace();

        GridLongList mvccWaitTxs = null;

        lockEntry();

        try {
            checkObsolete();

            if (isNear()) {
                assert dhtVer != null;

                // It is possible that 'get' could load more recent value.
                if (!((GridNearCacheEntry)this).recordDhtVersion(dhtVer))
<<<<<<< HEAD
                    return new GridCacheUpdateTxResult(false);
=======
                    return new GridCacheUpdateTxResult(false, null, logPtr);
>>>>>>> 6f7aba85
            }

            assert tx == null || (!tx.local() && tx.onePhaseCommit()) || tx.ownsLock(this) :
                "Transaction does not own lock for update [entry=" + this + ", tx=" + tx + ']';

            // Load and remove from swap if it is new.
            boolean startVer = isStartVersion();

            boolean internal = isInternal() || !context().userCache();

            Map<UUID, CacheContinuousQueryListener> lsnrCol =
                notifyContinuousQueries(tx) ? cctx.continuousQueries().updateListeners(internal, false) : null;

            if (startVer && (retval || intercept || lsnrCol != null))
                unswap(retval);

            newVer = explicitVer != null ? explicitVer : tx == null ?
                nextVersion() : tx.writeVersion();

            assert newVer != null : "Failed to get write version for tx: " + tx;

            old = oldValPresent ? oldVal : this.val;

            if (intercept) {
                val0 = cctx.unwrapBinaryIfNeeded(val, keepBinary, false);

                CacheLazyEntry e = new CacheLazyEntry(cctx, key, old, keepBinary);

                Object interceptorVal = cctx.config().getInterceptor().onBeforePut(
                    new CacheLazyEntry(cctx, key, old, keepBinary),
                    val0);

                key0 = e.key();

                if (interceptorVal == null)
<<<<<<< HEAD
                    return new GridCacheUpdateTxResult(false);
=======
                    return new GridCacheUpdateTxResult(false, (CacheObject)cctx.unwrapTemporary(old), logPtr);
>>>>>>> 6f7aba85
                else if (interceptorVal != val0)
                    val0 = cctx.unwrapTemporary(interceptorVal);

                val = cctx.toCacheObject(val0);
            }

            // Determine new ttl and expire time.
            long expireTime;

            if (drExpireTime >= 0) {
                assert ttl >= 0 : ttl;

                expireTime = drExpireTime;
            }
            else {
                if (ttl == -1L) {
                    ttl = ttlExtras();
                    expireTime = expireTimeExtras();
                }
                else
                    expireTime = CU.toExpireTime(ttl);
            }

            assert ttl >= 0 : ttl;
            assert expireTime >= 0 : expireTime;

            // Detach value before index update.
            val = cctx.kernalContext().cacheObjects().prepareForCache(val, cctx);

            assert val != null;

            if (cctx.mvccEnabled()) {
                assert mvccVer != null;

                mvccWaitTxs = cctx.offheap().mvccUpdate(tx.local(),
                    this,
                    val,
                    newVer,
                    expireTime,
                    mvccVer);
            }
            else
                storeValue(val, expireTime, newVer, null);

            if (cctx.deferredDelete() && deletedUnlocked() && !isInternal() && !detached())
                deletedUnlocked(false);

            updateCntr0 = nextPartitionCounter(topVer, tx == null || tx.local(), updateCntr);

            if (updateCntr != null && updateCntr != 0)
                updateCntr0 = updateCntr;

            if (tx != null && cctx.group().persistenceEnabled())
                logPtr = logTxUpdate(tx, val, expireTime, updateCntr0);

            update(val, expireTime, ttl, newVer, true);

            drReplicate(drType, val, newVer, topVer);

            recordNodeId(affNodeId, topVer);

            if (metrics && cctx.statisticsEnabled())
                cctx.cache().metrics0().onWrite();

            if (evt && newVer != null && cctx.events().isRecordable(EVT_CACHE_OBJECT_PUT)) {
                CacheObject evtOld = cctx.unwrapTemporary(old);

                cctx.events().addEvent(partition(),
                    key,
                    evtNodeId,
                    tx == null ? null : tx.xid(),
                    newVer,
                    EVT_CACHE_OBJECT_PUT,
                    val,
                    val != null,
                    evtOld,
                    evtOld != null || hasValueUnlocked(),
                    subjId, null, taskName,
                    keepBinary);
            }

            if (lsnrCol != null) {
                cctx.continuousQueries().onEntryUpdated(
                    lsnrCol,
                    key,
                    val,
                    old,
                    internal,
                    partition(),
                    tx.local(),
                    false,
                    updateCntr0,
                    null,
                    topVer);
            }

            cctx.dataStructures().onEntryUpdated(key, false, keepBinary);
        }
        finally {
            unlockEntry();
        }

        onUpdateFinished(updateCntr0);

        if (log.isDebugEnabled())
            log.debug("Updated cache entry [val=" + val + ", old=" + old + ", entry=" + this + ']');

        // Persist outside of synchronization. The correctness of the
        // value will be handled by current transaction.
        if (writeThrough)
            cctx.store().put(tx, key, val, newVer);

        if (intercept)
            cctx.config().getInterceptor().onAfterPut(new CacheLazyEntry(cctx, key, key0, val, val0, keepBinary, updateCntr0));

<<<<<<< HEAD
        return valid ? new GridCacheUpdateTxResult(true, updateCntr0, mvccWaitTxs) :
            new GridCacheUpdateTxResult(false);
=======
        return valid ? new GridCacheUpdateTxResult(true, retval ? old : null, updateCntr0, logPtr) :
            new GridCacheUpdateTxResult(false, null, logPtr);
>>>>>>> 6f7aba85
    }

    /**
     * @param cpy Copy flag.
     * @return Key value.
     */
    protected Object keyValue(boolean cpy) {
        return key.value(cctx.cacheObjectContext(), cpy);
    }

    /** {@inheritDoc} */
    @Override public final GridCacheUpdateTxResult innerRemove(
        @Nullable IgniteInternalTx tx,
        UUID evtNodeId,
        UUID affNodeId,
        boolean retval,
        boolean evt,
        boolean metrics,
        boolean keepBinary,
        boolean oldValPresent,
        @Nullable CacheObject oldVal,
        AffinityTopologyVersion topVer,
        CacheEntryPredicate[] filter,
        GridDrType drType,
        @Nullable GridCacheVersion explicitVer,
        @Nullable UUID subjId,
        String taskName,
        @Nullable GridCacheVersion dhtVer,
        @Nullable Long updateCntr,
        @Nullable MvccVersion mvccVer
    ) throws IgniteCheckedException, GridCacheEntryRemovedException {
        assert cctx.transactional();

        CacheObject old;

        GridCacheVersion newVer;

        final boolean valid = valid(tx != null ? tx.topologyVersion() : topVer);

        // Lock should be held by now.
        if (!cctx.isAll(this, filter))
<<<<<<< HEAD
            return new GridCacheUpdateTxResult(false);
=======
            return new GridCacheUpdateTxResult(false, null, null);
>>>>>>> 6f7aba85

        GridCacheVersion obsoleteVer = null;

        boolean intercept = cctx.config().getInterceptor() != null;

        IgniteBiTuple<Boolean, Object> interceptRes = null;

        CacheLazyEntry entry0 = null;

        long updateCntr0;

        WALPointer logPtr = null;

        boolean deferred;

        boolean marked = false;

        GridLongList mvccWaitTxs = null;

        lockEntry();

        try {
            checkObsolete();

            if (isNear()) {
                assert dhtVer != null;

                // It is possible that 'get' could load more recent value.
                if (!((GridNearCacheEntry)this).recordDhtVersion(dhtVer))
<<<<<<< HEAD
                    return new GridCacheUpdateTxResult(false);
=======
                    return new GridCacheUpdateTxResult(false, null, logPtr);
>>>>>>> 6f7aba85
            }

            assert tx == null || (!tx.local() && tx.onePhaseCommit()) || tx.ownsLock(this) :
                "Transaction does not own lock for remove[entry=" + this + ", tx=" + tx + ']';

            boolean startVer = isStartVersion();

            newVer = explicitVer != null ? explicitVer : tx == null ? nextVersion() : tx.writeVersion();

            boolean internal = isInternal() || !context().userCache();

            Map<UUID, CacheContinuousQueryListener> lsnrCol =
                notifyContinuousQueries(tx) ? cctx.continuousQueries().updateListeners(internal, false) : null;

            if (startVer && (retval || intercept || lsnrCol != null))
                unswap();

            old = oldValPresent ? oldVal : val;

            if (intercept) {
                entry0 = new CacheLazyEntry(cctx, key, old, keepBinary);

                interceptRes = cctx.config().getInterceptor().onBeforeRemove(entry0);

                if (cctx.cancelRemove(interceptRes)) {
                    CacheObject ret = cctx.toCacheObject(cctx.unwrapTemporary(interceptRes.get2()));

<<<<<<< HEAD
                    return new GridCacheUpdateTxResult(false);
=======
                    return new GridCacheUpdateTxResult(false, ret, logPtr);
>>>>>>> 6f7aba85
                }
            }

            if (cctx.mvccEnabled()) {
                assert mvccVer != null;

                mvccWaitTxs = cctx.offheap().mvccRemove(tx.local(), this, mvccVer);
            }
            else
                removeValue();

            update(null, 0, 0, newVer, true);

            if (cctx.deferredDelete() && !detached() && !isInternal()) {
                if (!deletedUnlocked()) {
                    deletedUnlocked(true);

                    if (tx != null) {
                        GridCacheMvcc mvcc = mvccExtras();

                        if (mvcc == null || mvcc.isEmpty(tx.xidVersion()))
                            clearReaders();
                        else
                            clearReader(tx.originatingNodeId());
                    }
                }
            }

            updateCntr0 = nextPartitionCounter(topVer, tx == null || tx.local(), updateCntr);

            if (updateCntr != null && updateCntr != 0)
                updateCntr0 = updateCntr;

            if (tx != null && cctx.group().persistenceEnabled())
                logPtr = logTxUpdate(tx, null, 0, updateCntr0);

            drReplicate(drType, null, newVer, topVer);

            if (metrics && cctx.statisticsEnabled())
                cctx.cache().metrics0().onRemove();

            if (tx == null)
                obsoleteVer = newVer;
            else {
                // Only delete entry if the lock is not explicit.
                if (lockedBy(tx.xidVersion()))
                    obsoleteVer = tx.xidVersion();
                else if (log.isDebugEnabled())
                    log.debug("Obsolete version was not set because lock was explicit: " + this);
            }

            if (evt && newVer != null && cctx.events().isRecordable(EVT_CACHE_OBJECT_REMOVED)) {
                CacheObject evtOld = cctx.unwrapTemporary(old);

                cctx.events().addEvent(partition(),
                    key,
                    evtNodeId,
                    tx == null ? null : tx.xid(), newVer,
                    EVT_CACHE_OBJECT_REMOVED,
                    null,
                    false,
                    evtOld,
                    evtOld != null || hasValueUnlocked(),
                    subjId,
                    null,
                    taskName,
                    keepBinary);
            }

            if (lsnrCol != null) {
                cctx.continuousQueries().onEntryUpdated(
                    lsnrCol,
                    key,
                    null,
                    old,
                    internal,
                    partition(),
                    tx.local(),
                    false,
                    updateCntr0,
                    null,
                    topVer);
            }

            cctx.dataStructures().onEntryUpdated(key, true, keepBinary);

            deferred = cctx.deferredDelete() && !detached() && !isInternal();

            if (intercept)
                entry0.updateCounter(updateCntr0);

            if (!deferred) {
                // If entry is still removed.
                assert newVer == ver;

                if (obsoleteVer == null || !(marked = markObsolete0(obsoleteVer, true, null))) {
                    if (log.isDebugEnabled())
                        log.debug("Entry could not be marked obsolete (it is still used): " + this);
                }
                else {
                    recordNodeId(affNodeId, topVer);

                    if (log.isDebugEnabled())
                        log.debug("Entry was marked obsolete: " + this);
                }
            }
        }
        finally {
            unlockEntry();
        }

        if (deferred)
            cctx.onDeferredDelete(this, newVer);

        if (marked) {
            assert !deferred;

            onMarkedObsolete();
        }

        onUpdateFinished(updateCntr0);

        if (intercept)
            cctx.config().getInterceptor().onAfterRemove(entry0);

<<<<<<< HEAD
        if (valid)
            return new GridCacheUpdateTxResult(true, updateCntr0, mvccWaitTxs);
        else
            return new GridCacheUpdateTxResult(false);
=======
        if (valid) {
            CacheObject ret;

            if (interceptRes != null)
                ret = cctx.toCacheObject(cctx.unwrapTemporary(interceptRes.get2()));
            else
                ret = old;

            return new GridCacheUpdateTxResult(true, ret, updateCntr0, logPtr);
        }
        else
            return new GridCacheUpdateTxResult(false, null, logPtr);
>>>>>>> 6f7aba85
    }

    /**
     * @param tx Transaction.
     * @return {@code True} if should notify continuous query manager.
     */
    private boolean notifyContinuousQueries(@Nullable IgniteInternalTx tx) {
        return cctx.isLocal() ||
            cctx.isReplicated() ||
            (!isNear() && !(tx != null && tx.onePhaseCommit() && !tx.local()));
    }

    /** {@inheritDoc} */
    @SuppressWarnings("unchecked")
    @Override public GridTuple3<Boolean, Object, EntryProcessorResult<Object>> innerUpdateLocal(
        GridCacheVersion ver,
        GridCacheOperation op,
        @Nullable Object writeObj,
        @Nullable Object[] invokeArgs,
        boolean writeThrough,
        boolean readThrough,
        boolean retval,
        boolean keepBinary,
        @Nullable ExpiryPolicy expiryPlc,
        boolean evt,
        boolean metrics,
        @Nullable CacheEntryPredicate[] filter,
        boolean intercept,
        @Nullable UUID subjId,
        String taskName
    ) throws IgniteCheckedException, GridCacheEntryRemovedException {
        assert cctx.isLocal() && cctx.atomic();

        CacheObject old;

        boolean res = true;

        IgniteBiTuple<Boolean, ?> interceptorRes = null;

        EntryProcessorResult<Object> invokeRes = null;

        lockEntry();

        try {
            boolean internal = isInternal() || !context().userCache();

            Map<UUID, CacheContinuousQueryListener> lsnrCol =
                cctx.continuousQueries().updateListeners(internal, false);

            boolean needVal = retval ||
                intercept ||
                op == GridCacheOperation.TRANSFORM ||
                !F.isEmpty(filter) ||
                lsnrCol != null;

            checkObsolete();

            CacheDataRow oldRow = null;

            // Load and remove from swap if it is new.
            if (isNew())
                oldRow = unswap(null, false);

            old = val;

            boolean readFromStore = false;

            Object old0 = null;

            if (readThrough && needVal && old == null &&
                (cctx.readThrough() && (op == GridCacheOperation.TRANSFORM || cctx.loadPreviousValue()))) {
                    old0 = readThrough(null, key, false, subjId, taskName);

                old = cctx.toCacheObject(old0);

                long ttl = CU.TTL_ETERNAL;
                long expireTime = CU.EXPIRE_TIME_ETERNAL;

                if (expiryPlc != null && old != null) {
                    ttl = CU.toTtl(expiryPlc.getExpiryForCreation());

                    if (ttl == CU.TTL_ZERO) {
                        ttl = CU.TTL_MINIMUM;
                        expireTime = CU.expireTimeInPast();
                    }
                    else if (ttl == CU.TTL_NOT_CHANGED)
                        ttl = CU.TTL_ETERNAL;
                    else
                        expireTime = CU.toExpireTime(ttl);
                }

                // Detach value before index update.
                old = cctx.kernalContext().cacheObjects().prepareForCache(old, cctx);

                if (old != null)
                    storeValue(old, expireTime, ver, oldRow);
                else
                    removeValue();

                update(old, expireTime, ttl, ver, true);
            }

            // Apply metrics.
            if (metrics && cctx.statisticsEnabled() && needVal) {
                // PutIfAbsent methods mustn't update hit/miss statistics
                if (op != GridCacheOperation.UPDATE || F.isEmpty(filter) || !cctx.putIfAbsentFilter(filter))
                    cctx.cache().metrics0().onRead(old != null);
            }

            // Check filter inside of synchronization.
            if (!F.isEmpty(filter)) {
                boolean pass = cctx.isAllLocked(this, filter);

                if (!pass) {
                    if (expiryPlc != null && !readFromStore && !cctx.putIfAbsentFilter(filter) && hasValueUnlocked())
                        updateTtl(expiryPlc);

                    Object val = retval ?
                        cctx.cacheObjectContext().unwrapBinaryIfNeeded(CU.value(old, cctx, false), keepBinary, false)
                        : null;

                    return new T3<>(false, val, null);
                }
            }

            String transformCloClsName = null;

            CacheObject updated;

            Object key0 = null;
            Object updated0 = null;

            // Calculate new value.
            if (op == GridCacheOperation.TRANSFORM) {
                transformCloClsName = EntryProcessorResourceInjectorProxy.unwrap(writeObj).getClass().getName();

                EntryProcessor<Object, Object, ?> entryProcessor = (EntryProcessor<Object, Object, ?>)writeObj;

                assert entryProcessor != null;

                CacheInvokeEntry<Object, Object> entry = new CacheInvokeEntry<>(key, old, version(), keepBinary, this);

                try {
                    Object computed = entryProcessor.process(entry, invokeArgs);

                    if (entry.modified()) {
                        updated0 = cctx.unwrapTemporary(entry.getValue());

                        updated = cctx.toCacheObject(updated0);

                        if (updated != null) // no validation for remove case
                            cctx.validateKeyAndValue(key, updated);
                    }
                    else
                        updated = old;

                    key0 = entry.key();

                    invokeRes = computed != null ? CacheInvokeResult.fromResult(cctx.unwrapTemporary(computed)) : null;
                }
                catch (Exception e) {
                    updated = old;

                    invokeRes = CacheInvokeResult.fromError(e);
                }

                if (!entry.modified()) {
                    if (expiryPlc != null && !readFromStore && hasValueUnlocked())
                        updateTtl(expiryPlc);

                    return new GridTuple3<>(false, null, invokeRes);
                }
            }
            else
                updated = (CacheObject)writeObj;

            op = updated == null ? GridCacheOperation.DELETE : GridCacheOperation.UPDATE;

            if (intercept) {
                CacheLazyEntry e;

                if (op == GridCacheOperation.UPDATE) {
                    updated0 = value(updated0, updated, keepBinary, false);

                    e = new CacheLazyEntry(cctx, key, key0, old, old0, keepBinary);

                    Object interceptorVal = cctx.config().getInterceptor().onBeforePut(e, updated0);

                    if (interceptorVal == null)
                        return new GridTuple3<>(false, cctx.unwrapTemporary(value(old0, old, keepBinary, false)), invokeRes);
                    else {
                        updated0 = cctx.unwrapTemporary(interceptorVal);

                        updated = cctx.toCacheObject(updated0);
                    }
                }
                else {
                    e = new CacheLazyEntry(cctx, key, key0, old, old0, keepBinary);

                    interceptorRes = cctx.config().getInterceptor().onBeforeRemove(e);

                    if (cctx.cancelRemove(interceptorRes))
                        return new GridTuple3<>(false, cctx.unwrapTemporary(interceptorRes.get2()), invokeRes);
                }

                key0 = e.key();
                old0 = e.value();
            }

            boolean hadVal = hasValueUnlocked();

            long ttl = CU.TTL_ETERNAL;
            long expireTime = CU.EXPIRE_TIME_ETERNAL;

            if (op == GridCacheOperation.UPDATE) {
                if (expiryPlc != null) {
                    ttl = CU.toTtl(hadVal ? expiryPlc.getExpiryForUpdate() : expiryPlc.getExpiryForCreation());

                    if (ttl == CU.TTL_NOT_CHANGED) {
                        ttl = ttlExtras();
                        expireTime = expireTimeExtras();
                    }
                    else if (ttl != CU.TTL_ZERO)
                        expireTime = CU.toExpireTime(ttl);
                }
                else {
                    ttl = ttlExtras();
                    expireTime = expireTimeExtras();
                }
            }

            if (ttl == CU.TTL_ZERO)
                op = GridCacheOperation.DELETE;

            // Try write-through.
            if (op == GridCacheOperation.UPDATE) {
                // Detach value before index update.
                updated = cctx.kernalContext().cacheObjects().prepareForCache(updated, cctx);

                if (writeThrough)
                    // Must persist inside synchronization in non-tx mode.
                    cctx.store().put(null, key, updated, ver);

                storeValue(updated, expireTime, ver, oldRow);

                assert ttl != CU.TTL_ZERO;

                update(updated, expireTime, ttl, ver, true);

                if (evt) {
                    CacheObject evtOld = null;

                    if (transformCloClsName != null && cctx.events().isRecordable(EVT_CACHE_OBJECT_READ)) {
                        evtOld = cctx.unwrapTemporary(old);

                        cctx.events().addEvent(partition(), key, cctx.localNodeId(), null,
                            (GridCacheVersion)null, EVT_CACHE_OBJECT_READ, evtOld, evtOld != null || hadVal, evtOld,
                            evtOld != null || hadVal, subjId, transformCloClsName, taskName, keepBinary);
                    }

                    if (cctx.events().isRecordable(EVT_CACHE_OBJECT_PUT)) {
                        if (evtOld == null)
                            evtOld = cctx.unwrapTemporary(old);

                        cctx.events().addEvent(partition(), key, cctx.localNodeId(), null,
                            (GridCacheVersion)null, EVT_CACHE_OBJECT_PUT, updated, updated != null, evtOld,
                            evtOld != null || hadVal, subjId, null, taskName, keepBinary);
                    }
                }
            }
            else {
                if (writeThrough)
                    // Must persist inside synchronization in non-tx mode.
                    cctx.store().remove(null, key);

                removeValue();

                update(null, CU.TTL_ETERNAL, CU.EXPIRE_TIME_ETERNAL, ver, true);

                if (evt) {
                    CacheObject evtOld = null;

                    if (transformCloClsName != null && cctx.events().isRecordable(EVT_CACHE_OBJECT_READ))
                        cctx.events().addEvent(partition(), key, cctx.localNodeId(), null,
                            (GridCacheVersion)null, EVT_CACHE_OBJECT_READ, evtOld, evtOld != null || hadVal, evtOld,
                            evtOld != null || hadVal, subjId, transformCloClsName, taskName, keepBinary);

                    if (cctx.events().isRecordable(EVT_CACHE_OBJECT_REMOVED)) {
                        if (evtOld == null)
                            evtOld = cctx.unwrapTemporary(old);

                        cctx.events().addEvent(partition(), key, cctx.localNodeId(), null, (GridCacheVersion)null,
                            EVT_CACHE_OBJECT_REMOVED, null, false, evtOld, evtOld != null || hadVal, subjId, null,
                            taskName, keepBinary);
                    }
                }

                res = hadVal;
            }

            if (res)
                updateMetrics(op, metrics);

            if (lsnrCol != null) {
                long updateCntr = nextPartitionCounter(AffinityTopologyVersion.NONE, true, null);

                cctx.continuousQueries().onEntryUpdated(
                    lsnrCol,
                    key,
                    val,
                    old,
                    internal,
                    partition(),
                    true,
                    false,
                    updateCntr,
                    null,
                    AffinityTopologyVersion.NONE);

                onUpdateFinished(updateCntr);
            }

            cctx.dataStructures().onEntryUpdated(key, op == GridCacheOperation.DELETE, keepBinary);

            if (intercept) {
                if (op == GridCacheOperation.UPDATE)
                    cctx.config().getInterceptor().onAfterPut(new CacheLazyEntry(cctx, key, key0, updated, updated0, keepBinary, 0L));
                else
                    cctx.config().getInterceptor().onAfterRemove(new CacheLazyEntry(cctx, key, key0, old, old0, keepBinary, 0L));
            }
        }
        finally {
            unlockEntry();
        }

        return new GridTuple3<>(res,
            cctx.unwrapTemporary(interceptorRes != null ?
                interceptorRes.get2() :
                cctx.cacheObjectContext().unwrapBinaryIfNeeded(old, keepBinary, false)),
            invokeRes);
    }

    /** {@inheritDoc} */
    @SuppressWarnings("unchecked")
    @Override public GridCacheUpdateAtomicResult innerUpdate(
        final GridCacheVersion newVer,
        final UUID evtNodeId,
        final UUID affNodeId,
        final GridCacheOperation op,
        @Nullable final Object writeObj,
        @Nullable final Object[] invokeArgs,
        final boolean writeThrough,
        final boolean readThrough,
        final boolean retval,
        final boolean keepBinary,
        @Nullable final IgniteCacheExpiryPolicy expiryPlc,
        final boolean evt,
        final boolean metrics,
        final boolean primary,
        final boolean verCheck,
        final AffinityTopologyVersion topVer,
        @Nullable final CacheEntryPredicate[] filter,
        final GridDrType drType,
        final long explicitTtl,
        final long explicitExpireTime,
        @Nullable final GridCacheVersion conflictVer,
        final boolean conflictResolve,
        final boolean intercept,
        @Nullable final UUID subjId,
        final String taskName,
        @Nullable final CacheObject prevVal,
        @Nullable final Long updateCntr,
        @Nullable final GridDhtAtomicAbstractUpdateFuture fut
    ) throws IgniteCheckedException, GridCacheEntryRemovedException, GridClosureException {
        assert cctx.atomic() && !detached();

        AtomicCacheUpdateClosure c;

        if (!primary && !isNear())
            ensureFreeSpace();

        lockEntry();

        try {
            checkObsolete();

            boolean internal = isInternal() || !context().userCache();

            Map<UUID, CacheContinuousQueryListener> lsnrs = cctx.continuousQueries().updateListeners(internal, false);

            boolean needVal = lsnrs != null || intercept || retval || op == GridCacheOperation.TRANSFORM
                || !F.isEmptyOrNulls(filter);

            // Possibly read value from store.
            boolean readFromStore = readThrough && needVal && (cctx.readThrough() &&
                (op == GridCacheOperation.TRANSFORM || cctx.loadPreviousValue()));

            c = new AtomicCacheUpdateClosure(this,
                topVer,
                newVer,
                op,
                writeObj,
                invokeArgs,
                readFromStore,
                writeThrough,
                keepBinary,
                expiryPlc,
                primary,
                verCheck,
                filter,
                explicitTtl,
                explicitExpireTime,
                conflictVer,
                conflictResolve,
                intercept,
                updateCntr);

            key.valueBytes(cctx.cacheObjectContext());

            if (isNear()) {
                CacheDataRow dataRow = val != null ? new CacheDataRowAdapter(key, val, ver, expireTimeExtras()) : null;

                c.call(dataRow);
            }
            else
                cctx.offheap().invoke(cctx, key, localPartition(), c);

            GridCacheUpdateAtomicResult updateRes = c.updateRes;

            assert updateRes != null : c;

            CacheObject oldVal = c.oldRow != null ? c.oldRow.value() : null;
            CacheObject updateVal = null;
            GridCacheVersion updateVer = c.newVer;

            // Apply metrics.
            if (metrics &&
                updateRes.outcome().updateReadMetrics() &&
                cctx.statisticsEnabled() &&
                needVal) {
                // PutIfAbsent methods must not update hit/miss statistics.
                if (op != GridCacheOperation.UPDATE || F.isEmpty(filter) || !cctx.putIfAbsentFilter(filter))
                    cctx.cache().metrics0().onRead(oldVal != null);
            }

            switch (updateRes.outcome()) {
                case VERSION_CHECK_FAILED: {
                    if (!cctx.isNear()) {
                        CacheObject evtVal;

                        if (op == GridCacheOperation.TRANSFORM) {
                            EntryProcessor<Object, Object, ?> entryProcessor =
                                (EntryProcessor<Object, Object, ?>)writeObj;

                            CacheInvokeEntry<Object, Object> entry =
                                new CacheInvokeEntry<>(key, prevVal, version(), keepBinary, this);

                            try {
                                entryProcessor.process(entry, invokeArgs);

                                evtVal = entry.modified() ?
                                    cctx.toCacheObject(cctx.unwrapTemporary(entry.getValue())) : prevVal;
                            }
                            catch (Exception ignore) {
                                evtVal = prevVal;
                            }
                        }
                        else
                            evtVal = (CacheObject)writeObj;

                        long updateCntr0 = nextPartitionCounter(topVer, primary, updateCntr);

                        if (updateCntr != null)
                            updateCntr0 = updateCntr;

                        onUpdateFinished(updateCntr0);

                        cctx.continuousQueries().onEntryUpdated(
                            key,
                            evtVal,
                            prevVal,
                            isInternal() || !context().userCache(),
                            partition(),
                            primary,
                            false,
                            updateCntr0,
                            null,
                            topVer);
                    }

                    return updateRes;
                }

                case CONFLICT_USE_OLD:
                case FILTER_FAILED:
                case INVOKE_NO_OP:
                case INTERCEPTOR_CANCEL:
                    return updateRes;
            }

            assert updateRes.outcome() == UpdateOutcome.SUCCESS || updateRes.outcome() == UpdateOutcome.REMOVE_NO_VAL;

            CacheObject evtOld = null;

            if (evt && op == TRANSFORM && cctx.events().isRecordable(EVT_CACHE_OBJECT_READ)) {
                assert writeObj instanceof EntryProcessor : writeObj;

                evtOld = cctx.unwrapTemporary(oldVal);

                Object transformClo = EntryProcessorResourceInjectorProxy.unwrap(writeObj);

                cctx.events().addEvent(partition(),
                    key,
                    evtNodeId,
                    null,
                    newVer,
                    EVT_CACHE_OBJECT_READ,
                    evtOld, evtOld != null,
                    evtOld, evtOld != null,
                    subjId,
                    transformClo.getClass().getName(),
                    taskName,
                    keepBinary);
            }

            if (c.op == GridCacheOperation.UPDATE) {
                updateVal = val;

                assert updateVal != null : c;

                drReplicate(drType, updateVal, updateVer, topVer);

                recordNodeId(affNodeId, topVer);

                if (evt && cctx.events().isRecordable(EVT_CACHE_OBJECT_PUT)) {
                    if (evtOld == null)
                        evtOld = cctx.unwrapTemporary(oldVal);

                    cctx.events().addEvent(partition(),
                        key,
                        evtNodeId,
                        null,
                        newVer,
                        EVT_CACHE_OBJECT_PUT,
                        updateVal,
                        true,
                        evtOld,
                        evtOld != null,
                        subjId,
                        null,
                        taskName,
                        keepBinary);
                }
            }
            else {
                assert c.op == GridCacheOperation.DELETE : c.op;

                clearReaders();

                drReplicate(drType, null, newVer, topVer);

                recordNodeId(affNodeId, topVer);

                if (evt && cctx.events().isRecordable(EVT_CACHE_OBJECT_REMOVED)) {
                    if (evtOld == null)
                        evtOld = cctx.unwrapTemporary(oldVal);

                    cctx.events().addEvent(partition(),
                        key,
                        evtNodeId,
                        null, newVer,
                        EVT_CACHE_OBJECT_REMOVED,
                        null, false,
                        evtOld, evtOld != null,
                        subjId,
                        null,
                        taskName,
                        keepBinary);
                }
            }

            if (updateRes.success())
                updateMetrics(c.op, metrics);

            // Continuous query filter should be perform under lock.
            if (lsnrs != null) {
                CacheObject evtVal = cctx.unwrapTemporary(updateVal);
                CacheObject evtOldVal = cctx.unwrapTemporary(oldVal);

                cctx.continuousQueries().onEntryUpdated(lsnrs,
                    key,
                    evtVal,
                    evtOldVal,
                    internal,
                    partition(),
                    primary,
                    false,
                    c.updateRes.updateCounter(),
                    fut,
                    topVer);
            }

            cctx.dataStructures().onEntryUpdated(key, c.op == GridCacheOperation.DELETE, keepBinary);

            if (intercept) {
                if (c.op == GridCacheOperation.UPDATE) {
                    cctx.config().getInterceptor().onAfterPut(new CacheLazyEntry(
                        cctx,
                        key,
                        null,
                        updateVal,
                        null,
                        keepBinary,
                        c.updateRes.updateCounter()));
                }
                else {
                    assert c.op == GridCacheOperation.DELETE : c.op;

                    cctx.config().getInterceptor().onAfterRemove(new CacheLazyEntry(
                        cctx,
                        key,
                        null,
                        oldVal,
                        null,
                        keepBinary,
                        c.updateRes.updateCounter()));
                }
            }
        }
        finally {
            unlockEntry();
        }

        onUpdateFinished(c.updateRes.updateCounter());

        return c.updateRes;
    }

    /**
     * @param val Value.
     * @param cacheObj Cache object.
     * @param keepBinary Keep binary flag.
     * @param cpy Copy flag.
     * @return Cache object value.
     */
    @Nullable private Object value(@Nullable Object val, @Nullable CacheObject cacheObj, boolean keepBinary, boolean cpy) {
        if (val != null)
            return val;

        return cctx.unwrapBinaryIfNeeded(cacheObj, keepBinary, cpy);
    }

    /**
     * @param expiry Expiration policy.
     * @return Tuple holding initial TTL and expire time with the given expiry.
     */
    private static IgniteBiTuple<Long, Long> initialTtlAndExpireTime(IgniteCacheExpiryPolicy expiry) {
        assert expiry != null;

        long initTtl = expiry.forCreate();
        long initExpireTime;

        if (initTtl == CU.TTL_ZERO) {
            initTtl = CU.TTL_MINIMUM;
            initExpireTime = CU.expireTimeInPast();
        }
        else if (initTtl == CU.TTL_NOT_CHANGED) {
            initTtl = CU.TTL_ETERNAL;
            initExpireTime = CU.EXPIRE_TIME_ETERNAL;
        }
        else
            initExpireTime = CU.toExpireTime(initTtl);

        return F.t(initTtl, initExpireTime);
    }

    /**
     * Get TTL, expire time and remove flag for the given entry, expiration policy and explicit TTL and expire time.
     *
     * @param expiry Expiration policy.
     * @param ttl Explicit TTL.
     * @param expireTime Explicit expire time.
     * @return Result.
     */
    private GridTuple3<Long, Long, Boolean> ttlAndExpireTime(IgniteCacheExpiryPolicy expiry, long ttl, long expireTime) {
        assert !obsolete();

        boolean rmv = false;

        // 1. If TTL is not changed, then calculate it based on expiry.
        if (ttl == CU.TTL_NOT_CHANGED) {
            if (expiry != null)
                ttl = hasValueUnlocked() ? expiry.forUpdate() : expiry.forCreate();
        }

        // 2. If TTL is zero, then set delete marker.
        if (ttl == CU.TTL_ZERO) {
            rmv = true;

            ttl = CU.TTL_ETERNAL;
        }

        // 3. If TTL is still not changed, then either use old entry TTL or set it to "ETERNAL".
        if (ttl == CU.TTL_NOT_CHANGED) {
            if (isStartVersion())
                ttl = CU.TTL_ETERNAL;
            else {
                ttl = ttlExtras();
                expireTime = expireTimeExtras();
            }
        }

        // 4 If expire time was not set explicitly, then calculate it.
        if (expireTime == CU.EXPIRE_TIME_CALCULATE)
            expireTime = CU.toExpireTime(ttl);

        return F.t(ttl, expireTime, rmv);
    }

    /**
     * Perform DR if needed.
     *
     * @param drType DR type.
     * @param val Value.
     * @param ver Version.
     * @param topVer Topology version.
     * @throws IgniteCheckedException In case of exception.
     */
    private void drReplicate(GridDrType drType, @Nullable CacheObject val, GridCacheVersion ver, AffinityTopologyVersion topVer)
        throws IgniteCheckedException {
        if (cctx.isDrEnabled() && drType != DR_NONE && !isInternal())
            cctx.dr().replicate(key, val, rawTtl(), rawExpireTime(), ver.conflictVersion(), drType, topVer);
    }

    /**
     * @return {@code true} if entry has readers. It makes sense only for dht entry.
     * @throws GridCacheEntryRemovedException If removed.
     */
    protected boolean hasReaders() throws GridCacheEntryRemovedException {
        return false;
    }

    /**
     *
     */
    protected void clearReaders() {
        // No-op.
    }

    /**
     * @param nodeId Node ID to clear.
     * @throws GridCacheEntryRemovedException If removed.
     */
    protected void clearReader(UUID nodeId) throws GridCacheEntryRemovedException {
        // No-op.
    }

    /** {@inheritDoc} */
    @Override public boolean clear(GridCacheVersion ver, boolean readers) throws IgniteCheckedException {
        lockEntry();

        try {
            if (obsolete())
                return false;

            try {
                if ((!hasReaders() || readers)) {
                    // markObsolete will clear the value.
                    if (!(markObsolete0(ver, true, null))) {
                        if (log.isDebugEnabled())
                            log.debug("Entry could not be marked obsolete (it is still used): " + this);

                        return false;
                    }

                    clearReaders();
                }
                else {
                    if (log.isDebugEnabled())
                        log.debug("Entry could not be marked obsolete (it still has readers): " + this);

                    return false;
                }
            }
            catch (GridCacheEntryRemovedException ignore) {
                assert false;

                return false;
            }

            if (log.isTraceEnabled()) {
                log.trace("entry clear [key=" + key +
                    ", entry=" + System.identityHashCode(this) +
                    ", val=" + val + ']');
            }

            if (cctx.mvccEnabled())
                cctx.offheap().mvccRemoveAll(this);
            else
                removeValue();
        }
        finally {
            unlockEntry();
        }

        onMarkedObsolete();

        cctx.cache().removeEntry(this); // Clear cache.

        return true;
    }

    /** {@inheritDoc} */
    @Override public GridCacheVersion obsoleteVersion() {
        lockEntry();

        try {
            return obsoleteVersionExtras();
        }
        finally {
            unlockEntry();
        }
    }

    /** {@inheritDoc} */
    @Override public boolean markObsolete(GridCacheVersion ver) {
        boolean obsolete;

        lockEntry();

        try {
            obsolete = markObsolete0(ver, true, null);
        }
        finally {
            unlockEntry();
        }

        if (obsolete)
            onMarkedObsolete();

        return obsolete;
    }

    /** {@inheritDoc} */
    @Override public boolean markObsoleteIfEmpty(@Nullable GridCacheVersion obsoleteVer) throws IgniteCheckedException {
        boolean obsolete = false;
        boolean deferred = false;
        GridCacheVersion ver0 = null;

        lockEntry();

        try {
            if (obsoleteVersionExtras() != null)
                return false;

            if (hasValueUnlocked()) {
                long expireTime = expireTimeExtras();

                if (expireTime > 0 && (expireTime - U.currentTimeMillis() <= 0)) {
                    if (obsoleteVer == null)
                        obsoleteVer = nextVersion();

                    if (onExpired(this.val, obsoleteVer)) {
                        if (cctx.deferredDelete()) {
                            deferred = true;
                            ver0 = ver;
                        }
                        else
                            obsolete = true;
                    }
                }
            }
            else {
                if (cctx.deferredDelete() && !isStartVersion() && !detached() && !isInternal()) {
                    if (!deletedUnlocked()) {
                        update(null, 0L, 0L, ver, true);

                        deletedUnlocked(true);

                        deferred = true;
                        ver0 = ver;
                    }
                }
                else {
                    if (obsoleteVer == null)
                        obsoleteVer = nextVersion();

                    obsolete = markObsolete0(obsoleteVer, true, null);
                }
            }
        }
        finally {
            unlockEntry();

            if (obsolete)
                onMarkedObsolete();

            if (deferred)
                cctx.onDeferredDelete(this, ver0);
        }

        return obsolete;
    }

    /** {@inheritDoc} */
    @Override public boolean markObsoleteVersion(GridCacheVersion ver) {
        assert cctx.deferredDelete();

        boolean marked;

        lockEntry();

        try {
            if (obsoleteVersionExtras() != null)
                return true;

            if (!this.ver.equals(ver))
                return false;

            marked = markObsolete0(ver, true, null);
        }
        finally {
            unlockEntry();
        }

        if (marked)
            onMarkedObsolete();

        return marked;
    }

    /**
     * @return {@code True} if this entry should not be evicted from cache.
     */
    protected boolean evictionDisabled() {
        return (flags & IS_EVICT_DISABLED) != 0;
    }

    /**
     * <p>
     * Note that {@link #onMarkedObsolete()} should always be called after this method
     * returns {@code true}.
     *
     * @param ver Version.
     * @param clear {@code True} to clear.
     * @param extras Predefined extras.
     * @return {@code True} if entry is obsolete, {@code false} if entry is still used by other threads or nodes.
     */
    protected final boolean markObsolete0(GridCacheVersion ver, boolean clear, GridCacheObsoleteEntryExtras extras) {
        assert lock.isHeldByCurrentThread();

        if (evictionDisabled()) {
            assert !obsolete() : this;

            return false;
        }

        GridCacheVersion obsoleteVer = obsoleteVersionExtras();

        if (ver != null) {
            // If already obsolete, then do nothing.
            if (obsoleteVer != null)
                return true;

            GridCacheMvcc mvcc = mvccExtras();

            if (mvcc == null || mvcc.isEmpty(ver)) {
                obsoleteVer = ver;

                obsoleteVersionExtras(obsoleteVer, extras);

                if (clear)
                    value(null);

                if (log.isTraceEnabled()) {
                    log.trace("markObsolete0 [key=" + key +
                        ", entry=" + System.identityHashCode(this) +
                        ", clear=" + clear +
                        ']');
                }
            }

            return obsoleteVer != null;
        }
        else
            return obsoleteVer != null;
    }

    /** {@inheritDoc} */
    @Override public void onMarkedObsolete() {
        // No-op.
    }

    /** {@inheritDoc} */
    @Override public final boolean obsolete() {
        lockEntry();

        try {
            return obsoleteVersionExtras() != null;
        }
        finally {
            unlockEntry();
        }
    }

    /** {@inheritDoc} */
    @Override public final boolean obsolete(GridCacheVersion exclude) {
        lockEntry();

        try {
            GridCacheVersion obsoleteVer = obsoleteVersionExtras();

            return obsoleteVer != null && !obsoleteVer.equals(exclude);
        }
        finally {
            unlockEntry();
        }
    }

    /** {@inheritDoc} */
    @Override public boolean invalidate(GridCacheVersion newVer)
        throws IgniteCheckedException {
        lockEntry();

        try {
            assert newVer != null;

            value(null);

            ver = newVer;
            flags &= ~IS_EVICT_DISABLED;

            if (cctx.mvccEnabled())
                cctx.offheap().mvccRemoveAll(this);
            else
                removeValue();

            onInvalidate();

            return obsoleteVersionExtras() != null;
        }
        finally {
            unlockEntry();
        }
    }

    /**
     * Called when entry invalidated.
     */
    protected void onInvalidate() {
        // No-op.
    }

    /**
     * @param val New value.
     * @param expireTime Expiration time.
     * @param ttl Time to live.
     * @param ver Update version.
     */
    protected final void update(@Nullable CacheObject val, long expireTime, long ttl, GridCacheVersion ver, boolean addTracked) {
        assert ver != null;
        assert lock.isHeldByCurrentThread();
        assert ttl != CU.TTL_ZERO && ttl != CU.TTL_NOT_CHANGED && ttl >= 0 : ttl;

        boolean trackNear = addTracked && isNear() && cctx.config().isEagerTtl();

        long oldExpireTime = expireTimeExtras();

        if (trackNear && oldExpireTime != 0 && (expireTime != oldExpireTime || isStartVersion()))
            cctx.ttl().removeTrackedEntry((GridNearCacheEntry)this);

        value(val);

        ttlAndExpireTimeExtras(ttl, expireTime);

        this.ver = ver;
        flags &= ~IS_EVICT_DISABLED;

        if (trackNear && expireTime != 0 && (expireTime != oldExpireTime || isStartVersion()))
            cctx.ttl().addTrackedEntry((GridNearCacheEntry)this);
    }

    /**
     * Update TTL if it is changed.
     *
     * @param expiryPlc Expiry policy.
     */
    private void updateTtl(ExpiryPolicy expiryPlc) throws IgniteCheckedException, GridCacheEntryRemovedException {
        long ttl = CU.toTtl(expiryPlc.getExpiryForAccess());

        if (ttl != CU.TTL_NOT_CHANGED)
            updateTtl(ttl);
    }

    /**
     * Update TTL is it is changed.
     *
     * @param expiryPlc Expiry policy.
     * @throws GridCacheEntryRemovedException If failed.
     */
    private void updateTtl(IgniteCacheExpiryPolicy expiryPlc) throws GridCacheEntryRemovedException,
        IgniteCheckedException {
        long ttl = expiryPlc.forAccess();

        if (ttl != CU.TTL_NOT_CHANGED) {
            updateTtl(ttl);

            expiryPlc.ttlUpdated(key(), version(), hasReaders() ? ((GridDhtCacheEntry)this).readers() : null);
        }
    }

    /**
     * @param ttl Time to live.
     */
    private void updateTtl(long ttl) throws IgniteCheckedException, GridCacheEntryRemovedException {
        assert ttl >= 0 || ttl == CU.TTL_ZERO : ttl;
        assert lock.isHeldByCurrentThread();

        long expireTime;

        if (ttl == CU.TTL_ZERO) {
            ttl = CU.TTL_MINIMUM;
            expireTime = CU.expireTimeInPast();
        }
        else
            expireTime = CU.toExpireTime(ttl);

        ttlAndExpireTimeExtras(ttl, expireTime);

        storeValue(val, expireTime, ver, null);
    }

    /**
     * @throws GridCacheEntryRemovedException If entry is obsolete.
     */
    protected void checkObsolete() throws GridCacheEntryRemovedException {
        assert lock.isHeldByCurrentThread();

        if (obsoleteVersionExtras() != null)
            throw new GridCacheEntryRemovedException();
    }

    /** {@inheritDoc} */
    @Override public KeyCacheObject key() {
        return key;
    }

    /** {@inheritDoc} */
    @Override public IgniteTxKey txKey() {
        return cctx.txKey(key);
    }

    /** {@inheritDoc} */
    @Override public GridCacheVersion version() throws GridCacheEntryRemovedException {
        lockEntry();

        try {
            checkObsolete();

            return ver;
        }
        finally {
            unlockEntry();
        }
    }

    /** {@inheritDoc} */
    @Override public boolean checkSerializableReadVersion(GridCacheVersion serReadVer)
        throws GridCacheEntryRemovedException {
        lockEntry();

        try {
            checkObsolete();

            if (!serReadVer.equals(ver)) {
                boolean empty = isStartVersion() || deletedUnlocked();

                if (serReadVer.equals(IgniteTxEntry.SER_READ_EMPTY_ENTRY_VER))
                    return empty;
                else if (serReadVer.equals(IgniteTxEntry.SER_READ_NOT_EMPTY_VER))
                    return !empty;

                return false;
            }

            return true;
        }
        finally {
            unlockEntry();
        }
    }

    /**
     * Gets hash value for the entry key.
     *
     * @return Hash value.
     */
    int hash() {
        return hash;
    }

    /** {@inheritDoc} */
    @Nullable @Override public CacheObject peek(
        boolean heap,
        boolean offheap,
        AffinityTopologyVersion topVer,
        @Nullable IgniteCacheExpiryPolicy expiryPlc)
        throws GridCacheEntryRemovedException, IgniteCheckedException {
        assert heap || offheap;

        boolean rmv = false;

        try {
            boolean deferred;
            GridCacheVersion ver0;

            lockEntry();

            try {
                checkObsolete();

                if (!valid(topVer))
                    return null;

                if (val == null && offheap)
                    unswap(null, false);

                if (checkExpired()) {
                    if (cctx.deferredDelete()) {
                        deferred = true;
                        ver0 = ver;
                    }
                    else {
                        rmv = markObsolete0(cctx.versions().next(this.ver), true, null);

                        return null;
                    }
                }
                else {
                    CacheObject val = this.val;

                    if (val != null && expiryPlc != null)
                        updateTtl(expiryPlc);

                    return val;
                }
            }
            finally {
                unlockEntry();
            }

            if (deferred) {
                assert ver0 != null;

                cctx.onDeferredDelete(this, ver0);
            }

            return null;
        }
        finally {
            if (rmv) {
                onMarkedObsolete();

                cctx.cache().removeEntry(this);
            }
        }
    }

    /** {@inheritDoc} */
    @Nullable @Override public CacheObject peek(@Nullable IgniteCacheExpiryPolicy plc)
        throws GridCacheEntryRemovedException, IgniteCheckedException {
        IgniteInternalTx tx = cctx.tm().localTx();

        AffinityTopologyVersion topVer = tx != null ? tx.topologyVersion() : cctx.affinity().affinityTopologyVersion();

        return peek(true, false, topVer, plc);
    }

    /**
     * TODO: IGNITE-3500: do we need to generate event and invalidate value?
     *
     * @return {@code true} if expired.
     * @throws IgniteCheckedException In case of failure.
     */
    private boolean checkExpired() throws IgniteCheckedException {
        assert lock.isHeldByCurrentThread();

        long expireTime = expireTimeExtras();

        if (expireTime > 0) {
            long delta = expireTime - U.currentTimeMillis();

            if (delta <= 0) {
                if (cctx.mvccEnabled())
                    cctx.offheap().mvccRemoveAll(this);
                else
                    removeValue();

                return true;
            }
        }

        return false;
    }

    /**
     * @return Value.
     */
    @Override public CacheObject rawGet() {
        lockEntry();

        try {
            return val;
        }
        finally {
            unlockEntry();
        }
    }

    /** {@inheritDoc} */
    @Override public final boolean hasValue() {
        lockEntry();

        try {
            return hasValueUnlocked();
        }
        finally {
            unlockEntry();
        }
    }

    /**
     * @return {@code True} if this entry has value.
     */
    protected final boolean hasValueUnlocked() {
        assert lock.isHeldByCurrentThread();

        return val != null;
    }

    /** {@inheritDoc} */
    @Override public CacheObject rawPut(CacheObject val, long ttl) {
        lockEntry();

        try {
            CacheObject old = this.val;

            update(val, CU.toExpireTime(ttl), ttl, nextVersion(), true);

            return old;
        }
        finally {
            unlockEntry();
        }
    }

    /** {@inheritDoc} */
    @SuppressWarnings({"RedundantTypeArguments"})
    @Override public boolean initialValue(
        CacheObject val,
        GridCacheVersion ver,
        MvccVersion mvccVer,
        long ttl,
        long expireTime,
        boolean preload,
        AffinityTopologyVersion topVer,
        GridDrType drType,
        boolean fromStore
    ) throws IgniteCheckedException, GridCacheEntryRemovedException {
        ensureFreeSpace();

        lockEntry();

        try {
            checkObsolete();

            boolean update;

            boolean walEnabled = !cctx.isNear() && cctx.group().persistenceEnabled();

            if (cctx.group().persistenceEnabled()) {
                unswap(false);

                if (!isNew()) {
                    if (cctx.atomic())
                        update = ATOMIC_VER_COMPARATOR.compare(this.ver, ver) < 0;
                    else
                        update = this.ver.compareTo(ver) < 0;
                }
                else
                    update = true;
            }
            else
                update = isNew() && !cctx.offheap().containsKey(this);

            update |= !preload && deletedUnlocked();

            if (update) {
                long expTime = expireTime < 0 ? CU.toExpireTime(ttl) : expireTime;

                val = cctx.kernalContext().cacheObjects().prepareForCache(val, cctx);

                if (cctx.mvccEnabled()) {
                    cctx.offheap().mvccInitialValue(this, val, ver, expTime, mvccVer);

                    if (val != null)
                        update(val, expTime, ttl, ver, true);
                }
                else {
                    if (val != null) {
                        storeValue(val, expTime, ver, null);

                        update(val, expTime, ttl, ver, true);
                    }
                }

                boolean skipQryNtf = false;

                if (val == null) {
                    skipQryNtf = true;

                    if (cctx.deferredDelete() && !deletedUnlocked() && !isInternal())
                        deletedUnlocked(true);
                }
                else if (deletedUnlocked())
                    deletedUnlocked(false);

                long updateCntr = 0;

                if (!preload)
                    updateCntr = nextPartitionCounter(topVer, true, null);

                if (walEnabled) {
                    cctx.shared().wal().log(new DataRecord(new DataEntry(
                        cctx.cacheId(),
                        key,
                        val,
                        val == null ? GridCacheOperation.DELETE : GridCacheOperation.CREATE,
                        null,
                        ver,
                        expireTime,
                        partition(),
                        updateCntr
                    )));
                }

                drReplicate(drType, val, ver, topVer);

                if (!skipQryNtf) {
                    cctx.continuousQueries().onEntryUpdated(
                        key,
                        val,
                        null,
                        this.isInternal() || !this.context().userCache(),
                        this.partition(),
                        true,
                        preload,
                        updateCntr,
                        null,
                        topVer);

                    cctx.dataStructures().onEntryUpdated(key, false, true);
                }

                onUpdateFinished(updateCntr);

                if (!fromStore && cctx.store().isLocal()) {
                    if (val != null)
                        cctx.store().put(null, key, val, ver);
                }

                return true;
            }

            return false;
        }
        finally {
            unlockEntry();
        }
    }

    /**
     * @param cntr Updated partition counter.
     */
    protected void onUpdateFinished(long cntr) {
        // No-op.
    }

    /**
     * @param topVer Topology version for current operation.
     * @param primary Primary node update flag.
     * @param primaryCntr Counter assigned on primary node.
     * @return Update counter.
     */
    protected long nextPartitionCounter(AffinityTopologyVersion topVer, boolean primary, @Nullable Long primaryCntr) {
        return 0;
    }

    /** {@inheritDoc} */
    @Override public GridCacheVersionedEntryEx versionedEntry(final boolean keepBinary)
        throws IgniteCheckedException, GridCacheEntryRemovedException {
        lockEntry();

        try {
            boolean isNew = isStartVersion();

            if (isNew)
                unswap(null, false);

            CacheObject val = this.val;

            return new GridCacheLazyPlainVersionedEntry<>(cctx,
                key,
                val,
                ttlExtras(),
                expireTimeExtras(),
                ver.conflictVersion(),
                isNew,
                keepBinary);
        }
        finally {
            unlockEntry();
        }
    }

    /** {@inheritDoc} */
    @Override public void clearReserveForLoad(GridCacheVersion ver) {
        lockEntry();

        try {
            if (obsoleteVersionExtras() != null)
                return;

            if (ver.equals(this.ver)) {
                assert evictionDisabled() : this;

                flags &= ~IS_EVICT_DISABLED;
            }
        }
        finally {
            unlockEntry();
        }
    }

    /** {@inheritDoc} */
    @Override public EntryGetResult versionedValue(CacheObject val,
        GridCacheVersion curVer,
        GridCacheVersion newVer,
        @Nullable IgniteCacheExpiryPolicy loadExpiryPlc,
        @Nullable ReaderArguments readerArgs
    ) throws IgniteCheckedException, GridCacheEntryRemovedException {
        lockEntry();

        try {
            checkObsolete();

            addReaderIfNeed(readerArgs);

            if (curVer == null || curVer.equals(ver)) {
                if (val != this.val) {
                    GridCacheMvcc mvcc = mvccExtras();

                    if (mvcc != null && !mvcc.isEmpty())
                        return entryGetResult(this.val, ver, false);

                    if (newVer == null)
                        newVer = cctx.versions().next();

                    long ttl;
                    long expTime;

                    if (loadExpiryPlc != null) {
                        IgniteBiTuple<Long, Long> initTtlAndExpireTime = initialTtlAndExpireTime(loadExpiryPlc);

                        ttl = initTtlAndExpireTime.get1();
                        expTime = initTtlAndExpireTime.get2();
                    }
                    else {
                        ttl = ttlExtras();
                        expTime = expireTimeExtras();
                    }

                    // Detach value before index update.
                    val = cctx.kernalContext().cacheObjects().prepareForCache(val, cctx);

                if (val != null) {
                    if (cctx.mvccEnabled())
                        cctx.offheap().mvccInitialValue(this, val, newVer, expTime, null);
                    else
                        storeValue(val, expTime, newVer, null);

                        if (deletedUnlocked())
                            deletedUnlocked(false);
                    }

                    // Version does not change for load ops.
                    update(val, expTime, ttl, newVer, true);

                    return entryGetResult(val, newVer, false);
                }

                assert !evictionDisabled() : this;
            }

            return entryGetResult(this.val, ver, false);
        }
        finally {
            unlockEntry();
        }
    }

    /**
     * @param readerArgs Reader arguments
     */
    private void addReaderIfNeed(@Nullable ReaderArguments readerArgs) {
        if (readerArgs != null) {
            assert this instanceof GridDhtCacheEntry : this;
            assert lock.isHeldByCurrentThread();

            try {
                ((GridDhtCacheEntry)this).addReader(readerArgs.reader(),
                    readerArgs.messageId(),
                    readerArgs.topologyVersion());
            }
            catch (GridCacheEntryRemovedException e) {
                assert false : this;
            }
        }
    }

    /**
     * Gets next version for this cache entry.
     *
     * @return Next version.
     */
    private GridCacheVersion nextVersion() {
        // Do not change topology version when generating next version.
        return cctx.versions().next(ver);
    }

    /** {@inheritDoc} */
    @Override public boolean hasLockCandidate(GridCacheVersion ver) throws GridCacheEntryRemovedException {
        lockEntry();

        try {
            checkObsolete();

            GridCacheMvcc mvcc = mvccExtras();

            return mvcc != null && mvcc.hasCandidate(ver);
        }
        finally {
            unlockEntry();
        }
    }

    /** {@inheritDoc} */
    @Override public boolean hasLockCandidate(long threadId) throws GridCacheEntryRemovedException {
        lockEntry();

        try {
            checkObsolete();

            GridCacheMvcc mvcc = mvccExtras();

            return mvcc != null && mvcc.localCandidate(threadId) != null;
        }
        finally {
            unlockEntry();
        }
    }

    /** {@inheritDoc} */
    @Override public boolean lockedByAny(GridCacheVersion... exclude)
        throws GridCacheEntryRemovedException {
        lockEntry();

        try {
            checkObsolete();

            GridCacheMvcc mvcc = mvccExtras();

            return mvcc != null && !mvcc.isEmpty(exclude);
        }
        finally {
            unlockEntry();
        }
    }

    /** {@inheritDoc} */
    @Override public boolean lockedByThread() throws GridCacheEntryRemovedException {
        return lockedByThread(Thread.currentThread().getId());
    }

    /** {@inheritDoc} */
    @Override public boolean lockedLocally(GridCacheVersion lockVer)
        throws GridCacheEntryRemovedException {
        lockEntry();

        try {
            checkObsolete();

            GridCacheMvcc mvcc = mvccExtras();

            return mvcc != null && mvcc.isLocallyOwned(lockVer);
        }
        finally {
            unlockEntry();
        }
    }

    /** {@inheritDoc} */
    @Override public boolean lockedByThread(long threadId, GridCacheVersion exclude)
        throws GridCacheEntryRemovedException {
        lockEntry();

        try {
            checkObsolete();

            GridCacheMvcc mvcc = mvccExtras();

            return mvcc != null && mvcc.isLocallyOwnedByThread(threadId, false, exclude);
        }
        finally {
            unlockEntry();
        }
    }

    /** {@inheritDoc} */
    @Override public boolean lockedLocallyByIdOrThread(GridCacheVersion lockVer, long threadId)
        throws GridCacheEntryRemovedException {
        lockEntry();

        try {
            GridCacheMvcc mvcc = mvccExtras();

            return mvcc != null && mvcc.isLocallyOwnedByIdOrThread(lockVer, threadId);
        } finally {
            unlockEntry();
        }
    }

    /** {@inheritDoc} */
    @Override public boolean lockedByThread(long threadId) throws GridCacheEntryRemovedException {
        lockEntry();

        try {
            checkObsolete();

            GridCacheMvcc mvcc = mvccExtras();

            return mvcc != null && mvcc.isLocallyOwnedByThread(threadId, true);
        }
        finally {
            unlockEntry();
        }
    }

    /** {@inheritDoc} */
    @Override public boolean lockedBy(GridCacheVersion ver) throws GridCacheEntryRemovedException {
        lockEntry();

        try {
            checkObsolete();

            GridCacheMvcc mvcc = mvccExtras();

            return mvcc != null && mvcc.isOwnedBy(ver);
        }
        finally {
            unlockEntry();
        }
    }

    /** {@inheritDoc} */
    @Override public boolean lockedByThreadUnsafe(long threadId) {
        lockEntry();

        try {
            GridCacheMvcc mvcc = mvccExtras();

            return mvcc != null && mvcc.isLocallyOwnedByThread(threadId, true);
        }
        finally {
            unlockEntry();
        }
    }

    /** {@inheritDoc} */
    @Override public boolean lockedByUnsafe(GridCacheVersion ver) {
        lockEntry();

        try {
            GridCacheMvcc mvcc = mvccExtras();

            return mvcc != null && mvcc.isOwnedBy(ver);
        }
        finally {
            unlockEntry();
        }
    }

    /** {@inheritDoc} */
    @Override public boolean lockedLocallyUnsafe(GridCacheVersion lockVer) {
        lockEntry();

        try {
            GridCacheMvcc mvcc = mvccExtras();

            return mvcc != null && mvcc.isLocallyOwned(lockVer);
        }
        finally {
            unlockEntry();
        }
    }

    /** {@inheritDoc} */
    @Override public boolean hasLockCandidateUnsafe(GridCacheVersion ver) {
        lockEntry();

        try {
            GridCacheMvcc mvcc = mvccExtras();

            return mvcc != null && mvcc.hasCandidate(ver);
        }
        finally {
            unlockEntry();
        }
    }

    /** {@inheritDoc} */
    @Override public Collection<GridCacheMvccCandidate> localCandidates(GridCacheVersion... exclude)
        throws GridCacheEntryRemovedException {
        lockEntry();

        try {
            checkObsolete();

            GridCacheMvcc mvcc = mvccExtras();

            return mvcc == null ? Collections.<GridCacheMvccCandidate>emptyList() : mvcc.localCandidates(exclude);
        }
        finally {
            unlockEntry();
        }
    }

    /** {@inheritDoc} */
    @Override public Collection<GridCacheMvccCandidate> remoteMvccSnapshot(GridCacheVersion... exclude) {
        return Collections.emptyList();
    }

    /** {@inheritDoc} */
    @Nullable @Override public GridCacheMvccCandidate candidate(GridCacheVersion ver)
        throws GridCacheEntryRemovedException {
        lockEntry();

        try {
            checkObsolete();

            GridCacheMvcc mvcc = mvccExtras();

            return mvcc == null ? null : mvcc.candidate(ver);
        }
        finally {
            unlockEntry();
        }
    }

    /** {@inheritDoc} */
    @Override public GridCacheMvccCandidate localCandidate(long threadId)
        throws GridCacheEntryRemovedException {
        lockEntry();

        try {
            checkObsolete();

            GridCacheMvcc mvcc = mvccExtras();

            return mvcc == null ? null : mvcc.localCandidate(threadId);
        }
        finally {
            unlockEntry();
        }
    }

    /** {@inheritDoc} */
    @Override public GridCacheMvccCandidate candidate(UUID nodeId, long threadId)
        throws GridCacheEntryRemovedException {
        boolean loc = cctx.nodeId().equals(nodeId);

        lockEntry();

        try {
            checkObsolete();

            GridCacheMvcc mvcc = mvccExtras();

            return mvcc == null ? null : loc ? mvcc.localCandidate(threadId) :
                mvcc.remoteCandidate(nodeId, threadId);
        }
        finally {
            unlockEntry();
        }
    }

    /** {@inheritDoc} */
    @Override public GridCacheMvccCandidate localOwner() throws GridCacheEntryRemovedException {
        lockEntry();

        try {
            checkObsolete();

            GridCacheMvcc mvcc = mvccExtras();

            return mvcc == null ? null : mvcc.localOwner();
        }
        finally {
            unlockEntry();
        }
    }

    /** {@inheritDoc} */
    @Override public long rawExpireTime() {
        lockEntry();

        try {
            return expireTimeExtras();
        }
        finally {
            unlockEntry();
        }
    }

    /** {@inheritDoc} */
    @Override public long expireTimeUnlocked() {
        assert lock.isHeldByCurrentThread();

        return expireTimeExtras();
    }

    /** {@inheritDoc} */
    @Override public boolean onTtlExpired(GridCacheVersion obsoleteVer) throws GridCacheEntryRemovedException {
        assert obsoleteVer != null;

        boolean obsolete = false;
        boolean deferred = false;
        GridCacheVersion ver0 = null;

        lockEntry();

        try {
            checkObsolete();

            if (isStartVersion())
                unswap(null, false);

            long expireTime = expireTimeExtras();

            if (expireTime == 0 || (expireTime - U.currentTimeMillis() > 0))
                return false;

            CacheObject expiredVal = this.val;

            if (expiredVal == null)
                return false;

            if (onExpired(expiredVal, obsoleteVer)) {
                if (cctx.deferredDelete()) {
                    deferred = true;
                    ver0 = ver;
                }
                else
                    obsolete = true;
            }
        }
        catch (IgniteCheckedException e) {
            U.error(log, "Failed to clean up expired cache entry: " + this, e);
        }
        finally {
            unlockEntry();

            if (obsolete) {
                onMarkedObsolete();

                cctx.cache().removeEntry(this);
            }

            if (deferred) {
                assert ver0 != null;

                cctx.onDeferredDelete(this, ver0);
            }

            if ((obsolete || deferred) && cctx.statisticsEnabled())
                cctx.cache().metrics0().onEvict();
        }

        return true;
    }

    /**
     * @param expiredVal Expired value.
     * @param obsoleteVer Version.
     * @return {@code True} if entry was marked as removed.
     * @throws IgniteCheckedException If failed.
     */
    private boolean onExpired(CacheObject expiredVal, GridCacheVersion obsoleteVer) throws IgniteCheckedException {
        assert expiredVal != null;

        boolean rmvd = false;

        if (mvccExtras() != null)
            return false;

        if (cctx.deferredDelete() && !detached() && !isInternal()) {
            if (!deletedUnlocked() && !isStartVersion()) {
                update(null, 0L, 0L, ver, true);

                deletedUnlocked(true);

                rmvd = true;
            }
        }
        else {
            if (obsoleteVer == null)
                obsoleteVer = nextVersion();

            if (markObsolete0(obsoleteVer, true, null))
                rmvd = true;
        }

        if (log.isTraceEnabled())
            log.trace("onExpired clear [key=" + key + ", entry=" + System.identityHashCode(this) + ']');

        if (cctx.mvccEnabled())
            cctx.offheap().mvccRemoveAll(this);
        else
            removeValue();

        if (cctx.events().isRecordable(EVT_CACHE_OBJECT_EXPIRED)) {
            cctx.events().addEvent(partition(),
                key,
                cctx.localNodeId(),
                null,
                EVT_CACHE_OBJECT_EXPIRED,
                null,
                false,
                expiredVal,
                expiredVal != null,
                null,
                null,
                null,
                true);
        }

        cctx.continuousQueries().onEntryExpired(this, key, expiredVal);

        return rmvd;
    }

    /** {@inheritDoc} */
    @Override public long rawTtl() {
        lockEntry();

        try {
            return ttlExtras();
        }
        finally {
            unlockEntry();
        }
    }

    /** {@inheritDoc} */
    @SuppressWarnings({"IfMayBeConditional"})
    @Override public long expireTime() throws GridCacheEntryRemovedException {
        IgniteTxLocalAdapter tx = currentTx();

        if (tx != null) {
            long time = tx.entryExpireTime(txKey());

            if (time > 0)
                return time;
        }

        lockEntry();

        try {
            checkObsolete();

            return expireTimeExtras();
        }
        finally {
            unlockEntry();
        }
    }

    /** {@inheritDoc} */
    @SuppressWarnings({"IfMayBeConditional"})
    @Override public long ttl() throws GridCacheEntryRemovedException {
        IgniteTxLocalAdapter tx = currentTx();

        if (tx != null) {
            long entryTtl = tx.entryTtl(txKey());

            if (entryTtl > 0)
                return entryTtl;
        }

        lockEntry();

        try {
            checkObsolete();

            return ttlExtras();
        }
        finally {
            unlockEntry();
        }
    }

    /**
     * @return Current transaction.
     */
    private IgniteTxLocalAdapter currentTx() {
        return cctx.tm().localTx();
    }

    /** {@inheritDoc} */
    @Override public void updateTtl(@Nullable GridCacheVersion ver, long ttl) throws GridCacheEntryRemovedException {
        lockEntry();

        try {
            checkObsolete();

            if (hasValueUnlocked()) {
                try {
                    updateTtl(ttl);
                }
                catch (IgniteCheckedException e) {
                    U.error(log, "Failed to update TTL: " + e, e);
                }
            }

            /*
            TODO IGNITE-305.
            try {
                if (var == null || ver.equals(version()))
                    updateTtl(ttl);
            }
            catch (GridCacheEntryRemovedException ignored) {
                // No-op.
            }
            */
        }
        finally {
            unlockEntry();
        }
    }

    /** {@inheritDoc} */
    @Override public CacheObject valueBytes() throws GridCacheEntryRemovedException {
        lockEntry();

        try {
            checkObsolete();

            return this.val;
        }
        finally {
            unlockEntry();
        }
    }

    /** {@inheritDoc} */
    @Nullable @Override public CacheObject valueBytes(@Nullable GridCacheVersion ver)
        throws IgniteCheckedException, GridCacheEntryRemovedException {
        CacheObject val = null;

        lockEntry();

        try {
            checkObsolete();

            if (ver == null || this.ver.equals(ver))
                val = this.val;
        }
        finally {
            unlockEntry();
        }

        return val;
    }

    /**
     * Stores value in offheap.
     *
     * @param val Value.
     * @param expireTime Expire time.
     * @param ver New entry version.
     * @param oldRow Old row if available.
     * @throws IgniteCheckedException If update failed.
     */
    protected void storeValue(CacheObject val,
        long expireTime,
        GridCacheVersion ver,
        @Nullable CacheDataRow oldRow) throws IgniteCheckedException {
        assert lock.isHeldByCurrentThread();
        assert val != null : "null values in update for key: " + key;

        cctx.offheap().invoke(cctx, key, localPartition(), new UpdateClosure(this, val, ver, expireTime));
    }

    /**
     * @param op Update operation.
     * @param val Write value.
     * @param writeVer Write version.
     * @param expireTime Expire time.
     * @param updCntr Update counter.
     */
    protected void logUpdate(GridCacheOperation op, CacheObject val, GridCacheVersion writeVer, long expireTime, long updCntr)
        throws IgniteCheckedException {
        // We log individual updates only in ATOMIC cache.
        assert cctx.atomic();

        try {
            if (cctx.group().persistenceEnabled())
                cctx.shared().wal().log(new DataRecord(new DataEntry(
                    cctx.cacheId(),
                    key,
                    val,
                    op,
                    null,
                    writeVer,
                    expireTime,
                    partition(),
                    updCntr)));
        }
        catch (StorageException e) {
            throw new IgniteCheckedException("Failed to log ATOMIC cache update [key=" + key + ", op=" + op +
                ", val=" + val + ']', e);
        }
    }

    /**
     * @param tx Transaction.
     * @param val Value.
     * @param expireTime Expire time (or 0 if not applicable).
     * @param updCntr Update counter.
     * @throws IgniteCheckedException In case of log failure.
     */
    protected WALPointer logTxUpdate(IgniteInternalTx tx, CacheObject val, long expireTime, long updCntr)
        throws IgniteCheckedException {
        assert cctx.transactional();

        if (tx.local()) { // For remote tx we log all updates in batch: GridDistributedTxRemoteAdapter.commitIfLocked()
            GridCacheOperation op;
            if (val == null)
                op = GridCacheOperation.DELETE;
            else
                op = this.val == null ? GridCacheOperation.CREATE : GridCacheOperation.UPDATE;

            return cctx.shared().wal().log(new DataRecord(new DataEntry(
                cctx.cacheId(),
                key,
                val,
                op,
                tx.nearXidVersion(),
                tx.writeVersion(),
                expireTime,
                key.partition(),
                updCntr)));
        }
        else
            return null;
    }

    /**
     * Removes value from offheap.
     *
     * @throws IgniteCheckedException If failed.
     */
    protected void removeValue() throws IgniteCheckedException {
        assert lock.isHeldByCurrentThread();

        cctx.offheap().remove(cctx, key, partition(), localPartition());
    }

    /** {@inheritDoc} */
    @SuppressWarnings("unchecked")
    @Override public <K, V> Cache.Entry<K, V> wrap() {
        try {
            IgniteInternalTx tx = cctx.tm().userTx();

            CacheObject val;

            if (tx != null) {
                GridTuple<CacheObject> peek = tx.peek(cctx, false, key);

                val = peek == null ? rawGet() : peek.get();
            }
            else
                val = rawGet();

            return new CacheEntryImpl<>(key.<K>value(cctx.cacheObjectContext(), false),
                CU.<V>value(val, cctx, false), ver);
        }
        catch (GridCacheFilterFailedException ignored) {
            throw new IgniteException("Should never happen.");
        }
    }

    /** {@inheritDoc} */
    @Override public <K, V> Cache.Entry<K, V> wrapLazyValue(boolean keepBinary) {
        return new LazyValueEntry<>(key, keepBinary);
    }

    /** {@inheritDoc} */
    @Override @Nullable public CacheObject peekVisibleValue() {
        try {
            IgniteInternalTx tx = cctx.tm().userTx();

            if (tx != null) {
                GridTuple<CacheObject> peek = tx.peek(cctx, false, key);

                if (peek != null)
                    return peek.get();
            }

            if (detached())
                return rawGet();

            for (;;) {
                GridCacheEntryEx e = cctx.cache().peekEx(key);

                if (e == null)
                    return null;

                try {
                    return e.peek(null);
                }
                catch (GridCacheEntryRemovedException ignored) {
                    // No-op.
                }
                catch (IgniteCheckedException ex) {
                    throw new IgniteException(ex);
                }
            }
        }
        catch (GridCacheFilterFailedException ignored) {
            throw new IgniteException("Should never happen.");
        }
    }

    /** {@inheritDoc} */
    @Override public void updateIndex(SchemaIndexCacheFilter filter, SchemaIndexCacheVisitorClosure clo)
        throws IgniteCheckedException, GridCacheEntryRemovedException {
        lockEntry();

        try {
            if (isInternal())
                return;

            checkObsolete();

            CacheDataRow row = cctx.offheap().read(this);

            if (row != null && (filter == null || filter.apply(row)))
                clo.apply(row);
        }
        finally {
            unlockEntry();
        }
    }

    /** {@inheritDoc} */
    @Override public <K, V> EvictableEntry<K, V> wrapEviction() {
        return new CacheEvictableEntryImpl<>(this);
    }

    /** {@inheritDoc} */
    @Override public <K, V> CacheEntryImplEx<K, V> wrapVersioned() {
        lockEntry();

        try {
            return new CacheEntryImplEx<>(key.<K>value(cctx.cacheObjectContext(), false), null, ver);
        }
        finally {
            unlockEntry();
        }
    }

    /**
     * Evicts necessary number of data pages if per-page eviction is configured in current {@link DataRegion}.
     */
    private void ensureFreeSpace() throws IgniteCheckedException {
        // Deadlock alert: evicting data page causes removing (and locking) all entries on the page one by one.
        assert !lock.isHeldByCurrentThread();

        cctx.shared().database().ensureFreeSpace(cctx.dataRegion());
    }

    /**
     * @return Entry which holds key, value and version.
     */
    private <K, V> CacheEntryImplEx<K, V> wrapVersionedWithValue() {
        lockEntry();

        try {
            V val = this.val == null ? null : this.val.<V>value(cctx.cacheObjectContext(), false);

            return new CacheEntryImplEx<>(key.<K>value(cctx.cacheObjectContext(), false), val, ver);
        }
        finally {
            unlockEntry();
        }
    }

    /** {@inheritDoc} */
    @Override public boolean evictInternal(
        GridCacheVersion obsoleteVer,
        @Nullable CacheEntryPredicate[] filter,
        boolean evictOffheap)
        throws IgniteCheckedException {

        boolean marked = false;

        try {
            if (F.isEmptyOrNulls(filter)) {
                lockEntry();

                try {
                    if (evictionDisabled()) {
                        assert !obsolete();

                        return false;
                    }

                    if (obsoleteVersionExtras() != null)
                        return true;

                    // TODO IGNITE-5286: need keep removed entries in heap map, otherwise removes can be lost.
                    if (cctx.deferredDelete() && deletedUnlocked())
                        return false;

                    if (!hasReaders() && markObsolete0(obsoleteVer, false, null)) {
                        // Nullify value after swap.
                        value(null);

                        if (evictOffheap)
                            removeValue();

                        marked = true;

                        return true;
                    }
                }
                finally {
                    unlockEntry();
                }
            }
            else {
                // For optimistic check.
                while (true) {
                    GridCacheVersion v;

                    lockEntry();

                    try {
                        v = ver;
                    }
                    finally {
                        unlockEntry();
                    }

                    if (!cctx.isAll(/*version needed for sync evicts*/this, filter))
                        return false;

                    lockEntry();

                    try {
                        if (evictionDisabled()) {
                            assert !obsolete();

                            return false;
                        }

                        if (obsoleteVersionExtras() != null)
                            return true;

                        if (!v.equals(ver))
                            // Version has changed since entry passed the filter. Do it again.
                            continue;

                        // TODO IGNITE-5286: need keep removed entries in heap map, otherwise removes can be lost.
                        if (cctx.deferredDelete() && deletedUnlocked())
                            return false;

                        if (!hasReaders() && markObsolete0(obsoleteVer, false, null)) {
                            // Nullify value after swap.
                            value(null);

                            if (evictOffheap)
                                removeValue();

                            marked = true;

                            return true;
                        }
                        else
                            return false;
                    }
                    finally {
                        unlockEntry();
                    }
                }
            }
        }
        catch (GridCacheEntryRemovedException ignore) {
            if (log.isDebugEnabled())
                log.debug("Got removed entry when evicting (will simply return): " + this);

            return true;
        }
        finally {
            if (marked)
                onMarkedObsolete();
        }

        return false;
    }

    /**
     * @param filter Entry filter.
     * @return {@code True} if entry is visitable.
     */
    public final boolean visitable(CacheEntryPredicate[] filter) {
        boolean rmv = false;

        try {
            lockEntry();

            try {
                if (obsoleteOrDeleted())
                    return false;

                if (checkExpired()) {
                    rmv = markObsolete0(cctx.versions().next(this.ver), true, null);

                    return false;
                }
            }
            finally {
                unlockEntry();
            }

            if (filter != CU.empty0() && !cctx.isAll(this, filter))
                return false;
        }
        catch (IgniteCheckedException e) {
            U.error(log, "An exception was thrown while filter checking.", e);

            RuntimeException ex = e.getCause(RuntimeException.class);

            if (ex != null)
                throw ex;

            Error err = e.getCause(Error.class);

            if (err != null)
                throw err;

            return false;
        }
        finally {
            if (rmv) {
                onMarkedObsolete();

                cctx.cache().removeEntry(this);
            }
        }

        IgniteInternalTx tx = cctx.tm().localTx();

        if (tx != null) {
            IgniteTxEntry e = tx.entry(txKey());

            boolean rmvd = e != null && e.op() == DELETE;

            return !rmvd;
        }

        return true;
    }

    /** {@inheritDoc} */
    @Override public final boolean deleted() {
        if (!cctx.deferredDelete())
            return false;

        lockEntry();

        try {
            return deletedUnlocked();
        }
        finally {
            unlockEntry();
        }
    }

    /** {@inheritDoc} */
    @Override public final boolean obsoleteOrDeleted() {
        lockEntry();

        try {
            return obsoleteVersionExtras() != null ||
                (cctx.deferredDelete() && (deletedUnlocked() || !hasValueUnlocked()));
        }
        finally {
            unlockEntry();
        }
    }

    /**
     * @return {@code True} if deleted.
     */
    @SuppressWarnings("SimplifiableIfStatement")
    protected final boolean deletedUnlocked() {
        assert lock.isHeldByCurrentThread();

        if (!cctx.deferredDelete())
            return false;

        return (flags & IS_DELETED_MASK) != 0;
    }

    /**
     * @param deleted {@code True} if deleted.
     */
    protected final void deletedUnlocked(boolean deleted) {
        assert lock.isHeldByCurrentThread();
        assert cctx.deferredDelete();

        if (deleted) {
            assert !deletedUnlocked() : this;

            flags |= IS_DELETED_MASK;

            decrementMapPublicSize();
        }
        else {
            assert deletedUnlocked() : this;

            flags &= ~IS_DELETED_MASK;

            incrementMapPublicSize();
        }
    }

    /**
     *  Increments public size of map.
     */
    protected void incrementMapPublicSize() {
        GridDhtLocalPartition locPart = localPartition();

        if (locPart != null)
            locPart.incrementPublicSize(null, this);
        else
            cctx.incrementPublicSize(this);
    }

    /**
     * Decrements public size of map.
     */
    protected void decrementMapPublicSize() {
        GridDhtLocalPartition locPart = localPartition();

        if (locPart != null)
            locPart.decrementPublicSize(null, this);
        else
            cctx.decrementPublicSize(this);
    }

    /**
     * @return MVCC.
     */
    @Nullable protected final GridCacheMvcc mvccExtras() {
        return extras != null ? extras.mvcc() : null;
    }

    /**
     * @return All MVCC local and non near candidates.
     */
    @SuppressWarnings("ForLoopReplaceableByForEach")
    @Nullable public final List<GridCacheMvccCandidate> mvccAllLocal() {
        lockEntry();

        try {
            GridCacheMvcc mvcc = extras != null ? extras.mvcc() : null;

            if (mvcc == null)
                return null;

            List<GridCacheMvccCandidate> allLocs = mvcc.allLocal();

            if (allLocs == null || allLocs.isEmpty())
                return null;

            List<GridCacheMvccCandidate> locs = new ArrayList<>(allLocs.size());

            for (int i = 0; i < allLocs.size(); i++) {
                GridCacheMvccCandidate loc = allLocs.get(i);

                if (!loc.nearLocal())
                    locs.add(loc);
            }

            return locs.isEmpty() ? null : locs;
        }
        finally {
            unlockEntry();
        }
    }

    /**
     * @param mvcc MVCC.
     */
    protected final void mvccExtras(@Nullable GridCacheMvcc mvcc) {
        extras = (extras != null) ? extras.mvcc(mvcc) : mvcc != null ? new GridCacheMvccEntryExtras(mvcc) : null;
    }

    /**
     * @return Obsolete version.
     */
    @Nullable protected final GridCacheVersion obsoleteVersionExtras() {
        return extras != null ? extras.obsoleteVersion() : null;
    }

    /**
     * @param obsoleteVer Obsolete version.
     * @param ext Extras.
     */
    private void obsoleteVersionExtras(@Nullable GridCacheVersion obsoleteVer, GridCacheObsoleteEntryExtras ext) {
        extras = (extras != null) ?
            extras.obsoleteVersion(obsoleteVer) :
            obsoleteVer != null ?
                (ext != null) ? ext : new GridCacheObsoleteEntryExtras(obsoleteVer) :
                null;
    }

    /**
     * @param prevOwners Previous owners.
     * @param owners Current owners.
     * @param val Entry value.
     */
    protected final void checkOwnerChanged(@Nullable CacheLockCandidates prevOwners,
        @Nullable CacheLockCandidates owners,
        CacheObject val) {
        assert !lock.isHeldByCurrentThread();

        if (prevOwners != null && owners == null) {
            cctx.mvcc().callback().onOwnerChanged(this, null);

            if (cctx.events().isRecordable(EVT_CACHE_OBJECT_UNLOCKED)) {
                boolean hasVal = hasValue();

                GridCacheMvccCandidate cand = prevOwners.candidate(0);

                cctx.events().addEvent(partition(),
                    key,
                    cand.nodeId(),
                    cand,
                    EVT_CACHE_OBJECT_UNLOCKED,
                    val,
                    hasVal,
                    val,
                    hasVal,
                    null,
                    null,
                    null,
                    true);
            }
        }

        if (owners != null) {
            for (int i = 0; i < owners.size(); i++) {
                GridCacheMvccCandidate owner = owners.candidate(i);

                boolean locked = prevOwners == null || !prevOwners.hasCandidate(owner.version());

                if (locked) {
                    cctx.mvcc().callback().onOwnerChanged(this, owner);

                    if (owner.local())
                        checkThreadChain(owner);

                    if (cctx.events().isRecordable(EVT_CACHE_OBJECT_LOCKED)) {
                        boolean hasVal = hasValue();

                        // Event notification.
                        cctx.events().addEvent(partition(),
                            key,
                            owner.nodeId(),
                            owner,
                            EVT_CACHE_OBJECT_LOCKED,
                            val,
                            hasVal,
                            val,
                            hasVal,
                            null,
                            null,
                            null,
                            true);
                    }
                }
            }
        }
    }

    /**
     * @param owner Starting candidate in the chain.
     */
    protected abstract void checkThreadChain(GridCacheMvccCandidate owner);

    /**
     * Updates metrics.
     *
     * @param op Operation.
     * @param metrics Update merics flag.
     */
    private void updateMetrics(GridCacheOperation op, boolean metrics) {
        if (metrics && cctx.statisticsEnabled()) {
            if (op == GridCacheOperation.DELETE)
                cctx.cache().metrics0().onRemove();
            else
                cctx.cache().metrics0().onWrite();
        }
    }

    /**
     * @return TTL.
     */
    public long ttlExtras() {
        return extras != null ? extras.ttl() : 0;
    }

    /**
     * @return Expire time.
     */
    public long expireTimeExtras() {
        return extras != null ? extras.expireTime() : 0L;
    }

    /**
     * @param ttl TTL.
     * @param expireTime Expire time.
     */
    protected void ttlAndExpireTimeExtras(long ttl, long expireTime) {
        assert ttl != CU.TTL_NOT_CHANGED && ttl != CU.TTL_ZERO;

        extras = (extras != null) ? extras.ttlAndExpireTime(ttl, expireTime) : expireTime != CU.EXPIRE_TIME_ETERNAL ?
            new GridCacheTtlEntryExtras(ttl, expireTime) : null;
    }

    /**
     * @return Size of extras object.
     */
    private int extrasSize() {
        return extras != null ? extras.size() : 0;
    }

    /** {@inheritDoc} */
    @Override public void onUnlock() {
        // No-op.
    }

    /** {@inheritDoc} */
    @Override public void lockEntry() {
        lock.lock();
    }

    /** {@inheritDoc} */
    @Override public void unlockEntry() {
        lock.unlock();
    }

    /** {@inheritDoc} */
    @Override public boolean lockedByCurrentThread() {
        return lock.isHeldByCurrentThread();
    }

    /** {@inheritDoc} */
    @Override public boolean equals(Object o) {
        // Identity comparison left on purpose.
        return o == this;
    }

    /** {@inheritDoc} */
    @Override public int hashCode() {
        return hash;
    }

    /** {@inheritDoc} */
    @Override public String toString() {
        lockEntry();

        try {
            return S.toString(GridCacheMapEntry.class, this);
        }
        finally {
            unlockEntry();
        }
    }

    /**
     *
     */
    private class LazyValueEntry<K, V> implements Cache.Entry<K, V> {
        /** */
        private final KeyCacheObject key;

        /** */
        private boolean keepBinary;

        /**
         * @param key Key.
         * @param keepBinary Keep binary flag.
         */
        private LazyValueEntry(KeyCacheObject key, boolean keepBinary) {
            this.key = key;
            this.keepBinary = keepBinary;
        }

        /** {@inheritDoc} */
        @Override public K getKey() {
            return (K)cctx.cacheObjectContext().unwrapBinaryIfNeeded(key, keepBinary, true);
        }

        /** {@inheritDoc} */
        @SuppressWarnings("unchecked")
        @Override public V getValue() {
            return (V)cctx.cacheObjectContext().unwrapBinaryIfNeeded(peekVisibleValue(), keepBinary, true);
        }

        /** {@inheritDoc} */
        @SuppressWarnings("unchecked")
        @Override public <T> T unwrap(Class<T> cls) {
            if (cls.isAssignableFrom(IgniteCache.class))
                return (T)cctx.grid().cache(cctx.name());

            if (cls.isAssignableFrom(getClass()))
                return (T)this;

            if (cls.isAssignableFrom(EvictableEntry.class))
                return (T)wrapEviction();

            if (cls.isAssignableFrom(CacheEntryImplEx.class))
                return cls == CacheEntryImplEx.class ? (T)wrapVersioned() : (T)wrapVersionedWithValue();

            if (cls.isAssignableFrom(GridCacheVersion.class))
                return (T)ver;

            if (cls.isAssignableFrom(GridCacheMapEntry.this.getClass()))
                return (T)GridCacheMapEntry.this;

            throw new IllegalArgumentException("Unwrapping to class is not supported: " + cls);
        }

        /** {@inheritDoc} */
        @Override public String toString() {
            return "IteratorEntry [key=" + key + ']';
        }
    }

    /**
     *
     */
    private static class UpdateClosure implements IgniteCacheOffheapManager.OffheapInvokeClosure {
        /** */
        private final GridCacheMapEntry entry;

        /** */
        private final CacheObject val;

        /** */
        private final GridCacheVersion ver;

        /** */
        private final long expireTime;

        /** */
        private CacheDataRow newRow;

        /** */
        private CacheDataRow oldRow;

        /** */
        private IgniteTree.OperationType treeOp = IgniteTree.OperationType.PUT;

        /**
         * @param entry Entry.
         * @param val New value.
         * @param ver New version.
         * @param expireTime New expire time.
         */
        UpdateClosure(GridCacheMapEntry entry, CacheObject val, GridCacheVersion ver, long expireTime) {
            this.entry = entry;
            this.val = val;
            this.ver = ver;
            this.expireTime = expireTime;
        }

        /** {@inheritDoc} */
        @Override public void call(@Nullable CacheDataRow oldRow) throws IgniteCheckedException {
            this.oldRow = oldRow;

            if (oldRow != null)
                oldRow.key(entry.key);

            newRow = entry.cctx.offheap().dataStore(entry.localPartition()).createRow(
                entry.cctx,
                entry.key,
                val,
                ver,
                expireTime,
                oldRow);

            treeOp = oldRow != null && oldRow.link() == newRow.link() ?
                IgniteTree.OperationType.NOOP : IgniteTree.OperationType.PUT;
        }

        /** {@inheritDoc} */
        @Override public CacheDataRow newRow() {
            return newRow;
        }

        /** {@inheritDoc} */
        @Override public IgniteTree.OperationType operationType() {
            return treeOp;
        }

        /** {@inheritDoc} */
        @Nullable @Override public CacheDataRow oldRow() {
            return oldRow;
        }
    }

    /**
     *
     */
    private static class AtomicCacheUpdateClosure implements IgniteCacheOffheapManager.OffheapInvokeClosure {
        /** */
        private final GridCacheMapEntry entry;

        /** */
        private final AffinityTopologyVersion topVer;

        /** */
        private GridCacheVersion newVer;

        /** */
        private GridCacheOperation op;

        /** */
        private Object writeObj;

        /** */
        private Object[] invokeArgs;

        /** */
        private final boolean readThrough;

        /** */
        private final boolean writeThrough;

        /** */
        private final boolean keepBinary;

        /** */
        private final IgniteCacheExpiryPolicy expiryPlc;

        /** */
        private final boolean primary;

        /** */
        private final boolean verCheck;

        /** */
        private final CacheEntryPredicate[] filter;

        /** */
        private final long explicitTtl;

        /** */
        private final long explicitExpireTime;

        /** */
        private GridCacheVersion conflictVer;

        /** */
        private final boolean conflictResolve;

        /** */
        private final boolean intercept;

        /** */
        private final Long updateCntr;

        /** */
        private GridCacheUpdateAtomicResult updateRes;

        /** */
        private IgniteTree.OperationType treeOp;

        /** */
        private CacheDataRow newRow;

        /** */
        private CacheDataRow oldRow;

        AtomicCacheUpdateClosure(
            GridCacheMapEntry entry,
            AffinityTopologyVersion topVer,
            GridCacheVersion newVer,
            GridCacheOperation op,
            Object writeObj,
            Object[] invokeArgs,
            boolean readThrough,
            boolean writeThrough,
            boolean keepBinary,
            @Nullable IgniteCacheExpiryPolicy expiryPlc,
            boolean primary,
            boolean verCheck,
            @Nullable CacheEntryPredicate[] filter,
            long explicitTtl,
            long explicitExpireTime,
            @Nullable GridCacheVersion conflictVer,
            boolean conflictResolve,
            boolean intercept,
            @Nullable Long updateCntr) {
            assert op == UPDATE || op == DELETE || op == TRANSFORM : op;

            this.entry = entry;
            this.topVer = topVer;
            this.newVer = newVer;
            this.op = op;
            this.writeObj = writeObj;
            this.invokeArgs = invokeArgs;
            this.readThrough = readThrough;
            this.writeThrough = writeThrough;
            this.keepBinary = keepBinary;
            this.expiryPlc = expiryPlc;
            this.primary = primary;
            this.verCheck = verCheck;
            this.filter = filter;
            this.explicitTtl = explicitTtl;
            this.explicitExpireTime = explicitExpireTime;
            this.conflictVer = conflictVer;
            this.conflictResolve = conflictResolve;
            this.intercept = intercept;
            this.updateCntr = updateCntr;

            switch (op) {
                case UPDATE:
                    treeOp = IgniteTree.OperationType.PUT;

                    break;

                case DELETE:
                    treeOp = IgniteTree.OperationType.REMOVE;

                    break;
            }
        }

        /** {@inheritDoc} */
        @Nullable @Override public CacheDataRow oldRow() {
            return oldRow;
        }

        /** {@inheritDoc} */
        @Override public CacheDataRow newRow() {
            return newRow;
        }

        /** {@inheritDoc} */
        @Override public IgniteTree.OperationType operationType() {
            return treeOp;
        }

        /** {@inheritDoc} */
        @Override public void call(@Nullable CacheDataRow oldRow) throws IgniteCheckedException {
            assert entry.isNear() || oldRow == null || oldRow.link() != 0 : oldRow;

            if (oldRow != null)
                oldRow.key(entry.key());

            this.oldRow = oldRow;

            GridCacheContext cctx = entry.context();

            CacheObject oldVal;
            CacheObject storeLoadedVal = null;

            if (oldRow != null) {
                oldVal = oldRow.value();

                entry.update(oldVal, oldRow.expireTime(), 0, oldRow.version(), false);
            }
            else
                oldVal = null;

            if (oldVal == null && readThrough) {
                storeLoadedVal = cctx.toCacheObject(cctx.store().load(null, entry.key));

                if (storeLoadedVal != null) {
                    oldVal = cctx.kernalContext().cacheObjects().prepareForCache(storeLoadedVal, cctx);

                    entry.val = oldVal;

                    if (entry.deletedUnlocked())
                        entry.deletedUnlocked(false);
                }
            }

            CacheInvokeEntry<Object, Object> invokeEntry = null;
            IgniteBiTuple<Object, Exception> invokeRes = null;

            boolean invoke = op == TRANSFORM;

            if (invoke) {
                invokeEntry = new CacheInvokeEntry<>(entry.key, oldVal, entry.ver, keepBinary, entry);

                invokeRes = runEntryProcessor(invokeEntry);

                op = writeObj == null ? DELETE : UPDATE;
            }

            CacheObject newVal = (CacheObject)writeObj;

            GridCacheVersionConflictContext<?, ?> conflictCtx = null;

            if (conflictResolve) {
                conflictCtx = resolveConflict(newVal, invokeRes);

                if (updateRes != null) {
                    assert conflictCtx != null && conflictCtx.isUseOld() : conflictCtx;
                    assert treeOp == IgniteTree.OperationType.NOOP : treeOp;

                    return;
                }
            }

            if (conflictCtx == null) {
                // Perform version check only in case there was no explicit conflict resolution.
                versionCheck(invokeRes);

                if (updateRes != null) {
                    assert treeOp == IgniteTree.OperationType.NOOP : treeOp;

                    return;
                }
            }

            if (!F.isEmptyOrNulls(filter)) {
                boolean pass = cctx.isAllLocked(entry, filter);

                if (!pass) {
                    initResultOnCancelUpdate(storeLoadedVal, !cctx.putIfAbsentFilter(filter));

                    updateRes = new GridCacheUpdateAtomicResult(UpdateOutcome.FILTER_FAILED,
                        oldVal,
                        null,
                        invokeRes,
                        CU.TTL_ETERNAL,
                        CU.EXPIRE_TIME_ETERNAL,
                        null,
                        null,
                        0);

                    return;
                }
            }

            if (invoke) {
                if (!invokeEntry.modified()) {
                    initResultOnCancelUpdate(storeLoadedVal, true);

                    updateRes = new GridCacheUpdateAtomicResult(UpdateOutcome.INVOKE_NO_OP,
                        oldVal,
                        null,
                        invokeRes,
                        CU.TTL_ETERNAL,
                        CU.EXPIRE_TIME_ETERNAL,
                        null,
                        null,
                        0);

                    return;
                }
                else if ((invokeRes == null || invokeRes.getValue() == null) && writeObj != null) {
                    try {
                        cctx.validateKeyAndValue(entry.key, (CacheObject)writeObj);
                    }
                    catch (Exception e) {
                        initResultOnCancelUpdate(null, true);

                        updateRes = new GridCacheUpdateAtomicResult(UpdateOutcome.INVOKE_NO_OP,
                            oldVal,
                            null,
                            new IgniteBiTuple<>(null, e),
                            CU.TTL_ETERNAL,
                            CU.EXPIRE_TIME_ETERNAL,
                            null,
                            null,
                            0);

                        return;
                    }
                }

                op = writeObj == null ? DELETE : UPDATE;
            }

            // Incorporate conflict version into new version if needed.
            if (conflictVer != null && conflictVer != newVer) {
                newVer = new GridCacheVersionEx(newVer.topologyVersion(),
                    newVer.order(),
                    newVer.nodeOrder(),
                    newVer.dataCenterId(),
                    conflictVer);
            }

            if (op == UPDATE) {
                assert writeObj != null;

                update(conflictCtx, invokeRes, storeLoadedVal != null);
            }
            else {
                assert op == DELETE && writeObj == null : op;

                remove(conflictCtx, invokeRes, storeLoadedVal != null);
            }

            assert updateRes != null && treeOp != null;
        }

        /**
         * @param storeLoadedVal Value loaded from store.
         * @param updateExpireTime {@code True} if need update expire time.
         * @throws IgniteCheckedException If failed.
         */
        private void initResultOnCancelUpdate(@Nullable CacheObject storeLoadedVal, boolean updateExpireTime)
            throws IgniteCheckedException {
            boolean needUpdate = false;

            if (storeLoadedVal != null) {
                long initTtl;
                long initExpireTime;

                if (expiryPlc != null) {
                    IgniteBiTuple<Long, Long> initTtlAndExpireTime = initialTtlAndExpireTime(expiryPlc);

                    initTtl = initTtlAndExpireTime.get1();
                    initExpireTime = initTtlAndExpireTime.get2();
                }
                else {
                    initTtl = CU.TTL_ETERNAL;
                    initExpireTime = CU.EXPIRE_TIME_ETERNAL;
                }

                entry.update(storeLoadedVal, initExpireTime, initTtl, entry.ver, true);

                needUpdate = true;
            }
            else if (updateExpireTime && expiryPlc != null && entry.val != null){
                long ttl = expiryPlc.forAccess();

                if (ttl != CU.TTL_NOT_CHANGED) {
                    long expireTime;

                    if (ttl == CU.TTL_ZERO) {
                        ttl = CU.TTL_MINIMUM;
                        expireTime = CU.expireTimeInPast();
                    }
                    else
                        expireTime = CU.toExpireTime(ttl);

                    if (entry.expireTimeExtras() != expireTime) {
                        entry.update(entry.val, expireTime, ttl, entry.ver, true);

                        expiryPlc.ttlUpdated(entry.key, entry.ver, null);

                        needUpdate = true;
                    }
                }
            }

            if (needUpdate) {
                newRow = entry.localPartition().dataStore().createRow(
                    entry.cctx,
                    entry.key,
                    storeLoadedVal,
                    newVer,
                    entry.expireTimeExtras(),
                    oldRow);

                treeOp = IgniteTree.OperationType.PUT;
            }
            else
                treeOp = IgniteTree.OperationType.NOOP;
        }

        /**
         * @param conflictCtx Conflict context.
         * @param invokeRes Entry processor result (for invoke operation).
         * @param readFromStore {@code True} if initial entry value was {@code null} and it was read from store.
         * @throws IgniteCheckedException If failed.
         */
        private void update(@Nullable GridCacheVersionConflictContext<?, ?> conflictCtx,
            @Nullable IgniteBiTuple<Object, Exception> invokeRes,
            boolean readFromStore)
            throws IgniteCheckedException
        {
            GridCacheContext cctx = entry.context();

            final CacheObject oldVal = entry.val;
            CacheObject updated = (CacheObject)writeObj;

            long newSysTtl;
            long newSysExpireTime;

            long newTtl;
            long newExpireTime;

            // Conflict context is null if there were no explicit conflict resolution.
            if (conflictCtx == null) {
                // Calculate TTL and expire time for local update.
                if (explicitTtl != CU.TTL_NOT_CHANGED) {
                    // If conflict existed, expire time must be explicit.
                    assert conflictVer == null || explicitExpireTime != CU.EXPIRE_TIME_CALCULATE;

                    newSysTtl = newTtl = explicitTtl;
                    newSysExpireTime = explicitExpireTime;

                    newExpireTime = explicitExpireTime != CU.EXPIRE_TIME_CALCULATE ?
                        explicitExpireTime : CU.toExpireTime(explicitTtl);
                }
                else {
                    newSysTtl = expiryPlc == null ? CU.TTL_NOT_CHANGED :
                        entry.val != null ? expiryPlc.forUpdate() : expiryPlc.forCreate();

                    if (newSysTtl == CU.TTL_NOT_CHANGED) {
                        newSysExpireTime = CU.EXPIRE_TIME_CALCULATE;
                        newTtl = entry.ttlExtras();
                        newExpireTime = entry.expireTimeExtras();
                    }
                    else if (newSysTtl == CU.TTL_ZERO) {
                        op = GridCacheOperation.DELETE;

                        writeObj = null;

                        remove(conflictCtx, invokeRes, readFromStore);

                        return;
                    }
                    else {
                        newSysExpireTime = CU.EXPIRE_TIME_CALCULATE;
                        newTtl = newSysTtl;
                        newExpireTime = CU.toExpireTime(newTtl);
                    }
                }
            }
            else {
                newSysTtl = newTtl = conflictCtx.ttl();
                newSysExpireTime = newExpireTime = conflictCtx.expireTime();
            }

            if (intercept) {
                Object updated0 = cctx.unwrapBinaryIfNeeded(updated, keepBinary, false);

                CacheLazyEntry<Object, Object> interceptEntry = new CacheLazyEntry<>(cctx,
                    entry.key,
                    null,
                    oldVal,
                    null,
                    keepBinary);

                Object interceptorVal = cctx.config().getInterceptor().onBeforePut(interceptEntry, updated0);

                if (interceptorVal == null) {
                    treeOp = IgniteTree.OperationType.NOOP;

                    updateRes = new GridCacheUpdateAtomicResult(UpdateOutcome.INTERCEPTOR_CANCEL,
                        oldVal,
                        null,
                        invokeRes,
                        CU.TTL_ETERNAL,
                        CU.EXPIRE_TIME_ETERNAL,
                        null,
                        null,
                        0);

                    return;
                }
                else if (interceptorVal != updated0) {
                    updated0 = cctx.unwrapTemporary(interceptorVal);

                    updated = cctx.toCacheObject(updated0);
                }
            }

            updated = cctx.kernalContext().cacheObjects().prepareForCache(updated, cctx);

            if (writeThrough)
                // Must persist inside synchronization in non-tx mode.
                cctx.store().put(null, entry.key, updated, newVer);

            if (entry.val == null) {
                boolean new0 = entry.isStartVersion();

                assert entry.deletedUnlocked() || new0 || entry.isInternal(): "Invalid entry [entry=" + entry +
                    ", locNodeId=" + cctx.localNodeId() + ']';

                if (!new0 && !entry.isInternal())
                    entry.deletedUnlocked(false);
            }
            else {
                assert !entry.deletedUnlocked() : "Invalid entry [entry=" + this +
                    ", locNodeId=" + cctx.localNodeId() + ']';
            }

            long updateCntr0 = entry.nextPartitionCounter(topVer, primary, updateCntr);

            if (updateCntr != null)
                updateCntr0 = updateCntr;

            entry.logUpdate(op, updated, newVer, newExpireTime, updateCntr0);

            if (!entry.isNear()) {
                newRow = entry.localPartition().dataStore().createRow(
                    entry.cctx,
                    entry.key,
                    updated,
                    newVer,
                    newExpireTime,
                    oldRow);

                treeOp = oldRow != null && oldRow.link() == newRow.link() ?
                    IgniteTree.OperationType.NOOP : IgniteTree.OperationType.PUT;
            }
            else
                treeOp = IgniteTree.OperationType.PUT;

            entry.update(updated, newExpireTime, newTtl, newVer, true);

            updateRes = new GridCacheUpdateAtomicResult(UpdateOutcome.SUCCESS,
                oldVal,
                updated,
                invokeRes,
                newSysTtl,
                newSysExpireTime,
                null,
                conflictCtx,
                updateCntr0);
        }

        /**
         * @param conflictCtx Conflict context.
         * @param invokeRes Entry processor result (for invoke operation).
         * @param readFromStore {@code True} if initial entry value was {@code null} and it was read from store.
         * @throws IgniteCheckedException If failed.
         */
        @SuppressWarnings("unchecked")
        private void remove(@Nullable GridCacheVersionConflictContext<?, ?> conflictCtx,
            @Nullable IgniteBiTuple<Object, Exception> invokeRes,
            boolean readFromStore)
            throws IgniteCheckedException
        {
            GridCacheContext cctx = entry.context();

            CacheObject oldVal = entry.val;

            IgniteBiTuple<Boolean, Object> interceptRes = null;

            if (intercept) {
                CacheLazyEntry<Object, Object> intercepEntry = new CacheLazyEntry<>(cctx,
                    entry.key,
                    null,
                    oldVal,
                    null,
                    keepBinary);

                interceptRes = cctx.config().getInterceptor().onBeforeRemove(intercepEntry);

                if (cctx.cancelRemove(interceptRes)) {
                    treeOp = IgniteTree.OperationType.NOOP;

                    updateRes = new GridCacheUpdateAtomicResult(UpdateOutcome.INTERCEPTOR_CANCEL,
                        cctx.toCacheObject(cctx.unwrapTemporary(interceptRes.get2())),
                        null,
                        invokeRes,
                        CU.TTL_ETERNAL,
                        CU.EXPIRE_TIME_ETERNAL,
                        null,
                        null,
                        0);

                    return;
                }
            }

            if (writeThrough)
                // Must persist inside synchronization in non-tx mode.
                cctx.store().remove(null, entry.key);

            long updateCntr0 = entry.nextPartitionCounter(topVer, primary, updateCntr);

            if (updateCntr != null)
                updateCntr0 = updateCntr;

            entry.logUpdate(op, null, newVer, 0, updateCntr0);

            if (oldVal != null) {
                assert !entry.deletedUnlocked();

                if (!entry.isInternal())
                    entry.deletedUnlocked(true);
            }
            else {
                boolean new0 = entry.isStartVersion();

                assert entry.deletedUnlocked() || new0 || entry.isInternal() : "Invalid entry [entry=" + this +
                    ", locNodeId=" + cctx.localNodeId() + ']';

                if (new0) {
                    if (!entry.isInternal())
                        entry.deletedUnlocked(true);
                }
            }

            GridCacheVersion enqueueVer = newVer;

            entry.update(null, CU.TTL_ETERNAL, CU.EXPIRE_TIME_ETERNAL, newVer, true);

            treeOp = (oldVal == null || readFromStore) ? IgniteTree.OperationType.NOOP :
                IgniteTree.OperationType.REMOVE;

            UpdateOutcome outcome = oldVal != null ? UpdateOutcome.SUCCESS : UpdateOutcome.REMOVE_NO_VAL;

            if (interceptRes != null)
                oldVal = cctx.toCacheObject(cctx.unwrapTemporary(interceptRes.get2()));

            updateRes = new GridCacheUpdateAtomicResult(outcome,
                oldVal,
                null,
                invokeRes,
                CU.TTL_NOT_CHANGED,
                CU.EXPIRE_TIME_CALCULATE,
                enqueueVer,
                conflictCtx,
                updateCntr0);
        }

        /**
         * @param newVal New entry value.
         * @param invokeRes Entry processor result (for invoke operation).
         * @return Conflict context.
         * @throws IgniteCheckedException If failed.
         */
        private GridCacheVersionConflictContext<?, ?> resolveConflict(
            CacheObject newVal,
            @Nullable IgniteBiTuple<Object, Exception> invokeRes)
            throws IgniteCheckedException
        {
            GridCacheContext cctx = entry.context();

            // Cache is conflict-enabled.
            if (cctx.conflictNeedResolve()) {
                GridCacheVersion oldConflictVer = entry.ver.conflictVersion();

                // Prepare old and new entries for conflict resolution.
                GridCacheVersionedEntryEx oldEntry = new GridCacheLazyPlainVersionedEntry<>(cctx,
                    entry.key,
                    entry.val,
                    entry.ttlExtras(),
                    entry.expireTimeExtras(),
                    entry.ver.conflictVersion(),
                    entry.isStartVersion(),
                    keepBinary);

                GridTuple3<Long, Long, Boolean> expiration = entry.ttlAndExpireTime(expiryPlc,
                    explicitTtl,
                    explicitExpireTime);

                GridCacheVersionedEntryEx newEntry = new GridCacheLazyPlainVersionedEntry<>(
                    cctx,
                    entry.key,
                    newVal,
                    expiration.get1(),
                    expiration.get2(),
                    conflictVer != null ? conflictVer : newVer,
                    keepBinary);

                // Resolve conflict.
                GridCacheVersionConflictContext<?, ?> conflictCtx = cctx.conflictResolve(oldEntry, newEntry, verCheck);

                assert conflictCtx != null;

                // Use old value?
                if (conflictCtx.isUseOld()) {
                    GridCacheVersion newConflictVer = conflictVer != null ? conflictVer : newVer;

                    // Handle special case with atomic comparator.
                    if (!entry.isStartVersion() &&                                                        // Not initial value,
                        verCheck &&                                                                       // and atomic version check,
                        oldConflictVer.dataCenterId() == newConflictVer.dataCenterId() &&                 // and data centers are equal,
                        ATOMIC_VER_COMPARATOR.compare(oldConflictVer, newConflictVer) == 0 && // and both versions are equal,
                        cctx.writeThrough() &&                                                            // and store is enabled,
                        primary)                                                                          // and we are primary.
                    {
                        CacheObject val = entry.val;

                        if (val == null) {
                            assert entry.deletedUnlocked();

                            cctx.store().remove(null, entry.key);
                        }
                        else
                            cctx.store().put(null, entry.key, val, entry.ver);
                    }

                    treeOp = IgniteTree.OperationType.NOOP;

                    updateRes = new GridCacheUpdateAtomicResult(UpdateOutcome.CONFLICT_USE_OLD,
                        entry.val,
                        null,
                        invokeRes,
                        CU.TTL_ETERNAL,
                        CU.EXPIRE_TIME_ETERNAL,
                        null,
                        null,
                        0);
                }
                // Will update something.
                else {
                    // Merge is a local update which override passed value bytes.
                    if (conflictCtx.isMerge()) {
                        writeObj = cctx.toCacheObject(conflictCtx.mergeValue());

                        conflictVer = null;
                    }
                    else
                        assert conflictCtx.isUseNew();

                    // Update value is known at this point, so update operation type.
                    op = writeObj != null ? GridCacheOperation.UPDATE : GridCacheOperation.DELETE;
                }

                return conflictCtx;
            }
            else
                // Nullify conflict version on this update, so that we will use regular version during next updates.
                conflictVer = null;

            return null;
        }

        /**
         * @param invokeRes Entry processor result (for invoke operation).
         * @throws IgniteCheckedException If failed.
         */
        private void versionCheck(@Nullable IgniteBiTuple<Object, Exception> invokeRes) throws IgniteCheckedException {
            GridCacheContext cctx = entry.context();

            if (verCheck) {
                if (!entry.isStartVersion() && ATOMIC_VER_COMPARATOR.compare(entry.ver, newVer) >= 0) {
                    if (ATOMIC_VER_COMPARATOR.compare(entry.ver, newVer) == 0 && cctx.writeThrough() && primary) {
                        if (log.isDebugEnabled())
                            log.debug("Received entry update with same version as current (will update store) " +
                                "[entry=" + this + ", newVer=" + newVer + ']');

                        CacheObject val = entry.val;

                        if (val == null) {
                            assert entry.deletedUnlocked();

                            cctx.store().remove(null, entry.key);
                        }
                        else
                            cctx.store().put(null, entry.key, val, entry.ver);
                    }
                    else {
                        if (log.isDebugEnabled())
                            log.debug("Received entry update with smaller version than current (will ignore) " +
                                "[entry=" + this + ", newVer=" + newVer + ']');
                    }

                    treeOp = IgniteTree.OperationType.NOOP;

                    updateRes = new GridCacheUpdateAtomicResult(UpdateOutcome.VERSION_CHECK_FAILED,
                        entry.val,
                        null,
                        invokeRes,
                        CU.TTL_ETERNAL,
                        CU.EXPIRE_TIME_ETERNAL,
                        null,
                        null,
                        0);
                }
            }
            else
                assert entry.isStartVersion() || ATOMIC_VER_COMPARATOR.compare(entry.ver, newVer) <= 0 :
                    "Invalid version for inner update [isNew=" + entry.isStartVersion() + ", entry=" + entry + ", newVer=" + newVer + ']';
        }

        /**
         * @param invokeEntry Entry for {@link EntryProcessor}.
         * @return Entry processor return value.
         */
        @SuppressWarnings("unchecked")
        private IgniteBiTuple<Object, Exception> runEntryProcessor(CacheInvokeEntry<Object, Object> invokeEntry) {
            EntryProcessor<Object, Object, ?> entryProcessor = (EntryProcessor<Object, Object, ?>)writeObj;

            try {
                Object computed = entryProcessor.process(invokeEntry, invokeArgs);

                if (invokeEntry.modified()) {
                    GridCacheContext cctx = entry.context();

                    writeObj = cctx.toCacheObject(cctx.unwrapTemporary(invokeEntry.getValue()));
                }
                else
                    writeObj = invokeEntry.valObj;

                if (computed != null)
                    return new IgniteBiTuple<>(entry.cctx.unwrapTemporary(computed), null);

                return null;
            }
            catch (Exception e) {
                writeObj = invokeEntry.valObj;

                return new IgniteBiTuple<>(null, e);
            }
        }

        /** {@inheritDoc} */
        @Override public String toString() {
            return S.toString(AtomicCacheUpdateClosure.class, this);
        }
    }
}<|MERGE_RESOLUTION|>--- conflicted
+++ resolved
@@ -975,11 +975,7 @@
 
         // Lock should be held by now.
         if (!cctx.isAll(this, filter))
-<<<<<<< HEAD
-            return new GridCacheUpdateTxResult(false);
-=======
-            return new GridCacheUpdateTxResult(false, null, null);
->>>>>>> 6f7aba85
+            return new GridCacheUpdateTxResult(false, null);
 
         final GridCacheVersion newVer;
 
@@ -1005,11 +1001,7 @@
 
                 // It is possible that 'get' could load more recent value.
                 if (!((GridNearCacheEntry)this).recordDhtVersion(dhtVer))
-<<<<<<< HEAD
-                    return new GridCacheUpdateTxResult(false);
-=======
-                    return new GridCacheUpdateTxResult(false, null, logPtr);
->>>>>>> 6f7aba85
+                    return new GridCacheUpdateTxResult(false, logPtr);
             }
 
             assert tx == null || (!tx.local() && tx.onePhaseCommit()) || tx.ownsLock(this) :
@@ -1045,11 +1037,7 @@
                 key0 = e.key();
 
                 if (interceptorVal == null)
-<<<<<<< HEAD
-                    return new GridCacheUpdateTxResult(false);
-=======
-                    return new GridCacheUpdateTxResult(false, (CacheObject)cctx.unwrapTemporary(old), logPtr);
->>>>>>> 6f7aba85
+                    return new GridCacheUpdateTxResult(false, logPtr);
                 else if (interceptorVal != val0)
                     val0 = cctx.unwrapTemporary(interceptorVal);
 
@@ -1165,13 +1153,8 @@
         if (intercept)
             cctx.config().getInterceptor().onAfterPut(new CacheLazyEntry(cctx, key, key0, val, val0, keepBinary, updateCntr0));
 
-<<<<<<< HEAD
-        return valid ? new GridCacheUpdateTxResult(true, updateCntr0, mvccWaitTxs) :
-            new GridCacheUpdateTxResult(false);
-=======
-        return valid ? new GridCacheUpdateTxResult(true, retval ? old : null, updateCntr0, logPtr) :
-            new GridCacheUpdateTxResult(false, null, logPtr);
->>>>>>> 6f7aba85
+        return valid ? new GridCacheUpdateTxResult(true, updateCntr0, logPtr, mvccWaitTxs) :
+            new GridCacheUpdateTxResult(false, logPtr);
     }
 
     /**
@@ -1213,11 +1196,7 @@
 
         // Lock should be held by now.
         if (!cctx.isAll(this, filter))
-<<<<<<< HEAD
-            return new GridCacheUpdateTxResult(false);
-=======
-            return new GridCacheUpdateTxResult(false, null, null);
->>>>>>> 6f7aba85
+            return new GridCacheUpdateTxResult(false, null);
 
         GridCacheVersion obsoleteVer = null;
 
@@ -1247,11 +1226,7 @@
 
                 // It is possible that 'get' could load more recent value.
                 if (!((GridNearCacheEntry)this).recordDhtVersion(dhtVer))
-<<<<<<< HEAD
-                    return new GridCacheUpdateTxResult(false);
-=======
-                    return new GridCacheUpdateTxResult(false, null, logPtr);
->>>>>>> 6f7aba85
+                    return new GridCacheUpdateTxResult(false, logPtr);
             }
 
             assert tx == null || (!tx.local() && tx.onePhaseCommit()) || tx.ownsLock(this) :
@@ -1279,11 +1254,7 @@
                 if (cctx.cancelRemove(interceptRes)) {
                     CacheObject ret = cctx.toCacheObject(cctx.unwrapTemporary(interceptRes.get2()));
 
-<<<<<<< HEAD
-                    return new GridCacheUpdateTxResult(false);
-=======
-                    return new GridCacheUpdateTxResult(false, ret, logPtr);
->>>>>>> 6f7aba85
+                    return new GridCacheUpdateTxResult(false, logPtr);
                 }
             }
 
@@ -1409,25 +1380,10 @@
         if (intercept)
             cctx.config().getInterceptor().onAfterRemove(entry0);
 
-<<<<<<< HEAD
         if (valid)
-            return new GridCacheUpdateTxResult(true, updateCntr0, mvccWaitTxs);
+            return new GridCacheUpdateTxResult(true, updateCntr0, logPtr, mvccWaitTxs);
         else
-            return new GridCacheUpdateTxResult(false);
-=======
-        if (valid) {
-            CacheObject ret;
-
-            if (interceptRes != null)
-                ret = cctx.toCacheObject(cctx.unwrapTemporary(interceptRes.get2()));
-            else
-                ret = old;
-
-            return new GridCacheUpdateTxResult(true, ret, updateCntr0, logPtr);
-        }
-        else
-            return new GridCacheUpdateTxResult(false, null, logPtr);
->>>>>>> 6f7aba85
+            return new GridCacheUpdateTxResult(false, logPtr);
     }
 
     /**
