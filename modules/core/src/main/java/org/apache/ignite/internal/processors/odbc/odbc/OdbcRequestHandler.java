--- conflicted
+++ resolved
@@ -245,13 +245,7 @@
 
             SqlFieldsQuery qry = makeQuery(req.schema(), sql, req.arguments());
 
-<<<<<<< HEAD
-            QueryCursorImpl<List<?>> qryCur = (QueryCursorImpl<List<?>>)ctx.query().querySqlFields(qry, true);
-
-            long rowsAffected = 0;
-=======
-            List<FieldsQueryCursor<List<?>>> cursors = ctx.query().querySqlFieldsNoCache(qry, true, false);
->>>>>>> 85027e7f
+            List<FieldsQueryCursor<List<?>>> cursors = ctx.query().querySqlFields(qry, true, false);
 
             OdbcQueryResults results = new OdbcQueryResults(cursors);
 
