--- conflicted
+++ resolved
@@ -132,11 +132,7 @@
      */
     public OdbcRequestHandler(GridKernalContext ctx, GridSpinBusyLock busyLock, int maxCursors,
         boolean distributedJoins, boolean enforceJoinOrder, boolean replicatedOnly, boolean collocated, boolean lazy,
-<<<<<<< HEAD
-        boolean skipReducerOnUpdate, AuthorizationContext actx, NestedTxMode nestedTxMode) {
-=======
-        boolean skipReducerOnUpdate, AuthorizationContext actx, ClientListenerProtocolVersion ver) {
->>>>>>> 186b2d6f
+        boolean skipReducerOnUpdate, AuthorizationContext actx, NestedTxMode nestedTxMode, ClientListenerProtocolVersion ver) {
         this.ctx = ctx;
         this.busyLock = busyLock;
         this.maxCursors = maxCursors;
@@ -147,11 +143,8 @@
         this.lazy = lazy;
         this.skipReducerOnUpdate = skipReducerOnUpdate;
         this.actx = actx;
-<<<<<<< HEAD
         this.nestedTxMode = nestedTxMode;
-=======
         this.ver = ver;
->>>>>>> 186b2d6f
 
         log = ctx.log(getClass());
 
