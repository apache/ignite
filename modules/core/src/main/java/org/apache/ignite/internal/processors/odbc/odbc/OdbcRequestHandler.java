/*
 * Licensed to the Apache Software Foundation (ASF) under one or more
 * contributor license agreements.  See the NOTICE file distributed with
 * this work for additional information regarding copyright ownership.
 * The ASF licenses this file to You under the Apache License, Version 2.0
 * (the "License"); you may not use this file except in compliance with
 * the License.  You may obtain a copy of the License at
 *
 *      http://www.apache.org/licenses/LICENSE-2.0
 *
 * Unless required by applicable law or agreed to in writing, software
 * distributed under the License is distributed on an "AS IS" BASIS,
 * WITHOUT WARRANTIES OR CONDITIONS OF ANY KIND, either express or implied.
 * See the License for the specific language governing permissions and
 * limitations under the License.
 */

package org.apache.ignite.internal.processors.odbc.odbc;

import java.sql.ParameterMetaData;
import java.sql.PreparedStatement;
import java.sql.Types;
import java.util.ArrayList;
import java.util.Collection;
import java.util.Iterator;
import java.util.List;
import java.util.Map;
import java.util.concurrent.ConcurrentHashMap;
import java.util.concurrent.atomic.AtomicLong;
import org.apache.ignite.IgniteException;
import org.apache.ignite.IgniteLogger;
import org.apache.ignite.cache.query.FieldsQueryCursor;
import org.apache.ignite.cache.query.QueryCursor;
import org.apache.ignite.cache.query.SqlFieldsQuery;
import org.apache.ignite.internal.GridKernalContext;
import org.apache.ignite.internal.binary.BinaryWriterExImpl;
import org.apache.ignite.internal.binary.GridBinaryMarshaller;
import org.apache.ignite.internal.processors.cache.QueryCursorImpl;
import org.apache.ignite.internal.processors.odbc.SqlListenerRequest;
import org.apache.ignite.internal.processors.odbc.SqlListenerRequestHandler;
import org.apache.ignite.internal.processors.odbc.SqlListenerResponse;
import org.apache.ignite.internal.processors.odbc.odbc.escape.OdbcEscapeUtils;
import org.apache.ignite.internal.processors.query.GridQueryFieldMetadata;
import org.apache.ignite.internal.processors.query.GridQueryIndexing;
import org.apache.ignite.internal.processors.query.GridQueryTypeDescriptor;
import org.apache.ignite.internal.processors.query.IgniteSQLException;
import org.apache.ignite.internal.util.GridSpinBusyLock;
import org.apache.ignite.internal.util.typedef.F;
import org.apache.ignite.internal.util.typedef.internal.U;
import org.apache.ignite.lang.IgniteBiTuple;

import static org.apache.ignite.internal.processors.odbc.odbc.OdbcRequest.META_COLS;
import static org.apache.ignite.internal.processors.odbc.odbc.OdbcRequest.META_PARAMS;
import static org.apache.ignite.internal.processors.odbc.odbc.OdbcRequest.META_TBLS;
import static org.apache.ignite.internal.processors.odbc.odbc.OdbcRequest.QRY_CLOSE;
import static org.apache.ignite.internal.processors.odbc.odbc.OdbcRequest.QRY_EXEC;
import static org.apache.ignite.internal.processors.odbc.odbc.OdbcRequest.QRY_EXEC_BATCH;
import static org.apache.ignite.internal.processors.odbc.odbc.OdbcRequest.QRY_FETCH;

/**
 * SQL query handler.
 */
public class OdbcRequestHandler implements SqlListenerRequestHandler {
    /** Query ID sequence. */
    private static final AtomicLong QRY_ID_GEN = new AtomicLong();

    /** Kernel context. */
    private final GridKernalContext ctx;

    /** Logger. */
    private final IgniteLogger log;

    /** Busy lock. */
    private final GridSpinBusyLock busyLock;

    /** Maximum allowed cursors. */
    private final int maxCursors;

    /** Current queries cursors. */
    private final ConcurrentHashMap<Long, IgniteBiTuple<QueryCursor, Iterator>> qryCursors = new ConcurrentHashMap<>();

    /** Distributed joins flag. */
    private final boolean distributedJoins;

    /** Enforce join order flag. */
    private final boolean enforceJoinOrder;

    /** Replicated only flag. */
    private final boolean replicatedOnly;

    /** Collocated flag. */
    private final boolean collocated;

    /** Lazy flag. */
    private final boolean lazy;

    /**
     * Constructor.
     * @param ctx Context.
     * @param busyLock Shutdown latch.
     * @param maxCursors Maximum allowed cursors.
     * @param distributedJoins Distributed joins flag.
     * @param enforceJoinOrder Enforce join order flag.
     * @param replicatedOnly Replicated only flag.
     * @param collocated Collocated flag.
     * @param lazy Lazy flag.
     */
    public OdbcRequestHandler(GridKernalContext ctx, GridSpinBusyLock busyLock, int maxCursors,
        boolean distributedJoins, boolean enforceJoinOrder, boolean replicatedOnly,
        boolean collocated, boolean lazy) {
        this.ctx = ctx;
        this.busyLock = busyLock;
        this.maxCursors = maxCursors;
        this.distributedJoins = distributedJoins;
        this.enforceJoinOrder = enforceJoinOrder;
        this.replicatedOnly = replicatedOnly;
        this.collocated = collocated;
        this.lazy = lazy;

        log = ctx.log(getClass());
    }

    /** {@inheritDoc} */
    @Override public SqlListenerResponse handle(SqlListenerRequest req0) {
        assert req0 != null;

        OdbcRequest req = (OdbcRequest)req0;

        if (!busyLock.enterBusy())
            return new OdbcResponse(OdbcResponse.STATUS_FAILED,
                    "Failed to handle ODBC request because node is stopping: " + req);

        try {
            switch (req.command()) {
                case QRY_EXEC:
                    return executeQuery((OdbcQueryExecuteRequest)req);

                case QRY_EXEC_BATCH:
                    return executeBatchQuery((OdbcQueryExecuteBatchRequest)req);

                case QRY_FETCH:
                    return fetchQuery((OdbcQueryFetchRequest)req);

                case QRY_CLOSE:
                    return closeQuery((OdbcQueryCloseRequest)req);

                case META_COLS:
                    return getColumnsMeta((OdbcQueryGetColumnsMetaRequest)req);

                case META_TBLS:
                    return getTablesMeta((OdbcQueryGetTablesMetaRequest)req);

                case META_PARAMS:
                    return getParamsMeta((OdbcQueryGetParamsMetaRequest)req);
            }

            return new OdbcResponse(OdbcResponse.STATUS_FAILED, "Unsupported ODBC request: " + req);
        }
        finally {
            busyLock.leaveBusy();
        }
    }

    /** {@inheritDoc} */
    @Override public SqlListenerResponse handleException(Exception e) {
        return new OdbcResponse(SqlListenerResponse.STATUS_FAILED, e.toString());
    }

    /** {@inheritDoc} */
    @Override public void writeHandshake(BinaryWriterExImpl writer) {
        writer.writeBoolean(true);
    }

    /**
     * Make query considering handler configuration.
     * @param schema Schema.
     * @param sql SQL request.
     * @param args Arguments.
     * @return Query instance.
     */
    private SqlFieldsQuery makeQuery(String schema, String sql, Object[] args) {
        SqlFieldsQuery qry = new SqlFieldsQuery(sql);

        qry.setArgs(args);

        qry.setDistributedJoins(distributedJoins);
        qry.setEnforceJoinOrder(enforceJoinOrder);
        qry.setReplicatedOnly(replicatedOnly);
        qry.setCollocated(collocated);
        qry.setLazy(lazy);
        qry.setSchema(schema);

        return qry;
    }

    /**
     * {@link OdbcQueryExecuteRequest} command handler.
     *
     * @param req Execute query request.
     * @return Response.
     */
    private SqlListenerResponse executeQuery(OdbcQueryExecuteRequest req) {
        int cursorCnt = qryCursors.size();

        if (maxCursors > 0 && cursorCnt >= maxCursors)
            return new OdbcResponse(SqlListenerResponse.STATUS_FAILED, "Too many opened cursors (either close other " +
                "opened cursors or increase the limit through OdbcConfiguration.setMaxOpenCursors()) " +
                "[maximum=" + maxCursors + ", current=" + cursorCnt + ']');

        long qryId = QRY_ID_GEN.getAndIncrement();

        try {
            String sql = OdbcEscapeUtils.parse(req.sqlQuery());

            if (log.isDebugEnabled())
                log.debug("ODBC query parsed [reqId=" + req.requestId() + ", original=" + req.sqlQuery() +
                    ", parsed=" + sql + ']');

            SqlFieldsQuery qry = makeQuery(req.schema(), sql, req.arguments());

<<<<<<< HEAD
            List<FieldsQueryCursor<List<?>>> curLst = ctx.query().querySqlFieldsNoCache(qry, true);

            if (curLst.size() > 1)
                throw new IgniteSQLException("Multiple statements queries are not supported");

            QueryCursor qryCur = curLst.get(0);
=======
            QueryCursorImpl<List<?>> qryCur = (QueryCursorImpl<List<?>>)ctx.query().querySqlFieldsNoCache(qry, true);

            long rowsAffected = 0;
>>>>>>> b4c5d0ad

            if (!qryCur.isQuery()) {
                rowsAffected = getRowsAffected(qryCur);

                qryCur.close();
            }
            else
                qryCursors.put(qryId, new IgniteBiTuple<QueryCursor, Iterator>(qryCur, null));

            List<?> fieldsMeta = ((QueryCursorImpl) qryCur).fieldsMeta();

            OdbcQueryExecuteResult res = new OdbcQueryExecuteResult(qryId, convertMetadata(fieldsMeta), rowsAffected);

            return new OdbcResponse(res);
        }
        catch (Exception e) {
            qryCursors.remove(qryId);

            U.error(log, "Failed to execute SQL query [reqId=" + req.requestId() + ", req=" + req + ']', e);

            return new OdbcResponse(SqlListenerResponse.STATUS_FAILED, OdbcUtils.retrieveH2ErrorMessage(e));
        }
    }

    /**
     * {@link OdbcQueryExecuteBatchRequest} command handler.
     *
     * @param req Execute query request.
     * @return Response.
     */
    private SqlListenerResponse executeBatchQuery(OdbcQueryExecuteBatchRequest req) {
        long rowsAffected = 0;
        int currentSet = 0;

        try {
            String sql = OdbcEscapeUtils.parse(req.sqlQuery());

            if (log.isDebugEnabled())
                log.debug("ODBC query parsed [reqId=" + req.requestId() + ", original=" + req.sqlQuery() +
                        ", parsed=" + sql + ']');

            SqlFieldsQuery qry = makeQuery(req.schema(), sql, req.arguments());

            Object[][] paramSet = req.arguments();

            if (paramSet.length <= 0)
                throw new IgniteException("Batch execute request with non-positive batch length. [len="
                        + paramSet.length + ']');

            // Getting meta and do the checks for the first execution.
            qry.setArgs(paramSet[0]);

            List<FieldsQueryCursor<List<?>>> curLst = ctx.query().querySqlFieldsNoCache(qry, true);

            if (curLst.size() > 1)
                throw new IgniteSQLException("Multiple statements queries are not supported");

            QueryCursorImpl<List<?>> qryCur = (QueryCursorImpl<List<?>>)curLst.get(0);

            if (qryCur.isQuery())
                throw new IgniteException("Batching of parameters only supported for DML statements. [query=" +
                        req.sqlQuery() + ']');

            rowsAffected += getRowsAffected(qryCur);

            for (currentSet = 1; currentSet < paramSet.length; ++currentSet)
                rowsAffected += executeQuery(qry, paramSet[currentSet]);

            OdbcQueryExecuteBatchResult res = new OdbcQueryExecuteBatchResult(rowsAffected);

            return new OdbcResponse(res);
        }
        catch (Exception e) {
            U.error(log, "Failed to execute SQL query [reqId=" + req.requestId() + ", req=" + req + ']', e);

            OdbcQueryExecuteBatchResult res = new OdbcQueryExecuteBatchResult(rowsAffected, currentSet,
                    OdbcUtils.retrieveH2ErrorMessage(e));

            return new OdbcResponse(res);
        }
    }

    /**
     * Execute query.
     * @param qry Query
     * @param row Row
     * @return Affected rows.
     */
    private long executeQuery(SqlFieldsQuery qry, Object[] row) {
        qry.setArgs(row);

        List<FieldsQueryCursor<List<?>>> curLst = ctx.query().querySqlFieldsNoCache(qry, true);

        if (curLst.size() > 1)
            throw new IgniteSQLException("Multiple statements queries are not supported");

        QueryCursor<List<?>> cur = curLst.get(0);

        return getRowsAffected(cur);
    }

    /**
     * Get affected rows for DML statement.
     * @param qryCur Cursor.
     * @return Number of table rows affected.
     */
    private static long getRowsAffected(QueryCursor<List<?>> qryCur) {
        Iterator<List<?>> iter = qryCur.iterator();

        if (iter.hasNext()) {
            List<?> res = iter.next();

            if (res.size() > 0) {
                Long affected = (Long) res.get(0);

                if (affected != null)
                    return affected;
            }
        }

        return 0;
    }

    /**
     * {@link OdbcQueryCloseRequest} command handler.
     *
     * @param req Execute query request.
     * @return Response.
     */
    private SqlListenerResponse closeQuery(OdbcQueryCloseRequest req) {
        long queryId = req.queryId();

        try {
            IgniteBiTuple<QueryCursor, Iterator> tuple = qryCursors.get(queryId);

            if (tuple == null)
                return new OdbcResponse(SqlListenerResponse.STATUS_FAILED,
                    "Failed to find query with ID: " + queryId);

            CloseCursor(tuple, queryId);

            OdbcQueryCloseResult res = new OdbcQueryCloseResult(queryId);

            return new OdbcResponse(res);
        }
        catch (Exception e) {
            qryCursors.remove(queryId);

            U.error(log, "Failed to close SQL query [reqId=" + req.requestId() + ", req=" + queryId + ']', e);

            return new OdbcResponse(SqlListenerResponse.STATUS_FAILED, OdbcUtils.retrieveH2ErrorMessage(e));
        }
    }

    /**
     * {@link OdbcQueryFetchRequest} command handler.
     *
     * @param req Execute query request.
     * @return Response.
     */
    private SqlListenerResponse fetchQuery(OdbcQueryFetchRequest req) {
        try {
            long queryId = req.queryId();
            IgniteBiTuple<QueryCursor, Iterator> tuple = qryCursors.get(queryId);

            if (tuple == null)
                return new OdbcResponse(SqlListenerResponse.STATUS_FAILED,
                    "Failed to find query with ID: " + queryId);

            Iterator iter = tuple.get2();

            if (iter == null) {
                QueryCursor cur = tuple.get1();

                assert(cur != null);

                iter = cur.iterator();

                tuple.put(cur, iter);
            }

            List<Object> items = new ArrayList<>();

            for (int i = 0; i < req.pageSize() && iter.hasNext(); ++i)
                items.add(iter.next());

            boolean lastPage = !iter.hasNext();

            // Automatically closing cursor if no more data is available.
            if (lastPage)
                CloseCursor(tuple, queryId);

            OdbcQueryFetchResult res = new OdbcQueryFetchResult(queryId, items, lastPage);

            return new OdbcResponse(res);
        }
        catch (Exception e) {
            U.error(log, "Failed to fetch SQL query result [reqId=" + req.requestId() + ", req=" + req + ']', e);

            return new OdbcResponse(SqlListenerResponse.STATUS_FAILED, OdbcUtils.retrieveH2ErrorMessage(e));
        }
    }

    /**
     * {@link OdbcQueryGetColumnsMetaRequest} command handler.
     *
     * @param req Get columns metadata request.
     * @return Response.
     */
    private SqlListenerResponse getColumnsMeta(OdbcQueryGetColumnsMetaRequest req) {
        try {
            List<OdbcColumnMeta> meta = new ArrayList<>();

            String schemaPattern;
            String tablePattern;

            if (req.tablePattern().contains(".")) {
                // Parsing two-part table name.
                String[] parts = req.tablePattern().split("\\.");

                schemaPattern = OdbcUtils.removeQuotationMarksIfNeeded(parts[0]);

                tablePattern = parts[1];
            }
            else {
                schemaPattern = OdbcUtils.removeQuotationMarksIfNeeded(req.schemaPattern());

                tablePattern = req.tablePattern();
            }

            GridQueryIndexing indexing = ctx.query().getIndexing();

            for (String cacheName : ctx.cache().cacheNames()) {
                String cacheSchema = indexing.schema(cacheName);

                if (!matches(cacheSchema, schemaPattern))
                    continue;

                Collection<GridQueryTypeDescriptor> tablesMeta = ctx.query().types(cacheName);

                for (GridQueryTypeDescriptor table : tablesMeta) {
                    if (!matches(table.name(), tablePattern))
                        continue;

                    for (Map.Entry<String, Class<?>> field : table.fields().entrySet()) {
                        if (!matches(field.getKey(), req.columnPattern()))
                            continue;

                    OdbcColumnMeta columnMeta = new OdbcColumnMeta(cacheSchema, table.name(),
                        field.getKey(), field.getValue());

                        if (!meta.contains(columnMeta))
                            meta.add(columnMeta);
                    }
                }
            }

            OdbcQueryGetColumnsMetaResult res = new OdbcQueryGetColumnsMetaResult(meta);

            return new OdbcResponse(res);
        }
        catch (Exception e) {
            U.error(log, "Failed to get columns metadata [reqId=" + req.requestId() + ", req=" + req + ']', e);

            return new OdbcResponse(SqlListenerResponse.STATUS_FAILED, OdbcUtils.retrieveH2ErrorMessage(e));
        }
    }

    /**
     * {@link OdbcQueryGetTablesMetaRequest} command handler.
     *
     * @param req Get tables metadata request.
     * @return Response.
     */
    private SqlListenerResponse getTablesMeta(OdbcQueryGetTablesMetaRequest req) {
        try {
            List<OdbcTableMeta> meta = new ArrayList<>();

            String schemaPattern = OdbcUtils.removeQuotationMarksIfNeeded(req.schema());

            GridQueryIndexing indexing = ctx.query().getIndexing();

            for (String cacheName : ctx.cache().cacheNames())
            {
                String cacheSchema = indexing.schema(cacheName);

                if (!matches(cacheSchema, schemaPattern))
                    continue;

                Collection<GridQueryTypeDescriptor> tablesMeta = ctx.query().types(cacheName);

                for (GridQueryTypeDescriptor table : tablesMeta) {
                    if (!matches(table.name(), req.table()))
                        continue;

                    if (!matches("TABLE", req.tableType()))
                        continue;

                    OdbcTableMeta tableMeta = new OdbcTableMeta(null, cacheName, table.name(), "TABLE");

                    if (!meta.contains(tableMeta))
                        meta.add(tableMeta);
                }
            }

            OdbcQueryGetTablesMetaResult res = new OdbcQueryGetTablesMetaResult(meta);

            return new OdbcResponse(res);
        }
        catch (Exception e) {
            U.error(log, "Failed to get tables metadata [reqId=" + req.requestId() + ", req=" + req + ']', e);

            return new OdbcResponse(SqlListenerResponse.STATUS_FAILED, OdbcUtils.retrieveH2ErrorMessage(e));
        }
    }

    /**
     * {@link OdbcQueryGetParamsMetaRequest} command handler.
     *
     * @param req Get params metadata request.
     * @return Response.
     */
    private SqlListenerResponse getParamsMeta(OdbcQueryGetParamsMetaRequest req) {
        try {
            PreparedStatement stmt = ctx.query().getIndexing().prepareNativeStatement(req.schema(), req.query());

            ParameterMetaData pmd = stmt.getParameterMetaData();

            byte[] typeIds = new byte[pmd.getParameterCount()];

            for (int i = 1; i <= pmd.getParameterCount(); ++i) {
                int sqlType = pmd.getParameterType(i);

                typeIds[i - 1] = sqlTypeToBinary(sqlType);
            }

            OdbcQueryGetParamsMetaResult res = new OdbcQueryGetParamsMetaResult(typeIds);

            return new OdbcResponse(res);
        }
        catch (Exception e) {
            U.error(log, "Failed to get params metadata [reqId=" + req.requestId() + ", req=" + req + ']', e);

            return new OdbcResponse(SqlListenerResponse.STATUS_FAILED, OdbcUtils.retrieveH2ErrorMessage(e));
        }
    }

    /**
     * Close cursor.
     * @param tuple Query map element.
     * @param queryId Query ID.
     */
    private void CloseCursor(IgniteBiTuple<QueryCursor, Iterator> tuple, long queryId) {
        QueryCursor cur = tuple.get1();

        assert(cur != null);

        cur.close();

        qryCursors.remove(queryId);
    }

    /**
     * Convert {@link java.sql.Types} to binary type constant (See {@link GridBinaryMarshaller} constants).
     *
     * @param sqlType SQL type.
     * @return Binary type.
     */
    private static byte sqlTypeToBinary(int sqlType) {
        switch (sqlType) {
            case Types.BIGINT:
                return GridBinaryMarshaller.LONG;

            case Types.BOOLEAN:
                return GridBinaryMarshaller.BOOLEAN;

            case Types.DATE:
                return GridBinaryMarshaller.DATE;

            case Types.DOUBLE:
                return GridBinaryMarshaller.DOUBLE;

            case Types.FLOAT:
            case Types.REAL:
                return GridBinaryMarshaller.FLOAT;

            case Types.NUMERIC:
            case Types.DECIMAL:
                return GridBinaryMarshaller.DECIMAL;

            case Types.INTEGER:
                return GridBinaryMarshaller.INT;

            case Types.SMALLINT:
                return GridBinaryMarshaller.SHORT;

            case Types.TIME:
                return GridBinaryMarshaller.TIME;

            case Types.TIMESTAMP:
                return GridBinaryMarshaller.TIMESTAMP;

            case Types.TINYINT:
                return GridBinaryMarshaller.BYTE;

            case Types.CHAR:
            case Types.VARCHAR:
            case Types.LONGNVARCHAR:
                return GridBinaryMarshaller.STRING;

            case Types.NULL:
                return GridBinaryMarshaller.NULL;

            case Types.BINARY:
            case Types.VARBINARY:
            case Types.LONGVARBINARY:
            default:
                return GridBinaryMarshaller.BYTE_ARR;
        }
    }

    /**
     * Convert metadata in collection from {@link GridQueryFieldMetadata} to
     * {@link OdbcColumnMeta}.
     *
     * @param meta Internal query field metadata.
     * @return Odbc query field metadata.
     */
    private static Collection<OdbcColumnMeta> convertMetadata(Collection<?> meta) {
        List<OdbcColumnMeta> res = new ArrayList<>();

        if (meta != null) {
            for (Object info : meta) {
                assert info instanceof GridQueryFieldMetadata;

                res.add(new OdbcColumnMeta((GridQueryFieldMetadata)info));
            }
        }

        return res;
    }

    /**
     * Checks whether string matches SQL pattern.
     *
     * @param str String.
     * @param ptrn Pattern.
     * @return Whether string matches pattern.
     */
    private static boolean matches(String str, String ptrn) {
        return str != null && (F.isEmpty(ptrn) ||
            str.toUpperCase().matches(ptrn.toUpperCase().replace("%", ".*").replace("_", ".")));
    }
}<|MERGE_RESOLUTION|>--- conflicted
+++ resolved
@@ -218,18 +218,14 @@
 
             SqlFieldsQuery qry = makeQuery(req.schema(), sql, req.arguments());
 
-<<<<<<< HEAD
             List<FieldsQueryCursor<List<?>>> curLst = ctx.query().querySqlFieldsNoCache(qry, true);
 
             if (curLst.size() > 1)
                 throw new IgniteSQLException("Multiple statements queries are not supported");
 
-            QueryCursor qryCur = curLst.get(0);
-=======
-            QueryCursorImpl<List<?>> qryCur = (QueryCursorImpl<List<?>>)ctx.query().querySqlFieldsNoCache(qry, true);
+            QueryCursorImpl<List<?>> qryCur = (QueryCursorImpl<List<?>>)curLst.get(0);
 
             long rowsAffected = 0;
->>>>>>> b4c5d0ad
 
             if (!qryCur.isQuery()) {
                 rowsAffected = getRowsAffected(qryCur);
