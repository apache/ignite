/*
 * Licensed to the Apache Software Foundation (ASF) under one or more
 * contributor license agreements.  See the NOTICE file distributed with
 * this work for additional information regarding copyright ownership.
 * The ASF licenses this file to You under the Apache License, Version 2.0
 * (the "License"); you may not use this file except in compliance with
 * the License.  You may obtain a copy of the License at
 *
 *      http://www.apache.org/licenses/LICENSE-2.0
 *
 * Unless required by applicable law or agreed to in writing, software
 * distributed under the License is distributed on an "AS IS" BASIS,
 * WITHOUT WARRANTIES OR CONDITIONS OF ANY KIND, either express or implied.
 * See the License for the specific language governing permissions and
 * limitations under the License.
 */

package org.apache.ignite.internal.processors.odbc.odbc;

import java.sql.BatchUpdateException;
import java.sql.Types;
import java.util.ArrayList;
import java.util.Collection;
import java.util.List;
import java.util.Map;
import java.util.PriorityQueue;
import java.util.concurrent.ConcurrentHashMap;
import java.util.concurrent.TimeUnit;
import java.util.concurrent.atomic.AtomicLong;
import javax.cache.configuration.Factory;

import org.apache.ignite.IgniteCheckedException;
import org.apache.ignite.IgniteException;
import org.apache.ignite.IgniteLogger;
import org.apache.ignite.cache.query.FieldsQueryCursor;
import org.apache.ignite.cache.query.SqlFieldsQuery;
import org.apache.ignite.internal.GridKernalContext;
import org.apache.ignite.internal.IgniteInterruptedCheckedException;
import org.apache.ignite.internal.binary.BinaryWriterExImpl;
import org.apache.ignite.internal.binary.GridBinaryMarshaller;
import org.apache.ignite.internal.processors.cache.mvcc.MvccUtils;
import org.apache.ignite.internal.processors.cache.query.IgniteQueryErrorCode;
import org.apache.ignite.internal.processors.cache.query.SqlFieldsQueryEx;
import org.apache.ignite.internal.processors.odbc.ClientListenerProtocolVersion;
import org.apache.ignite.internal.processors.odbc.ClientListenerRequest;
import org.apache.ignite.internal.processors.odbc.ClientListenerRequestHandler;
import org.apache.ignite.internal.processors.odbc.ClientListenerResponse;
import org.apache.ignite.internal.processors.odbc.ClientListenerResponseSender;
import org.apache.ignite.internal.processors.odbc.SqlListenerUtils;
import org.apache.ignite.internal.processors.odbc.jdbc.JdbcParameterMeta;
import org.apache.ignite.internal.processors.odbc.odbc.escape.OdbcEscapeUtils;
import org.apache.ignite.internal.processors.query.GridQueryFieldMetadata;
import org.apache.ignite.internal.processors.query.GridQueryProperty;
import org.apache.ignite.internal.processors.query.GridQueryTypeDescriptor;
import org.apache.ignite.internal.processors.query.IgniteSQLException;
import org.apache.ignite.internal.processors.query.NestedTxMode;
import org.apache.ignite.internal.processors.query.QueryUtils;
import org.apache.ignite.internal.processors.query.SqlClientContext;
import org.apache.ignite.internal.util.GridSpinBusyLock;
import org.apache.ignite.internal.util.future.GridFutureAdapter;
import org.apache.ignite.internal.util.typedef.F;
import org.apache.ignite.internal.util.typedef.X;
import org.apache.ignite.internal.util.typedef.internal.U;
import org.apache.ignite.internal.util.worker.GridWorker;
import org.apache.ignite.lang.IgniteBiTuple;
<<<<<<< HEAD
=======
import org.jetbrains.annotations.Nullable;
>>>>>>> 9cf06362

import static java.sql.ResultSetMetaData.columnNoNulls;
import static java.sql.ResultSetMetaData.columnNullable;
import static org.apache.ignite.internal.processors.odbc.odbc.OdbcRequest.META_COLS;
import static org.apache.ignite.internal.processors.odbc.odbc.OdbcRequest.META_PARAMS;
import static org.apache.ignite.internal.processors.odbc.odbc.OdbcRequest.META_RESULTSET;
import static org.apache.ignite.internal.processors.odbc.odbc.OdbcRequest.META_TBLS;
import static org.apache.ignite.internal.processors.odbc.odbc.OdbcRequest.MORE_RESULTS;
import static org.apache.ignite.internal.processors.odbc.odbc.OdbcRequest.QRY_CLOSE;
import static org.apache.ignite.internal.processors.odbc.odbc.OdbcRequest.QRY_EXEC;
import static org.apache.ignite.internal.processors.odbc.odbc.OdbcRequest.QRY_EXEC_BATCH;
import static org.apache.ignite.internal.processors.odbc.odbc.OdbcRequest.QRY_FETCH;
import static org.apache.ignite.internal.processors.odbc.odbc.OdbcRequest.STREAMING_BATCH;

/**
 * SQL query handler.
 */
public class OdbcRequestHandler implements ClientListenerRequestHandler {
    /** Query ID sequence. */
    private static final AtomicLong QRY_ID_GEN = new AtomicLong();

    /** Kernel context. */
    private final GridKernalContext ctx;

    /** Client context. */
    private final SqlClientContext cliCtx;

    /** Logger. */
    private final IgniteLogger log;

    /** Busy lock. */
    private final GridSpinBusyLock busyLock;

    /** Worker. */
    private final OdbcRequestHandlerWorker worker;

    /** Maximum allowed cursors. */
    private final int maxCursors;

    /** Current queries cursors. */
    private final ConcurrentHashMap<Long, OdbcQueryResults> qryResults = new ConcurrentHashMap<>();

    /** Nested transaction behaviour. */
    private final NestedTxMode nestedTxMode;

    /** Client version. */
    private ClientListenerProtocolVersion ver;

    /** Ordered batches queue. */
    private final PriorityQueue<OdbcStreamingBatchRequest> orderedBatchesQueue = new PriorityQueue<>();

    /** Ordered batches mutex. */
    private final Object orderedBatchesMux = new Object();

    /** Response sender. */
    private final ClientListenerResponseSender sender;

    /** Connection context. */
    private final OdbcConnectionContext connCtx;

    /**
     * Constructor.
     * @param ctx Context.
     * @param busyLock Shutdown latch.
     * @param sender Results sender.
     * @param maxCursors Maximum allowed cursors.
     * @param distributedJoins Distributed joins flag.
     * @param enforceJoinOrder Enforce join order flag.
     * @param replicatedOnly Replicated only flag.
     * @param collocated Collocated flag.
     * @param lazy Lazy flag.
     * @param skipReducerOnUpdate Skip reducer on update flag.
     * @param qryEngine Name of SQL query engine to use.
     * @param nestedTxMode Nested transaction mode.
     * @param ver Client protocol version.
     */
    public OdbcRequestHandler(
        GridKernalContext ctx,
        GridSpinBusyLock busyLock,
        ClientListenerResponseSender sender,
        int maxCursors,
        boolean distributedJoins,
        boolean enforceJoinOrder,
        boolean replicatedOnly,
        boolean collocated,
        boolean lazy,
        boolean skipReducerOnUpdate,
<<<<<<< HEAD
=======
        @Nullable String qryEngine,
>>>>>>> 9cf06362
        NestedTxMode nestedTxMode,
        ClientListenerProtocolVersion ver,
        OdbcConnectionContext connCtx) {
        this.ctx = ctx;
        this.connCtx = connCtx;

        Factory<GridWorker> orderedFactory = new Factory<GridWorker>() {
            @Override public GridWorker create() {
                return new OrderedBatchWorker();
            }
        };

        this.cliCtx = new SqlClientContext(
            ctx,
            orderedFactory,
            distributedJoins,
            enforceJoinOrder,
            collocated,
            replicatedOnly,
            lazy,
            skipReducerOnUpdate,
            null,
            null,
            qryEngine
        );

        this.busyLock = busyLock;
        this.sender = sender;
        this.maxCursors = maxCursors;
        this.nestedTxMode = nestedTxMode;
        this.ver = ver;

        log = ctx.log(getClass());

        // TODO IGNITE-9484 Do not create worker if there is a possibility to unbind TX from threads.
        worker = new OdbcRequestHandlerWorker(ctx.igniteInstanceName(), log, this, ctx);
    }

    /** {@inheritDoc} */
    @Override public ClientListenerResponse handle(ClientListenerRequest req0) {
        assert req0 != null;

        assert req0 instanceof OdbcRequest;

        OdbcRequest req = (OdbcRequest)req0;

        if (!MvccUtils.mvccEnabled(ctx))
            return doHandle(req);
        else {
            GridFutureAdapter<ClientListenerResponse> fut = worker.process(req);

            try {
                return fut.get();
            }
            catch (IgniteCheckedException e) {
                return exceptionToResult(e);
            }
        }
    }

    /**
     * Start worker, if it's present.
     */
    void start() {
        if (worker != null)
            worker.start();
    }

    /**
     * Handle ODBC request.
     * @param req ODBC request.
     * @return Response.
     */
    public ClientListenerResponse doHandle(OdbcRequest req) {
        if (!busyLock.enterBusy())
            return new OdbcResponse(IgniteQueryErrorCode.UNKNOWN,
                "Failed to handle ODBC request because node is stopping: " + req);

        try {
            switch (req.command()) {
                case QRY_EXEC:
                    return executeQuery((OdbcQueryExecuteRequest)req);

                case QRY_EXEC_BATCH:
                    return executeBatchQuery((OdbcQueryExecuteBatchRequest)req);

                case STREAMING_BATCH:
                    return dispatchBatchOrdered((OdbcStreamingBatchRequest)req);

                case QRY_FETCH:
                    return fetchQuery((OdbcQueryFetchRequest)req);

                case QRY_CLOSE:
                    return closeQuery((OdbcQueryCloseRequest)req);

                case META_COLS:
                    return getColumnsMeta((OdbcQueryGetColumnsMetaRequest)req);

                case META_TBLS:
                    return getTablesMeta((OdbcQueryGetTablesMetaRequest)req);

                case META_PARAMS:
                    return getParamsMeta((OdbcQueryGetParamsMetaRequest)req);

                case META_RESULTSET:
                    return getResultMeta((OdbcQueryGetResultsetMetaRequest)req);

                case MORE_RESULTS:
                    return moreResults((OdbcQueryMoreResultsRequest)req);
            }

            return new OdbcResponse(IgniteQueryErrorCode.UNKNOWN, "Unsupported ODBC request: " + req);
        }
        finally {
            busyLock.leaveBusy();
        }
    }

    /** {@inheritDoc} */
    @Override public ClientListenerResponse handleException(Throwable e, ClientListenerRequest req) {
        return exceptionToResult(e);
    }

    /** {@inheritDoc} */
    @Override public void writeHandshake(BinaryWriterExImpl writer) {
        writer.writeBoolean(true);
    }

    /**
     * Called whenever client is disconnected due to correct connection close
     * or due to {@code IOException} during network operations.
     */
    public void onDisconnect() {
        if (busyLock.enterBusy()) {
            if (worker != null) {
                worker.cancel();

                try {
                    worker.join();
                }
                catch (InterruptedException e) {
                    // No-op.
                }
            }

            try {
                for (OdbcQueryResults res : qryResults.values())
                    res.closeAll();

                U.close(cliCtx, log);
            }
            finally {
                busyLock.leaveBusy();
            }
        }
    }

    /** {@inheritDoc} */
    @Override public boolean isCancellationCommand(int cmdId) {
        return false;
    }

    /** {@inheritDoc} */
    @Override public boolean isCancellationSupported() {
        return false;
    }

    /** {@inheritDoc} */
    @Override public void registerRequest(long reqId, int cmdType) {
        // No-op.
    }

    /** {@inheritDoc} */
    @Override public void unregisterRequest(long reqId) {
        // No-op.
    }

    /** {@inheritDoc} */
    @Override public ClientListenerProtocolVersion protocolVersion() {
        return ver;
    }

    /**
     * Make query considering handler configuration.
     * @param schema Schema.
     * @param sql SQL request.
     * @param args Arguments.
     * @param autoCommit Autocommit transaction.
     * @param timeout Query timeout.
     * @return Query instance.
     */
    private SqlFieldsQueryEx makeQuery(String schema, String sql, Object[] args, int timeout, boolean autoCommit) {
        SqlFieldsQueryEx qry = makeQuery(schema, sql);

        qry.setArgs(args);
        qry.setAutoCommit(autoCommit);

        QueryUtils.withQueryTimeout(qry, timeout, TimeUnit.SECONDS);

        return qry;
    }

    /**
     * Make query considering handler configuration.
     * @param schema Schema.
     * @param sql SQL request.
     * @return Query instance.
     */
    private SqlFieldsQueryEx makeQuery(String schema, String sql) {
        SqlFieldsQueryEx qry = new SqlFieldsQueryEx(sql, null);

        qry.setDistributedJoins(cliCtx.isDistributedJoins());
        qry.setEnforceJoinOrder(cliCtx.isEnforceJoinOrder());
        qry.setReplicatedOnly(cliCtx.isReplicatedOnly());
        qry.setCollocated(cliCtx.isCollocated());
        qry.setLazy(cliCtx.isLazy());
        qry.setSchema(OdbcUtils.prepareSchema(schema));
        qry.setSkipReducerOnUpdate(cliCtx.isSkipReducerOnUpdate());
        qry.setNestedTxMode(nestedTxMode);
        qry.setQueryInitiatorId(connCtx.clientDescriptor());

        return qry;
    }

    /**
     * {@link OdbcQueryExecuteRequest} command handler.
     *
     * @param req Execute query request.
     * @return Response.
     */
    private ClientListenerResponse executeQuery(OdbcQueryExecuteRequest req) {
        int cursorCnt = qryResults.size();

        if (maxCursors > 0 && cursorCnt >= maxCursors)
            return new OdbcResponse(IgniteQueryErrorCode.UNKNOWN, "Too many open cursors (either close " +
                "other open cursors or increase the limit through " +
                "ClientConnectorConfiguration.maxOpenCursorsPerConnection) [maximum=" + maxCursors +
                ", current=" + cursorCnt + ']');

        long qryId = QRY_ID_GEN.getAndIncrement();

        assert !cliCtx.isStream();

        try {
            String sql = OdbcEscapeUtils.parse(req.sqlQuery());

            if (log.isDebugEnabled())
                log.debug("ODBC query parsed [reqId=" + req.requestId() + ", original=" + req.sqlQuery() +
                    ", parsed=" + sql + ']');

            SqlFieldsQuery qry = makeQuery(req.schema(), sql, req.arguments(), req.timeout(), req.autoCommit());

            List<FieldsQueryCursor<List<?>>> cursors = ctx.query().querySqlFields(null, qry, cliCtx, true, false);

            OdbcQueryResults results = new OdbcQueryResults(cursors, ver);

            Collection<OdbcColumnMeta> fieldsMeta;

            OdbcResultSet set = results.currentResultSet();

            if (set == null)
                fieldsMeta = new ArrayList<>();
            else {
                fieldsMeta = set.fieldsMeta();

                if (log.isDebugEnabled()) {
                    for (OdbcColumnMeta meta : fieldsMeta)
                        log.debug("Meta - " + meta.toString());
                }
            }

            if (!results.hasUnfetchedRows())
                results.closeAll();
            else
                qryResults.put(qryId, results);

            OdbcQueryExecuteResult res = new OdbcQueryExecuteResult(qryId, fieldsMeta, results.rowsAffected());

            return new OdbcResponse(res);
        }
        catch (Exception e) {
            qryResults.remove(qryId);

            U.error(log, "Failed to execute SQL query [reqId=" + req.requestId() + ", req=" + req + ']', e);

            return exceptionToResult(e);
        }
    }

    /**
     * {@link OdbcQueryExecuteBatchRequest} command handler.
     *
     * @param req Execute query request.
     * @return Response.
     */
    private ClientListenerResponse executeBatchQuery(OdbcQueryExecuteBatchRequest req) {
        try {
            String sql = OdbcEscapeUtils.parse(req.sqlQuery());

            if (log.isDebugEnabled())
                log.debug("ODBC query parsed [reqId=" + req.requestId() + ", original=" + req.sqlQuery() +
                        ", parsed=" + sql + ']');

            SqlFieldsQueryEx qry = makeQuery(req.schema(), sql, null, req.timeout(), req.autoCommit());

            Object[][] paramSet = req.arguments();

            if (paramSet.length <= 0)
                throw new IgniteException("Batch execute request with non-positive batch length. [len="
                        + paramSet.length + ']');

            // Getting meta and do the checks for the first execution.
            for (Object[] set : paramSet)
                qry.addBatchedArgs(set);

            List<FieldsQueryCursor<List<?>>> qryCurs =
                ctx.query().querySqlFields(null, qry, cliCtx, true, true);

            long[] rowsAffected = new long[req.arguments().length];

            for (int i = 0; i < qryCurs.size(); ++i)
                rowsAffected[i] = OdbcUtils.rowsAffected(qryCurs.get(i));

            OdbcQueryExecuteBatchResult res = new OdbcQueryExecuteBatchResult(rowsAffected);

            return new OdbcResponse(res);
        }
        catch (Exception e) {
            U.error(log, "Failed to execute SQL query [reqId=" + req.requestId() + ", req=" + req + ']', e);

            return exceptionToBatchResult(e);
        }
    }

    /**
     * @param req Ordered batch request.
     * @return Response.
     */
    private ClientListenerResponse dispatchBatchOrdered(OdbcStreamingBatchRequest req) {
        if (!cliCtx.isStreamOrdered())
            processStreamingBatchOrdered(req);
        else {
            synchronized (orderedBatchesMux) {
                orderedBatchesQueue.add(req);

                orderedBatchesMux.notifyAll();
            }
        }

        return null;
    }

    /**
     * @param req Ordered batch request.
     */
    private void processStreamingBatchOrdered(OdbcStreamingBatchRequest req) {
        try {
            if (req.last())
                cliCtx.waitTotalProcessedOrderedRequests(req.order());

            sender.send(processStreamingBatch(req));
        } catch (Exception e) {
            U.error(null, "Error processing file batch", e);

            sender.send(new OdbcResponse(IgniteQueryErrorCode.UNKNOWN, "Server error: " + e));
        }

        cliCtx.orderedRequestProcessed();
    }

    /**
     * @param req Request.
     * @return Response.
     */
    private ClientListenerResponse processStreamingBatch(OdbcStreamingBatchRequest req) {
        assert cliCtx.isStream();

        // Send back only the first error. Others will be written to the log.
        IgniteBiTuple<Integer, String> firstErr = new IgniteBiTuple<>();

        SqlFieldsQueryEx qry = null;

        for (OdbcQuery q : req.queries()) {
            if (q.sql() != null) { // If we have a new query string in the batch,
                if (qry != null) // then execute the previous sub-batch and create a new SqlFieldsQueryEx.
                    processStreamingBatch(qry, firstErr);

                qry = makeQuery(req.schemaName(), q.sql());
            }

            assert qry != null;

            qry.addBatchedArgs(q.args());
        }

        if (qry != null)
            processStreamingBatch(qry, firstErr);

        if (req.last())
            cliCtx.disableStreaming();

        if (firstErr.isEmpty())
            return new OdbcResponse(new OdbcStreamingBatchResult(req.order()));
        else
        {
            assert firstErr.getKey() != null;

            return new OdbcResponse(new OdbcStreamingBatchResult(firstErr.getKey(), firstErr.getValue(), req.order()));
        }
    }

    /**
     * Executes query and updates result counters.
     *
     * @param qry Query.
     * @param err First error data - code and message.
     */
    private void processStreamingBatch(SqlFieldsQueryEx qry, IgniteBiTuple<Integer, String> err) {
        try {
            assert cliCtx.isStream();

            ctx.query().streamBatchedUpdateQuery(
                OdbcUtils.prepareSchema(qry.getSchema()),
                cliCtx,
                qry.getSql(),
                qry.batchedArguments(),
                connCtx.clientDescriptor()
            );
        }
        catch (Exception e) {
            U.error(log, "Failed to execute batch query [qry=" + qry + ']', e);

            extractBatchError(e, null, err);
        }
    }

    /**
     * {@link OdbcQueryCloseRequest} command handler.
     *
     * @param req Execute query request.
     * @return Response.
     */
    private ClientListenerResponse closeQuery(OdbcQueryCloseRequest req) {
        long queryId = req.queryId();

        try {
            OdbcQueryResults results = qryResults.get(queryId);

            if (results == null)
                return new OdbcResponse(IgniteQueryErrorCode.UNKNOWN,
                    "Failed to find query with ID: " + queryId);

            CloseCursor(results, queryId);

            OdbcQueryCloseResult res = new OdbcQueryCloseResult(queryId);

            return new OdbcResponse(res);
        }
        catch (Exception e) {
            qryResults.remove(queryId);

            U.error(log, "Failed to close SQL query [reqId=" + req.requestId() + ", req=" + queryId + ']', e);

            return exceptionToResult(e);
        }
    }

    /**
     * {@link OdbcQueryFetchRequest} command handler.
     *
     * @param req Execute query request.
     * @return Response.
     */
    private ClientListenerResponse fetchQuery(OdbcQueryFetchRequest req) {
        try {
            long queryId = req.queryId();
            OdbcQueryResults results = qryResults.get(queryId);

            if (results == null)
                return new OdbcResponse(ClientListenerResponse.STATUS_FAILED,
                    "Failed to find query with ID: " + queryId);

            OdbcResultSet set = results.currentResultSet();

            List<Object> items = set.fetch(req.pageSize());

            boolean lastPage = !set.hasUnfetchedRows();

            // Automatically closing cursor if no more data is available.
            if (!results.hasUnfetchedRows())
                CloseCursor(results, queryId);

            OdbcQueryFetchResult res = new OdbcQueryFetchResult(queryId, items, lastPage);

            return new OdbcResponse(res);
        }
        catch (Exception e) {
            U.error(log, "Failed to fetch SQL query result [reqId=" + req.requestId() + ", req=" + req + ']', e);

            return exceptionToResult(e);
        }
    }

    /**
     * {@link OdbcQueryGetColumnsMetaRequest} command handler.
     *
     * @param req Get columns metadata request.
     * @return Response.
     */
    private ClientListenerResponse getColumnsMeta(OdbcQueryGetColumnsMetaRequest req) {
        try {
            List<OdbcColumnMeta> meta = new ArrayList<>();

            String schemaPattern;
            String tablePattern;

            if (req.tablePattern().contains(".")) {
                // Parsing two-part table name.
                String[] parts = req.tablePattern().split("\\.");

                schemaPattern = parts[0];
                tablePattern = parts[1];
            }
            else {
                schemaPattern = req.schemaPattern();
                tablePattern = req.tablePattern();
            }

            schemaPattern = OdbcUtils.removeQuotationMarksIfNeeded(schemaPattern);

            for (String cacheName : ctx.cache().publicCacheNames()) {
                for (GridQueryTypeDescriptor table : ctx.query().types(cacheName)) {
                    if (!matches(table.schemaName(), schemaPattern) ||
                        !matches(table.tableName(), tablePattern))
                        continue;

                    for (Map.Entry<String, Class<?>> field : table.fields().entrySet()) {
                        if (!matches(field.getKey(), req.columnPattern()))
                            continue;

                        GridQueryProperty prop = table.property(field.getKey());

                        OdbcColumnMeta columnMeta = new OdbcColumnMeta(table.schemaName(), table.tableName(),
                            field.getKey(), field.getValue(), prop.precision(), prop.scale(),
                            prop.notNull() ? columnNoNulls : columnNullable);

                        if (!meta.contains(columnMeta))
                            meta.add(columnMeta);
                    }
                }
            }

            OdbcQueryGetColumnsMetaResult res = new OdbcQueryGetColumnsMetaResult(meta);

            return new OdbcResponse(res);
        }
        catch (Exception e) {
            U.error(log, "Failed to get columns metadata [reqId=" + req.requestId() + ", req=" + req + ']', e);

            return exceptionToResult(e);
        }
    }

    /**
     * {@link OdbcQueryGetTablesMetaRequest} command handler.
     *
     * @param req Get tables metadata request.
     * @return Response.
     */
    private ClientListenerResponse getTablesMeta(OdbcQueryGetTablesMetaRequest req) {
        try {
            List<OdbcTableMeta> meta = new ArrayList<>();

            String schemaPattern = OdbcUtils.removeQuotationMarksIfNeeded(req.schema());

            for (String cacheName : ctx.cache().publicCacheNames()) {
                for (GridQueryTypeDescriptor table : ctx.query().types(cacheName)) {
                    if (!matches(table.schemaName(), schemaPattern) ||
                        !matches(table.tableName(), req.table()) ||
                        !matchesTableType("TABLE", req.tableType()))
                        continue;

                    OdbcTableMeta tableMeta = new OdbcTableMeta(null, table.schemaName(), table.tableName(), "TABLE");

                    if (!meta.contains(tableMeta))
                        meta.add(tableMeta);
                }
            }

            OdbcQueryGetTablesMetaResult res = new OdbcQueryGetTablesMetaResult(meta);

            return new OdbcResponse(res);
        }
        catch (Exception e) {
            U.error(log, "Failed to get tables metadata [reqId=" + req.requestId() + ", req=" + req + ']', e);

            return exceptionToResult(e);
        }
    }

    /**
     * {@link OdbcQueryGetQueryMetaRequest} command handler.
     * Returns metadata for the parameters to be set.
     *
     * @param req Get params metadata request.
     * @return Response.
     */
    private ClientListenerResponse getParamsMeta(OdbcQueryGetParamsMetaRequest req) {
        try {
            String sql = OdbcEscapeUtils.parse(req.query());
            String schema = OdbcUtils.prepareSchema(req.schema());

            SqlFieldsQueryEx qry = makeQuery(schema, sql);

            List<JdbcParameterMeta> params = ctx.query().getIndexing().parameterMetaData(schema, qry);

            byte[] typeIds = new byte[params.size()];

            for (int i = 0; i < params.size(); ++i) {
                int sqlType = params.get(i).type();

                typeIds[i] = sqlTypeToBinary(sqlType);
            }

            OdbcQueryGetParamsMetaResult res = new OdbcQueryGetParamsMetaResult(typeIds);

            return new OdbcResponse(res);
        }
        catch (Exception e) {
            U.error(log, "Failed to get params metadata [reqId=" + req.requestId() + ", req=" + req + ']', e);

            return exceptionToResult(e);
        }
    }

    /**
     * {@link OdbcQueryGetQueryMetaRequest} command handler.
     * Returns metadata for a columns of the result set.
     *
     * @param req Get resultset metadata request.
     * @return Response.
     */
    private ClientListenerResponse getResultMeta(OdbcQueryGetResultsetMetaRequest req) {
        try {
            String sql = OdbcEscapeUtils.parse(req.query());
            String schema = OdbcUtils.prepareSchema(req.schema());

            SqlFieldsQueryEx qry = makeQuery(schema, sql);

            List<GridQueryFieldMetadata> columns = ctx.query().getIndexing().resultMetaData(schema, qry);
            Collection<OdbcColumnMeta> meta = OdbcUtils.convertMetadata(columns);

            OdbcQueryGetResultsetMetaResult res = new OdbcQueryGetResultsetMetaResult(meta);

            return new OdbcResponse(res);
        }
        catch (Exception e) {
            U.error(log, "Failed to get resultset metadata [reqId=" + req.requestId() + ", req=" + req + ']', e);

            return exceptionToResult(e);
        }
    }

    /**
     * {@link OdbcQueryMoreResultsRequest} command handler.
     *
     * @param req Execute query request.
     * @return Response.
     */
    private ClientListenerResponse moreResults(OdbcQueryMoreResultsRequest req) {
        try {
            long queryId = req.queryId();
            OdbcQueryResults results = qryResults.get(queryId);

            if (results == null)
                return new OdbcResponse(ClientListenerResponse.STATUS_FAILED,
                    "Failed to find query with ID: " + queryId);

            results.nextResultSet();

            OdbcResultSet set = results.currentResultSet();

            List<Object> items = set.fetch(req.pageSize());

            boolean lastPage = !set.hasUnfetchedRows();

            // Automatically closing cursor if no more data is available.
            if (!results.hasUnfetchedRows())
                CloseCursor(results, queryId);

            OdbcQueryMoreResultsResult res = new OdbcQueryMoreResultsResult(queryId, items, lastPage);

            return new OdbcResponse(res);
        }
        catch (Exception e) {
            U.error(log, "Failed to get more SQL query results [reqId=" +
                req.requestId() + ", req=" + req + ']', e);

            return exceptionToResult(e);
        }
    }

    /**
     * Close cursor.
     * @param results Query map element.
     * @param queryId Query ID.
     */
    private void CloseCursor(OdbcQueryResults results, long queryId) {
        assert (results != null);

        results.closeAll();

        qryResults.remove(queryId);
    }

    /**
     * Convert {@link java.sql.Types} to binary type constant (See {@link GridBinaryMarshaller} constants).
     *
     * @param sqlType SQL type.
     * @return Binary type.
     */
    private static byte sqlTypeToBinary(int sqlType) {
        switch (sqlType) {
            case Types.BIGINT:
                return GridBinaryMarshaller.LONG;

            case Types.BOOLEAN:
                return GridBinaryMarshaller.BOOLEAN;

            case Types.DATE:
                return GridBinaryMarshaller.DATE;

            case Types.DOUBLE:
                return GridBinaryMarshaller.DOUBLE;

            case Types.FLOAT:
            case Types.REAL:
                return GridBinaryMarshaller.FLOAT;

            case Types.NUMERIC:
            case Types.DECIMAL:
                return GridBinaryMarshaller.DECIMAL;

            case Types.INTEGER:
                return GridBinaryMarshaller.INT;

            case Types.SMALLINT:
                return GridBinaryMarshaller.SHORT;

            case Types.TIME:
                return GridBinaryMarshaller.TIME;

            case Types.TIMESTAMP:
                return GridBinaryMarshaller.TIMESTAMP;

            case Types.TINYINT:
                return GridBinaryMarshaller.BYTE;

            case Types.CHAR:
            case Types.VARCHAR:
            case Types.LONGNVARCHAR:
                return GridBinaryMarshaller.STRING;

            case Types.NULL:
                return GridBinaryMarshaller.NULL;

            case Types.BINARY:
            case Types.VARBINARY:
            case Types.LONGVARBINARY:
            default:
                return GridBinaryMarshaller.BYTE_ARR;
        }
    }

    /**
     * Checks whether string matches table type pattern.
     *
     * @param str String.
     * @param ptrn Pattern.
     * @return Whether string matches pattern.
     */
    private static boolean matchesTableType(String str, String ptrn) {
        if (F.isEmpty(ptrn))
            return true;

        if (str == null)
            return false;

        String pattern = OdbcUtils.preprocessPattern(ptrn);

        String[] types = pattern.split(",");

        for (String type0 : types) {
            String type = OdbcUtils.removeQuotationMarksIfNeeded(type0.trim());

            if (str.toUpperCase().matches(type))
                return true;
        }

        return false;
    }

    /**
     * Checks whether string matches SQL pattern.
     *
     * @param str String.
     * @param ptrn Pattern.
     * @return Whether string matches pattern.
     */
    private static boolean matches(String str, String ptrn) {
        if (F.isEmpty(ptrn))
            return true;

        if (str == null)
            return false;

        String pattern = OdbcUtils.preprocessPattern(ptrn);

        return str.toUpperCase().matches(pattern);
    }

    /**
     * Create {@link OdbcResponse} bearing appropriate Ignite specific result code if possible
     *     from given {@link Exception}.
     *
     * @param e Exception to convert.
     * @return resulting {@link OdbcResponse}.
     */
    private static OdbcResponse exceptionToBatchResult(Exception e) {
        IgniteBiTuple<Integer, String> err = new IgniteBiTuple<>();
        List<Long> rowsAffected = new ArrayList<>();

        extractBatchError(e, rowsAffected, err);

        OdbcQueryExecuteBatchResult res = new OdbcQueryExecuteBatchResult(
            U.toLongArray(rowsAffected), -1, err.get1(), err.get2());

        return new OdbcResponse(res);
    }

    /**
     * Extract batching error from general exception.
     * @param e Exception
     * @param rowsAffected List containing the number of affected rows for every query in batch.
     * @param err Error tuple containing error code and error message.
     */
    private static void extractBatchError(Exception e, List<Long> rowsAffected, IgniteBiTuple<Integer, String> err) {
        if (e instanceof IgniteSQLException) {
            BatchUpdateException batchCause = X.cause(e, BatchUpdateException.class);

            if (batchCause != null) {
                if (rowsAffected != null) {
                    for (long cnt : batchCause.getLargeUpdateCounts())
                        rowsAffected.add(cnt);
                }

                err.set(batchCause.getErrorCode(), batchCause.getMessage());
            }
            else
                err.set(((IgniteSQLException)e).statusCode(), OdbcUtils.tryRetrieveH2ErrorMessage(e));
        }
        else
            err.set(IgniteQueryErrorCode.UNKNOWN, e.getMessage());
    }

    /**
     * Create {@link OdbcResponse} bearing appropriate Ignite specific result code if possible
     *     from given {@link Exception}.
     *
     * @param e Exception to convert.
     * @return resulting {@link OdbcResponse}.
     */
    private static OdbcResponse exceptionToResult(Throwable e) {
        String msg = OdbcUtils.tryRetrieveH2ErrorMessage(e);
        int errorCode = SqlListenerUtils.exceptionToSqlErrorCode(e);

        return new OdbcResponse(errorCode, msg);
    }

    /**
     * Ordered batch worker.
     */
    private class OrderedBatchWorker extends GridWorker {
        /**
         * Constructor.
         */
        OrderedBatchWorker() {
            super(ctx.igniteInstanceName(), "ordered-batch", OdbcRequestHandler.this.log);
        }

        /** {@inheritDoc} */
        @Override protected void body() throws InterruptedException, IgniteInterruptedCheckedException {
            long nextBatchOrder = 0;

            while (true) {
                if (!cliCtx.isStream())
                    return;

                OdbcStreamingBatchRequest req;

                synchronized (orderedBatchesMux) {
                    req = orderedBatchesQueue.peek();

                    if (req == null || req.order() != nextBatchOrder) {
                        orderedBatchesMux.wait();

                        continue;
                    }
                    else
                        orderedBatchesQueue.poll();
                }

                processStreamingBatchOrdered(req);

                nextBatchOrder++;
            }
        }
    }
}<|MERGE_RESOLUTION|>--- conflicted
+++ resolved
@@ -63,10 +63,7 @@
 import org.apache.ignite.internal.util.typedef.internal.U;
 import org.apache.ignite.internal.util.worker.GridWorker;
 import org.apache.ignite.lang.IgniteBiTuple;
-<<<<<<< HEAD
-=======
 import org.jetbrains.annotations.Nullable;
->>>>>>> 9cf06362
 
 import static java.sql.ResultSetMetaData.columnNoNulls;
 import static java.sql.ResultSetMetaData.columnNullable;
@@ -154,10 +151,7 @@
         boolean collocated,
         boolean lazy,
         boolean skipReducerOnUpdate,
-<<<<<<< HEAD
-=======
         @Nullable String qryEngine,
->>>>>>> 9cf06362
         NestedTxMode nestedTxMode,
         ClientListenerProtocolVersion ver,
         OdbcConnectionContext connCtx) {
