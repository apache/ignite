/*
 * Licensed to the Apache Software Foundation (ASF) under one or more
 * contributor license agreements.  See the NOTICE file distributed with
 * this work for additional information regarding copyright ownership.
 * The ASF licenses this file to You under the Apache License, Version 2.0
 * (the "License"); you may not use this file except in compliance with
 * the License.  You may obtain a copy of the License at
 *
 *      http://www.apache.org/licenses/LICENSE-2.0
 *
 * Unless required by applicable law or agreed to in writing, software
 * distributed under the License is distributed on an "AS IS" BASIS,
 * WITHOUT WARRANTIES OR CONDITIONS OF ANY KIND, either express or implied.
 * See the License for the specific language governing permissions and
 * limitations under the License.
 */

package org.apache.ignite.internal.processors.odbc.odbc;

import java.sql.BatchUpdateException;
import java.sql.ParameterMetaData;
import java.sql.PreparedStatement;
import java.sql.Types;
import java.util.ArrayList;
import java.util.Collection;
import java.util.List;
import java.util.Map;
import java.util.PriorityQueue;
import java.util.concurrent.ConcurrentHashMap;
import java.util.concurrent.TimeUnit;
import java.util.concurrent.atomic.AtomicLong;
import javax.cache.configuration.Factory;
import org.apache.ignite.IgniteCheckedException;
import org.apache.ignite.IgniteException;
import org.apache.ignite.IgniteLogger;
import org.apache.ignite.cache.query.FieldsQueryCursor;
import org.apache.ignite.cache.query.SqlFieldsQuery;
import org.apache.ignite.internal.GridKernalContext;
import org.apache.ignite.internal.IgniteInterruptedCheckedException;
import org.apache.ignite.internal.binary.BinaryWriterExImpl;
import org.apache.ignite.internal.binary.GridBinaryMarshaller;
import org.apache.ignite.internal.processors.authentication.AuthorizationContext;
import org.apache.ignite.internal.processors.cache.mvcc.MvccUtils;
import org.apache.ignite.internal.processors.cache.query.IgniteQueryErrorCode;
import org.apache.ignite.internal.processors.cache.query.SqlFieldsQueryEx;
import org.apache.ignite.internal.processors.odbc.ClientListenerProtocolVersion;
import org.apache.ignite.internal.processors.odbc.ClientListenerRequest;
import org.apache.ignite.internal.processors.odbc.ClientListenerRequestHandler;
import org.apache.ignite.internal.processors.odbc.ClientListenerResponse;
import org.apache.ignite.internal.processors.odbc.ClientListenerResponseSender;
import org.apache.ignite.internal.processors.odbc.odbc.escape.OdbcEscapeUtils;
import org.apache.ignite.internal.processors.query.GridQueryProperty;
import org.apache.ignite.internal.processors.query.GridQueryTypeDescriptor;
import org.apache.ignite.internal.processors.query.IgniteSQLException;
import org.apache.ignite.internal.processors.query.NestedTxMode;
import org.apache.ignite.internal.processors.query.QueryUtils;
import org.apache.ignite.internal.processors.query.SqlClientContext;
import org.apache.ignite.internal.util.GridSpinBusyLock;
import org.apache.ignite.internal.util.future.GridFutureAdapter;
import org.apache.ignite.internal.util.typedef.F;
import org.apache.ignite.internal.util.typedef.X;
import org.apache.ignite.internal.util.typedef.internal.U;
import org.apache.ignite.internal.util.worker.GridWorker;
import org.apache.ignite.lang.IgniteBiTuple;

import static org.apache.ignite.internal.processors.odbc.odbc.OdbcRequest.META_COLS;
import static org.apache.ignite.internal.processors.odbc.odbc.OdbcRequest.META_PARAMS;
import static org.apache.ignite.internal.processors.odbc.odbc.OdbcRequest.META_TBLS;
import static org.apache.ignite.internal.processors.odbc.odbc.OdbcRequest.MORE_RESULTS;
import static org.apache.ignite.internal.processors.odbc.odbc.OdbcRequest.QRY_CLOSE;
import static org.apache.ignite.internal.processors.odbc.odbc.OdbcRequest.QRY_EXEC;
import static org.apache.ignite.internal.processors.odbc.odbc.OdbcRequest.QRY_EXEC_BATCH;
import static org.apache.ignite.internal.processors.odbc.odbc.OdbcRequest.QRY_FETCH;
import static org.apache.ignite.internal.processors.odbc.odbc.OdbcRequest.STREAMING_BATCH;

/**
 * SQL query handler.
 */
public class OdbcRequestHandler implements ClientListenerRequestHandler {
    /** Query ID sequence. */
    private static final AtomicLong QRY_ID_GEN = new AtomicLong();

    /** Kernel context. */
    private final GridKernalContext ctx;

    /** Client context. */
    private final SqlClientContext cliCtx;

    /** Logger. */
    private final IgniteLogger log;

    /** Busy lock. */
    private final GridSpinBusyLock busyLock;

    /** Worker. */
    private final OdbcRequestHandlerWorker worker;

    /** Maximum allowed cursors. */
    private final int maxCursors;

    /** Current queries cursors. */
    private final ConcurrentHashMap<Long, OdbcQueryResults> qryResults = new ConcurrentHashMap<>();

    /** Nested transaction behaviour. */
    private final NestedTxMode nestedTxMode;

    /** Authentication context */
    private final AuthorizationContext actx;

    /** Client version. */
    private ClientListenerProtocolVersion ver;

    /** Ordered batches queue. */
    private final PriorityQueue<OdbcStreamingBatchRequest> orderedBatchesQueue = new PriorityQueue<>();

    /** Ordered batches mutex. */
    private final Object orderedBatchesMux = new Object();

    /** Response sender. */
    private final ClientListenerResponseSender sender;

    /**
     * Constructor.
     * @param ctx Context.
     * @param busyLock Shutdown latch.
     * @param sender Results sender.
     * @param maxCursors Maximum allowed cursors.
     * @param distributedJoins Distributed joins flag.
     * @param enforceJoinOrder Enforce join order flag.
     * @param replicatedOnly Replicated only flag.
     * @param collocated Collocated flag.
     * @param lazy Lazy flag.
     * @param skipReducerOnUpdate Skip reducer on update flag.
     * @param nestedTxMode Nested transaction mode.
     * @param actx Authentication context.
     * @param ver Client protocol version.
     */
    public OdbcRequestHandler(
        GridKernalContext ctx,
        GridSpinBusyLock busyLock,
        ClientListenerResponseSender sender,
        int maxCursors,
        boolean distributedJoins,
        boolean enforceJoinOrder,
        boolean replicatedOnly,
        boolean collocated,
        boolean lazy,
        boolean skipReducerOnUpdate,
        AuthorizationContext actx, NestedTxMode nestedTxMode, ClientListenerProtocolVersion ver) {
        this.ctx = ctx;

        Factory<GridWorker> orderedFactory = new Factory<GridWorker>() {
            @Override public GridWorker create() {
                return new OrderedBatchWorker();
            }
        };

        this.cliCtx = new SqlClientContext(
            ctx,
            orderedFactory,
            distributedJoins,
            enforceJoinOrder,
            collocated,
            replicatedOnly,
            lazy,
            skipReducerOnUpdate
        );

        this.busyLock = busyLock;
        this.sender = sender;
        this.maxCursors = maxCursors;
        this.actx = actx;
        this.nestedTxMode = nestedTxMode;
        this.ver = ver;

        log = ctx.log(getClass());

        // TODO IGNITE-9484 Do not create worker if there is a possibility to unbind TX from threads.
        worker = new OdbcRequestHandlerWorker(ctx.igniteInstanceName(), log, this, ctx);
    }

    /** {@inheritDoc} */
    @Override public ClientListenerResponse handle(ClientListenerRequest req0) {
        assert req0 != null;

        assert req0 instanceof OdbcRequest;

        OdbcRequest req = (OdbcRequest)req0;

        if (!MvccUtils.mvccEnabled(ctx))
            return doHandle(req);
        else {
            GridFutureAdapter<ClientListenerResponse> fut = worker.process(req);

            try {
                return fut.get();
            }
            catch (IgniteCheckedException e) {
                return exceptionToResult(e);
            }
        }
    }

    @Override public ClientListenerResponse handleSynchronously(ClientListenerRequest req0) {
        throw new UnsupportedOperationException("Synchronous handling is not supported");
    }

    /**
     * Start worker, if it's present.
     */
    void start() {
        if (worker != null)
            worker.start();
    }

    /**
     * Handle ODBC request.
     * @param req ODBC request.
     * @return Response.
     */
    public ClientListenerResponse doHandle(OdbcRequest req) {
        if (!busyLock.enterBusy())
            return new OdbcResponse(IgniteQueryErrorCode.UNKNOWN,
                "Failed to handle ODBC request because node is stopping: " + req);

        if (actx != null)
            AuthorizationContext.context(actx);

        try {
            switch (req.command()) {
                case QRY_EXEC:
                    return executeQuery((OdbcQueryExecuteRequest)req);

                case QRY_EXEC_BATCH:
                    return executeBatchQuery((OdbcQueryExecuteBatchRequest)req);

                case STREAMING_BATCH:
                    return dispatchBatchOrdered((OdbcStreamingBatchRequest)req);

                case QRY_FETCH:
                    return fetchQuery((OdbcQueryFetchRequest)req);

                case QRY_CLOSE:
                    return closeQuery((OdbcQueryCloseRequest)req);

                case META_COLS:
                    return getColumnsMeta((OdbcQueryGetColumnsMetaRequest)req);

                case META_TBLS:
                    return getTablesMeta((OdbcQueryGetTablesMetaRequest)req);

                case META_PARAMS:
                    return getParamsMeta((OdbcQueryGetParamsMetaRequest)req);

                case MORE_RESULTS:
                    return moreResults((OdbcQueryMoreResultsRequest)req);
            }

            return new OdbcResponse(IgniteQueryErrorCode.UNKNOWN, "Unsupported ODBC request: " + req);
        }
        finally {
            AuthorizationContext.clear();

            busyLock.leaveBusy();
        }
    }

    /** {@inheritDoc} */
    @Override public ClientListenerResponse handleException(Exception e, ClientListenerRequest req) {
        return exceptionToResult(e);
    }

    /** {@inheritDoc} */
    @Override public void writeHandshake(BinaryWriterExImpl writer) {
        writer.writeBoolean(true);
    }

    /**
     * Called whenever client is disconnected due to correct connection close
     * or due to {@code IOException} during network operations.
     */
    public void onDisconnect() {
        if (busyLock.enterBusy()) {
            if (worker != null) {
                worker.cancel();

                try {
                    worker.join();
                }
                catch (InterruptedException e) {
                    // No-op.
                }
            }

            try {
                for (OdbcQueryResults res : qryResults.values())
                    res.closeAll();

                U.close(cliCtx, log);
            }
            finally {
                busyLock.leaveBusy();
            }
        }
    }

    /** {@inheritDoc} */
<<<<<<< HEAD
    @Override public boolean isSynchronousHandlingExpected(int cmdId) {
        return false;
    }

=======
    @Override public boolean isCancellationCommand(int cmdId) {
        return false;
    }

    /** {@inheritDoc} */
    @Override public void registerRequest(long reqId) {
        // No-op.
    }

    /** {@inheritDoc} */
    @Override public void unregisterRequest(long reqId) {
        // No-op.
    }

>>>>>>> 8a9ba68c
    /**
     * Make query considering handler configuration.
     * @param schema Schema.
     * @param sql SQL request.
     * @param args Arguments.
     * @param autoCommit Autocommit transaction.
     * @param timeout Query timeout.
     * @return Query instance.
     */
    private SqlFieldsQueryEx makeQuery(String schema, String sql, Object[] args, int timeout, boolean autoCommit) {
        SqlFieldsQueryEx qry = makeQuery(schema, sql);

        qry.setArgs(args);
        qry.setTimeout(timeout, TimeUnit.SECONDS);
        qry.setAutoCommit(autoCommit);

        return qry;
    }

    /**
     * Make query considering handler configuration.
     * @param schema Schema.
     * @param sql SQL request.
     * @return Query instance.
     */
    private SqlFieldsQueryEx makeQuery(String schema, String sql) {
        SqlFieldsQueryEx qry = new SqlFieldsQueryEx(sql, null);

        qry.setDistributedJoins(cliCtx.isDistributedJoins());
        qry.setEnforceJoinOrder(cliCtx.isEnforceJoinOrder());
        qry.setReplicatedOnly(cliCtx.isReplicatedOnly());
        qry.setCollocated(cliCtx.isCollocated());
        qry.setLazy(cliCtx.isLazy());
        qry.setSchema(F.isEmpty(schema) ? QueryUtils.DFLT_SCHEMA : schema);
        qry.setSkipReducerOnUpdate(cliCtx.isSkipReducerOnUpdate());
        qry.setNestedTxMode(nestedTxMode);

        return qry;
    }

    /**
     * {@link OdbcQueryExecuteRequest} command handler.
     *
     * @param req Execute query request.
     * @return Response.
     */
    private ClientListenerResponse executeQuery(OdbcQueryExecuteRequest req) {
        int cursorCnt = qryResults.size();

        if (maxCursors > 0 && cursorCnt >= maxCursors)
            return new OdbcResponse(IgniteQueryErrorCode.UNKNOWN, "Too many open cursors (either close " +
                "other open cursors or increase the limit through " +
                "ClientConnectorConfiguration.maxOpenCursorsPerConnection) [maximum=" + maxCursors +
                ", current=" + cursorCnt + ']');

        long qryId = QRY_ID_GEN.getAndIncrement();

        assert !cliCtx.isStream();

        try {
            String sql = OdbcEscapeUtils.parse(req.sqlQuery());

            if (log.isDebugEnabled())
                log.debug("ODBC query parsed [reqId=" + req.requestId() + ", original=" + req.sqlQuery() +
                    ", parsed=" + sql + ']');

            SqlFieldsQuery qry = makeQuery(req.schema(), sql, req.arguments(), req.timeout(), req.autoCommit());

            List<FieldsQueryCursor<List<?>>> cursors = ctx.query().querySqlFields(null, qry, cliCtx, true, false);

            OdbcQueryResults results = new OdbcQueryResults(cursors, ver);

            Collection<OdbcColumnMeta> fieldsMeta;

            OdbcResultSet set = results.currentResultSet();

            if (set == null)
                fieldsMeta = new ArrayList<>();
            else {
                fieldsMeta = results.currentResultSet().fieldsMeta();

                if (log.isDebugEnabled()) {
                    for (OdbcColumnMeta meta : fieldsMeta)
                        log.debug("Meta - " + meta.toString());
                }
            }

            if (!results.hasUnfetchedRows())
                results.closeAll();
            else
                qryResults.put(qryId, results);

            OdbcQueryExecuteResult res = new OdbcQueryExecuteResult(qryId, fieldsMeta, results.rowsAffected());

            return new OdbcResponse(res);
        }
        catch (Exception e) {
            qryResults.remove(qryId);

            U.error(log, "Failed to execute SQL query [reqId=" + req.requestId() + ", req=" + req + ']', e);

            return exceptionToResult(e);
        }
    }

    /**
     * {@link OdbcQueryExecuteBatchRequest} command handler.
     *
     * @param req Execute query request.
     * @return Response.
     */
    private ClientListenerResponse executeBatchQuery(OdbcQueryExecuteBatchRequest req) {
        try {
            String sql = OdbcEscapeUtils.parse(req.sqlQuery());

            if (log.isDebugEnabled())
                log.debug("ODBC query parsed [reqId=" + req.requestId() + ", original=" + req.sqlQuery() +
                        ", parsed=" + sql + ']');

            SqlFieldsQueryEx qry = makeQuery(req.schema(), sql, null, req.timeout(), req.autoCommit());

            Object[][] paramSet = req.arguments();

            if (paramSet.length <= 0)
                throw new IgniteException("Batch execute request with non-positive batch length. [len="
                        + paramSet.length + ']');

            // Getting meta and do the checks for the first execution.
            for (Object[] set  : paramSet)
                qry.addBatchedArgs(set);

            List<FieldsQueryCursor<List<?>>> qryCurs =
                ctx.query().querySqlFields(null, qry, cliCtx, true, true);

            long[] rowsAffected = new long[req.arguments().length];

            for (int i = 0; i < qryCurs.size(); ++i)
                rowsAffected[i] = OdbcUtils.rowsAffected(qryCurs.get(i));

            OdbcQueryExecuteBatchResult res = new OdbcQueryExecuteBatchResult(rowsAffected);

            return new OdbcResponse(res);
        }
        catch (Exception e) {
            U.error(log, "Failed to execute SQL query [reqId=" + req.requestId() + ", req=" + req + ']', e);

            return exceptionToBatchResult(e);
        }
    }

    /**
     * @param req Ordered batch request.
     * @return Response.
     */
    private ClientListenerResponse dispatchBatchOrdered(OdbcStreamingBatchRequest req) {
        synchronized (orderedBatchesMux) {
            orderedBatchesQueue.add(req);

            orderedBatchesMux.notify();
        }

        if (!cliCtx.isStreamOrdered())
            processStreamingBatchOrdered(req);

        return null;
    }

    /**
     * @param req Ordered batch request.
     */
    private void processStreamingBatchOrdered(OdbcStreamingBatchRequest req) {
        try {
            if (req.last())
                cliCtx.waitTotalProcessedOrderedRequests(req.order());

            sender.send(processStreamingBatch(req));
        } catch (Exception e) {
            U.error(null, "Error processing file batch", e);

            sender.send(new OdbcResponse(IgniteQueryErrorCode.UNKNOWN, "Server error: " + e));
        }

        synchronized (orderedBatchesMux) {
            orderedBatchesQueue.poll();
        }

        cliCtx.orderedRequestProcessed();
    }

    /**
     * @param req Request.
     * @return Response.
     */
    private ClientListenerResponse processStreamingBatch(OdbcStreamingBatchRequest req) {
        assert cliCtx.isStream();

        // Send back only the first error. Others will be written to the log.
        IgniteBiTuple<Integer, String> firstErr = new IgniteBiTuple<>();

        SqlFieldsQueryEx qry = null;

        for (OdbcQuery q : req.queries()) {
            if (q.sql() != null) { // If we have a new query string in the batch,
                if (qry != null) // then execute the previous sub-batch and create a new SqlFieldsQueryEx.
                    processStreamingBatch(qry, firstErr);

                qry = makeQuery(req.schemaName(), q.sql());
            }

            assert qry != null;

            qry.addBatchedArgs(q.args());
        }

        if (qry != null)
            processStreamingBatch(qry, firstErr);

        if (req.last())
            cliCtx.disableStreaming();

        if (firstErr.isEmpty())
            return new OdbcResponse(new OdbcStreamingBatchResult(req.order()));
        else
        {
            assert firstErr.getKey() != null;

            return new OdbcResponse(new OdbcStreamingBatchResult(firstErr.getKey(), firstErr.getValue(), req.order()));
        }
    }

    /**
     * Executes query and updates result counters.
     *
     * @param qry Query.
     * @param err First error data - code and message.
     */
    private void processStreamingBatch(SqlFieldsQueryEx qry, IgniteBiTuple<Integer, String> err) {
        try {
            assert cliCtx.isStream();

            ctx.query().streamBatchedUpdateQuery(qry.getSchema(), cliCtx, qry.getSql(), qry.batchedArguments());
        }
        catch (Exception e) {
            U.error(log, "Failed to execute batch query [qry=" + qry +']', e);

            extractBatchError(e, null, err);
        }
    }

    /**
     * {@link OdbcQueryCloseRequest} command handler.
     *
     * @param req Execute query request.
     * @return Response.
     */
    private ClientListenerResponse closeQuery(OdbcQueryCloseRequest req) {
        long queryId = req.queryId();

        try {
            OdbcQueryResults results = qryResults.get(queryId);

            if (results == null)
                return new OdbcResponse(IgniteQueryErrorCode.UNKNOWN,
                    "Failed to find query with ID: " + queryId);

            CloseCursor(results, queryId);

            OdbcQueryCloseResult res = new OdbcQueryCloseResult(queryId);

            return new OdbcResponse(res);
        }
        catch (Exception e) {
            qryResults.remove(queryId);

            U.error(log, "Failed to close SQL query [reqId=" + req.requestId() + ", req=" + queryId + ']', e);

            return exceptionToResult(e);
        }
    }

    /**
     * {@link OdbcQueryFetchRequest} command handler.
     *
     * @param req Execute query request.
     * @return Response.
     */
    private ClientListenerResponse fetchQuery(OdbcQueryFetchRequest req) {
        try {
            long queryId = req.queryId();
            OdbcQueryResults results = qryResults.get(queryId);

            if (results == null)
                return new OdbcResponse(ClientListenerResponse.STATUS_FAILED,
                    "Failed to find query with ID: " + queryId);

            OdbcResultSet set = results.currentResultSet();

            List<Object> items = set.fetch(req.pageSize());

            boolean lastPage = !set.hasUnfetchedRows();

            // Automatically closing cursor if no more data is available.
            if (!results.hasUnfetchedRows())
                CloseCursor(results, queryId);

            OdbcQueryFetchResult res = new OdbcQueryFetchResult(queryId, items, lastPage);

            return new OdbcResponse(res);
        }
        catch (Exception e) {
            U.error(log, "Failed to fetch SQL query result [reqId=" + req.requestId() + ", req=" + req + ']', e);

            return exceptionToResult(e);
        }
    }

    /**
     * {@link OdbcQueryGetColumnsMetaRequest} command handler.
     *
     * @param req Get columns metadata request.
     * @return Response.
     */
    private ClientListenerResponse getColumnsMeta(OdbcQueryGetColumnsMetaRequest req) {
        try {
            List<OdbcColumnMeta> meta = new ArrayList<>();

            String schemaPattern;
            String tablePattern;

            if (req.tablePattern().contains(".")) {
                // Parsing two-part table name.
                String[] parts = req.tablePattern().split("\\.");

                schemaPattern = OdbcUtils.removeQuotationMarksIfNeeded(parts[0]);

                tablePattern = parts[1];
            }
            else {
                schemaPattern = OdbcUtils.removeQuotationMarksIfNeeded(req.schemaPattern());

                tablePattern = req.tablePattern();
            }

            for (String cacheName : ctx.cache().publicCacheNames()) {
                for (GridQueryTypeDescriptor table : ctx.query().types(cacheName)) {
                    if (!matches(table.schemaName(), schemaPattern) ||
                        !matches(table.tableName(), tablePattern))
                        continue;

                    for (Map.Entry<String, Class<?>> field : table.fields().entrySet()) {
                        if (!matches(field.getKey(), req.columnPattern()))
                            continue;

                        GridQueryProperty prop = table.property(field.getKey());

                        OdbcColumnMeta columnMeta = new OdbcColumnMeta(table.schemaName(), table.tableName(),
                            field.getKey(), field.getValue(), prop.precision(), prop.scale(), ver);

                        if (!meta.contains(columnMeta))
                            meta.add(columnMeta);
                    }
                }
            }

            OdbcQueryGetColumnsMetaResult res = new OdbcQueryGetColumnsMetaResult(meta);

            return new OdbcResponse(res);
        }
        catch (Exception e) {
            U.error(log, "Failed to get columns metadata [reqId=" + req.requestId() + ", req=" + req + ']', e);

            return exceptionToResult(e);
        }
    }

    /**
     * {@link OdbcQueryGetTablesMetaRequest} command handler.
     *
     * @param req Get tables metadata request.
     * @return Response.
     */
    private ClientListenerResponse getTablesMeta(OdbcQueryGetTablesMetaRequest req) {
        try {
            List<OdbcTableMeta> meta = new ArrayList<>();

            String schemaPattern = OdbcUtils.removeQuotationMarksIfNeeded(req.schema());

            for (String cacheName : ctx.cache().publicCacheNames()) {
                for (GridQueryTypeDescriptor table : ctx.query().types(cacheName)) {
                    if (!matches(table.schemaName(), schemaPattern) ||
                        !matches(table.tableName(), req.table()) ||
                        !matchesTableType("TABLE", req.tableType()))
                        continue;

                    OdbcTableMeta tableMeta = new OdbcTableMeta(null, table.schemaName(), table.tableName(), "TABLE");

                    if (!meta.contains(tableMeta))
                        meta.add(tableMeta);
                }
            }

            OdbcQueryGetTablesMetaResult res = new OdbcQueryGetTablesMetaResult(meta);

            return new OdbcResponse(res);
        }
        catch (Exception e) {
            U.error(log, "Failed to get tables metadata [reqId=" + req.requestId() + ", req=" + req + ']', e);

            return exceptionToResult(e);
        }
    }

    /**
     * {@link OdbcQueryGetParamsMetaRequest} command handler.
     *
     * @param req Get params metadata request.
     * @return Response.
     */
    private ClientListenerResponse getParamsMeta(OdbcQueryGetParamsMetaRequest req) {
        try {
            PreparedStatement stmt = ctx.query().getIndexing().prepareNativeStatement(req.schema(), req.query());

            ParameterMetaData pmd = stmt.getParameterMetaData();

            byte[] typeIds = new byte[pmd.getParameterCount()];

            for (int i = 1; i <= pmd.getParameterCount(); ++i) {
                int sqlType = pmd.getParameterType(i);

                typeIds[i - 1] = sqlTypeToBinary(sqlType);
            }

            OdbcQueryGetParamsMetaResult res = new OdbcQueryGetParamsMetaResult(typeIds);

            return new OdbcResponse(res);
        }
        catch (Exception e) {
            U.error(log, "Failed to get params metadata [reqId=" + req.requestId() + ", req=" + req + ']', e);

            return exceptionToResult(e);
        }
    }

    /**
     * {@link OdbcQueryMoreResultsRequest} command handler.
     *
     * @param req Execute query request.
     * @return Response.
     */
    private ClientListenerResponse moreResults(OdbcQueryMoreResultsRequest req) {
        try {
            long queryId = req.queryId();
            OdbcQueryResults results = qryResults.get(queryId);

            if (results == null)
                return new OdbcResponse(ClientListenerResponse.STATUS_FAILED,
                    "Failed to find query with ID: " + queryId);

            results.nextResultSet();

            OdbcResultSet set = results.currentResultSet();

            List<Object> items = set.fetch(req.pageSize());

            boolean lastPage = !set.hasUnfetchedRows();

            // Automatically closing cursor if no more data is available.
            if (!results.hasUnfetchedRows())
                CloseCursor(results, queryId);

            OdbcQueryMoreResultsResult res = new OdbcQueryMoreResultsResult(queryId, items, lastPage);

            return new OdbcResponse(res);
        }
        catch (Exception e) {
            U.error(log, "Failed to get more SQL query results [reqId=" +
                req.requestId() + ", req=" + req + ']', e);

            return exceptionToResult(e);
        }
    }

    /**
     * Close cursor.
     * @param results Query map element.
     * @param queryId Query ID.
     */
    private void CloseCursor(OdbcQueryResults results, long queryId) {
        assert(results != null);

        results.closeAll();

        qryResults.remove(queryId);
    }

    /**
     * Convert {@link java.sql.Types} to binary type constant (See {@link GridBinaryMarshaller} constants).
     *
     * @param sqlType SQL type.
     * @return Binary type.
     */
    private static byte sqlTypeToBinary(int sqlType) {
        switch (sqlType) {
            case Types.BIGINT:
                return GridBinaryMarshaller.LONG;

            case Types.BOOLEAN:
                return GridBinaryMarshaller.BOOLEAN;

            case Types.DATE:
                return GridBinaryMarshaller.DATE;

            case Types.DOUBLE:
                return GridBinaryMarshaller.DOUBLE;

            case Types.FLOAT:
            case Types.REAL:
                return GridBinaryMarshaller.FLOAT;

            case Types.NUMERIC:
            case Types.DECIMAL:
                return GridBinaryMarshaller.DECIMAL;

            case Types.INTEGER:
                return GridBinaryMarshaller.INT;

            case Types.SMALLINT:
                return GridBinaryMarshaller.SHORT;

            case Types.TIME:
                return GridBinaryMarshaller.TIME;

            case Types.TIMESTAMP:
                return GridBinaryMarshaller.TIMESTAMP;

            case Types.TINYINT:
                return GridBinaryMarshaller.BYTE;

            case Types.CHAR:
            case Types.VARCHAR:
            case Types.LONGNVARCHAR:
                return GridBinaryMarshaller.STRING;

            case Types.NULL:
                return GridBinaryMarshaller.NULL;

            case Types.BINARY:
            case Types.VARBINARY:
            case Types.LONGVARBINARY:
            default:
                return GridBinaryMarshaller.BYTE_ARR;
        }
    }

    /**
     * Checks whether string matches table type pattern.
     *
     * @param str String.
     * @param ptrn Pattern.
     * @return Whether string matches pattern.
     */
    private static boolean matchesTableType(String str, String ptrn) {
        if (F.isEmpty(ptrn))
            return true;

        if (str == null)
            return false;

        String pattern = OdbcUtils.preprocessPattern(ptrn);

        String[] types = pattern.split(",");

        for (String type0 : types) {
            String type = OdbcUtils.removeQuotationMarksIfNeeded(type0.trim());

            if (str.toUpperCase().matches(type))
                return true;
        }

        return false;
    }

    /**
     * Checks whether string matches SQL pattern.
     *
     * @param str String.
     * @param ptrn Pattern.
     * @return Whether string matches pattern.
     */
    private static boolean matches(String str, String ptrn) {
        if (F.isEmpty(ptrn))
            return true;

        if (str == null)
            return false;

        String pattern = OdbcUtils.preprocessPattern(ptrn);

        return str.toUpperCase().matches(pattern);
    }

    /**
     * Create {@link OdbcResponse} bearing appropriate Ignite specific result code if possible
     *     from given {@link Exception}.
     *
     * @param e Exception to convert.
     * @return resulting {@link OdbcResponse}.
     */
    private static OdbcResponse exceptionToBatchResult(Exception e) {
        IgniteBiTuple<Integer, String> err = new IgniteBiTuple<>();
        List<Long> rowsAffected = new ArrayList<>();

        extractBatchError(e, rowsAffected, err);

        OdbcQueryExecuteBatchResult res = new OdbcQueryExecuteBatchResult(
            U.toLongArray(rowsAffected), -1, err.get1(), err.get2());

        return new OdbcResponse(res);
    }

    /**
     * Extract batching error from general exception.
     * @param e Exception
     * @param rowsAffected List containing the number of affected rows for every query in batch.
     * @param err Error tuple containing error code and error message.
     */
    private static void extractBatchError(Exception e, List<Long> rowsAffected, IgniteBiTuple<Integer, String> err) {
        if (e instanceof IgniteSQLException) {
            BatchUpdateException batchCause = X.cause(e, BatchUpdateException.class);

            if (batchCause != null) {
                if (rowsAffected != null) {
                    for (long cnt : batchCause.getLargeUpdateCounts())
                        rowsAffected.add(cnt);
                }

                err.set(batchCause.getErrorCode(), batchCause.getMessage());
            }
            else
                err.set(((IgniteSQLException)e).statusCode(), OdbcUtils.tryRetrieveH2ErrorMessage(e));
        }
        else
            err.set(IgniteQueryErrorCode.UNKNOWN, e.getMessage());
    }

    /**
     * Create {@link OdbcResponse} bearing appropriate Ignite specific result code if possible
     *     from given {@link Exception}.
     *
     * @param e Exception to convert.
     * @return resulting {@link OdbcResponse}.
     */
    private static OdbcResponse exceptionToResult(Exception e) {
        return new OdbcResponse(OdbcUtils.tryRetrieveSqlErrorCode(e), OdbcUtils.tryRetrieveH2ErrorMessage(e));
    }

    /**
     * Ordered batch worker.
     */
    private class OrderedBatchWorker extends GridWorker {
        /**
         * Constructor.
         */
        OrderedBatchWorker() {
            super(ctx.igniteInstanceName(), "ordered-batch", OdbcRequestHandler.this.log);
        }

        /** {@inheritDoc} */
        @Override protected void body() throws InterruptedException, IgniteInterruptedCheckedException {
            long nextBatchOrder = 0;

            while (true) {
                if (!cliCtx.isStream())
                    return;

                OdbcStreamingBatchRequest req;

                synchronized (orderedBatchesMux) {
                    req = orderedBatchesQueue.peek();

                    if (req == null || req.order() != nextBatchOrder) {
                        orderedBatchesMux.wait();

                        continue;
                    }
                }

                processStreamingBatchOrdered(req);

                nextBatchOrder++;
            }
        }
    }
}<|MERGE_RESOLUTION|>--- conflicted
+++ resolved
@@ -305,12 +305,6 @@
     }
 
     /** {@inheritDoc} */
-<<<<<<< HEAD
-    @Override public boolean isSynchronousHandlingExpected(int cmdId) {
-        return false;
-    }
-
-=======
     @Override public boolean isCancellationCommand(int cmdId) {
         return false;
     }
@@ -325,7 +319,6 @@
         // No-op.
     }
 
->>>>>>> 8a9ba68c
     /**
      * Make query considering handler configuration.
      * @param schema Schema.
