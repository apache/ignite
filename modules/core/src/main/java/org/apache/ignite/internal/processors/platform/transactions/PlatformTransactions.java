/*
 * Licensed to the Apache Software Foundation (ASF) under one or more
 * contributor license agreements.  See the NOTICE file distributed with
 * this work for additional information regarding copyright ownership.
 * The ASF licenses this file to You under the Apache License, Version 2.0
 * (the "License"); you may not use this file except in compliance with
 * the License.  You may obtain a copy of the License at
 *
 *      http://www.apache.org/licenses/LICENSE-2.0
 *
 * Unless required by applicable law or agreed to in writing, software
 * distributed under the License is distributed on an "AS IS" BASIS,
 * WITHOUT WARRANTIES OR CONDITIONS OF ANY KIND, either express or implied.
 * See the License for the specific language governing permissions and
 * limitations under the License.
 */

package org.apache.ignite.internal.processors.platform.transactions;

import org.apache.ignite.IgniteCheckedException;
import org.apache.ignite.IgniteTransactions;
import org.apache.ignite.configuration.TransactionConfiguration;
import org.apache.ignite.internal.binary.BinaryRawReaderEx;
import org.apache.ignite.internal.binary.BinaryRawWriterEx;
import org.apache.ignite.internal.processors.platform.PlatformAbstractTarget;
import org.apache.ignite.internal.processors.platform.PlatformContext;
import org.apache.ignite.internal.util.GridConcurrentFactory;
import org.apache.ignite.internal.util.typedef.C1;
import org.apache.ignite.lang.IgniteFuture;
import org.apache.ignite.transactions.Transaction;
import org.apache.ignite.transactions.TransactionConcurrency;
import org.apache.ignite.transactions.TransactionIsolation;
import org.apache.ignite.transactions.TransactionMetrics;

import java.sql.Timestamp;
import java.util.concurrent.ConcurrentMap;
import java.util.concurrent.atomic.AtomicLong;

/**
 * Native transaction wrapper implementation.
 */
@SuppressWarnings({"unchecked", "UnusedDeclaration", "TryFinallyCanBeTryWithResources"})
public class PlatformTransactions extends PlatformAbstractTarget {
    /** */
    public static final int OP_CACHE_CONFIG_PARAMETERS = 1;

    /** */
    public static final int OP_METRICS = 2;

    /** */
    public static final int OP_START = 3;

    /** */
    public static final int OP_COMMIT = 4;

    /** */
    public static final int OP_ROLLBACK = 5;

    /** */
    public static final int OP_CLOSE = 6;

    /** */
    public static final int OP_STATE = 7;

    /** */
    public static final int OP_SET_ROLLBACK_ONLY = 8;

    /** */
    public static final int OP_COMMIT_ASYNC = 9;

    /** */
    public static final int OP_ROLLBACK_ASYNC = 10;

    /** */
    public static final int OP_RESET_METRICS = 11;

    /** */
    private final IgniteTransactions txs;

    /** Map with currently active transactions. */
    private final ConcurrentMap<Long, Transaction> txMap = GridConcurrentFactory.newMap();

    /** Transaction ID sequence. Must be static to ensure uniqueness across different caches. */
    private static final AtomicLong TX_ID_GEN = new AtomicLong();

    /**
     * Constructor.
     *
     * @param platformCtx Context.
     */
    public PlatformTransactions(PlatformContext platformCtx) {
        super(platformCtx);

        txs = platformCtx.kernalContext().grid().transactions();
    }

    /**
     * Register transaction.
     *
     * @param tx Transaction.
     * @return Transaction ID.
     */
    private long registerTx(Transaction tx) {
        long id = TX_ID_GEN.incrementAndGet();

        Transaction old = txMap.put(id, tx);

        assert old == null : "Duplicate TX ids: " + old;

        return id;
    }

    /**
     * Unregister transaction.
     *
     * @param id Transaction ID.
     */
    private void unregisterTx(long id) {
        Transaction tx = txMap.remove(id);

        assert tx != null : "Failed to unregister transaction: " + id;
    }

    /**
     * @param id Transaction ID.
     * @return Transaction state.
     */
    private int txClose(long id) {
        Transaction tx = tx(id);

        try {
            tx.close();

            return tx.state().ordinal();
        }
        finally {
            unregisterTx(id);
        }
    }

    /**
     * Get transaction by ID.
     *
     * @param id ID.
     * @return Transaction.
     */
    private Transaction tx(long id) {
        Transaction tx = txMap.get(id);

        assert tx != null : "Transaction not found for ID: " + id;

        return tx;
    }

    /** {@inheritDoc} */
<<<<<<< HEAD
    @Override public long processOutLong(int type) throws IgniteCheckedException {
        switch (type) {
            case OP_RESET_METRICS:
                txs.resetMetrics();

                return TRUE;
        }
        
        return super.processOutLong(type);
    }

    /** {@inheritDoc} */
    @Override public long processInLongOutLong(int type, long val) throws IgniteCheckedException {
=======
    @Override protected long processInLongOutLong(int type, long val) throws IgniteCheckedException {
>>>>>>> e0b84675
        switch (type) {
            case OP_COMMIT:
                tx(val).commit();

                return txClose(val);

            case OP_ROLLBACK:
                tx(val).rollback();

                return txClose(val);

            case OP_CLOSE:
                return txClose(val);

            case OP_SET_ROLLBACK_ONLY:
                return tx(val).setRollbackOnly() ? TRUE : FALSE;

            case OP_STATE:
                return tx(val).state().ordinal();

            case OP_RESET_METRICS:
                txs.resetMetrics();

                return TRUE;
        }

        return super.processInLongOutLong(type, val);
    }

    /** {@inheritDoc} */
    @Override public long processInStreamOutLong(int type, BinaryRawReaderEx reader) throws IgniteCheckedException {
        long txId = reader.readLong();

        final Transaction asyncTx = (Transaction)tx(txId).withAsync();

        switch (type) {
            case OP_COMMIT_ASYNC:
                asyncTx.commit();

                break;


            case OP_ROLLBACK_ASYNC:
                asyncTx.rollback();

                break;

            default:
                return super.processInStreamOutLong(type, reader);
        }

        // Future result is the tx itself, we do not want to return it to the platform.
        IgniteFuture fut = asyncTx.future().chain(new C1<IgniteFuture, Object>() {
            private static final long serialVersionUID = 0L;

            @Override public Object apply(IgniteFuture fut) {
                return null;
            }
        });

        readAndListenFuture(reader, fut);

        return TRUE;
    }

    /** {@inheritDoc} */
    @Override public void processInStreamOutStream(int type, BinaryRawReaderEx reader, BinaryRawWriterEx writer) throws IgniteCheckedException {
        switch (type) {
            case OP_START: {
                TransactionConcurrency txConcurrency = TransactionConcurrency.fromOrdinal(reader.readInt());

                assert txConcurrency != null;

                TransactionIsolation txIsolation = TransactionIsolation.fromOrdinal(reader.readInt());

                assert txIsolation != null;

                Transaction tx = txs.txStart(txConcurrency, txIsolation, reader.readLong(), reader.readInt());

                long id = registerTx(tx);

                writer.writeLong(id);

                return;
            }
        }

        super.processInStreamOutStream(type, reader, writer);
    }

    /** {@inheritDoc} */
    @Override public void processOutStream(int type, BinaryRawWriterEx writer) throws IgniteCheckedException {
        switch (type) {
            case OP_CACHE_CONFIG_PARAMETERS:
                TransactionConfiguration txCfg = platformCtx.kernalContext().config().getTransactionConfiguration();

                writer.writeInt(txCfg.getDefaultTxConcurrency().ordinal());
                writer.writeInt(txCfg.getDefaultTxIsolation().ordinal());
                writer.writeLong(txCfg.getDefaultTxTimeout());

                break;

            case OP_METRICS:
                TransactionMetrics metrics = txs.metrics();

                writer.writeTimestamp(new Timestamp(metrics.commitTime()));
                writer.writeTimestamp(new Timestamp(metrics.rollbackTime()));
                writer.writeInt(metrics.txCommits());
                writer.writeInt(metrics.txRollbacks());

                break;

            default:
                super.processOutStream(type, writer);
        }
    }
}<|MERGE_RESOLUTION|>--- conflicted
+++ resolved
@@ -153,23 +153,7 @@
     }
 
     /** {@inheritDoc} */
-<<<<<<< HEAD
-    @Override public long processOutLong(int type) throws IgniteCheckedException {
-        switch (type) {
-            case OP_RESET_METRICS:
-                txs.resetMetrics();
-
-                return TRUE;
-        }
-        
-        return super.processOutLong(type);
-    }
-
-    /** {@inheritDoc} */
     @Override public long processInLongOutLong(int type, long val) throws IgniteCheckedException {
-=======
-    @Override protected long processInLongOutLong(int type, long val) throws IgniteCheckedException {
->>>>>>> e0b84675
         switch (type) {
             case OP_COMMIT:
                 tx(val).commit();
