--- conflicted
+++ resolved
@@ -408,13 +408,8 @@
                         log.info(
                             String.format(
                                 CHECKPOINT_STARTED_LOG_FORMAT,
-<<<<<<< HEAD
                                 chp.cpEntry == null ? "" : chp.cpEntry.checkpointId(),
                                 chp.cpEntry == null ? "" :chp.cpEntry.checkpointMark(),
-=======
-                                chp.cpEntry.checkpointId(),
-                                chp.cpEntry.checkpointMark(),
->>>>>>> d18a8f36
                                 tracker.beforeLockDuration(),
                                 tracker.lockWaitDuration(),
                                 tracker.listenersExecuteDuration(),
@@ -460,11 +455,7 @@
 
             if (chp.hasDelta() || destroyedPartitionsCnt > 0) {
                 if (log.isInfoEnabled()) {
-<<<<<<< HEAD
                     String walSegsCoveredMsg = chp.walSegsCoveredRange == null ? "" : prepareWalSegsCoveredMsg(chp.walSegsCoveredRange);
-=======
-                    String walSegsCoveredMsg = prepareWalSegsCoveredMsg(chp.walSegsCoveredRange);
->>>>>>> d18a8f36
 
                     log.info(String.format("Checkpoint finished [cpId=%s, pages=%d, markPos=%s, " +
                             "walSegmentsCleared=%d, walSegmentsCovered=%s, markDuration=%dms, pagesWrite=%dms, fsync=%dms, " +
@@ -505,7 +496,6 @@
         BooleanSupplier shutdownNow
     ) throws IgniteCheckedException {
         IgniteThreadPoolExecutor pageWritePool = checkpointWritePagesPool;
-<<<<<<< HEAD
 
         int checkpointWritePageThreads = pageWritePool == null ? 1 : pageWritePool.getMaximumPoolSize();
 
@@ -527,29 +517,6 @@
                 shutdownNow
             );
 
-=======
-
-        int checkpointWritePageThreads = pageWritePool == null ? 1 : pageWritePool.getMaximumPoolSize();
-
-        // Identity stores set.
-        ConcurrentLinkedHashMap<PageStore, LongAdder> updStores = new ConcurrentLinkedHashMap<>();
-
-        CountDownFuture doneWriteFut = new CountDownFuture(checkpointWritePageThreads);
-
-        tracker.onPagesWriteStart();
-
-        for (int i = 0; i < checkpointWritePageThreads; i++) {
-            Runnable write = checkpointPagesWriterFactory.build(
-                tracker,
-                cpPages,
-                updStores,
-                doneWriteFut,
-                workProgressDispatcher::updateHeartbeat,
-                curCpProgress,
-                shutdownNow
-            );
-
->>>>>>> d18a8f36
             if (pageWritePool == null)
                 write.run();
             else {
@@ -885,13 +852,9 @@
      * Restart worker in IgniteThread.
      */
     public void start() {
-<<<<<<< HEAD
-        if (runner() != null) {
+        if (runner() != null)
             return;
-        }
-
-=======
->>>>>>> d18a8f36
+
         assert runner() == null : "Checkpointer is running.";
 
         new IgniteThread(this).start();
