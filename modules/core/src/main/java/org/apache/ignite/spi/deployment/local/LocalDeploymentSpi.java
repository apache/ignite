--- conflicted
+++ resolved
@@ -85,11 +85,7 @@
         // Start SPI start stopwatch.
         startStopwatch();
 
-<<<<<<< HEAD
-        registerMBean(gridName, new LocalDeploymentSpiMBeanImpl(this), LocalDeploymentSpiMBean.class);
-=======
-        registerMBean(igniteInstanceName, this, LocalDeploymentSpiMBean.class);
->>>>>>> 87477e08
+        registerMBean(igniteInstanceName, new LocalDeploymentSpiMBeanImpl(this), LocalDeploymentSpiMBean.class);
 
         if (log.isDebugEnabled())
             log.debug(startInfo());
