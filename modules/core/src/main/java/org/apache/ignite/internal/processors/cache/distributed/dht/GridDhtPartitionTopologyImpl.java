--- conflicted
+++ resolved
@@ -40,15 +40,8 @@
 import org.apache.ignite.internal.managers.discovery.DiscoCache;
 import org.apache.ignite.internal.processors.affinity.AffinityAssignment;
 import org.apache.ignite.internal.processors.affinity.AffinityTopologyVersion;
-<<<<<<< HEAD
-import org.apache.ignite.internal.processors.cache.CacheGroupInfrastructure;
-import org.apache.ignite.internal.processors.cache.ClusterState;
-import org.apache.ignite.internal.processors.cache.GridCacheContext;
-import org.apache.ignite.internal.processors.cache.GridCacheMapEntryFactory;
-=======
 import org.apache.ignite.internal.processors.cache.CacheGroupContext;
 import org.apache.ignite.internal.processors.cache.ClusterState;
->>>>>>> f270533b
 import org.apache.ignite.internal.processors.cache.GridCacheSharedContext;
 import org.apache.ignite.internal.processors.cache.distributed.dht.preloader.GridDhtPartitionExchangeId;
 import org.apache.ignite.internal.processors.cache.distributed.dht.preloader.GridDhtPartitionFullMap;
@@ -90,11 +83,7 @@
     private final GridCacheSharedContext ctx;
 
     /** */
-<<<<<<< HEAD
-    private final CacheGroupInfrastructure grp;
-=======
     private final CacheGroupContext grp;
->>>>>>> f270533b
 
     /** Logger. */
     private final IgniteLogger log;
@@ -141,26 +130,6 @@
     /**
      * @param ctx Cache shared context.
      * @param grp Cache group.
-<<<<<<< HEAD
-     * @param entryFactory Entry factory.
-     */
-    public GridDhtPartitionTopologyImpl(GridCacheSharedContext ctx,
-        CacheGroupInfrastructure grp,
-        GridCacheMapEntryFactory entryFactory) {
-        assert ctx != null;
-        assert grp != null;
-        assert entryFactory != null;
-
-        this.ctx = ctx;
-        this.grp = grp;
-        this.entryFactory = entryFactory;
-
-        log = ctx.logger(getClass());
-
-        locParts = new AtomicReferenceArray<>(grp.affinityFunction().partitions());
-
-        part2node = new HashMap<>(grp.affinityFunction().partitions(), 1.0f);
-=======
      */
     public GridDhtPartitionTopologyImpl(GridCacheSharedContext ctx,
         CacheGroupContext grp) {
@@ -173,7 +142,8 @@
         log = ctx.logger(getClass());
 
         locParts = new AtomicReferenceArray<>(grp.affinityFunction().partitions());
->>>>>>> f270533b
+
+        part2node = new HashMap<>(grp.affinityFunction().partitions(), 1.0f);
     }
 
     /** {@inheritDoc} */
@@ -226,96 +196,6 @@
         return map == null ? "null" : FULL_MAP_DEBUG ? map.toFullString() : map.toString();
     }
 
-<<<<<<< HEAD
-=======
-    /**
-     * Waits for renting partitions.
-     *
-     * @return {@code True} if mapping was changed.
-     * @throws IgniteCheckedException If failed.
-     */
-    private boolean waitForRent() throws IgniteCheckedException {
-        final long longOpDumpTimeout =
-            IgniteSystemProperties.getLong(IgniteSystemProperties.IGNITE_LONG_OPERATIONS_DUMP_TIMEOUT, 60_000);
-
-        int dumpCnt = 0;
-
-        GridDhtLocalPartition part;
-
-        for (int i = 0; i < locParts.length(); i++) {
-            part = locParts.get(i);
-
-            if (part == null)
-                continue;
-
-            GridDhtPartitionState state = part.state();
-
-            if (state == RENTING || state == EVICTED) {
-                if (log.isDebugEnabled())
-                    log.debug("Waiting for renting partition: " + part);
-
-                part.tryEvictAsync(false);
-
-                // Wait for partition to empty out.
-                if (longOpDumpTimeout > 0) {
-                    while (true) {
-                        try {
-                            part.rent(true).get(longOpDumpTimeout);
-
-                            break;
-                        }
-                        catch (IgniteFutureTimeoutCheckedException ignored) {
-                            if (dumpCnt++ < GridDhtPartitionsExchangeFuture.DUMP_PENDING_OBJECTS_THRESHOLD) {
-                                U.warn(log, "Failed to wait for partition eviction [" +
-                                    "topVer=" + topVer +
-                                    ", group=" + grp.cacheOrGroupName() +
-                                    ", part=" + part.id() +
-                                    ", partState=" + part.state() +
-                                    ", size=" + part.internalSize() +
-                                    ", reservations=" + part.reservations() +
-                                    ", grpReservations=" + part.groupReserved() +
-                                    ", node=" + ctx.localNodeId() + "]");
-
-                                if (IgniteSystemProperties.getBoolean(IGNITE_THREAD_DUMP_ON_EXCHANGE_TIMEOUT, false))
-                                    U.dumpThreads(log);
-                            }
-                        }
-                    }
-                }
-                else
-                    part.rent(true).get();
-
-                if (log.isDebugEnabled())
-                    log.debug("Finished waiting for renting partition: " + part);
-            }
-        }
-
-        // Remove evicted partition.
-        lock.writeLock().lock();
-
-        try {
-            boolean changed = false;
-
-            for (int i = 0; i < locParts.length(); i++) {
-                part = locParts.get(i);
-
-                if (part == null)
-                    continue;
-
-                if (part.state() == EVICTED) {
-                    locParts.set(i, null);
-                    changed = true;
-                }
-            }
-
-            return changed;
-        }
-        finally {
-            lock.writeLock().unlock();
-        }
-    }
-
->>>>>>> f270533b
     /** {@inheritDoc} */
     @SuppressWarnings({"LockAcquiredButNotSafelyReleased"})
     @Override public void readLock() {
@@ -532,34 +412,16 @@
             && !ctx.kernalContext().clientNode()
         );
 
-<<<<<<< HEAD
-=======
-        // Wait for rent outside of checkpoint lock.
-        waitForRent();
-
->>>>>>> f270533b
         ClusterNode loc = ctx.localNode();
 
         ctx.database().checkpointReadLock();
 
-<<<<<<< HEAD
         try {
             synchronized (ctx.exchange().interruptLock()) {
                 if (Thread.currentThread().isInterrupted())
                     throw new IgniteInterruptedCheckedException("Thread is interrupted: " + Thread.currentThread());
-=======
-        synchronized (ctx.exchange().interruptLock()) {
-            if (Thread.currentThread().isInterrupted())
-                throw new IgniteInterruptedCheckedException("Thread is interrupted: " + Thread.currentThread());
->>>>>>> f270533b
 
                 U.writeLock(lock);
-<<<<<<< HEAD
-=======
-            }
-            catch (IgniteInterruptedCheckedException e) {
-                ctx.database().checkpointReadUnlock();
->>>>>>> f270533b
 
                 try {
                     GridDhtPartitionExchangeId exchId = exchFut.exchangeId();
@@ -587,19 +449,12 @@
                         if (node2part == null) {
                             node2part = new GridDhtPartitionFullMap(oldest.id(), oldest.order(), updateSeq);
 
-<<<<<<< HEAD
                             if (log.isDebugEnabled())
                                 log.debug("Created brand new full topology map on oldest node [exchId=" +
                                     exchId + ", fullMap=" + fullMapString() + ']');
                         }
                         else if (!node2part.valid()) {
                             node2part = new GridDhtPartitionFullMap(oldest.id(), oldest.order(), updateSeq, node2part, false);
-=======
-                // If this is the oldest node.
-                if (oldest != null && (loc.equals(oldest) || exchFut.cacheGroupAddedOnExchange(grp.groupId(), grp.receivedFrom()))) {
-                    if (node2part == null) {
-                        node2part = new GridDhtPartitionFullMap(oldest.id(), oldest.order(), updateSeq);
->>>>>>> f270533b
 
                             if (log.isDebugEnabled())
                                 log.debug("Created new full topology map on oldest node [exchId=" + exchId + ", fullMap=" +
@@ -622,14 +477,7 @@
                         createPartitions(aff, updateSeq);
                     }
 
-<<<<<<< HEAD
                     consistencyCheck();
-=======
-                if (affReady)
-                    initPartitions0(exchFut, updateSeq);
-                else {
-                    List<List<ClusterNode>> aff = grp.affinity().idealAssignment();
->>>>>>> f270533b
 
                     if (log.isDebugEnabled())
                         log.debug("Partition map after beforeExchange [exchId=" + exchId + ", fullMap=" +
@@ -638,34 +486,11 @@
                 finally {
                     lock.writeLock().unlock();
                 }
-<<<<<<< HEAD
-=======
-
-                consistencyCheck();
-
-                if (log.isDebugEnabled())
-                    log.debug("Partition map after beforeExchange [exchId=" + exchId + ", fullMap=" +
-                        fullMapString() + ']');
-            }
-            finally {
-                lock.writeLock().unlock();
-
-                ctx.database().checkpointReadUnlock();
->>>>>>> f270533b
             }
         }
         finally {
             ctx.database().checkpointReadUnlock();
         }
-    }
-
-    /**
-     * @param p Partition number.
-     * @param topVer Topology version.
-     * @return {@code True} if given partition belongs to local node.
-     */
-    private boolean partitionLocalNode(int p, AffinityTopologyVersion topVer) {
-        return grp.affinity().nodes(p, topVer).contains(ctx.localNode());
     }
 
     /**
@@ -810,11 +635,7 @@
         GridDhtLocalPartition loc = locParts.get(p);
 
         if (loc == null || loc.state() == EVICTED) {
-<<<<<<< HEAD
-            locParts.set(p, loc = new GridDhtLocalPartition(ctx, grp, p, entryFactory));
-=======
             locParts.set(p, loc = new GridDhtLocalPartition(ctx, grp, p));
->>>>>>> f270533b
 
             if (ctx.pageStore() != null) {
                 try {
@@ -849,11 +670,7 @@
 
         GridDhtPartitionState state = loc != null ? loc.state() : null;
 
-<<<<<<< HEAD
         if (loc != null && state != EVICTED && (state != RENTING || showRenting))
-=======
-        if (loc != null && state != EVICTED && (state != RENTING || !grp.allowFastEviction()))
->>>>>>> f270533b
             return loc;
 
         if (!create)
@@ -878,14 +695,9 @@
                         "(often may be caused by inconsistent 'key.hashCode()' implementation) " +
                         "[part=" + p + ", topVer=" + topVer + ", this.topVer=" + this.topVer + ']');
             }
-<<<<<<< HEAD
             else if (loc != null && state == RENTING && !showRenting)
                 throw new GridDhtInvalidPartitionException(p, "Adding entry to partition that is concurrently evicted " +
                     "[part=" + p + ", shouldBeMoving=" + loc.reload() + "]");
-=======
-            else if (loc != null && state == RENTING && grp.allowFastEviction())
-                throw new GridDhtInvalidPartitionException(p, "Adding entry to partition that is concurrently evicted.");
->>>>>>> f270533b
 
             if (loc == null) {
                 if (!treatAllPartAsLoc && !belongs)
@@ -893,11 +705,7 @@
                         "local node (often may be caused by inconsistent 'key.hashCode()' implementation) " +
                         "[part=" + p + ", topVer=" + topVer + ", this.topVer=" + this.topVer + ']');
 
-<<<<<<< HEAD
-                locParts.set(p, loc = new GridDhtLocalPartition(ctx, grp, p, entryFactory));
-=======
                 locParts.set(p, loc = new GridDhtLocalPartition(ctx, grp, p));
->>>>>>> f270533b
 
                 if (updateSeq)
                     this.updateSeq.incrementAndGet();
@@ -1072,11 +880,7 @@
                 for (UUID nodeId : nodeIds) {
                     HashSet<UUID> affIds = affAssignment.getIds(p);
 
-<<<<<<< HEAD
                     if (!affIds.contains(nodeId) && hasState(p, nodeId, OWNING, MOVING)) {
-=======
-                    if (!affIds.contains(nodeId) && hasState(p, nodeId, OWNING, MOVING, RENTING)) {
->>>>>>> f270533b
                         ClusterNode n = ctx.discovery().node(nodeId);
 
                         if (n != null && (topVer.topologyVersion() < 0 || n.order() <= topVer.topologyVersion())) {
@@ -1307,11 +1111,7 @@
 
             node2part = partMap;
 
-<<<<<<< HEAD
             part2node.clear();
-=======
-            Map<Integer, Set<UUID>> p2n = new HashMap<>(grp.affinity().partitions(), 1.0f);
->>>>>>> f270533b
 
             for (Map.Entry<UUID, GridDhtPartitionMap> e : partMap.entrySet()) {
                 for (Map.Entry<Integer, GridDhtPartitionState> e0 : e.getValue().entrySet()) {
@@ -1766,7 +1566,6 @@
             GridDhtLocalPartition locPart = locParts.get(p);
 
             if (locPart != null) {
-<<<<<<< HEAD
                 if (locPart.state() == OWNING && !owners.contains(ctx.localNodeId())) {
                     if (haveHistory)
                         locPart.moving();
@@ -1779,10 +1578,6 @@
                     }
 
                 }
-=======
-                if (locPart.state() == OWNING && !owners.contains(ctx.localNodeId()))
-                    locPart.moving();
->>>>>>> f270533b
             }
 
             for (Map.Entry<UUID, GridDhtPartitionMap> e : node2part.entrySet()) {
