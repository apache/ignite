--- conflicted
+++ resolved
@@ -372,18 +372,8 @@
 
                             GridDhtLocalPartition locPart = getOrCreatePartition(p);
 
-<<<<<<< HEAD
-                                locPart.restoreState(db.readPartitionState(grp, locPart.id()));
-                            }
-                            else {
+                            if (shouldOwn) {
                                 locPart.own();
-=======
-                            if (shouldOwn) {
-                                boolean owned = locPart.own();
-
-                                assert owned : "Failed to own partition for oldest node [grp=" + grp.cacheOrGroupName() +
-                                    ", part=" + locPart + ']';
->>>>>>> 3e6d79ed
 
                                 if (log.isDebugEnabled())
                                     log.debug("Owned partition for oldest node [grp=" + grp.cacheOrGroupName() +
