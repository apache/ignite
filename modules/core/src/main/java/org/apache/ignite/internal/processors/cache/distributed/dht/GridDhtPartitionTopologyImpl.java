/*
 * Licensed to the Apache Software Foundation (ASF) under one or more
 * contributor license agreements.  See the NOTICE file distributed with
 * this work for additional information regarding copyright ownership.
 * The ASF licenses this file to You under the Apache License, Version 2.0
 * (the "License"); you may not use this file except in compliance with
 * the License.  You may obtain a copy of the License at
 *
 *      http://www.apache.org/licenses/LICENSE-2.0
 *
 * Unless required by applicable law or agreed to in writing, software
 * distributed under the License is distributed on an "AS IS" BASIS,
 * WITHOUT WARRANTIES OR CONDITIONS OF ANY KIND, either express or implied.
 * See the License for the specific language governing permissions and
 * limitations under the License.
 */

package org.apache.ignite.internal.processors.cache.distributed.dht;

import java.util.ArrayList;
import java.util.Collection;
import java.util.Collections;
import java.util.HashMap;
import java.util.HashSet;
import java.util.Iterator;
import java.util.List;
import java.util.Map;
import java.util.NoSuchElementException;
import java.util.Set;
import java.util.UUID;
import java.util.concurrent.atomic.AtomicReferenceArray;
import org.apache.ignite.IgniteCheckedException;
import org.apache.ignite.IgniteException;
import org.apache.ignite.IgniteLogger;
import org.apache.ignite.cache.PartitionLossPolicy;
import org.apache.ignite.cluster.ClusterNode;
import org.apache.ignite.events.DiscoveryEvent;
import org.apache.ignite.events.EventType;
import org.apache.ignite.internal.IgniteInterruptedCheckedException;
import org.apache.ignite.internal.managers.discovery.DiscoCache;
import org.apache.ignite.internal.processors.affinity.AffinityAssignment;
import org.apache.ignite.internal.processors.affinity.AffinityTopologyVersion;
import org.apache.ignite.internal.processors.cache.ClusterState;
import org.apache.ignite.internal.processors.cache.GridCacheContext;
import org.apache.ignite.internal.processors.cache.GridCacheMapEntryFactory;
import org.apache.ignite.internal.processors.cache.distributed.dht.preloader.GridDhtPartitionExchangeId;
import org.apache.ignite.internal.processors.cache.distributed.dht.preloader.GridDhtPartitionFullMap;
import org.apache.ignite.internal.processors.cache.distributed.dht.preloader.GridDhtPartitionMap;
import org.apache.ignite.internal.processors.cache.distributed.dht.preloader.GridDhtPartitionsExchangeFuture;
import org.apache.ignite.internal.util.F0;
import org.apache.ignite.internal.util.GridAtomicLong;
import org.apache.ignite.internal.util.StripedCompositeReadWriteLock;
import org.apache.ignite.internal.util.tostring.GridToStringExclude;
import org.apache.ignite.internal.util.typedef.F;
import org.apache.ignite.internal.util.typedef.T2;
import org.apache.ignite.internal.util.typedef.X;
import org.apache.ignite.internal.util.typedef.internal.CU;
import org.apache.ignite.internal.util.typedef.internal.U;
import org.jetbrains.annotations.Nullable;

import static org.apache.ignite.events.EventType.EVT_CACHE_REBALANCE_PART_DATA_LOST;
import static org.apache.ignite.internal.processors.cache.distributed.dht.GridDhtPartitionState.EVICTED;
import static org.apache.ignite.internal.processors.cache.distributed.dht.GridDhtPartitionState.LOST;
import static org.apache.ignite.internal.processors.cache.distributed.dht.GridDhtPartitionState.MOVING;
import static org.apache.ignite.internal.processors.cache.distributed.dht.GridDhtPartitionState.OWNING;
import static org.apache.ignite.internal.processors.cache.distributed.dht.GridDhtPartitionState.RENTING;

/**
 * Partition topology.
 */
@GridToStringExclude class GridDhtPartitionTopologyImpl implements GridDhtPartitionTopology {
    /** If true, then check consistency. */
    private static final boolean CONSISTENCY_CHECK = false;

    /** Flag to control amount of output for full map. */
    private static final boolean FULL_MAP_DEBUG = false;

    /** */
    private static final Long ZERO = 0L;

    /** Context. */
    private final GridCacheContext<?, ?> cctx;

    /** Logger. */
    private final IgniteLogger log;

    /** */
    private final AtomicReferenceArray<GridDhtLocalPartition> locParts;

    /** Node to partition map. */
    private GridDhtPartitionFullMap node2part;

    /** Partition to node map. */
    private Map<Integer, Set<UUID>> part2node = new HashMap<>();

    /** */
    private GridDhtPartitionExchangeId lastExchangeId;

    /** */
    private volatile AffinityTopologyVersion topVer = AffinityTopologyVersion.NONE;

    /** Discovery cache. */
    private volatile DiscoCache discoCache;

    /** */
    private volatile boolean stopping;

    /** A future that will be completed when topology with version topVer will be ready to use. */
    private volatile GridDhtTopologyFuture topReadyFut;

    /** */
    private final GridAtomicLong updateSeq = new GridAtomicLong(1);

    /** Lock. */
    private final StripedCompositeReadWriteLock lock = new StripedCompositeReadWriteLock(16);

    /** */
    private final GridCacheMapEntryFactory entryFactory;

    /** Partition update counter. */
    private final Map<Integer, T2<Long, Long>> cntrMap = new HashMap<>();

    /** */
    private volatile AffinityTopologyVersion rebalancedTopVer = AffinityTopologyVersion.NONE;

    /** */
    private volatile boolean treatAllPartAsLoc;

    /**
     * @param cctx Context.
     * @param entryFactory Entry factory.
     */
    GridDhtPartitionTopologyImpl(GridCacheContext<?, ?> cctx, GridCacheMapEntryFactory entryFactory) {
        assert cctx != null;

        this.cctx = cctx;
        this.entryFactory = entryFactory;

        log = cctx.logger(getClass());

        locParts = new AtomicReferenceArray<>(cctx.config().getAffinity().partitions());
    }

    /** {@inheritDoc} */
    @Override public int cacheId() {
        return cctx.cacheId();
    }

    /**
     *
     */
    public void onReconnected() {
        lock.writeLock().lock();

        try {
            node2part = null;

            part2node = new HashMap<>();

            lastExchangeId = null;

            updateSeq.set(1);

            topReadyFut = null;

            rebalancedTopVer = AffinityTopologyVersion.NONE;

            topVer = AffinityTopologyVersion.NONE;

            discoCache = cctx.discovery().discoCache();
        }
        finally {
            lock.writeLock().unlock();
        }
    }

    /**
     * @return Full map string representation.
     */
    @SuppressWarnings({"ConstantConditions"})
    private String fullMapString() {
        return node2part == null ? "null" : FULL_MAP_DEBUG ? node2part.toFullString() : node2part.toString();
    }

    /**
     * @param map Map to get string for.
     * @return Full map string representation.
     */
    @SuppressWarnings({"ConstantConditions"})
    private String mapString(GridDhtPartitionMap map) {
        return map == null ? "null" : FULL_MAP_DEBUG ? map.toFullString() : map.toString();
    }

    /** {@inheritDoc} */
    @SuppressWarnings({"LockAcquiredButNotSafelyReleased"})
    @Override public void readLock() {
        lock.readLock().lock();
    }

    /** {@inheritDoc} */
    @Override public void readUnlock() {
        lock.readLock().unlock();
    }

    /** {@inheritDoc} */
    @Override public void updateTopologyVersion(
        GridDhtPartitionExchangeId exchId,
        GridDhtPartitionsExchangeFuture exchFut,
        long updSeq,
        boolean stopping
    ) throws IgniteInterruptedCheckedException {
        U.writeLock(lock);

        try {
            assert exchId.topologyVersion().compareTo(topVer) > 0 : "Invalid topology version [topVer=" + topVer +
                ", exchId=" + exchId +
                ", fut=" + exchFut + ']';

            this.stopping = stopping;

            updateSeq.setIfGreater(updSeq);

            topReadyFut = exchFut;

            rebalancedTopVer = AffinityTopologyVersion.NONE;

            topVer = exchId.topologyVersion();

            discoCache = exchFut.discoCache();
        }
        finally {
            lock.writeLock().unlock();
        }
    }

    /** {@inheritDoc} */
    @Override public AffinityTopologyVersion topologyVersion() {
        AffinityTopologyVersion topVer = this.topVer;

        assert topVer.topologyVersion() > 0 : "Invalid topology version [topVer=" + topVer +
            ", cacheName=" + cctx.name() + ']';

        return topVer;
    }

    /** {@inheritDoc} */
    @Override public GridDhtTopologyFuture topologyVersionFuture() {
        assert topReadyFut != null;

        return topReadyFut;
    }

    /** {@inheritDoc} */
    @Override public boolean stopping() {
        return stopping;
    }

    /** {@inheritDoc} */
    @Override public void initPartitions(
        GridDhtPartitionsExchangeFuture exchFut) throws IgniteInterruptedCheckedException {
        U.writeLock(lock);

        try {
            if (stopping)
                return;

            long updateSeq = this.updateSeq.incrementAndGet();

            initPartitions0(exchFut, updateSeq);

            consistencyCheck();
        }
        finally {
            lock.writeLock().unlock();
        }
    }

    /**
     * @param exchFut Exchange future.
     * @param updateSeq Update sequence.
     */
    private void initPartitions0(GridDhtPartitionsExchangeFuture exchFut, long updateSeq) {
        ClusterNode loc = cctx.localNode();

        ClusterNode oldest = discoCache.oldestAliveServerNodeWithCache();

        GridDhtPartitionExchangeId exchId = exchFut.exchangeId();

        assert topVer.equals(exchFut.topologyVersion()) :
            "Invalid topology [topVer=" + topVer +
                ", cache=" + cctx.name() +
                ", futVer=" + exchFut.topologyVersion() +
                ", fut=" + exchFut + ']';
        assert cctx.affinity().affinityTopologyVersion().equals(exchFut.topologyVersion()) :
            "Invalid affinity [topVer=" + cctx.affinity().affinityTopologyVersion() +
                ", cache=" + cctx.name() +
                ", futVer=" + exchFut.topologyVersion() +
                ", fut=" + exchFut + ']';

        List<List<ClusterNode>> aff = cctx.affinity().assignments(exchFut.topologyVersion());

        int num = cctx.affinity().partitions();

        if (cctx.rebalanceEnabled()) {
            boolean added = exchFut.isCacheAdded(cctx.cacheId(), exchId.topologyVersion());

            boolean first = (loc.equals(oldest) && loc.id().equals(exchId.nodeId()) && exchId.isJoined()) || added;

            if (first) {
                assert exchId.isJoined() || added;

                for (int p = 0; p < num; p++) {
                    if (localNode(p, aff)) {
                        GridDhtLocalPartition locPart = createPartition(p);

                        boolean owned = locPart.own();

                        assert owned : "Failed to own partition for oldest node [cacheName" + cctx.name() +
                            ", part=" + locPart + ']';

                        if (log.isDebugEnabled())
                            log.debug("Owned partition for oldest node: " + locPart);

                        updateSeq = updateLocal(p, locPart.state(), updateSeq);
                    }
                }
            }
            else
                createPartitions(aff, updateSeq);
        }
        else {
            // If preloader is disabled, then we simply clear out
            // the partitions this node is not responsible for.
            for (int p = 0; p < num; p++) {
                GridDhtLocalPartition locPart = localPartition0(p, topVer, false, true, false);

                boolean belongs = localNode(p, aff);

                if (locPart != null) {
                    if (!belongs) {
                        GridDhtPartitionState state = locPart.state();

                        if (state.active()) {
                            locPart.rent(false);

                            updateSeq = updateLocal(p, locPart.state(), updateSeq);

                            if (log.isDebugEnabled())
                                log.debug("Evicting partition with rebalancing disabled " +
                                    "(it does not belong to affinity): " + locPart);
                        }
                    }
                    else
                        locPart.own();
                }
                else if (belongs) {
                    locPart = createPartition(p);

                    locPart.own();

                    updateLocal(p, locPart.state(), updateSeq);
                }
            }
        }

        if (node2part != null && node2part.valid())
            checkEvictions(updateSeq, aff);

        updateRebalanceVersion(aff);
    }

    /**
     * @param aff Affinity assignments.
     * @param updateSeq Update sequence.
     */
    private void createPartitions(List<List<ClusterNode>> aff, long updateSeq) {
        int num = cctx.affinity().partitions();

        for (int p = 0; p < num; p++) {
            if (node2part != null && node2part.valid()) {
                if (localNode(p, aff)) {
                    // This will make sure that all non-existing partitions
                    // will be created in MOVING state.
                    GridDhtLocalPartition locPart = createPartition(p);

                    updateSeq = updateLocal(p, locPart.state(), updateSeq);
                }
            }
            // If this node's map is empty, we pre-create local partitions,
            // so local map will be sent correctly during exchange.
            else if (localNode(p, aff))
                createPartition(p);
        }
    }

    /** {@inheritDoc} */
    @Override public void beforeExchange(GridDhtPartitionsExchangeFuture exchFut, boolean affReady)
        throws IgniteCheckedException {

        DiscoveryEvent discoEvt = exchFut.discoveryEvent();

        ClusterState newState = exchFut.newClusterState();

        treatAllPartAsLoc = (newState != null && newState == ClusterState.ACTIVE)
            || (cctx.kernalContext().state().active()
            && discoEvt.type() == EventType.EVT_NODE_JOINED
            && discoEvt.eventNode().isLocal()
            && !cctx.kernalContext().clientNode()
        );

        ClusterNode loc = cctx.localNode();

        cctx.shared().database().checkpointReadLock();

        try {
            synchronized (cctx.shared().exchange().interruptLock()) {
                if (Thread.currentThread().isInterrupted())
                    throw new IgniteInterruptedCheckedException("Thread is interrupted: " + Thread.currentThread());

                U.writeLock(lock);

                try {
                    GridDhtPartitionExchangeId exchId = exchFut.exchangeId();

                    if (stopping)
                        return;

                    assert topVer.equals(exchId.topologyVersion()) : "Invalid topology version [topVer=" +
                        topVer + ", exchId=" + exchId + ']';

                    if (exchId.isLeft())
                        removeNode(exchId.nodeId());

                    ClusterNode oldest = discoCache.oldestAliveServerNodeWithCache();

                    if (log.isDebugEnabled())
                        log.debug("Partition map beforeExchange [exchId=" + exchId + ", fullMap=" + fullMapString() + ']');

                    long updateSeq = this.updateSeq.incrementAndGet();

                    cntrMap.clear();

                    // If this is the oldest node.
                    if (oldest != null && (loc.equals(oldest) || exchFut.isCacheAdded(cctx.cacheId(), exchId.topologyVersion()))) {
                        if (node2part == null) {
                            node2part = new GridDhtPartitionFullMap(oldest.id(), oldest.order(), updateSeq);

                            if (log.isDebugEnabled())
                                log.debug("Created brand new full topology map on oldest node [exchId=" +
                                    exchId + ", fullMap=" + fullMapString() + ']');
                        }
                        else if (!node2part.valid()) {
                            node2part = new GridDhtPartitionFullMap(oldest.id(), oldest.order(), updateSeq, node2part, false);

                            if (log.isDebugEnabled())
                                log.debug("Created new full topology map on oldest node [exchId=" + exchId + ", fullMap=" +
                                    node2part + ']');
                        }
                        else if (!node2part.nodeId().equals(loc.id())) {
                            node2part = new GridDhtPartitionFullMap(oldest.id(), oldest.order(), updateSeq, node2part, false);

                            if (log.isDebugEnabled())
                                log.debug("Copied old map into new map on oldest node (previous oldest node left) [exchId=" +
                                    exchId + ", fullMap=" + fullMapString() + ']');
                        }
                    }

                    if (affReady)
                        initPartitions0(exchFut, updateSeq);
                    else {
                        List<List<ClusterNode>> aff = cctx.affinity().idealAssignment();

                        createPartitions(aff, updateSeq);
                    }

                    consistencyCheck();

                    if (log.isDebugEnabled())
                        log.debug("Partition map after beforeExchange [exchId=" + exchId + ", fullMap=" +
                            fullMapString() + ']');
                }
                finally {
                    lock.writeLock().unlock();
                }
            }
        }
        finally {
            cctx.shared().database().checkpointReadUnlock();
        }
    }

    /** {@inheritDoc} */
    @Override public boolean afterExchange(GridDhtPartitionsExchangeFuture exchFut) throws IgniteCheckedException {
        treatAllPartAsLoc = false;

        boolean changed = false;

        int num = cctx.affinity().partitions();

        AffinityTopologyVersion topVer = exchFut.topologyVersion();

        assert cctx.affinity().affinityTopologyVersion().equals(topVer) : "Affinity is not initialized " +
            "[topVer=" + topVer +
            ", affVer=" + cctx.affinity().affinityTopologyVersion() +
            ", fut=" + exchFut + ']';

        lock.writeLock().lock();

        try {
            if (stopping)
                return false;

            assert topVer.equals(exchFut.topologyVersion()) : "Invalid topology version [topVer=" +
                topVer + ", exchId=" + exchFut.exchangeId() + ']';

            if (log.isDebugEnabled())
                log.debug("Partition map before afterExchange [exchId=" + exchFut.exchangeId() + ", fullMap=" +
                    fullMapString() + ']');

            long updateSeq = this.updateSeq.incrementAndGet();

            for (int p = 0; p < num; p++) {
                GridDhtLocalPartition locPart = localPartition0(p, topVer, false, false, false);

                if (cctx.affinity().partitionLocalNode(p, topVer)) {
                    // This partition will be created during next topology event,
                    // which obviously has not happened at this point.
                    if (locPart == null) {
                        if (log.isDebugEnabled())
                            log.debug("Skipping local partition afterExchange (will not create): " + p);

                        continue;
                    }

                    GridDhtPartitionState state = locPart.state();

                    if (state == MOVING) {
                        if (cctx.rebalanceEnabled()) {
                            Collection<ClusterNode> owners = owners(p);

                            // If there are no other owners, then become an owner.
                            if (F.isEmpty(owners)) {
                                boolean owned = locPart.own();

                                assert owned : "Failed to own partition [cacheName" + cctx.name() + ", locPart=" +
                                    locPart + ']';

                                updateSeq = updateLocal(p, locPart.state(), updateSeq);

                                changed = true;

                                if (cctx.events().isRecordable(EVT_CACHE_REBALANCE_PART_DATA_LOST)) {
                                    DiscoveryEvent discoEvt = exchFut.discoveryEvent();

                                    cctx.events().addPreloadEvent(p,
                                        EVT_CACHE_REBALANCE_PART_DATA_LOST, discoEvt.eventNode(),
                                        discoEvt.type(), discoEvt.timestamp());
                                }

                                if (log.isDebugEnabled())
                                    log.debug("Owned partition: " + locPart);
                            }
                            else if (log.isDebugEnabled())
                                log.debug("Will not own partition (there are owners to rebalance from) [locPart=" +
                                    locPart + ", owners = " + owners + ']');
                        }
                        else
                            updateSeq = updateLocal(p, locPart.state(), updateSeq);
                    }
                }
                else {
                    if (locPart != null) {
                        GridDhtPartitionState state = locPart.state();

                        // TODO: ask Alexey G why we didn't evict OWNING parts.
                        if ((state == MOVING || state == OWNING) && cctx.kernalContext().state().active()) {
                            locPart.rent(false);

                            updateSeq = updateLocal(p, locPart.state(), updateSeq);

                            changed = true;

                            if (log.isDebugEnabled())
                                log.debug("Evicting " + state + " partition (it does not belong to affinity): " + locPart);
                        }
                    }
                }
            }

            updateRebalanceVersion(cctx.affinity().assignments(topVer));

            consistencyCheck();
        }
        finally {
            lock.writeLock().unlock();
        }

        return changed;
    }

    /** {@inheritDoc} */
    @Nullable @Override public GridDhtLocalPartition localPartition(int p, AffinityTopologyVersion topVer,
        boolean create)
        throws GridDhtInvalidPartitionException {
        return localPartition0(p, topVer, create, false, true);
    }

    /** {@inheritDoc} */
    @Nullable @Override public GridDhtLocalPartition localPartition(int p, AffinityTopologyVersion topVer,
        boolean create, boolean showRenting) throws GridDhtInvalidPartitionException {
        return localPartition0(p, topVer, create, showRenting, true);
    }

    /**
     * @param p Partition number.
     * @return Partition.
     */
    private GridDhtLocalPartition createPartition(int p) {
        assert lock.isWriteLockedByCurrentThread();

        GridDhtLocalPartition loc = locParts.get(p);

        if (loc == null || loc.state() == EVICTED) {
            locParts.set(p, loc = new GridDhtLocalPartition(cctx, p, entryFactory));

            if (cctx.shared().pageStore() != null) {
                try {
                    cctx.shared().pageStore().onPartitionCreated(cctx.cacheId(), p);
                }
                catch (IgniteCheckedException e) {
                    // TODO ignite-db
                    throw new IgniteException(e);
                }
            }
        }

        return loc;
    }

    /**
     * @param p Partition number.
     * @param topVer Topology version.
     * @param create Create flag.
     * @param updateSeq Update sequence.
     * @return Local partition.
     */
    @SuppressWarnings("TooBroadScope")
    private GridDhtLocalPartition localPartition0(int p,
        AffinityTopologyVersion topVer,
        boolean create,
        boolean showRenting,
        boolean updateSeq) {
        GridDhtLocalPartition loc;

        loc = locParts.get(p);

        GridDhtPartitionState state = loc != null ? loc.state() : null;

        if (loc != null && state != EVICTED && (state != RENTING || showRenting))
            return loc;

        if (!create)
            return null;

        boolean created = false;

        lock.writeLock().lock();

        try {
            loc = locParts.get(p);

            state = loc != null ? loc.state() : null;

            boolean belongs = cctx.affinity().partitionLocalNode(p, topVer);

            if (loc != null && state == EVICTED) {
                locParts.set(p, loc = null);

                if (!treatAllPartAsLoc && !belongs)
                    throw new GridDhtInvalidPartitionException(p, "Adding entry to evicted partition " +
                        "(often may be caused by inconsistent 'key.hashCode()' implementation) " +
                        "[part=" + p + ", topVer=" + topVer + ", this.topVer=" + this.topVer + ']');
            }
            else if (loc != null && state == RENTING && !showRenting)
                throw new GridDhtInvalidPartitionException(p, "Adding entry to partition that is concurrently evicted " +
                    "[part=" + p + ", shouldBeMoving=" + loc.reload() + "]");

            if (loc == null) {
                if (!treatAllPartAsLoc && !belongs)
                    throw new GridDhtInvalidPartitionException(p, "Creating partition which does not belong to " +
                        "local node (often may be caused by inconsistent 'key.hashCode()' implementation) " +
                        "[part=" + p + ", topVer=" + topVer + ", this.topVer=" + this.topVer + ']');

                locParts.set(p, loc = new GridDhtLocalPartition(cctx, p, entryFactory));

                if (updateSeq)
                    this.updateSeq.incrementAndGet();

                created = true;

                if (log.isDebugEnabled())
                    log.debug("Created local partition: " + loc);
            }
        }
        finally {
            lock.writeLock().unlock();
        }

        if (created && cctx.shared().pageStore() != null) {
            try {
                cctx.shared().pageStore().onPartitionCreated(cctx.cacheId(), p);
            }
            catch (IgniteCheckedException e) {
                // TODO ignite-db
                throw new IgniteException(e);
            }
        }

        return loc;
    }

    /** {@inheritDoc} */
    @Override public void releasePartitions(int... parts) {
        assert parts != null;
        assert parts.length > 0;

        for (int i = 0; i < parts.length; i++) {
            GridDhtLocalPartition part = locParts.get(parts[i]);

            if (part != null)
                part.release();
        }
    }

    /** {@inheritDoc} */
    @Override public GridDhtLocalPartition localPartition(Object key, boolean create) {
        return localPartition(cctx.affinity().partition(key), AffinityTopologyVersion.NONE, create);
    }

    /** {@inheritDoc} */
    @Override public List<GridDhtLocalPartition> localPartitions() {
        List<GridDhtLocalPartition> list = new ArrayList<>(locParts.length());

        for (int i = 0; i < locParts.length(); i++) {
            GridDhtLocalPartition part = locParts.get(i);

            if (part != null && part.state().active())
                list.add(part);
        }

        return list;
    }

    /** {@inheritDoc} */
    @Override public Iterable<GridDhtLocalPartition> currentLocalPartitions() {
        return new Iterable<GridDhtLocalPartition>() {
            @Override public Iterator<GridDhtLocalPartition> iterator() {
                return new CurrentPartitionsIterator();
            }
        };
    }

    /** {@inheritDoc} */
    @Override public void onRemoved(GridDhtCacheEntry e) {
        /*
         * Make sure not to acquire any locks here as this method
         * may be called from sensitive synchronization blocks.
         * ===================================================
         */

        GridDhtLocalPartition loc = localPartition(e.partition(), topologyVersion(), false);

        if (loc != null)
            loc.onRemoved(e);
    }

    /** {@inheritDoc} */
    @Override public GridDhtPartitionMap localPartitionMap() {
        Map<Integer, GridDhtPartitionState> map = new HashMap<>();

        lock.readLock().lock();

        try {
            for (int i = 0; i < locParts.length(); i++) {
                GridDhtLocalPartition part = locParts.get(i);

                if (part == null)
                    continue;

                map.put(i, part.state());
            }

            return new GridDhtPartitionMap(cctx.nodeId(),
                updateSeq.get(),
                topVer,
                Collections.unmodifiableMap(map),
                true);
        }
        finally {
            lock.readLock().unlock();
        }
    }

    /** {@inheritDoc} */
    @Override public GridDhtPartitionState partitionState(UUID nodeId, int part) {
        lock.readLock().lock();

        try {
            GridDhtPartitionMap partMap = node2part.get(nodeId);

            if (partMap != null) {
                GridDhtPartitionState state = partMap.get(part);

                return state == null ? EVICTED : state;
            }

            return EVICTED;
        }
        finally {
            lock.readLock().unlock();
        }
    }

    /** {@inheritDoc} */
    @Nullable @Override public List<ClusterNode> nodes(int p,
        AffinityAssignment affAssignment,
        List<ClusterNode> affNodes) {
        return nodes0(p, affAssignment, affNodes);
    }

    /** {@inheritDoc} */
    @Override public List<ClusterNode> nodes(int p, AffinityTopologyVersion topVer) {
        AffinityAssignment affAssignment = cctx.affinity().assignment(topVer);

        List<ClusterNode> affNodes = affAssignment.get(p);

        List<ClusterNode> nodes = nodes0(p, affAssignment, affNodes);

        return nodes != null ? nodes : affNodes;
    }

    /**
     * @param p Partition.
     * @param affAssignment Assignments.
     * @param affNodes Node assigned for given partition by affinity.
     * @return Nodes responsible for given partition (primary is first).
     */
    @Nullable private List<ClusterNode> nodes0(int p, AffinityAssignment affAssignment, List<ClusterNode> affNodes) {
        AffinityTopologyVersion topVer = affAssignment.topologyVersion();

        lock.readLock().lock();

        try {
            assert node2part != null && node2part.valid() : "Invalid node-to-partitions map [topVer1=" + topVer +
                ", topVer2=" + this.topVer +
                ", node=" + cctx.igniteInstanceName() +
                ", cache=" + cctx.name() +
                ", node2part=" + node2part + ']';

            List<ClusterNode> nodes = null;

            Collection<UUID> nodeIds = part2node.get(p);

            if (!F.isEmpty(nodeIds)) {
                for (UUID nodeId : nodeIds) {
                    HashSet<UUID> affIds = affAssignment.getIds(p);

                    if (!affIds.contains(nodeId) && hasState(p, nodeId, OWNING, MOVING, RENTING)) {
                        ClusterNode n = cctx.discovery().node(nodeId);

                        if (n != null && (topVer.topologyVersion() < 0 || n.order() <= topVer.topologyVersion())) {
                            if (nodes == null) {
                                nodes = new ArrayList<>(affNodes.size() + 2);

                                nodes.addAll(affNodes);
                            }

                            nodes.add(n);
                        }
                    }
                }
            }

            return nodes;
        }
        finally {
            lock.readLock().unlock();
        }
    }

    /**
     * @param p Partition.
     * @param topVer Topology version ({@code -1} for all nodes).
     * @param state Partition state.
     * @param states Additional partition states.
     * @return List of nodes for the partition.
     */
    private List<ClusterNode> nodes(int p,
        AffinityTopologyVersion topVer,
        GridDhtPartitionState state,
        GridDhtPartitionState... states) {
        Collection<UUID> allIds = topVer.topologyVersion() > 0 ? F.nodeIds(discoCache.cacheAffinityNodes(cctx.cacheId())) : null;

        lock.readLock().lock();

        try {
            assert node2part != null && node2part.valid() : "Invalid node-to-partitions map [topVer=" + topVer +
                ", allIds=" + allIds +
                ", node2part=" + node2part +
                ", cache=" + cctx.name() + ']';

            Collection<UUID> nodeIds = part2node.get(p);

            // Node IDs can be null if both, primary and backup, nodes disappear.
            int size = nodeIds == null ? 0 : nodeIds.size();

            if (size == 0)
                return Collections.emptyList();

            List<ClusterNode> nodes = new ArrayList<>(size);

            for (UUID id : nodeIds) {
                if (topVer.topologyVersion() > 0 && !F.contains(allIds, id))
                    continue;

                if (hasState(p, id, state, states)) {
                    ClusterNode n = cctx.discovery().node(id);

                    if (n != null && (topVer.topologyVersion() < 0 || n.order() <= topVer.topologyVersion()))
                        nodes.add(n);
                }
            }

            return nodes;
        }
        finally {
            lock.readLock().unlock();
        }
    }

    /** {@inheritDoc} */
    @Override public List<ClusterNode> owners(int p, AffinityTopologyVersion topVer) {
        if (!cctx.rebalanceEnabled())
            return ownersAndMoving(p, topVer);

        return nodes(p, topVer, OWNING);
    }

    /** {@inheritDoc} */
    @Override public List<ClusterNode> owners(int p) {
        return owners(p, AffinityTopologyVersion.NONE);
    }

    /** {@inheritDoc} */
    @Override public List<ClusterNode> moving(int p) {
        if (!cctx.rebalanceEnabled())
            return ownersAndMoving(p, AffinityTopologyVersion.NONE);

        return nodes(p, AffinityTopologyVersion.NONE, MOVING);
    }

    /**
     * @param p Partition.
     * @param topVer Topology version.
     * @return List of nodes in state OWNING or MOVING.
     */
    private List<ClusterNode> ownersAndMoving(int p, AffinityTopologyVersion topVer) {
        return nodes(p, topVer, OWNING, MOVING);
    }

    /** {@inheritDoc} */
    @Override public long updateSequence() {
        return updateSeq.get();
    }

    /** {@inheritDoc} */
    @Override public GridDhtPartitionFullMap partitionMap(boolean onlyActive) {
        lock.readLock().lock();

        try {
            assert node2part != null && node2part.valid() : "Invalid node2part [node2part: " + node2part +
                ", cache=" + cctx.name() +
                ", started=" + cctx.started() +
                ", stopping=" + stopping +
                ", locNodeId=" + cctx.localNode().id() +
                ", locName=" + cctx.igniteInstanceName() + ']';

            GridDhtPartitionFullMap m = node2part;

            return new GridDhtPartitionFullMap(m.nodeId(), m.nodeOrder(), m.updateSequence(), m, onlyActive);
        }
        finally {
            lock.readLock().unlock();
        }
    }

    /** {@inheritDoc} */
    @SuppressWarnings({"MismatchedQueryAndUpdateOfCollection"})
<<<<<<< HEAD
    @Nullable @Override public GridDhtPartitionMap2 update(
        @Nullable GridDhtPartitionExchangeId exchId,
=======
    @Override public GridDhtPartitionMap update(
        @Nullable GridDhtPartitionsExchangeFuture exchFut,
>>>>>>> 7808492b
        GridDhtPartitionFullMap partMap,
        @Nullable Map<Integer, T2<Long, Long>> cntrMap,
        Set<Integer> partsToReload
    ) {
        if (log.isDebugEnabled())
            log.debug("Updating full partition map [exchId=" + exchId + ", parts=" + fullMapString() + ']');

        assert partMap != null;

        lock.writeLock().lock();

        try {
            if (stopping)
                return null;

            if (cntrMap != null) {
                // update local map partition counters
                for (Map.Entry<Integer, T2<Long, Long>> e : cntrMap.entrySet()) {
                    T2<Long, Long> cntr = this.cntrMap.get(e.getKey());

                    if (cntr == null || cntr.get2() < e.getValue().get2())
                        this.cntrMap.put(e.getKey(), e.getValue());
                }

                // update local counters in partitions
                for (int i = 0; i < locParts.length(); i++) {
                    GridDhtLocalPartition part = locParts.get(i);

                    if (part == null)
                        continue;

                    T2<Long, Long> cntr = cntrMap.get(part.id());

                    if (cntr != null)
                        part.updateCounter(cntr.get2());
                }
            }

            //if need skip
            if (exchId != null && lastExchangeId != null && lastExchangeId.compareTo(exchId) >= 0) {
                if (log.isDebugEnabled())
                    log.debug("Stale exchange id for full partition map update (will ignore) [lastExchId=" +
                        lastExchangeId + ", exchId=" + exchId + ']');

                return null;
            }

            if (node2part != null && node2part.compareTo(partMap) >= 0) {
                if (log.isDebugEnabled())
                    log.debug("Stale partition map for full partition map update (will ignore) [lastExchId=" +
                        lastExchangeId + ", exchId=" + exchId + ", curMap=" + node2part + ", newMap=" + partMap + ']');

                return null;
            }

            if (exchId != null)
                lastExchangeId = exchId;

            if (node2part != null) {
                for (GridDhtPartitionMap part : node2part.values()) {
                    GridDhtPartitionMap newPart = partMap.get(part.nodeId());

                    // If for some nodes current partition has a newer map,
                    // then we keep the newer value.
                    if (newPart != null &&
                        (newPart.updateSequence() < part.updateSequence() || (
                            cctx.startTopologyVersion() != null &&
                                newPart.topologyVersion() != null && // Backward compatibility.
                                cctx.startTopologyVersion().compareTo(newPart.topologyVersion()) > 0))
                        ) {
                        if (log.isDebugEnabled())
                            log.debug("Overriding partition map in full update map [exchId=" + exchId + ", curPart=" +
                                mapString(part) + ", newPart=" + mapString(newPart) + ']');

                        partMap.put(part.nodeId(), part);
                    }
                }

                //remove entry if node left
                for (Iterator<UUID> it = partMap.keySet().iterator(); it.hasNext(); ) {
                    UUID nodeId = it.next();

                    if (!cctx.discovery().alive(nodeId)) {
                        if (log.isDebugEnabled())
                            log.debug("Removing left node from full map update [nodeId=" + nodeId + ", partMap=" +
                                partMap + ']');

                        it.remove();
                    }
                }
            }

            node2part = partMap;

            Map<Integer, Set<UUID>> p2n = new HashMap<>(cctx.affinity().partitions(), 1.0f);

            for (Map.Entry<UUID, GridDhtPartitionMap> e : partMap.entrySet()) {
                for (Integer p : e.getValue().keySet()) {
                    Set<UUID> ids = p2n.get(p);

                    if (ids == null)
                        // Initialize HashSet to size 3 in anticipation that there won't be
                        // more than 3 nodes per partitions.
                        p2n.put(p, ids = U.newHashSet(3));

                    ids.add(e.getKey());
                }
            }

            part2node = p2n;

            boolean changed = false;

            AffinityTopologyVersion affVer = cctx.affinity().affinityTopologyVersion();

            GridDhtPartitionMap nodeMap = partMap.get(cctx.localNodeId());

            if (nodeMap != null && cctx.shared().database().persistenceEnabled()) {
                for (Map.Entry<Integer, GridDhtPartitionState> e : nodeMap.entrySet()) {
                    int p = e.getKey();
                    GridDhtPartitionState state = e.getValue();

                    if (state == OWNING) {
                        GridDhtLocalPartition locPart = locParts.get(p);

                        assert locPart != null;

                        if (cntrMap != null) {
                            T2<Long, Long> cntr = cntrMap.get(p);

                            if (cntr != null && cntr.get2() > locPart.updateCounter())
                                locPart.updateCounter(cntr.get2());
                        }

                        if (locPart.state() == MOVING) {
                            boolean success = locPart.own();

                            assert success : locPart;

                            changed |= success;
                        }
                    }
                    else if (state == MOVING) {
                        GridDhtLocalPartition locPart = locParts.get(p);

                        if (locPart == null || locPart.state() == EVICTED)
                            locPart = createPartition(p);

                        if (locPart.state() == OWNING) {
                            locPart.moving();

                            changed = true;
                        }

                        if (cntrMap != null) {
                            T2<Long, Long> cntr = cntrMap.get(p);

                            if (cntr != null && cntr.get2() > locPart.updateCounter())
                                locPart.updateCounter(cntr.get2());
                        }
                    }
                    else if (state == RENTING && partsToReload.contains(p)) {
                        GridDhtLocalPartition locPart = locParts.get(p);

                        if (locPart == null || locPart.state() == EVICTED) {
                            createPartition(p);

                            changed = true;
                        }
                        else if (locPart.state() == OWNING || locPart.state() == MOVING) {
                            locPart.reload(true);

                            locPart.rent(false);

                            changed = true;
                        }
                        else {
                            locPart.reload(true);
                        }
                    }
                }
            }

            long updateSeq = this.updateSeq.incrementAndGet();

            if (!affVer.equals(AffinityTopologyVersion.NONE) && affVer.compareTo(topVer) >= 0) {
                List<List<ClusterNode>> aff = cctx.affinity().assignments(topVer);

                changed |= checkEvictions(updateSeq, aff);

                updateRebalanceVersion(aff);
            }

            consistencyCheck();

            if (log.isDebugEnabled())
                log.debug("Partition map after full update: " + fullMapString());

            if (changed)
                cctx.shared().exchange().scheduleResendPartitions();

            return changed ? localPartitionMap() : null;
        }
        finally {
            lock.writeLock().unlock();
        }
    }

    /** {@inheritDoc} */
    @SuppressWarnings({"MismatchedQueryAndUpdateOfCollection"})
    @Nullable @Override public GridDhtPartitionMap update(
        @Nullable GridDhtPartitionExchangeId exchId,
        GridDhtPartitionMap parts,
        @Nullable Map<Integer, T2<Long, Long>> cntrMap
    ) {
        if (log.isDebugEnabled())
            log.debug("Updating single partition map [exchId=" + exchId + ", parts=" + mapString(parts) + ']');

        if (!cctx.discovery().alive(parts.nodeId())) {
            if (log.isDebugEnabled())
                log.debug("Received partition update for non-existing node (will ignore) [exchId=" + exchId +
                    ", parts=" + parts + ']');

            return null;
        }

        lock.writeLock().lock();

        try {
            if (stopping)
                return null;

            if (cntrMap != null) {
                for (Map.Entry<Integer, T2<Long, Long>> e : cntrMap.entrySet()) {
                    T2<Long, Long> cntr = this.cntrMap.get(e.getKey());

                    if (cntr == null || cntr.get2() < e.getValue().get2())
                        this.cntrMap.put(e.getKey(), e.getValue());
                }

                for (int i = 0; i < locParts.length(); i++) {
                    GridDhtLocalPartition part = locParts.get(i);

                    if (part == null)
                        continue;

                    T2<Long, Long> cntr = cntrMap.get(part.id());

                    if (cntr != null && cntr.get2() > part.updateCounter())
                        part.updateCounter(cntr.get2());
                }
            }

            if (lastExchangeId != null && exchId != null && lastExchangeId.compareTo(exchId) > 0) {
                if (log.isDebugEnabled())
                    log.debug("Stale exchange id for single partition map update (will ignore) [lastExchId=" +
                        lastExchangeId + ", exchId=" + exchId + ']');

                return null;
            }

            if (exchId != null)
                lastExchangeId = exchId;

            if (node2part == null)
                // Create invalid partition map.
                node2part = new GridDhtPartitionFullMap();

            GridDhtPartitionMap cur = node2part.get(parts.nodeId());

            if (cur != null && cur.updateSequence() >= parts.updateSequence()) {
                if (log.isDebugEnabled())
                    log.debug("Stale update sequence for single partition map update (will ignore) [exchId=" + exchId +
                        ", curSeq=" + cur.updateSequence() + ", newSeq=" + parts.updateSequence() + ']');

                return null;
            }

            long updateSeq = this.updateSeq.incrementAndGet();

            node2part = new GridDhtPartitionFullMap(node2part, updateSeq);

            boolean changed = false;

            if (cur == null || !cur.equals(parts))
                changed = true;

            node2part.put(parts.nodeId(), parts);

            part2node = new HashMap<>(part2node);

            // Add new mappings.
            for (Integer p : parts.keySet()) {
                Set<UUID> ids = part2node.get(p);

                if (ids == null)
                    // Initialize HashSet to size 3 in anticipation that there won't be
                    // more than 3 nodes per partition.
                    part2node.put(p, ids = U.newHashSet(3));

                changed |= ids.add(parts.nodeId());
            }

            // Remove obsolete mappings.
            if (cur != null) {
                for (Integer p : F.view(cur.keySet(), F0.notIn(parts.keySet()))) {
                    Set<UUID> ids = part2node.get(p);

                    if (ids != null)
                        changed |= ids.remove(parts.nodeId());
                }
            }

            AffinityTopologyVersion affVer = cctx.affinity().affinityTopologyVersion();

            if (!affVer.equals(AffinityTopologyVersion.NONE) && affVer.compareTo(topVer) >= 0) {
                List<List<ClusterNode>> aff = cctx.affinity().assignments(topVer);

                changed |= checkEvictions(updateSeq, aff);

                updateRebalanceVersion(aff);
            }

            consistencyCheck();

            if (log.isDebugEnabled())
                log.debug("Partition map after single update: " + fullMapString());

            if (changed)
                cctx.shared().exchange().scheduleResendPartitions();

            return changed ? localPartitionMap() : null;
        }
        finally {
            lock.writeLock().unlock();
        }
    }

    /** {@inheritDoc} */
    @Override public boolean detectLostPartitions(DiscoveryEvent discoEvt) {
        lock.writeLock().lock();

        try {
            int parts = cctx.affinity().partitions();

            Collection<Integer> lost = null;

            for (int p = 0; p < parts; p++) {
                boolean foundOwner = false;

                Set<UUID> nodeIds = part2node.get(p);

                if (nodeIds != null) {
                    for (UUID nodeId : nodeIds) {
                        GridDhtPartitionMap partMap = node2part.get(nodeId);

                        GridDhtPartitionState state = partMap.get(p);

                        if (state == OWNING) {
                            foundOwner = true;

                            break;
                        }
                    }
                }

                if (!foundOwner) {
                    if (lost == null)
                        lost = new HashSet<>(parts - p, 1.0f);

                    lost.add(p);
                }
            }

            boolean changed = false;

            if (lost != null) {
                PartitionLossPolicy plc = cctx.config().getPartitionLossPolicy();

                assert plc != null;

                // Update partition state on all nodes.
                for (Integer part : lost) {
                    long updSeq = updateSeq.incrementAndGet();

                    GridDhtLocalPartition locPart = localPartition(part, topVer, false);

                    if (locPart != null) {
                        boolean marked = plc == PartitionLossPolicy.IGNORE ? locPart.own() : locPart.markLost();

                        if (marked)
                            updateLocal(locPart.id(), locPart.state(), updSeq);

                        changed |= marked;
                    }
                    // Update map for remote node.
                    else if (plc != PartitionLossPolicy.IGNORE) {
                        Set<UUID> nodeIds = part2node.get(part);

                        if (nodeIds != null) {
                            for (UUID nodeId : nodeIds) {
                                GridDhtPartitionMap nodeMap = node2part.get(nodeId);

                                if (nodeMap.get(part) != EVICTED)
                                    nodeMap.put(part, LOST);
                            }
                        }
                    }

                    if (cctx.events().isRecordable(EventType.EVT_CACHE_REBALANCE_PART_DATA_LOST))
                        cctx.events().addPreloadEvent(part, EVT_CACHE_REBALANCE_PART_DATA_LOST,
                            discoEvt.eventNode(), discoEvt.type(), discoEvt.timestamp());
                }

                if (plc != PartitionLossPolicy.IGNORE)
                    cctx.needsRecovery(true);
            }

            return changed;
        }
        finally {
            lock.writeLock().unlock();
        }
    }

    /** {@inheritDoc} */
    @Override public void resetLostPartitions() {
        lock.writeLock().lock();

        try {
            int parts = cctx.affinity().partitions();
            long updSeq = updateSeq.incrementAndGet();

            for (int part = 0; part < parts; part++) {
                Set<UUID> nodeIds = part2node.get(part);

                if (nodeIds != null) {
                    boolean lost = false;

                    for (UUID node : nodeIds) {
                        GridDhtPartitionMap map = node2part.get(node);

                        if (map.get(part) == LOST) {
                            lost = true;

                            break;
                        }
                    }

                    if (lost) {
                        GridDhtLocalPartition locPart = localPartition(part, topVer, false);

                        if (locPart != null) {
                            boolean marked = locPart.own();

                            if (marked)
                                updateLocal(locPart.id(), locPart.state(), updSeq);
                        }

                        for (UUID nodeId : nodeIds) {
                            GridDhtPartitionMap nodeMap = node2part.get(nodeId);

                            if (nodeMap.get(part) == LOST)
                                nodeMap.put(part, OWNING);
                        }
                    }
                }
            }

            checkEvictions(updSeq, cctx.affinity().assignments(topVer));

            cctx.needsRecovery(false);
        }
        finally {
            lock.writeLock().unlock();
        }
    }

    /** {@inheritDoc} */
    @Override public Collection<Integer> lostPartitions() {
        lock.readLock().lock();

        try {
            Collection<Integer> res = null;

            int parts = cctx.affinity().partitions();

            for (int part = 0; part < parts; part++) {
                Set<UUID> nodeIds = part2node.get(part);

                if (nodeIds != null) {
                    for (UUID node : nodeIds) {
                        GridDhtPartitionMap map = node2part.get(node);

                        if (map.get(part) == LOST) {
                            if (res == null)
                                res = new ArrayList<>(parts - part);

                            res.add(part);

                            break;
                        }
                    }
                }
            }

            return res == null ? Collections.<Integer>emptyList() : res;
        }
        finally {
            lock.readLock().unlock();
        }
    }

    /** {@inheritDoc} */
    @Override public Set<UUID> setOwners(int p, Set<UUID> owners, boolean haveHistory, boolean updateSeq) {
        Set<UUID> result = haveHistory ? Collections.<UUID>emptySet() : new HashSet<UUID>();

        lock.writeLock().lock();

        try {
            GridDhtLocalPartition locPart = locParts.get(p);

            if (locPart != null) {
                if (locPart.state() == OWNING && !owners.contains(cctx.localNodeId())) {
                    if (haveHistory)
                        locPart.moving();
                    else {
                        locPart.rent(false);

                        locPart.reload(true);

                        result.add(cctx.localNodeId());
                    }

                }
            }

            for (Map.Entry<UUID, GridDhtPartitionMap> e : node2part.entrySet()) {
                if (!e.getValue().containsKey(p))
                    continue;

                if (e.getValue().get(p) == OWNING && !owners.contains(e.getKey())) {
                    if (haveHistory)
                        e.getValue().put(p, MOVING);
                    else {
                        e.getValue().put(p, RENTING);

                        result.add(e.getKey());
                    }
                }
            }

            if (updateSeq)
                node2part = new GridDhtPartitionFullMap(node2part, this.updateSeq.incrementAndGet());
        }
        finally {
            lock.writeLock().unlock();
        }

        return result;
    }

    /**
     * @param updateSeq Update sequence.
     * @return {@code True} if state changed.
     */
    private boolean checkEvictions(long updateSeq) {
        AffinityTopologyVersion affVer = cctx.affinity().affinityTopologyVersion();

        boolean changed = false;

        if (!affVer.equals(AffinityTopologyVersion.NONE) && affVer.compareTo(topVer) >= 0) {
            List<List<ClusterNode>> aff = cctx.affinity().assignments(topVer);

            changed = checkEvictions(updateSeq, aff);

            updateRebalanceVersion(aff);
        }

        return changed;
    }

    /** {@inheritDoc} */
    @Override public void checkEvictions() {
        lock.writeLock().lock();

        try {
            long updateSeq = this.updateSeq.incrementAndGet();

            node2part.newUpdateSequence(updateSeq);

            checkEvictions(updateSeq);
        }
        finally {
            lock.writeLock().unlock();
        }
    }

    /**
     * @param updateSeq Update sequence.
     * @param aff Affinity assignments.
     * @return Checks if any of the local partitions need to be evicted.
     */
    private boolean checkEvictions(long updateSeq, List<List<ClusterNode>> aff) {
        if (!cctx.kernalContext().state().active())
            return false;

        boolean changed = false;

        UUID locId = cctx.nodeId();

        for (int p = 0; p < locParts.length(); p++) {
            GridDhtLocalPartition part = locParts.get(p);

            if (part == null)
                continue;

            GridDhtPartitionState state = part.state();

            if (state.active()) {
                List<ClusterNode> affNodes = aff.get(p);

                if (!affNodes.contains(cctx.localNode())) {
                    List<ClusterNode> nodes = nodes(p, topVer, OWNING);
                    Collection<UUID> nodeIds = F.nodeIds(nodes);

                    // If all affinity nodes are owners, then evict partition from local node.
                    if (nodeIds.containsAll(F.nodeIds(affNodes))) {
                        part.reload(false);

                        part.rent(false);

                        updateSeq = updateLocal(part.id(), part.state(), updateSeq);

                        changed = true;

                        if (log.isDebugEnabled())
                            log.debug("Evicted local partition (all affinity nodes are owners): " + part);
                    }
                    else {
                        int ownerCnt = nodeIds.size();
                        int affCnt = affNodes.size();

                        if (ownerCnt > affCnt) {
                            // Sort by node orders in ascending order.
                            Collections.sort(nodes, CU.nodeComparator(true));

                            int diff = nodes.size() - affCnt;

                            for (int i = 0; i < diff; i++) {
                                ClusterNode n = nodes.get(i);

                                if (locId.equals(n.id())) {
                                    part.reload(false);

                                    part.rent(false);

                                    updateSeq = updateLocal(part.id(), part.state(), updateSeq);

                                    changed = true;

                                    if (log.isDebugEnabled())
                                        log.debug("Evicted local partition (this node is oldest non-affinity node): " +
                                            part);

                                    break;
                                }
                            }
                        }
                    }
                }
            }
        }

        return changed;
    }

    /**
     * Updates value for single partition.
     *
     * @param p Partition.
     * @param state State.
     * @param updateSeq Update sequence.
     * @return Update sequence.
     */
    @SuppressWarnings({"MismatchedQueryAndUpdateOfCollection"})
    private long updateLocal(int p, GridDhtPartitionState state, long updateSeq) {
        ClusterNode oldest = discoCache.oldestAliveServerNodeWithCache();

        assert oldest != null || cctx.kernalContext().clientNode();

        // If this node became the oldest node.
        if (cctx.localNode().equals(oldest)) {
            long seq = node2part.updateSequence();

            if (seq != updateSeq) {
                if (seq > updateSeq) {
                    long seq0 = this.updateSeq.get();

                    if (seq0 < seq) {
                        // Update global counter if necessary.
                        boolean b = this.updateSeq.compareAndSet(seq0, seq + 1);

                        assert b : "Invalid update sequence [updateSeq=" + updateSeq +
                            ", seq=" + seq +
                            ", curUpdateSeq=" + this.updateSeq.get() +
                            ", node2part=" + node2part.toFullString() + ']';

                        updateSeq = seq + 1;
                    }
                    else
                        updateSeq = seq;
                }

                node2part.updateSequence(updateSeq);
            }
        }

        if (node2part != null) {
            UUID locNodeId = cctx.localNodeId();

        GridDhtPartitionMap map = node2part.get(locNodeId);

            if (map == null) {
                map = new GridDhtPartitionMap(locNodeId,
                    updateSeq,
                    topVer,
                    Collections.<Integer, GridDhtPartitionState>emptyMap(),
                    false);

                node2part.put(locNodeId, map);
            }

            map.updateSequence(updateSeq, topVer);

            map.put(p, state);

            Set<UUID> ids = part2node.get(p);

            if (ids == null)
                part2node.put(p, ids = U.newHashSet(3));

            ids.add(locNodeId);
        }

        return updateSeq;
    }

    /**
     * @param nodeId Node to remove.
     */
    private void removeNode(UUID nodeId) {
        assert nodeId != null;

        ClusterNode oldest = discoCache.oldestAliveServerNode();

        assert oldest != null || cctx.kernalContext().clientNode();

        ClusterNode loc = cctx.localNode();

        if (node2part != null) {
            if (loc.equals(oldest) && !node2part.nodeId().equals(loc.id())) {
                updateSeq.setIfGreater(node2part.updateSequence());

                node2part = new GridDhtPartitionFullMap(loc.id(), loc.order(), updateSeq.incrementAndGet(),
                    node2part, false);
            }
            else
                node2part = new GridDhtPartitionFullMap(node2part, node2part.updateSequence());

            GridDhtPartitionMap parts = node2part.remove(nodeId);

            if (parts != null) {
                for (Integer p : parts.keySet()) {
                    Set<UUID> nodeIds = part2node.get(p);

                    if (nodeIds != null) {
                        nodeIds.remove(nodeId);

                        if (nodeIds.isEmpty())
                            part2node.remove(p);
                    }
                }
            }

            consistencyCheck();
        }
    }

    /** {@inheritDoc} */
    @Override public boolean own(GridDhtLocalPartition part) {
        lock.writeLock().lock();

        try {
            if (part.own()) {
                updateLocal(part.id(), part.state(), updateSeq.incrementAndGet());

                consistencyCheck();

                return true;
            }

            consistencyCheck();

            return false;
        }
        finally {
            lock.writeLock().unlock();
        }
    }

    /** {@inheritDoc} */
    @Override public void onEvicted(GridDhtLocalPartition part, boolean updateSeq) {
        lock.writeLock().lock();

        try {
            if (stopping)
                return;

            assert part.state() == EVICTED;

            long seq = updateSeq ? this.updateSeq.incrementAndGet() : this.updateSeq.get();

            if (part.reload())
                part = createPartition(part.id());

            updateLocal(part.id(), part.state(), seq);

            consistencyCheck();
        }
        finally {
            lock.writeLock().unlock();
        }
    }

    /** {@inheritDoc} */
    @Nullable @Override public GridDhtPartitionMap partitions(UUID nodeId) {
        lock.readLock().lock();

        try {
            return node2part.get(nodeId);
        }
        finally {
            lock.readLock().unlock();
        }
    }

    /** {@inheritDoc} */
    @Override public Map<Integer, T2<Long, Long>> updateCounters(boolean skipZeros) {
        lock.readLock().lock();

        try {
            Map<Integer, T2<Long, Long>> res;

            if (skipZeros) {
                res = U.newHashMap(cntrMap.size());

                for (Map.Entry<Integer, T2<Long, Long>> e : cntrMap.entrySet()) {
                    Long cntr = e.getValue().get2();

                    if (ZERO.equals(cntr))
                        continue;

                    res.put(e.getKey(), e.getValue());
                }
            }
            else
                res = new HashMap<>(cntrMap);

            for (int i = 0; i < locParts.length(); i++) {
                GridDhtLocalPartition part = locParts.get(i);

                if (part == null)
                    continue;

                T2<Long, Long> cntr0 = res.get(part.id());
                Long initCntr = part.initialUpdateCounter();

                if (cntr0 == null || initCntr >= cntr0.get1()) {
                    if (skipZeros && initCntr == 0L && part.updateCounter() == 0L)
                        continue;

                    res.put(part.id(), new T2<>(initCntr, part.updateCounter()));
                }
            }

            return res;
        }
        finally {
            lock.readLock().unlock();
        }
    }

    /** {@inheritDoc} */
    @Override public T2<Long, Long> updateCounter(int part) {
        T2<Long, Long> tuple = cntrMap.get(part);

        return tuple == null ? new T2<>(0L, 0L) : tuple;
    }

    /** {@inheritDoc} */
    @Override public boolean rebalanceFinished(AffinityTopologyVersion topVer) {
        AffinityTopologyVersion curTopVer = this.topVer;

        return curTopVer.equals(topVer) && curTopVer.equals(rebalancedTopVer);
    }

    /** {@inheritDoc} */
    @Override public boolean hasMovingPartitions() {
        lock.readLock().lock();

        try {
            assert node2part != null && node2part.valid() : "Invalid node2part [node2part: " + node2part +
                ", cache=" + cctx.name() +
                ", started=" + cctx.started() +
                ", stopping=" + stopping +
                ", locNodeId=" + cctx.localNode().id() +
                ", locName=" + cctx.igniteInstanceName() + ']';

            for (GridDhtPartitionMap map : node2part.values()) {
                if (map.hasMovingPartitions())
                    return true;
            }

            return false;
        }
        finally {
            lock.readLock().unlock();
        }
    }

    /** {@inheritDoc} */
    @Override public void printMemoryStats(int threshold) {
        X.println(">>>  Cache partition topology stats [igniteInstanceName=" + cctx.igniteInstanceName() +
            ", cache=" + cctx.name() + ']');

        lock.readLock().lock();

        try {
            for (int i = 0; i < locParts.length(); i++) {
                GridDhtLocalPartition part = locParts.get(i);

                if (part == null)
                    continue;

                int size = part.dataStore().size();

                if (size >= threshold)
                    X.println(">>>   Local partition [part=" + part.id() + ", size=" + size + ']');
            }
        }
        finally {
            lock.readLock().unlock();
        }
    }

    /**
     * @param part Partition.
     * @param aff Affinity assignments.
     * @return {@code True} if given partition belongs to local node.
     */
    private boolean localNode(int part, List<List<ClusterNode>> aff) {
        return aff.get(part).contains(cctx.localNode());
    }

    /**
     * @param aff Affinity assignments.
     */
    private void updateRebalanceVersion(List<List<ClusterNode>> aff) {
        if (!rebalancedTopVer.equals(topVer)) {
            if (node2part == null || !node2part.valid())
                return;

            for (int i = 0; i < cctx.affinity().partitions(); i++) {
                List<ClusterNode> affNodes = aff.get(i);

                // Topology doesn't contain server nodes (just clients).
                if (affNodes.isEmpty())
                    continue;

                List<ClusterNode> owners = owners(i);

                if (affNodes.size() != owners.size() || !owners.containsAll(affNodes))
                    return;
            }

            rebalancedTopVer = topVer;

            if (log.isDebugEnabled())
                log.debug("Updated rebalanced version [cache=" + cctx.name() + ", ver=" + rebalancedTopVer + ']');
        }
    }

    /**
     * @param p Partition.
     * @param nodeId Node ID.
     * @param match State to match.
     * @param matches Additional states.
     * @return Filter for owners of this partition.
     */
    private boolean hasState(final int p, @Nullable UUID nodeId, final GridDhtPartitionState match,
        final GridDhtPartitionState... matches) {
        if (nodeId == null)
            return false;

        GridDhtPartitionMap parts = node2part.get(nodeId);

        // Set can be null if node has been removed.
        if (parts != null) {
            GridDhtPartitionState state = parts.get(p);

            if (state == match)
                return true;

            if (matches != null && matches.length > 0) {
                for (GridDhtPartitionState s : matches) {
                    if (state == s)
                        return true;
                }
            }
        }

        return false;
    }

    /**
     * Checks consistency after all operations.
     */
    private void consistencyCheck() {
        if (CONSISTENCY_CHECK) {
            if (node2part == null)
                return;

            for (Map.Entry<UUID, GridDhtPartitionMap> e : node2part.entrySet()) {
                for (Integer p : e.getValue().keySet()) {
                    Set<UUID> nodeIds = part2node.get(p);

                    assert nodeIds != null : "Failed consistency check [part=" + p + ", nodeId=" + e.getKey() + ']';
                    assert nodeIds.contains(e.getKey()) : "Failed consistency check [part=" + p + ", nodeId=" +
                        e.getKey() + ", nodeIds=" + nodeIds + ']';
                }
            }

            for (Map.Entry<Integer, Set<UUID>> e : part2node.entrySet()) {
                for (UUID nodeId : e.getValue()) {
                    GridDhtPartitionMap map = node2part.get(nodeId);

                    assert map != null : "Failed consistency check [part=" + e.getKey() + ", nodeId=" + nodeId + ']';
                    assert map.containsKey(e.getKey()) : "Failed consistency check [part=" + e.getKey() +
                        ", nodeId=" + nodeId + ']';
                }
            }
        }
    }

    /**
     * Iterator over current local partitions.
     */
    private class CurrentPartitionsIterator implements Iterator<GridDhtLocalPartition> {
        /** Next index. */
        private int nextIdx;

        /** Next partition. */
        private GridDhtLocalPartition nextPart;

        /**
         * Constructor
         */
        private CurrentPartitionsIterator() {
            advance();
        }

        /**
         * Try to advance to next partition.
         */
        private void advance() {
            while (nextIdx < locParts.length()) {
                GridDhtLocalPartition part = locParts.get(nextIdx);

                if (part != null && part.state().active()) {
                    nextPart = part;
                    return;
                }

                nextIdx++;
            }
        }

        /** {@inheritDoc} */
        @Override public boolean hasNext() {
            return nextPart != null;
        }

        /** {@inheritDoc} */
        @Override public GridDhtLocalPartition next() {
            if (nextPart == null)
                throw new NoSuchElementException();

            GridDhtLocalPartition retVal = nextPart;

            nextPart = null;
            nextIdx++;

            advance();

            return retVal;
        }

        /** {@inheritDoc} */
        @Override public void remove() {
            throw new UnsupportedOperationException("remove");
        }
    }
}<|MERGE_RESOLUTION|>--- conflicted
+++ resolved
@@ -996,13 +996,8 @@
 
     /** {@inheritDoc} */
     @SuppressWarnings({"MismatchedQueryAndUpdateOfCollection"})
-<<<<<<< HEAD
-    @Nullable @Override public GridDhtPartitionMap2 update(
+    @Nullable @Override public GridDhtPartitionMap update(
         @Nullable GridDhtPartitionExchangeId exchId,
-=======
-    @Override public GridDhtPartitionMap update(
-        @Nullable GridDhtPartitionsExchangeFuture exchFut,
->>>>>>> 7808492b
         GridDhtPartitionFullMap partMap,
         @Nullable Map<Integer, T2<Long, Long>> cntrMap,
         Set<Integer> partsToReload
