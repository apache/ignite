--- conflicted
+++ resolved
@@ -1103,7 +1103,7 @@
         Set<Integer> partsToReload,
         @Nullable AffinityTopologyVersion topVerFromMsg) {
         if (log.isDebugEnabled())
-            log.debug("Updating full partition map for cache [" + grp.cacheOrGroupName() + "], [exchVer=" + exchangeVer + ", parts=" + fullMapString() + "]");
+            log.debug("Updating full partition map [exchVer=" + exchangeVer + ", parts=" + fullMapString() + ']');
 
         assert partMap != null;
 
@@ -1144,7 +1144,6 @@
                 return false;
             }
 
-<<<<<<< HEAD
             if (topVerFromMsg != null && lastExchangeVer != null && lastExchangeVer.compareTo(topVerFromMsg) > 0) {
                 if (log.isDebugEnabled())
                     log.debug("Stale top.version for full partition map update message (will ignore) [lastExch=" +
@@ -1153,19 +1152,7 @@
                 return false;
             }
 
-            if (node2part != null && node2part.compareTo(partMap) > 0) {
-                if (log.isDebugEnabled())
-                    log.debug("Stale partition map for full partition map update (will ignore) [lastExch=" +
-                        lastExchangeVer + ", exch=" + exchangeVer + ", curMap=" + node2part + ", newMap=" + partMap + ']');
-
-                return false;
-            }
-
-            if (exchangeVer != null)
-                lastExchangeVer = exchangeVer;
-=======
             boolean fullMapUpdated = (node2part == null);
->>>>>>> 9e79c4b6
 
             if (node2part != null) {
                 for (GridDhtPartitionMap part : node2part.values()) {
