--- conflicted
+++ resolved
@@ -1097,16 +1097,10 @@
      * @param updateSeq Update sequence.
      * @return Checks if any of the local partitions need to be evicted.
      */
-<<<<<<< HEAD
-    private boolean checkEvictions(long updateSeq, List<List<ClusterNode>> aff) {
+    private boolean checkEvictions(long updateSeq) {
         if (aff == null)
             aff = cctx.affinity().assignments(topVer);
 
-        assert lock.isWriteLockedByCurrentThread();
-
-=======
-    private boolean checkEvictions(long updateSeq) {
->>>>>>> baa13122
         boolean changed = false;
 
         UUID locId = cctx.nodeId();
