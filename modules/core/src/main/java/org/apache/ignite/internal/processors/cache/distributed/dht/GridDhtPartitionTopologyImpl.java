/*
 * Licensed to the Apache Software Foundation (ASF) under one or more
 * contributor license agreements.  See the NOTICE file distributed with
 * this work for additional information regarding copyright ownership.
 * The ASF licenses this file to You under the Apache License, Version 2.0
 * (the "License"); you may not use this file except in compliance with
 * the License.  You may obtain a copy of the License at
 *
 *      http://www.apache.org/licenses/LICENSE-2.0
 *
 * Unless required by applicable law or agreed to in writing, software
 * distributed under the License is distributed on an "AS IS" BASIS,
 * WITHOUT WARRANTIES OR CONDITIONS OF ANY KIND, either express or implied.
 * See the License for the specific language governing permissions and
 * limitations under the License.
 */

package org.apache.ignite.internal.processors.cache.distributed.dht;

import java.util.ArrayList;
import java.util.Collection;
import java.util.Collections;
import java.util.HashMap;
import java.util.HashSet;
import java.util.Iterator;
import java.util.List;
import java.util.Map;
import java.util.NoSuchElementException;
import java.util.Set;
import java.util.UUID;
import java.util.concurrent.atomic.AtomicReferenceArray;
import org.apache.ignite.IgniteCheckedException;
import org.apache.ignite.IgniteException;
import org.apache.ignite.IgniteLogger;
import org.apache.ignite.IgniteSystemProperties;
import org.apache.ignite.cache.PartitionLossPolicy;
import org.apache.ignite.cluster.ClusterNode;
import org.apache.ignite.events.DiscoveryEvent;
import org.apache.ignite.events.EventType;
import org.apache.ignite.internal.IgniteFutureTimeoutCheckedException;
import org.apache.ignite.internal.IgniteInterruptedCheckedException;
import org.apache.ignite.internal.processors.affinity.AffinityAssignment;
import org.apache.ignite.internal.processors.affinity.AffinityTopologyVersion;
import org.apache.ignite.internal.processors.cache.ClusterState;
import org.apache.ignite.internal.processors.cache.GridCacheContext;
import org.apache.ignite.internal.processors.cache.GridCacheMapEntryFactory;
import org.apache.ignite.internal.processors.cache.distributed.dht.preloader.GridDhtPartitionExchangeId;
import org.apache.ignite.internal.processors.cache.distributed.dht.preloader.GridDhtPartitionFullMap;
import org.apache.ignite.internal.processors.cache.distributed.dht.preloader.GridDhtPartitionMap2;
import org.apache.ignite.internal.processors.cache.distributed.dht.preloader.GridDhtPartitionsExchangeFuture;
import org.apache.ignite.internal.util.F0;
import org.apache.ignite.internal.util.GridAtomicLong;
import org.apache.ignite.internal.util.StripedCompositeReadWriteLock;
import org.apache.ignite.internal.util.tostring.GridToStringExclude;
import org.apache.ignite.internal.util.typedef.F;
import org.apache.ignite.internal.util.typedef.T2;
import org.apache.ignite.internal.util.typedef.X;
import org.apache.ignite.internal.util.typedef.internal.CU;
import org.apache.ignite.internal.util.typedef.internal.U;
import org.jetbrains.annotations.Nullable;

import static org.apache.ignite.IgniteSystemProperties.IGNITE_THREAD_DUMP_ON_EXCHANGE_TIMEOUT;
import static org.apache.ignite.events.EventType.EVT_CACHE_REBALANCE_PART_DATA_LOST;
import static org.apache.ignite.internal.processors.cache.distributed.dht.GridDhtPartitionState.EVICTED;
import static org.apache.ignite.internal.processors.cache.distributed.dht.GridDhtPartitionState.LOST;
import static org.apache.ignite.internal.processors.cache.distributed.dht.GridDhtPartitionState.MOVING;
import static org.apache.ignite.internal.processors.cache.distributed.dht.GridDhtPartitionState.OWNING;
import static org.apache.ignite.internal.processors.cache.distributed.dht.GridDhtPartitionState.RENTING;

/**
 * Partition topology.
 */
@GridToStringExclude class GridDhtPartitionTopologyImpl implements GridDhtPartitionTopology {
    /** If true, then check consistency. */
    private static final boolean CONSISTENCY_CHECK = false;

    /** Flag to control amount of output for full map. */
    private static final boolean FULL_MAP_DEBUG = false;

    /** */
    private static final Long ZERO = 0L;

    /** Context. */
    private final GridCacheContext<?, ?> cctx;

    /** Logger. */
    private final IgniteLogger log;

    /** */
    private final AtomicReferenceArray<GridDhtLocalPartition> locParts;

    /** Node to partition map. */
    private GridDhtPartitionFullMap node2part;

    /** Partition to node map. */
    private Map<Integer, Set<UUID>> part2node = new HashMap<>();

    /** */
    private GridDhtPartitionExchangeId lastExchangeId;

    /** */
    private volatile AffinityTopologyVersion topVer = AffinityTopologyVersion.NONE;

    /** */
    private volatile boolean stopping;

    /** A future that will be completed when topology with version topVer will be ready to use. */
    private GridDhtTopologyFuture topReadyFut;

    /** */
    private final GridAtomicLong updateSeq = new GridAtomicLong(1);

    /** Lock. */
    private final StripedCompositeReadWriteLock lock = new StripedCompositeReadWriteLock(16);

    /** */
    private final GridCacheMapEntryFactory entryFactory;

    /** Partition update counter. */
    private Map<Integer, T2<Long, Long>> cntrMap = new HashMap<>();

    /** */
    private volatile AffinityTopologyVersion rebalancedTopVer = AffinityTopologyVersion.NONE;

    /** */
    private volatile boolean treatAllPartAsLoc;

    /**
     * @param cctx Context.
     * @param entryFactory Entry factory.
     */
    GridDhtPartitionTopologyImpl(GridCacheContext<?, ?> cctx, GridCacheMapEntryFactory entryFactory) {
        assert cctx != null;

        this.cctx = cctx;
        this.entryFactory = entryFactory;

        log = cctx.logger(getClass());

        locParts = new AtomicReferenceArray<>(cctx.config().getAffinity().partitions());
    }

    /** {@inheritDoc} */
    @Override public int cacheId() {
        return cctx.cacheId();
    }

    /**
     *
     */
    public void onReconnected() {
        lock.writeLock().lock();

        try {
            node2part = null;

            part2node = new HashMap<>();

            lastExchangeId = null;

            updateSeq.set(1);

            topReadyFut = null;

            rebalancedTopVer = AffinityTopologyVersion.NONE;

            topVer = AffinityTopologyVersion.NONE;
        }
        finally {
            lock.writeLock().unlock();
        }
    }

    /**
     * @return Full map string representation.
     */
    @SuppressWarnings({"ConstantConditions"})
    private String fullMapString() {
        return node2part == null ? "null" : FULL_MAP_DEBUG ? node2part.toFullString() : node2part.toString();
    }

    /**
     * @param map Map to get string for.
     * @return Full map string representation.
     */
    @SuppressWarnings({"ConstantConditions"})
    private String mapString(GridDhtPartitionMap2 map) {
        return map == null ? "null" : FULL_MAP_DEBUG ? map.toFullString() : map.toString();
    }

    /**
     * Waits for renting partitions.
     *
     * @return {@code True} if mapping was changed.
     * @throws IgniteCheckedException If failed.
     */
    private boolean waitForRent() throws IgniteCheckedException {
        if (1 == 1)
            return false;

        final long longOpDumpTimeout =
            IgniteSystemProperties.getLong(IgniteSystemProperties.IGNITE_LONG_OPERATIONS_DUMP_TIMEOUT, 60_000);

        int dumpCnt = 0;

        GridDhtLocalPartition part;

        for (int i = 0; i < locParts.length(); i++) {
            part = locParts.get(i);

            if (part == null)
                continue;

            GridDhtPartitionState state = part.state();

            if (state == RENTING || state == EVICTED) {
                if (log.isDebugEnabled())
                    log.debug("Waiting for renting partition: " + part);

                part.tryEvictAsync(false);

                // Wait for partition to empty out.
                if (longOpDumpTimeout > 0) {
                    while (true) {
                        try {
                            part.rent(true).get(longOpDumpTimeout);

                            break;
                        }
                        catch (IgniteFutureTimeoutCheckedException e) {
                            if (dumpCnt++ < GridDhtPartitionsExchangeFuture.DUMP_PENDING_OBJECTS_THRESHOLD) {
                                U.warn(log, "Failed to wait for partition eviction [" +
                                    "topVer=" + topVer +
                                    ", cache=" + cctx.name() +
                                    ", part=" + part.id() +
                                    ", partState=" + part.state() +
                                    ", size=" + part.size() +
                                    ", reservations=" + part.reservations() +
                                    ", grpReservations=" + part.groupReserved() +
                                    ", node=" + cctx.localNodeId() + "]");

                                if (IgniteSystemProperties.getBoolean(IGNITE_THREAD_DUMP_ON_EXCHANGE_TIMEOUT, false))
                                    U.dumpThreads(log);
                            }
                        }
                    }
                }
                else
                    part.rent(true).get();

                if (log.isDebugEnabled())
                    log.debug("Finished waiting for renting partition: " + part);
            }
        }

        // Remove evicted partition.
        lock.writeLock().lock();

        try {
            boolean changed = false;

            for (int i = 0; i < locParts.length(); i++) {
                part = locParts.get(i);

                if (part == null)
                    continue;

                if (part.state() == EVICTED) {
                    locParts.set(i, null);
                    changed = true;
                }
            }

            return changed;
        }
        finally {
            lock.writeLock().unlock();
        }
    }

    /** {@inheritDoc} */
    @SuppressWarnings({"LockAcquiredButNotSafelyReleased"})
    @Override public void readLock() {
        lock.readLock().lock();
    }

    /** {@inheritDoc} */
    @Override public void readUnlock() {
        lock.readLock().unlock();
    }

    /** {@inheritDoc} */
    @Override public void updateTopologyVersion(
        GridDhtPartitionExchangeId exchId,
        GridDhtPartitionsExchangeFuture exchFut,
        long updSeq,
        boolean stopping
    ) throws IgniteInterruptedCheckedException {
        U.writeLock(lock);

        try {
            assert exchId.topologyVersion().compareTo(topVer) > 0 : "Invalid topology version [topVer=" + topVer +
                ", exchId=" + exchId +
                ", fut=" + exchFut + ']';

            this.stopping = stopping;

            updateSeq.setIfGreater(updSeq);

            topReadyFut = exchFut;

            rebalancedTopVer = AffinityTopologyVersion.NONE;

            topVer = exchId.topologyVersion();
        }
        finally {
            lock.writeLock().unlock();
        }
    }

    /** {@inheritDoc} */
    @Override public AffinityTopologyVersion topologyVersion() {
        AffinityTopologyVersion topVer = this.topVer;

        assert topVer.topologyVersion() > 0 : "Invalid topology version [topVer=" + topVer +
            ", cacheName=" + cctx.name() + ']';

        return topVer;
    }

    /** {@inheritDoc} */
    @Override public GridDhtTopologyFuture topologyVersionFuture() {
        lock.readLock().lock();

        try {
            assert topReadyFut != null;

            return topReadyFut;
        }
        finally {
            lock.readLock().unlock();
        }
    }

    /** {@inheritDoc} */
    @Override public boolean stopping() {
        return stopping;
    }

    /** {@inheritDoc} */
    @Override public void initPartitions(
        GridDhtPartitionsExchangeFuture exchFut) throws IgniteInterruptedCheckedException {
        U.writeLock(lock);

        try {
            if (stopping)
                return;

            long updateSeq = this.updateSeq.incrementAndGet();

            initPartitions0(exchFut, updateSeq);

            consistencyCheck();
        }
        finally {
            lock.writeLock().unlock();
        }
    }

    /**
     * @param exchFut Exchange future.
     * @param updateSeq Update sequence.
     */
    private void initPartitions0(GridDhtPartitionsExchangeFuture exchFut, long updateSeq) {
        ClusterNode loc = cctx.localNode();

        ClusterNode oldest = currentCoordinator();

        GridDhtPartitionExchangeId exchId = exchFut.exchangeId();

        assert topVer.equals(exchFut.topologyVersion()) :
            "Invalid topology [topVer=" + topVer +
                ", cache=" + cctx.name() +
                ", futVer=" + exchFut.topologyVersion() +
                ", fut=" + exchFut + ']';
        assert cctx.affinity().affinityTopologyVersion().equals(exchFut.topologyVersion()) :
            "Invalid affinity [topVer=" + cctx.affinity().affinityTopologyVersion() +
                ", cache=" + cctx.name() +
                ", futVer=" + exchFut.topologyVersion() +
                ", fut=" + exchFut + ']';

        List<List<ClusterNode>> aff = cctx.affinity().assignments(exchFut.topologyVersion());

        int num = cctx.affinity().partitions();

        if (cctx.rebalanceEnabled()) {
            boolean added = exchFut.isCacheAdded(cctx.cacheId(), exchId.topologyVersion());

            boolean first = (loc.equals(oldest) && loc.id().equals(exchId.nodeId()) && exchId.isJoined()) || added;

            if (first) {
                assert exchId.isJoined() || added;

                for (int p = 0; p < num; p++) {
                    if (localNode(p, aff)) {
                        GridDhtLocalPartition locPart = createPartition(p);

                        boolean owned = locPart.own();

                        assert owned : "Failed to own partition for oldest node [cacheName" + cctx.name() +
                            ", part=" + locPart + ']';

                        if (log.isDebugEnabled())
                            log.debug("Owned partition for oldest node: " + locPart);

                        updateSeq = updateLocal(p, locPart.state(), updateSeq);
                    }
                }
            }
            else
                createPartitions(aff, updateSeq);
        }
        else {
            // If preloader is disabled, then we simply clear out
            // the partitions this node is not responsible for.
            for (int p = 0; p < num; p++) {
                GridDhtLocalPartition locPart = localPartition0(p, topVer, false, true, false);

                boolean belongs = localNode(p, aff);

                if (locPart != null) {
                    if (!belongs) {
                        GridDhtPartitionState state = locPart.state();

                        if (state.active()) {
                            locPart.rent(false);

                            updateSeq = updateLocal(p, locPart.state(), updateSeq);

                            if (log.isDebugEnabled())
                                log.debug("Evicting partition with rebalancing disabled " +
                                    "(it does not belong to affinity): " + locPart);
                        }
                    }
                    else
                        locPart.own();
                }
                else if (belongs) {
                    locPart = createPartition(p);

                    locPart.own();

                    updateLocal(p, locPart.state(), updateSeq);
                }
            }
        }

        if (node2part != null && node2part.valid())
            checkEvictions(updateSeq, aff);

        updateRebalanceVersion(aff);
    }

    /**
     * @param aff Affinity assignments.
     * @param updateSeq Update sequence.
     */
    private void createPartitions(List<List<ClusterNode>> aff, long updateSeq) {
        int num = cctx.affinity().partitions();

        for (int p = 0; p < num; p++) {
            if (node2part != null && node2part.valid()) {
                if (localNode(p, aff)) {
                    // This will make sure that all non-existing partitions
                    // will be created in MOVING state.
                    GridDhtLocalPartition locPart = createPartition(p);

                    updateSeq = updateLocal(p, locPart.state(), updateSeq);
                }
            }
            // If this node's map is empty, we pre-create local partitions,
            // so local map will be sent correctly during exchange.
            else if (localNode(p, aff))
                createPartition(p);
        }
    }

    /** {@inheritDoc} */
    @Override public void beforeExchange(GridDhtPartitionsExchangeFuture exchFut, boolean affReady)
        throws IgniteCheckedException {

        DiscoveryEvent discoEvt = exchFut.discoveryEvent();

        ClusterState newState = exchFut.newClusterState();

        treatAllPartAsLoc = (newState != null && newState == ClusterState.ACTIVE)
            || (cctx.kernalContext().state().active()
            && discoEvt.type() == EventType.EVT_NODE_JOINED
            && discoEvt.eventNode().isLocal()
            && !cctx.kernalContext().clientNode()
        );

        // Wait for rent outside of checkpoint lock.
        waitForRent();

        ClusterNode loc = cctx.localNode();

        cctx.shared().database().checkpointReadLock();

<<<<<<< HEAD
        synchronized (cctx.shared().exchange().interruptLock()) {
            try {
=======
        try {
            synchronized (cctx.shared().exchange().interruptLock()) {
>>>>>>> 63e6a218
                if (Thread.currentThread().isInterrupted())
                    throw new IgniteInterruptedCheckedException("Thread is interrupted: " + Thread.currentThread());

                U.writeLock(lock);

                try {
                    GridDhtPartitionExchangeId exchId = exchFut.exchangeId();

                    if (stopping)
                        return;

                    assert topVer.equals(exchId.topologyVersion()) : "Invalid topology version [topVer=" +
                        topVer + ", exchId=" + exchId + ']';

                    if (exchId.isLeft())
                        removeNode(exchId.nodeId());

                    ClusterNode oldest = currentCoordinator();

                    if (log.isDebugEnabled())
                        log.debug("Partition map beforeExchange [exchId=" + exchId + ", fullMap=" + fullMapString() + ']');

                    long updateSeq = this.updateSeq.incrementAndGet();

                    cntrMap.clear();

                    // If this is the oldest node.
                    if (oldest != null && (loc.equals(oldest) || exchFut.isCacheAdded(cctx.cacheId(), exchId.topologyVersion()))) {
                        if (node2part == null) {
                            node2part = new GridDhtPartitionFullMap(oldest.id(), oldest.order(), updateSeq);

                            if (log.isDebugEnabled())
                                log.debug("Created brand new full topology map on oldest node [exchId=" +
                                    exchId + ", fullMap=" + fullMapString() + ']');
                        }
                        else if (!node2part.valid()) {
                            node2part = new GridDhtPartitionFullMap(oldest.id(), oldest.order(), updateSeq, node2part, false);

                            if (log.isDebugEnabled())
                                log.debug("Created new full topology map on oldest node [exchId=" + exchId + ", fullMap=" +
                                    node2part + ']');
                        }
                        else if (!node2part.nodeId().equals(loc.id())) {
                            node2part = new GridDhtPartitionFullMap(oldest.id(), oldest.order(), updateSeq, node2part, false);

                            if (log.isDebugEnabled())
                                log.debug("Copied old map into new map on oldest node (previous oldest node left) [exchId=" +
                                    exchId + ", fullMap=" + fullMapString() + ']');
                        }
                    }

                    if (affReady)
                        initPartitions0(exchFut, updateSeq);
                    else {
                        List<List<ClusterNode>> aff = cctx.affinity().idealAssignment();

                        createPartitions(aff, updateSeq);
                    }

                    consistencyCheck();

                    if (log.isDebugEnabled())
                        log.debug("Partition map after beforeExchange [exchId=" + exchId + ", fullMap=" +
                            fullMapString() + ']');
                }
                finally {
                    lock.writeLock().unlock();
                }
            }
        }
        finally {
            cctx.shared().database().checkpointReadUnlock();
        }

        // Wait for evictions.
        waitForRent();
    }

    /** {@inheritDoc} */
    @Override public boolean afterExchange(GridDhtPartitionsExchangeFuture exchFut) throws IgniteCheckedException {
        treatAllPartAsLoc = false;

        boolean changed = waitForRent();

        int num = cctx.affinity().partitions();

        AffinityTopologyVersion topVer = exchFut.topologyVersion();

        assert cctx.affinity().affinityTopologyVersion().equals(topVer) : "Affinity is not initialized " +
            "[topVer=" + topVer +
            ", affVer=" + cctx.affinity().affinityTopologyVersion() +
            ", fut=" + exchFut + ']';

        lock.writeLock().lock();

        try {
            if (stopping)
                return false;

            assert topVer.equals(exchFut.topologyVersion()) : "Invalid topology version [topVer=" +
                topVer + ", exchId=" + exchFut.exchangeId() + ']';

            if (log.isDebugEnabled())
                log.debug("Partition map before afterExchange [exchId=" + exchFut.exchangeId() + ", fullMap=" +
                    fullMapString() + ']');

            long updateSeq = this.updateSeq.incrementAndGet();

            for (int p = 0; p < num; p++) {
                GridDhtLocalPartition locPart = localPartition0(p, topVer, false, false, false);

                if (cctx.affinity().partitionLocalNode(p, topVer)) {
                    // This partition will be created during next topology event,
                    // which obviously has not happened at this point.
                    if (locPart == null) {
                        if (log.isDebugEnabled())
                            log.debug("Skipping local partition afterExchange (will not create): " + p);

                        continue;
                    }

                    GridDhtPartitionState state = locPart.state();

                    if (state == MOVING) {
                        if (cctx.rebalanceEnabled()) {
                            Collection<ClusterNode> owners = owners(p);

                            // If there are no other owners, then become an owner.
                            if (F.isEmpty(owners)) {
                                boolean owned = locPart.own();

                                assert owned : "Failed to own partition [cacheName" + cctx.name() + ", locPart=" +
                                    locPart + ']';

                                updateSeq = updateLocal(p, locPart.state(), updateSeq);

                                changed = true;

                                if (cctx.events().isRecordable(EVT_CACHE_REBALANCE_PART_DATA_LOST)) {
                                    DiscoveryEvent discoEvt = exchFut.discoveryEvent();

                                    cctx.events().addPreloadEvent(p,
                                        EVT_CACHE_REBALANCE_PART_DATA_LOST, discoEvt.eventNode(),
                                        discoEvt.type(), discoEvt.timestamp());
                                }

                                if (log.isDebugEnabled())
                                    log.debug("Owned partition: " + locPart);
                            }
                            else if (log.isDebugEnabled())
                                log.debug("Will not own partition (there are owners to rebalance from) [locPart=" +
                                    locPart + ", owners = " + owners + ']');
                        }
                        else
                            updateSeq = updateLocal(p, locPart.state(), updateSeq);
                    }
                }
                else {
                    if (locPart != null) {
                        GridDhtPartitionState state = locPart.state();

                        if (state == MOVING && cctx.kernalContext().state().active()) {
                            locPart.rent(false);

                            updateSeq = updateLocal(p, locPart.state(), updateSeq);

                            changed = true;

                            if (log.isDebugEnabled())
                                log.debug("Evicting moving partition (it does not belong to affinity): " + locPart);
                        }
                    }
                }
            }

            updateRebalanceVersion(cctx.affinity().assignments(topVer));

            consistencyCheck();
        }
        finally {
            lock.writeLock().unlock();
        }

        return changed;
    }

    /** {@inheritDoc} */
    @Nullable @Override public GridDhtLocalPartition localPartition(int p, AffinityTopologyVersion topVer,
        boolean create)
        throws GridDhtInvalidPartitionException {
        return localPartition0(p, topVer, create, false,true);
    }

    /** {@inheritDoc} */
    @Nullable @Override public GridDhtLocalPartition localPartition(int p, AffinityTopologyVersion topVer,
        boolean create, boolean showRenting) throws GridDhtInvalidPartitionException {
        return localPartition0(p, topVer, create, showRenting, true);
    }

    /**
     * @param p Partition number.
     * @return Partition.
     */
    private GridDhtLocalPartition createPartition(int p) {
        assert lock.isWriteLockedByCurrentThread();

        GridDhtLocalPartition loc = locParts.get(p);

        if (loc == null || loc.state() == EVICTED) {
            locParts.set(p, loc = new GridDhtLocalPartition(cctx, p, entryFactory));

            if (cctx.shared().pageStore() != null) {
                try {
                    cctx.shared().pageStore().onPartitionCreated(cctx.cacheId(), p);
                }
                catch (IgniteCheckedException e) {
                    // TODO ignite-db
                    throw new IgniteException(e);
                }
            }
        }

        return loc;
    }

    /**
     * @param p Partition number.
     * @param topVer Topology version.
     * @param create Create flag.
     * @param updateSeq Update sequence.
     * @return Local partition.
     */
    @SuppressWarnings("TooBroadScope")
    private GridDhtLocalPartition localPartition0(int p,
        AffinityTopologyVersion topVer,
        boolean create,
        boolean showRenting,
        boolean updateSeq) {
        GridDhtLocalPartition loc;

        loc = locParts.get(p);

        GridDhtPartitionState state = loc != null ? loc.state() : null;

        if (loc != null && state != EVICTED && (state != RENTING || showRenting))
            return loc;

        if (!create)
            return null;

        boolean created = false;

        lock.writeLock().lock();

        try {
            loc = locParts.get(p);

            state = loc != null ? loc.state() : null;

            boolean belongs = cctx.affinity().partitionLocalNode(p, topVer);

            if (loc != null && state == EVICTED) {
                locParts.set(p, loc = null);

                if (!treatAllPartAsLoc && !belongs)
                    throw new GridDhtInvalidPartitionException(p, "Adding entry to evicted partition " +
                        "(often may be caused by inconsistent 'key.hashCode()' implementation) " +
                        "[part=" + p + ", topVer=" + topVer + ", this.topVer=" + this.topVer + ']');
            }
            else if (loc != null && state == RENTING && !showRenting)
                throw new GridDhtInvalidPartitionException(p, "Adding entry to partition that is concurrently evicted.");

            if (loc == null) {
                if (!treatAllPartAsLoc && !belongs)
                    throw new GridDhtInvalidPartitionException(p, "Creating partition which does not belong to " +
                        "local node (often may be caused by inconsistent 'key.hashCode()' implementation) " +
                        "[part=" + p + ", topVer=" + topVer + ", this.topVer=" + this.topVer + ']');

                locParts.set(p, loc = new GridDhtLocalPartition(cctx, p, entryFactory));

                if (updateSeq)
                    this.updateSeq.incrementAndGet();

                created = true;

                if (log.isDebugEnabled())
                    log.debug("Created local partition: " + loc);
            }
        }
        finally {
            lock.writeLock().unlock();
        }

        if (created && cctx.shared().pageStore() != null) {
            try {
                cctx.shared().pageStore().onPartitionCreated(cctx.cacheId(), p);
            }
            catch (IgniteCheckedException e) {
                // TODO ignite-db
                throw new IgniteException(e);
            }
        }

        return loc;
    }

    /** {@inheritDoc} */
    @Override public void releasePartitions(int... parts) {
        assert parts != null;
        assert parts.length > 0;

        for (int i = 0; i < parts.length; i++) {
            GridDhtLocalPartition part = locParts.get(parts[i]);

            if (part != null)
                part.release();
        }
    }

    /** {@inheritDoc} */
    @Override public GridDhtLocalPartition localPartition(Object key, boolean create) {
        return localPartition(cctx.affinity().partition(key), AffinityTopologyVersion.NONE, create);
    }

    /** {@inheritDoc} */
    @Override public List<GridDhtLocalPartition> localPartitions() {
        List<GridDhtLocalPartition> list = new ArrayList<>(locParts.length());

        for (int i = 0; i < locParts.length(); i++) {
            GridDhtLocalPartition part = locParts.get(i);

            if (part != null && part.state().active())
                list.add(part);
        }
        return list;
    }

    /** {@inheritDoc} */
    @Override public Iterable<GridDhtLocalPartition> currentLocalPartitions() {
        return new Iterable<GridDhtLocalPartition>() {
            @Override public Iterator<GridDhtLocalPartition> iterator() {
                return new CurrentPartitionsIterator();
            }
        };
    }

    /** {@inheritDoc} */
    @Override public void onRemoved(GridDhtCacheEntry e) {
        /*
         * Make sure not to acquire any locks here as this method
         * may be called from sensitive synchronization blocks.
         * ===================================================
         */

        GridDhtLocalPartition loc = localPartition(e.partition(), topologyVersion(), false);

        if (loc != null)
            loc.onRemoved(e);
    }

    /** {@inheritDoc} */
    @Override public GridDhtPartitionMap2 localPartitionMap() {
        Map<Integer, GridDhtPartitionState> map = new HashMap<>();

        lock.readLock().lock();

        try {
            for (int i = 0; i < locParts.length(); i++) {
                GridDhtLocalPartition part = locParts.get(i);

                if (part == null)
                    continue;

                map.put(i, part.state());
            }

            return new GridDhtPartitionMap2(cctx.nodeId(),
                updateSeq.get(),
                topVer,
                Collections.unmodifiableMap(map),
                true);
        }
        finally {
            lock.readLock().unlock();
        }
    }

    /** {@inheritDoc} */
    @Override public GridDhtPartitionState partitionState(UUID nodeId, int part) {
        lock.readLock().lock();

        try {
            GridDhtPartitionMap2 partMap = node2part.get(nodeId);

            if (partMap != null) {
                GridDhtPartitionState state = partMap.get(part);

                return state == null ? EVICTED : state;
            }

            return EVICTED;
        }
        finally {
            lock.readLock().unlock();
        }
    }

    /** {@inheritDoc} */
    @Override public List<ClusterNode> nodes(int p, AffinityTopologyVersion topVer) {
        AffinityAssignment affAssignment = cctx.affinity().assignment(topVer);

        List<ClusterNode> affNodes = affAssignment.get(p);

        lock.readLock().lock();

        try {
            assert node2part != null && node2part.valid() : "Invalid node-to-partitions map [topVer1=" + topVer +
                ", topVer2=" + this.topVer +
                ", node=" + cctx.gridName() +
                ", cache=" + cctx.name() +
                ", node2part=" + node2part + ']';

            List<ClusterNode> nodes = null;

            Collection<UUID> nodeIds = part2node.get(p);

            if (!F.isEmpty(nodeIds)) {
                for (UUID nodeId : nodeIds) {
                    HashSet<UUID> affIds = affAssignment.getIds(p);

                    if (!affIds.contains(nodeId) && hasState(p, nodeId, OWNING, MOVING, RENTING)) {
                        ClusterNode n = cctx.discovery().node(nodeId);

                        if (n != null && (topVer.topologyVersion() < 0 || n.order() <= topVer.topologyVersion())) {
                            if (nodes == null) {
                                nodes = new ArrayList<>(affNodes.size() + 2);

                                nodes.addAll(affNodes);
                            }

                            nodes.add(n);
                        }
                    }
                }
            }

            return nodes != null ? nodes : affNodes;
        }
        finally {
            lock.readLock().unlock();
        }
    }

    /**
     * @param p Partition.
     * @param topVer Topology version ({@code -1} for all nodes).
     * @param state Partition state.
     * @param states Additional partition states.
     * @return List of nodes for the partition.
     */
    private List<ClusterNode> nodes(int p,
        AffinityTopologyVersion topVer,
        GridDhtPartitionState state,
        GridDhtPartitionState... states) {
        Collection<UUID> allIds = topVer.topologyVersion() > 0 ? F.nodeIds(CU.affinityNodes(cctx, topVer)) : null;

        lock.readLock().lock();

        try {
            assert node2part != null && node2part.valid() : "Invalid node-to-partitions map [topVer=" + topVer +
                ", allIds=" + allIds +
                ", node2part=" + node2part +
                ", cache=" + cctx.name() + ']';

            Collection<UUID> nodeIds = part2node.get(p);

            // Node IDs can be null if both, primary and backup, nodes disappear.
            int size = nodeIds == null ? 0 : nodeIds.size();

            if (size == 0)
                return Collections.emptyList();

            List<ClusterNode> nodes = new ArrayList<>(size);

            for (UUID id : nodeIds) {
                if (topVer.topologyVersion() > 0 && !F.contains(allIds, id))
                    continue;

                if (hasState(p, id, state, states)) {
                    ClusterNode n = cctx.discovery().node(id);

                    if (n != null && (topVer.topologyVersion() < 0 || n.order() <= topVer.topologyVersion()))
                        nodes.add(n);
                }
            }

            return nodes;
        }
        finally {
            lock.readLock().unlock();
        }
    }

    /** {@inheritDoc} */
    @Override public List<ClusterNode> owners(int p, AffinityTopologyVersion topVer) {
        if (!cctx.rebalanceEnabled())
            return ownersAndMoving(p, topVer);

        return nodes(p, topVer, OWNING);
    }

    /** {@inheritDoc} */
    @Override public List<ClusterNode> owners(int p) {
        return owners(p, AffinityTopologyVersion.NONE);
    }

    /** {@inheritDoc} */
    @Override public List<ClusterNode> moving(int p) {
        if (!cctx.rebalanceEnabled())
            return ownersAndMoving(p, AffinityTopologyVersion.NONE);

        return nodes(p, AffinityTopologyVersion.NONE, MOVING);
    }

    /**
     * @param p Partition.
     * @param topVer Topology version.
     * @return List of nodes in state OWNING or MOVING.
     */
    private List<ClusterNode> ownersAndMoving(int p, AffinityTopologyVersion topVer) {
        return nodes(p, topVer, OWNING, MOVING);
    }

    /** {@inheritDoc} */
    @Override public long updateSequence() {
        return updateSeq.get();
    }

    /** {@inheritDoc} */
    @Override public GridDhtPartitionFullMap partitionMap(boolean onlyActive) {
        lock.readLock().lock();

        try {
            assert node2part != null && node2part.valid() : "Invalid node2part [node2part: " + node2part +
                ", cache=" + cctx.name() +
                ", started=" + cctx.started() +
                ", stopping=" + stopping +
                ", locNodeId=" + cctx.localNode().id() +
                ", locName=" + cctx.gridName() + ']';

            GridDhtPartitionFullMap m = node2part;

            return new GridDhtPartitionFullMap(m.nodeId(), m.nodeOrder(), m.updateSequence(), m, onlyActive);
        }
        finally {
            lock.readLock().unlock();
        }
    }

    /** {@inheritDoc} */
    @SuppressWarnings({"MismatchedQueryAndUpdateOfCollection"})
    @Nullable @Override public GridDhtPartitionMap2 update(
        @Nullable GridDhtPartitionsExchangeFuture exchFut,
        GridDhtPartitionFullMap partMap,
        @Nullable Map<Integer, T2<Long, Long>> cntrMap
    ) {
        GridDhtPartitionExchangeId exchId = exchFut != null ? exchFut.exchangeId() : null;

        if (log.isDebugEnabled())
            log.debug("Updating full partition map [exchId=" + exchId + ", parts=" + fullMapString() + ']');

        assert partMap != null;

        lock.writeLock().lock();

        try {
            if (stopping)
                return null;

            if (cntrMap != null) {
                // update local map partition counters
                for (Map.Entry<Integer, T2<Long, Long>> e : cntrMap.entrySet()) {
                    T2<Long, Long> cntr = this.cntrMap.get(e.getKey());

                    if (cntr == null || cntr.get2() < e.getValue().get2())
                        this.cntrMap.put(e.getKey(), e.getValue());
                }

                // update local counters in partitions
                for (int i = 0; i < locParts.length(); i++) {
                    GridDhtLocalPartition part = locParts.get(i);

                    if (part == null)
                        continue;

                    T2<Long, Long> cntr = cntrMap.get(part.id());

                    if (cntr != null)
                        part.updateCounter(cntr.get2());
                }
            }

            //if need skip
            if (exchId != null && lastExchangeId != null && lastExchangeId.compareTo(exchId) >= 0) {
                if (log.isDebugEnabled())
                    log.debug("Stale exchange id for full partition map update (will ignore) [lastExchId=" +
                        lastExchangeId + ", exchId=" + exchId + ']');

                return null;
            }

            if (node2part != null && node2part.compareTo(partMap) >= 0) {
                if (log.isDebugEnabled())
                    log.debug("Stale partition map for full partition map update (will ignore) [lastExchId=" +
                        lastExchangeId + ", exchId=" + exchId + ", curMap=" + node2part + ", newMap=" + partMap + ']');

                return null;
            }

            if (exchId != null)
                lastExchangeId = exchId;

            if (node2part != null) {
                for (GridDhtPartitionMap2 part : node2part.values()) {
                    GridDhtPartitionMap2 newPart = partMap.get(part.nodeId());

                    // If for some nodes current partition has a newer map,
                    // then we keep the newer value.
                    if (newPart != null &&
                        (newPart.updateSequence() < part.updateSequence() || (
                            cctx.startTopologyVersion() != null &&
                                newPart.topologyVersion() != null && // Backward compatibility.
                                cctx.startTopologyVersion().compareTo(newPart.topologyVersion()) > 0))
                        ) {
                        if (log.isDebugEnabled())
                            log.debug("Overriding partition map in full update map [exchId=" + exchId + ", curPart=" +
                                mapString(part) + ", newPart=" + mapString(newPart) + ']');

                        partMap.put(part.nodeId(), part);
                    }
                }

                //remove entry if node left
                for (Iterator<UUID> it = partMap.keySet().iterator(); it.hasNext(); ) {
                    UUID nodeId = it.next();

                    if (!cctx.discovery().alive(nodeId)) {
                        if (log.isDebugEnabled())
                            log.debug("Removing left node from full map update [nodeId=" + nodeId + ", partMap=" +
                                partMap + ']');

                        it.remove();
                    }
                }
            }

            node2part = partMap;

            Map<Integer, Set<UUID>> p2n = new HashMap<>(cctx.affinity().partitions(), 1.0f);

            for (Map.Entry<UUID, GridDhtPartitionMap2> e : partMap.entrySet()) {
                for (Integer p : e.getValue().keySet()) {
                    Set<UUID> ids = p2n.get(p);

                    if (ids == null)
                        // Initialize HashSet to size 3 in anticipation that there won't be
                        // more than 3 nodes per partitions.
                        p2n.put(p, ids = U.newHashSet(3));

                    ids.add(e.getKey());
                }
            }

            part2node = p2n;

            boolean changed = false;

            AffinityTopologyVersion affVer = cctx.affinity().affinityTopologyVersion();

            GridDhtPartitionMap2 nodeMap = partMap.get(cctx.localNodeId());

            if (nodeMap != null && cctx.shared().database().persistenceEnabled()) {
                for (Map.Entry<Integer, GridDhtPartitionState> e : nodeMap.entrySet()) {
                    int p = e.getKey();
                    GridDhtPartitionState state = e.getValue();

                    if (state == OWNING) {
                        GridDhtLocalPartition locPart = locParts.get(p);

                        assert locPart != null;

                        if (cntrMap != null) {
                            T2<Long, Long> cntr = cntrMap.get(p);

                            if (cntr != null && cntr.get2() > locPart.updateCounter())
                                locPart.updateCounter(cntr.get2());
                        }

                        if (locPart.state() == MOVING) {
                            boolean success = locPart.own();

                            assert success : locPart;

                            changed |= success;
                        }
                    }
                    else if (state == MOVING) {
                        GridDhtLocalPartition locPart = locParts.get(p);

                        if (exchFut != null && exchFut.partitionHistorySupplier(cacheId(), p) == null && locPart.updateCounter() > 0) {
                            locPart.rent(true);

                            changed = true;
                        }
                        else {
                            if (locPart == null)
                                locPart = createPartition(p);

                            if (locPart.state() == OWNING) {
                                locPart.moving();

                                changed = true;
                            }

                            if (cntrMap != null) {
                                T2<Long, Long> cntr = cntrMap.get(p);

                                if (cntr != null && cntr.get2() > locPart.updateCounter())
                                    locPart.updateCounter(cntr.get2());
                            }
                        }
                    }
                }
            }

            long updateSeq = this.updateSeq.incrementAndGet();

            if (!affVer.equals(AffinityTopologyVersion.NONE) && affVer.compareTo(topVer) >= 0) {
                List<List<ClusterNode>> aff = cctx.affinity().assignments(topVer);

                changed |= checkEvictions(updateSeq, aff);

                updateRebalanceVersion(aff);
            }

            consistencyCheck();

            if (log.isDebugEnabled())
                log.debug("Partition map after full update: " + fullMapString());

            if (changed)
                cctx.shared().exchange().scheduleResendPartitions();

            return changed ? localPartitionMap() : null;
        }
        finally {
            lock.writeLock().unlock();
        }
    }

    /** {@inheritDoc} */
    @SuppressWarnings({"MismatchedQueryAndUpdateOfCollection"})
    @Nullable @Override public GridDhtPartitionMap2 update(
        @Nullable GridDhtPartitionExchangeId exchId,
        GridDhtPartitionMap2 parts,
        @Nullable Map<Integer, T2<Long, Long>> cntrMap
    ) {
        if (log.isDebugEnabled())
            log.debug("Updating single partition map [exchId=" + exchId + ", parts=" + mapString(parts) + ']');

        if (!cctx.discovery().alive(parts.nodeId())) {
            if (log.isDebugEnabled())
                log.debug("Received partition update for non-existing node (will ignore) [exchId=" + exchId +
                    ", parts=" + parts + ']');

            return null;
        }

        lock.writeLock().lock();

        try {
            if (stopping)
                return null;

            if (cntrMap != null) {
                for (Map.Entry<Integer, T2<Long, Long>> e : cntrMap.entrySet()) {
                    T2<Long, Long> cntr = this.cntrMap.get(e.getKey());

                    if (cntr == null || cntr.get2() < e.getValue().get2())
                        this.cntrMap.put(e.getKey(), e.getValue());
                }

                for (int i = 0; i < locParts.length(); i++) {
                    GridDhtLocalPartition part = locParts.get(i);

                    if (part == null)
                        continue;

                    T2<Long, Long> cntr = cntrMap.get(part.id());

                    if (cntr != null && cntr.get2() > part.updateCounter())
                        part.updateCounter(cntr.get2());
                }
            }

            if (lastExchangeId != null && exchId != null && lastExchangeId.compareTo(exchId) > 0) {
                if (log.isDebugEnabled())
                    log.debug("Stale exchange id for single partition map update (will ignore) [lastExchId=" +
                        lastExchangeId + ", exchId=" + exchId + ']');

                return null;
            }

            if (exchId != null)
                lastExchangeId = exchId;

            if (node2part == null)
                // Create invalid partition map.
                node2part = new GridDhtPartitionFullMap();

            GridDhtPartitionMap2 cur = node2part.get(parts.nodeId());

            if (cur != null && cur.updateSequence() >= parts.updateSequence()) {
                if (log.isDebugEnabled())
                    log.debug("Stale update sequence for single partition map update (will ignore) [exchId=" + exchId +
                        ", curSeq=" + cur.updateSequence() + ", newSeq=" + parts.updateSequence() + ']');

                return null;
            }

            long updateSeq = this.updateSeq.incrementAndGet();

            node2part = new GridDhtPartitionFullMap(node2part, updateSeq);

            boolean changed = false;

            if (cur == null || !cur.equals(parts))
                changed = true;

            node2part.put(parts.nodeId(), parts);

            part2node = new HashMap<>(part2node);

            // Add new mappings.
            for (Integer p : parts.keySet()) {
                Set<UUID> ids = part2node.get(p);

                if (ids == null)
                    // Initialize HashSet to size 3 in anticipation that there won't be
                    // more than 3 nodes per partition.
                    part2node.put(p, ids = U.newHashSet(3));

                changed |= ids.add(parts.nodeId());
            }

            // Remove obsolete mappings.
            if (cur != null) {
                for (Integer p : F.view(cur.keySet(), F0.notIn(parts.keySet()))) {
                    Set<UUID> ids = part2node.get(p);

                    if (ids != null)
                        changed |= ids.remove(parts.nodeId());
                }
            }

            AffinityTopologyVersion affVer = cctx.affinity().affinityTopologyVersion();

            if (!affVer.equals(AffinityTopologyVersion.NONE) && affVer.compareTo(topVer) >= 0) {
                List<List<ClusterNode>> aff = cctx.affinity().assignments(topVer);

                changed |= checkEvictions(updateSeq, aff);

                updateRebalanceVersion(aff);
            }

            consistencyCheck();

            if (log.isDebugEnabled())
                log.debug("Partition map after single update: " + fullMapString());

            if (changed)
                cctx.shared().exchange().scheduleResendPartitions();

            return changed ? localPartitionMap() : null;
        }
        finally {
            lock.writeLock().unlock();
        }
    }

    /** {@inheritDoc} */
    @Override public boolean detectLostPartitions(DiscoveryEvent discoEvt) {
        lock.writeLock().lock();

        try {
            int parts = cctx.affinity().partitions();

            Collection<Integer> lost = null;

            for (int p = 0; p < parts; p++) {
                boolean foundOwner = false;

                Set<UUID> nodeIds = part2node.get(p);

                if (nodeIds != null) {
                    for (UUID nodeId : nodeIds) {
                        GridDhtPartitionMap2 partMap = node2part.get(nodeId);

                        GridDhtPartitionState state = partMap.get(p);

                        if (state == OWNING) {
                            foundOwner = true;

                            break;
                        }
                    }
                }

                if (!foundOwner) {
                    if (lost == null)
                        lost = new HashSet<>(parts - p, 1.0f);

                    lost.add(p);
                }
            }

            boolean changed = false;

            if (lost != null) {
                PartitionLossPolicy plc = cctx.config().getPartitionLossPolicy();

                assert plc != null;

                // Update partition state on all nodes.
                for (Integer part : lost) {
                    long updSeq = updateSeq.incrementAndGet();

                    GridDhtLocalPartition locPart = localPartition(part, topVer, false);

                    if (locPart != null) {
                        boolean marked = plc == PartitionLossPolicy.IGNORE ? locPart.own() : locPart.markLost();

                        if (marked)
                            updateLocal(locPart.id(), locPart.state(), updSeq);

                        changed |= marked;
                    }
                    // Update map for remote node.
                    else if (plc != PartitionLossPolicy.IGNORE) {
                        Set<UUID> nodeIds = part2node.get(part);

                        if (nodeIds != null) {
                            for (UUID nodeId : nodeIds) {
                                GridDhtPartitionMap2 nodeMap = node2part.get(nodeId);

                                if (nodeMap.get(part) != EVICTED)
                                    nodeMap.put(part, LOST);
                            }
                        }
                    }

                    if (cctx.events().isRecordable(EventType.EVT_CACHE_REBALANCE_PART_DATA_LOST))
                        cctx.events().addPreloadEvent(part, EVT_CACHE_REBALANCE_PART_DATA_LOST,
                            discoEvt.eventNode(), discoEvt.type(), discoEvt.timestamp());
                }

                if (plc != PartitionLossPolicy.IGNORE)
                    cctx.needsRecovery(true);
            }

            return changed;
        }
        finally {
            lock.writeLock().unlock();
        }
    }

    /** {@inheritDoc} */
    @Override public void resetLostPartitions() {
        lock.writeLock().lock();

        try {
            int parts = cctx.affinity().partitions();
            long updSeq = updateSeq.incrementAndGet();

            for (int part = 0; part < parts; part++) {
                Set<UUID> nodeIds = part2node.get(part);

                if (nodeIds != null) {
                    boolean lost = false;

                    for (UUID node : nodeIds) {
                        GridDhtPartitionMap2 map = node2part.get(node);

                        if (map.get(part) == LOST) {
                            lost = true;

                            break;
                        }
                    }

                    if (lost) {
                        GridDhtLocalPartition locPart = localPartition(part, topVer, false);

                        if (locPart != null) {
                            boolean marked = locPart.own();

                            if (marked)
                                updateLocal(locPart.id(), locPart.state(), updSeq);
                        }

                        for (UUID nodeId : nodeIds) {
                            GridDhtPartitionMap2 nodeMap = node2part.get(nodeId);

                            if (nodeMap.get(part) == LOST)
                                nodeMap.put(part, OWNING);
                        }
                    }
                }
            }

            checkEvictions(updSeq, cctx.affinity().assignments(topVer));

            cctx.needsRecovery(false);
        }
        finally {
            lock.writeLock().unlock();
        }
    }

    /** {@inheritDoc} */
    @Override public Collection<Integer> lostPartitions() {
        lock.readLock().lock();

        try {
            Collection<Integer> res = null;

            int parts = cctx.affinity().partitions();

            for (int part = 0; part < parts; part++) {
                Set<UUID> nodeIds = part2node.get(part);

                if (nodeIds != null) {
                    for (UUID node : nodeIds) {
                        GridDhtPartitionMap2 map = node2part.get(node);

                        if (map.get(part) == LOST) {
                            if (res == null)
                                res = new ArrayList<>(parts - part);

                            res.add(part);

                            break;
                        }
                    }
                }
            }

            return res == null ? Collections.<Integer>emptyList() : res;
        }
        finally {
            lock.readLock().unlock();
        }
    }

    /** {@inheritDoc} */
    @Override public void setOwners(int p, Set<UUID> owners, boolean updateSeq) {
        lock.writeLock().lock();

        try {
            GridDhtLocalPartition locPart = locParts.get(p);

            if (locPart != null) {
                if (locPart.state() == OWNING && !owners.contains(cctx.localNodeId()))
                    locPart.moving();
            }

            for (Map.Entry<UUID, GridDhtPartitionMap2> e : node2part.entrySet()) {
                if (!e.getValue().containsKey(p))
                    continue;

                if (e.getValue().get(p) == OWNING && !owners.contains(e.getKey()))
                    e.getValue().put(p, MOVING);
            }

            if (updateSeq)
                node2part = new GridDhtPartitionFullMap(node2part, this.updateSeq.incrementAndGet());
        }
        finally {
            lock.writeLock().unlock();
        }
    }

    /**
     * @param updateSeq Update sequence.
     * @return {@code True} if state changed.
     */
    private boolean checkEvictions(long updateSeq) {
        AffinityTopologyVersion affVer = cctx.affinity().affinityTopologyVersion();

        boolean changed = false;

        if (!affVer.equals(AffinityTopologyVersion.NONE) && affVer.compareTo(topVer) >= 0) {
            List<List<ClusterNode>> aff = cctx.affinity().assignments(topVer);

            changed = checkEvictions(updateSeq, aff);

            updateRebalanceVersion(aff);
        }

        return changed;
    }

    /** {@inheritDoc} */
    @Override public void checkEvictions() {
        lock.writeLock().lock();

        try {
            long updateSeq = this.updateSeq.incrementAndGet();

            node2part.newUpdateSequence(updateSeq);

            checkEvictions(updateSeq);
        }
        finally {
            lock.writeLock().unlock();
        }
    }

    /**
     * @param updateSeq Update sequence.
     * @param aff Affinity assignments.
     * @return Checks if any of the local partitions need to be evicted.
     */
    private boolean checkEvictions(long updateSeq, List<List<ClusterNode>> aff) {
        if (!cctx.kernalContext().state().active())
            return false;

        boolean changed = false;

        UUID locId = cctx.nodeId();

        for (int p = 0; p < locParts.length(); p++) {
            GridDhtLocalPartition part = locParts.get(p);

            if (part == null)
                continue;

            GridDhtPartitionState state = part.state();

            if (state.active()) {
                List<ClusterNode> affNodes = aff.get(p);

                if (!affNodes.contains(cctx.localNode())) {
                    Collection<UUID> nodeIds = F.nodeIds(nodes(p, topVer, OWNING));

                    // If all affinity nodes are owners, then evict partition from local node.
                    if (nodeIds.containsAll(F.nodeIds(affNodes))) {
                        part.rent(false);

                        updateSeq = updateLocal(part.id(), part.state(), updateSeq);

                        changed = true;

                        if (log.isDebugEnabled())
                            log.debug("Evicted local partition (all affinity nodes are owners): " + part);
                    }
                    else {
                        int ownerCnt = nodeIds.size();
                        int affCnt = affNodes.size();

                        if (ownerCnt > affCnt) {
                            List<ClusterNode> sorted = new ArrayList<>(cctx.discovery().nodes(nodeIds));

                            // Sort by node orders in ascending order.
                            Collections.sort(sorted, CU.nodeComparator(true));

                            int diff = sorted.size() - affCnt;

                            for (int i = 0; i < diff; i++) {
                                ClusterNode n = sorted.get(i);

                                if (locId.equals(n.id())) {
                                    part.rent(false);

                                    updateSeq = updateLocal(part.id(), part.state(), updateSeq);

                                    changed = true;

                                    if (log.isDebugEnabled())
                                        log.debug("Evicted local partition (this node is oldest non-affinity node): " +
                                            part);

                                    break;
                                }
                            }
                        }
                    }
                }
            }
        }

        return changed;
    }

    /**
     * @return Current coordinator node.
     */
    @Nullable private ClusterNode currentCoordinator() {
        ClusterNode oldest = cctx.discovery().oldestAliveCacheServerNode(topVer);

        assert oldest != null || cctx.kernalContext().clientNode();

        return oldest;
    }

    /**
     * Updates value for single partition.
     *
     * @param p Partition.
     * @param state State.
     * @param updateSeq Update sequence.
     * @return Update sequence.
     */
    @SuppressWarnings({"MismatchedQueryAndUpdateOfCollection"})
    private long updateLocal(int p, GridDhtPartitionState state, long updateSeq) {
        ClusterNode oldest = currentCoordinator();

        assert oldest != null || cctx.kernalContext().clientNode();

        // If this node became the oldest node.
        if (cctx.localNode().equals(oldest)) {
            long seq = node2part.updateSequence();

            if (seq != updateSeq) {
                if (seq > updateSeq) {
                    long seq0 = this.updateSeq.get();

                    if (seq0 < seq) {
                        // Update global counter if necessary.
                        boolean b = this.updateSeq.compareAndSet(seq0, seq + 1);

                        assert b : "Invalid update sequence [updateSeq=" + updateSeq +
                            ", seq=" + seq +
                            ", curUpdateSeq=" + this.updateSeq.get() +
                            ", node2part=" + node2part.toFullString() + ']';

                        updateSeq = seq + 1;
                    }
                    else
                        updateSeq = seq;
                }

                node2part.updateSequence(updateSeq);
            }
        }

        if (node2part != null) {
            UUID locNodeId = cctx.localNodeId();

            GridDhtPartitionMap2 map = node2part.get(locNodeId);

            if (map == null) {
                map = new GridDhtPartitionMap2(locNodeId,
                    updateSeq,
                    topVer,
                    Collections.<Integer, GridDhtPartitionState>emptyMap(),
                    false);

                node2part.put(locNodeId, map);
            }

            map.updateSequence(updateSeq, topVer);

            map.put(p, state);

            Set<UUID> ids = part2node.get(p);

            if (ids == null)
                part2node.put(p, ids = U.newHashSet(3));

            ids.add(locNodeId);
        }

        return updateSeq;
    }

    /**
     * @param nodeId Node to remove.
     */
    private void removeNode(UUID nodeId) {
        assert nodeId != null;

        ClusterNode oldest = CU.oldest(cctx.discovery().serverNodes(topVer));

        assert oldest != null;

        ClusterNode loc = cctx.localNode();

        if (node2part != null) {
            if (oldest.equals(loc) && !node2part.nodeId().equals(loc.id())) {
                updateSeq.setIfGreater(node2part.updateSequence());

                node2part = new GridDhtPartitionFullMap(loc.id(), loc.order(), updateSeq.incrementAndGet(),
                    node2part, false);
            }
            else
                node2part = new GridDhtPartitionFullMap(node2part, node2part.updateSequence());

            GridDhtPartitionMap2 parts = node2part.remove(nodeId);

            if (parts != null) {
                for (Integer p : parts.keySet()) {
                    Set<UUID> nodeIds = part2node.get(p);

                    if (nodeIds != null) {
                        nodeIds.remove(nodeId);

                        if (nodeIds.isEmpty())
                            part2node.remove(p);
                    }
                }
            }

            consistencyCheck();
        }
    }

    /** {@inheritDoc} */
    @Override public boolean own(GridDhtLocalPartition part) {
        lock.writeLock().lock();

        try {
            if (part.own()) {
                updateLocal(part.id(), part.state(), updateSeq.incrementAndGet());

                consistencyCheck();

                return true;
            }

            consistencyCheck();

            return false;
        }
        finally {
            lock.writeLock().unlock();
        }
    }

    /** {@inheritDoc} */
    @Override public void onEvicted(GridDhtLocalPartition part, boolean updateSeq) {
        lock.writeLock().lock();

        try {
            if (stopping)
                return;

            assert part.state() == EVICTED;

            long seq = updateSeq ? this.updateSeq.incrementAndGet() : this.updateSeq.get();

            updateLocal(part.id(), part.state(), seq);

            if (cctx.affinity().partitionLocalNode(part.id(), topologyVersion()))
                createPartition(part.id());

            consistencyCheck();
        }
        finally {
            lock.writeLock().unlock();
        }
    }

    /** {@inheritDoc} */
    @Nullable @Override public GridDhtPartitionMap2 partitions(UUID nodeId) {
        lock.readLock().lock();

        try {
            return node2part.get(nodeId);
        }
        finally {
            lock.readLock().unlock();
        }
    }

    /** {@inheritDoc} */
    @Override public Map<Integer, T2<Long, Long>> updateCounters(boolean skipZeros) {
        lock.readLock().lock();

        // TODO
        skipZeros = false;

        try {
            Map<Integer, T2<Long, Long>> res;

            if (skipZeros) {
                res = U.newHashMap(cntrMap.size());

                for (Map.Entry<Integer, T2<Long, Long>> e : cntrMap.entrySet()) {
                    Long cntr = e.getValue().get2();

                    if (ZERO.equals(cntr))
                        continue;

                    res.put(e.getKey(), e.getValue());
                }
            }
            else
                res = new HashMap<>(cntrMap);

            for (int i = 0; i < locParts.length(); i++) {
                GridDhtLocalPartition part = locParts.get(i);

                if (part == null)
                    continue;

                T2<Long, Long> cntr0 = res.get(part.id());
                Long initCntr = part.initialUpdateCounter();

                if (cntr0 == null || initCntr >= cntr0.get1()) {
                    if (skipZeros && initCntr == 0L && part.updateCounter() == 0L)
                        continue;

                    res.put(part.id(), new T2<>(initCntr, part.updateCounter()));
                }
            }

            return res;
        }
        finally {
            lock.readLock().unlock();
        }
    }

    /** {@inheritDoc} */
    @Override public boolean rebalanceFinished(AffinityTopologyVersion topVer) {
        AffinityTopologyVersion curTopVer = this.topVer;

        return curTopVer.equals(topVer) && curTopVer.equals(rebalancedTopVer);
    }

    /** {@inheritDoc} */
    @Override public boolean hasMovingPartitions() {
        lock.readLock().lock();

        try {
            assert node2part != null && node2part.valid() : "Invalid node2part [node2part: " + node2part +
                ", cache=" + cctx.name() +
                ", started=" + cctx.started() +
                ", stopping=" + stopping +
                ", locNodeId=" + cctx.localNode().id() +
                ", locName=" + cctx.gridName() + ']';

            for (GridDhtPartitionMap2 map : node2part.values()) {
                if (map.hasMovingPartitions())
                    return true;
            }

            return false;
        }
        finally {
            lock.readLock().unlock();
        }
    }

    /** {@inheritDoc} */
    @Override public void printMemoryStats(int threshold) {
        X.println(">>>  Cache partition topology stats [grid=" + cctx.gridName() + ", cache=" + cctx.name() + ']');

        lock.readLock().lock();

        try {
            for (int i = 0; i < locParts.length(); i++) {
                GridDhtLocalPartition part = locParts.get(i);

                if (part == null)
                    continue;

                int size = part.size();

                if (size >= threshold)
                    X.println(">>>   Local partition [part=" + part.id() + ", size=" + size + ']');
            }
        }
        finally {
            lock.readLock().unlock();
        }
    }

    /**
     * @param part Partition.
     * @param aff Affinity assignments.
     * @return {@code True} if given partition belongs to local node.
     */
    private boolean localNode(int part, List<List<ClusterNode>> aff) {
        return aff.get(part).contains(cctx.localNode());
    }

    /**
     * @param aff Affinity assignments.
     */
    private void updateRebalanceVersion(List<List<ClusterNode>> aff) {
        if (!rebalancedTopVer.equals(topVer)) {
            if (node2part == null || !node2part.valid())
                return;

            for (int i = 0; i < cctx.affinity().partitions(); i++) {
                List<ClusterNode> affNodes = aff.get(i);

                // Topology doesn't contain server nodes (just clients).
                if (affNodes.isEmpty())
                    continue;

                List<ClusterNode> owners = owners(i);

                if (affNodes.size() != owners.size() || !owners.containsAll(affNodes))
                    return;
            }

            rebalancedTopVer = topVer;

            if (log.isDebugEnabled())
                log.debug("Updated rebalanced version [cache=" + cctx.name() + ", ver=" + rebalancedTopVer + ']');
        }
    }

    /**
     * @param p Partition.
     * @param nodeId Node ID.
     * @param match State to match.
     * @param matches Additional states.
     * @return Filter for owners of this partition.
     */
    private boolean hasState(final int p, @Nullable UUID nodeId, final GridDhtPartitionState match,
        final GridDhtPartitionState... matches) {
        if (nodeId == null)
            return false;

        GridDhtPartitionMap2 parts = node2part.get(nodeId);

        // Set can be null if node has been removed.
        if (parts != null) {
            GridDhtPartitionState state = parts.get(p);

            if (state == match)
                return true;

            if (matches != null && matches.length > 0) {
                for (GridDhtPartitionState s : matches) {
                    if (state == s)
                        return true;
                }
            }
        }

        return false;
    }

    /**
     * Checks consistency after all operations.
     */
    private void consistencyCheck() {
        if (CONSISTENCY_CHECK) {
            if (node2part == null)
                return;

            for (Map.Entry<UUID, GridDhtPartitionMap2> e : node2part.entrySet()) {
                for (Integer p : e.getValue().keySet()) {
                    Set<UUID> nodeIds = part2node.get(p);

                    assert nodeIds != null : "Failed consistency check [part=" + p + ", nodeId=" + e.getKey() + ']';
                    assert nodeIds.contains(e.getKey()) : "Failed consistency check [part=" + p + ", nodeId=" +
                        e.getKey() + ", nodeIds=" + nodeIds + ']';
                }
            }

            for (Map.Entry<Integer, Set<UUID>> e : part2node.entrySet()) {
                for (UUID nodeId : e.getValue()) {
                    GridDhtPartitionMap2 map = node2part.get(nodeId);

                    assert map != null : "Failed consistency check [part=" + e.getKey() + ", nodeId=" + nodeId + ']';
                    assert map.containsKey(e.getKey()) : "Failed consistency check [part=" + e.getKey() +
                        ", nodeId=" + nodeId + ']';
                }
            }
        }
    }

    /**
     * Iterator over current local partitions.
     */
    private class CurrentPartitionsIterator implements Iterator<GridDhtLocalPartition> {
        /** Next index. */
        private int nextIdx;

        /** Next partition. */
        private GridDhtLocalPartition nextPart;

        /**
         * Constructor
         */
        private CurrentPartitionsIterator() {
            advance();
        }

        /**
         * Try to advance to next partition.
         */
        private void advance() {
            while (nextIdx < locParts.length()) {
                GridDhtLocalPartition part = locParts.get(nextIdx);

                if (part != null && part.state().active()) {
                    nextPart = part;
                    return;
                }

                nextIdx++;
            }
        }

        /** {@inheritDoc} */
        @Override public boolean hasNext() {
            return nextPart != null;
        }

        /** {@inheritDoc} */
        @Override public GridDhtLocalPartition next() {
            if (nextPart == null)
                throw new NoSuchElementException();

            GridDhtLocalPartition retVal = nextPart;

            nextPart = null;
            nextIdx++;

            advance();

            return retVal;
        }

        /** {@inheritDoc} */
        @Override public void remove() {
            throw new UnsupportedOperationException("remove");
        }
    }
}<|MERGE_RESOLUTION|>--- conflicted
+++ resolved
@@ -507,13 +507,8 @@
 
         cctx.shared().database().checkpointReadLock();
 
-<<<<<<< HEAD
-        synchronized (cctx.shared().exchange().interruptLock()) {
-            try {
-=======
         try {
             synchronized (cctx.shared().exchange().interruptLock()) {
->>>>>>> 63e6a218
                 if (Thread.currentThread().isInterrupted())
                     throw new IgniteInterruptedCheckedException("Thread is interrupted: " + Thread.currentThread());
 
