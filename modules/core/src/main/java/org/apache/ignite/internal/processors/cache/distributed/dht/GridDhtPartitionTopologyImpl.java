/*
 * Licensed to the Apache Software Foundation (ASF) under one or more
 * contributor license agreements.  See the NOTICE file distributed with
 * this work for additional information regarding copyright ownership.
 * The ASF licenses this file to You under the Apache License, Version 2.0
 * (the "License"); you may not use this file except in compliance with
 * the License.  You may obtain a copy of the License at
 *
 *      http://www.apache.org/licenses/LICENSE-2.0
 *
 * Unless required by applicable law or agreed to in writing, software
 * distributed under the License is distributed on an "AS IS" BASIS,
 * WITHOUT WARRANTIES OR CONDITIONS OF ANY KIND, either express or implied.
 * See the License for the specific language governing permissions and
 * limitations under the License.
 */

package org.apache.ignite.internal.processors.cache.distributed.dht;

import java.util.ArrayList;
import java.util.Collection;
import java.util.Collections;
import java.util.HashMap;
import java.util.HashSet;
import java.util.Iterator;
import java.util.List;
import java.util.Map;
import java.util.NoSuchElementException;
import java.util.Set;
import java.util.UUID;
import java.util.concurrent.atomic.AtomicReferenceArray;
import org.apache.ignite.IgniteCheckedException;
import org.apache.ignite.IgniteException;
import org.apache.ignite.IgniteLogger;
import org.apache.ignite.IgniteSystemProperties;
import org.apache.ignite.cache.PartitionLossPolicy;
import org.apache.ignite.cluster.ClusterNode;
import org.apache.ignite.events.DiscoveryEvent;
import org.apache.ignite.events.EventType;
import org.apache.ignite.internal.IgniteFutureTimeoutCheckedException;
import org.apache.ignite.internal.IgniteInterruptedCheckedException;
import org.apache.ignite.internal.managers.discovery.DiscoCache;
import org.apache.ignite.internal.processors.affinity.AffinityAssignment;
import org.apache.ignite.internal.processors.affinity.AffinityTopologyVersion;
import org.apache.ignite.internal.processors.cache.ClusterState;
import org.apache.ignite.internal.processors.cache.GridCacheContext;
import org.apache.ignite.internal.processors.cache.GridCacheMapEntryFactory;
import org.apache.ignite.internal.processors.cache.distributed.dht.preloader.GridDhtPartitionExchangeId;
import org.apache.ignite.internal.processors.cache.distributed.dht.preloader.GridDhtPartitionFullMap;
import org.apache.ignite.internal.processors.cache.distributed.dht.preloader.GridDhtPartitionMap;
import org.apache.ignite.internal.processors.cache.distributed.dht.preloader.GridDhtPartitionsExchangeFuture;
import org.apache.ignite.internal.util.F0;
import org.apache.ignite.internal.util.GridAtomicLong;
import org.apache.ignite.internal.util.StripedCompositeReadWriteLock;
import org.apache.ignite.internal.util.tostring.GridToStringExclude;
import org.apache.ignite.internal.util.typedef.F;
import org.apache.ignite.internal.util.typedef.T2;
import org.apache.ignite.internal.util.typedef.X;
import org.apache.ignite.internal.util.typedef.internal.CU;
import org.apache.ignite.internal.util.typedef.internal.U;
import org.jetbrains.annotations.Nullable;

import static org.apache.ignite.IgniteSystemProperties.IGNITE_THREAD_DUMP_ON_EXCHANGE_TIMEOUT;
import static org.apache.ignite.events.EventType.EVT_CACHE_REBALANCE_PART_DATA_LOST;
import static org.apache.ignite.internal.processors.cache.distributed.dht.GridDhtPartitionState.EVICTED;
import static org.apache.ignite.internal.processors.cache.distributed.dht.GridDhtPartitionState.LOST;
import static org.apache.ignite.internal.processors.cache.distributed.dht.GridDhtPartitionState.MOVING;
import static org.apache.ignite.internal.processors.cache.distributed.dht.GridDhtPartitionState.OWNING;
import static org.apache.ignite.internal.processors.cache.distributed.dht.GridDhtPartitionState.RENTING;

/**
 * Partition topology.
 */
@GridToStringExclude
class GridDhtPartitionTopologyImpl implements GridDhtPartitionTopology {
    /** If true, then check consistency. */
    private static final boolean CONSISTENCY_CHECK = false;

    /** Flag to control amount of output for full map. */
    private static final boolean FULL_MAP_DEBUG = false;

    /** */
    private static final Long ZERO = 0L;

    /** Context. */
    private final GridCacheContext<?, ?> cctx;

    /** Logger. */
    private final IgniteLogger log;

    /** */
    private final AtomicReferenceArray<GridDhtLocalPartition> locParts;

    /** Node to partition map. */
    private GridDhtPartitionFullMap node2part;

    /** Partition to node map. */
    private Map<Integer, Set<UUID>> part2node = new HashMap<>();

    /** */
    private GridDhtPartitionExchangeId lastExchangeId;

    /** */
    private volatile AffinityTopologyVersion topVer = AffinityTopologyVersion.NONE;

    /** Discovery cache. */
    private volatile DiscoCache discoCache;

    /** */
    private volatile boolean stopping;

    /** A future that will be completed when topology with version topVer will be ready to use. */
    private volatile GridDhtTopologyFuture topReadyFut;

    /** */
    private final GridAtomicLong updateSeq = new GridAtomicLong(1);

    /** Lock. */
    private final StripedCompositeReadWriteLock lock = new StripedCompositeReadWriteLock(16);

    /** */
    private final GridCacheMapEntryFactory entryFactory;

    /** Partition update counter. */
    private Map<Integer, T2<Long, Long>> cntrMap = new HashMap<>();

    /** */
    private volatile AffinityTopologyVersion rebalancedTopVer = AffinityTopologyVersion.NONE;

    /** */
    private volatile boolean treatAllPartAsLoc;

    /**
     * @param cctx Context.
     * @param entryFactory Entry factory.
     */
    GridDhtPartitionTopologyImpl(GridCacheContext<?, ?> cctx, GridCacheMapEntryFactory entryFactory) {
        assert cctx != null;

        this.cctx = cctx;
        this.entryFactory = entryFactory;

        log = cctx.logger(getClass());

        locParts = new AtomicReferenceArray<>(cctx.config().getAffinity().partitions());
    }

    /** {@inheritDoc} */
    @Override public int cacheId() {
        return cctx.cacheId();
    }

    /**
     *
     */
    public void onReconnected() {
        lock.writeLock().lock();

        try {
            node2part = null;

            part2node = new HashMap<>();

            lastExchangeId = null;

            updateSeq.set(1);

            topReadyFut = null;

            rebalancedTopVer = AffinityTopologyVersion.NONE;

            topVer = AffinityTopologyVersion.NONE;

            discoCache = cctx.discovery().discoCache();
        }
        finally {
            lock.writeLock().unlock();
        }
    }

    /**
     * @return Full map string representation.
     */
    @SuppressWarnings({"ConstantConditions"})
    private String fullMapString() {
        return node2part == null ? "null" : FULL_MAP_DEBUG ? node2part.toFullString() : node2part.toString();
    }

    /**
     * @param map Map to get string for.
     * @return Full map string representation.
     */
    @SuppressWarnings({"ConstantConditions"})
    private String mapString(GridDhtPartitionMap map) {
        return map == null ? "null" : FULL_MAP_DEBUG ? map.toFullString() : map.toString();
    }

    /**
     * Waits for renting partitions.
     *
     * @return {@code True} if mapping was changed.
     * @throws IgniteCheckedException If failed.
     */
    private boolean waitForRent() throws IgniteCheckedException {
        final long longOpDumpTimeout =
            IgniteSystemProperties.getLong(IgniteSystemProperties.IGNITE_LONG_OPERATIONS_DUMP_TIMEOUT, 60_000);

        int dumpCnt = 0;

        GridDhtLocalPartition part;

        for (int i = 0; i < locParts.length(); i++) {
            part = locParts.get(i);

            if (part == null)
                continue;

            GridDhtPartitionState state = part.state();

            if (state == RENTING || state == EVICTED) {
                if (log.isDebugEnabled())
                    log.debug("Waiting for renting partition: " + part);

                part.tryEvictAsync(false);

                // Wait for partition to empty out.
                if (longOpDumpTimeout > 0) {
                    while (true) {
                        try {
                            part.rent(true).get(longOpDumpTimeout);

                            break;
                        }
                        catch (IgniteFutureTimeoutCheckedException ignored) {
                            if (dumpCnt++ < GridDhtPartitionsExchangeFuture.DUMP_PENDING_OBJECTS_THRESHOLD) {
                                U.warn(log, "Failed to wait for partition eviction [" +
                                    "topVer=" + topVer +
                                    ", cache=" + cctx.name() +
                                    ", part=" + part.id() +
                                    ", partState=" + part.state() +
                                    ", size=" + part.size() +
                                    ", reservations=" + part.reservations() +
                                    ", grpReservations=" + part.groupReserved() +
                                    ", node=" + cctx.localNodeId() + "]");

                                if (IgniteSystemProperties.getBoolean(IGNITE_THREAD_DUMP_ON_EXCHANGE_TIMEOUT, false))
                                    U.dumpThreads(log);
                            }
                        }
                    }
                }
                else
                    part.rent(true).get();

                if (log.isDebugEnabled())
                    log.debug("Finished waiting for renting partition: " + part);
            }
        }

        // Remove evicted partition.
        lock.writeLock().lock();

        try {
            boolean changed = false;

            for (int i = 0; i < locParts.length(); i++) {
                part = locParts.get(i);

                if (part == null)
                    continue;

                if (part.state() == EVICTED) {
                    locParts.set(i, null);
                    changed = true;
                }
            }

            return changed;
        }
        finally {
            lock.writeLock().unlock();
        }
    }

    /** {@inheritDoc} */
    @SuppressWarnings({"LockAcquiredButNotSafelyReleased"})
    @Override public void readLock() {
        lock.readLock().lock();
    }

    /** {@inheritDoc} */
    @Override public void readUnlock() {
        lock.readLock().unlock();
    }

    /** {@inheritDoc} */
    @Override public void updateTopologyVersion(
        GridDhtPartitionExchangeId exchId,
        GridDhtPartitionsExchangeFuture exchFut,
        long updSeq,
        boolean stopping
    ) throws IgniteInterruptedCheckedException {
        U.writeLock(lock);

        try {
            assert exchId.topologyVersion().compareTo(topVer) > 0 : "Invalid topology version [topVer=" + topVer +
                ", exchId=" + exchId +
                ", fut=" + exchFut + ']';

            this.stopping = stopping;

            updateSeq.setIfGreater(updSeq);

            topReadyFut = exchFut;

            rebalancedTopVer = AffinityTopologyVersion.NONE;

            topVer = exchId.topologyVersion();

            discoCache = exchFut.discoCache();
        }
        finally {
            lock.writeLock().unlock();
        }
    }

    /** {@inheritDoc} */
    @Override public AffinityTopologyVersion topologyVersion() {
        AffinityTopologyVersion topVer = this.topVer;

        assert topVer.topologyVersion() > 0 : "Invalid topology version [topVer=" + topVer +
            ", cacheName=" + cctx.name() + ']';

        return topVer;
    }

    /** {@inheritDoc} */
    @Override public GridDhtTopologyFuture topologyVersionFuture() {
        assert topReadyFut != null;

        return topReadyFut;
    }

    /** {@inheritDoc} */
    @Override public boolean stopping() {
        return stopping;
    }

    /** {@inheritDoc} */
    @Override public void initPartitions(
        GridDhtPartitionsExchangeFuture exchFut) throws IgniteInterruptedCheckedException {
        U.writeLock(lock);

        try {
            if (stopping)
                return;

            long updateSeq = this.updateSeq.incrementAndGet();

            initPartitions0(exchFut, updateSeq);

            consistencyCheck();
        }
        finally {
            lock.writeLock().unlock();
        }
    }

    /**
     * @param exchFut Exchange future.
     * @param updateSeq Update sequence.
     */
    private void initPartitions0(GridDhtPartitionsExchangeFuture exchFut, long updateSeq) {
        ClusterNode loc = cctx.localNode();

        ClusterNode oldest = discoCache.oldestAliveServerNodeWithCache();

        GridDhtPartitionExchangeId exchId = exchFut.exchangeId();

        assert topVer.equals(exchFut.topologyVersion()) :
            "Invalid topology [topVer=" + topVer +
                ", cache=" + cctx.name() +
                ", futVer=" + exchFut.topologyVersion() +
                ", fut=" + exchFut + ']';
        assert cctx.affinity().affinityTopologyVersion().equals(exchFut.topologyVersion()) :
            "Invalid affinity [topVer=" + cctx.affinity().affinityTopologyVersion() +
                ", cache=" + cctx.name() +
                ", futVer=" + exchFut.topologyVersion() +
                ", fut=" + exchFut + ']';

        List<List<ClusterNode>> aff = cctx.affinity().assignments(exchFut.topologyVersion());

        int num = cctx.affinity().partitions();

        if (cctx.rebalanceEnabled()) {
            boolean added = exchFut.isCacheAdded(cctx.cacheId(), exchId.topologyVersion());

            boolean first = (loc.equals(oldest) && loc.id().equals(exchId.nodeId()) && exchId.isJoined()) || added;

            if (first) {
                assert exchId.isJoined() || added;

                for (int p = 0; p < num; p++) {
                    if (localNode(p, aff)) {
                        GridDhtLocalPartition locPart = createPartition(p);

                        boolean owned = locPart.own();

                        assert owned : "Failed to own partition for oldest node [cacheName" + cctx.name() +
                            ", part=" + locPart + ']';

                        if (log.isDebugEnabled())
                            log.debug("Owned partition for oldest node: " + locPart);

                        updateSeq = updateLocal(p, locPart.state(), updateSeq);
                    }
                }
            }
            else
                createPartitions(aff, updateSeq);
        }
        else {
            // If preloader is disabled, then we simply clear out
            // the partitions this node is not responsible for.
            for (int p = 0; p < num; p++) {
                GridDhtLocalPartition locPart = localPartition(p, topVer, false, false);

                boolean belongs = localNode(p, aff);

                if (locPart != null) {
                    if (!belongs) {
                        GridDhtPartitionState state = locPart.state();

                        if (state.active()) {
                            locPart.rent(false);

                            updateSeq = updateLocal(p, locPart.state(), updateSeq);

                            if (log.isDebugEnabled())
                                log.debug("Evicting partition with rebalancing disabled " +
                                    "(it does not belong to affinity): " + locPart);
                        }
                    }
                    else
                        locPart.own();
                }
                else if (belongs) {
                    locPart = createPartition(p);

                    locPart.own();

                    updateLocal(p, locPart.state(), updateSeq);
                }
            }
        }

        if (node2part != null && node2part.valid())
            checkEvictions(updateSeq, aff);

        updateRebalanceVersion(aff);
    }

    /**
     * @param aff Affinity assignments.
     * @param updateSeq Update sequence.
     */
    private void createPartitions(List<List<ClusterNode>> aff, long updateSeq) {
        int num = cctx.affinity().partitions();

        for (int p = 0; p < num; p++) {
            if (node2part != null && node2part.valid()) {
                if (localNode(p, aff)) {
                    // This will make sure that all non-existing partitions
                    // will be created in MOVING state.
                    GridDhtLocalPartition locPart = createPartition(p);

                    updateSeq = updateLocal(p, locPart.state(), updateSeq);
                }
            }
            // If this node's map is empty, we pre-create local partitions,
            // so local map will be sent correctly during exchange.
            else if (localNode(p, aff))
                createPartition(p);
        }
    }

    /** {@inheritDoc} */
    @Override public void beforeExchange(GridDhtPartitionsExchangeFuture exchFut, boolean affReady)
        throws IgniteCheckedException {

        DiscoveryEvent discoEvt = exchFut.discoveryEvent();

        ClusterState newState = exchFut.newClusterState();

        treatAllPartAsLoc = (newState != null && newState == ClusterState.ACTIVE)
            || (cctx.kernalContext().state().active()
            && discoEvt.type() == EventType.EVT_NODE_JOINED
            && discoEvt.eventNode().isLocal()
            && !cctx.kernalContext().clientNode()
        );

        // Wait for rent outside of checkpoint lock.
        waitForRent();

        ClusterNode loc = cctx.localNode();

        cctx.shared().database().checkpointReadLock();

        synchronized (cctx.shared().exchange().interruptLock()) {
            if (Thread.currentThread().isInterrupted())
                throw new IgniteInterruptedCheckedException("Thread is interrupted: " + Thread.currentThread());

            try {
                U.writeLock(lock);
            }
            catch (IgniteInterruptedCheckedException e) {
                cctx.shared().database().checkpointReadUnlock();

                throw e;
            }

            try {
                GridDhtPartitionExchangeId exchId = exchFut.exchangeId();

                if (stopping)
                    return;

                assert topVer.equals(exchId.topologyVersion()) : "Invalid topology version [topVer=" +
                    topVer + ", exchId=" + exchId + ']';

                if (exchId.isLeft())
                    removeNode(exchId.nodeId());

                ClusterNode oldest = discoCache.oldestAliveServerNodeWithCache();

                if (log.isDebugEnabled())
                    log.debug("Partition map beforeExchange [exchId=" + exchId + ", fullMap=" + fullMapString() + ']');

                long updateSeq = this.updateSeq.incrementAndGet();

                cntrMap.clear();

                // If this is the oldest node.
                if (oldest != null && (loc.equals(oldest) || exchFut.isCacheAdded(cctx.cacheId(), exchId.topologyVersion()))) {
                    if (node2part == null) {
                        node2part = new GridDhtPartitionFullMap(oldest.id(), oldest.order(), updateSeq);

                        if (log.isDebugEnabled())
                            log.debug("Created brand new full topology map on oldest node [exchId=" +
                                exchId + ", fullMap=" + fullMapString() + ']');
                    }
                    else if (!node2part.valid()) {
                        node2part = new GridDhtPartitionFullMap(oldest.id(), oldest.order(), updateSeq, node2part, false);

                        if (log.isDebugEnabled())
                            log.debug("Created new full topology map on oldest node [exchId=" + exchId + ", fullMap=" +
                                node2part + ']');
                    }
                    else if (!node2part.nodeId().equals(loc.id())) {
                        node2part = new GridDhtPartitionFullMap(oldest.id(), oldest.order(), updateSeq, node2part, false);

                        if (log.isDebugEnabled())
                            log.debug("Copied old map into new map on oldest node (previous oldest node left) [exchId=" +
                                exchId + ", fullMap=" + fullMapString() + ']');
                    }
                }

                if (affReady)
                    initPartitions0(exchFut, updateSeq);
                else {
                    List<List<ClusterNode>> aff = cctx.affinity().idealAssignment();

                    createPartitions(aff, updateSeq);
                }

                consistencyCheck();

                if (log.isDebugEnabled())
                    log.debug("Partition map after beforeExchange [exchId=" + exchId + ", fullMap=" +
                        fullMapString() + ']');
            }
            finally {
                lock.writeLock().unlock();

                cctx.shared().database().checkpointReadUnlock();
            }
        }

        // Wait for evictions.
        waitForRent();
    }

    /** {@inheritDoc} */
    @Override public boolean afterExchange(GridDhtPartitionsExchangeFuture exchFut) throws IgniteCheckedException {
        treatAllPartAsLoc = false;

        boolean changed = waitForRent();

        int num = cctx.affinity().partitions();

        AffinityTopologyVersion topVer = exchFut.topologyVersion();

        assert cctx.affinity().affinityTopologyVersion().equals(topVer) : "Affinity is not initialized " +
            "[topVer=" + topVer +
            ", affVer=" + cctx.affinity().affinityTopologyVersion() +
            ", fut=" + exchFut + ']';

        lock.writeLock().lock();

        try {
            if (stopping)
                return false;

            assert topVer.equals(exchFut.topologyVersion()) : "Invalid topology version [topVer=" +
                topVer + ", exchId=" + exchFut.exchangeId() + ']';

            if (log.isDebugEnabled())
                log.debug("Partition map before afterExchange [exchId=" + exchFut.exchangeId() + ", fullMap=" +
                    fullMapString() + ']');

            long updateSeq = this.updateSeq.incrementAndGet();

            for (int p = 0; p < num; p++) {
                GridDhtLocalPartition locPart = localPartition(p, topVer, false, false);

                if (cctx.affinity().partitionLocalNode(p, topVer)) {
                    // This partition will be created during next topology event,
                    // which obviously has not happened at this point.
                    if (locPart == null) {
                        if (log.isDebugEnabled())
                            log.debug("Skipping local partition afterExchange (will not create): " + p);

                        continue;
                    }

                    GridDhtPartitionState state = locPart.state();

                    if (state == MOVING) {
                        if (cctx.rebalanceEnabled()) {
                            Collection<ClusterNode> owners = owners(p);

                            // If there are no other owners, then become an owner.
                            if (F.isEmpty(owners)) {
                                boolean owned = locPart.own();

                                assert owned : "Failed to own partition [cacheName" + cctx.name() + ", locPart=" +
                                    locPart + ']';

                                updateSeq = updateLocal(p, locPart.state(), updateSeq);

                                changed = true;

                                if (cctx.events().isRecordable(EVT_CACHE_REBALANCE_PART_DATA_LOST)) {
                                    DiscoveryEvent discoEvt = exchFut.discoveryEvent();

                                    cctx.events().addPreloadEvent(p,
                                        EVT_CACHE_REBALANCE_PART_DATA_LOST, discoEvt.eventNode(),
                                        discoEvt.type(), discoEvt.timestamp());
                                }

                                if (log.isDebugEnabled())
                                    log.debug("Owned partition: " + locPart);
                            }
                            else if (log.isDebugEnabled())
                                log.debug("Will not own partition (there are owners to rebalance from) [locPart=" +
                                    locPart + ", owners = " + owners + ']');
                        }
                        else
                            updateSeq = updateLocal(p, locPart.state(), updateSeq);
                    }
                }
                else {
                    if (locPart != null) {
                        GridDhtPartitionState state = locPart.state();

                        if (state == MOVING && cctx.kernalContext().state().active()) {
                            locPart.rent(false);

                            updateSeq = updateLocal(p, locPart.state(), updateSeq);

                            changed = true;

                            if (log.isDebugEnabled())
                                log.debug("Evicting moving partition (it does not belong to affinity): " + locPart);
                        }
                    }
                }
            }

            updateRebalanceVersion(cctx.affinity().assignments(topVer));

            consistencyCheck();
        }
        finally {
            lock.writeLock().unlock();
        }

        return changed;
    }

    /** {@inheritDoc} */
    @Nullable @Override public GridDhtLocalPartition localPartition(int p, AffinityTopologyVersion topVer,
        boolean create)
        throws GridDhtInvalidPartitionException {
        return localPartition(p, topVer, create, true);
    }

    /**
     * @param p Partition number.
     * @return Partition.
     */
    private GridDhtLocalPartition createPartition(int p) {
        assert lock.isWriteLockedByCurrentThread();

        GridDhtLocalPartition loc = locParts.get(p);

        if (loc == null || loc.state() == EVICTED) {
            locParts.set(p, loc = new GridDhtLocalPartition(cctx, p, entryFactory));

            if (cctx.shared().pageStore() != null) {
                try {
                    cctx.shared().pageStore().onPartitionCreated(cctx.cacheId(), p);
                }
                catch (IgniteCheckedException e) {
                    // TODO ignite-db
                    throw new IgniteException(e);
                }
            }
        }

        return loc;
    }

    /**
     * @param p Partition number.
     * @param topVer Topology version.
     * @param create Create flag.
     * @param updateSeq Update sequence.
     * @return Local partition.
     */
    @SuppressWarnings("TooBroadScope")
    private GridDhtLocalPartition localPartition(int p,
        AffinityTopologyVersion topVer,
        boolean create,
        boolean updateSeq) {
        GridDhtLocalPartition loc;

        loc = locParts.get(p);

        GridDhtPartitionState state = loc != null ? loc.state() : null;

        if (loc != null && state != EVICTED && (state != RENTING || !cctx.allowFastEviction()))
            return loc;

        if (!create)
            return null;

        boolean created = false;

        lock.writeLock().lock();

        try {
            loc = locParts.get(p);

            state = loc != null ? loc.state() : null;

            boolean belongs = cctx.affinity().partitionLocalNode(p, topVer);

            if (loc != null && state == EVICTED) {
                locParts.set(p, loc = null);

                if (!treatAllPartAsLoc && !belongs)
                    throw new GridDhtInvalidPartitionException(p, "Adding entry to evicted partition " +
                        "(often may be caused by inconsistent 'key.hashCode()' implementation) " +
                        "[part=" + p + ", topVer=" + topVer + ", this.topVer=" + this.topVer + ']');
            }
            else if (loc != null && state == RENTING && cctx.allowFastEviction())
                throw new GridDhtInvalidPartitionException(p, "Adding entry to partition that is concurrently evicted.");

            if (loc == null) {
                if (!treatAllPartAsLoc && !belongs)
                    throw new GridDhtInvalidPartitionException(p, "Creating partition which does not belong to " +
                        "local node (often may be caused by inconsistent 'key.hashCode()' implementation) " +
                        "[part=" + p + ", topVer=" + topVer + ", this.topVer=" + this.topVer + ']');

                locParts.set(p, loc = new GridDhtLocalPartition(cctx, p, entryFactory));

                if (updateSeq)
                    this.updateSeq.incrementAndGet();

                created = true;

                if (log.isDebugEnabled())
                    log.debug("Created local partition: " + loc);
            }
        }
        finally {
            lock.writeLock().unlock();
        }

        if (created && cctx.shared().pageStore() != null) {
            try {
                cctx.shared().pageStore().onPartitionCreated(cctx.cacheId(), p);
            }
            catch (IgniteCheckedException e) {
                // TODO ignite-db
                throw new IgniteException(e);
            }
        }

        return loc;
    }

    /** {@inheritDoc} */
    @Override public void releasePartitions(int... parts) {
        assert parts != null;
        assert parts.length > 0;

        for (int i = 0; i < parts.length; i++) {
            GridDhtLocalPartition part = locParts.get(parts[i]);

            if (part != null)
                part.release();
        }
    }

    /** {@inheritDoc} */
    @Override public GridDhtLocalPartition localPartition(Object key, boolean create) {
        return localPartition(cctx.affinity().partition(key), AffinityTopologyVersion.NONE, create);
    }

    /** {@inheritDoc} */
    @Override public List<GridDhtLocalPartition> localPartitions() {
        List<GridDhtLocalPartition> list = new ArrayList<>(locParts.length());

        for (int i = 0; i < locParts.length(); i++) {
            GridDhtLocalPartition part = locParts.get(i);

            if (part != null && part.state().active())
                list.add(part);
        }

        return list;
    }

    /** {@inheritDoc} */
    @Override public Iterable<GridDhtLocalPartition> currentLocalPartitions() {
        return new Iterable<GridDhtLocalPartition>() {
            @Override public Iterator<GridDhtLocalPartition> iterator() {
                return new CurrentPartitionsIterator();
            }
        };
    }

    /** {@inheritDoc} */
    @Override public void onRemoved(GridDhtCacheEntry e) {
        /*
         * Make sure not to acquire any locks here as this method
         * may be called from sensitive synchronization blocks.
         * ===================================================
         */

        GridDhtLocalPartition loc = localPartition(e.partition(), topologyVersion(), false);

        if (loc != null)
            loc.onRemoved(e);
    }

    /** {@inheritDoc} */
    @Override public GridDhtPartitionMap localPartitionMap() {
        Map<Integer, GridDhtPartitionState> map = new HashMap<>();

        lock.readLock().lock();

        try {
            for (int i = 0; i < locParts.length(); i++) {
                GridDhtLocalPartition part = locParts.get(i);

                if (part == null)
                    continue;

                map.put(i, part.state());
            }

            return new GridDhtPartitionMap(cctx.nodeId(),
                updateSeq.get(),
                topVer,
                Collections.unmodifiableMap(map),
                true);
        }
        finally {
            lock.readLock().unlock();
        }
    }

    /** {@inheritDoc} */
    @Override public GridDhtPartitionState partitionState(UUID nodeId, int part) {
        lock.readLock().lock();

        try {
            GridDhtPartitionMap partMap = node2part.get(nodeId);

            if (partMap != null) {
                GridDhtPartitionState state = partMap.get(part);

                return state == null ? EVICTED : state;
            }

            return EVICTED;
        }
        finally {
            lock.readLock().unlock();
        }
    }

    /** {@inheritDoc} */
    @Nullable @Override public List<ClusterNode> nodes(int p,
        AffinityAssignment affAssignment,
        List<ClusterNode> affNodes) {
        return nodes0(p, affAssignment, affNodes);
    }

    /** {@inheritDoc} */
    @Override public List<ClusterNode> nodes(int p, AffinityTopologyVersion topVer) {
        AffinityAssignment affAssignment = cctx.affinity().assignment(topVer);

        List<ClusterNode> affNodes = affAssignment.get(p);

        List<ClusterNode> nodes = nodes0(p, affAssignment, affNodes);

        return nodes != null ? nodes : affNodes;
    }

    /**
     * @param p Partition.
     * @param affAssignment Assignments.
     * @param affNodes Node assigned for given partition by affinity.
     * @return Nodes responsible for given partition (primary is first).
     */
    @Nullable private List<ClusterNode> nodes0(int p, AffinityAssignment affAssignment, List<ClusterNode> affNodes) {
        AffinityTopologyVersion topVer = affAssignment.topologyVersion();

        lock.readLock().lock();

        try {
            assert node2part != null && node2part.valid() : "Invalid node-to-partitions map [topVer1=" + topVer +
                ", topVer2=" + this.topVer +
                ", node=" + cctx.igniteInstanceName() +
                ", cache=" + cctx.name() +
                ", node2part=" + node2part + ']';

            List<ClusterNode> nodes = null;

            Collection<UUID> nodeIds = part2node.get(p);

            if (!F.isEmpty(nodeIds)) {
                for (UUID nodeId : nodeIds) {
                    HashSet<UUID> affIds = affAssignment.getIds(p);

                    if (!affIds.contains(nodeId) && hasState(p, nodeId, OWNING, MOVING, RENTING)) {
                        ClusterNode n = cctx.discovery().node(nodeId);

                        if (n != null && (topVer.topologyVersion() < 0 || n.order() <= topVer.topologyVersion())) {
                            if (nodes == null) {
                                nodes = new ArrayList<>(affNodes.size() + 2);

                                nodes.addAll(affNodes);
                            }

                            nodes.add(n);
                        }
                    }
                }
            }

            return nodes;
        }
        finally {
            lock.readLock().unlock();
        }
    }

    /**
     * @param p Partition.
     * @param topVer Topology version ({@code -1} for all nodes).
     * @param state Partition state.
     * @param states Additional partition states.
     * @return List of nodes for the partition.
     */
    private List<ClusterNode> nodes(int p,
        AffinityTopologyVersion topVer,
        GridDhtPartitionState state,
        GridDhtPartitionState... states) {
        Collection<UUID> allIds = topVer.topologyVersion() > 0 ? F.nodeIds(discoCache.cacheAffinityNodes(cctx.cacheId())) : null;

        lock.readLock().lock();

        try {
            assert node2part != null && node2part.valid() : "Invalid node-to-partitions map [topVer=" + topVer +
                ", allIds=" + allIds +
                ", node2part=" + node2part +
                ", cache=" + cctx.name() + ']';

            Collection<UUID> nodeIds = part2node.get(p);

            // Node IDs can be null if both, primary and backup, nodes disappear.
            int size = nodeIds == null ? 0 : nodeIds.size();

            if (size == 0)
                return Collections.emptyList();

            List<ClusterNode> nodes = new ArrayList<>(size);

            for (UUID id : nodeIds) {
                if (topVer.topologyVersion() > 0 && !F.contains(allIds, id))
                    continue;

                if (hasState(p, id, state, states)) {
                    ClusterNode n = cctx.discovery().node(id);

                    if (n != null && (topVer.topologyVersion() < 0 || n.order() <= topVer.topologyVersion()))
                        nodes.add(n);
                }
            }

            return nodes;
        }
        finally {
            lock.readLock().unlock();
        }
    }

    /** {@inheritDoc} */
    @Override public List<ClusterNode> owners(int p, AffinityTopologyVersion topVer) {
        if (!cctx.rebalanceEnabled())
            return ownersAndMoving(p, topVer);

        return nodes(p, topVer, OWNING);
    }

    /** {@inheritDoc} */
    @Override public List<ClusterNode> owners(int p) {
        return owners(p, AffinityTopologyVersion.NONE);
    }

    /** {@inheritDoc} */
    @Override public List<ClusterNode> moving(int p) {
        if (!cctx.rebalanceEnabled())
            return ownersAndMoving(p, AffinityTopologyVersion.NONE);

        return nodes(p, AffinityTopologyVersion.NONE, MOVING);
    }

    /**
     * @param p Partition.
     * @param topVer Topology version.
     * @return List of nodes in state OWNING or MOVING.
     */
    private List<ClusterNode> ownersAndMoving(int p, AffinityTopologyVersion topVer) {
        return nodes(p, topVer, OWNING, MOVING);
    }

    /** {@inheritDoc} */
    @Override public long updateSequence() {
        return updateSeq.get();
    }

    /** {@inheritDoc} */
    @Override public GridDhtPartitionFullMap partitionMap(boolean onlyActive) {
        lock.readLock().lock();

        try {
            assert node2part != null && node2part.valid() : "Invalid node2part [node2part: " + node2part +
                ", cache=" + cctx.name() +
                ", started=" + cctx.started() +
                ", stopping=" + stopping +
                ", locNodeId=" + cctx.localNode().id() +
                ", locName=" + cctx.igniteInstanceName() + ']';

            GridDhtPartitionFullMap m = node2part;

            return new GridDhtPartitionFullMap(m.nodeId(), m.nodeOrder(), m.updateSequence(), m, onlyActive);
        }
        finally {
            lock.readLock().unlock();
        }
    }

    /** {@inheritDoc} */
    @SuppressWarnings({"MismatchedQueryAndUpdateOfCollection"})
    @Override public GridDhtPartitionMap2 update(
        @Nullable GridDhtPartitionExchangeId exchId,
        GridDhtPartitionFullMap partMap,
        @Nullable Map<Integer, T2<Long, Long>> cntrMap
    ) {
        if (log.isDebugEnabled())
            log.debug("Updating full partition map [exchId=" + exchId + ", parts=" + fullMapString() + ']');

        assert partMap != null;

        lock.writeLock().lock();

        try {
            if (stopping)
                return null;

            if (cntrMap != null) {
                // update local map partition counters
                for (Map.Entry<Integer, T2<Long, Long>> e : cntrMap.entrySet()) {
                    T2<Long, Long> cntr = this.cntrMap.get(e.getKey());

                    if (cntr == null || cntr.get2() < e.getValue().get2())
                        this.cntrMap.put(e.getKey(), e.getValue());
                }

                // update local counters in partitions
                for (int i = 0; i < locParts.length(); i++) {
                    GridDhtLocalPartition part = locParts.get(i);

                    if (part == null)
                        continue;

                    T2<Long, Long> cntr = cntrMap.get(part.id());

                    if (cntr != null)
                        part.updateCounter(cntr.get2());
                }
            }

            //if need skip
            if (exchId != null && lastExchangeId != null && lastExchangeId.compareTo(exchId) >= 0) {
                if (log.isDebugEnabled())
                    log.debug("Stale exchange id for full partition map update (will ignore) [lastExchId=" +
                        lastExchangeId + ", exchId=" + exchId + ']');

                return null;
            }

            if (node2part != null && node2part.compareTo(partMap) >= 0) {
                if (log.isDebugEnabled())
                    log.debug("Stale partition map for full partition map update (will ignore) [lastExchId=" +
                        lastExchangeId + ", exchId=" + exchId + ", curMap=" + node2part + ", newMap=" + partMap + ']');

                return null;
            }

            long updateSeq = this.updateSeq.incrementAndGet();

            if (exchId != null)
                lastExchangeId = exchId;

            if (node2part != null) {
                for (GridDhtPartitionMap part : node2part.values()) {
                    GridDhtPartitionMap newPart = partMap.get(part.nodeId());

                    // If for some nodes current partition has a newer map,
                    // then we keep the newer value.
                    if (newPart != null &&
                        (newPart.updateSequence() < part.updateSequence() || (
                            cctx.startTopologyVersion() != null &&
                                newPart.topologyVersion() != null && // Backward compatibility.
                                cctx.startTopologyVersion().compareTo(newPart.topologyVersion()) > 0))
                        ) {
                        if (log.isDebugEnabled())
                            log.debug("Overriding partition map in full update map [exchId=" + exchId + ", curPart=" +
                                mapString(part) + ", newPart=" + mapString(newPart) + ']');

                        partMap.put(part.nodeId(), part);
                    }
                }

                //remove entry if node left
                for (Iterator<UUID> it = partMap.keySet().iterator(); it.hasNext(); ) {
                    UUID nodeId = it.next();

                    if (!cctx.discovery().alive(nodeId)) {
                        if (log.isDebugEnabled())
                            log.debug("Removing left node from full map update [nodeId=" + nodeId + ", partMap=" +
                                partMap + ']');

                        it.remove();
                    }
                }
            }

            node2part = partMap;

            Map<Integer, Set<UUID>> p2n = new HashMap<>(cctx.affinity().partitions(), 1.0f);

            for (Map.Entry<UUID, GridDhtPartitionMap> e : partMap.entrySet()) {
                for (Integer p : e.getValue().keySet()) {
                    Set<UUID> ids = p2n.get(p);

                    if (ids == null)
                        // Initialize HashSet to size 3 in anticipation that there won't be
                        // more than 3 nodes per partitions.
                        p2n.put(p, ids = U.newHashSet(3));

                    ids.add(e.getKey());
                }
            }

            part2node = p2n;

            boolean changed = false;

            AffinityTopologyVersion affVer = cctx.affinity().affinityTopologyVersion();

            GridDhtPartitionMap2 nodeMap = partMap.get(cctx.localNodeId());

            if (nodeMap != null && cctx.shared().database().persistenceEnabled()) {
                for (Map.Entry<Integer, GridDhtPartitionState> e : nodeMap.entrySet()) {
                    int p = e.getKey();
                    GridDhtPartitionState state = e.getValue();

                   if (state == MOVING) {
                        GridDhtLocalPartition locPart = locParts.get(p);

                        assert locPart != null;

                        if (locPart.state() == OWNING) {
                            locPart.moving();

                            changed = true;
                        }

                        if (cntrMap != null) {
                            T2<Long, Long> cntr = cntrMap.get(p);

                            if (cntr != null && cntr.get2() > locPart.updateCounter())
                                locPart.updateCounter(cntr.get2());
                        }
                    }
                }
            }

            if (!affVer.equals(AffinityTopologyVersion.NONE) && affVer.compareTo(topVer) >= 0) {
                List<List<ClusterNode>> aff = cctx.affinity().assignments(topVer);

                changed |= checkEvictions(updateSeq, aff);

                updateRebalanceVersion(aff);
            }

            consistencyCheck();

            if (log.isDebugEnabled())
                log.debug("Partition map after full update: " + fullMapString());

            if (changed)
                cctx.shared().exchange().scheduleResendPartitions();

            return changed ? localPartitionMap() : null;
        }
        finally {
            lock.writeLock().unlock();
        }
    }

    /** {@inheritDoc} */
<<<<<<< HEAD
    @SuppressWarnings({"MismatchedQueryAndUpdateOfCollection"})
    @Nullable @Override public GridDhtPartitionMap2 update(
        @Nullable GridDhtPartitionExchangeId exchId,
        GridDhtPartitionMap2 parts,
        @Nullable Map<Integer, T2<Long, Long>> cntrMap
    ) {
=======
    @Override public boolean update(@Nullable GridDhtPartitionExchangeId exchId,
        GridDhtPartitionMap parts,
        @Nullable Map<Integer, Long> cntrMap,
        boolean checkEvictions) {
>>>>>>> 44cf1d21
        if (log.isDebugEnabled())
            log.debug("Updating single partition map [exchId=" + exchId + ", parts=" + mapString(parts) + ']');

        if (!cctx.discovery().alive(parts.nodeId())) {
            if (log.isDebugEnabled())
                log.debug("Received partition update for non-existing node (will ignore) [exchId=" + exchId +
                    ", parts=" + parts + ']');

            return null;
        }

        lock.writeLock().lock();

        try {
            if (stopping)
                return null;

            if (cntrMap != null) {
                for (Map.Entry<Integer, T2<Long, Long>> e : cntrMap.entrySet()) {
                    T2<Long, Long> cntr = this.cntrMap.get(e.getKey());

                    if (cntr == null || cntr.get2() < e.getValue().get2())
                        this.cntrMap.put(e.getKey(), e.getValue());
                }

                for (int i = 0; i < locParts.length(); i++) {
                    GridDhtLocalPartition part = locParts.get(i);

                    if (part == null)
                        continue;

                    T2<Long, Long> cntr = cntrMap.get(part.id());

                    if (cntr != null && cntr.get2() > part.updateCounter())
                        part.updateCounter(cntr.get2());
                }
            }

            if (lastExchangeId != null && exchId != null && lastExchangeId.compareTo(exchId) > 0) {
                if (log.isDebugEnabled())
                    log.debug("Stale exchange id for single partition map update (will ignore) [lastExchId=" +
                        lastExchangeId + ", exchId=" + exchId + ']');

                return null;
            }

            if (exchId != null)
                lastExchangeId = exchId;

            if (node2part == null)
                // Create invalid partition map.
                node2part = new GridDhtPartitionFullMap();

            GridDhtPartitionMap cur = node2part.get(parts.nodeId());

            if (cur != null && cur.updateSequence() >= parts.updateSequence()) {
                if (log.isDebugEnabled())
                    log.debug("Stale update sequence for single partition map update (will ignore) [exchId=" + exchId +
                        ", curSeq=" + cur.updateSequence() + ", newSeq=" + parts.updateSequence() + ']');

                return null;
            }

            long updateSeq = this.updateSeq.incrementAndGet();

            node2part = new GridDhtPartitionFullMap(node2part, updateSeq);

            boolean changed = false;

            if (cur == null || !cur.equals(parts))
                changed = true;

            node2part.put(parts.nodeId(), parts);

            part2node = new HashMap<>(part2node);

            // Add new mappings.
            for (Integer p : parts.keySet()) {
                Set<UUID> ids = part2node.get(p);

                if (ids == null)
                    // Initialize HashSet to size 3 in anticipation that there won't be
                    // more than 3 nodes per partition.
                    part2node.put(p, ids = U.newHashSet(3));

                changed |= ids.add(parts.nodeId());
            }

            // Remove obsolete mappings.
            if (cur != null) {
                for (Integer p : F.view(cur.keySet(), F0.notIn(parts.keySet()))) {
                    Set<UUID> ids = part2node.get(p);

                    if (ids != null)
                        changed |= ids.remove(parts.nodeId());
                }
            }

            AffinityTopologyVersion affVer = cctx.affinity().affinityTopologyVersion();

            if (!affVer.equals(AffinityTopologyVersion.NONE) && affVer.compareTo(topVer) >= 0) {
                List<List<ClusterNode>> aff = cctx.affinity().assignments(topVer);

                changed |= checkEvictions(updateSeq, aff);

                updateRebalanceVersion(aff);
            }

            consistencyCheck();

            if (log.isDebugEnabled())
                log.debug("Partition map after single update: " + fullMapString());

            if (changed)
                cctx.shared().exchange().scheduleResendPartitions();

            return changed ? localPartitionMap() : null;
        }
        finally {
            lock.writeLock().unlock();
        }
    }

    /** {@inheritDoc} */
    @Override public boolean detectLostPartitions(DiscoveryEvent discoEvt) {
        lock.writeLock().lock();

        try {
            int parts = cctx.affinity().partitions();

            Collection<Integer> lost = null;

            for (int p = 0; p < parts; p++) {
                boolean foundOwner = false;

                Set<UUID> nodeIds = part2node.get(p);

                if (nodeIds != null) {
                    for (UUID nodeId : nodeIds) {
                        GridDhtPartitionMap2 partMap = node2part.get(nodeId);

                        GridDhtPartitionState state = partMap.get(p);

                        if (state == OWNING) {
                            foundOwner = true;

                            break;
                        }
                    }
                }

                if (!foundOwner) {
                    if (lost == null)
                        lost = new HashSet<>(parts - p, 1.0f);

                    lost.add(p);
                }
            }

            boolean changed = false;

            if (lost != null) {
                PartitionLossPolicy plc = cctx.config().getPartitionLossPolicy();

                assert plc != null;

                // Update partition state on all nodes.
                for (Integer part : lost) {
                    long updSeq = updateSeq.incrementAndGet();

                    GridDhtLocalPartition locPart = localPartition(part, topVer, false);

                    if (locPart != null) {
                        boolean marked = plc == PartitionLossPolicy.IGNORE ? locPart.own() : locPart.markLost();

                        if (marked)
                            updateLocal(locPart.id(), locPart.state(), updSeq);

                        changed |= marked;
                    }
                    // Update map for remote node.
                    else if (plc != PartitionLossPolicy.IGNORE) {
                        Set<UUID> nodeIds = part2node.get(part);

                        if (nodeIds != null) {
                            for (UUID nodeId : nodeIds) {
                                GridDhtPartitionMap2 nodeMap = node2part.get(nodeId);

                                if (nodeMap.get(part) != EVICTED)
                                    nodeMap.put(part, LOST);
                            }
                        }
                    }

                    if (cctx.events().isRecordable(EventType.EVT_CACHE_REBALANCE_PART_DATA_LOST))
                        cctx.events().addPreloadEvent(part, EVT_CACHE_REBALANCE_PART_DATA_LOST,
                            discoEvt.eventNode(), discoEvt.type(), discoEvt.timestamp());
                }

                if (plc != PartitionLossPolicy.IGNORE)
                    cctx.needsRecovery(true);
            }

            return changed;
        }
        finally {
            lock.writeLock().unlock();
        }
    }

    /** {@inheritDoc} */
    @Override public void resetLostPartitions() {
        lock.writeLock().lock();

        try {
            int parts = cctx.affinity().partitions();
            long updSeq = updateSeq.incrementAndGet();

            for (int part = 0; part < parts; part++) {
                Set<UUID> nodeIds = part2node.get(part);

                if (nodeIds != null) {
                    boolean lost = false;

                    for (UUID node : nodeIds) {
                        GridDhtPartitionMap2 map = node2part.get(node);

                        if (map.get(part) == LOST) {
                            lost = true;

                            break;
                        }
                    }

                    if (lost) {
                        GridDhtLocalPartition locPart = localPartition(part, topVer, false);

                        if (locPart != null) {
                            boolean marked = locPart.own();

                            if (marked)
                                updateLocal(locPart.id(), locPart.state(), updSeq);
                        }

                        for (UUID nodeId : nodeIds) {
                            GridDhtPartitionMap2 nodeMap = node2part.get(nodeId);

                            if (nodeMap.get(part) == LOST)
                                nodeMap.put(part, OWNING);
                        }
                    }
                }
            }

            checkEvictions(updSeq, cctx.affinity().assignments(topVer));

            cctx.needsRecovery(false);
        }
        finally {
            lock.writeLock().unlock();
        }
    }

    /** {@inheritDoc} */
    @Override public Collection<Integer> lostPartitions() {
        lock.readLock().lock();

        try {
            Collection<Integer> res = null;

            int parts = cctx.affinity().partitions();

            for (int part = 0; part < parts; part++) {
                Set<UUID> nodeIds = part2node.get(part);

                if (nodeIds != null) {
                    for (UUID node : nodeIds) {
                        GridDhtPartitionMap2 map = node2part.get(node);

                        if (map.get(part) == LOST) {
                            if (res == null)
                                res = new ArrayList<>(parts - part);

                            res.add(part);

                            break;
                        }
                    }
                }
            }

            return res == null ? Collections.<Integer>emptyList() : res;
        }
        finally {
            lock.readLock().unlock();
        }
    }

    /** {@inheritDoc} */
    @Override public void setOwners(int p, Set<UUID> owners, boolean updateSeq) {
        lock.writeLock().lock();

        try {

            GridDhtLocalPartition locPart = locParts.get(p);

            if (locPart != null) {
                if (locPart.state() == OWNING && !owners.contains(cctx.localNodeId()))
                    locPart.moving();
            }

            for (Map.Entry<UUID, GridDhtPartitionMap2> e : node2part.entrySet()) {
                if (!e.getValue().containsKey(p))
                    continue;

                if (e.getValue().get(p) == OWNING && !owners.contains(e.getKey()))
                    e.getValue().put(p, MOVING);
            }

            if (updateSeq)
                node2part = new GridDhtPartitionFullMap(node2part, this.updateSeq.incrementAndGet());
        }
        finally {
            lock.writeLock().unlock();
        }
    }

    /**
     * @param updateSeq Update sequence.
     * @return {@code True} if state changed.
     */
    private boolean checkEvictions(long updateSeq) {
        AffinityTopologyVersion affVer = cctx.affinity().affinityTopologyVersion();

        boolean changed = false;

        if (!affVer.equals(AffinityTopologyVersion.NONE) && affVer.compareTo(topVer) >= 0) {
            List<List<ClusterNode>> aff = cctx.affinity().assignments(topVer);

            changed = checkEvictions(updateSeq, aff);

            updateRebalanceVersion(aff);
        }

        return changed;
    }

    /** {@inheritDoc} */
    @Override public void checkEvictions() {
        lock.writeLock().lock();

        try {
            long updateSeq = this.updateSeq.incrementAndGet();

            node2part.newUpdateSequence(updateSeq);

            checkEvictions(updateSeq);
        }
        finally {
            lock.writeLock().unlock();
        }
    }

    /**
     * @param updateSeq Update sequence.
     * @param aff Affinity assignments.
     * @return Checks if any of the local partitions need to be evicted.
     */
    private boolean checkEvictions(long updateSeq, List<List<ClusterNode>> aff) {
        if (!cctx.kernalContext().state().active())
            return false;

        boolean changed = false;

        UUID locId = cctx.nodeId();

        for (int p = 0; p < locParts.length(); p++) {
            GridDhtLocalPartition part = locParts.get(p);

            if (part == null)
                continue;

            GridDhtPartitionState state = part.state();

            if (state.active()) {
                List<ClusterNode> affNodes = aff.get(p);

                if (!affNodes.contains(cctx.localNode())) {
                    List<ClusterNode> nodes = nodes(p, topVer, OWNING);
                    Collection<UUID> nodeIds = F.nodeIds(nodes);

                    // If all affinity nodes are owners, then evict partition from local node.
                    if (nodeIds.containsAll(F.nodeIds(affNodes))) {
                        part.rent(false);

                        updateSeq = updateLocal(part.id(), part.state(), updateSeq);

                        changed = true;

                        if (log.isDebugEnabled())
                            log.debug("Evicted local partition (all affinity nodes are owners): " + part);
                    }
                    else {
                        int ownerCnt = nodeIds.size();
                        int affCnt = affNodes.size();

                        if (ownerCnt > affCnt) {
                            // Sort by node orders in ascending order.
                            Collections.sort(nodes, CU.nodeComparator(true));

                            int diff = nodes.size() - affCnt;

                            for (int i = 0; i < diff; i++) {
                                ClusterNode n = nodes.get(i);

                                if (locId.equals(n.id())) {
                                    part.rent(false);

                                    updateSeq = updateLocal(part.id(), part.state(), updateSeq);

                                    changed = true;

                                    if (log.isDebugEnabled())
                                        log.debug("Evicted local partition (this node is oldest non-affinity node): " +
                                            part);

                                    break;
                                }
                            }
                        }
                    }
                }
            }
        }

        return changed;
    }

    /**
     * Updates value for single partition.
     *
     * @param p Partition.
     * @param state State.
     * @param updateSeq Update sequence.
     * @return Update sequence.
     */
    @SuppressWarnings({"MismatchedQueryAndUpdateOfCollection"})
    private long updateLocal(int p, GridDhtPartitionState state, long updateSeq) {
        ClusterNode oldest = discoCache.oldestAliveServerNodeWithCache();

        assert oldest != null || cctx.kernalContext().clientNode();

        // If this node became the oldest node.
        if (cctx.localNode().equals(oldest)) {
            long seq = node2part.updateSequence();

            if (seq != updateSeq) {
                if (seq > updateSeq) {
                    long seq0 = this.updateSeq.get();

                    if (seq0 < seq) {
                        // Update global counter if necessary.
                        boolean b = this.updateSeq.compareAndSet(seq0, seq + 1);

                        assert b : "Invalid update sequence [updateSeq=" + updateSeq +
                            ", seq=" + seq +
                            ", curUpdateSeq=" + this.updateSeq.get() +
                            ", node2part=" + node2part.toFullString() + ']';

                        updateSeq = seq + 1;
                    }
                    else
                        updateSeq = seq;
                }

                node2part.updateSequence(updateSeq);
            }
        }

        if (node2part != null) {
            UUID locNodeId = cctx.localNodeId();

<<<<<<< HEAD
            GridDhtPartitionMap2 map = node2part.get(locNodeId);

            if (map == null) {
                map = new GridDhtPartitionMap2(locNodeId,
                    updateSeq,
                    topVer,
                    Collections.<Integer, GridDhtPartitionState>emptyMap(),
                    false);
=======
        GridDhtPartitionMap map = node2part.get(locNodeId);

        if (map == null) {
            map = new GridDhtPartitionMap(locNodeId,
                updateSeq,
                topVer,
                Collections.<Integer, GridDhtPartitionState>emptyMap(),
                false);
>>>>>>> 44cf1d21

                node2part.put(locNodeId, map);
            }

            map.updateSequence(updateSeq, topVer);

            map.put(p, state);

            Set<UUID> ids = part2node.get(p);

            if (ids == null)
                part2node.put(p, ids = U.newHashSet(3));

            ids.add(locNodeId);
        }

        return updateSeq;
    }

    /**
     * @param nodeId Node to remove.
     */
    private void removeNode(UUID nodeId) {
        assert nodeId != null;

        ClusterNode oldest = discoCache.oldestAliveServerNode();

        assert oldest != null || cctx.kernalContext().clientNode();

        ClusterNode loc = cctx.localNode();

        if (node2part != null) {
            if (loc.equals(oldest) && !node2part.nodeId().equals(loc.id())) {
                updateSeq.setIfGreater(node2part.updateSequence());

                node2part = new GridDhtPartitionFullMap(loc.id(), loc.order(), updateSeq.incrementAndGet(),
                    node2part, false);
            }
            else
                node2part = new GridDhtPartitionFullMap(node2part, node2part.updateSequence());

            GridDhtPartitionMap parts = node2part.remove(nodeId);

            if (parts != null) {
                for (Integer p : parts.keySet()) {
                    Set<UUID> nodeIds = part2node.get(p);

                    if (nodeIds != null) {
                        nodeIds.remove(nodeId);

                        if (nodeIds.isEmpty())
                            part2node.remove(p);
                    }
                }
            }

            consistencyCheck();
        }
    }

    /** {@inheritDoc} */
    @Override public boolean own(GridDhtLocalPartition part) {
        lock.writeLock().lock();

        try {
            if (part.own()) {
                updateLocal(part.id(), part.state(), updateSeq.incrementAndGet());

                consistencyCheck();

                return true;
            }

            consistencyCheck();

            return false;
        }
        finally {
            lock.writeLock().unlock();
        }
    }

    /** {@inheritDoc} */
    @Override public void onEvicted(GridDhtLocalPartition part, boolean updateSeq) {
        lock.writeLock().lock();

        try {
            if (stopping)
                return;

            assert part.state() == EVICTED;

            long seq = updateSeq ? this.updateSeq.incrementAndGet() : this.updateSeq.get();

            updateLocal(part.id(), part.state(), seq);

            consistencyCheck();
        }
        finally {
            lock.writeLock().unlock();
        }
    }

    /** {@inheritDoc} */
    @Nullable @Override public GridDhtPartitionMap2 partitions(UUID nodeId) {
        lock.readLock().lock();

        try {
            return node2part.get(nodeId);
        }
        finally {
            lock.readLock().unlock();
        }
    }

    /** {@inheritDoc} */
    @Override public Map<Integer, T2<Long, Long>> updateCounters(boolean skipZeros) {
        lock.readLock().lock();

        try {
            Map<Integer, T2<Long, Long>> res;

            if (skipZeros) {
                res = U.newHashMap(cntrMap.size());

                for (Map.Entry<Integer, T2<Long, Long>> e : cntrMap.entrySet()) {
                    Long cntr = e.getValue().get2();

                    if (ZERO.equals(cntr))
                        continue;

                    res.put(e.getKey(), e.getValue());
                }
            }
            else
                res = new HashMap<>(cntrMap);

            for (int i = 0; i < locParts.length(); i++) {
                GridDhtLocalPartition part = locParts.get(i);

                if (part == null)
                    continue;

                T2<Long, Long> cntr0 = res.get(part.id());
                Long initCntr = part.initialUpdateCounter();

                if (cntr0 == null || initCntr >= cntr0.get1()) {
                    if (skipZeros && initCntr == 0L && part.updateCounter() == 0L)
                        continue;

                    res.put(part.id(), new T2<>(initCntr, part.updateCounter()));
                }
            }

            return res;
        }
        finally {
            lock.readLock().unlock();
        }
    }

    /** {@inheritDoc} */
    @Override public boolean rebalanceFinished(AffinityTopologyVersion topVer) {
        AffinityTopologyVersion curTopVer = this.topVer;

        return curTopVer.equals(topVer) && curTopVer.equals(rebalancedTopVer);
    }

    /** {@inheritDoc} */
    @Override public boolean hasMovingPartitions() {
        lock.readLock().lock();

        try {
            assert node2part != null && node2part.valid() : "Invalid node2part [node2part: " + node2part +
                ", cache=" + cctx.name() +
                ", started=" + cctx.started() +
                ", stopping=" + stopping +
                ", locNodeId=" + cctx.localNode().id() +
                ", locName=" + cctx.igniteInstanceName() + ']';

            for (GridDhtPartitionMap map : node2part.values()) {
                if (map.hasMovingPartitions())
                    return true;
            }

            return false;
        }
        finally {
            lock.readLock().unlock();
        }
    }

    /** {@inheritDoc} */
    @Override public void printMemoryStats(int threshold) {
        X.println(">>>  Cache partition topology stats [igniteInstanceName=" + cctx.igniteInstanceName() +
            ", cache=" + cctx.name() + ']');

        lock.readLock().lock();

        try {
            for (int i = 0; i < locParts.length(); i++) {
                GridDhtLocalPartition part = locParts.get(i);

                if (part == null)
                    continue;

                int size = part.size();

                if (size >= threshold)
                    X.println(">>>   Local partition [part=" + part.id() + ", size=" + size + ']');
            }
        }
        finally {
            lock.readLock().unlock();
        }
    }

    /**
     * @param part Partition.
     * @param aff Affinity assignments.
     * @return {@code True} if given partition belongs to local node.
     */
    private boolean localNode(int part, List<List<ClusterNode>> aff) {
        return aff.get(part).contains(cctx.localNode());
    }

    /**
     * @param aff Affinity assignments.
     */
    private void updateRebalanceVersion(List<List<ClusterNode>> aff) {
        if (!rebalancedTopVer.equals(topVer)) {
            if (node2part == null || !node2part.valid())
                return;

            for (int i = 0; i < cctx.affinity().partitions(); i++) {
                List<ClusterNode> affNodes = aff.get(i);

                // Topology doesn't contain server nodes (just clients).
                if (affNodes.isEmpty())
                    continue;

                List<ClusterNode> owners = owners(i);

                if (affNodes.size() != owners.size() || !owners.containsAll(affNodes))
                    return;
            }

            rebalancedTopVer = topVer;

            if (log.isDebugEnabled())
                log.debug("Updated rebalanced version [cache=" + cctx.name() + ", ver=" + rebalancedTopVer + ']');
        }
    }

    /**
     * @param p Partition.
     * @param nodeId Node ID.
     * @param match State to match.
     * @param matches Additional states.
     * @return Filter for owners of this partition.
     */
    private boolean hasState(final int p, @Nullable UUID nodeId, final GridDhtPartitionState match,
        final GridDhtPartitionState... matches) {
        if (nodeId == null)
            return false;

        GridDhtPartitionMap parts = node2part.get(nodeId);

        // Set can be null if node has been removed.
        if (parts != null) {
            GridDhtPartitionState state = parts.get(p);

            if (state == match)
                return true;

            if (matches != null && matches.length > 0) {
                for (GridDhtPartitionState s : matches) {
                    if (state == s)
                        return true;
                }
            }
        }

        return false;
    }

    /**
     * Checks consistency after all operations.
     */
    private void consistencyCheck() {
        if (CONSISTENCY_CHECK) {
            if (node2part == null)
                return;

            for (Map.Entry<UUID, GridDhtPartitionMap> e : node2part.entrySet()) {
                for (Integer p : e.getValue().keySet()) {
                    Set<UUID> nodeIds = part2node.get(p);

                    assert nodeIds != null : "Failed consistency check [part=" + p + ", nodeId=" + e.getKey() + ']';
                    assert nodeIds.contains(e.getKey()) : "Failed consistency check [part=" + p + ", nodeId=" +
                        e.getKey() + ", nodeIds=" + nodeIds + ']';
                }
            }

            for (Map.Entry<Integer, Set<UUID>> e : part2node.entrySet()) {
                for (UUID nodeId : e.getValue()) {
                    GridDhtPartitionMap map = node2part.get(nodeId);

                    assert map != null : "Failed consistency check [part=" + e.getKey() + ", nodeId=" + nodeId + ']';
                    assert map.containsKey(e.getKey()) : "Failed consistency check [part=" + e.getKey() +
                        ", nodeId=" + nodeId + ']';
                }
            }
        }
    }

    /**
     * Iterator over current local partitions.
     */
    private class CurrentPartitionsIterator implements Iterator<GridDhtLocalPartition> {
        /** Next index. */
        private int nextIdx;

        /** Next partition. */
        private GridDhtLocalPartition nextPart;

        /**
         * Constructor
         */
        private CurrentPartitionsIterator() {
            advance();
        }

        /**
         * Try to advance to next partition.
         */
        private void advance() {
            while (nextIdx < locParts.length()) {
                GridDhtLocalPartition part = locParts.get(nextIdx);

                if (part != null && part.state().active()) {
                    nextPart = part;
                    return;
                }

                nextIdx++;
            }
        }

        /** {@inheritDoc} */
        @Override public boolean hasNext() {
            return nextPart != null;
        }

        /** {@inheritDoc} */
        @Override public GridDhtLocalPartition next() {
            if (nextPart == null)
                throw new NoSuchElementException();

            GridDhtLocalPartition retVal = nextPart;

            nextPart = null;
            nextIdx++;

            advance();

            return retVal;
        }

        /** {@inheritDoc} */
        @Override public void remove() {
            throw new UnsupportedOperationException("remove");
        }
    }
}<|MERGE_RESOLUTION|>--- conflicted
+++ resolved
@@ -1088,7 +1088,7 @@
 
     /** {@inheritDoc} */
     @SuppressWarnings({"MismatchedQueryAndUpdateOfCollection"})
-    @Override public GridDhtPartitionMap2 update(
+    @Override public GridDhtPartitionMap update(
         @Nullable GridDhtPartitionExchangeId exchId,
         GridDhtPartitionFullMap partMap,
         @Nullable Map<Integer, T2<Long, Long>> cntrMap
@@ -1206,7 +1206,7 @@
 
             AffinityTopologyVersion affVer = cctx.affinity().affinityTopologyVersion();
 
-            GridDhtPartitionMap2 nodeMap = partMap.get(cctx.localNodeId());
+            GridDhtPartitionMap nodeMap = partMap.get(cctx.localNodeId());
 
             if (nodeMap != null && cctx.shared().database().persistenceEnabled()) {
                 for (Map.Entry<Integer, GridDhtPartitionState> e : nodeMap.entrySet()) {
@@ -1258,19 +1258,12 @@
     }
 
     /** {@inheritDoc} */
-<<<<<<< HEAD
     @SuppressWarnings({"MismatchedQueryAndUpdateOfCollection"})
-    @Nullable @Override public GridDhtPartitionMap2 update(
+    @Nullable @Override public GridDhtPartitionMap update(
         @Nullable GridDhtPartitionExchangeId exchId,
-        GridDhtPartitionMap2 parts,
+        GridDhtPartitionMap parts,
         @Nullable Map<Integer, T2<Long, Long>> cntrMap
     ) {
-=======
-    @Override public boolean update(@Nullable GridDhtPartitionExchangeId exchId,
-        GridDhtPartitionMap parts,
-        @Nullable Map<Integer, Long> cntrMap,
-        boolean checkEvictions) {
->>>>>>> 44cf1d21
         if (log.isDebugEnabled())
             log.debug("Updating single partition map [exchId=" + exchId + ", parts=" + mapString(parts) + ']');
 
@@ -1410,7 +1403,7 @@
 
                 if (nodeIds != null) {
                     for (UUID nodeId : nodeIds) {
-                        GridDhtPartitionMap2 partMap = node2part.get(nodeId);
+                        GridDhtPartitionMap partMap = node2part.get(nodeId);
 
                         GridDhtPartitionState state = partMap.get(p);
 
@@ -1457,7 +1450,7 @@
 
                         if (nodeIds != null) {
                             for (UUID nodeId : nodeIds) {
-                                GridDhtPartitionMap2 nodeMap = node2part.get(nodeId);
+                                GridDhtPartitionMap nodeMap = node2part.get(nodeId);
 
                                 if (nodeMap.get(part) != EVICTED)
                                     nodeMap.put(part, LOST);
@@ -1496,7 +1489,7 @@
                     boolean lost = false;
 
                     for (UUID node : nodeIds) {
-                        GridDhtPartitionMap2 map = node2part.get(node);
+                        GridDhtPartitionMap map = node2part.get(node);
 
                         if (map.get(part) == LOST) {
                             lost = true;
@@ -1516,7 +1509,7 @@
                         }
 
                         for (UUID nodeId : nodeIds) {
-                            GridDhtPartitionMap2 nodeMap = node2part.get(nodeId);
+                            GridDhtPartitionMap nodeMap = node2part.get(nodeId);
 
                             if (nodeMap.get(part) == LOST)
                                 nodeMap.put(part, OWNING);
@@ -1548,7 +1541,7 @@
 
                 if (nodeIds != null) {
                     for (UUID node : nodeIds) {
-                        GridDhtPartitionMap2 map = node2part.get(node);
+                        GridDhtPartitionMap map = node2part.get(node);
 
                         if (map.get(part) == LOST) {
                             if (res == null)
@@ -1582,7 +1575,7 @@
                     locPart.moving();
             }
 
-            for (Map.Entry<UUID, GridDhtPartitionMap2> e : node2part.entrySet()) {
+            for (Map.Entry<UUID, GridDhtPartitionMap> e : node2part.entrySet()) {
                 if (!e.getValue().containsKey(p))
                     continue;
 
@@ -1753,25 +1746,14 @@
         if (node2part != null) {
             UUID locNodeId = cctx.localNodeId();
 
-<<<<<<< HEAD
-            GridDhtPartitionMap2 map = node2part.get(locNodeId);
+        GridDhtPartitionMap map = node2part.get(locNodeId);
 
             if (map == null) {
-                map = new GridDhtPartitionMap2(locNodeId,
+                map = new GridDhtPartitionMap(locNodeId,
                     updateSeq,
                     topVer,
                     Collections.<Integer, GridDhtPartitionState>emptyMap(),
                     false);
-=======
-        GridDhtPartitionMap map = node2part.get(locNodeId);
-
-        if (map == null) {
-            map = new GridDhtPartitionMap(locNodeId,
-                updateSeq,
-                topVer,
-                Collections.<Integer, GridDhtPartitionState>emptyMap(),
-                false);
->>>>>>> 44cf1d21
 
                 node2part.put(locNodeId, map);
             }
@@ -1876,7 +1858,7 @@
     }
 
     /** {@inheritDoc} */
-    @Nullable @Override public GridDhtPartitionMap2 partitions(UUID nodeId) {
+    @Nullable @Override public GridDhtPartitionMap partitions(UUID nodeId) {
         lock.readLock().lock();
 
         try {
