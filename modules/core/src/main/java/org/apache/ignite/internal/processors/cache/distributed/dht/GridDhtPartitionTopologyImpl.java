--- conflicted
+++ resolved
@@ -602,7 +602,6 @@
     }
 
     /** {@inheritDoc} */
-<<<<<<< HEAD
     @Override public GridDhtPartitionState partitionState(UUID nodeId, int part) {
         lock.readLock().lock();
 
@@ -623,10 +622,7 @@
     }
 
     /** {@inheritDoc} */
-    @Override public Collection<ClusterNode> nodes(int p, long topVer) {
-=======
     @Override public Collection<ClusterNode> nodes(int p, AffinityTopologyVersion topVer) {
->>>>>>> 50fc5a9d
         Collection<ClusterNode> affNodes = cctx.affinity().nodes(p, topVer);
 
         lock.readLock().lock();
