--- conflicted
+++ resolved
@@ -213,8 +213,6 @@
     void ensureStarted() throws IgniteCheckedException;
 
     /**
-<<<<<<< HEAD
-=======
      * Checks whether one tx is waiting for another tx.
      * It is assumed that locks on data nodes are requested one by one, so tx can wait only for one another tx here.
      *
@@ -232,7 +230,6 @@
     void failWaiter(MvccVersion mvccVer, Exception e);
 
     /**
->>>>>>> 57770353
      * Cache stop callback.
      * @param cctx Cache context.
      *
