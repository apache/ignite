/*
 * Licensed to the Apache Software Foundation (ASF) under one or more
 * contributor license agreements.  See the NOTICE file distributed with
 * this work for additional information regarding copyright ownership.
 * The ASF licenses this file to You under the Apache License, Version 2.0
 * (the "License"); you may not use this file except in compliance with
 * the License.  You may obtain a copy of the License at
 *
 *      http://www.apache.org/licenses/LICENSE-2.0
 *
 * Unless required by applicable law or agreed to in writing, software
 * distributed under the License is distributed on an "AS IS" BASIS,
 * WITHOUT WARRANTIES OR CONDITIONS OF ANY KIND, either express or implied.
 * See the License for the specific language governing permissions and
 * limitations under the License.
 */

package org.apache.ignite.internal.processors.cache.distributed.near;

import java.nio.ByteBuffer;
import java.util.UUID;
import org.apache.ignite.IgniteCheckedException;
import org.apache.ignite.internal.processors.affinity.AffinityTopologyVersion;
import org.apache.ignite.internal.processors.cache.GridCacheContext;
import org.apache.ignite.internal.processors.cache.GridCacheDeployable;
import org.apache.ignite.internal.processors.cache.GridCacheIdMessage;
import org.apache.ignite.internal.processors.cache.GridCacheSharedContext;
import org.apache.ignite.internal.processors.cache.KeyCacheObject;
import org.apache.ignite.internal.processors.cache.mvcc.MvccSnapshot;
import org.apache.ignite.internal.util.typedef.internal.S;
import org.apache.ignite.plugin.extensions.communication.Message;
import org.apache.ignite.plugin.extensions.communication.MessageReader;
import org.apache.ignite.plugin.extensions.communication.MessageWriter;
import org.jetbrains.annotations.NotNull;
import org.jetbrains.annotations.Nullable;

/**
 *
 */
public class GridNearSingleGetRequest extends GridCacheIdMessage implements GridCacheDeployable {
    /** */
    private static final long serialVersionUID = 0L;

    /** */
    private static final int READ_THROUGH_FLAG_MASK = 0x01;

    /** */
    private static final int SKIP_VALS_FLAG_MASK = 0x02;

    /** */
    private static final int ADD_READER_FLAG_MASK = 0x04;

    /** */
    private static final int NEED_VER_FLAG_MASK = 0x08;

    /** */
    private static final int NEED_ENTRY_INFO_FLAG_MASK = 0x10;

    /** */
    public static final int RECOVERY_FLAG_MASK = 0x20;

    /** Future ID. */
    private long futId;

    /** */
    private KeyCacheObject key;

    /** Flags. */
    private byte flags;

    /** Topology version. */
    private AffinityTopologyVersion topVer;

    /** Subject ID. */
    private UUID subjId;

    /** Task name hash. */
    private int taskNameHash;

    /** TTL for read operation. */
    private long createTtl;

    /** TTL for read operation. */
    private long accessTtl;

    /** Transaction label. */
    private @Nullable String txLbl;

    /** */
    private MvccSnapshot mvccSnapshot;

    /**
     * Empty constructor required for {@link Message}.
     */
    public GridNearSingleGetRequest() {
        // No-op.
    }

    /**
     * @param cacheId Cache ID.
     * @param futId Future ID.
     * @param key Key.
     * @param readThrough Read through flag.
     * @param skipVals Skip values flag. When false, only boolean values will be returned indicating whether
     *      cache entry has a value.
     * @param topVer Topology version.
     * @param subjId Subject ID.
     * @param taskNameHash Task name hash.
     * @param createTtl New TTL to set after entry is created, -1 to leave unchanged.
     * @param accessTtl New TTL to set after entry is accessed, -1 to leave unchanged.
     * @param addReader Add reader flag.
     * @param needVer {@code True} if entry version is needed.
     * @param addDepInfo Deployment info.
     * @param txLbl Transaction label.
     * @param mvccSnapshot MVCC snapshot.
     */
    public GridNearSingleGetRequest(
        int cacheId,
        long futId,
        KeyCacheObject key,
        boolean readThrough,
        @NotNull AffinityTopologyVersion topVer,
        UUID subjId,
        int taskNameHash,
        long createTtl,
        long accessTtl,
        boolean skipVals,
        boolean addReader,
        boolean needVer,
        boolean addDepInfo,
        boolean recovery,
        @Nullable String txLbl,
        MvccSnapshot mvccSnapshot
    ) {
        assert key != null;

        this.cacheId = cacheId;
        this.futId = futId;
        this.key = key;
        this.topVer = topVer;
        this.subjId = subjId;
        this.taskNameHash = taskNameHash;
        this.createTtl = createTtl;
        this.accessTtl = accessTtl;
        this.addDepInfo = addDepInfo;
        this.txLbl = txLbl;
        this.mvccSnapshot = mvccSnapshot;

        if (readThrough)
            flags |= READ_THROUGH_FLAG_MASK;

        if (skipVals)
            flags |= SKIP_VALS_FLAG_MASK;

        if (addReader)
            flags |= ADD_READER_FLAG_MASK;

        if (needVer)
            flags |= NEED_VER_FLAG_MASK;

        if (recovery)
            flags |= RECOVERY_FLAG_MASK;
    }

    /**
     * @return Mvcc version.
     */
    @Nullable public MvccSnapshot mvccSnapshot() {
        return mvccSnapshot;
    }

    /**
     * @return Key.
     */
    public KeyCacheObject key() {
        return key;
    }

    /**
     * @return Future ID.
     */
    public long futureId() {
        return futId;
    }

    /**
     * @return Subject ID.
     */
    public UUID subjectId() {
        return subjId;
    }

    /**
     * Gets task name hash.
     *
     * @return Task name hash.
     */
    public int taskNameHash() {
        return taskNameHash;
    }

    /**
     * @return Topology version.
     */
    @Override public AffinityTopologyVersion topologyVersion() {
        return topVer;
    }

    /**
     * @return New TTL to set after entry is created, -1 to leave unchanged.
     */
    public long createTtl() {
        return createTtl;
    }

    /**
     * @return New TTL to set after entry is accessed, -1 to leave unchanged.
     */
    public long accessTtl() {
        return accessTtl;
    }

    /** {@inheritDoc} */
    @Override public int partition() {
        assert key != null;

        return key.partition();
    }

    /**
     * Get transaction label (may be null).
     *
     * @return Transaction label;
     */
    @Nullable public String txLabel() {
        return txLbl;
    }

    /**
     * @return Read through flag.
     */
    public boolean readThrough() {
        return (flags & READ_THROUGH_FLAG_MASK) != 0;
    }

    /**
     * @return Read through flag.
     */
    public boolean skipValues() {
        return (flags & SKIP_VALS_FLAG_MASK) != 0;
    }

    /**
     * @return Add reader flag.
     */
    public boolean addReader() {
        return (flags & ADD_READER_FLAG_MASK) != 0;
    }

    /**
     * @return {@code True} if entry version is needed.
     */
    public boolean needVersion() {
        return (flags & NEED_VER_FLAG_MASK) != 0;
    }

    /**
     * @return {@code True} if full entry information is needed.
     */
    public boolean needEntryInfo() {
        return (flags & NEED_ENTRY_INFO_FLAG_MASK) != 0;
    }

    /**
     * @return {@code True} if recovery flag is set.
     */
    public boolean recovery() {
        return (flags & RECOVERY_FLAG_MASK) != 0;
    }

    /** {@inheritDoc} */
    @Override public void prepareMarshal(GridCacheSharedContext ctx) throws IgniteCheckedException {
        super.prepareMarshal(ctx);

        assert key != null;

        GridCacheContext cctx = ctx.cacheContext(cacheId);

        prepareMarshalCacheObject(key, cctx);
    }

    /** {@inheritDoc} */
    @Override public void finishUnmarshal(GridCacheSharedContext ctx, ClassLoader ldr) throws IgniteCheckedException {
        super.finishUnmarshal(ctx, ldr);

        assert key != null;

        GridCacheContext cctx = ctx.cacheContext(cacheId);

        key.finishUnmarshal(cctx.cacheObjectContext(), ldr);
    }

    /** {@inheritDoc} */
    @Override public boolean readFrom(ByteBuffer buf, MessageReader reader) {
        reader.setBuffer(buf);

        if (!reader.beforeMessageRead())
            return false;

        if (!super.readFrom(buf, reader))
            return false;

        switch (reader.state()) {
            case 4:
                accessTtl = reader.readLong("accessTtl");

                if (!reader.isLastRead())
                    return false;

                reader.incrementState();

            case 5:
                createTtl = reader.readLong("createTtl");

                if (!reader.isLastRead())
                    return false;

                reader.incrementState();

            case 6:
                flags = reader.readByte("flags");

                if (!reader.isLastRead())
                    return false;

                reader.incrementState();

            case 7:
                futId = reader.readLong("futId");

                if (!reader.isLastRead())
                    return false;

                reader.incrementState();

            case 8:
                key = reader.readMessage("key");

                if (!reader.isLastRead())
                    return false;

                reader.incrementState();

<<<<<<< HEAD
            case 9:
=======
            case 8:
>>>>>>> 64b19a99
                mvccSnapshot = reader.readMessage("mvccSnapshot");

                if (!reader.isLastRead())
                    return false;

                reader.incrementState();

<<<<<<< HEAD
            case 10:
=======
            case 9:
>>>>>>> 64b19a99
                subjId = reader.readUuid("subjId");

                if (!reader.isLastRead())
                    return false;

                reader.incrementState();

<<<<<<< HEAD
            case 11:
=======
            case 10:
>>>>>>> 64b19a99
                taskNameHash = reader.readInt("taskNameHash");

                if (!reader.isLastRead())
                    return false;

                reader.incrementState();

<<<<<<< HEAD
            case 12:
                topVer = reader.readAffinityTopologyVersion("topVer");
=======
            case 11:
                topVer = reader.readMessage("topVer");

                if (!reader.isLastRead())
                    return false;

                reader.incrementState();

            case 12:
                txLbl = reader.readString("txLbl");
>>>>>>> 64b19a99

                if (!reader.isLastRead())
                    return false;

                reader.incrementState();

        }

        return reader.afterMessageRead(GridNearSingleGetRequest.class);
    }

    /** {@inheritDoc} */
    @Override public boolean writeTo(ByteBuffer buf, MessageWriter writer) {
        writer.setBuffer(buf);

        if (!super.writeTo(buf, writer))
            return false;

        if (!writer.isHeaderWritten()) {
            if (!writer.writeHeader(directType(), fieldsCount()))
                return false;

            writer.onHeaderWritten();
        }

        switch (writer.state()) {
            case 4:
                if (!writer.writeLong("accessTtl", accessTtl))
                    return false;

                writer.incrementState();

            case 5:
                if (!writer.writeLong("createTtl", createTtl))
                    return false;

                writer.incrementState();

            case 6:
                if (!writer.writeByte("flags", flags))
                    return false;

                writer.incrementState();

            case 7:
                if (!writer.writeLong("futId", futId))
                    return false;

                writer.incrementState();

            case 8:
                if (!writer.writeMessage("key", key))
                    return false;

                writer.incrementState();

<<<<<<< HEAD
            case 9:
=======
            case 8:
>>>>>>> 64b19a99
                if (!writer.writeMessage("mvccSnapshot", mvccSnapshot))
                    return false;

                writer.incrementState();

<<<<<<< HEAD
            case 10:
=======
            case 9:
>>>>>>> 64b19a99
                if (!writer.writeUuid("subjId", subjId))
                    return false;

                writer.incrementState();

<<<<<<< HEAD
            case 11:
=======
            case 10:
>>>>>>> 64b19a99
                if (!writer.writeInt("taskNameHash", taskNameHash))
                    return false;

                writer.incrementState();

<<<<<<< HEAD
            case 12:
                if (!writer.writeAffinityTopologyVersion("topVer", topVer))
=======
            case 11:
                if (!writer.writeMessage("topVer", topVer))
                    return false;

                writer.incrementState();

            case 12:
                if (!writer.writeString("txLbl", txLbl))
>>>>>>> 64b19a99
                    return false;

                writer.incrementState();

        }

        return true;
    }

    /** {@inheritDoc} */
    @Override public boolean addDeploymentInfo() {
        return addDepInfo;
    }

    /** {@inheritDoc} */
    @Override public short directType() {
        return 116;
    }

    /** {@inheritDoc} */
    @Override public byte fieldsCount() {
        return 13;
    }

    /** {@inheritDoc} */
    @Override public String toString() {
        return S.toString(GridNearSingleGetRequest.class, this);
    }
}<|MERGE_RESOLUTION|>--- conflicted
+++ resolved
@@ -351,11 +351,7 @@
 
                 reader.incrementState();
 
-<<<<<<< HEAD
             case 9:
-=======
-            case 8:
->>>>>>> 64b19a99
                 mvccSnapshot = reader.readMessage("mvccSnapshot");
 
                 if (!reader.isLastRead())
@@ -363,11 +359,7 @@
 
                 reader.incrementState();
 
-<<<<<<< HEAD
             case 10:
-=======
-            case 9:
->>>>>>> 64b19a99
                 subjId = reader.readUuid("subjId");
 
                 if (!reader.isLastRead())
@@ -375,11 +367,7 @@
 
                 reader.incrementState();
 
-<<<<<<< HEAD
             case 11:
-=======
-            case 10:
->>>>>>> 64b19a99
                 taskNameHash = reader.readInt("taskNameHash");
 
                 if (!reader.isLastRead())
@@ -387,21 +375,16 @@
 
                 reader.incrementState();
 
-<<<<<<< HEAD
             case 12:
                 topVer = reader.readAffinityTopologyVersion("topVer");
-=======
-            case 11:
-                topVer = reader.readMessage("topVer");
-
-                if (!reader.isLastRead())
-                    return false;
-
-                reader.incrementState();
-
-            case 12:
+
+                if (!reader.isLastRead())
+                    return false;
+
+                reader.incrementState();
+
+            case 13:
                 txLbl = reader.readString("txLbl");
->>>>>>> 64b19a99
 
                 if (!reader.isLastRead())
                     return false;
@@ -458,49 +441,32 @@
 
                 writer.incrementState();
 
-<<<<<<< HEAD
             case 9:
-=======
-            case 8:
->>>>>>> 64b19a99
                 if (!writer.writeMessage("mvccSnapshot", mvccSnapshot))
                     return false;
 
                 writer.incrementState();
 
-<<<<<<< HEAD
             case 10:
-=======
-            case 9:
->>>>>>> 64b19a99
                 if (!writer.writeUuid("subjId", subjId))
                     return false;
 
                 writer.incrementState();
 
-<<<<<<< HEAD
             case 11:
-=======
-            case 10:
->>>>>>> 64b19a99
                 if (!writer.writeInt("taskNameHash", taskNameHash))
                     return false;
 
                 writer.incrementState();
 
-<<<<<<< HEAD
             case 12:
                 if (!writer.writeAffinityTopologyVersion("topVer", topVer))
-=======
-            case 11:
-                if (!writer.writeMessage("topVer", topVer))
-                    return false;
-
-                writer.incrementState();
-
-            case 12:
+                    return false;
+
+                writer.incrementState();
+
+            case 13:
                 if (!writer.writeString("txLbl", txLbl))
->>>>>>> 64b19a99
                     return false;
 
                 writer.incrementState();
@@ -522,7 +488,7 @@
 
     /** {@inheritDoc} */
     @Override public byte fieldsCount() {
-        return 13;
+        return 14;
     }
 
     /** {@inheritDoc} */
