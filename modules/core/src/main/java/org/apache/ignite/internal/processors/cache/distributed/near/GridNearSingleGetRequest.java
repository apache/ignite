/*
 * Licensed to the Apache Software Foundation (ASF) under one or more
 * contributor license agreements.  See the NOTICE file distributed with
 * this work for additional information regarding copyright ownership.
 * The ASF licenses this file to You under the Apache License, Version 2.0
 * (the "License"); you may not use this file except in compliance with
 * the License.  You may obtain a copy of the License at
 *
 *      http://www.apache.org/licenses/LICENSE-2.0
 *
 * Unless required by applicable law or agreed to in writing, software
 * distributed under the License is distributed on an "AS IS" BASIS,
 * WITHOUT WARRANTIES OR CONDITIONS OF ANY KIND, either express or implied.
 * See the License for the specific language governing permissions and
 * limitations under the License.
 */

package org.apache.ignite.internal.processors.cache.distributed.near;

import java.nio.ByteBuffer;
import java.util.UUID;
import org.apache.ignite.IgniteCheckedException;
import org.apache.ignite.internal.processors.affinity.AffinityTopologyVersion;
import org.apache.ignite.internal.processors.cache.GridCacheContext;
import org.apache.ignite.internal.processors.cache.GridCacheDeployable;
import org.apache.ignite.internal.processors.cache.GridCacheIdMessage;
import org.apache.ignite.internal.processors.cache.GridCacheSharedContext;
import org.apache.ignite.internal.processors.cache.KeyCacheObject;
import org.apache.ignite.internal.processors.cache.mvcc.MvccSnapshot;
import org.apache.ignite.internal.util.typedef.internal.S;
import org.apache.ignite.plugin.extensions.communication.Message;
import org.apache.ignite.plugin.extensions.communication.MessageReader;
import org.apache.ignite.plugin.extensions.communication.MessageWriter;
import org.jetbrains.annotations.NotNull;
import org.jetbrains.annotations.Nullable;

/**
 *
 */
public class GridNearSingleGetRequest extends GridCacheIdMessage implements GridCacheDeployable {
    /** */
    private static final long serialVersionUID = 0L;

    /** */
    private static final int READ_THROUGH_FLAG_MASK = 0x01;

    /** */
    private static final int SKIP_VALS_FLAG_MASK = 0x02;

    /** */
    private static final int ADD_READER_FLAG_MASK = 0x04;

    /** */
    private static final int NEED_VER_FLAG_MASK = 0x08;

    /** */
    private static final int NEED_ENTRY_INFO_FLAG_MASK = 0x10;

    /** */
    public static final int RECOVERY_FLAG_MASK = 0x20;

    /** Future ID. */
    private long futId;

    /** */
    private KeyCacheObject key;

    /** Flags. */
    private byte flags;

    /** Topology version. */
    private AffinityTopologyVersion topVer;

    /** Subject ID. */
    private UUID subjId;

    /** Task name hash. */
    private int taskNameHash;

    /** TTL for read operation. */
    private long createTtl;

    /** TTL for read operation. */
    private long accessTtl;

    /** Transaction label. */
    private @Nullable String txLbl;

    /** */
    private MvccSnapshot mvccSnapshot;

    /**
     * Empty constructor required for {@link Message}.
     */
    public GridNearSingleGetRequest() {
        // No-op.
    }

    /**
     * @param cacheId Cache ID.
     * @param futId Future ID.
     * @param key Key.
     * @param readThrough Read through flag.
     * @param skipVals Skip values flag. When false, only boolean values will be returned indicating whether
     *      cache entry has a value.
     * @param topVer Topology version.
     * @param subjId Subject ID.
     * @param taskNameHash Task name hash.
     * @param createTtl New TTL to set after entry is created, -1 to leave unchanged.
     * @param accessTtl New TTL to set after entry is accessed, -1 to leave unchanged.
     * @param addReader Add reader flag.
     * @param needVer {@code True} if entry version is needed.
     * @param addDepInfo Deployment info.
     * @param txLbl Transaction label.
     * @param mvccSnapshot MVCC snapshot.
     */
    public GridNearSingleGetRequest(
        int cacheId,
        long futId,
        KeyCacheObject key,
        boolean readThrough,
        @NotNull AffinityTopologyVersion topVer,
        UUID subjId,
        int taskNameHash,
        long createTtl,
        long accessTtl,
        boolean skipVals,
        boolean addReader,
        boolean needVer,
        boolean addDepInfo,
        boolean recovery,
        @Nullable String txLbl,
        MvccSnapshot mvccSnapshot
    ) {
        assert key != null;

        this.cacheId = cacheId;
        this.futId = futId;
        this.key = key;
        this.topVer = topVer;
        this.subjId = subjId;
        this.taskNameHash = taskNameHash;
        this.createTtl = createTtl;
        this.accessTtl = accessTtl;
        this.addDepInfo = addDepInfo;
        this.txLbl = txLbl;
        this.mvccSnapshot = mvccSnapshot;

        if (readThrough)
            flags |= READ_THROUGH_FLAG_MASK;

        if (skipVals)
            flags |= SKIP_VALS_FLAG_MASK;

        if (addReader)
            flags |= ADD_READER_FLAG_MASK;

        if (needVer)
            flags |= NEED_VER_FLAG_MASK;

        if (recovery)
            flags |= RECOVERY_FLAG_MASK;
    }

    /**
     * @return Mvcc version.
     */
    @Nullable public MvccSnapshot mvccSnapshot() {
        return mvccSnapshot;
    }

    /**
     * @return Key.
     */
    public KeyCacheObject key() {
        return key;
    }

    /**
     * @return Future ID.
     */
    public long futureId() {
        return futId;
    }

    /**
     * @return Subject ID.
     */
    public UUID subjectId() {
        return subjId;
    }

    /**
     * Gets task name hash.
     *
     * @return Task name hash.
     */
    public int taskNameHash() {
        return taskNameHash;
    }

    /**
     * @return Topology version.
     */
    @Override public AffinityTopologyVersion topologyVersion() {
        return topVer;
    }

    /**
     * @return New TTL to set after entry is created, -1 to leave unchanged.
     */
    public long createTtl() {
        return createTtl;
    }

    /**
     * @return New TTL to set after entry is accessed, -1 to leave unchanged.
     */
    public long accessTtl() {
        return accessTtl;
    }

    /** {@inheritDoc} */
    @Override public int partition() {
        assert key != null;

        return key.partition();
    }

    /**
     * Get transaction label (may be null).
     *
     * @return Transaction label;
     */
    @Nullable public String txLabel() {
        return txLbl;
    }

    /**
     * @return Read through flag.
     */
    public boolean readThrough() {
        return (flags & READ_THROUGH_FLAG_MASK) != 0;
    }

    /**
     * @return Read through flag.
     */
    public boolean skipValues() {
        return (flags & SKIP_VALS_FLAG_MASK) != 0;
    }

    /**
     * @return Add reader flag.
     */
    public boolean addReader() {
        return (flags & ADD_READER_FLAG_MASK) != 0;
    }

    /**
     * @return {@code True} if entry version is needed.
     */
    public boolean needVersion() {
        return (flags & NEED_VER_FLAG_MASK) != 0;
    }

    /**
     * @return {@code True} if full entry information is needed.
     */
    public boolean needEntryInfo() {
        return (flags & NEED_ENTRY_INFO_FLAG_MASK) != 0;
    }

    /**
     * @return {@code True} if recovery flag is set.
     */
    public boolean recovery() {
        return (flags & RECOVERY_FLAG_MASK) != 0;
    }

    /** {@inheritDoc} */
    @Override public void prepareMarshal(GridCacheSharedContext ctx) throws IgniteCheckedException {
        super.prepareMarshal(ctx);

        assert key != null;

        GridCacheContext cctx = ctx.cacheContext(cacheId);

        prepareMarshalCacheObject(key, cctx);
    }

    /** {@inheritDoc} */
    @Override public void finishUnmarshal(GridCacheSharedContext ctx, ClassLoader ldr) throws IgniteCheckedException {
        super.finishUnmarshal(ctx, ldr);

        assert key != null;

        GridCacheContext cctx = ctx.cacheContext(cacheId);

        key.finishUnmarshal(cctx.cacheObjectContext(), ldr);
    }

    /** {@inheritDoc} */
    @Override public boolean readFrom(ByteBuffer buf, MessageReader reader) {
        reader.setBuffer(buf);

        if (!reader.beforeMessageRead())
            return false;

        if (!super.readFrom(buf, reader))
            return false;

        switch (reader.state()) {
            case 3:
                accessTtl = reader.readLong("accessTtl");

                if (!reader.isLastRead())
                    return false;

                reader.incrementState();

            case 4:
                createTtl = reader.readLong("createTtl");

                if (!reader.isLastRead())
                    return false;

                reader.incrementState();

            case 5:
                flags = reader.readByte("flags");

                if (!reader.isLastRead())
                    return false;

                reader.incrementState();

            case 6:
                futId = reader.readLong("futId");

                if (!reader.isLastRead())
                    return false;

                reader.incrementState();

            case 7:
                key = reader.readMessage("key");

                if (!reader.isLastRead())
                    return false;

                reader.incrementState();

            case 8:
                mvccSnapshot = reader.readMessage("mvccSnapshot");

                if (!reader.isLastRead())
                    return false;

                reader.incrementState();

            case 9:
                subjId = reader.readUuid("subjId");

                if (!reader.isLastRead())
                    return false;

                reader.incrementState();

            case 10:
                taskNameHash = reader.readInt("taskNameHash");

                if (!reader.isLastRead())
                    return false;

                reader.incrementState();

            case 11:
<<<<<<< HEAD
                topVer = reader.readMessage("topVer");

                if (!reader.isLastRead())
                    return false;

                reader.incrementState();

            case 12:
                txLbl = reader.readString("label");
=======
                txLbl = reader.readString("txLbl");
>>>>>>> a07f20e9

                if(!reader.isLastRead())
                    return false;

                reader.incrementState();

        }

        return reader.afterMessageRead(GridNearSingleGetRequest.class);
    }

    /** {@inheritDoc} */
    @Override public boolean writeTo(ByteBuffer buf, MessageWriter writer) {
        writer.setBuffer(buf);

        if (!super.writeTo(buf, writer))
            return false;

        if (!writer.isHeaderWritten()) {
            if (!writer.writeHeader(directType(), fieldsCount()))
                return false;

            writer.onHeaderWritten();
        }

        switch (writer.state()) {
            case 3:
                if (!writer.writeLong("accessTtl", accessTtl))
                    return false;

                writer.incrementState();

            case 4:
                if (!writer.writeLong("createTtl", createTtl))
                    return false;

                writer.incrementState();

            case 5:
                if (!writer.writeByte("flags", flags))
                    return false;

                writer.incrementState();

            case 6:
                if (!writer.writeLong("futId", futId))
                    return false;

                writer.incrementState();

            case 7:
                if (!writer.writeMessage("key", key))
                    return false;

                writer.incrementState();

            case 8:
                if (!writer.writeMessage("mvccSnapshot", mvccSnapshot))
                    return false;

                writer.incrementState();

            case 9:
                if (!writer.writeUuid("subjId", subjId))
                    return false;

                writer.incrementState();

            case 10:
                if (!writer.writeInt("taskNameHash", taskNameHash))
                    return false;

                writer.incrementState();

            case 11:
<<<<<<< HEAD
                if (!writer.writeMessage("topVer", topVer))
                    return false;

                writer.incrementState();

            case 12:
                if (!writer.writeString("label", txLbl))
=======
                if (!writer.writeString("txLbl", txLbl))
>>>>>>> a07f20e9
                    return false;

                writer.incrementState();

        }

        return true;
    }

    /** {@inheritDoc} */
    @Override public boolean addDeploymentInfo() {
        return addDepInfo;
    }

    /** {@inheritDoc} */
    @Override public short directType() {
        return 116;
    }

    /** {@inheritDoc} */
    @Override public byte fieldsCount() {
        return 13;
    }

    /** {@inheritDoc} */
    @Override public String toString() {
        return S.toString(GridNearSingleGetRequest.class, this);
    }
}<|MERGE_RESOLUTION|>--- conflicted
+++ resolved
@@ -376,7 +376,6 @@
                 reader.incrementState();
 
             case 11:
-<<<<<<< HEAD
                 topVer = reader.readMessage("topVer");
 
                 if (!reader.isLastRead())
@@ -385,10 +384,7 @@
                 reader.incrementState();
 
             case 12:
-                txLbl = reader.readString("label");
-=======
-                txLbl = reader.readString("txLbl");
->>>>>>> a07f20e9
+                txLbl = reader.readString("txlbl");
 
                 if(!reader.isLastRead())
                     return false;
@@ -464,17 +460,13 @@
                 writer.incrementState();
 
             case 11:
-<<<<<<< HEAD
                 if (!writer.writeMessage("topVer", topVer))
                     return false;
 
                 writer.incrementState();
 
             case 12:
-                if (!writer.writeString("label", txLbl))
-=======
-                if (!writer.writeString("txLbl", txLbl))
->>>>>>> a07f20e9
+                if (!writer.writeString("txlbl", txLbl))
                     return false;
 
                 writer.incrementState();
