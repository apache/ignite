--- conflicted
+++ resolved
@@ -40,15 +40,12 @@
     /** Exponential backoff counter. */
     private final AtomicInteger exponentialBackoffCntr = new AtomicInteger(0);
 
-<<<<<<< HEAD
-    private volatile double lastDirtyRatioThreshold;
-=======
 
     private final AtomicInteger lastObservedWritten = new AtomicInteger(0);
 
     private volatile double initialDirtyRatioAtCpBegin;
 
->>>>>>> bf6eb5bd
+    private volatile double lastDirtyRatioThreshold;
     /**
      * @param pageMemory Page memory.
      * @param dbSharedMgr Database manager.
@@ -91,16 +88,10 @@
             }
             else if (cpWrittenPages == cpTotalPages) {
                 // Checkpoint is already in fsync stage, increasing maximum ratio of dirty pages to 3/4
-<<<<<<< HEAD
                 double threshold = 3.0 / 4;
                 lastDirtyRatioThreshold = threshold; //todo remove if it is not required anymore
                 shouldThrottle = pageMemory.shouldThrottle(threshold);
             } else {
-=======
-                shouldThrottle = pageMemory.shouldThrottle(3.0 / 4);
-            }
-            else {
->>>>>>> bf6eb5bd
                 double dirtyRatioThreshold = ((double)cpWrittenPages) / cpTotalPages;
 
                 boolean cpStartedToWrite = lastObservedWritten.compareAndSet(0, cpWrittenPages);
