--- conflicted
+++ resolved
@@ -122,13 +122,7 @@
                 ? inCheckpointProtection : notInCheckpointProtection;
 
         if (shouldThrottle) {
-<<<<<<< HEAD
-            int throttleLevel = cntr.getAndIncrement();
-
-            long throttleParkTimeNs = (long)(STARTING_THROTTLE_NANOS * Math.pow(BACKOFF_RATIO, throttleLevel));
-=======
             long throttleParkTimeNs = exponentialThrottle.protectionParkTime();
->>>>>>> 9cf06362
 
             Thread curThread = Thread.currentThread();
 
