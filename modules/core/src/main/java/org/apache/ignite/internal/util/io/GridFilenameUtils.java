/*
 * Licensed to the Apache Software Foundation (ASF) under one or more
 * contributor license agreements.  See the NOTICE file distributed with
 * this work for additional information regarding copyright ownership.
 * The ASF licenses this file to You under the Apache License, Version 2.0
 * (the "License"); you may not use this file except in compliance with
 * the License.  You may obtain a copy of the License at
 *
 *      http://www.apache.org/licenses/LICENSE-2.0
 *
 * Unless required by applicable law or agreed to in writing, software
 * distributed under the License is distributed on an "AS IS" BASIS,
 * WITHOUT WARRANTIES OR CONDITIONS OF ANY KIND, either express or implied.
 * See the License for the specific language governing permissions and
 * limitations under the License.
 */

package org.apache.ignite.internal.util.io;

import java.io.File;
import java.io.IOException;
import java.io.Serializable;
import java.util.ArrayList;
import java.util.Collection;
import java.util.Stack;

/**
 * General filename and filepath manipulation utilities.
 * <p>
 * When dealing with filenames you can hit problems when moving from a Windows
 * based development machine to a Unix based production machine.
 * This class aims to help avoid those problems.
 * <p>
 * <b>NOTE</b>: You may be able to avoid using this class entirely simply by
 * using JDK {@link File File} objects and the two argument constructor
 * {@link File#File(File, java.lang.String) File(File,String)}.
 * <p>
 * Most methods on this class are designed to work the same on both Unix and Windows.
 * Those that don't include 'System', 'Unix' or 'Windows' in their name.
 * <p>
 * Most methods recognise both separators (forward and back), and both
 * sets of prefixes. See the javadoc of each method for details.
 * <p>
 * This class defines six components within a filename
 * (example C:\dev\project\file.txt):
 * <ul>
 * <li>the prefix - C:\</li>
 * <li>the path - dev\project\</li>
 * <li>the full path - C:\dev\project\</li>
 * <li>the name - file.txt</li>
 * <li>the base name - file</li>
 * <li>the extension - txt</li>
 * </ul>
 * Note that this class works best if directory filenames end with a separator.
 * If you omit the last separator, it is impossible to determine if the filename
 * corresponds to a file or a directory. As a result, we have chosen to say
 * it corresponds to a file.
 * <p>
 * This class only supports Unix and Windows style names.
 * Prefixes are matched as follows:
 * <pre>
 * Windows:
 * a\b\c.txt           --> ""          --> relative
 * \a\b\c.txt          --> "\"         --> current drive absolute
 * C:a\b\c.txt         --> "C:"        --> drive relative
 * C:\a\b\c.txt        --> "C:\"       --> absolute
 * \\server\a\b\c.txt  --> "\\server\" --> UNC
 *
 * Unix:
 * a/b/c.txt           --> ""          --> relative
 * /a/b/c.txt          --> "/"         --> absolute
 * ~/a/b/c.txt         --> "~/"        --> current user
 * ~                   --> "~/"        --> current user (slash added)
 * ~user/a/b/c.txt     --> "~user/"    --> named user
 * ~user               --> "~user/"    --> named user (slash added)
 * </pre>
 * Both prefix styles are matched always, irrespective of the machine that you are
 * currently running on.
 * <p>
 * Origin of code: Excalibur, Alexandria, Tomcat, Commons-Utils.
 *
 * @version $Id: FilenameUtils.java 1307462 2012-03-30 15:13:11Z ggregory $
 * @since 1.1
 */
public class GridFilenameUtils {

    /**
     * The extension separator character.
     * @since 1.4
     */
    public static final char EXTENSION_SEPARATOR = '.';

    /**
     * The extension separator String.
     * @since 1.4
     */
    public static final String EXTENSION_SEPARATOR_STR = Character.toString(EXTENSION_SEPARATOR);

    /**
     * The Unix separator character.
     */
    private static final char UNIX_SEPARATOR = '/';

    /**
     * The Windows separator character.
     */
    private static final char WINDOWS_SEPARATOR = '\\';

    /**
     * The system separator character.
     */
    private static final char SYSTEM_SEPARATOR = File.separatorChar;

    /**
     * The separator character that is the opposite of the system separator.
     */
    private static final char OTHER_SEPARATOR;

    static {
        if (isSystemWindows())
            OTHER_SEPARATOR = UNIX_SEPARATOR;
        else
            OTHER_SEPARATOR = WINDOWS_SEPARATOR;
    }

    /**
     * Instances should NOT be constructed in standard programming.
     */
    private GridFilenameUtils() {
        // No-op.
    }

    //-----------------------------------------------------------------------
    /**
     * Determines if Windows file system is in use.
     *
     * @return true if the system is Windows
     */
    static boolean isSystemWindows() {
        return SYSTEM_SEPARATOR == WINDOWS_SEPARATOR;
    }

    //-----------------------------------------------------------------------
    /**
     * Checks if the character is a separator.
     *
     * @param ch  the character to check
     * @return true if it is a separator character
     */
    private static boolean isSeparator(char ch) {
        return ch == UNIX_SEPARATOR || ch == WINDOWS_SEPARATOR;
    }

    //-----------------------------------------------------------------------
    /**
     * Normalizes a path, removing double and single dot path steps.
     * <p>
     * This method normalizes a path to a standard format.
     * The input may contain separators in either Unix or Windows format.
     * The output will contain separators in the format of the system.
     * <p>
     * A trailing slash will be retained.
     * A double slash will be merged to a single slash (but UNC names are handled).
     * A single dot path segment will be removed.
     * A double dot will cause that path segment and the one before to be removed.
     * If the double dot has no parent path segment to work with, {@code null}
     * is returned.
     * <p>
     * The output will be the same on both Unix and Windows except
     * for the separator character.
     * <pre>
     * /foo//               -->   /foo/
     * /foo/./              -->   /foo/
     * /foo/../bar          -->   /bar
     * /foo/../bar/         -->   /bar/
     * /foo/../bar/../baz   -->   /baz
     * //foo//./bar         -->   /foo/bar
     * /../                 -->   null
     * ../foo               -->   null
     * foo/bar/..           -->   foo/
     * foo/../../bar        -->   null
     * foo/../bar           -->   bar
     * //server/foo/../bar  -->   //server/bar
     * //server/../bar      -->   null
     * C:\foo\..\bar        -->   C:\bar
     * C:\..\bar            -->   null
     * ~/foo/../bar/        -->   ~/bar/
     * ~/../bar             -->   null
     * </pre>
     * (Note the file separator returned will be correct for Windows/Unix)
     *
     * @param filename  the filename to normalize, null returns null
     * @return the normalized filename, or null if invalid
     */
    public static String normalize(String filename) {
        return doNormalize(filename, SYSTEM_SEPARATOR, true);
    }

    /**
     * Normalizes a path, removing double and single dot path steps.
     * <p>
     * This method normalizes a path to a standard format.
     * The input may contain separators in either Unix or Windows format.
     * The output will contain separators in the format specified.
     * <p>
     * A trailing slash will be retained.
     * A double slash will be merged to a single slash (but UNC names are handled).
     * A single dot path segment will be removed.
     * A double dot will cause that path segment and the one before to be removed.
     * If the double dot has no parent path segment to work with, {@code null}
     * is returned.
     * <p>
     * The output will be the same on both Unix and Windows except
     * for the separator character.
     * <pre>
     * /foo//               -->   /foo/
     * /foo/./              -->   /foo/
     * /foo/../bar          -->   /bar
     * /foo/../bar/         -->   /bar/
     * /foo/../bar/../baz   -->   /baz
     * //foo//./bar         -->   /foo/bar
     * /../                 -->   null
     * ../foo               -->   null
     * foo/bar/..           -->   foo/
     * foo/../../bar        -->   null
     * foo/../bar           -->   bar
     * //server/foo/../bar  -->   //server/bar
     * //server/../bar      -->   null
     * C:\foo\..\bar        -->   C:\bar
     * C:\..\bar            -->   null
     * ~/foo/../bar/        -->   ~/bar/
     * ~/../bar             -->   null
     * </pre>
     * The output will be the same on both Unix and Windows including
     * the separator character.
     *
     * @param filename  the filename to normalize, null returns null
     * @param unixSeparator {@code true} if a unix separator should
     * be used or {@code false} if a windows separator should be used.
     * @return the normalized filename, or null if invalid
     * @since 2.0
     */
    public static String normalize(String filename, boolean unixSeparator) {
        char separator = unixSeparator ? UNIX_SEPARATOR : WINDOWS_SEPARATOR;
        return doNormalize(filename, separator, true);
    }

    //-----------------------------------------------------------------------
    /**
     * Normalizes a path, removing double and single dot path steps,
     * and removing any final directory separator.
     * <p>
     * This method normalizes a path to a standard format.
     * The input may contain separators in either Unix or Windows format.
     * The output will contain separators in the format of the system.
     * <p>
     * A trailing slash will be removed.
     * A double slash will be merged to a single slash (but UNC names are handled).
     * A single dot path segment will be removed.
     * A double dot will cause that path segment and the one before to be removed.
     * If the double dot has no parent path segment to work with, {@code null}
     * is returned.
     * <p>
     * The output will be the same on both Unix and Windows except
     * for the separator character.
     * <pre>
     * /foo//               -->   /foo
     * /foo/./              -->   /foo
     * /foo/../bar          -->   /bar
     * /foo/../bar/         -->   /bar
     * /foo/../bar/../baz   -->   /baz
     * //foo//./bar         -->   /foo/bar
     * /../                 -->   null
     * ../foo               -->   null
     * foo/bar/..           -->   foo
     * foo/../../bar        -->   null
     * foo/../bar           -->   bar
     * //server/foo/../bar  -->   //server/bar
     * //server/../bar      -->   null
     * C:\foo\..\bar        -->   C:\bar
     * C:\..\bar            -->   null
     * ~/foo/../bar/        -->   ~/bar
     * ~/../bar             -->   null
     * </pre>
     * (Note the file separator returned will be correct for Windows/Unix)
     *
     * @param filename  the filename to normalize, null returns null
     * @return the normalized filename, or null if invalid
     */
    public static String normalizeNoEndSeparator(String filename) {
        return doNormalize(filename, SYSTEM_SEPARATOR, false);
    }

    /**
     * Normalizes a path, removing double and single dot path steps,
     * and removing any final directory separator.
     * <p>
     * This method normalizes a path to a standard format.
     * The input may contain separators in either Unix or Windows format.
     * The output will contain separators in the format specified.
     * <p>
     * A trailing slash will be removed.
     * A double slash will be merged to a single slash (but UNC names are handled).
     * A single dot path segment will be removed.
     * A double dot will cause that path segment and the one before to be removed.
     * If the double dot has no parent path segment to work with, {@code null}
     * is returned.
     * <p>
     * The output will be the same on both Unix and Windows including
     * the separator character.
     * <pre>
     * /foo//               -->   /foo
     * /foo/./              -->   /foo
     * /foo/../bar          -->   /bar
     * /foo/../bar/         -->   /bar
     * /foo/../bar/../baz   -->   /baz
     * //foo//./bar         -->   /foo/bar
     * /../                 -->   null
     * ../foo               -->   null
     * foo/bar/..           -->   foo
     * foo/../../bar        -->   null
     * foo/../bar           -->   bar
     * //server/foo/../bar  -->   //server/bar
     * //server/../bar      -->   null
     * C:\foo\..\bar        -->   C:\bar
     * C:\..\bar            -->   null
     * ~/foo/../bar/        -->   ~/bar
     * ~/../bar             -->   null
     * </pre>
     *
     * @param filename  the filename to normalize, null returns null
     * @param unixSeparator {@code true} if a unix separator should
     * be used or {@code false} if a windows separtor should be used.
     * @return the normalized filename, or null if invalid
     * @since 2.0
     */
    public static String normalizeNoEndSeparator(String filename, boolean unixSeparator) {
        char separator = unixSeparator ? UNIX_SEPARATOR : WINDOWS_SEPARATOR;
        return doNormalize(filename, separator, false);
    }

    /**
     * Internal method to perform the normalization.
     *
     * @param filename  the filename
     * @param separator The separator character to use
     * @param keepSeparator  true to keep the final separator
     * @return the normalized filename
     */
    private static String doNormalize(String filename, char separator, boolean keepSeparator) {
        if (filename == null)
            return null;
        int size = filename.length();
        if (size == 0)
            return filename;
        int prefix = getPrefixLength(filename);
        if (prefix < 0)
            return null;

        char[] arr = new char[size + 2];  // +1 for possible extra slash, +2 for arraycopy
        filename.getChars(0, filename.length(), arr, 0);

        // fix separators throughout
        char otherSeparator = separator == SYSTEM_SEPARATOR ? OTHER_SEPARATOR : SYSTEM_SEPARATOR;
        for (int i = 0; i < arr.length; i++) {
            if (arr[i] == otherSeparator)
                arr[i] = separator;
        }

        // add extra separator on the end to simplify code below
        boolean lastIsDir = true;
        if (arr[size - 1] != separator) {
            arr[size++] = separator;
            lastIsDir = false;
        }

        // adjoining slashes
        for (int i = prefix + 1; i < size; i++) {
            if (arr[i] == separator && arr[i - 1] == separator) {
                System.arraycopy(arr, i, arr, i - 1, size - i);
                size--;
                i--;
            }
        }

        // dot slash
        for (int i = prefix + 1; i < size; i++) {
            if (arr[i] == separator && arr[i - 1] == '.' &&
                    (i == prefix + 1 || arr[i - 2] == separator)) {
                if (i == size - 1)
                    lastIsDir = true;
                System.arraycopy(arr, i + 1, arr, i - 1, size - i);
                size -= 2;
                i--;
            }
        }

        // double dot slash
        outer:
        for (int i = prefix + 2; i < size; i++) {
            if (arr[i] == separator && arr[i - 1] == '.' && arr[i - 2] == '.' &&
                    (i == prefix + 2 || arr[i - 3] == separator)) {
                if (i == prefix + 2)
                    return null;
                if (i == size - 1)
                    lastIsDir = true;
                int j;
                for (j = i - 4; j >= prefix; j--) {
                    if (arr[j] == separator) {
                        // remove b/../ from a/b/../c
                        System.arraycopy(arr, i + 1, arr, j + 1, size - i);
                        size -= i - j;
                        i = j + 1;
                        continue outer;
                    }
                }
                // remove a/../ from a/../c
                System.arraycopy(arr, i + 1, arr, prefix, size - i);
                size -= i + 1 - prefix;
                i = prefix + 1;
            }
        }

        if (size <= 0) {  // should never be less than 0
            return "";
        }
        if (size <= prefix) {  // should never be less than prefix
            return new String(arr, 0, size);
        }
        if (lastIsDir && keepSeparator)
            return new String(arr, 0, size);  // keep trailing separator
        return new String(arr, 0, size - 1);  // lose trailing separator
    }

    //-----------------------------------------------------------------------
    /**
     * Concatenates a filename to a base path using normal command line style rules.
     * <p>
     * The effect is equivalent to resultant directory after changing
     * directory to the first argument, followed by changing directory to
     * the second argument.
     * <p>
     * The first argument is the base path, the second is the path to concatenate.
     * The returned path is always normalized via {@link #normalize(String)},
     * thus <code>..</code> is handled.
     * <p>
     * If <code>pathToAdd</code> is absolute (has an absolute prefix), then
     * it will be normalized and returned.
     * Otherwise, the paths will be joined, normalized and returned.
     * <p>
     * The output will be the same on both Unix and Windows except
     * for the separator character.
     * <pre>
     * /foo/ + bar          -->   /foo/bar
     * /foo + bar           -->   /foo/bar
     * /foo + /bar          -->   /bar
     * /foo + C:/bar        -->   C:/bar
     * /foo + C:bar         -->   C:bar (*)
     * /foo/a/ + ../bar     -->   foo/bar
     * /foo/ + ../../bar    -->   null
     * /foo/ + /bar         -->   /bar
     * /foo/.. + /bar       -->   /bar
     * /foo + bar/c.txt     -->   /foo/bar/c.txt
     * /foo/c.txt + bar     -->   /foo/c.txt/bar (!)
     * </pre>
     * (*) Note that the Windows relative drive prefix is unreliable when
     * used with this method.
     * (!) Note that the first parameter must be a path. If it ends with a name, then
     * the name will be built into the concatenated path. If this might be a problem,
     * use {@link #getFullPath(String)} on the base path argument.
     *
     * @param basePath  the base path to attach to, always treated as a path
     * @param fullFilenameToAdd  the filename (or path) to attach to the base
     * @return the concatenated path, or null if invalid
     */
    public static String concat(String basePath, String fullFilenameToAdd) {
        int prefix = getPrefixLength(fullFilenameToAdd);
        if (prefix < 0)
            return null;
        if (prefix > 0)
            return normalize(fullFilenameToAdd);
        if (basePath == null)
            return null;
        int len = basePath.length();
        if (len == 0)
            return normalize(fullFilenameToAdd);
        char ch = basePath.charAt(len - 1);
        if (isSeparator(ch))
            return normalize(basePath + fullFilenameToAdd);
        else
            return normalize(basePath + '/' + fullFilenameToAdd);
    }

    /**
     * Determines whether the {@code parent} directory contains the {@code child} element (a file or directory).
     * <p>
     * The files names are expected to be normalized.
     * </p>
     *
     * Edge cases:
     * <ul>
     * <li>A {@code directory} must not be null: if null, throw IllegalArgumentException</li>
     * <li>A directory does not contain itself: return false</li>
     * <li>A null child file is not contained in any parent: return false</li>
     * </ul>
     *
     * @param canonicalParent
     *            the file to consider as the parent.
     * @param canonicalChild
     *            the file to consider as the child.
     * @return true is the candidate leaf is under by the specified composite. False otherwise.
     * @throws IOException
     *             if an IO error occurs while checking the files.
     * @since 2.2
     */
    public static boolean directoryContains(final String canonicalParent, final String canonicalChild)
            throws IOException {

        // Fail fast against NullPointerException
        if (canonicalParent == null)
            throw new IllegalArgumentException("Directory must not be null");

        if (canonicalChild == null)
            return false;

        if (IOCase.SYSTEM.checkEquals(canonicalParent, canonicalChild))
            return false;

        return IOCase.SYSTEM.checkStartsWith(canonicalChild, canonicalParent);
    }

    //-----------------------------------------------------------------------
    /**
     * Converts all separators to the Unix separator of forward slash.
     *
     * @param path  the path to be changed, null ignored
     * @return the updated path
     */
    public static String separatorsToUnix(String path) {
        if (path == null || path.indexOf(WINDOWS_SEPARATOR) == -1)
            return path;
        return path.replace(WINDOWS_SEPARATOR, UNIX_SEPARATOR);
    }

    /**
     * Converts all separators to the Windows separator of backslash.
     *
     * @param path  the path to be changed, null ignored
     * @return the updated path
     */
    public static String separatorsToWindows(String path) {
        if (path == null || path.indexOf(UNIX_SEPARATOR) == -1)
            return path;
        return path.replace(UNIX_SEPARATOR, WINDOWS_SEPARATOR);
    }

    /**
     * Converts all separators to the system separator.
     *
     * @param path  the path to be changed, null ignored
     * @return the updated path
     */
    public static String separatorsToSystem(String path) {
        if (path == null)
            return null;
        if (isSystemWindows())
            return separatorsToWindows(path);
        else
            return separatorsToUnix(path);
    }

    //-----------------------------------------------------------------------
    /**
     * Returns the length of the filename prefix, such as <code>C:/</code> or <code>~/</code>.
     * <p>
     * This method will handle a file in either Unix or Windows format.
     * <p>
     * The prefix length includes the first slash in the full filename
     * if applicable. Thus, it is possible that the length returned is greater
     * than the length of the input string.
     * <pre>
     * Windows:
     * a\b\c.txt           --> ""          --> relative
     * \a\b\c.txt          --> "\"         --> current drive absolute
     * C:a\b\c.txt         --> "C:"        --> drive relative
     * C:\a\b\c.txt        --> "C:\"       --> absolute
     * \\server\a\b\c.txt  --> "\\server\" --> UNC
     *
     * Unix:
     * a/b/c.txt           --> ""          --> relative
     * /a/b/c.txt          --> "/"         --> absolute
     * ~/a/b/c.txt         --> "~/"        --> current user
     * ~                   --> "~/"        --> current user (slash added)
     * ~user/a/b/c.txt     --> "~user/"    --> named user
     * ~user               --> "~user/"    --> named user (slash added)
     * </pre>
     * <p>
     * The output will be the same irrespective of the machine that the code is running on.
     * ie. both Unix and Windows prefixes are matched regardless.
     *
     * @param filename  the filename to find the prefix in, null returns -1
     * @return the length of the prefix, -1 if invalid or null
     */
    public static int getPrefixLength(String filename) {
        if (filename == null)
            return -1;
        int len = filename.length();
        if (len == 0)
            return 0;
        char ch0 = filename.charAt(0);
        if (ch0 == ':')
            return -1;
        if (len == 1) {
            if (ch0 == '~')
                return 2;  // return a length greater than the input
            return isSeparator(ch0) ? 1 : 0;
        }
        else {
            if (ch0 == '~') {
                int posUnix = filename.indexOf(UNIX_SEPARATOR, 1);
                int posWin = filename.indexOf(WINDOWS_SEPARATOR, 1);
                if (posUnix == -1 && posWin == -1)
                    return len + 1;  // return a length greater than the input
                posUnix = posUnix == -1 ? posWin : posUnix;
                posWin = posWin == -1 ? posUnix : posWin;
                return Math.min(posUnix, posWin) + 1;
            }
            char ch1 = filename.charAt(1);
            if (ch1 == ':') {
                ch0 = Character.toUpperCase(ch0);
                if (ch0 >= 'A' && ch0 <= 'Z') {
                    if (len == 2 || !isSeparator(filename.charAt(2)))
                        return 2;
                    return 3;
                }
                return -1;

            }
            else if (isSeparator(ch0) && isSeparator(ch1)) {
                int posUnix = filename.indexOf(UNIX_SEPARATOR, 2);
                int posWin = filename.indexOf(WINDOWS_SEPARATOR, 2);
                if (posUnix == -1 && posWin == -1 || posUnix == 2 || posWin == 2)
                    return -1;
                posUnix = posUnix == -1 ? posWin : posUnix;
                posWin = posWin == -1 ? posUnix : posWin;
                return Math.min(posUnix, posWin) + 1;
            }
            else
                return isSeparator(ch0) ? 1 : 0;
        }
    }

    /**
     * Returns the index of the last directory separator character.
     * <p>
     * This method will handle a file in either Unix or Windows format.
     * The position of the last forward or backslash is returned.
     * <p>
     * The output will be the same irrespective of the machine that the code is running on.
     *
     * @param filename  the filename to find the last path separator in, null returns -1
     * @return the index of the last separator character, or -1 if there
     * is no such character
     */
    public static int indexOfLastSeparator(String filename) {
        if (filename == null)
            return -1;
        int lastUnixPos = filename.lastIndexOf(UNIX_SEPARATOR);
        int lastWindowsPos = filename.lastIndexOf(WINDOWS_SEPARATOR);
        return Math.max(lastUnixPos, lastWindowsPos);
    }

    /**
     * Returns the index of the last extension separator character, which is a dot.
     * <p>
     * This method also checks that there is no directory separator after the last dot.
     * To do this it uses {@link #indexOfLastSeparator(String)} which will
     * handle a file in either Unix or Windows format.
     * <p>
     * The output will be the same irrespective of the machine that the code is running on.
     *
     * @param filename  the filename to find the last path separator in, null returns -1
     * @return the index of the last separator character, or -1 if there
     * is no such character
     */
    public static int indexOfExtension(String filename) {
        if (filename == null)
            return -1;
        int extensionPos = filename.lastIndexOf(EXTENSION_SEPARATOR);
        int lastSeparator = indexOfLastSeparator(filename);
        return lastSeparator > extensionPos ? -1 : extensionPos;
    }

    //-----------------------------------------------------------------------
    /**
     * Gets the prefix from a full filename, such as <code>C:/</code>
     * or <code>~/</code>.
     * <p>
     * This method will handle a file in either Unix or Windows format.
     * The prefix includes the first slash in the full filename where applicable.
     * <pre>
     * Windows:
     * a\b\c.txt           --> ""          --> relative
     * \a\b\c.txt          --> "\"         --> current drive absolute
     * C:a\b\c.txt         --> "C:"        --> drive relative
     * C:\a\b\c.txt        --> "C:\"       --> absolute
     * \\server\a\b\c.txt  --> "\\server\" --> UNC
     *
     * Unix:
     * a/b/c.txt           --> ""          --> relative
     * /a/b/c.txt          --> "/"         --> absolute
     * ~/a/b/c.txt         --> "~/"        --> current user
     * ~                   --> "~/"        --> current user (slash added)
     * ~user/a/b/c.txt     --> "~user/"    --> named user
     * ~user               --> "~user/"    --> named user (slash added)
     * </pre>
     * <p>
     * The output will be the same irrespective of the machine that the code is running on.
     * ie. both Unix and Windows prefixes are matched regardless.
     *
     * @param filename  the filename to query, null returns null
     * @return the prefix of the file, null if invalid
     */
    public static String getPrefix(String filename) {
        if (filename == null)
            return null;
        int len = getPrefixLength(filename);
        if (len < 0)
            return null;
        if (len > filename.length())
            return filename + UNIX_SEPARATOR;  // we know this only happens for unix
        return filename.substring(0, len);
    }

    /**
     * Gets the path from a full filename, which excludes the prefix.
     * <p>
     * This method will handle a file in either Unix or Windows format.
     * The method is entirely text based, and returns the text before and
     * including the last forward or backslash.
     * <pre>
     * C:\a\b\c.txt --> a\b\
     * ~/a/b/c.txt  --> a/b/
     * a.txt        --> ""
     * a/b/c        --> a/b/
     * a/b/c/       --> a/b/c/
     * </pre>
     * <p>
     * The output will be the same irrespective of the machine that the code is running on.
     * <p>
     * This method drops the prefix from the result.
     * See {@link #getFullPath(String)} for the method that retains the prefix.
     *
     * @param filename  the filename to query, null returns null
     * @return the path of the file, an empty string if none exists, null if invalid
     */
    public static String getPath(String filename) {
        return doGetPath(filename, 1);
    }

    /**
     * Gets the path from a full filename, which excludes the prefix, and
     * also excluding the final directory separator.
     * <p>
     * This method will handle a file in either Unix or Windows format.
     * The method is entirely text based, and returns the text before the
     * last forward or backslash.
     * <pre>
     * C:\a\b\c.txt --> a\b
     * ~/a/b/c.txt  --> a/b
     * a.txt        --> ""
     * a/b/c        --> a/b
     * a/b/c/       --> a/b/c
     * </pre>
     * <p>
     * The output will be the same irrespective of the machine that the code is running on.
     * <p>
     * This method drops the prefix from the result.
     * See {@link #getFullPathNoEndSeparator(String)} for the method that retains the prefix.
     *
     * @param filename  the filename to query, null returns null
     * @return the path of the file, an empty string if none exists, null if invalid
     */
    public static String getPathNoEndSeparator(String filename) {
        return doGetPath(filename, 0);
    }

    /**
     * Does the work of getting the path.
     *
     * @param filename  the filename
     * @param separatorAdd  0 to omit the end separator, 1 to return it
     * @return the path
     */
    private static String doGetPath(String filename, int separatorAdd) {
        if (filename == null)
            return null;
        int prefix = getPrefixLength(filename);
        if (prefix < 0)
            return null;
        int idx = indexOfLastSeparator(filename);
        int endIdx = idx + separatorAdd;
        if (prefix >= filename.length() || idx < 0 || prefix >= endIdx)
            return "";
        return filename.substring(prefix, endIdx);
    }

    /**
     * Gets the full path from a full filename, which is the prefix + path.
     * <p>
     * This method will handle a file in either Unix or Windows format.
     * The method is entirely text based, and returns the text before and
     * including the last forward or backslash.
     * <pre>
     * C:\a\b\c.txt --> C:\a\b\
     * ~/a/b/c.txt  --> ~/a/b/
     * a.txt        --> ""
     * a/b/c        --> a/b/
     * a/b/c/       --> a/b/c/
     * C:           --> C:
     * C:\          --> C:\
     * ~            --> ~/
     * ~/           --> ~/
     * ~user        --> ~user/
     * ~user/       --> ~user/
     * </pre>
     * <p>
     * The output will be the same irrespective of the machine that the code is running on.
     *
     * @param filename  the filename to query, null returns null
     * @return the path of the file, an empty string if none exists, null if invalid
     */
    public static String getFullPath(String filename) {
        return doGetFullPath(filename, true);
    }

    /**
     * Gets the full path from a full filename, which is the prefix + path,
     * and also excluding the final directory separator.
     * <p>
     * This method will handle a file in either Unix or Windows format.
     * The method is entirely text based, and returns the text before the
     * last forward or backslash.
     * <pre>
     * C:\a\b\c.txt --> C:\a\b
     * ~/a/b/c.txt  --> ~/a/b
     * a.txt        --> ""
     * a/b/c        --> a/b
     * a/b/c/       --> a/b/c
     * C:           --> C:
     * C:\          --> C:\
     * ~            --> ~
     * ~/           --> ~
     * ~user        --> ~user
     * ~user/       --> ~user
     * </pre>
     * <p>
     * The output will be the same irrespective of the machine that the code is running on.
     *
     * @param filename  the filename to query, null returns null
     * @return the path of the file, an empty string if none exists, null if invalid
     */
    public static String getFullPathNoEndSeparator(String filename) {
        return doGetFullPath(filename, false);
    }

    /**
     * Does the work of getting the path.
     *
     * @param filename  the filename
     * @param includeSeparator  true to include the end separator
     * @return the path
     */
    private static String doGetFullPath(String filename, boolean includeSeparator) {
        if (filename == null)
            return null;
        int prefix = getPrefixLength(filename);
        if (prefix < 0)
            return null;
        if (prefix >= filename.length()) {
            if (includeSeparator)
                return getPrefix(filename);  // add end slash if necessary
            else
                return filename;
        }
        int idx = indexOfLastSeparator(filename);
        if (idx < 0)
            return filename.substring(0, prefix);
        int end = idx + (includeSeparator ? 1 : 0);
        if (end == 0)
            end++;
        return filename.substring(0, end);
    }

    /**
     * Gets the name minus the path from a full filename.
     * <p>
     * This method will handle a file in either Unix or Windows format.
     * The text after the last forward or backslash is returned.
     * <pre>
     * a/b/c.txt --> c.txt
     * a.txt     --> a.txt
     * a/b/c     --> c
     * a/b/c/    --> ""
     * </pre>
     * <p>
     * The output will be the same irrespective of the machine that the code is running on.
     *
     * @param filename  the filename to query, null returns null
     * @return the name of the file without the path, or an empty string if none exists
     */
    public static String getName(String filename) {
        if (filename == null)
            return null;
        int idx = indexOfLastSeparator(filename);
        return filename.substring(idx + 1);
    }

    /**
     * Gets the base name, minus the full path and extension, from a full filename.
     * <p>
     * This method will handle a file in either Unix or Windows format.
     * The text after the last forward or backslash and before the last dot is returned.
     * <pre>
     * a/b/c.txt --> c
     * a.txt     --> a
     * a/b/c     --> c
     * a/b/c/    --> ""
     * </pre>
     * <p>
     * The output will be the same irrespective of the machine that the code is running on.
     *
     * @param filename  the filename to query, null returns null
     * @return the name of the file without the path, or an empty string if none exists
     */
    public static String getBaseName(String filename) {
        return removeExtension(getName(filename));
    }

    /**
     * Gets the extension of a filename.
     * <p>
     * This method returns the textual part of the filename after the last dot.
     * There must be no directory separator after the dot.
     * <pre>
     * foo.txt      --> "txt"
     * a/b/c.jpg    --> "jpg"
     * a/b.txt/c    --> ""
     * a/b/c        --> ""
     * </pre>
     * <p>
     * The output will be the same irrespective of the machine that the code is running on.
     *
     * @param filename the filename to retrieve the extension of.
     * @return the extension of the file or an empty string if none exists or {@code null}
     * if the filename is {@code null}.
     */
    public static String getExtension(String filename) {
        if (filename == null)
            return null;
        int idx = indexOfExtension(filename);
        if (idx == -1)
            return "";
        else
            return filename.substring(idx + 1);
    }

    //-----------------------------------------------------------------------
    /**
     * Removes the extension from a filename.
     * <p>
     * This method returns the textual part of the filename before the last dot.
     * There must be no directory separator after the dot.
     * <pre>
     * foo.txt    --> foo
     * a\b\c.jpg  --> a\b\c
     * a\b\c      --> a\b\c
     * a.b\c      --> a.b\c
     * </pre>
     * <p>
     * The output will be the same irrespective of the machine that the code is running on.
     *
     * @param filename  the filename to query, null returns null
     * @return the filename minus the extension
     */
    public static String removeExtension(String filename) {
        if (filename == null)
            return null;
        int idx = indexOfExtension(filename);
        if (idx == -1)
            return filename;
        else
            return filename.substring(0, idx);
    }

    //-----------------------------------------------------------------------
    /**
     * Checks whether two filenames are equal exactly.
     * <p>
     * No processing is performed on the filenames other than comparison,
     * thus this is merely a null-safe case-sensitive equals.
     *
     * @param filename1  the first filename to query, may be null
     * @param filename2  the second filename to query, may be null
     * @return true if the filenames are equal, null equals null
     * @see GridFilenameUtils.IOCase#SENSITIVE
     */
    public static boolean equals(String filename1, String filename2) {
        return equals(filename1, filename2, false, IOCase.SENSITIVE);
    }

    /**
     * Checks whether two filenames are equal using the case rules of the system.
     * <p>
     * No processing is performed on the filenames other than comparison.
     * The check is case-sensitive on Unix and case-insensitive on Windows.
     *
     * @param filename1  the first filename to query, may be null
     * @param filename2  the second filename to query, may be null
     * @return true if the filenames are equal, null equals null
     * @see GridFilenameUtils.IOCase#SYSTEM
     */
    public static boolean equalsOnSystem(String filename1, String filename2) {
        return equals(filename1, filename2, false, IOCase.SYSTEM);
    }

    //-----------------------------------------------------------------------
    /**
     * Checks whether two filenames are equal after both have been normalized.
     * <p>
     * Both filenames are first passed to {@link #normalize(String)}.
     * The check is then performed in a case-sensitive manner.
     *
     * @param filename1  the first filename to query, may be null
     * @param filename2  the second filename to query, may be null
     * @return true if the filenames are equal, null equals null
     * @see GridFilenameUtils.IOCase#SENSITIVE
     */
    public static boolean equalsNormalized(String filename1, String filename2) {
        return equals(filename1, filename2, true, IOCase.SENSITIVE);
    }

    /**
     * Checks whether two filenames are equal after both have been normalized
     * and using the case rules of the system.
     * <p>
     * Both filenames are first passed to {@link #normalize(String)}.
     * The check is then performed case-sensitive on Unix and
     * case-insensitive on Windows.
     *
     * @param filename1  the first filename to query, may be null
     * @param filename2  the second filename to query, may be null
     * @return true if the filenames are equal, null equals null
     * @see GridFilenameUtils.IOCase#SYSTEM
     */
    public static boolean equalsNormalizedOnSystem(String filename1, String filename2) {
        return equals(filename1, filename2, true, IOCase.SYSTEM);
    }

    /**
     * Checks whether two filenames are equal, optionally normalizing and providing
     * control over the case-sensitivity.
     *
     * @param filename1  the first filename to query, may be null
     * @param filename2  the second filename to query, may be null
     * @param normalized  whether to normalize the filenames
     * @param caseSensitivity  what case sensitivity rule to use, null means case-sensitive
     * @return true if the filenames are equal, null equals null
     * @since 1.3
     */
    public static boolean equals(
            String filename1, String filename2,
            boolean normalized, IOCase caseSensitivity) {

        if (filename1 == null || filename2 == null)
            return filename1 == null && filename2 == null;
        if (normalized) {
            filename1 = normalize(filename1);
            filename2 = normalize(filename2);
            if (filename1 == null || filename2 == null) {
                throw new NullPointerException(
                        "Error normalizing one or both of the file names");
            }
        }
        if (caseSensitivity == null)
            caseSensitivity = IOCase.SENSITIVE;
        return caseSensitivity.checkEquals(filename1, filename2);
    }

    //-----------------------------------------------------------------------
    /**
     * Checks whether the extension of the filename is that specified.
     * <p>
     * This method obtains the extension as the textual part of the filename
     * after the last dot. There must be no directory separator after the dot.
     * The extension check is case-sensitive on all platforms.
     *
     * @param filename  the filename to query, null returns false
     * @param extension  the extension to check for, null or empty checks for no extension
     * @return true if the filename has the specified extension
     */
    public static boolean isExtension(String filename, String extension) {
        if (filename == null)
            return false;
        if (extension == null || extension.isEmpty())
            return indexOfExtension(filename) == -1;
        String fileExt = getExtension(filename);
        return fileExt.equals(extension);
    }

    /**
     * Checks whether the extension of the filename is one of those specified.
     * <p>
     * This method obtains the extension as the textual part of the filename
     * after the last dot. There must be no directory separator after the dot.
     * The extension check is case-sensitive on all platforms.
     *
     * @param filename  the filename to query, null returns false
     * @param extensions  the extensions to check for, null checks for no extension
     * @return true if the filename is one of the extensions
     */
    public static boolean isExtension(String filename, String[] extensions) {
        if (filename == null)
            return false;
        if (extensions == null || extensions.length == 0)
            return indexOfExtension(filename) == -1;
        String fileExt = getExtension(filename);
        for (String extension : extensions) {
            if (fileExt.equals(extension))
                return true;
        }
        return false;
    }

    /**
     * Checks whether the extension of the filename is one of those specified.
     * <p>
     * This method obtains the extension as the textual part of the filename
     * after the last dot. There must be no directory separator after the dot.
     * The extension check is case-sensitive on all platforms.
     *
     * @param filename  the filename to query, null returns false
     * @param extensions  the extensions to check for, null checks for no extension
     * @return true if the filename is one of the extensions
     */
    public static boolean isExtension(String filename, Collection<String> extensions) {
        if (filename == null)
            return false;
        if (extensions == null || extensions.isEmpty())
            return indexOfExtension(filename) == -1;
        String fileExt = getExtension(filename);
        for (String extension : extensions) {
            if (fileExt.equals(extension))
                return true;
        }
        return false;
    }

    //-----------------------------------------------------------------------
    /**
     * Checks a filename to see if it matches the specified wildcard matcher,
     * always testing case-sensitive.
     * <p>
     * The wildcard matcher uses the characters '?' and '*' to represent a
     * single or multiple (zero or more) wildcard characters.
     * This is the same as often found on Dos/Unix command lines.
     * The check is case-sensitive always.
     * <pre>
     * wildcardMatch("c.txt", "*.txt")      --> true
     * wildcardMatch("c.txt", "*.jpg")      --> false
     * wildcardMatch("a/b/c.txt", "a/b/*")  --> true
     * wildcardMatch("c.txt", "*.???")      --> true
     * wildcardMatch("c.txt", "*.????")     --> false
     * </pre>
     * N.B. the sequence "*?" does not work properly at present in match strings.
     *
     * @param filename  the filename to match on
     * @param wildcardMatcher  the wildcard string to match against
     * @return true if the filename matches the wilcard string
     * @see GridFilenameUtils.IOCase#SENSITIVE
     */
    public static boolean wildcardMatch(String filename, String wildcardMatcher) {
        return wildcardMatch(filename, wildcardMatcher, IOCase.SENSITIVE);
    }

    /**
     * Checks a filename to see if it matches the specified wildcard matcher
     * using the case rules of the system.
     * <p>
     * The wildcard matcher uses the characters '?' and '*' to represent a
     * single or multiple (zero or more) wildcard characters.
     * This is the same as often found on Dos/Unix command lines.
     * The check is case-sensitive on Unix and case-insensitive on Windows.
     * <pre>
     * wildcardMatch("c.txt", "*.txt")      --> true
     * wildcardMatch("c.txt", "*.jpg")      --> false
     * wildcardMatch("a/b/c.txt", "a/b/*")  --> true
     * wildcardMatch("c.txt", "*.???")      --> true
     * wildcardMatch("c.txt", "*.????")     --> false
     * </pre>
     * N.B. the sequence "*?" does not work properly at present in match strings.
     *
     * @param filename  the filename to match on
     * @param wildcardMatcher  the wildcard string to match against
     * @return true if the filename matches the wilcard string
     * @see GridFilenameUtils.IOCase#SYSTEM
     */
    public static boolean wildcardMatchOnSystem(String filename, String wildcardMatcher) {
        return wildcardMatch(filename, wildcardMatcher, IOCase.SYSTEM);
    }

    /**
     * Checks a filename to see if it matches the specified wildcard matcher
     * allowing control over case-sensitivity.
     * <p>
     * The wildcard matcher uses the characters '?' and '*' to represent a
     * single or multiple (zero or more) wildcard characters.
     * N.B. the sequence "*?" does not work properly at present in match strings.
     *
     * @param filename  the filename to match on
     * @param wildcardMatcher  the wildcard string to match against
     * @param caseSensitivity  what case sensitivity rule to use, null means case-sensitive
     * @return true if the filename matches the wilcard string
     * @since 1.3
     */
    public static boolean wildcardMatch(String filename, String wildcardMatcher, IOCase caseSensitivity) {
        if (filename == null && wildcardMatcher == null)
            return true;
        if (filename == null || wildcardMatcher == null)
            return false;
        if (caseSensitivity == null)
            caseSensitivity = IOCase.SENSITIVE;
        String[] wcs = splitOnTokens(wildcardMatcher);
        boolean anyChars = false;
        int textIdx = 0;
        int wcsIdx = 0;
        Stack<int[]> backtrack = new Stack<int[]>();

        // loop around a backtrack stack, to handle complex * matching
        do {
            if (!backtrack.isEmpty()) {
                int[] arr = backtrack.pop();
                wcsIdx = arr[0];
                textIdx = arr[1];
                anyChars = true;
            }

            // loop whilst tokens and text left to process
            while (wcsIdx < wcs.length) {

                if (wcs[wcsIdx].equals("?")) {
                    // ? so move to next text char
                    textIdx++;
                    if (textIdx > filename.length())
                        break;
                    anyChars = false;

                }
                else if (wcs[wcsIdx].equals("*")) {
                    // set any chars status
                    anyChars = true;
                    if (wcsIdx == wcs.length - 1)
                        textIdx = filename.length();

                }
                else {
                    // matching text token
                    if (anyChars) {
                        // any chars then try to locate text token
                        textIdx = caseSensitivity.checkIndexOf(filename, textIdx, wcs[wcsIdx]);
                        if (textIdx == -1) {
                            // token not found
                            break;
                        }
                        int repeat = caseSensitivity.checkIndexOf(filename, textIdx + 1, wcs[wcsIdx]);
                        if (repeat >= 0)
                            backtrack.push(new int[] {wcsIdx, repeat});
                    }
                    else {
                        // matching from current position
                        if (!caseSensitivity.checkRegionMatches(filename, textIdx, wcs[wcsIdx])) {
                            // couldnt match token
                            break;
                        }
                    }

                    // matched text token, move text index to end of matched token
                    textIdx += wcs[wcsIdx].length();
                    anyChars = false;
                }

                wcsIdx++;
            }

            // full match
            if (wcsIdx == wcs.length && textIdx == filename.length())
                return true;

        } while (!backtrack.isEmpty());

        return false;
    }

    /**
     * Splits a string into a number of tokens.
     * The text is split by '?' and '*'.
     * Where multiple '*' occur consecutively they are collapsed into a single '*'.
     *
     * @param text  the text to split
     * @return the array of tokens, never null
     */
    static String[] splitOnTokens(String text) {
        // used by wildcardMatch
        // package level so a unit test may run on this

        if (text.indexOf('?') == -1 && text.indexOf('*') == -1)
            return new String[] { text };

        char[] arr = text.toCharArray();
        ArrayList<String> list = new ArrayList<String>();
        StringBuilder buf = new StringBuilder();
        for (int i = 0; i < arr.length; i++) {
            if (arr[i] == '?' || arr[i] == '*') {
                if (buf.length() != 0) {
                    list.add(buf.toString());
                    buf.setLength(0);
                }
                if (arr[i] == '?')
                    list.add("?");
                else if (list.isEmpty() ||
                        i > 0 && !list.get(list.size() - 1).equals("*"))
                    list.add("*");
<<<<<<< HEAD
            } else
                buf.append(arr[i]);
=======
            }
            else
                buffer.append(array[i]);
>>>>>>> e70b66c5
        }
        if (buf.length() != 0)
            list.add(buf.toString());

        return list.toArray( new String[ list.size() ] );
    }

    /**
     * Enumeration of IO case sensitivity.
     * <p>
     * Different filing systems have different rules for case-sensitivity.
     * Windows is case-insensitive, Unix is case-sensitive.
     * <p>
     * This class captures that difference, providing an enumeration to
     * control how filename comparisons should be performed. It also provides
     * methods that use the enumeration to perform comparisons.
     * <p>
     * Wherever possible, you should use the <code>check</code> methods in this
     * class to compare filenames.
     *
     * @version $Id: IOCase.java 1307459 2012-03-30 15:11:44Z ggregory $
     * @since 1.3
     */
    static class IOCase implements Serializable {
        /**
         * The constant for case sensitive regardless of operating system.
         */
        public static final IOCase SENSITIVE = new IOCase("Sensitive", true);

        /**
         * The constant for case insensitive regardless of operating system.
         */
        public static final IOCase INSENSITIVE = new IOCase("Insensitive", false);

        /**
         * The constant for case sensitivity determined by the current operating system.
         * Windows is case-insensitive when comparing filenames, Unix is case-sensitive.
         * <p>
         * <strong>Note:</strong> This only caters for Windows and Unix. Other operating
         * systems (e.g. OSX and OpenVMS) are treated as case sensitive if they use the
         * Unix file separator and case-insensitive if they use the Windows file separator
         * (see {@link File#separatorChar}).
         * <p>
         * If you derialize this constant of Windows, and deserialize on Unix, or vice
         * versa, then the value of the case-sensitivity flag will change.
         */
        public static final IOCase SYSTEM = new IOCase("System", !isSystemWindows());

        /** Serialization version. */
        private static final long serialVersionUID = -6343169151696340687L;

        /** The enumeration name. */
        private final String name;

        /** The sensitivity flag. */
        private final transient boolean sensitive;

        //-----------------------------------------------------------------------
        /**
         * Factory method to create an IOCase from a name.
         *
         * @param name  the name to find
         * @return the IOCase object
         * @throws IllegalArgumentException if the name is invalid
         */
        public static IOCase forName(String name) {
            if (IOCase.SENSITIVE.name.equals(name))
                return IOCase.SENSITIVE;
            if (IOCase.INSENSITIVE.name.equals(name))
                return IOCase.INSENSITIVE;
            if (IOCase.SYSTEM.name.equals(name))
                return IOCase.SYSTEM;
            throw new IllegalArgumentException("Invalid IOCase name: " + name);
        }

        //-----------------------------------------------------------------------
        /**
         * Private constructor.
         *
         * @param name  the name
         * @param sensitive  the sensitivity
         */
        private IOCase(String name, boolean sensitive) {
            this.name = name;
            this.sensitive = sensitive;
        }

        /**
         * Replaces the enumeration from the stream with a real one.
         * This ensures that the correct flag is set for SYSTEM.
         *
         * @return the resolved object
         */
        private Object readResolve() {
            return forName(name);
        }

        //-----------------------------------------------------------------------
        /**
         * Gets the name of the constant.
         *
         * @return the name of the constant
         */
        public String getName() {
            return name;
        }

        /**
         * Does the object represent case sensitive comparison.
         *
         * @return true if case sensitive
         */
        public boolean isCaseSensitive() {
            return sensitive;
        }

        //-----------------------------------------------------------------------
        /**
         * Compares two strings using the case-sensitivity rule.
         * <p>
         * This method mimics {@link String#compareTo} but takes case-sensitivity
         * into account.
         *
         * @param str1  the first string to compare, not null
         * @param str2  the second string to compare, not null
         * @return true if equal using the case rules
         * @throws NullPointerException if either string is null
         */
        public int checkCompareTo(String str1, String str2) {
            if (str1 == null || str2 == null)
                throw new NullPointerException("The strings must not be null");
            return sensitive ? str1.compareTo(str2) : str1.compareToIgnoreCase(str2);
        }

        /**
         * Compares two strings using the case-sensitivity rule.
         * <p>
         * This method mimics {@link String#equals} but takes case-sensitivity
         * into account.
         *
         * @param str1  the first string to compare, not null
         * @param str2  the second string to compare, not null
         * @return true if equal using the case rules
         * @throws NullPointerException if either string is null
         */
        public boolean checkEquals(String str1, String str2) {
            if (str1 == null || str2 == null)
                throw new NullPointerException("The strings must not be null");
            return sensitive ? str1.equals(str2) : str1.equalsIgnoreCase(str2);
        }

        /**
         * Checks if one string starts with another using the case-sensitivity rule.
         * <p>
         * This method mimics {@link String#startsWith(String)} but takes case-sensitivity
         * into account.
         *
         * @param str  the string to check, not null
         * @param start  the start to compare against, not null
         * @return true if equal using the case rules
         * @throws NullPointerException if either string is null
         */
        public boolean checkStartsWith(String str, String start) {
            return str.regionMatches(!sensitive, 0, start, 0, start.length());
        }

        /**
         * Checks if one string ends with another using the case-sensitivity rule.
         * <p>
         * This method mimics {@link String#endsWith} but takes case-sensitivity
         * into account.
         *
         * @param str  the string to check, not null
         * @param end  the end to compare against, not null
         * @return true if equal using the case rules
         * @throws NullPointerException if either string is null
         */
        public boolean checkEndsWith(String str, String end) {
            int endLen = end.length();
            return str.regionMatches(!sensitive, str.length() - endLen, end, 0, endLen);
        }

        /**
         * Checks if one string contains another starting at a specific index using the
         * case-sensitivity rule.
         * <p>
         * This method mimics parts of {@link String#indexOf(String, int)}
         * but takes case-sensitivity into account.
         *
         * @param str  the string to check, not null
         * @param strStartIndex  the index to start at in str
         * @param search  the start to search for, not null
         * @return the first index of the search String,
         *  -1 if no match or {@code null} string input
         * @throws NullPointerException if either string is null
         * @since 2.0
         */
        public int checkIndexOf(String str, int strStartIndex, String search) {
            int endIdx = str.length() - search.length();
            if (endIdx >= strStartIndex) {
                for (int i = strStartIndex; i <= endIdx; i++) {
                    if (checkRegionMatches(str, i, search))
                        return i;
                }
            }
            return -1;
        }

        /**
         * Checks if one string contains another at a specific index using the case-sensitivity rule.
         * <p>
         * This method mimics parts of {@link String#regionMatches(boolean, int, String, int, int)}
         * but takes case-sensitivity into account.
         *
         * @param str  the string to check, not null
         * @param strStartIndex  the index to start at in str
         * @param search  the start to search for, not null
         * @return true if equal using the case rules
         * @throws NullPointerException if either string is null
         */
        public boolean checkRegionMatches(String str, int strStartIndex, String search) {
            return str.regionMatches(!sensitive, strStartIndex, search, 0, search.length());
        }

        //-----------------------------------------------------------------------
        /**
         * Gets a string describing the sensitivity.
         *
         * @return a string describing the sensitivity
         */
        @Override public String toString() {
            return name;
        }

    }
}<|MERGE_RESOLUTION|>--- conflicted
+++ resolved
@@ -357,27 +357,27 @@
         if (prefix < 0)
             return null;
 
-        char[] arr = new char[size + 2];  // +1 for possible extra slash, +2 for arraycopy
-        filename.getChars(0, filename.length(), arr, 0);
+        char[] array = new char[size + 2];  // +1 for possible extra slash, +2 for arraycopy
+        filename.getChars(0, filename.length(), array, 0);
 
         // fix separators throughout
         char otherSeparator = separator == SYSTEM_SEPARATOR ? OTHER_SEPARATOR : SYSTEM_SEPARATOR;
-        for (int i = 0; i < arr.length; i++) {
-            if (arr[i] == otherSeparator)
-                arr[i] = separator;
+        for (int i = 0; i < array.length; i++) {
+            if (array[i] == otherSeparator)
+                array[i] = separator;
         }
 
         // add extra separator on the end to simplify code below
-        boolean lastIsDir = true;
-        if (arr[size - 1] != separator) {
-            arr[size++] = separator;
-            lastIsDir = false;
+        boolean lastIsDirectory = true;
+        if (array[size - 1] != separator) {
+            array[size++] = separator;
+            lastIsDirectory = false;
         }
 
         // adjoining slashes
         for (int i = prefix + 1; i < size; i++) {
-            if (arr[i] == separator && arr[i - 1] == separator) {
-                System.arraycopy(arr, i, arr, i - 1, size - i);
+            if (array[i] == separator && array[i - 1] == separator) {
+                System.arraycopy(array, i, array, i - 1, size - i);
                 size--;
                 i--;
             }
@@ -385,11 +385,11 @@
 
         // dot slash
         for (int i = prefix + 1; i < size; i++) {
-            if (arr[i] == separator && arr[i - 1] == '.' &&
-                    (i == prefix + 1 || arr[i - 2] == separator)) {
+            if (array[i] == separator && array[i - 1] == '.' &&
+                    (i == prefix + 1 || array[i - 2] == separator)) {
                 if (i == size - 1)
-                    lastIsDir = true;
-                System.arraycopy(arr, i + 1, arr, i - 1, size - i);
+                    lastIsDirectory = true;
+                System.arraycopy(array, i + 1, array, i - 1, size - i);
                 size -= 2;
                 i--;
             }
@@ -398,24 +398,24 @@
         // double dot slash
         outer:
         for (int i = prefix + 2; i < size; i++) {
-            if (arr[i] == separator && arr[i - 1] == '.' && arr[i - 2] == '.' &&
-                    (i == prefix + 2 || arr[i - 3] == separator)) {
+            if (array[i] == separator && array[i - 1] == '.' && array[i - 2] == '.' &&
+                    (i == prefix + 2 || array[i - 3] == separator)) {
                 if (i == prefix + 2)
                     return null;
                 if (i == size - 1)
-                    lastIsDir = true;
+                    lastIsDirectory = true;
                 int j;
                 for (j = i - 4; j >= prefix; j--) {
-                    if (arr[j] == separator) {
+                    if (array[j] == separator) {
                         // remove b/../ from a/b/../c
-                        System.arraycopy(arr, i + 1, arr, j + 1, size - i);
+                        System.arraycopy(array, i + 1, array, j + 1, size - i);
                         size -= i - j;
                         i = j + 1;
                         continue outer;
                     }
                 }
                 // remove a/../ from a/../c
-                System.arraycopy(arr, i + 1, arr, prefix, size - i);
+                System.arraycopy(array, i + 1, array, prefix, size - i);
                 size -= i + 1 - prefix;
                 i = prefix + 1;
             }
@@ -425,11 +425,11 @@
             return "";
         }
         if (size <= prefix) {  // should never be less than prefix
-            return new String(arr, 0, size);
-        }
-        if (lastIsDir && keepSeparator)
-            return new String(arr, 0, size);  // keep trailing separator
-        return new String(arr, 0, size - 1);  // lose trailing separator
+            return new String(array, 0, size);
+        }
+        if (lastIsDirectory && keepSeparator)
+            return new String(array, 0, size);  // keep trailing separator
+        return new String(array, 0, size - 1);  // lose trailing separator
     }
 
     //-----------------------------------------------------------------------
@@ -798,11 +798,11 @@
         int prefix = getPrefixLength(filename);
         if (prefix < 0)
             return null;
-        int idx = indexOfLastSeparator(filename);
-        int endIdx = idx + separatorAdd;
-        if (prefix >= filename.length() || idx < 0 || prefix >= endIdx)
+        int index = indexOfLastSeparator(filename);
+        int endIndex = index + separatorAdd;
+        if (prefix >= filename.length() || index < 0 || prefix >= endIndex)
             return "";
-        return filename.substring(prefix, endIdx);
+        return filename.substring(prefix, endIndex);
     }
 
     /**
@@ -883,10 +883,10 @@
             else
                 return filename;
         }
-        int idx = indexOfLastSeparator(filename);
-        if (idx < 0)
+        int index = indexOfLastSeparator(filename);
+        if (index < 0)
             return filename.substring(0, prefix);
-        int end = idx + (includeSeparator ? 1 : 0);
+        int end = index + (includeSeparator ? 1 : 0);
         if (end == 0)
             end++;
         return filename.substring(0, end);
@@ -912,8 +912,8 @@
     public static String getName(String filename) {
         if (filename == null)
             return null;
-        int idx = indexOfLastSeparator(filename);
-        return filename.substring(idx + 1);
+        int index = indexOfLastSeparator(filename);
+        return filename.substring(index + 1);
     }
 
     /**
@@ -958,11 +958,11 @@
     public static String getExtension(String filename) {
         if (filename == null)
             return null;
-        int idx = indexOfExtension(filename);
-        if (idx == -1)
+        int index = indexOfExtension(filename);
+        if (index == -1)
             return "";
         else
-            return filename.substring(idx + 1);
+            return filename.substring(index + 1);
     }
 
     //-----------------------------------------------------------------------
@@ -986,11 +986,11 @@
     public static String removeExtension(String filename) {
         if (filename == null)
             return null;
-        int idx = indexOfExtension(filename);
-        if (idx == -1)
+        int index = indexOfExtension(filename);
+        if (index == -1)
             return filename;
         else
-            return filename.substring(0, idx);
+            return filename.substring(0, index);
     }
 
     //-----------------------------------------------------------------------
@@ -1239,9 +1239,9 @@
         // loop around a backtrack stack, to handle complex * matching
         do {
             if (!backtrack.isEmpty()) {
-                int[] arr = backtrack.pop();
-                wcsIdx = arr[0];
-                textIdx = arr[1];
+                int[] array = backtrack.pop();
+                wcsIdx = array[0];
+                textIdx = array[1];
                 anyChars = true;
             }
 
@@ -1316,31 +1316,26 @@
         if (text.indexOf('?') == -1 && text.indexOf('*') == -1)
             return new String[] { text };
 
-        char[] arr = text.toCharArray();
+        char[] array = text.toCharArray();
         ArrayList<String> list = new ArrayList<String>();
-        StringBuilder buf = new StringBuilder();
-        for (int i = 0; i < arr.length; i++) {
-            if (arr[i] == '?' || arr[i] == '*') {
-                if (buf.length() != 0) {
-                    list.add(buf.toString());
-                    buf.setLength(0);
+        StringBuilder buffer = new StringBuilder();
+        for (int i = 0; i < array.length; i++) {
+            if (array[i] == '?' || array[i] == '*') {
+                if (buffer.length() != 0) {
+                    list.add(buffer.toString());
+                    buffer.setLength(0);
                 }
-                if (arr[i] == '?')
+                if (array[i] == '?')
                     list.add("?");
                 else if (list.isEmpty() ||
                         i > 0 && !list.get(list.size() - 1).equals("*"))
                     list.add("*");
-<<<<<<< HEAD
-            } else
-                buf.append(arr[i]);
-=======
             }
             else
                 buffer.append(array[i]);
->>>>>>> e70b66c5
-        }
-        if (buf.length() != 0)
-            list.add(buf.toString());
+        }
+        if (buffer.length() != 0)
+            list.add(buffer.toString());
 
         return list.toArray( new String[ list.size() ] );
     }
@@ -1536,9 +1531,9 @@
          * @since 2.0
          */
         public int checkIndexOf(String str, int strStartIndex, String search) {
-            int endIdx = str.length() - search.length();
-            if (endIdx >= strStartIndex) {
-                for (int i = strStartIndex; i <= endIdx; i++) {
+            int endIndex = str.length() - search.length();
+            if (endIndex >= strStartIndex) {
+                for (int i = strStartIndex; i <= endIndex; i++) {
                     if (checkRegionMatches(str, i, search))
                         return i;
                 }
