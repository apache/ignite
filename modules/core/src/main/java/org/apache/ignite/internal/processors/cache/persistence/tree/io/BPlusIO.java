--- conflicted
+++ resolved
@@ -335,11 +335,8 @@
         int pageSize,
         PageMetrics metrics
     ) throws IgniteCheckedException {
-<<<<<<< HEAD
-=======
-        assertPageType(pageAddr);
-
->>>>>>> 9cf06362
+        assertPageType(pageAddr);
+
         initNewPage(fwdPageAddr, fwdId, pageSize, metrics);
 
         cnt -= mid;
