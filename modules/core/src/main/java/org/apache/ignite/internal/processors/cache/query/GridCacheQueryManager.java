/*
 * Licensed to the Apache Software Foundation (ASF) under one or more
 * contributor license agreements.  See the NOTICE file distributed with
 * this work for additional information regarding copyright ownership.
 * The ASF licenses this file to You under the Apache License, Version 2.0
 * (the "License"); you may not use this file except in compliance with
 * the License.  You may obtain a copy of the License at
 *
 *      http://www.apache.org/licenses/LICENSE-2.0
 *
 * Unless required by applicable law or agreed to in writing, software
 * distributed under the License is distributed on an "AS IS" BASIS,
 * WITHOUT WARRANTIES OR CONDITIONS OF ANY KIND, either express or implied.
 * See the License for the specific language governing permissions and
 * limitations under the License.
 */

package org.apache.ignite.internal.processors.cache.query;

import java.io.Externalizable;
import java.io.IOException;
import java.io.ObjectInput;
import java.io.ObjectOutput;
import java.sql.SQLException;
import java.util.ArrayDeque;
import java.util.ArrayList;
import java.util.Collection;
import java.util.Collections;
import java.util.Comparator;
import java.util.HashMap;
import java.util.HashSet;
import java.util.LinkedHashMap;
import java.util.LinkedList;
import java.util.List;
import java.util.Map;
import java.util.NoSuchElementException;
import java.util.Queue;
import java.util.Set;
import java.util.UUID;
import java.util.concurrent.Callable;
import java.util.concurrent.CompletableFuture;
import java.util.concurrent.ConcurrentHashMap;
import java.util.concurrent.ConcurrentMap;
import java.util.function.BiFunction;
import javax.cache.Cache;
import org.apache.ignite.Ignite;
import org.apache.ignite.IgniteCheckedException;
import org.apache.ignite.IgniteException;
import org.apache.ignite.IgniteLogger;
import org.apache.ignite.IgniteSystemProperties;
import org.apache.ignite.cache.CacheEntry;
import org.apache.ignite.cache.QueryIndexType;
import org.apache.ignite.cache.query.IndexQuery;
import org.apache.ignite.cache.query.QueryMetrics;
import org.apache.ignite.cluster.ClusterNode;
import org.apache.ignite.configuration.CacheConfiguration;
import org.apache.ignite.events.CacheQueryExecutedEvent;
import org.apache.ignite.events.CacheQueryReadEvent;
import org.apache.ignite.events.DiscoveryEvent;
import org.apache.ignite.events.Event;
import org.apache.ignite.internal.GridKernalContext;
import org.apache.ignite.internal.IgniteInternalFuture;
import org.apache.ignite.internal.IgniteKernal;
import org.apache.ignite.internal.NodeStoppingException;
import org.apache.ignite.internal.cache.query.index.IndexQueryResult;
import org.apache.ignite.internal.cache.query.index.IndexQueryResultMeta;
import org.apache.ignite.internal.managers.eventstorage.GridLocalEventListener;
import org.apache.ignite.internal.metric.IoStatisticsHolder;
import org.apache.ignite.internal.metric.IoStatisticsQueryHelper;
import org.apache.ignite.internal.processors.affinity.AffinityTopologyVersion;
import org.apache.ignite.internal.processors.cache.CacheEntryImpl;
import org.apache.ignite.internal.processors.cache.CacheInvalidStateException;
import org.apache.ignite.internal.processors.cache.CacheMetricsImpl;
import org.apache.ignite.internal.processors.cache.CacheObject;
import org.apache.ignite.internal.processors.cache.CacheObjectContext;
import org.apache.ignite.internal.processors.cache.CacheObjectUtils;
import org.apache.ignite.internal.processors.cache.GridCacheAdapter;
import org.apache.ignite.internal.processors.cache.GridCacheContext;
import org.apache.ignite.internal.processors.cache.GridCacheEntryEx;
import org.apache.ignite.internal.processors.cache.GridCacheEntryRemovedException;
import org.apache.ignite.internal.processors.cache.GridCacheManagerAdapter;
import org.apache.ignite.internal.processors.cache.IgniteCacheExpiryPolicy;
import org.apache.ignite.internal.processors.cache.IgniteInternalCache;
import org.apache.ignite.internal.processors.cache.KeyCacheObject;
import org.apache.ignite.internal.processors.cache.distributed.dht.GridDhtCacheAdapter;
import org.apache.ignite.internal.processors.cache.distributed.dht.GridDhtUnreservedPartitionException;
import org.apache.ignite.internal.processors.cache.distributed.dht.topology.GridDhtLocalPartition;
import org.apache.ignite.internal.processors.cache.persistence.CacheDataRow;
import org.apache.ignite.internal.processors.datastructures.DataStructuresProcessor;
import org.apache.ignite.internal.processors.datastructures.GridSetQueryPredicate;
import org.apache.ignite.internal.processors.datastructures.SetItemKey;
import org.apache.ignite.internal.processors.platform.cache.PlatformCacheEntryFilter;
import org.apache.ignite.internal.processors.query.GridQueryFieldMetadata;
import org.apache.ignite.internal.processors.query.GridQueryIndexDescriptor;
import org.apache.ignite.internal.processors.query.GridQueryProcessor;
import org.apache.ignite.internal.processors.query.GridQueryTypeDescriptor;
import org.apache.ignite.internal.processors.query.QueryUtils;
import org.apache.ignite.internal.processors.security.SecurityUtils;
import org.apache.ignite.internal.processors.task.GridInternal;
import org.apache.ignite.internal.util.GridBoundedPriorityQueue;
import org.apache.ignite.internal.util.GridCloseableIteratorAdapter;
import org.apache.ignite.internal.util.GridConcurrentHashSet;
import org.apache.ignite.internal.util.GridEmptyCloseableIterator;
import org.apache.ignite.internal.util.GridLeanMap;
import org.apache.ignite.internal.util.GridSpiCloseableIteratorWrapper;
import org.apache.ignite.internal.util.GridSpinBusyLock;
import org.apache.ignite.internal.util.future.GridFinishedFuture;
import org.apache.ignite.internal.util.future.GridFutureAdapter;
import org.apache.ignite.internal.util.lang.GridCloseableIterator;
import org.apache.ignite.internal.util.lang.GridIterator;
import org.apache.ignite.internal.util.lang.IgniteClosureX;
import org.apache.ignite.internal.util.typedef.C1;
import org.apache.ignite.internal.util.typedef.CIX1;
import org.apache.ignite.internal.util.typedef.F;
import org.apache.ignite.internal.util.typedef.P1;
import org.apache.ignite.internal.util.typedef.T2;
import org.apache.ignite.internal.util.typedef.X;
import org.apache.ignite.internal.util.typedef.internal.A;
import org.apache.ignite.internal.util.typedef.internal.CU;
import org.apache.ignite.internal.util.typedef.internal.LT;
import org.apache.ignite.internal.util.typedef.internal.S;
import org.apache.ignite.internal.util.typedef.internal.U;
import org.apache.ignite.lang.IgniteBiPredicate;
import org.apache.ignite.lang.IgniteBiTuple;
import org.apache.ignite.lang.IgniteCallable;
import org.apache.ignite.lang.IgniteClosure;
import org.apache.ignite.lang.IgniteProductVersion;
import org.apache.ignite.lang.IgniteReducer;
import org.apache.ignite.lang.IgniteUuid;
import org.apache.ignite.plugin.security.SecurityPermission;
import org.apache.ignite.resources.IgniteInstanceResource;
import org.apache.ignite.spi.IgniteSpiCloseableIterator;
import org.apache.ignite.spi.indexing.IndexingQueryFilter;
import org.apache.ignite.spi.indexing.IndexingQueryFilterImpl;
import org.apache.ignite.spi.indexing.IndexingSpi;
import org.jetbrains.annotations.NotNull;
import org.jetbrains.annotations.Nullable;

import static org.apache.ignite.IgniteSystemProperties.IGNITE_QUIET;
import static org.apache.ignite.events.EventType.EVT_CACHE_QUERY_EXECUTED;
import static org.apache.ignite.events.EventType.EVT_CACHE_QUERY_OBJECT_READ;
import static org.apache.ignite.events.EventType.EVT_NODE_FAILED;
import static org.apache.ignite.events.EventType.EVT_NODE_LEFT;
import static org.apache.ignite.internal.GridClosureCallMode.BROADCAST;
import static org.apache.ignite.internal.processors.cache.distributed.dht.topology.GridDhtPartitionState.LOST;
import static org.apache.ignite.internal.processors.cache.distributed.dht.topology.GridDhtPartitionState.OWNING;
import static org.apache.ignite.internal.processors.cache.query.GridCacheQueryType.INDEX;
import static org.apache.ignite.internal.processors.cache.query.GridCacheQueryType.SCAN;
import static org.apache.ignite.internal.processors.cache.query.GridCacheQueryType.SPI;
import static org.apache.ignite.internal.processors.cache.query.GridCacheQueryType.SQL_FIELDS;
import static org.apache.ignite.internal.processors.cache.query.GridCacheQueryType.TEXT;
import static org.apache.ignite.internal.processors.security.SecurityUtils.securitySubjectId;
import static org.apache.ignite.internal.processors.task.TaskExecutionOptions.options;

/**
 * Query and index manager.
 */
@SuppressWarnings("FieldAccessedSynchronizedAndUnsynchronized")
public abstract class GridCacheQueryManager<K, V> extends GridCacheManagerAdapter<K, V> {
    /** Maximum number of query detail metrics to evict at once. */
    private static final int QRY_DETAIL_METRICS_EVICTION_LIMIT = 10_000;

    /** Support 'not null' field constraint since v 2.3.0. */
    private static final IgniteProductVersion NOT_NULLS_SUPPORT_VER = IgniteProductVersion.fromString("2.3.0");

    /** Comparator for priority queue with query detail metrics with priority to new metrics. */
    private static final Comparator<GridCacheQueryDetailMetricsAdapter> QRY_DETAIL_METRICS_PRIORITY_NEW_CMP =
        new Comparator<GridCacheQueryDetailMetricsAdapter>() {
            @Override public int compare(GridCacheQueryDetailMetricsAdapter m1, GridCacheQueryDetailMetricsAdapter m2) {
                return Long.compare(m1.lastStartTime(), m2.lastStartTime());
            }
        };

    /** Comparator for priority queue with query detail metrics with priority to old metrics. */
    private static final Comparator<GridCacheQueryDetailMetricsAdapter> QRY_DETAIL_METRICS_PRIORITY_OLD_CMP =
        new Comparator<GridCacheQueryDetailMetricsAdapter>() {
            @Override public int compare(GridCacheQueryDetailMetricsAdapter m1, GridCacheQueryDetailMetricsAdapter m2) {
                return Long.compare(m2.lastStartTime(), m1.lastStartTime());
            }
        };

    /** Function to merge query detail metrics. */
    private static final BiFunction<
        GridCacheQueryDetailMetricsAdapter,
        GridCacheQueryDetailMetricsAdapter,
        GridCacheQueryDetailMetricsAdapter>
        QRY_DETAIL_METRICS_MERGE_FX = GridCacheQueryDetailMetricsAdapter::aggregate;

    /** */
    private final boolean isIndexingSpiAllowsBinary =
        !IgniteSystemProperties.getBoolean(IgniteSystemProperties.IGNITE_UNWRAP_BINARY_FOR_INDEXING_SPI);

    /** */
    private GridQueryProcessor qryProc;

    /** */
    private String cacheName;

    /** */
    private int maxIterCnt;

    /** */
    private volatile GridCacheQueryMetricsAdapter metrics;

    /** */
    private int detailMetricsSz;

    /** */
    private ConcurrentHashMap<GridCacheQueryDetailMetricsKey, GridCacheQueryDetailMetricsAdapter> detailMetrics;

    /** */
    private final ConcurrentMap<UUID, RequestFutureMap> qryIters = new ConcurrentHashMap<>();

    /** Local query iterators. */
    private final GridConcurrentHashSet<ScanQueryIterator> locIters = new GridConcurrentHashSet<>();

    /** */
    private final ConcurrentMap<UUID, Map<Long, GridFutureAdapter<FieldsResult>>> fieldsQryRes =
        new ConcurrentHashMap<>();

    /** */
    private volatile ConcurrentMap<Object, CachedResult<?>> qryResCache = new ConcurrentHashMap<>();

    /** */
    private final GridSpinBusyLock busyLock = new GridSpinBusyLock();

    /** Event listener. */
    private GridLocalEventListener lsnr;

    /** */
    private volatile boolean enabled;

    /** */
    private volatile boolean qryProcEnabled;

    /** */
    private AffinityTopologyVersion qryTopVer;

    /** {@inheritDoc} */
    @Override public void start0() throws IgniteCheckedException {
        CacheConfiguration ccfg = cctx.config();

        qryProcEnabled = QueryUtils.isEnabled(ccfg);

        qryProc = cctx.kernalContext().query();

        cacheName = cctx.name();

        enabled = qryProcEnabled || (isIndexingSpiEnabled() && !CU.isSystemCache(cacheName));

        maxIterCnt = ccfg.getMaxQueryIteratorsCount();

        detailMetricsSz = ccfg.getQueryDetailMetricsSize();

        if (detailMetricsSz > 0)
            detailMetrics = new ConcurrentHashMap<>(detailMetricsSz);

        lsnr = new GridLocalEventListener() {
            @Override public void onEvent(Event evt) {
                UUID nodeId = ((DiscoveryEvent)evt).eventNode().id();

                Map<Long, GridFutureAdapter<QueryResult<K, V>>> futs = qryIters.remove(nodeId);

                if (futs != null) {
                    for (Map.Entry<Long, GridFutureAdapter<QueryResult<K, V>>> entry : futs.entrySet()) {
                        final Object rcpt = recipient(nodeId, entry.getKey());

                        entry.getValue().listen(new CIX1<IgniteInternalFuture<QueryResult<K, V>>>() {
                            @Override public void applyx(IgniteInternalFuture<QueryResult<K, V>> f)
                                throws IgniteCheckedException {
                                f.get().closeIfNotShared(rcpt);
                            }
                        });
                    }
                }

                Map<Long, GridFutureAdapter<FieldsResult>> fieldsFuts = fieldsQryRes.remove(nodeId);

                if (fieldsFuts != null) {
                    for (Map.Entry<Long, GridFutureAdapter<FieldsResult>> entry : fieldsFuts.entrySet()) {
                        final Object rcpt = recipient(nodeId, entry.getKey());

                        entry.getValue().listen(new CIX1<IgniteInternalFuture<FieldsResult>>() {
                            @Override public void applyx(IgniteInternalFuture<FieldsResult> f)
                                throws IgniteCheckedException {
                                f.get().closeIfNotShared(rcpt);
                            }
                        });
                    }
                }
            }
        };

        metrics = new GridCacheQueryMetricsAdapter(cctx.kernalContext().metric(), cctx.name(), cctx.isNear());

        cctx.events().addListener(lsnr, EVT_NODE_LEFT, EVT_NODE_FAILED);

        qryTopVer = cctx.startTopologyVersion();

        assert qryTopVer != null : cctx.name();
    }

    /**
     * @return {@code True} if indexing is enabled for cache.
     */
    public boolean enabled() {
        return enabled;
    }

    /**
     * Enable query manager.
     */
    public void enable() {
        qryProcEnabled = true;
        enabled = true;
    }

    /** {@inheritDoc} */
    @Override protected void onKernalStop0(boolean cancel) {
        busyLock.block();

        cctx.events().removeListener(lsnr);

        onCancelAtStop();
    }

    /**
     * @return {@code True} if entered busy state.
     */
    private boolean enterBusy() {
        return busyLock.enterBusy();
    }

    /**
     * Leaves busy state.
     */
    private void leaveBusy() {
        busyLock.leaveBusy();
    }

    /**
     * Stops query manager.
     *
     * @param cancel Cancel queries.
     * @param destroy Cache destroy flag..
     */
    @Override public final void stop0(boolean cancel, boolean destroy) {
        if (log.isDebugEnabled())
            log.debug("Stopped cache query manager.");
    }

    /**
     * Marks this request as canceled.
     *
     * @param reqId Request id.
     */
    void onQueryFutureCanceled(long reqId) {
        // No-op.
    }

    /**
     * Cancel flag handler at stop.
     */
    void onCancelAtStop() {
        // No-op.
    }

    /**
     * Processes cache query request.
     *
     * @param sndId Sender node id.
     * @param req Query request.
     */
    void processQueryRequest(UUID sndId, GridCacheQueryRequest req) {
        // No-op.
    }

    /**
     * Checks if IndexinSPI is enabled.
     *
     * @return IndexingSPI enabled flag.
     */
    private boolean isIndexingSpiEnabled() {
        return cctx.kernalContext().indexing().enabled();
    }

    /**
     *
     */
    private void invalidateResultCache() {
        if (!qryResCache.isEmpty())
            qryResCache = new ConcurrentHashMap<>();
    }

    /**
     * @param newRow New row.
     * @param prevRow Previous row.
     * @param prevRowAvailable Whether previous row is available.
     * @throws IgniteCheckedException In case of error.
     */
    public void store(CacheDataRow newRow, @Nullable CacheDataRow prevRow,
        boolean prevRowAvailable) throws IgniteCheckedException {
        assert enabled();
        assert newRow != null && newRow.value() != null && newRow.link() != 0 : newRow;

        if (!enterBusy())
            throw new NodeStoppingException("Operation has been cancelled (node is stopping).");

        try {
            if (isIndexingSpiEnabled()) {
                CacheObjectContext coctx = cctx.cacheObjectContext();

                Object key0 = unwrapIfNeeded(newRow.key(), coctx);

                Object val0 = unwrapIfNeeded(newRow.value(), coctx);

                cctx.kernalContext().indexing().store(cacheName, key0, val0, newRow.expireTime());
            }

            if (qryProcEnabled)
                qryProc.store(cctx, newRow, prevRow, prevRowAvailable);
        }
        finally {
            invalidateResultCache();

            leaveBusy();
        }
    }

    /**
     * @param key Key.
     * @param prevRow Previous row.
     * @throws IgniteCheckedException Thrown in case of any errors.
     */
    public void remove(KeyCacheObject key, @Nullable CacheDataRow prevRow)
        throws IgniteCheckedException {
        if (!qryProcEnabled)
            return; // No-op.

        if (!enterBusy())
            return; // Ignore index update when node is stopping.

        try {
            if (isIndexingSpiEnabled()) {
                Object key0 = unwrapIfNeeded(key, cctx.cacheObjectContext());

                cctx.kernalContext().indexing().remove(cacheName, key0);
            }

            // val may be null if we have no previous value. We should not call processor in this case.
            if (qryProcEnabled && prevRow != null)
                qryProc.remove(cctx, prevRow);
        }
        finally {
            invalidateResultCache();

            leaveBusy();
        }
    }

    /**
     * Executes local query.
     *
     * @param qry Query.
     * @return Query future.
     */
    @SuppressWarnings("unchecked")
    CacheQueryFuture<?> queryLocal(GridCacheQueryBean qry) {
        assert qry.query().type() != GridCacheQueryType.SCAN : qry;

        if (log.isDebugEnabled())
            log.debug("Executing query on local node: " + qry);

        GridCacheLocalQueryFuture fut = new GridCacheLocalQueryFuture<>(cctx, qry);

        try {
            qry.query().validate();

            fut.execute();
        }
        catch (IgniteCheckedException e) {
            if (fut != null)
                fut.onDone(e);
        }

        return fut;
    }

    /**
     * Executes distributed query.
     *
     * @param qry Query.
     * @param nodes Nodes.
     * @return Query future.
     */
    public abstract CacheQueryFuture<?> queryDistributed(GridCacheQueryBean qry, Collection<ClusterNode> nodes);

    /**
     * Executes distributed SCAN query.
     *
     * @param qry Query.
     * @param nodes Nodes.
     * @return Iterator.
     * @throws IgniteCheckedException If failed.
     */
    public abstract GridCloseableIterator scanQueryDistributed(GridCacheQueryAdapter qry,
        Collection<ClusterNode> nodes) throws IgniteCheckedException;

    /**
     * Executes distributed fields query.
     *
     * @param qry Query.
     * @return Query future.
     */
    public abstract CacheQueryFuture<?> queryFieldsLocal(GridCacheQueryBean qry);

    /**
     * Executes distributed fields query.
     *
     * @param qry Query.
     * @param nodes Nodes.
     * @return Query future.
     */
    public abstract CacheQueryFuture<?> queryFieldsDistributed(GridCacheQueryBean qry, Collection<ClusterNode> nodes);

    /**
     * Unwrap CacheObject if needed.
     */
    private Object unwrapIfNeeded(CacheObject obj, CacheObjectContext coctx) {
        return isIndexingSpiAllowsBinary && cctx.cacheObjects().isBinaryObject(obj) ? obj : obj.value(coctx, false);
    }

    /**
     * Performs query.
     *
     * @param qry Query.
     * @param loc Local query or not.
     * @param taskName Task name.
     * @param rcpt ID of the recipient.
     * @return Collection of found keys.
     * @throws IgniteCheckedException In case of error.
     */
    @SuppressWarnings("unchecked")
    private QueryResult<K, V> executeQuery(GridCacheQueryAdapter<?> qry,
        IgniteClosure transformer, boolean loc, @Nullable String taskName, Object rcpt)
        throws IgniteCheckedException {
        if (qry.type() == null) {
            assert !loc;

            throw new IgniteCheckedException("Received next page request after iterator was removed. " +
                "Consider increasing maximum number of stored iterators (see " +
                "CacheConfiguration.getMaxQueryIteratorsCount() configuration property).");
        }

        QueryResult<K, V> res = new QueryResult<>(qry.type(), rcpt);

        GridCloseableIterator<IgniteBiTuple<K, V>> iter;

        try {
            switch (qry.type()) {
                case SCAN:
                    if (cctx.events().isRecordable(EVT_CACHE_QUERY_EXECUTED)) {
                        cctx.gridEvents().record(new CacheQueryExecutedEvent<>(
                            cctx.localNode(),
                            "Scan query executed.",
                            EVT_CACHE_QUERY_EXECUTED,
                            CacheQueryType.SCAN.name(),
                            cctx.name(),
                            null,
                            null,
                            qry.scanFilter(),
                            null,
                            null,
                            securitySubjectId(cctx),
                            taskName));
                    }

                    iter = scanIterator(qry, transformer, false);

                    break;

                case TEXT:
                    if (cctx.events().isRecordable(EVT_CACHE_QUERY_EXECUTED)) {
                        cctx.gridEvents().record(new CacheQueryExecutedEvent<>(
                            cctx.localNode(),
                            "Full text query executed.",
                            EVT_CACHE_QUERY_EXECUTED,
                            CacheQueryType.FULL_TEXT.name(),
                            cctx.name(),
                            qry.queryClassName(),
                            qry.clause(),
                            null,
                            null,
                            null,
                            securitySubjectId(cctx),
                            taskName));
                    }

                    iter = qryProc.queryText(cacheName, qry.clause(), qry.queryClassName(), filter(qry), qry.limit());

                    break;

                case SET:
                    iter = sharedCacheSetIterator(qry);

                    break;

                case INDEX:
                    if (cctx.events().isRecordable(EVT_CACHE_QUERY_EXECUTED)) {
                        cctx.gridEvents().record(new CacheQueryExecutedEvent<>(
                            cctx.localNode(),
                            "Index query executed.",
                            EVT_CACHE_QUERY_EXECUTED,
                            CacheQueryType.INDEX.name(),
                            cctx.name(),
                            qry.queryClassName(),
                            null,
                            qry.scanFilter(),
                            null,
                            null,
                            securitySubjectId(cctx),
                            taskName));
                    }

                    int[] parts = null;

                    if (qry.partition() != null)
                        parts = new int[]{qry.partition()};

                    IndexQueryResult<K, V> idxQryRes = qryProc.queryIndex(cacheName, qry.queryClassName(), qry.idxQryDesc(),
                        qry.scanFilter(), filter(qry, parts, parts != null), qry.keepBinary(), qry.taskHash());

                    iter = idxQryRes.iter();
                    res.metadata(idxQryRes.metadata());

                    break;

                case SQL_FIELDS:
                    assert false : "SQL fields query is incorrectly processed.";

                default:
                    throw new IgniteCheckedException("Unknown query type: " + qry.type());
            }

            res.onDone(iter);
        }
        catch (Exception e) {
            res.onDone(e);
        }

        return res;
    }

    /**
     * Performs fields query.
     *
     * @param qry Query.
     * @param args Arguments.
     * @param loc Local query or not.
     * @param taskName Task name.
     * @param rcpt ID of the recipient.
     * @return Collection of found keys.
     * @throws IgniteCheckedException In case of error.
     */
    private FieldsResult executeFieldsQuery(GridCacheQueryAdapter<?> qry, @Nullable Object[] args,
        boolean loc, @Nullable String taskName, Object rcpt) throws IgniteCheckedException {
        assert qry != null;

        FieldsResult res;

        T2<String, List<Object>> resKey = null;

        if (qry.clause() == null && qry.type() != SPI) {
            assert !loc;

            throw new IgniteCheckedException("Received next page request after iterator was removed. " +
                "Consider increasing maximum number of stored iterators (see " +
                "CacheConfiguration.getMaxQueryIteratorsCount() configuration property).");
        }

        if (qry.type() == SQL_FIELDS) {
            if (cctx.events().isRecordable(EVT_CACHE_QUERY_EXECUTED)) {
                cctx.gridEvents().record(new CacheQueryExecutedEvent<>(
                    cctx.localNode(),
                    "SQL fields query executed.",
                    EVT_CACHE_QUERY_EXECUTED,
                    CacheQueryType.SQL_FIELDS.name(),
                    cctx.name(),
                    null,
                    qry.clause(),
                    null,
                    null,
                    args,
                    securitySubjectId(cctx),
                    taskName));
            }

            // Attempt to get result from cache.
            resKey = new T2<>(qry.clause(), F.asList(args));

            res = (FieldsResult)qryResCache.get(resKey);

            if (res != null && res.addRecipient(rcpt))
                return res; // Cached result found.

            res = new FieldsResult(rcpt);

            if (qryResCache.putIfAbsent(resKey, res) != null)
                resKey = null; // Failed to cache result.
        }
        else {
            assert qry.type() == SPI : "Unexpected query type: " + qry.type();

            if (cctx.events().isRecordable(EVT_CACHE_QUERY_EXECUTED)) {
                cctx.gridEvents().record(new CacheQueryExecutedEvent<>(
                    cctx.localNode(),
                    "SPI query executed.",
                    EVT_CACHE_QUERY_EXECUTED,
                    CacheQueryType.SPI.name(),
                    cctx.name(),
                    null,
                    null,
                    null,
                    null,
                    args,
                    securitySubjectId(cctx),
                    taskName));
            }

            res = new FieldsResult(rcpt);
        }

        try {
            if (qry.type() == SPI) {
                IgniteSpiCloseableIterator<?> iter = cctx.kernalContext().indexing().query(cacheName, F.asList(args),
                    filter(qry));

                res.onDone(iter);
            }
            else {
                assert qry.type() == SQL_FIELDS;

                throw new IllegalStateException("Should never be called.");
            }
        }
        catch (Exception e) {
            res.onDone(e);
        }
        finally {
            if (resKey != null)
                qryResCache.remove(resKey, res);
        }

        return res;
    }

    /**
     * @param qry Query.
     * @return Cache set items iterator.
     */
    private GridCloseableIterator<IgniteBiTuple<K, V>> sharedCacheSetIterator(GridCacheQueryAdapter<?> qry)
        throws IgniteCheckedException {
        final GridSetQueryPredicate filter = (GridSetQueryPredicate)qry.scanFilter();

        IgniteUuid id = filter.setId();

        GridCacheQueryAdapter<CacheEntry<K, ?>> qry0 = new GridCacheQueryAdapter<>(cctx,
            SCAN,
            new IgniteBiPredicate<Object, Object>() {
                @Override public boolean apply(Object k, Object v) {
                    return k instanceof SetItemKey && id.equals(((SetItemKey)k).setId());
                }
            },
            new IgniteClosure<Map.Entry, Object>() {
                @Override public Object apply(Map.Entry entry) {
                    return new IgniteBiTuple<K, V>((K)((SetItemKey)entry.getKey()).item(), (V)Boolean.TRUE);
                }
            },
            qry.partition(),
            false,
            true,
            qry.isDataPageScanEnabled(),
            null); // TODO: add tx info?

        return scanQueryLocal(qry0, false);
    }

    /**
     * @param qry Query.
     * @param transformer Transformer.
     * @param locNode Local node.
     * @return Full-scan row iterator.
     * @throws IgniteCheckedException If failed to get iterator.
     */
    @SuppressWarnings({"unchecked"})
    private GridCloseableIterator scanIterator(final GridCacheQueryAdapter<?> qry, IgniteClosure transformer,
        boolean locNode)
        throws IgniteCheckedException {
<<<<<<< HEAD
        final InternalScanFilter<K, V> intFilter = queryFilter(qry);

        try {
            initFilter(intFilter);

=======
        final InternalScanFilter<K, V> intFilter = internalFilter(qry.scanFilter());

        try {
>>>>>>> 34db074f
            Integer part = qry.partition();

            if (part != null && (part < 0 || part >= cctx.affinity().partitions()))
                return new GridEmptyCloseableIterator() {
                    @Override public void close() throws IgniteCheckedException {
                        if (intFilter != null)
                            intFilter.close();

                        super.close();
                    }
                };

            AffinityTopologyVersion topVer = GridQueryProcessor.getRequestAffinityTopologyVersion();

            if (topVer == null)
                topVer = cctx.affinity().affinityTopologyVersion();

            final boolean backups = qry.includeBackups() || cctx.isReplicated();

            final GridDhtLocalPartition locPart;

            GridIterator<CacheDataRow> it;

            if (part != null) {
                final GridDhtCacheAdapter dht = cctx.isNear() ? cctx.near().dht() : cctx.dht();

                GridDhtLocalPartition locPart0 = dht.topology().localPartition(part, topVer, false);

                if (locPart0 == null || locPart0.state() != OWNING || !locPart0.reserve()) {
                    throw locPart0 != null && locPart0.state() == LOST ?
                        new CacheInvalidStateException("Failed to execute scan query because cache partition has been " +
                            "lost [cacheName=" + cctx.name() + ", part=" + part + "]") :
                        new GridDhtUnreservedPartitionException(part, cctx.affinity().affinityTopologyVersion(),
                            "Partition can not be reserved");
                }

                locPart = locPart0;

                it = cctx.offheap().cachePartitionIterator(cctx.cacheId(), part,
                    qry.isDataPageScanEnabled());
            }
            else {
                locPart = null;

                final GridDhtCacheAdapter dht = cctx.isNear() ? cctx.near().dht() : cctx.dht();

                Set<Integer> lostParts = dht.topology().lostPartitions();

                if (!lostParts.isEmpty()) {
                    throw new CacheInvalidStateException("Failed to execute scan query because cache partition " +
                        "has been lost [cacheName=" + cctx.name() + ", part=" + lostParts.iterator().next() + "]");
                }

                it = cctx.offheap().cacheIterator(cctx.cacheId(), true, backups, topVer,
                    qry.isDataPageScanEnabled());
            }

            final Set<KeyCacheObject> skipKeys = qry.skipKeys();

            if (!F.isEmpty(skipKeys)) {
                // Intentionally use of `Set#remove` here.
                // We want perform as few `toKey` as possible.
                // So we break some rules here to optimize work with the data provided by the underlying cursor.
                it = F.iterator0(it, true, e -> skipKeys.isEmpty() || !skipKeys.remove(e.key()));
            }

            ScanQueryIterator iter = new ScanQueryIterator(it, qry, topVer, locPart,
<<<<<<< HEAD
                SecurityUtils.sandboxedProxy(cctx.kernalContext(), IgniteBiPredicate.class, intFilter.scanFilter()),
                SecurityUtils.sandboxedProxy(cctx.kernalContext(), IgniteClosure.class, transformer),
=======
                intFilter,
                prepareTransformer(transformer),
>>>>>>> 34db074f
                locNode, locNode ? locIters : null, cctx, log);

            if (locNode) {
                ScanQueryIterator old = locIters.addx(iter);

                assert old == null;
            }

            return iter;
        }
        catch (IgniteCheckedException | RuntimeException e) {
            if (intFilter != null)
                intFilter.close();

            throw e;
        }
    }

    /** */
    private @Nullable IgniteClosure<?, ?> prepareTransformer(IgniteClosure<?, ?> transformer) throws IgniteCheckedException {
        return SecurityUtils.sandboxedProxy(cctx.kernalContext(), IgniteClosure.class, injectResources(transformer));
    }

    /** */
    private @Nullable InternalScanFilter<K, V> internalFilter(IgniteBiPredicate<K, V> keyValFilter) throws IgniteCheckedException {
        if (keyValFilter == null)
            return null;

        try {
            if (keyValFilter instanceof PlatformCacheEntryFilter)
                ((PlatformCacheEntryFilter)keyValFilter).cacheContext(cctx);
            else
                injectResources(keyValFilter);

            keyValFilter = SecurityUtils.sandboxedProxy(cctx.kernalContext(), IgniteBiPredicate.class, keyValFilter);

            return new InternalScanFilter<>(keyValFilter);
        }
        catch (IgniteCheckedException | RuntimeException e) {
            InternalScanFilter.close(keyValFilter);

            throw e;
        }
    }

    /**
     * @param o Object to inject resources to.
     * @throws IgniteCheckedException If failure occurred while injecting resources.
     */
    private <R> R injectResources(@Nullable R o) throws IgniteCheckedException {
        if (o == null)
            return null;

        GridKernalContext ctx = cctx.kernalContext();

        ClassLoader ldr = o.getClass().getClassLoader();

        if (ctx.deploy().isGlobalLoader(ldr))
            ctx.resource().inject(ctx.deploy().getDeployment(ctx.deploy().getClassLoaderId(ldr)), o.getClass(), o);
        else
            ctx.resource().inject(ctx.deploy().getDeployment(o.getClass().getName()), o.getClass(), o);

        return o;
    }

    /**
     * Processes fields query request.
     *
     * @param qryInfo Query info.
     */
    protected void runFieldsQuery(final GridCacheQueryInfo qryInfo) {
        assert qryInfo != null;

        if (!enterBusy()) {
            if (cctx.localNodeId().equals(qryInfo.senderId()))
                throw new IllegalStateException("Failed to process query request (grid is stopping).");

            return; // Ignore remote requests when when node is stopping.
        }

        try {
            if (log.isDebugEnabled())
                log.debug("Running query: " + qryInfo);

            boolean rmvRes = true;

            FieldsResult res = null;

            final boolean statsEnabled = cctx.statisticsEnabled();

            final boolean readEvt = cctx.events().isRecordable(EVT_CACHE_QUERY_OBJECT_READ);

            try {
                // Preparing query closures.
                final IgniteReducer<Object, Object> rdc = injectResources((IgniteReducer<Object, Object>)qryInfo.reducer());

                GridCacheQueryAdapter<?> qry = qryInfo.query();

                int pageSize = qry.pageSize();

                Collection<Object> data = null;
                Collection<Object> entities = null;

                boolean isWriteData = qryInfo.local() || rdc != null || cctx.isLocalNode(qryInfo.senderId());

                if (isWriteData)
                    data = new ArrayList<>(pageSize);
                else
                    entities = new ArrayList<>(pageSize);

                String taskName = cctx.kernalContext().task().resolveTaskName(qry.taskHash());

                res = qryInfo.local() ?
                    executeFieldsQuery(qry, qryInfo.arguments(), qryInfo.local(), taskName,
                        recipient(qryInfo.senderId(), qryInfo.requestId())) :
                    fieldsQueryResult(qryInfo, taskName);

                // If metadata needs to be returned to user and cleaned from internal fields - copy it.
                List<GridQueryFieldMetadata> meta = qryInfo.includeMetaData() ?
                    (res.metaData() != null ? new ArrayList<>(res.metaData()) : null) :
                    res.metaData();

                if (!qryInfo.includeMetaData())
                    meta = null;

                GridCloseableIterator<?> it = new GridSpiCloseableIteratorWrapper<Object>(
                    res.iterator(recipient(qryInfo.senderId(), qryInfo.requestId())));

                if (log.isDebugEnabled())
                    log.debug("Received fields iterator [iterHasNext=" + it.hasNext() + ']');

                if (!it.hasNext()) {
                    if (rdc != null)
                        data = Collections.singletonList(rdc.reduce());

                    onFieldsPageReady(qryInfo.local(), qryInfo, meta, entities, data, true, null);

                    return;
                }

                int cnt = 0;
                boolean metaSent = false;

                while (!Thread.currentThread().isInterrupted() && it.hasNext()) {
                    long start = statsEnabled ? System.nanoTime() : 0L;

                    Object row = it.next();

                    // Query is cancelled.
                    if (row == null) {
                        onPageReady(qryInfo.local(), qryInfo, null, null, true, null);

                        break;
                    }

                    if (statsEnabled) {
                        CacheMetricsImpl metrics = cctx.cache().metrics0();

                        metrics.onRead(true);

                        metrics.addGetTimeNanos(System.nanoTime() - start);
                    }

                    if (readEvt && cctx.gridEvents().hasListener(EVT_CACHE_QUERY_OBJECT_READ)) {
                        cctx.gridEvents().record(new CacheQueryReadEvent<K, V>(
                            cctx.localNode(),
                            "SQL fields query result set row read.",
                            EVT_CACHE_QUERY_OBJECT_READ,
                            CacheQueryType.SQL_FIELDS.name(),
                            cctx.name(),
                            null,
                            qry.clause(),
                            null,
                            null,
                            qryInfo.arguments(),
                            securitySubjectId(cctx),
                            taskName,
                            null,
                            null,
                            null,
                            row));
                    }

                    if (isWriteData) {
                        // Reduce.
                        if (rdc != null) {
                            if (!rdc.collect(row))
                                break;
                        }
                        else
                            data.add(row);
                    }
                    else
                        entities.add(row);

                    if (rdc == null && ((!qryInfo.allPages() && ++cnt == pageSize) || !it.hasNext())) {
                        onFieldsPageReady(qryInfo.local(), qryInfo, !metaSent ? meta : null,
                            entities, data, !it.hasNext(), null);

                        if (it.hasNext())
                            rmvRes = false;

                        if (!qryInfo.allPages())
                            return;
                    }
                }

                if (rdc != null) {
                    onFieldsPageReady(qryInfo.local(), qryInfo, meta, null,
                        Collections.singletonList(rdc.reduce()), true, null);
                }
            }
            catch (IgniteCheckedException e) {
                if (log.isDebugEnabled() || !e.hasCause(SQLException.class))
                    U.error(log, "Failed to run fields query [qry=" + qryInfo + ", node=" + cctx.nodeId() + ']', e);
                else {
                    if (e.hasCause(SQLException.class))
                        U.error(log, "Failed to run fields query [node=" + cctx.nodeId() +
                            ", msg=" + e.getCause(SQLException.class).getMessage() + ']');
                    else
                        U.error(log, "Failed to run fields query [node=" + cctx.nodeId() +
                            ", msg=" + e.getMessage() + ']');
                }

                onFieldsPageReady(qryInfo.local(), qryInfo, null, null, null, true, e);
            }
            catch (Throwable e) {
                U.error(log, "Failed to run fields query [qry=" + qryInfo + ", node=" + cctx.nodeId() + "]", e);

                onFieldsPageReady(qryInfo.local(), qryInfo, null, null, null, true, e);

                if (e instanceof Error)
                    throw (Error)e;
            }
            finally {
                if (qryInfo.local()) {
                    // Don't we need to always remove local iterators?
                    if (rmvRes && res != null) {
                        try {
                            res.closeIfNotShared(recipient(qryInfo.senderId(), qryInfo.requestId()));
                        }
                        catch (IgniteCheckedException e) {
                            U.error(log, "Failed to close local iterator [qry=" + qryInfo + ", node=" +
                                cctx.nodeId() + "]", e);
                        }
                    }
                }
                else if (rmvRes)
                    removeFieldsQueryResult(qryInfo.senderId(), qryInfo.requestId());
            }
        }
        finally {
            leaveBusy();
        }
    }

    /**
     * Processes cache query request.
     *
     * @param qryInfo Query info.
     */
    @SuppressWarnings("unchecked")
    protected void runQuery(GridCacheQueryInfo qryInfo) {
        assert qryInfo != null;
        assert qryInfo.query().type() != SCAN || !qryInfo.local() : qryInfo;

        if (!enterBusy()) {
            if (cctx.localNodeId().equals(qryInfo.senderId()))
                throw new IllegalStateException("Failed to process query request (grid is stopping).");

            return; // Ignore remote requests when when node is stopping.
        }

        try {
            boolean performanceStatsEnabled = cctx.kernalContext().performanceStatistics().enabled();

            if (performanceStatsEnabled)
                IoStatisticsQueryHelper.startGatheringQueryStatistics();

            boolean loc = qryInfo.local();

            QueryResult<K, V> res = null;

            if (log.isDebugEnabled())
                log.debug("Running query: " + qryInfo);

            boolean rmvIter = true;

            GridCacheQueryAdapter<?> qry = qryInfo.query();

            try {
                IgniteReducer<Cache.Entry<K, V>, Object> rdc = injectResources((IgniteReducer<Cache.Entry<K, V>, Object>)qryInfo.reducer());

                int pageSize = qry.pageSize();

                boolean incBackups = qry.includeBackups();

                String taskName = cctx.kernalContext().task().resolveTaskName(qry.taskHash());

                IgniteSpiCloseableIterator iter;
                GridCacheQueryType type;

                res = loc
                    ? executeQuery(qry, qryInfo.transformer(), loc, taskName, recipient(qryInfo.senderId(), qryInfo.requestId()))
                    : queryResult(qryInfo, taskName);

                if (res == null)
                    return;

                iter = res.iterator(recipient(qryInfo.senderId(), qryInfo.requestId()));
                type = res.type();

                final GridCacheAdapter<K, V> cache = cctx.cache();

                if (log.isDebugEnabled())
                    log.debug("Received index iterator [iterHasNext=" + iter.hasNext() +
                        ", cacheSize=" + cache.size() + ']');

                int cnt = 0;

                boolean pageSent = false;

                Collection<Object> data = new ArrayList<>(pageSize);

                final boolean statsEnabled = cctx.statisticsEnabled();

                final boolean readEvt = cctx.events().isRecordable(EVT_CACHE_QUERY_OBJECT_READ);

                CacheObjectContext objCtx = cctx.cacheObjectContext();

                while (!Thread.currentThread().isInterrupted()) {
                    long start = statsEnabled ? System.nanoTime() : 0L;

                    // Need to call it after gathering start time because
                    // actual row extracting may happen inside this method.
                    if (!iter.hasNext())
                        break;

                    Object row0 = iter.next();

                    // Query is cancelled.
                    if (row0 == null) {
                        onPageReady(loc, qryInfo, null, null, true, null);

                        break;
                    }

                    if (type == SCAN || type == INDEX)
                        // Scan iterator may return already transformed entry
                        data.add(row0);
                    else {
                        IgniteBiTuple<K, V> row = (IgniteBiTuple<K, V>)row0;

                        final K key = row.getKey();

                        final V val = row.getValue();

                        if (log.isDebugEnabled()) {
                            ClusterNode primaryNode = cctx.affinity().primaryByKey(key,
                                cctx.affinity().affinityTopologyVersion());

                            log.debug(S.toString("Record",
                                "key", key, true,
                                "val", val, true,
                                "incBackups", incBackups, false,
                                "priNode", primaryNode != null ? U.id8(primaryNode.id()) : null, false,
                                "node", U.id8(cctx.localNode().id()), false));
                        }

                        if (val == null) {
                            if (log.isDebugEnabled())
                                log.debug(S.toString("Unsuitable record value", "val", val, true));

                            continue;
                        }

                        if (statsEnabled) {
                            CacheMetricsImpl metrics = cctx.cache().metrics0();

                            metrics.onRead(true);

                            metrics.addGetTimeNanos(System.nanoTime() - start);
                        }

                        K key0 = null;
                        V val0 = null;

                        if (type == TEXT && readEvt && cctx.gridEvents().hasListener(EVT_CACHE_QUERY_OBJECT_READ)) {
                            key0 = (K)CacheObjectUtils.unwrapBinaryIfNeeded(objCtx, key, qry.keepBinary(), false, null);
                            val0 = (V)CacheObjectUtils.unwrapBinaryIfNeeded(objCtx, val, qry.keepBinary(), false, null);

                            cctx.gridEvents().record(new CacheQueryReadEvent<>(
                                cctx.localNode(),
                                "Full text query entry read.",
                                EVT_CACHE_QUERY_OBJECT_READ,
                                CacheQueryType.FULL_TEXT.name(),
                                cctx.name(),
                                qry.queryClassName(),
                                qry.clause(),
                                null,
                                null,
                                null,
                                securitySubjectId(cctx),
                                taskName,
                                key0,
                                val0,
                                null,
                                null));
                        }

                        if (rdc != null) {
                            if (key0 == null)
                                key0 = (K)CacheObjectUtils.unwrapBinaryIfNeeded(objCtx, key, qry.keepBinary(), false, null);
                            if (val0 == null)
                                val0 = (V)CacheObjectUtils.unwrapBinaryIfNeeded(objCtx, val, qry.keepBinary(), false, null);

                            Cache.Entry<K, V> entry = new CacheEntryImpl(key0, val0);

                            // Reduce.
                            if (!rdc.collect(entry) || !iter.hasNext()) {
                                onPageReady(loc, qryInfo, null, Collections.singletonList(rdc.reduce()), true, null);

                                pageSent = true;

                                break;
                            }
                            else
                                continue;
                        }
                        else {
                            if (type == TEXT)
                                // (K, V, score). Value transfers as BinaryObject.
                                data.add(row0);
                            else
                                data.add(new T2<>(key, val));
                        }
                    }

                    if (!loc) {
                        if (++cnt == pageSize || !iter.hasNext()) {
                            boolean finished = !iter.hasNext();

                            onPageReady(loc, qryInfo, res.metadata(), data, finished, null);

                            res.onPageSend();

                            if (!finished)
                                rmvIter = false;

                            return;
                        }
                    }
                }

                if (!pageSent) {
                    if (rdc == null)
                        onPageReady(loc, qryInfo, res.metadata(), data, true, null);
                    else
                        onPageReady(loc, qryInfo, res.metadata(), Collections.singletonList(rdc.reduce()), true, null);

                    res.onPageSend();
                }
            }
            catch (Throwable e) {
                if (X.hasCause(e, ClassNotFoundException.class) && !qry.keepBinary() && cctx.binaryMarshaller() &&
                    !cctx.localNode().isClient() && !log.isQuiet()) {
                    LT.warn(log, "Suggestion for the cause of ClassNotFoundException");
                    LT.warn(log, "To disable, set -D" + IGNITE_QUIET + "=true");
                    LT.warn(log, "  ^-- Ignite configured to use BinaryMarshaller but keepBinary is false for " +
                        "request");
                    LT.warn(log, "  ^-- Server node need to load definition of data classes. " +
                        "It can be reason of ClassNotFoundException(consider IgniteCache.withKeepBinary to fix)");
                    LT.warn(log, "Refer this page for detailed information: " +
                        "https://apacheignite.readme.io/docs/binary-marshaller");
                }

                if (!X.hasCause(e, GridDhtUnreservedPartitionException.class))
                    U.error(log, "Failed to run query [qry=" + qryInfo + ", node=" + cctx.nodeId() + "]", e);

                onPageReady(loc, qryInfo, null, null, true, e);

                if (e instanceof Error)
                    throw (Error)e;
            }
            finally {
                if (loc) {
                    // Local iterators are always removed.
                    if (res != null) {
                        try {
                            res.closeIfNotShared(recipient(qryInfo.senderId(), qryInfo.requestId()));
                        }
                        catch (IgniteCheckedException e) {
                            if (!X.hasCause(e, GridDhtUnreservedPartitionException.class))
                                U.error(log, "Failed to close local iterator [qry=" + qryInfo + ", node=" +
                                    cctx.nodeId() + "]", e);
                        }
                    }
                }
                else if (rmvIter)
                    removeQueryResult(qryInfo.senderId(), qryInfo.requestId());

                if (performanceStatsEnabled) {
                    IoStatisticsHolder stat = IoStatisticsQueryHelper.finishGatheringQueryStatistics();

                    if (stat.logicalReads() > 0 || stat.physicalReads() > 0) {
                        cctx.kernalContext().performanceStatistics().queryReads(
                            res.type(),
                            qryInfo.senderId(),
                            qryInfo.requestId(),
                            stat.logicalReads(),
                            stat.physicalReads());
                    }
                }
            }
        }
        finally {
            leaveBusy();
        }
    }

    /**
     * Process local scan query.
     *
     * @param qry Query.
     * @param updateStatistics Update statistics flag.
     */
    @SuppressWarnings({"unchecked"})
    protected GridCloseableIterator scanQueryLocal(final GridCacheQueryAdapter qry,
        boolean updateStatistics) throws IgniteCheckedException {
        if (!enterBusy())
            throw new IllegalStateException("Failed to process query request (grid is stopping).");

        final boolean statsEnabled = cctx.statisticsEnabled();

        updateStatistics &= statsEnabled;

        long startTime = U.currentTimeMillis();

        final String namex = cctx.name();

        final InternalScanFilter<K, V> intFilter = qry.scanFilter() != null ?
            new InternalScanFilter<>(qry.scanFilter()) : null;

        try {
            assert qry.type() == SCAN;

            if (log.isDebugEnabled())
                log.debug("Running local SCAN query: " + qry);

            final String taskName = cctx.kernalContext().task().resolveTaskName(qry.taskHash());
            final ClusterNode locNode = cctx.localNode();

            if (cctx.events().isRecordable(EVT_CACHE_QUERY_EXECUTED)) {
                cctx.gridEvents().record(new CacheQueryExecutedEvent<>(
                    locNode,
                    "Scan query executed.",
                    EVT_CACHE_QUERY_EXECUTED,
                    CacheQueryType.SCAN.name(),
                    namex,
                    null,
                    null,
                    intFilter != null ? intFilter.scanFilter() : null,
                    null,
                    null,
                    securitySubjectId(cctx),
                    taskName));
            }

            GridCloseableIterator<?> it = scanIterator(qry, qry.transform(), true);

            updateStatistics = false;

            return it;
        }
        catch (Exception e) {
            if (intFilter != null)
                intFilter.close();

            if (updateStatistics)
                cctx.queries().collectMetrics(GridCacheQueryType.SCAN, namex, startTime,
                    U.currentTimeMillis() - startTime, true);

            throw e;
        }
        finally {
            leaveBusy();
        }
    }

    /**
     * Process local index query.
     *
     * @param qry Query.
     * @return GridCloseableIterator.
     */
    @SuppressWarnings({"unchecked"})
    public GridCloseableIterator indexQueryLocal(final GridCacheQueryAdapter qry) throws IgniteCheckedException {
        if (!enterBusy())
            throw new IllegalStateException("Failed to process query request (grid is stopping).");

        try {
            assert qry.type() == INDEX : "Wrong processing of query: " + qry.type();

            cctx.checkSecurity(SecurityPermission.CACHE_READ);

            if (cctx.localNode().isClient())
                throw new IgniteException("Failed to execute local index query on a client node.");

            final Integer part = qry.partition();

            int[] parts = null;

            if (part != null) {
                final GridDhtLocalPartition locPart = cctx.dht().topology().localPartition(part);

                if (locPart == null || locPart.state() != OWNING) {
                    throw new CacheInvalidStateException("Failed to execute index query because required partition " +
                        "has not been found on local node [cacheName=" + cctx.name() + ", part=" + part + "]");
                }

                parts = new int[] {part};
            }

            if (log.isDebugEnabled())
                log.debug("Running local index query: " + qry);

            if (cctx.events().isRecordable(EVT_CACHE_QUERY_EXECUTED)) {
                cctx.gridEvents().record(new CacheQueryExecutedEvent<>(
                    cctx.localNode(),
                    "Index query executed.",
                    EVT_CACHE_QUERY_EXECUTED,
                    CacheQueryType.INDEX.name(),
                    cctx.name(),
                    qry.queryClassName(),
                    null,
                    qry.scanFilter(),
                    null,
                    null,
                    securitySubjectId(cctx),
                    cctx.kernalContext().task().resolveTaskName(qry.taskHash())));
            }

            IndexQueryResult<K, V> idxQryRes = qryProc.queryIndex(cacheName, qry.queryClassName(), qry.idxQryDesc(),
                qry.scanFilter(), filter(qry, parts, parts != null), qry.keepBinary(), qry.taskHash());

            GridCloseableIterator<IgniteBiTuple<K, V>> iter = idxQryRes.iter();

            return new GridCloseableIteratorAdapter() {
                @Override protected Object onNext() throws IgniteCheckedException {
                    IgniteBiTuple<K, V> entry = iter.nextX();

                    return new CacheEntryImpl<>(entry.getKey(), entry.getValue());
                }

                @Override protected boolean onHasNext() throws IgniteCheckedException {
                    return iter.hasNextX();
                }
            };
        }
        finally {
            leaveBusy();
        }
    }

    /**
     * @param qryInfo Info.
     * @param taskName Task name.
     * @return Iterator.
     * @throws IgniteCheckedException In case of error.
     */
    @Nullable private QueryResult<K, V> queryResult(final GridCacheQueryInfo qryInfo,
        String taskName) throws IgniteCheckedException {
        assert qryInfo != null;

        final UUID sndId = qryInfo.senderId();

        assert sndId != null;

        RequestFutureMap futs = qryIters.get(sndId);

        if (futs == null) {
            futs = new RequestFutureMap() {
                @Override protected boolean removeEldestEntry(Map.Entry<Long, GridFutureAdapter<QueryResult<K, V>>> e) {
                    boolean rmv = size() > maxIterCnt;

                    if (rmv) {
                        try {
                            e.getValue().get().closeIfNotShared(recipient(sndId, e.getKey()));
                        }
                        catch (IgniteCheckedException ex) {
                            U.error(log, "Failed to close query iterator.", ex);
                        }
                    }

                    return rmv;
                }
            };

            RequestFutureMap old = qryIters.putIfAbsent(sndId, futs);

            if (old != null)
                futs = old;
        }

        assert futs != null;

        GridFutureAdapter<QueryResult<K, V>> fut;

        boolean exec = false;

        synchronized (futs) {
            if (futs.isCanceled(qryInfo.requestId()))
                return null;

            fut = futs.get(qryInfo.requestId());

            if (fut == null) {
                futs.put(qryInfo.requestId(), fut = new GridFutureAdapter<>());

                exec = true;
            }
        }

        if (exec) {
            try {
                fut.onDone(executeQuery(qryInfo.query(), qryInfo.transformer(), false,
                    taskName, recipient(qryInfo.senderId(), qryInfo.requestId())));
            }
            catch (Throwable e) {
                fut.onDone(e);

                if (e instanceof Error)
                    throw (Error)e;
            }
        }

        return fut.get();
    }

    /**
     * @param sndId Sender node ID.
     * @param reqId Request ID.
     */
    @SuppressWarnings("SynchronizationOnLocalVariableOrMethodParameter")
    public void removeQueryResult(@Nullable UUID sndId, long reqId) {
        if (sndId == null)
            return;

        RequestFutureMap futs = qryIters.get(sndId);

        if (futs != null) {
            IgniteInternalFuture<QueryResult<K, V>> fut;

            synchronized (futs) {
                fut = futs.remove(reqId);
            }

            if (fut != null) {
                try {
                    fut.get().closeIfNotShared(recipient(sndId, reqId));
                }
                catch (IgniteCheckedException e) {
                    if (!X.hasCause(e, GridDhtUnreservedPartitionException.class))
                        U.error(log, "Failed to close iterator.", e);
                }
            }
        }
    }

    /**
     * @param sndId Sender node ID.
     * @param reqId Request ID.
     * @return Recipient ID.
     */
    private static Object recipient(UUID sndId, long reqId) {
        assert sndId != null;

        return new IgniteBiTuple<>(sndId, reqId);
    }

    /**
     * @param qryInfo Info.
     * @return Iterator.
     * @throws IgniteCheckedException In case of error.
     */
    private FieldsResult fieldsQueryResult(GridCacheQueryInfo qryInfo, String taskName)
        throws IgniteCheckedException {
        final UUID sndId = qryInfo.senderId();

        assert sndId != null;

        Map<Long, GridFutureAdapter<FieldsResult>> iters = fieldsQryRes.get(sndId);

        if (iters == null) {
            iters = new LinkedHashMap<Long, GridFutureAdapter<FieldsResult>>(16, 0.75f, true) {
                @Override protected boolean removeEldestEntry(Map.Entry<Long,
                    GridFutureAdapter<FieldsResult>> e) {
                    boolean rmv = size() > maxIterCnt;

                    if (rmv) {
                        try {
                            e.getValue().get().closeIfNotShared(recipient(sndId, e.getKey()));
                        }
                        catch (IgniteCheckedException ex) {
                            U.error(log, "Failed to close fields query iterator.", ex);
                        }
                    }

                    return rmv;
                }

                @Override public boolean equals(Object o) {
                    return o == this;
                }
            };

            Map<Long, GridFutureAdapter<FieldsResult>> old = fieldsQryRes.putIfAbsent(sndId, iters);

            if (old != null)
                iters = old;
        }

        return fieldsQueryResult(iters, qryInfo, taskName);
    }

    /**
     * @param resMap Results map.
     * @param qryInfo Info.
     * @return Fields query result.
     * @throws IgniteCheckedException In case of error.
     */
    @SuppressWarnings("SynchronizationOnLocalVariableOrMethodParameter")
    private FieldsResult fieldsQueryResult(Map<Long, GridFutureAdapter<FieldsResult>> resMap,
        GridCacheQueryInfo qryInfo, String taskName) throws IgniteCheckedException {
        assert resMap != null;
        assert qryInfo != null;

        GridFutureAdapter<FieldsResult> fut;

        boolean exec = false;

        synchronized (resMap) {
            fut = resMap.get(qryInfo.requestId());

            if (fut == null) {
                resMap.put(qryInfo.requestId(), fut = new GridFutureAdapter<>());

                exec = true;
            }
        }

        if (exec) {
            try {
                fut.onDone(executeFieldsQuery(qryInfo.query(), qryInfo.arguments(), false,
                    taskName, recipient(qryInfo.senderId(), qryInfo.requestId())));
            }
            catch (IgniteCheckedException e) {
                fut.onDone(e);
            }
        }

        return fut.get();
    }

    /**
     * @param sndId Sender node ID.
     * @param reqId Request ID.
     */
    @SuppressWarnings("SynchronizationOnLocalVariableOrMethodParameter")
    protected void removeFieldsQueryResult(@Nullable UUID sndId, long reqId) {
        if (sndId == null)
            return;

        Map<Long, GridFutureAdapter<FieldsResult>> futs = fieldsQryRes.get(sndId);

        if (futs != null) {
            IgniteInternalFuture<FieldsResult> fut;

            synchronized (futs) {
                fut = futs.remove(reqId);
            }

            if (fut != null) {
                assert fut.isDone();

                try {
                    fut.get().closeIfNotShared(recipient(sndId, reqId));
                }
                catch (IgniteCheckedException e) {
                    U.error(log, "Failed to close iterator.", e);
                }
            }
        }
    }

    /**
     * Called when data for page is ready.
     *
     * @param loc Local query or not.
     * @param qryInfo Query info.
     * @param metaData Meta data.
     * @param data Result data.
     * @param finished Last page or not.
     * @param e Exception in case of error.
     * @return {@code true} if page was processed right.
     */
    protected abstract boolean onPageReady(boolean loc, GridCacheQueryInfo qryInfo, @Nullable IndexQueryResultMeta metaData,
        @Nullable Collection<?> data, boolean finished, @Nullable Throwable e);

    /**
     * @param loc Local query or not.
     * @param qryInfo Query info.
     * @param metaData Meta data.
     * @param entities Indexing entities.
     * @param data Data.
     * @param finished Last page or not.
     * @param e Exception in case of error.
     * @return {@code true} if page was processed right.
     */
    protected abstract boolean onFieldsPageReady(boolean loc, GridCacheQueryInfo qryInfo,
        @Nullable List<GridQueryFieldMetadata> metaData,
        @Nullable Collection<?> entities,
        @Nullable Collection<?> data,
        boolean finished, @Nullable Throwable e);

    /**
     * Gets cache queries metrics.
     *
     * @return Cache queries metrics.
     */
    public QueryMetrics metrics() {
        return metrics.snapshot();
    }

    /**
     * Gets cache queries detailed metrics. Detail metrics could be enabled by setting non-zero value via {@link
     * CacheConfiguration#setQueryDetailMetricsSize(int)}
     *
     * @return Cache queries metrics aggregated by query type and query text.
     */
    public Collection<GridCacheQueryDetailMetricsAdapter> detailMetrics() {
        if (detailMetricsSz > 0) {
            // Return no more than latest detailMetricsSz items.
            if (detailMetrics.size() > detailMetricsSz) {
                GridBoundedPriorityQueue<GridCacheQueryDetailMetricsAdapter> latestMetrics =
                    new GridBoundedPriorityQueue<>(detailMetricsSz, QRY_DETAIL_METRICS_PRIORITY_NEW_CMP);

                latestMetrics.addAll(detailMetrics.values());

                return latestMetrics;
            }

            return new ArrayList<>(detailMetrics.values());
        }

        return Collections.emptyList();
    }

    /**
     * Evict detail metrics.
     */
    public void evictDetailMetrics() {
        if (detailMetricsSz > 0) {
            int sz = detailMetrics.size();

            if (sz > detailMetricsSz) {
                // Limit number of metrics to evict in order make eviction time predictable.
                int evictCnt = Math.min(QRY_DETAIL_METRICS_EVICTION_LIMIT, sz - detailMetricsSz);

                Queue<GridCacheQueryDetailMetricsAdapter> metricsToEvict =
                    new GridBoundedPriorityQueue<>(evictCnt, QRY_DETAIL_METRICS_PRIORITY_OLD_CMP);

                metricsToEvict.addAll(detailMetrics.values());

                for (GridCacheQueryDetailMetricsAdapter m : metricsToEvict)
                    detailMetrics.remove(m.key());
            }
        }
    }

    /**
     * Resets metrics.
     */
    public void resetMetrics() {
        metrics.reset();
    }

    /**
     * Resets detail metrics.
     */
    public void resetDetailMetrics() {
        if (detailMetrics != null)
            detailMetrics.clear();
    }

    /**
     * @param qryType Query type.
     * @param qry Query description.
     * @param startTime Query start size.
     * @param duration Execution duration.
     * @param failed {@code True} if query execution failed.
     */
    public void collectMetrics(GridCacheQueryType qryType, String qry, long startTime, long duration, boolean failed) {
        metrics.update(duration, failed);

        if (detailMetricsSz > 0) {
            // Do not collect metrics for EXPLAIN queries.
            if (qryType == SQL_FIELDS && !F.isEmpty(qry)) {
                int off = 0;
                int len = qry.length();

                while (off < len && Character.isWhitespace(qry.charAt(off)))
                    off++;

                if (qry.regionMatches(true, off, "EXPLAIN", 0, 7))
                    return;
            }

            GridCacheQueryDetailMetricsAdapter m = new GridCacheQueryDetailMetricsAdapter(qryType, qry,
                cctx.name(), startTime, duration, failed);

            GridCacheQueryDetailMetricsKey key = m.key();

            detailMetrics.merge(key, m, QRY_DETAIL_METRICS_MERGE_FX);
        }
    }

    /**
     * Gets SQL metadata asynchronously.
     *
     * @return SQL metadata future.
     * @throws IgniteCheckedException In case of error.
     */
    public IgniteInternalFuture<Collection<GridCacheSqlMetadata>> sqlMetadataAsync() throws IgniteCheckedException {
        if (!enterBusy())
            throw new IllegalStateException("Failed to get metadata (grid is stopping).");

        try {
            Callable<Collection<CacheSqlMetadata>> job = new MetadataJob();

            // Remote nodes that have current cache.
            Collection<ClusterNode> nodes = CU.affinityNodes(cctx, AffinityTopologyVersion.NONE);

            Collection<Collection<CacheSqlMetadata>> res = new ArrayList<>(nodes.size() + 1);

            IgniteInternalFuture<Collection<Collection<CacheSqlMetadata>>> rmtFut = null;

            // Get metadata from remote nodes.
            if (!nodes.isEmpty())
                rmtFut = cctx.closures().callAsync(
                    BROADCAST,
                    Collections.singleton(job),
                    options(nodes)
                        .withFailoverDisabled()
                        .asSystemTask()
                );

            // Get local metadata.
            IgniteInternalFuture<Collection<CacheSqlMetadata>> locFut = cctx.closures().callLocalSafe(job, true);

            res.add(locFut.get());

            if (rmtFut == null)
                return new GridFinishedFuture<>(convertMetadata(res));

            return rmtFut.chain(
                new IgniteClosureX<IgniteInternalFuture<Collection<Collection<CacheSqlMetadata>>>, Collection<GridCacheSqlMetadata>>() {
                    @Override public Collection<GridCacheSqlMetadata> applyx(
                        IgniteInternalFuture<Collection<Collection<CacheSqlMetadata>>> fut) throws IgniteCheckedException {
                        res.addAll(fut.get());

                        return convertMetadata(res);
                    }
                }
            );
        }
        finally {
            leaveBusy();
        }
    }

    /**
     * Transforms collections of {@link CacheSqlMetadata} collected from nodes into collection of {@link
     * GridCacheSqlMetadata}.
     *
     * @param res collections of metadata from nodes.
     * @return collection of aggregated metadata.
     */
    @NotNull private Collection<GridCacheSqlMetadata> convertMetadata(
        Collection<Collection<CacheSqlMetadata>> res) {
        Map<String, Collection<CacheSqlMetadata>> map = new HashMap<>();

        for (Collection<CacheSqlMetadata> col : res) {
            for (CacheSqlMetadata meta : col) {
                String name = meta.cacheName();

                Collection<CacheSqlMetadata> cacheMetas = map.computeIfAbsent(name, k -> new LinkedList<>());

                cacheMetas.add(meta);
            }
        }

        Collection<GridCacheSqlMetadata> col = new ArrayList<>(map.size());

        // Metadata for current cache must be first in list.
        col.add(new CacheSqlMetadata(map.remove(cacheName)));

        for (Collection<CacheSqlMetadata> metas : map.values())
            col.add(new CacheSqlMetadata(metas));

        return col;
    }

    /**
     * Gets SQL metadata.
     *
     * @return SQL metadata.
     * @throws IgniteCheckedException In case of error.
     */
    public Collection<GridCacheSqlMetadata> sqlMetadata() throws IgniteCheckedException {
        return sqlMetadataAsync().get();
    }

    /**
     * Gets SQL metadata with not nulls fields.
     *
     * @return SQL metadata.
     * @throws IgniteCheckedException In case of error.
     */
    public Collection<GridCacheSqlMetadata> sqlMetadataV2() throws IgniteCheckedException {
        if (!enterBusy())
            throw new IllegalStateException("Failed to get metadata (grid is stopping).");

        try {
            Callable<Collection<CacheSqlMetadata>> job = new GridCacheQuerySqlMetadataJobV2();

            // Remote nodes that have current cache.
            Collection<ClusterNode> nodes = CU.affinityNodes(cctx, AffinityTopologyVersion.NONE);

            Collection<Collection<CacheSqlMetadata>> res = new ArrayList<>(nodes.size() + 1);

            IgniteInternalFuture<Collection<Collection<CacheSqlMetadata>>> rmtFut = null;

            // Get metadata from remote nodes.
            if (!nodes.isEmpty()) {
                boolean allNodesNew = true;

                for (ClusterNode n : nodes) {
                    if (n.version().compareTo(NOT_NULLS_SUPPORT_VER) < 0)
                        allNodesNew = false;
                }

                if (!allNodesNew)
                    return sqlMetadata();

                rmtFut = cctx.closures().callAsync(
                    BROADCAST,
                    Collections.singleton(job),
                    options(nodes)
                        .withFailoverDisabled()
                        .asSystemTask()
                );
            }

            // Get local metadata.
            IgniteInternalFuture<Collection<CacheSqlMetadata>> locFut = cctx.closures().callLocalSafe(job, true);

            if (rmtFut != null)
                res.addAll(rmtFut.get());

            res.add(locFut.get());

            Map<String, Collection<CacheSqlMetadata>> map = new HashMap<>();

            for (Collection<CacheSqlMetadata> col : res) {
                for (CacheSqlMetadata meta : col) {
                    String name = meta.cacheName();

                    Collection<CacheSqlMetadata> cacheMetas = map.get(name);

                    if (cacheMetas == null)
                        map.put(name, cacheMetas = new LinkedList<>());

                    cacheMetas.add(meta);
                }
            }

            Collection<GridCacheSqlMetadata> col = new ArrayList<>(map.size());

            // Metadata for current cache must be first in list.
            col.add(new GridCacheQuerySqlMetadataV2(map.remove(cacheName)));

            for (Collection<CacheSqlMetadata> metas : map.values())
                col.add(new GridCacheQuerySqlMetadataV2(metas));

            return col;
        }
        finally {
            leaveBusy();
        }
    }

    /**
     * @return Topology version for query requests.
     */
    public AffinityTopologyVersion queryTopologyVersion() {
        return qryTopVer;
    }

    /**
     * @param qry Query.
     * @return Filter.
     */
    private IndexingQueryFilter filter(GridCacheQueryAdapter<?> qry) {
        return filter(qry, null, false);
    }

    /**
     * @param qry Query.
     * @param partsArr Array of partitions to apply specified query.
     * @param treatReplicatedAsPartitioned If true, only primary partitions of replicated caches will be used.
     * @return Filter.
     */
    private IndexingQueryFilter filter(GridCacheQueryAdapter<?> qry, @Nullable int[] partsArr, boolean treatReplicatedAsPartitioned) {
        if (qry.includeBackups())
            return null;

        return new IndexingQueryFilterImpl(cctx.kernalContext(), AffinityTopologyVersion.NONE, partsArr, treatReplicatedAsPartitioned);
    }

    /**
     * Prints memory statistics for debugging purposes.
     */
    @Override public void printMemoryStats() {
        X.println(">>>");
        X.println(">>> Query manager memory stats [igniteInstanceName=" + cctx.igniteInstanceName() + ", cache=" + cctx.name() + ']');
    }

    /**
     * FOR TESTING ONLY
     *
     * @return Cache name for this query manager.
     */
    public String cacheName() {
        return cacheName;
    }

    /**
     * Metadata job.
     */
    @GridInternal
    private static class MetadataJob implements IgniteCallable<Collection<CacheSqlMetadata>> {
        /** */
        private static final long serialVersionUID = 0L;

        /**
         * Number of fields to report when no fields defined. Includes _key and _val columns.
         */
        private static final int NO_FIELDS_COLUMNS_COUNT = 2;

        /** Grid */
        @IgniteInstanceResource
        private Ignite ignite;

        /** {@inheritDoc} */
        @Override public Collection<CacheSqlMetadata> call() {
            final GridKernalContext ctx = ((IgniteKernal)ignite).context();

            Collection<String> cacheNames = F.viewReadOnly(ctx.cache().caches(),
                new C1<IgniteInternalCache<?, ?>, String>() {
                    @Override public String apply(IgniteInternalCache<?, ?> c) {
                        return c.name();
                    }
                },
                new P1<IgniteInternalCache<?, ?>>() {
                    @Override public boolean apply(IgniteInternalCache<?, ?> c) {
                        return !CU.isSystemCache(c.name()) && !DataStructuresProcessor.isDataStructureCache(c.name());
                    }
                }
            );

            return F.transform(cacheNames, new C1<String, CacheSqlMetadata>() {
                @Override public CacheSqlMetadata apply(String cacheName) {
                    Collection<GridQueryTypeDescriptor> types = ctx.query().types(cacheName);

                    Collection<String> names = U.newHashSet(types.size());
                    Map<String, String> keyClasses = U.newHashMap(types.size());
                    Map<String, String> valClasses = U.newHashMap(types.size());
                    Map<String, Map<String, String>> fields = U.newHashMap(types.size());
                    Map<String, Collection<GridCacheSqlIndexMetadata>> indexes = U.newHashMap(types.size());

                    for (GridQueryTypeDescriptor type : types) {
                        // Filter internal types (e.g., data structures).
                        if (type.name().startsWith("GridCache"))
                            continue;

                        names.add(type.name());

                        keyClasses.put(type.name(), type.keyClass().getName());
                        valClasses.put(type.name(), type.valueClass().getName());

                        int size = type.fields().isEmpty() ? NO_FIELDS_COLUMNS_COUNT : type.fields().size();

                        Map<String, String> fieldsMap = U.newLinkedHashMap(size);

                        // _KEY and _VAL are not included in GridIndexingTypeDescriptor.valueFields
                        if (type.fields().isEmpty()) {
                            fieldsMap.put("_KEY", type.keyClass().getName());
                            fieldsMap.put("_VAL", type.valueClass().getName());
                        }

                        for (Map.Entry<String, Class<?>> e : type.fields().entrySet())
                            fieldsMap.put(e.getKey().toUpperCase(), e.getValue().getName());

                        fields.put(type.name(), fieldsMap);

                        Map<String, GridQueryIndexDescriptor> idxs = type.indexes();

                        Collection<GridCacheSqlIndexMetadata> indexesCol = new ArrayList<>(idxs.size());

                        for (Map.Entry<String, GridQueryIndexDescriptor> e : idxs.entrySet()) {
                            GridQueryIndexDescriptor desc = e.getValue();

                            // Add only SQL indexes.
                            if (desc.type() == QueryIndexType.SORTED) {
                                Collection<String> idxFields = new LinkedList<>();
                                Collection<String> descendings = new LinkedList<>();

                                for (String idxField : e.getValue().fields()) {
                                    String idxFieldUpper = idxField.toUpperCase();

                                    idxFields.add(idxFieldUpper);

                                    if (desc.descending(idxField))
                                        descendings.add(idxFieldUpper);
                                }

                                indexesCol.add(new CacheSqlIndexMetadata(e.getKey().toUpperCase(),
                                    idxFields, descendings, false));
                            }
                        }

                        indexes.put(type.name(), indexesCol);
                    }

                    return new CacheSqlMetadata(cacheName, names, keyClasses, valClasses, fields, indexes);
                }
            });
        }
    }

    /**
     * Cache metadata.
     */
    public static class CacheSqlMetadata implements GridCacheSqlMetadata {
        /** */
        private static final long serialVersionUID = 0L;

        /** */
        private String cacheName;

        /** */
        private Collection<String> types;

        /** */
        private Map<String, String> keyClasses;

        /** */
        private Map<String, String> valClasses;

        /** */
        private Map<String, Map<String, String>> fields;

        /** */
        private Map<String, Collection<GridCacheSqlIndexMetadata>> indexes;

        /**
         * Required by {@link Externalizable}.
         */
        public CacheSqlMetadata() {
            // No-op.
        }

        /**
         * @param cacheName Cache name.
         * @param types Types.
         * @param keyClasses Key classes map.
         * @param valClasses Value classes map.
         * @param fields Fields maps.
         * @param indexes Indexes.
         */
        CacheSqlMetadata(@Nullable String cacheName, Collection<String> types, Map<String, String> keyClasses,
            Map<String, String> valClasses, Map<String, Map<String, String>> fields,
            Map<String, Collection<GridCacheSqlIndexMetadata>> indexes) {
            assert types != null;
            assert keyClasses != null;
            assert valClasses != null;
            assert fields != null;
            assert indexes != null;

            this.cacheName = cacheName;
            this.types = types;
            this.keyClasses = keyClasses;
            this.valClasses = valClasses;
            this.fields = fields;
            this.indexes = indexes;
        }

        /**
         * @param metas Meta data instances from different nodes.
         */
        CacheSqlMetadata(Iterable<CacheSqlMetadata> metas) {
            types = new HashSet<>();
            keyClasses = new HashMap<>();
            valClasses = new HashMap<>();
            fields = new HashMap<>();
            indexes = new HashMap<>();

            for (CacheSqlMetadata meta : metas) {
                if (cacheName == null)
                    cacheName = meta.cacheName;
                else
                    assert F.eq(cacheName, meta.cacheName);

                types.addAll(meta.types);
                keyClasses.putAll(meta.keyClasses);
                valClasses.putAll(meta.valClasses);
                fields.putAll(meta.fields);
                indexes.putAll(meta.indexes);
            }
        }

        /** {@inheritDoc} */
        @Override public String cacheName() {
            return cacheName;
        }

        /** {@inheritDoc} */
        @Override public Collection<String> types() {
            return types;
        }

        /** {@inheritDoc} */
        @Override public String keyClass(String type) {
            return keyClasses.get(type);
        }

        /** {@inheritDoc} */
        @Override public String valueClass(String type) {
            return valClasses.get(type);
        }

        /** {@inheritDoc} */
        @Override public Map<String, String> fields(String type) {
            return fields.get(type);
        }

        /** {@inheritDoc} */
        @Override public Collection<String> notNullFields(String type) {
            return null;
        }

        /** {@inheritDoc} */
        @Override public Map<String, String> keyClasses() {
            return keyClasses;
        }

        /** {@inheritDoc} */
        @Override public Map<String, String> valClasses() {
            return valClasses;
        }

        /** {@inheritDoc} */
        @Override public Map<String, Map<String, String>> fields() {
            return fields;
        }

        /** {@inheritDoc} */
        @Override public Map<String, Collection<GridCacheSqlIndexMetadata>> indexes() {
            return indexes;
        }

        /** {@inheritDoc} */
        @Override public Collection<GridCacheSqlIndexMetadata> indexes(String type) {
            return indexes.get(type);
        }

        /** {@inheritDoc} */
        @Override public void writeExternal(ObjectOutput out) throws IOException {
            U.writeString(out, cacheName);
            U.writeCollection(out, types);
            U.writeMap(out, keyClasses);
            U.writeMap(out, valClasses);
            U.writeMap(out, fields);
            U.writeMap(out, indexes);
        }

        /** {@inheritDoc} */
        @Override public void readExternal(ObjectInput in) throws IOException, ClassNotFoundException {
            cacheName = U.readString(in);
            types = U.readCollection(in);
            keyClasses = U.readMap(in);
            valClasses = U.readMap(in);
            fields = U.readMap(in);
            indexes = U.readMap(in);
        }

        /** {@inheritDoc} */
        @Override public String toString() {
            return S.toString(CacheSqlMetadata.class, this);
        }
    }

    /**
     * Cache metadata index.
     */
    public static class CacheSqlIndexMetadata implements GridCacheSqlIndexMetadata {
        /** */
        private static final long serialVersionUID = 0L;

        /** */
        private String name;

        /** */
        private Collection<String> fields;

        /** */
        private Collection<String> descendings;

        /** */
        private boolean unique;

        /**
         * Required by {@link Externalizable}.
         */
        public CacheSqlIndexMetadata() {
            // No-op.
        }

        /**
         * @param name Index name.
         * @param fields Fields.
         * @param descendings Descendings.
         * @param unique Unique flag.
         */
        CacheSqlIndexMetadata(String name, Collection<String> fields, Collection<String> descendings,
            boolean unique) {
            assert name != null;
            assert fields != null;
            assert descendings != null;

            this.name = name;
            this.fields = fields;
            this.descendings = descendings;
            this.unique = unique;
        }

        /** {@inheritDoc} */
        @Override public String name() {
            return name;
        }

        /** {@inheritDoc} */
        @Override public Collection<String> fields() {
            return fields;
        }

        /** {@inheritDoc} */
        @Override public boolean descending(String field) {
            return descendings.contains(field);
        }

        /** {@inheritDoc} */
        @Override public Collection<String> descendings() {
            return descendings;
        }

        /** {@inheritDoc} */
        @Override public boolean unique() {
            return unique;
        }

        /** {@inheritDoc} */
        @Override public void writeExternal(ObjectOutput out) throws IOException {
            U.writeString(out, name);
            U.writeCollection(out, fields);
            U.writeCollection(out, descendings);
            out.writeBoolean(unique);
        }

        /** {@inheritDoc} */
        @Override public void readExternal(ObjectInput in) throws IOException, ClassNotFoundException {
            name = U.readString(in);
            fields = U.readCollection(in);
            descendings = U.readCollection(in);
            unique = in.readBoolean();
        }

        /** {@inheritDoc} */
        @Override public String toString() {
            return S.toString(CacheSqlIndexMetadata.class, this);
        }
    }

    /**
     *
     */
    public static class QueryResult<K, V> extends CachedResult<IgniteBiTuple<K, V>> {
        /** */
        private final GridCacheQueryType type;

        /** Future of query result metadata. Completed when query actually started. */
        private final CompletableFuture<IndexQueryResultMeta> metadata;

        /** Flag shows whether first result page was delivered to user. */
        private volatile boolean sentFirst;

        /**
         * @param type Query type.
         * @param rcpt ID of the recipient.
         */
        private QueryResult(GridCacheQueryType type, Object rcpt) {
            super(rcpt);

            this.type = type;

            metadata = type == INDEX ? new CompletableFuture<>() : null;
        }

        /**
         * @return Type.
         */
        public GridCacheQueryType type() {
            return type;
        }

        /** */
        public IndexQueryResultMeta metadata() {
            if (sentFirst || metadata == null)
                return null;

            assert metadata.isDone() : "QueryResult metadata isn't completed yet.";

            return metadata.getNow(null);
        }

        /** */
        public void metadata(IndexQueryResultMeta metadata) {
            if (this.metadata != null)
                this.metadata.complete(metadata);
        }

        /** Callback to invoke, when next data page was delivered to user. */
        public void onPageSend() {
            sentFirst = true;
        }

        /** {@inheritDoc} */
        @Override public boolean onDone(@Nullable IgniteSpiCloseableIterator<IgniteBiTuple<K, V>> res, @Nullable Throwable err) {
            boolean done = super.onDone(res, err);

            if (done && err != null && metadata != null)
                metadata.completeExceptionally(err);

            return done;
        }
    }

    /**
     *
     */
    private static class FieldsResult<Q> extends CachedResult<Q> {
        /** */
        private List<GridQueryFieldMetadata> meta;

        /**
         * @param rcpt ID of the recipient.
         */
        FieldsResult(Object rcpt) {
            super(rcpt);
        }

        /**
         * @return Metadata.
         * @throws IgniteCheckedException On error.
         */
        public List<GridQueryFieldMetadata> metaData() throws IgniteCheckedException {
            get(); // Ensure that result is ready.

            return meta;
        }

        /**
         * @param meta Metadata.
         */
        public void metaData(List<GridQueryFieldMetadata> meta) {
            this.meta = meta;
        }
    }

    /**
     * Cached result.
     */
    private abstract static class CachedResult<R> extends GridFutureAdapter<IgniteSpiCloseableIterator<R>> {
        /** Absolute position of each recipient. */
        private final Map<Object, QueueIterator> recipients = new GridLeanMap<>(1);

        /** */
        private CircularQueue<R> queue;

        /** */
        private int pruned;

        /**
         * @param rcpt ID of the recipient.
         */
        protected CachedResult(Object rcpt) {
            boolean res = addRecipient(rcpt);

            assert res;
        }

        /**
         * Close if this result does not have any other recipients.
         *
         * @param rcpt ID of the recipient.
         * @throws IgniteCheckedException If failed.
         */
        public void closeIfNotShared(Object rcpt) throws IgniteCheckedException {
            assert isDone();

            synchronized (recipients) {
                if (recipients.isEmpty())
                    return;

                recipients.remove(rcpt);

                if (recipients.isEmpty() && error() == null)
                    get().close();
            }
        }

        /**
         * @param rcpt ID of the recipient.
         * @return {@code true} If the recipient successfully added.
         */
        public boolean addRecipient(Object rcpt) {
            synchronized (recipients) {
                if (isDone())
                    return false;

                assert !recipients.containsKey(rcpt) : rcpt + " -> " + recipients;

                recipients.put(rcpt, new QueueIterator(rcpt));
            }

            return true;
        }

        /** {@inheritDoc} */
        @Override public boolean onDone(@Nullable IgniteSpiCloseableIterator<R> res, @Nullable Throwable err) {
            assert !isDone();

            synchronized (recipients) {
                if (recipients.size() > 1) {
                    queue = new CircularQueue<>(128);

                    for (QueueIterator it : recipients.values())
                        it.init();
                }

                return super.onDone(res, err);
            }
        }

        /**
         *
         */
        private void pruneQueue() {
            assert !recipients.isEmpty();
            assert Thread.holdsLock(recipients);

            int minPos = Collections.min(recipients.values()).pos;

            if (minPos > pruned) {
                queue.remove(minPos - pruned);

                pruned = minPos;
            }
        }

        /**
         * @param rcpt ID of the recipient.
         * @throws IgniteCheckedException If failed.
         */
        public IgniteSpiCloseableIterator<R> iterator(Object rcpt) throws IgniteCheckedException {
            assert rcpt != null;

            IgniteSpiCloseableIterator<R> it = get();

            assert it != null;

            synchronized (recipients) {
                return queue == null ? it : recipients.get(rcpt);
            }
        }

        /**
         *
         */
        @SuppressWarnings("ComparableImplementedButEqualsNotOverridden")
        private class QueueIterator implements IgniteSpiCloseableIterator<R>, Comparable<QueueIterator> {
            /** */
            private static final long serialVersionUID = 0L;

            /** */
            private static final int NEXT_SIZE = 64;

            /** */
            private final Object rcpt;

            /** */
            private int pos;

            /** */
            private Queue<R> next;

            /**
             * @param rcpt ID of the recipient.
             */
            private QueueIterator(Object rcpt) {
                this.rcpt = rcpt;
            }

            /**
             *
             */
            public void init() {
                assert next == null;

                next = new ArrayDeque<>(NEXT_SIZE);
            }

            /** {@inheritDoc} */
            @Override public void close() throws IgniteCheckedException {
                closeIfNotShared(rcpt);
            }

            /** {@inheritDoc} */
            @Override public boolean hasNext() {
                return !next.isEmpty() || fillNext();
            }

            /** {@inheritDoc} */
            @SuppressWarnings("IteratorNextCanNotThrowNoSuchElementException") // It can actually.
            @Override public R next() {
                return next.remove();
            }

            /**
             * @return {@code true} If elements were fetched into local queue of the iterator.
             */
            private boolean fillNext() {
                assert next.isEmpty();

                IgniteSpiCloseableIterator<R> it;

                try {
                    it = get();
                }
                catch (IgniteCheckedException e) {
                    throw new IgniteException(e);
                }

                synchronized (recipients) {
                    for (int i = 0; i < NEXT_SIZE; i++) {
                        R res;

                        int off = pos - pruned; // Offset of current iterator relative to queue begin.

                        if (off == queue.size()) { // We are leading the race.
                            if (!it.hasNext())
                                break; // Happy end.

                            res = it.next();

                            queue.add(res);
                        }
                        else // Someone fetched result into queue before us.
                            res = queue.get(off);

                        assert res != null;

                        pos++;
                        next.add(res);
                    }

                    pruneQueue();
                }

                return !next.isEmpty();
            }

            /** {@inheritDoc} */
            @Override public void remove() {
                throw new UnsupportedOperationException();
            }

            /** {@inheritDoc} */
            @Override public int compareTo(QueueIterator o) {
                return Integer.compare(pos, o.pos);
            }
        }
    }

    /**
     * Queue.
     */
    @SuppressWarnings("PackageVisibleInnerClass")
    static class CircularQueue<R> {
        /** */
        private int off;

        /** */
        private int size;

        /** */
        private R[] arr;

        /**
         * @param cap Initial capacity.
         */
        CircularQueue(int cap) {
            assert U.isPow2(cap);

            arr = (R[])new Object[cap];
        }

        /**
         * @param o Object to add.
         */
        public void add(R o) {
            if (size == arr.length) { // Resize.
                Object[] newArr = new Object[arr.length << 1];

                int tailSize = arr.length - off;

                System.arraycopy(arr, off, newArr, 0, tailSize);

                if (off != 0) {
                    System.arraycopy(arr, 0, newArr, tailSize, off);

                    off = 0;
                }

                arr = (R[])newArr;
            }

            int idx = (off + size) & (arr.length - 1);

            assert arr[idx] == null;

            arr[idx] = o;

            size++;
        }

        /**
         * @param n Number of elements to remove.
         */
        public void remove(int n) {
            assert n > 0 : n;
            assert n <= size : n + " " + size;

            int mask = arr.length - 1;

            for (int i = 0; i < n; i++) {
                int idx = (off + i) & mask;

                assert arr[idx] != null;

                arr[idx] = null;
            }

            size -= n;
            off += n;

            if (off >= arr.length)
                off -= arr.length;
        }

        /**
         * @param idx Index in queue.
         * @return Element at the given index.
         */
        public R get(int idx) {
            assert idx >= 0 : idx;
            assert idx < size : idx + " " + size;

            R res = arr[(idx + off) & (arr.length - 1)];

            assert res != null;

            return res;
        }

        /**
         * @return Size.
         */
        public int size() {
            return size;
        }
    }

    /**
     * Query for {@link IndexingSpi}.
     *
     * @param keepBinary Keep binary flag.
     * @return Query.
     */
    public <R> CacheQuery<R> createSpiQuery(boolean keepBinary) {
        return new GridCacheQueryAdapter<>(cctx,
            SPI,
            null,
            null,
            null,
            keepBinary,
            false,
            null);
    }

    /**
     * Creates user's predicate based scan query.
     *
     * @param filter Scan filter.
     * @param trans Transformer.
     * @param part Partition.
     * @param keepBinary Keep binary flag.
     * @param forceLocal Flag to force local scan.
     * @param dataPageScanEnabled Flag to enable data page scan.
     * @param skipKeys Set of keys that must be skiped during iteration.
     * @return Created query.
     */
    @SuppressWarnings("unchecked")
    public <T, R> CacheQuery<R> createScanQuery(
        @Nullable IgniteBiPredicate<K, V> filter,
        @Nullable IgniteClosure<T, R> trans,
        @Nullable Integer part,
        boolean keepBinary,
        boolean forceLocal,
        Boolean dataPageScanEnabled,
        Set<KeyCacheObject> skipKeys
    ) {
        return new GridCacheQueryAdapter(cctx,
            SCAN,
            filter,
            trans,
            part,
            keepBinary,
            forceLocal,
            dataPageScanEnabled,
            skipKeys);
    }

    /**
     * Creates user's full text query, queried class, and query clause. For more information refer to {@link CacheQuery}
     * documentation.
     *
     * @param clsName Query class name.
     * @param search Search clause.
     * @param limit Limits response records count. If 0 or less, considered to be no limit.
     * @param pageSize Query page size.
     * @param keepBinary Keep binary flag.
     * @return Created query.
     */
    public CacheQuery<Map.Entry<K, V>> createFullTextQuery(String clsName,
        String search, int limit, int pageSize, boolean keepBinary) {
        A.notNull("clsName", clsName);
        A.notNull("search", search);

        return new GridCacheQueryAdapter<Map.Entry<K, V>>(cctx,
            TEXT,
            clsName,
            search,
            null,
            null,
            false,
            keepBinary,
            null,
            null)
            .limit(limit)
            .pageSize(pageSize);
    }

    /**
     * Creates index query.
     *
     * @param qry User query.
     * @param keepBinary Keep binary flag.
     * @return Created query.
     */
    public <R> CacheQuery<R> createIndexQuery(IndexQuery qry, boolean keepBinary) {
        if (qry.getPartition() != null) {
            int part = qry.getPartition();

            A.ensure(part >= 0 && part < cctx.affinity().partitions(),
                "Specified partition must be in the range [0, N) where N is partition number in the cache.");
        }

        IndexQueryDesc desc = new IndexQueryDesc(qry.getCriteria(), qry.getIndexName(), qry.getValueType());

        GridCacheQueryAdapter q = new GridCacheQueryAdapter<>(
            cctx, INDEX, desc, qry.getPartition(), qry.getValueType(), qry.getFilter());

        q.keepBinary(keepBinary);

        return q;
    }

    /** @return Query iterators. */
    public ConcurrentMap<UUID, RequestFutureMap> queryIterators() {
        return qryIters;
    }

    /** @return Local query iterators. */
    public GridConcurrentHashSet<ScanQueryIterator> localQueryIterators() {
        return locIters;
    }

    /**
     * The map prevents put to the map in case the specified request has been removed previously.
     */
    public class RequestFutureMap extends LinkedHashMap<Long, GridFutureAdapter<QueryResult<K, V>>> {
        /** */
        private static final long serialVersionUID = 0L;

        /** Count of canceled keys */
        private static final int CANCELED_COUNT = 128;

        /**
         * The ID of the canceled request is stored to the set in case remove(reqId) is called before put(reqId,
         * future).
         */
        private Set<Long> canceled;

        /** {@inheritDoc} */
        @Override public GridFutureAdapter<QueryResult<K, V>> remove(Object key) {
            if (containsKey(key))
                return super.remove(key);
            else {
                if (canceled == null) {
                    canceled = Collections.newSetFromMap(
                        new LinkedHashMap<Long, Boolean>() {
                            @Override protected boolean removeEldestEntry(Map.Entry<Long, Boolean> eldest) {
                                return size() > CANCELED_COUNT;
                            }
                        });
                }

                canceled.add((Long)key);

                return null;
            }
        }

        /**
         * @return true if the key is canceled
         */
        public boolean isCanceled(Long key) {
            return canceled != null && canceled.contains(key);
        }
    }

    /** */
    public static final class ScanQueryIterator<K, V> extends GridCloseableIteratorAdapter<Object> {
        /** */
        private static final long serialVersionUID = 0L;

        /** */
        private final GridDhtCacheAdapter dht;

        /** */
        private final GridDhtLocalPartition locPart;

        /** */
        private final InternalScanFilter<K, V> intScanFilter;

        /** */
        private final boolean statsEnabled;

        /** */
        private final GridIterator<CacheDataRow> it;

        /** */
        private final GridCacheAdapter cache;

        /** */
        private final AffinityTopologyVersion topVer;

        /** */
        private final boolean keepBinary;

        /** */
        private final boolean readEvt;

        /** */
        private final String cacheName;

        /** */
        private final UUID subjId;

        /** */
        private final String taskName;

        /** */
        private final IgniteClosure transform;

        /** */
        private final CacheObjectContext objCtx;

        /** */
        private final GridCacheContext cctx;

        /** */
        private final IgniteLogger log;

        /** */
        private Object next;

        /** */
        private boolean needAdvance;

        /** */
        private IgniteCacheExpiryPolicy expiryPlc;

        /** */
        private final boolean locNode;

        /** */
        private final boolean incBackups;

        /** */
        private final long startTime;

        /** */
        private final int pageSize;

        /** */
        @Nullable private final GridConcurrentHashSet<ScanQueryIterator> locIters;

        /**
         * @param it Iterator.
         * @param qry Query.
         * @param topVer Topology version.
         * @param locPart Local partition.
         * @param intScanFilter Internal scan filter.
         * @param transformer Transformer.
         * @param locNode Local node flag.
         * @param locIters Local iterators set.
         * @param cctx Cache context.
         * @param log Logger.
         */
        ScanQueryIterator(
            GridIterator<CacheDataRow> it,
            GridCacheQueryAdapter qry,
            AffinityTopologyVersion topVer,
            GridDhtLocalPartition locPart,
            InternalScanFilter<K, V> intScanFilter,
            IgniteClosure transformer,
            boolean locNode,
            @Nullable GridConcurrentHashSet<ScanQueryIterator> locIters,
            GridCacheContext cctx,
            IgniteLogger log) {
            assert !locNode || locIters != null : "Local iterators can't be null for local query.";

            this.it = it;
            this.topVer = topVer;
            this.locPart = locPart;
            this.intScanFilter = intScanFilter;
            this.cctx = cctx;

            this.log = log;
            this.locNode = locNode;
            this.locIters = locIters;

            incBackups = qry.includeBackups();

            statsEnabled = cctx.statisticsEnabled();

            readEvt = cctx.events().isRecordable(EVT_CACHE_QUERY_OBJECT_READ) &&
                cctx.gridEvents().hasListener(EVT_CACHE_QUERY_OBJECT_READ);

            taskName = readEvt ? cctx.kernalContext().task().resolveTaskName(qry.taskHash()) : null;

            subjId = securitySubjectId(cctx);

            // keep binary for remote scans if possible
            keepBinary = (!locNode && intScanFilter == null && transformer == null && !readEvt) || qry.keepBinary();
            transform = transformer;
            dht = cctx.isNear() ? cctx.near().dht() : cctx.dht();
            cache = dht != null ? dht : cctx.cache();
            objCtx = cctx.cacheObjectContext();
            cacheName = cctx.name();

            needAdvance = true;
            expiryPlc = this.cctx.cache().expiryPolicy(null);

            startTime = U.currentTimeMillis();
            pageSize = qry.pageSize();
        }

        /** {@inheritDoc} */
        @Override protected Object onNext() {
            if (needAdvance)
                advance();
            else
                needAdvance = true;

            if (next == null)
                throw new NoSuchElementException();

            return next;
        }

        /** {@inheritDoc} */
        @Override protected boolean onHasNext() {
            if (needAdvance) {
                advance();

                needAdvance = false;
            }

            return next != null;
        }

        /** {@inheritDoc} */
        @Override protected void onClose() {
            if (expiryPlc != null && dht != null) {
                dht.sendTtlUpdateRequest(expiryPlc);

                expiryPlc = null;
            }

            if (locPart != null)
                locPart.release();

            if (intScanFilter != null)
                intScanFilter.close();

            if (locIters != null)
                locIters.remove(this);
        }

        /**
         * Moves the iterator to the next cache entry.
         */
        private void advance() {
            long start = statsEnabled ? System.nanoTime() : 0L;

            Object next0 = null;

            while (it.hasNext()) {
                CacheDataRow row = it.next();

                KeyCacheObject key = row.key();
                CacheObject val;

                if (expiryPlc != null) {
                    try {
                        CacheDataRow tmp = row;

                        while (true) {
                            try {
                                GridCacheEntryEx entry = cache.entryEx(key);

                                entry.unswap(tmp);

                                val = entry.peek(true, true, topVer, expiryPlc);

                                entry.touch();

                                break;
                            }
                            catch (GridCacheEntryRemovedException ignore) {
                                tmp = null;
                            }
                        }
                    }
                    catch (IgniteCheckedException e) {
                        if (log.isDebugEnabled())
                            log.debug("Failed to peek value: " + e);

                        val = null;
                    }

                    if (dht != null && expiryPlc.readyToFlush(100))
                        dht.sendTtlUpdateRequest(expiryPlc);
                }
                else
                    val = row.value();

                // Filter backups for SCAN queries, if it isn't partition scan.
                // Other types are filtered in indexing manager.
                if (!cctx.isReplicated() && /*qry.partition()*/this.locPart == null && !incBackups &&
                    !cctx.affinity().primaryByKey(cctx.localNode(), key, topVer)) {
                    if (log.isDebugEnabled())
                        log.debug("Ignoring backup element [row=" + row +
                            ", cacheMode=" + cctx.config().getCacheMode() + ", incBackups=" + incBackups +
                            ", primary=" + cctx.affinity().primaryByKey(cctx.localNode(), key, topVer) + ']');

                    continue;
                }

                if (log.isDebugEnabled()) {
                    ClusterNode primaryNode = cctx.affinity().primaryByKey(key,
                        cctx.affinity().affinityTopologyVersion());

                    log.debug(S.toString("Record",
                        "key", key, true,
                        "val", val, true,
                        "incBackups", incBackups, false,
                        "priNode", primaryNode != null ? U.id8(primaryNode.id()) : null, false,
                        "node", U.id8(cctx.localNode().id()), false));
                }

                if (val != null) {
                    K key0 = (K)CacheObjectUtils.unwrapBinaryIfNeeded(objCtx, key, keepBinary, false);
                    V val0 = (V)CacheObjectUtils.unwrapBinaryIfNeeded(objCtx, val, keepBinary, false);

                    if (statsEnabled) {
                        CacheMetricsImpl metrics = cctx.cache().metrics0();

                        metrics.onRead(true);

                        metrics.addGetTimeNanos(System.nanoTime() - start);
                    }

                    if (intScanFilter == null || intScanFilter.apply(key0, val0)) {
                        if (readEvt) {
                            cctx.gridEvents().record(new CacheQueryReadEvent<>(
                                cctx.localNode(),
                                "Scan query entry read.",
                                EVT_CACHE_QUERY_OBJECT_READ,
                                CacheQueryType.SCAN.name(),
                                cacheName,
                                null,
                                null,
                                intScanFilter != null ? intScanFilter.scanFilter() : null,
                                null,
                                null,
                                subjId,
                                taskName,
                                key0,
                                val0,
                                null,
                                null));
                        }

                        if (transform != null) {
                            try {
                                next0 = transform.apply(new CacheQueryEntry<>(key0, val0));
                            }
                            catch (Throwable e) {
                                throw new IgniteException(e);
                            }
                        }
                        else
                            next0 = !locNode ? new T2<>(key0, val0) :
                                new CacheQueryEntry<>(key0, val0);

                        break;
                    }
                }
            }

            if ((this.next = next0) == null && expiryPlc != null && dht != null) {
                dht.sendTtlUpdateRequest(expiryPlc);

                expiryPlc = null;
            }
        }

        /** */
        @Nullable public IgniteBiPredicate<K, V> filter() {
            return intScanFilter == null ? null : intScanFilter.scanFilter;
        }

        /** */
        public AffinityTopologyVersion topVer() {
            return topVer;
        }

        /** */
        public GridDhtLocalPartition localPartition() {
            return locPart;
        }

        /** */
        public IgniteClosure transformer() {
            return transform;
        }

        /** */
        public long startTime() {
            return startTime;
        }

        /** */
        public boolean local() {
            return locNode;
        }

        /** */
        public boolean keepBinary() {
            return keepBinary;
        }

        /** */
        public UUID subjectId() {
            return subjId;
        }

        /** */
        public String taskName() {
            return taskName;
        }

        /** */
        public GridCacheContext cacheContext() {
            return cctx;
        }

        /** */
        public int pageSize() {
            return pageSize;
        }
    }

    /** */
    @Nullable InternalScanFilter<K, V> queryFilter(final GridCacheQueryAdapter<?> qry) {
        return qry.scanFilter() == null ? null : new InternalScanFilter<>(qry.scanFilter());
    }

    /** */
    public void initFilter(@Nullable InternalScanFilter<K, V> filter) throws IgniteCheckedException {
        if (filter == null)
            return;

        IgniteBiPredicate<K, V> keyValFilter = filter.scanFilter();

        if (keyValFilter instanceof PlatformCacheEntryFilter)
            ((PlatformCacheEntryFilter)keyValFilter).cacheContext(cctx);
        else
            injectResources(keyValFilter);
    }

    /**
     * Wrap scan filter in order to catch unhandled errors.
     */
    private static class InternalScanFilter<K, V> implements IgniteBiPredicate<K, V> {
        /** */
        private static final long serialVersionUID = 0L;

        /** */
        private final IgniteBiPredicate<K, V> scanFilter;

        /**
         * @param scanFilter User scan filter.
         */
        InternalScanFilter(IgniteBiPredicate<K, V> scanFilter) {
            this.scanFilter = scanFilter;
        }

        /** {@inheritDoc} */
        @Override public boolean apply(K k, V v) {
            try {
                return scanFilter == null || scanFilter.apply(k, v);
            }
            catch (Throwable e) {
                throw new IgniteException(e);
            }
        }

        /** */
        void close() {
            close(scanFilter);
        }

        /** */
        static void close(IgniteBiPredicate<?, ?> scanFilter) {
            if (scanFilter instanceof PlatformCacheEntryFilter)
                ((PlatformCacheEntryFilter)scanFilter).onClose();
        }

        /**
         * @return Wrapped scan filter.
         */
        IgniteBiPredicate<K, V> scanFilter() {
            return scanFilter;
        }
    }
}<|MERGE_RESOLUTION|>--- conflicted
+++ resolved
@@ -796,17 +796,9 @@
     private GridCloseableIterator scanIterator(final GridCacheQueryAdapter<?> qry, IgniteClosure transformer,
         boolean locNode)
         throws IgniteCheckedException {
-<<<<<<< HEAD
-        final InternalScanFilter<K, V> intFilter = queryFilter(qry);
+        final InternalScanFilter<K, V> intFilter = internalFilter(qry.scanFilter());
 
         try {
-            initFilter(intFilter);
-
-=======
-        final InternalScanFilter<K, V> intFilter = internalFilter(qry.scanFilter());
-
-        try {
->>>>>>> 34db074f
             Integer part = qry.partition();
 
             if (part != null && (part < 0 || part >= cctx.affinity().partitions()))
@@ -874,13 +866,8 @@
             }
 
             ScanQueryIterator iter = new ScanQueryIterator(it, qry, topVer, locPart,
-<<<<<<< HEAD
-                SecurityUtils.sandboxedProxy(cctx.kernalContext(), IgniteBiPredicate.class, intFilter.scanFilter()),
-                SecurityUtils.sandboxedProxy(cctx.kernalContext(), IgniteClosure.class, transformer),
-=======
                 intFilter,
                 prepareTransformer(transformer),
->>>>>>> 34db074f
                 locNode, locNode ? locIters : null, cctx, log);
 
             if (locNode) {
@@ -2909,6 +2896,7 @@
             null,
             keepBinary,
             false,
+            null,
             null);
     }
 
