--- conflicted
+++ resolved
@@ -3554,8 +3554,6 @@
         @Override public V put(K key, V val) {
             return !canceled.contains(key) ? super.put(key, val) : val;
         }
-<<<<<<< HEAD
-=======
 
         /**
          * @return true if the key is canceled
@@ -3563,6 +3561,5 @@
         boolean isCanceled(K key) {
             return canceled.contains(key);
         }
->>>>>>> 83629fae
     }
 }