/*
 * Licensed to the Apache Software Foundation (ASF) under one or more
 * contributor license agreements.  See the NOTICE file distributed with
 * this work for additional information regarding copyright ownership.
 * The ASF licenses this file to You under the Apache License, Version 2.0
 * (the "License"); you may not use this file except in compliance with
 * the License.  You may obtain a copy of the License at
 *
 *      http://www.apache.org/licenses/LICENSE-2.0
 *
 * Unless required by applicable law or agreed to in writing, software
 * distributed under the License is distributed on an "AS IS" BASIS,
 * WITHOUT WARRANTIES OR CONDITIONS OF ANY KIND, either express or implied.
 * See the License for the specific language governing permissions and
 * limitations under the License.
 */

package org.apache.ignite.internal.processors.cache.query;

import java.io.Externalizable;
import java.io.IOException;
import java.io.ObjectInput;
import java.io.ObjectOutput;
import java.sql.SQLException;
import java.util.ArrayDeque;
import java.util.ArrayList;
import java.util.Collection;
import java.util.Collections;
import java.util.HashMap;
import java.util.HashSet;
import java.util.Iterator;
import java.util.LinkedHashMap;
import java.util.LinkedList;
import java.util.List;
import java.util.Map;
import java.util.NoSuchElementException;
import java.util.Queue;
import java.util.UUID;
import java.util.concurrent.Callable;
import java.util.concurrent.ConcurrentMap;
import javax.cache.expiry.ExpiryPolicy;
import org.apache.ignite.Ignite;
import org.apache.ignite.IgniteCheckedException;
import org.apache.ignite.IgniteException;
import org.apache.ignite.cache.query.QueryMetrics;
import org.apache.ignite.cluster.ClusterNode;
import org.apache.ignite.events.CacheQueryExecutedEvent;
import org.apache.ignite.events.CacheQueryReadEvent;
import org.apache.ignite.events.DiscoveryEvent;
import org.apache.ignite.events.Event;
import org.apache.ignite.internal.GridKernalContext;
import org.apache.ignite.internal.IgniteInternalFuture;
import org.apache.ignite.internal.IgniteKernal;
import org.apache.ignite.internal.managers.eventstorage.GridLocalEventListener;
import org.apache.ignite.internal.processors.affinity.AffinityTopologyVersion;
import org.apache.ignite.internal.processors.cache.CacheMetricsImpl;
import org.apache.ignite.internal.processors.cache.CacheObject;
import org.apache.ignite.internal.processors.cache.GridCacheAdapter;
import org.apache.ignite.internal.processors.cache.GridCacheEntryEx;
import org.apache.ignite.internal.processors.cache.GridCacheEntryRemovedException;
import org.apache.ignite.internal.processors.cache.GridCacheInternal;
import org.apache.ignite.internal.processors.cache.GridCacheManagerAdapter;
import org.apache.ignite.internal.processors.cache.GridCacheOffheapSwapEntry;
import org.apache.ignite.internal.processors.cache.GridCacheSwapEntryImpl;
import org.apache.ignite.internal.processors.cache.IgniteCacheExpiryPolicy;
import org.apache.ignite.internal.processors.cache.IgniteInternalCache;
import org.apache.ignite.internal.processors.cache.KeyCacheObject;
import org.apache.ignite.internal.processors.cache.distributed.dht.GridDhtCacheAdapter;
import org.apache.ignite.internal.processors.cache.distributed.dht.GridDhtLocalPartition;
import org.apache.ignite.internal.processors.cache.distributed.dht.GridDhtUnreservedPartitionException;
import org.apache.ignite.internal.processors.cache.version.GridCacheVersion;
import org.apache.ignite.internal.processors.datastructures.GridSetQueryPredicate;
import org.apache.ignite.internal.processors.datastructures.SetItemKey;
import org.apache.ignite.internal.processors.platform.cache.PlatformCacheEntryFilter;
import org.apache.ignite.internal.processors.query.GridQueryFieldMetadata;
import org.apache.ignite.internal.processors.query.GridQueryFieldsResult;
import org.apache.ignite.internal.processors.query.GridQueryIndexDescriptor;
import org.apache.ignite.internal.processors.query.GridQueryIndexType;
import org.apache.ignite.internal.processors.query.GridQueryProcessor;
import org.apache.ignite.internal.processors.query.GridQueryTypeDescriptor;
import org.apache.ignite.internal.processors.task.GridInternal;
import org.apache.ignite.internal.util.GridCloseableIteratorAdapter;
import org.apache.ignite.internal.util.GridEmptyCloseableIterator;
import org.apache.ignite.internal.util.GridLeanMap;
import org.apache.ignite.internal.util.GridSpiCloseableIteratorWrapper;
import org.apache.ignite.internal.util.GridSpinBusyLock;
import org.apache.ignite.internal.util.future.GridFutureAdapter;
import org.apache.ignite.internal.util.lang.GridCloseableIterator;
import org.apache.ignite.internal.util.lang.GridIterator;
import org.apache.ignite.internal.util.lang.GridIteratorAdapter;
import org.apache.ignite.internal.util.typedef.C1;
import org.apache.ignite.internal.util.typedef.CIX1;
import org.apache.ignite.internal.util.typedef.CX2;
import org.apache.ignite.internal.util.typedef.F;
import org.apache.ignite.internal.util.typedef.P1;
import org.apache.ignite.internal.util.typedef.T2;
import org.apache.ignite.internal.util.typedef.T3;
import org.apache.ignite.internal.util.typedef.X;
import org.apache.ignite.internal.util.typedef.internal.A;
import org.apache.ignite.internal.util.typedef.internal.CU;
import org.apache.ignite.internal.util.typedef.internal.S;
import org.apache.ignite.internal.util.typedef.internal.U;
import org.apache.ignite.lang.IgniteBiPredicate;
import org.apache.ignite.lang.IgniteBiTuple;
import org.apache.ignite.lang.IgniteCallable;
import org.apache.ignite.lang.IgniteClosure;
import org.apache.ignite.lang.IgniteReducer;
import org.apache.ignite.lang.IgniteUuid;
import org.apache.ignite.resources.IgniteInstanceResource;
import org.apache.ignite.spi.IgniteSpiCloseableIterator;
import org.apache.ignite.spi.indexing.IndexingQueryFilter;
import org.apache.ignite.spi.indexing.IndexingSpi;
import org.jetbrains.annotations.Nullable;
import org.jsr166.ConcurrentHashMap8;

import static org.apache.ignite.cache.CacheMode.LOCAL;
import static org.apache.ignite.events.EventType.EVT_CACHE_QUERY_EXECUTED;
import static org.apache.ignite.events.EventType.EVT_CACHE_QUERY_OBJECT_READ;
import static org.apache.ignite.events.EventType.EVT_NODE_FAILED;
import static org.apache.ignite.events.EventType.EVT_NODE_LEFT;
import static org.apache.ignite.internal.GridClosureCallMode.BROADCAST;
import static org.apache.ignite.internal.processors.affinity.AffinityTopologyVersion.NONE;
import static org.apache.ignite.internal.processors.cache.distributed.dht.GridDhtPartitionState.OWNING;
import static org.apache.ignite.internal.processors.cache.query.GridCacheQueryType.SCAN;
import static org.apache.ignite.internal.processors.cache.query.GridCacheQueryType.SPI;
import static org.apache.ignite.internal.processors.cache.query.GridCacheQueryType.SQL;
import static org.apache.ignite.internal.processors.cache.query.GridCacheQueryType.SQL_FIELDS;
import static org.apache.ignite.internal.processors.cache.query.GridCacheQueryType.TEXT;

/**
 * Query and index manager.
 */
@SuppressWarnings("FieldAccessedSynchronizedAndUnsynchronized")
public abstract class GridCacheQueryManager<K, V> extends GridCacheManagerAdapter<K, V> {
    /** */
    public static int MAX_ITERATORS = 1000;

    /** */
    protected GridQueryProcessor qryProc;

    /** */
    private String space;

    /** */
    private int maxIterCnt;

    /** */
    private volatile GridCacheQueryMetricsAdapter metrics = new GridCacheQueryMetricsAdapter();

    /** */
    private final ConcurrentMap<UUID, Map<Long, GridFutureAdapter<QueryResult<K, V>>>> qryIters =
        new ConcurrentHashMap8<>();

    /** */
    private final ConcurrentMap<UUID, Map<Long, GridFutureAdapter<FieldsResult>>> fieldsQryRes =
        new ConcurrentHashMap8<>();

    /** */
    private volatile ConcurrentMap<Object, CachedResult<?>> qryResCache = new ConcurrentHashMap8<>();

    /** */
    private final GridSpinBusyLock busyLock = new GridSpinBusyLock();

    /** Event listener. */
    private GridLocalEventListener lsnr;

    /** */
    private boolean enabled;

    /** */
    private AffinityTopologyVersion qryTopVer;

    /** {@inheritDoc} */
    @Override public void start0() throws IgniteCheckedException {
        qryProc = cctx.kernalContext().query();
        space = cctx.name();
        maxIterCnt = MAX_ITERATORS;

        lsnr = new GridLocalEventListener() {
            @Override public void onEvent(Event evt) {
                UUID nodeId = ((DiscoveryEvent)evt).eventNode().id();

                Map<Long, GridFutureAdapter<QueryResult<K, V>>> futs = qryIters.remove(nodeId);

                if (futs != null) {
                    for (Map.Entry<Long, GridFutureAdapter<QueryResult<K, V>>> entry : futs.entrySet()) {
                        final Object rcpt = recipient(nodeId, entry.getKey());

                        entry.getValue().listen(new CIX1<IgniteInternalFuture<QueryResult<K, V>>>() {
                            @Override public void applyx(IgniteInternalFuture<QueryResult<K, V>> f)
                                throws IgniteCheckedException {
                                f.get().closeIfNotShared(rcpt);
                            }
                        });
                    }
                }

                Map<Long, GridFutureAdapter<FieldsResult>> fieldsFuts = fieldsQryRes.remove(nodeId);

                if (fieldsFuts != null) {
                    for (Map.Entry<Long, GridFutureAdapter<FieldsResult>> entry : fieldsFuts.entrySet()) {
                        final Object rcpt = recipient(nodeId, entry.getKey());

                        entry.getValue().listen(new CIX1<IgniteInternalFuture<FieldsResult>>() {
                            @Override public void applyx(IgniteInternalFuture<FieldsResult> f)
                                throws IgniteCheckedException {
                                f.get().closeIfNotShared(rcpt);
                            }
                        });
                    }
                }
            }
        };

        cctx.events().addListener(lsnr, EVT_NODE_LEFT, EVT_NODE_FAILED);

        enabled = GridQueryProcessor.isEnabled(cctx.config());

        qryTopVer = cctx.startTopologyVersion();

        if (qryTopVer == null)
            qryTopVer = new AffinityTopologyVersion(cctx.localNode().order(), 0);
    }

    /**
     * @return {@code True} if indexing is enabled for cache.
     */
    public boolean enabled() {
        return enabled;
    }

    /** {@inheritDoc} */
    @Override protected void onKernalStop0(boolean cancel) {
        busyLock.block();

        cctx.events().removeListener(lsnr);

        if (cancel)
            onCancelAtStop();
        else
            onWaitAtStop();
    }

    /**
     * @return {@code True} if entered busy state.
     */
    private boolean enterBusy() {
        return busyLock.enterBusy();
    }

    /**
     * Leaves busy state.
     */
    private void leaveBusy() {
        busyLock.leaveBusy();
    }

    /**
     * Stops query manager.
     *
     * @param cancel Cancel queries.
     */
    @SuppressWarnings({"LockAcquiredButNotSafelyReleased"})
    @Override public final void stop0(boolean cancel) {
        if (log.isDebugEnabled())
            log.debug("Stopped cache query manager.");
    }

    /**
     * Gets number of objects of given type in index.
     *
     * @param valType Value type.
     * @return Number of objects or -1 if type was not indexed at all.
     * @throws IgniteCheckedException If failed.
     */
    public long size(Class<?> valType) throws IgniteCheckedException {
        if (!enterBusy())
            throw new IllegalStateException("Failed to get size (grid is stopping).");

        try {
            return qryProc.size(space, valType);
        }
        finally {
            leaveBusy();
        }
    }

    /**
     * Rebuilds all search indexes of given value type.
     *
     * @param typeName Value type name.
     * @return Future that will be completed when rebuilding of all indexes is finished.
     */
    public IgniteInternalFuture<?> rebuildIndexes(String typeName) {
        if (!enterBusy())
            throw new IllegalStateException("Failed to rebuild indexes (grid is stopping).");

        try {
            return qryProc.rebuildIndexes(space, typeName);
        }
        finally {
            leaveBusy();
        }
    }

    /**
     * Marks this request as canceled.
     *
     * @param reqId Request id.
     */
    void onQueryFutureCanceled(long reqId) {
        // No-op.
    }

    /**
     * Cancel flag handler at stop.
     */
    void onCancelAtStop() {
        // No-op.
    }

    /**
     * Wait flag handler at stop.
     */
    void onWaitAtStop() {
        // No-op.
    }

    /**
     * Processes cache query request.
     *
     * @param sndId Sender node id.
     * @param req Query request.
     */
    void processQueryRequest(UUID sndId, GridCacheQueryRequest req) {
        // No-op.
    }

    /**
     * Entry for given key unswapped.
     *
     * @param key Key.
     * @throws IgniteCheckedException If failed.
     */
    public void onSwap(CacheObject key) throws IgniteCheckedException {
        if (!enterBusy())
            return; // Ignore index update when node is stopping.

        try {
            qryProc.onSwap(space, key);
        }
        finally {
            leaveBusy();
        }
    }

    /**
     * Entry for given key unswapped.
     *
     * @param key Key.
     * @param val Value
     * @throws IgniteCheckedException If failed.
     */
    public void onUnswap(CacheObject key, CacheObject val) throws IgniteCheckedException {
        if (!enterBusy())
            return; // Ignore index update when node is stopping.

        try {
            qryProc.onUnswap(space, key, val);
        }
        finally {
            leaveBusy();
        }
    }

    /**
     *
     */
    private void invalidateResultCache() {
        if (!qryResCache.isEmpty())
            qryResCache = new ConcurrentHashMap8<>();
    }

    /**
     * Writes key-value pair to index.
     *
     * @param key Key.
     * @param val Value.
     * @param ver Cache entry version.
     * @param expirationTime Expiration time or 0 if never expires.
     * @throws IgniteCheckedException In case of error.
     */
    public void store(CacheObject key, CacheObject val, GridCacheVersion ver, long expirationTime)
        throws IgniteCheckedException {
        assert key != null;
        assert val != null;
        assert enabled();

        if (key instanceof GridCacheInternal)
            return; // No-op.

        if (!enterBusy())
            return; // Ignore index update when node is stopping.

        try {
            qryProc.store(space, key, val, CU.versionToBytes(ver), expirationTime);
        }
        finally {
            invalidateResultCache();

            leaveBusy();
        }
    }

    /**
     * @param key Key.
     * @param val Value.
     * @throws IgniteCheckedException Thrown in case of any errors.
     */
    @SuppressWarnings("SimplifiableIfStatement")
    public void remove(CacheObject key, CacheObject val) throws IgniteCheckedException {
        assert key != null;

        if (!GridQueryProcessor.isEnabled(cctx.config()) && !(key instanceof GridCacheInternal))
            return; // No-op.

        if (!enterBusy())
            return; // Ignore index update when node is stopping.

        try {
            qryProc.remove(space, key, val);
        }
        finally {
            invalidateResultCache();

            leaveBusy();
        }
    }

    /**
     * Undeploys given class loader.
     *
     * @param ldr Class loader to undeploy.
     */
    public void onUndeploy(ClassLoader ldr) {
        if (!enterBusy())
            return; // Ignore index update when node is stopping.

        try {
            qryProc.onUndeploy(space, ldr);
        }
        catch (IgniteCheckedException e) {
            throw new IgniteException(e);
        }
        finally {
            invalidateResultCache();

            leaveBusy();
        }
    }

    /**
     * Executes local query.
     *
     * @param qry Query.
     * @return Query future.
     */
    public abstract CacheQueryFuture<?> queryLocal(GridCacheQueryBean qry);

    /**
     * Executes distributed query.
     *
     * @param qry Query.
     * @param nodes Nodes.
     * @return Query future.
     */
    public abstract CacheQueryFuture<?> queryDistributed(GridCacheQueryBean qry, Collection<ClusterNode> nodes);

    /**
     * Loads page.
     *
     * @param id Query ID.
     * @param qry Query.
     * @param nodes Nodes.
     * @param all Whether to load all pages.
     */
    public abstract void loadPage(long id, GridCacheQueryAdapter<?> qry, Collection<ClusterNode> nodes, boolean all);

    /**
     * Executes distributed fields query.
     *
     * @param qry Query.
     * @return Query future.
     */
    public abstract CacheQueryFuture<?> queryFieldsLocal(GridCacheQueryBean qry);

    /**
     * Executes distributed fields query.
     *
     * @param qry Query.
     * @param nodes Nodes.
     * @return Query future.
     */
    public abstract CacheQueryFuture<?> queryFieldsDistributed(GridCacheQueryBean qry, Collection<ClusterNode> nodes);

    /**
     * Performs query.
     *
     * @param qry Query.
     * @param args Arguments.
     * @param loc Local query or not.
     * @param subjId Security subject ID.
     * @param taskName Task name.
     * @param rcpt ID of the recipient.
     * @return Collection of found keys.
     * @throws IgniteCheckedException In case of error.
     */
    @SuppressWarnings("unchecked")
    private QueryResult<K, V> executeQuery(GridCacheQueryAdapter<?> qry,
        @Nullable Object[] args, boolean loc, @Nullable UUID subjId, @Nullable String taskName, Object rcpt)
        throws IgniteCheckedException {
        if (qry.type() == null) {
            assert !loc;

            throw new IgniteCheckedException("Received next page request after iterator was removed. " +
                "Consider increasing maximum number of stored iterators (see " +
                "GridCacheConfiguration.getMaximumQueryIteratorCount() configuration property).");
        }

        QueryResult<K, V> res;

        T3<String, String, List<Object>> resKey = null;

        if (qry.type() == SQL) {
            resKey = new T3<>(qry.queryClassName(), qry.clause(), F.asList(args));

            res = (QueryResult<K, V>)qryResCache.get(resKey);

            if (res != null && res.addRecipient(rcpt))
                return res;

            res = new QueryResult<>(qry.type(), rcpt);

            if (qryResCache.putIfAbsent(resKey, res) != null)
                resKey = null;
        }
        else
            res = new QueryResult<>(qry.type(), rcpt);

        GridCloseableIterator<IgniteBiTuple<K, V>> iter;

        try {
            switch (qry.type()) {
                case SQL:
                    if (cctx.gridEvents().isRecordable(EVT_CACHE_QUERY_EXECUTED)) {
                        cctx.gridEvents().record(new CacheQueryExecutedEvent<>(
                            cctx.localNode(),
                            "SQL query executed.",
                            EVT_CACHE_QUERY_EXECUTED,
                            CacheQueryType.SQL.name(),
                            cctx.namex(),
                            qry.queryClassName(),
                            qry.clause(),
                            null,
                            null,
                            args,
                            subjId,
                            taskName));
                    }

                    iter = qryProc.query(space, qry.clause(), F.asList(args),
                        qry.queryClassName(), filter(qry));

                    break;

                case SCAN:
                    if (cctx.gridEvents().isRecordable(EVT_CACHE_QUERY_EXECUTED)) {
                        cctx.gridEvents().record(new CacheQueryExecutedEvent<>(
                            cctx.localNode(),
                            "Scan query executed.",
                            EVT_CACHE_QUERY_EXECUTED,
                            CacheQueryType.SCAN.name(),
                            cctx.namex(),
                            null,
                            null,
                            qry.scanFilter(),
                            null,
                            null,
                            subjId,
                            taskName));
                    }

                    iter = scanIterator(qry);

                    break;

                case TEXT:
                    if (cctx.gridEvents().isRecordable(EVT_CACHE_QUERY_EXECUTED)) {
                        cctx.gridEvents().record(new CacheQueryExecutedEvent<>(
                            cctx.localNode(),
                            "Full text query executed.",
                            EVT_CACHE_QUERY_EXECUTED,
                            CacheQueryType.FULL_TEXT.name(),
                            cctx.namex(),
                            qry.queryClassName(),
                            qry.clause(),
                            null,
                            null,
                            null,
                            subjId,
                            taskName));
                    }

                    iter = qryProc.queryText(space, qry.clause(), qry.queryClassName(), filter(qry));

                    break;

                case SET:
                    iter = setIterator(qry);

                    break;

                case SQL_FIELDS:
                    assert false : "SQL fields query is incorrectly processed.";

                default:
                    throw new IgniteCheckedException("Unknown query type: " + qry.type());
            }

            res.onDone(iter);
        }
        catch (Exception e) {
            res.onDone(e);
        }
        finally {
            if (resKey != null)
                qryResCache.remove(resKey, res);
        }

        return res;
    }

    /**
     * Performs fields query.
     *
     * @param qry Query.
     * @param args Arguments.
     * @param loc Local query or not.
     * @param subjId Security subject ID.
     * @param taskName Task name.
     * @param rcpt ID of the recipient.
     * @return Collection of found keys.
     * @throws IgniteCheckedException In case of error.
     */
    private FieldsResult executeFieldsQuery(GridCacheQueryAdapter<?> qry, @Nullable Object[] args,
        boolean loc, @Nullable UUID subjId, @Nullable String taskName, Object rcpt) throws IgniteCheckedException {
        assert qry != null;

        FieldsResult res;

        T2<String, List<Object>> resKey = null;

        if (qry.clause() == null) {
            assert !loc;

            throw new IgniteCheckedException("Received next page request after iterator was removed. " +
                "Consider increasing maximum number of stored iterators (see " +
                "GridCacheConfiguration.getMaximumQueryIteratorCount() configuration property).");
        }

        if (qry.type() == SQL_FIELDS) {
            if (cctx.gridEvents().isRecordable(EVT_CACHE_QUERY_EXECUTED)) {
                cctx.gridEvents().record(new CacheQueryExecutedEvent<>(
                    cctx.localNode(),
                    "SQL fields query executed.",
                    EVT_CACHE_QUERY_EXECUTED,
                    CacheQueryType.SQL_FIELDS.name(),
                    cctx.namex(),
                    null,
                    qry.clause(),
                    null,
                    null,
                    args,
                    subjId,
                    taskName));
            }

            // Attempt to get result from cache.
            resKey = new T2<>(qry.clause(), F.asList(args));

            res = (FieldsResult)qryResCache.get(resKey);

            if (res != null && res.addRecipient(rcpt))
                return res; // Cached result found.

            res = new FieldsResult(rcpt);

            if (qryResCache.putIfAbsent(resKey, res) != null)
                resKey = null; // Failed to cache result.
        }
        else {
            assert qry.type() == SPI : "Unexpected query type: " + qry.type();

            if (cctx.gridEvents().isRecordable(EVT_CACHE_QUERY_EXECUTED)) {
                cctx.gridEvents().record(new CacheQueryExecutedEvent<>(
                    cctx.localNode(),
                    "SPI query executed.",
                    EVT_CACHE_QUERY_EXECUTED,
                    CacheQueryType.SPI.name(),
                    cctx.namex(),
                    null,
                    null,
                    null,
                    null,
                    args,
                    subjId,
                    taskName));
            }

            res = new FieldsResult(rcpt);
        }

        try {
            if (qry.type() == SPI) {
                IgniteSpiCloseableIterator<?> iter = cctx.kernalContext().indexing().query(space, F.asList(args),
                    filter(qry));

                res.onDone(iter);
            }
            else {
                assert qry.type() == SQL_FIELDS;

                GridQueryFieldsResult qryRes = qryProc.queryFields(space, qry.clause(), F.asList(args), filter(qry));

                res.metaData(qryRes.metaData());

                res.onDone(qryRes.iterator());
            }
        }
        catch (Exception e) {
            res.onDone(e);
        }
        finally {
            if (resKey != null)
                qryResCache.remove(resKey, res);
        }

        return res;
    }

    /**
     * @param qry Query.
     * @return Cache set items iterator.
     */
    private GridCloseableIterator<IgniteBiTuple<K, V>> setIterator(GridCacheQueryAdapter<?> qry) {
        final GridSetQueryPredicate filter = (GridSetQueryPredicate)qry.scanFilter();

        filter.init(cctx);

        IgniteUuid id = filter.setId();

        Collection<SetItemKey> data = cctx.dataStructures().setData(id);

        if (data == null)
            data = Collections.emptyList();

        final GridIterator<IgniteBiTuple<K, V>> it = F.iterator(
            data,
            new C1<SetItemKey, IgniteBiTuple<K, V>>() {
                @Override public IgniteBiTuple<K, V> apply(SetItemKey e) {
                    return new IgniteBiTuple<>((K)e.item(), (V)Boolean.TRUE);
                }
            },
            true,
            new P1<SetItemKey>() {
                @Override public boolean apply(SetItemKey e) {
                    return filter.apply(e, null);
                }
            });

        return new GridCloseableIteratorAdapter<IgniteBiTuple<K, V>>() {
            @Override protected boolean onHasNext() {
                return it.hasNext();
            }

            @Override protected IgniteBiTuple<K, V> onNext() {
                return it.next();
            }

            @Override protected void onRemove() {
                it.remove();
            }

            @Override protected void onClose() {
                // No-op.
            }
        };
    }

    /**
     * @param qry Query.
     * @return Full-scan row iterator.
     * @throws IgniteCheckedException If failed to get iterator.
     */
    @SuppressWarnings({"unchecked"})
    private GridCloseableIterator<IgniteBiTuple<K, V>> scanIterator(final GridCacheQueryAdapter<?> qry)
        throws IgniteCheckedException {
        IgniteInternalCache<K, V> prj0 = cctx.cache();

<<<<<<< HEAD
        if (qry.keepBinary())
            prj0 = prj0.keepBinary();
=======
        prj0 = prj0.keepBinary();
>>>>>>> 9db05f5f

        final IgniteInternalCache<K, V> prj = prj0;

        final IgniteBiPredicate<K, V> keyValFilter = qry.scanFilter();

        try {
            injectResources(keyValFilter);

            final GridDhtCacheAdapter dht = cctx.isLocal() ? null : (cctx.isNear() ? cctx.near().dht() : cctx.dht());

            final GridCacheAdapter cache = dht != null ? dht : cctx.cache();

            final ExpiryPolicy plc = cctx.expiry();

            final AffinityTopologyVersion topVer = cctx.affinity().affinityTopologyVersion();

            final boolean backups = qry.includeBackups() || cctx.isReplicated();

            final GridCloseableIteratorAdapter<IgniteBiTuple<K, V>> heapIt =
                new GridCloseableIteratorAdapter<IgniteBiTuple<K, V>>() {
                    private IgniteBiTuple<K, V> next;

                    private IgniteCacheExpiryPolicy expiryPlc = cctx.cache().expiryPolicy(plc);

                    private Iterator<K> iter;

                    private GridDhtLocalPartition locPart;

                    {
                        Integer part = qry.partition();

                        if (part == null || dht == null)
                            iter = backups ? prj.keySetx().iterator() : prj.primaryKeySet().iterator();
                        else if (part < 0 || part >= cctx.affinity().partitions())
                            iter = F.emptyIterator();
                        else {
                            locPart = dht.topology().localPartition(part, topVer, false);

                            // double check for owning state
                            if (locPart == null || locPart.state() != OWNING || !locPart.reserve() ||
                                locPart.state() != OWNING)
                                throw new GridDhtUnreservedPartitionException(part,
                                    cctx.affinity().affinityTopologyVersion(), "Partition can not be reserved");

                            iter = new Iterator<K>() {
                                private Iterator<KeyCacheObject> iter0 = locPart.keySet().iterator();

                                @Override public boolean hasNext() {
                                    return iter0.hasNext();
                                }

                                @Override public K next() {
                                    KeyCacheObject key = iter0.next();

                                    return (K)cctx.unwrapBinaryIfNeeded(key, true);
                                }

                                @Override public void remove() {
                                    iter0.remove();
                                }
                            };
                        }

                        advance();
                    }

                    @Override public boolean onHasNext() {
                        return next != null;
                    }

                    @Override public IgniteBiTuple<K, V> onNext() {
                        if (next == null)
                            throw new NoSuchElementException();

                        IgniteBiTuple<K, V> next0 = next;

                        advance();

                        return next0;
                    }

                    private void advance() {
                        IgniteBiTuple<K, V> next0 = null;

                        while (iter.hasNext()) {
                            next0 = null;

                            K key = iter.next();

                            V val;

                            try {
                                GridCacheEntryEx entry = cache.peekEx(key);

                                CacheObject cacheVal =
                                    entry != null ? entry.peek(true, false, false, topVer, expiryPlc) : null;

<<<<<<< HEAD
                                // TODO 950 nocopy
                                val = (V)cctx.cacheObjectContext().unwrapBinaryIfNeeded(cacheVal, qry.keepBinary());
=======
                                val = (V)cctx.cacheObjectContext().unwrapBinaryIfNeeded(cacheVal, true);
>>>>>>> 9db05f5f
                            }
                            catch (GridCacheEntryRemovedException e) {
                                val = null;
                            }
                            catch (IgniteCheckedException e) {
                                if (log.isDebugEnabled())
                                    log.debug("Failed to peek value: " + e);

                                val = null;
                            }

                            if (dht != null && expiryPlc != null && expiryPlc.readyToFlush(100)) {
                                dht.sendTtlUpdateRequest(expiryPlc);

                                expiryPlc = cctx.cache().expiryPolicy(plc);
                            }

                            if (val != null) {
                                next0 = F.t(key, val);

                                if (checkPredicate(next0))
                                    break;
                                else
                                    next0 = null;
                            }
                        }

                        next = next0 != null ?
                            new IgniteBiTuple<>(next0.getKey(), next0.getValue()) :
                            null;

                        if (next == null)
                            sendTtlUpdate();
                    }

                    @Override protected void onClose() {
                        sendTtlUpdate();

                        if (locPart != null)
                            locPart.release();
                    }

                    private void sendTtlUpdate() {
                        if (dht != null && expiryPlc != null) {
                            dht.sendTtlUpdateRequest(expiryPlc);

                            expiryPlc = null;
                        }
                    }

                    private boolean checkPredicate(Map.Entry<K, V> e) {
                        if (keyValFilter != null) {
                            Map.Entry<K, V> e0 = (Map.Entry<K, V>)cctx.unwrapBinaryIfNeeded(e, qry.keepBinary());

                            return keyValFilter.apply(e0.getKey(), e0.getValue());
                        }

                        return true;
                    }
                };

            final GridIterator<IgniteBiTuple<K, V>> it;

            if (cctx.isSwapOrOffheapEnabled()) {
                List<GridIterator<IgniteBiTuple<K, V>>> iters = new ArrayList<>(3);

                iters.add(heapIt);

                if (cctx.isOffHeapEnabled())
                    iters.add(offheapIterator(qry, backups));

                if (cctx.swap().swapEnabled())
                    iters.add(swapIterator(qry, backups));

                it = new CompoundIterator<>(iters);
            }
            else
                it = heapIt;

            return new GridCloseableIteratorAdapter<IgniteBiTuple<K, V>>() {
                @Override protected boolean onHasNext() {
                    return it.hasNext();
                }

                @Override protected IgniteBiTuple<K, V> onNext() {
                    return it.next();
                }

                @Override protected void onRemove() {
                    it.remove();
                }

                @Override protected void onClose() throws IgniteCheckedException {
                    try {
                        heapIt.close();
                    }
                    finally {
                        closeScanFilter(keyValFilter);
                    }
                }
            };
        }
        catch (IgniteCheckedException | RuntimeException e)
        {
            closeScanFilter(keyValFilter);

            throw e;
        }
    }

    /**
     * Closes a filter if it is closeable.
     *
     * @param f Filter.
     */
    private static void closeScanFilter(Object f) {
        if (f instanceof PlatformCacheEntryFilter)
            ((PlatformCacheEntryFilter)f).onClose();
    }

    /**
     * @param qry Query.
     * @param backups Include backups.
     * @return Swap iterator.
     * @throws IgniteCheckedException If failed.
     */
    private GridIterator<IgniteBiTuple<K, V>> swapIterator(GridCacheQueryAdapter<?> qry, boolean backups)
        throws IgniteCheckedException {
        IgniteBiPredicate<K, V> filter = qry.scanFilter();

        Integer part = qry.partition();

        Iterator<Map.Entry<byte[], byte[]>> it = part == null ? cctx.swap().rawSwapIterator(true, backups) :
            cctx.swap().rawSwapIterator(part);

        return scanIterator(it, filter, qry.keepBinary());
    }

    /**
     * @param qry Query.
     * @param backups Include backups.
     * @return Offheap iterator.
     */
    private GridIterator<IgniteBiTuple<K, V>> offheapIterator(GridCacheQueryAdapter<?> qry, boolean backups) {
        IgniteBiPredicate<K, V> filter = qry.scanFilter();

        if (cctx.offheapTiered() && filter != null) {
            OffheapIteratorClosure c = new OffheapIteratorClosure(filter, qry.keepBinary());

            return cctx.swap().rawOffHeapIterator(c, qry.partition(), true, backups);
        }
        else {
            Iterator<Map.Entry<byte[], byte[]>> it = cctx.swap().rawOffHeapIterator(qry.partition(), true, backups);

            return scanIterator(it, filter, qry.keepBinary());
        }
    }

    /**
     * @param it Lazy swap or offheap iterator.
     * @param filter Scan filter.
     * @param keepBinary Keep binary flag.
     * @return Iterator.
     */
    private GridIteratorAdapter<IgniteBiTuple<K, V>> scanIterator(
        @Nullable final Iterator<Map.Entry<byte[], byte[]>> it,
        @Nullable final IgniteBiPredicate<K, V> filter,
        final boolean keepBinary) {
        if (it == null)
            return new GridEmptyCloseableIterator<>();

        return new GridIteratorAdapter<IgniteBiTuple<K, V>>() {
            private IgniteBiTuple<K, V> next;

            {
                advance();
            }

            @Override public boolean hasNextX() {
                return next != null;
            }

            @Override public IgniteBiTuple<K, V> nextX() {
                if (next == null)
                    throw new NoSuchElementException();

                IgniteBiTuple<K, V> next0 = next;

                advance();

                return next0;
            }

            @Override public void removeX() {
                throw new UnsupportedOperationException();
            }

            private void advance() {
                next = null;

                while (it.hasNext()) {
                    final LazySwapEntry e = new LazySwapEntry(it.next(), keepBinary);

                    if (filter != null) {
                        K key = (K)cctx.unwrapBinaryIfNeeded(e.key(), keepBinary);
                        V val = (V)cctx.unwrapBinaryIfNeeded(e.value(), keepBinary);

                        if (!filter.apply(key, val))
                            continue;
                    }

                    next = new IgniteBiTuple<>(e.key(), e.value());

                    break;
                }
            }
        };
    }

    /**
     * @param o Object to inject resources to.
     * @throws IgniteCheckedException If failure occurred while injecting resources.
     */
    private void injectResources(@Nullable Object o) throws IgniteCheckedException {
        if (o != null) {
            GridKernalContext ctx = cctx.kernalContext();

            ClassLoader ldr = o.getClass().getClassLoader();

            if (ctx.deploy().isGlobalLoader(ldr))
                ctx.resource().inject(ctx.deploy().getDeployment(ctx.deploy().getClassLoaderId(ldr)), o.getClass(), o);
            else
                ctx.resource().inject(ctx.deploy().getDeployment(o.getClass().getName()), o.getClass(), o);
        }
    }

    /**
     * Processes fields query request.
     *
     * @param qryInfo Query info.
     */
    protected void runFieldsQuery(GridCacheQueryInfo qryInfo) {
        assert qryInfo != null;

        if (!enterBusy()) {
            if (cctx.localNodeId().equals(qryInfo.senderId()))
                throw new IllegalStateException("Failed to process query request (grid is stopping).");

            return; // Ignore remote requests when when node is stopping.
        }

        try {
            if (log.isDebugEnabled())
                log.debug("Running query: " + qryInfo);

            boolean rmvRes = true;

            FieldsResult res = null;

            final boolean statsEnabled = cctx.config().isStatisticsEnabled();

            final boolean readEvt = cctx.gridEvents().isRecordable(EVT_CACHE_QUERY_OBJECT_READ);

            try {
                // Preparing query closures.
                IgniteClosure<Object, Object> trans = (IgniteClosure<Object, Object>)qryInfo.transformer();
                IgniteReducer<Object, Object> rdc = (IgniteReducer<Object, Object>)qryInfo.reducer();

                injectResources(trans);
                injectResources(rdc);

                GridCacheQueryAdapter<?> qry = qryInfo.query();

                int pageSize = qry.pageSize();

                Collection<Object> data = null;
                Collection<Object> entities = null;

                if (qryInfo.local() || rdc != null || cctx.isLocalNode(qryInfo.senderId()))
                    data = new ArrayList<>(pageSize);
                else
                    entities = new ArrayList<>(pageSize);

                String taskName = cctx.kernalContext().task().resolveTaskName(qry.taskHash());

                res = qryInfo.local() ?
                    executeFieldsQuery(qry, qryInfo.arguments(), qryInfo.local(), qry.subjectId(), taskName,
                    recipient(qryInfo.senderId(), qryInfo.requestId())) :
                    fieldsQueryResult(qryInfo, taskName);

                // If metadata needs to be returned to user and cleaned from internal fields - copy it.
                List<GridQueryFieldMetadata> meta = qryInfo.includeMetaData() ?
                    (res.metaData() != null ? new ArrayList<>(res.metaData()) : null) :
                    res.metaData();

                if (!qryInfo.includeMetaData())
                    meta = null;

                GridCloseableIterator<?> it = new GridSpiCloseableIteratorWrapper<Object>(
                    res.iterator(recipient(qryInfo.senderId(), qryInfo.requestId())));

                if (log.isDebugEnabled())
                    log.debug("Received fields iterator [iterHasNext=" + it.hasNext() + ']');

                if (!it.hasNext()) {
                    if (rdc != null)
                        data = Collections.singletonList(rdc.reduce());

                    onFieldsPageReady(qryInfo.local(), qryInfo, meta, entities, data, true, null);

                    return;
                }

                int cnt = 0;
                boolean metaSent = false;

                while (!Thread.currentThread().isInterrupted() && it.hasNext()) {
                    long start = statsEnabled ? System.nanoTime() : 0L;

                    Object row = it.next();

                    // Query is cancelled.
                    if (row == null) {
                        onPageReady(qryInfo.local(), qryInfo, null, true, null);

                        break;
                    }

                    if (statsEnabled) {
                        CacheMetricsImpl metrics = cctx.cache().metrics0();

                        metrics.onRead(true);

                        metrics.addGetTimeNanos(System.nanoTime() - start);
                    }

                    if (readEvt) {
                        cctx.gridEvents().record(new CacheQueryReadEvent<K, V>(
                            cctx.localNode(),
                            "SQL fields query result set row read.",
                            EVT_CACHE_QUERY_OBJECT_READ,
                            CacheQueryType.SQL_FIELDS.name(),
                            cctx.namex(),
                            null,
                            qry.clause(),
                            null,
                            null,
                            qryInfo.arguments(),
                            qry.subjectId(),
                            taskName,
                            null,
                            null,
                            null,
                            row));
                    }

                    if ((qryInfo.local() || rdc != null || cctx.isLocalNode(qryInfo.senderId()))) {
                        // Reduce.
                        if (rdc != null) {
                            if (!rdc.collect(row))
                                break;
                        }
                        else
                            data.add(row);
                    }
                    else
                        entities.add(row);

                    if (rdc == null && ((!qryInfo.allPages() && ++cnt == pageSize) || !it.hasNext())) {
                        onFieldsPageReady(qryInfo.local(), qryInfo, !metaSent ? meta : null,
                            entities, data, !it.hasNext(), null);

                        if (it.hasNext())
                            rmvRes = false;

                        if (!qryInfo.allPages())
                            return;
                    }
                }

                if (rdc != null) {
                    onFieldsPageReady(qryInfo.local(), qryInfo, meta, null,
                        Collections.singletonList(rdc.reduce()), true, null);
                }
            }
            catch (IgniteCheckedException e) {
                if (log.isDebugEnabled() || !e.hasCause(SQLException.class))
                    U.error(log, "Failed to run fields query [qry=" + qryInfo + ", node=" + cctx.nodeId() + ']', e);
                else {
                    if (e.hasCause(SQLException.class))
                        U.error(log, "Failed to run fields query [node=" + cctx.nodeId() +
                            ", msg=" + e.getCause(SQLException.class).getMessage() + ']');
                    else
                        U.error(log, "Failed to run fields query [node=" + cctx.nodeId() +
                            ", msg=" + e.getMessage() + ']');
                }

                onFieldsPageReady(qryInfo.local(), qryInfo, null, null, null, true, e);
            }
            catch (Throwable e) {
                U.error(log, "Failed to run fields query [qry=" + qryInfo + ", node=" + cctx.nodeId() + "]", e);

                onFieldsPageReady(qryInfo.local(), qryInfo, null, null, null, true, e);

                if (e instanceof Error)
                    throw (Error)e;
            }
            finally {
                if (qryInfo.local()) {
                    // Don't we need to always remove local iterators?
                    if (rmvRes && res != null) {
                        try {
                            res.closeIfNotShared(recipient(qryInfo.senderId(), qryInfo.requestId()));
                        }
                        catch (IgniteCheckedException e) {
                            U.error(log, "Failed to close local iterator [qry=" + qryInfo + ", node=" +
                                cctx.nodeId() + "]", e);
                        }
                    }
                }
                else if (rmvRes)
                    removeFieldsQueryResult(qryInfo.senderId(), qryInfo.requestId());
            }
        }
        finally {
            leaveBusy();
        }
    }

    /**
     * Processes cache query request.
     *
     * @param qryInfo Query info.
     */
    @SuppressWarnings("unchecked")
    protected void runQuery(GridCacheQueryInfo qryInfo) {
        assert qryInfo != null;

        if (!enterBusy()) {
            if (cctx.localNodeId().equals(qryInfo.senderId()))
                throw new IllegalStateException("Failed to process query request (grid is stopping).");

            return; // Ignore remote requests when when node is stopping.
        }

        try {
            boolean loc = qryInfo.local();

            QueryResult<K, V> res = null;

            if (log.isDebugEnabled())
                log.debug("Running query: " + qryInfo);

            boolean rmvIter = true;

            try {
                // Preparing query closures.
                IgniteClosure<Map.Entry<K, V>, Object> trans =
                    (IgniteClosure<Map.Entry<K, V>, Object>)qryInfo.transformer();

                IgniteReducer<Map.Entry<K, V>, Object> rdc = (IgniteReducer<Map.Entry<K, V>, Object>)qryInfo.reducer();

                injectResources(trans);
                injectResources(rdc);

                GridCacheQueryAdapter<?> qry = qryInfo.query();

                int pageSize = qry.pageSize();

                boolean incBackups = qry.includeBackups();

                String taskName = cctx.kernalContext().task().resolveTaskName(qry.taskHash());

                IgniteSpiCloseableIterator<IgniteBiTuple<K, V>> iter;
                GridCacheQueryType type;

                res = loc ?
                    executeQuery(qry, qryInfo.arguments(), loc, qry.subjectId(), taskName,
                    recipient(qryInfo.senderId(), qryInfo.requestId())) :
                    queryResult(qryInfo, taskName);

                iter = res.iterator(recipient(qryInfo.senderId(), qryInfo.requestId()));
                type = res.type();

                GridCacheAdapter<K, V> cache = cctx.cache();

                if (log.isDebugEnabled())
                    log.debug("Received index iterator [iterHasNext=" + iter.hasNext() +
                        ", cacheSize=" + cache.size() + ']');

                int cnt = 0;

                boolean stop = false;
                boolean pageSent = false;

                Collection<Object> data = new ArrayList<>(pageSize);

                AffinityTopologyVersion topVer = cctx.affinity().affinityTopologyVersion();

                final boolean statsEnabled = cctx.config().isStatisticsEnabled();

                final boolean readEvt = cctx.gridEvents().isRecordable(EVT_CACHE_QUERY_OBJECT_READ);

                while (!Thread.currentThread().isInterrupted() && iter.hasNext()) {
                    long start = statsEnabled ? System.nanoTime() : 0L;

                    IgniteBiTuple<K, V> row = iter.next();

                    // Query is cancelled.
                    if (row == null) {
                        onPageReady(loc, qryInfo, null, true, null);

                        break;
                    }

                    K key = row.getKey();

                    // Filter backups for SCAN queries, if it isn't partition scan.
                    // Other types are filtered in indexing manager.
                    if (!cctx.isReplicated() && qry.type() == SCAN && qry.partition() == null &&
                        cctx.config().getCacheMode() != LOCAL && !incBackups &&
                        !cctx.affinity().primary(cctx.localNode(), key, topVer)) {
                        if (log.isDebugEnabled())
                            log.debug("Ignoring backup element [row=" + row +
                                ", cacheMode=" + cctx.config().getCacheMode() + ", incBackups=" + incBackups +
                                ", primary=" + cctx.affinity().primary(cctx.localNode(), key, topVer) + ']');

                        continue;
                    }

                    V val = row.getValue();

                    if (log.isDebugEnabled()) {
                        ClusterNode primaryNode = CU.primaryNode(cctx, key);

                        log.debug("Record [key=" + key +
                            ", val=" + val +
                            ", incBackups=" + incBackups +
                            ", priNode=" + (primaryNode != null ? U.id8(primaryNode.id()) : null) +
                            ", node=" + U.id8(cctx.localNode().id()) + ']');
                    }

                    if (val == null) {
                        if (log.isDebugEnabled())
                            log.debug("Unsuitable record value: " + val);

                        continue;
                    }

                    if (statsEnabled) {
                        CacheMetricsImpl metrics = cctx.cache().metrics0();

                        metrics.onRead(true);

                        metrics.addGetTimeNanos(System.nanoTime() - start);
                    }

                    if (readEvt) {
                        switch (type) {
                            case SQL:
                                cctx.gridEvents().record(new CacheQueryReadEvent<>(
                                    cctx.localNode(),
                                    "SQL query entry read.",
                                    EVT_CACHE_QUERY_OBJECT_READ,
                                    CacheQueryType.SQL.name(),
                                    cctx.namex(),
                                    qry.queryClassName(),
                                    qry.clause(),
                                    null,
                                    null,
                                    qryInfo.arguments(),
                                    qry.subjectId(),
                                    taskName,
                                    key,
                                    val,
                                    null,
                                    null));

                                break;

                            case TEXT:
                                cctx.gridEvents().record(new CacheQueryReadEvent<>(
                                    cctx.localNode(),
                                    "Full text query entry read.",
                                    EVT_CACHE_QUERY_OBJECT_READ,
                                    CacheQueryType.FULL_TEXT.name(),
                                    cctx.namex(),
                                    qry.queryClassName(),
                                    qry.clause(),
                                    null,
                                    null,
                                    null,
                                    qry.subjectId(),
                                    taskName,
                                    key,
                                    val,
                                    null,
                                    null));

                                break;

                            case SCAN:
                                cctx.gridEvents().record(new CacheQueryReadEvent<>(
                                    cctx.localNode(),
                                    "Scan query entry read.",
                                    EVT_CACHE_QUERY_OBJECT_READ,
                                    CacheQueryType.SCAN.name(),
                                    cctx.namex(),
                                    null,
                                    null,
                                    qry.scanFilter(),
                                    null,
                                    null,
                                    qry.subjectId(),
                                    taskName,
                                    key,
                                    val,
                                    null,
                                    null));

                                break;
                        }
                    }

                    Map.Entry<K, V> entry = F.t(key, val);

                    // Unwrap entry for reducer or transformer only.
                    if (rdc != null || trans != null)
                        entry = (Map.Entry<K, V>)cctx.unwrapBinaryIfNeeded(entry, qry.keepBinary());

                    // Reduce.
                    if (rdc != null) {
                        if (!rdc.collect(entry) || !iter.hasNext()) {
                            onPageReady(loc, qryInfo, Collections.singletonList(rdc.reduce()), true, null);

                            pageSent = true;

                            break;
                        }
                        else
                            continue;
                    }

                    data.add(trans != null ? trans.apply(entry) :
                        !loc ? new GridCacheQueryResponseEntry<>(key, val) : F.t(key, val));

                    if (!loc) {
                        if (++cnt == pageSize || !iter.hasNext()) {
                            boolean finished = !iter.hasNext();

                            onPageReady(loc, qryInfo, data, finished, null);

                            pageSent = true;

                            if (!finished)
                                rmvIter = false;

                            if (!qryInfo.allPages())
                                return;

                            data = new ArrayList<>(pageSize);

                            if (stop)
                                break; // while
                        }
                    }
                }

                if (!pageSent) {
                    if (rdc == null)
                        onPageReady(loc, qryInfo, data, true, null);
                    else
                        onPageReady(loc, qryInfo, Collections.singletonList(rdc.reduce()), true, null);
                }
            }
            catch (Throwable e) {
                if (!X.hasCause(e, GridDhtUnreservedPartitionException.class))
                    U.error(log, "Failed to run query [qry=" + qryInfo + ", node=" + cctx.nodeId() + "]", e);

                onPageReady(loc, qryInfo, null, true, e);

                if (e instanceof Error)
                    throw (Error)e;
            }
            finally {
                if (loc) {
                    // Local iterators are always removed.
                    if (res != null) {
                        try {
                            res.closeIfNotShared(recipient(qryInfo.senderId(), qryInfo.requestId()));
                        }
                        catch (IgniteCheckedException e) {
                            if (!X.hasCause(e, GridDhtUnreservedPartitionException.class))
                                U.error(log, "Failed to close local iterator [qry=" + qryInfo + ", node=" +
                                    cctx.nodeId() + "]", e);
                        }
                    }
                }
                else if (rmvIter)
                    removeQueryResult(qryInfo.senderId(), qryInfo.requestId());
            }
        }
        finally {
            leaveBusy();
        }
    }

    /**
     * @param qryInfo Info.
     * @param taskName Task name.
     * @return Iterator.
     * @throws IgniteCheckedException In case of error.
     */
    private QueryResult<K, V> queryResult(GridCacheQueryInfo qryInfo, String taskName) throws IgniteCheckedException {
        final UUID sndId = qryInfo.senderId();

        assert sndId != null;

        Map<Long, GridFutureAdapter<QueryResult<K, V>>> futs = qryIters.get(sndId);

        if (futs == null) {
            futs = new LinkedHashMap<Long, GridFutureAdapter<QueryResult<K, V>>>(
                16, 0.75f, true) {
                @Override protected boolean removeEldestEntry(Map.Entry<Long, GridFutureAdapter<QueryResult<K, V>>> e) {
                    boolean rmv = size() > maxIterCnt;

                    if (rmv) {
                        try {
                            e.getValue().get().closeIfNotShared(recipient(sndId, e.getKey()));
                        }
                        catch (IgniteCheckedException ex) {
                            U.error(log, "Failed to close query iterator.", ex);
                        }
                    }

                    return rmv;
                }
            };

            Map<Long, GridFutureAdapter<QueryResult<K, V>>> old = qryIters.putIfAbsent(sndId, futs);

            if (old != null)
                futs = old;
        }

        return queryResult(futs, qryInfo, taskName);
    }

    /**
     * @param futs Futures map.
     * @param qryInfo Info.
     * @return Iterator.
     * @throws IgniteCheckedException In case of error.
     */
    @SuppressWarnings({
        "SynchronizationOnLocalVariableOrMethodParameter",
        "NonPrivateFieldAccessedInSynchronizedContext"})
    private QueryResult<K, V> queryResult(Map<Long, GridFutureAdapter<QueryResult<K, V>>> futs,
        GridCacheQueryInfo qryInfo, String taskName) throws IgniteCheckedException {
        assert futs != null;
        assert qryInfo != null;

        GridFutureAdapter<QueryResult<K, V>> fut;

        boolean exec = false;

        synchronized (futs) {
            fut = futs.get(qryInfo.requestId());

            if (fut == null) {
                futs.put(qryInfo.requestId(), fut = new GridFutureAdapter<>());

                exec = true;
            }
        }

        if (exec) {
            try {
                fut.onDone(executeQuery(qryInfo.query(), qryInfo.arguments(), false,
                    qryInfo.query().subjectId(), taskName, recipient(qryInfo.senderId(), qryInfo.requestId())));
            }
            catch (Throwable e) {
                fut.onDone(e);

                if (e instanceof Error)
                    throw (Error)e;
            }
        }

        return fut.get();
    }

    /**
     * @param sndId Sender node ID.
     * @param reqId Request ID.
     */
    @SuppressWarnings("SynchronizationOnLocalVariableOrMethodParameter")
    protected void removeQueryResult(@Nullable UUID sndId, long reqId) {
        if (sndId == null)
            return;

        Map<Long, GridFutureAdapter<QueryResult<K, V>>> futs = qryIters.get(sndId);

        if (futs != null) {
            IgniteInternalFuture<QueryResult<K, V>> fut;

            synchronized (futs) {
                fut = futs.remove(reqId);
            }

            if (fut != null) {
                try {
                    fut.get().closeIfNotShared(recipient(sndId, reqId));
                }
                catch (IgniteCheckedException e) {
                    if (!X.hasCause(e, GridDhtUnreservedPartitionException.class))
                        U.error(log, "Failed to close iterator.", e);
                }
            }
        }
    }

    /**
     * @param sndId Sender node ID.
     * @param reqId Request ID.
     * @return Recipient ID.
     */
    private static Object recipient(UUID sndId, long reqId) {
        assert sndId != null;

        return new IgniteBiTuple<>(sndId, reqId);
    }

    /**
     * @param qryInfo Info.
     * @return Iterator.
     * @throws IgniteCheckedException In case of error.
     */
    private FieldsResult fieldsQueryResult(GridCacheQueryInfo qryInfo, String taskName)
        throws IgniteCheckedException {
        final UUID sndId = qryInfo.senderId();

        assert sndId != null;

        Map<Long, GridFutureAdapter<FieldsResult>> iters = fieldsQryRes.get(sndId);

        if (iters == null) {
            iters = new LinkedHashMap<Long, GridFutureAdapter<FieldsResult>>(16, 0.75f, true) {
                @Override protected boolean removeEldestEntry(Map.Entry<Long,
                    GridFutureAdapter<FieldsResult>> e) {
                    boolean rmv = size() > maxIterCnt;

                    if (rmv) {
                        try {
                            e.getValue().get().closeIfNotShared(recipient(sndId, e.getKey()));
                        }
                        catch (IgniteCheckedException ex) {
                            U.error(log, "Failed to close fields query iterator.", ex);
                        }
                    }

                    return rmv;
                }

                @Override public boolean equals(Object o) {
                    return o == this;
                }
            };

            Map<Long, GridFutureAdapter<FieldsResult>> old = fieldsQryRes.putIfAbsent(sndId, iters);

            if (old != null)
                iters = old;
        }

        return fieldsQueryResult(iters, qryInfo, taskName);
    }

    /**
     * @param resMap Results map.
     * @param qryInfo Info.
     * @return Fields query result.
     * @throws IgniteCheckedException In case of error.
     */
    @SuppressWarnings({
        "SynchronizationOnLocalVariableOrMethodParameter",
        "NonPrivateFieldAccessedInSynchronizedContext"})
    private FieldsResult fieldsQueryResult(Map<Long, GridFutureAdapter<FieldsResult>> resMap,
        GridCacheQueryInfo qryInfo, String taskName) throws IgniteCheckedException {
        assert resMap != null;
        assert qryInfo != null;

        GridFutureAdapter<FieldsResult> fut;

        boolean exec = false;

        synchronized (resMap) {
            fut = resMap.get(qryInfo.requestId());

            if (fut == null) {
                resMap.put(qryInfo.requestId(), fut =
                    new GridFutureAdapter<>());

                exec = true;
            }
        }

        if (exec) {
            try {
                fut.onDone(executeFieldsQuery(qryInfo.query(), qryInfo.arguments(), false,
                    qryInfo.query().subjectId(), taskName, recipient(qryInfo.senderId(), qryInfo.requestId())));
            }
            catch (IgniteCheckedException e) {
                fut.onDone(e);
            }
        }

        return fut.get();
    }

    /**
     * @param sndId Sender node ID.
     * @param reqId Request ID.
     */
    @SuppressWarnings("SynchronizationOnLocalVariableOrMethodParameter")
    protected void removeFieldsQueryResult(@Nullable UUID sndId, long reqId) {
        if (sndId == null)
            return;

        Map<Long, GridFutureAdapter<FieldsResult>> futs = fieldsQryRes.get(sndId);

        if (futs != null) {
            IgniteInternalFuture<FieldsResult> fut;

            synchronized (futs) {
                fut = futs.remove(reqId);
            }

            if (fut != null) {
                assert fut.isDone();

                try {
                    fut.get().closeIfNotShared(recipient(sndId, reqId));
                }
                catch (IgniteCheckedException e) {
                    U.error(log, "Failed to close iterator.", e);
                }
            }
        }
    }

    /**
     * Called when data for page is ready.
     *
     * @param loc Local query or not.
     * @param qryInfo Query info.
     * @param data Result data.
     * @param finished Last page or not.
     * @param e Exception in case of error.
     * @return {@code true} if page was processed right.
     */
    protected abstract boolean onPageReady(boolean loc, GridCacheQueryInfo qryInfo,
        @Nullable Collection<?> data, boolean finished, @Nullable Throwable e);

    /**
     * @param loc Local query or not.
     * @param qryInfo Query info.
     * @param metaData Meta data.
     * @param entities Indexing entities.
     * @param data Data.
     * @param finished Last page or not.
     * @param e Exception in case of error.
     * @return {@code true} if page was processed right.
     */
    protected abstract boolean onFieldsPageReady(boolean loc, GridCacheQueryInfo qryInfo,
        @Nullable List<GridQueryFieldMetadata> metaData,
        @Nullable Collection<?> entities,
        @Nullable Collection<?> data,
        boolean finished, @Nullable Throwable e);

    /**
     * Gets cache queries metrics.
     *
     * @return Cache queries metrics.
     */
    public QueryMetrics metrics() {
        return metrics.copy();
    }

    /**
     * Resets metrics.
     */
    public void resetMetrics() {
        metrics = new GridCacheQueryMetricsAdapter();
    }

    /**
     * @param fail {@code true} if execution failed.
     */
    public void onExecuted(boolean fail) {
        metrics.onQueryExecute(fail);
    }

    /**
     * @param duration Execution duration.
     * @param fail {@code true} if execution failed.
     */
    public void onCompleted(long duration, boolean fail) {
        metrics.onQueryCompleted(duration, fail);
    }

    /**
     * Gets SQL metadata.
     *
     * @return SQL metadata.
     * @throws IgniteCheckedException In case of error.
     */
    public Collection<GridCacheSqlMetadata> sqlMetadata() throws IgniteCheckedException {
        if (!enterBusy())
            throw new IllegalStateException("Failed to get metadata (grid is stopping).");

        try {
            Callable<Collection<CacheSqlMetadata>> job = new MetadataJob();

            // Remote nodes that have current cache.
            Collection<ClusterNode> nodes = F.view(cctx.discovery().remoteNodes(), new P1<ClusterNode>() {
                @Override public boolean apply(ClusterNode n) {
                    return cctx.kernalContext().discovery().cacheAffinityNode(n, space);
                }
            });

            Collection<Collection<CacheSqlMetadata>> res = new ArrayList<>(nodes.size() + 1);

            IgniteInternalFuture<Collection<Collection<CacheSqlMetadata>>> rmtFut = null;

            // Get metadata from remote nodes.
            if (!nodes.isEmpty())
                rmtFut = cctx.closures().callAsyncNoFailover(BROADCAST, F.asSet(job), nodes, true);

            // Get local metadata.
            IgniteInternalFuture<Collection<CacheSqlMetadata>> locFut = cctx.closures().callLocalSafe(job, true);

            if (rmtFut != null)
                res.addAll(rmtFut.get());

            res.add(locFut.get());

            Map<String, Collection<CacheSqlMetadata>> map = new HashMap<>();

            for (Collection<CacheSqlMetadata> col : res) {
                for (CacheSqlMetadata meta : col) {
                    String name = meta.cacheName();

                    Collection<CacheSqlMetadata> cacheMetas = map.get(name);

                    if (cacheMetas == null)
                        map.put(name, cacheMetas = new LinkedList<>());

                    cacheMetas.add(meta);
                }
            }

            Collection<GridCacheSqlMetadata> col = new ArrayList<>(map.size());

            // Metadata for current cache must be first in list.
            col.add(new CacheSqlMetadata(map.remove(space)));

            for (Collection<CacheSqlMetadata> metas : map.values())
                col.add(new CacheSqlMetadata(metas));

            return col;
        }
        finally {
            leaveBusy();
        }
    }

    /**
     * @param <K> Key type.
     * @param <V> Value type.
     * @param includeBackups Include backups.
     * @return Predicate.
     */
    @SuppressWarnings("unchecked")
    @Nullable public <K, V> IndexingQueryFilter backupsFilter(boolean includeBackups) {
        if (includeBackups)
            return null;

        return new IndexingQueryFilter() {
            @Nullable @Override public IgniteBiPredicate<K, V> forSpace(final String spaceName) {
                final GridKernalContext ctx = cctx.kernalContext();

                final GridCacheAdapter<Object, Object> cache = ctx.cache().internalCache(spaceName);

                if (cache.context().isReplicated() || cache.configuration().getBackups() == 0)
                    return null;

                return new IgniteBiPredicate<K, V>() {
                    @Override public boolean apply(K k, V v) {
                        return cache.context().affinity().primary(ctx.discovery().localNode(), k, NONE);
                    }
                };
            }
        };
    }

    /**
     * @return Topology version for query requests.
     */
    public AffinityTopologyVersion queryTopologyVersion() {
        return qryTopVer;
    }

    /**
     * @param qry Query.
     * @return Filter.
     */
    private IndexingQueryFilter filter(GridCacheQueryAdapter<?> qry) {
        return backupsFilter(qry.includeBackups());
    }

    /**
     * Prints memory statistics for debugging purposes.
     */
    @Override public void printMemoryStats() {
        X.println(">>>");
        X.println(">>> Query manager memory stats [grid=" + cctx.gridName() + ", cache=" + cctx.name() + ']');
    }

    /**
     * FOR TESTING ONLY
     *
     * @return Indexing space for this query manager.
     */
    public String space() {
        return space;
    }

    /**
     * Metadata job.
     */
    @GridInternal
    private static class MetadataJob implements IgniteCallable<Collection<CacheSqlMetadata>> {
        /** */
        private static final long serialVersionUID = 0L;

        /** Grid */
        @IgniteInstanceResource
        private Ignite ignite;

        /** {@inheritDoc} */
        @Override public Collection<CacheSqlMetadata> call() {
            final GridKernalContext ctx = ((IgniteKernal)ignite).context();

            Collection<String> cacheNames = F.viewReadOnly(ctx.cache().caches(),
                new C1<IgniteInternalCache<?, ?>, String>() {
                    @Override public String apply(IgniteInternalCache<?, ?> c) {
                        return c.name();
                    }
                },
                new P1<IgniteInternalCache<?, ?>>() {
                    @Override public boolean apply(IgniteInternalCache<?, ?> c) {
                        return !CU.MARSH_CACHE_NAME.equals(c.name()) && !CU.UTILITY_CACHE_NAME.equals(c.name()) &&
                            !CU.ATOMICS_CACHE_NAME.equals(c.name());
                    }
                }
            );

            return F.transform(cacheNames, new C1<String, CacheSqlMetadata>() {
                @Override public CacheSqlMetadata apply(String cacheName) {
                    Collection<GridQueryTypeDescriptor> types = ctx.query().types(cacheName);

                    Collection<String> names = U.newHashSet(types.size());
                    Map<String, String> keyClasses = U.newHashMap(types.size());
                    Map<String, String> valClasses = U.newHashMap(types.size());
                    Map<String, Map<String, String>> fields = U.newHashMap(types.size());
                    Map<String, Collection<GridCacheSqlIndexMetadata>> indexes = U.newHashMap(types.size());

                    for (GridQueryTypeDescriptor type : types) {
                        // Filter internal types (e.g., data structures).
                        if (type.name().startsWith("GridCache"))
                            continue;

                        names.add(type.name());

                        keyClasses.put(type.name(), type.keyClass().getName());
                        valClasses.put(type.name(), type.valueClass().getName());

                        int size = 2 + type.fields().size();

                        Map<String, String> fieldsMap = U.newLinkedHashMap(size);

                        // _KEY and _VAL are not included in GridIndexingTypeDescriptor.valueFields
                        fieldsMap.put("_KEY", type.keyClass().getName());
                        fieldsMap.put("_VAL", type.valueClass().getName());

                        for (Map.Entry<String, Class<?>> e : type.fields().entrySet())
                            fieldsMap.put(e.getKey().toUpperCase(), e.getValue().getName());

                        fields.put(type.name(), fieldsMap);

                        Collection<GridCacheSqlIndexMetadata> indexesCol =
                            new ArrayList<>(type.indexes().size());

                        for (Map.Entry<String, GridQueryIndexDescriptor> e : type.indexes().entrySet()) {
                            GridQueryIndexDescriptor desc = e.getValue();

                            // Add only SQL indexes.
                            if (desc.type() == GridQueryIndexType.SORTED) {
                                Collection<String> idxFields = e.getValue().fields();
                                Collection<String> descendings = new LinkedList<>();

                                for (String idxField : idxFields)
                                    if (desc.descending(idxField))
                                        descendings.add(idxField);

                                indexesCol.add(new CacheSqlIndexMetadata(e.getKey().toUpperCase(),
                                    idxFields, descendings, false));
                            }
                        }

                        indexes.put(type.name(), indexesCol);
                    }

                    return new CacheSqlMetadata(cacheName, names, keyClasses, valClasses, fields, indexes);
                }
            });
        }
    }

    /**
     * Cache metadata.
     */
    private static class CacheSqlMetadata implements GridCacheSqlMetadata {
        /** */
        private static final long serialVersionUID = 0L;

        /** */
        private String cacheName;

        /** */
        private Collection<String> types;

        /** */
        private Map<String, String> keyClasses;

        /** */
        private Map<String, String> valClasses;

        /** */
        private Map<String, Map<String, String>> fields;

        /** */
        private Map<String, Collection<GridCacheSqlIndexMetadata>> indexes;

        /**
         * Required by {@link Externalizable}.
         */
        public CacheSqlMetadata() {
            // No-op.
        }

        /**
         * @param cacheName Cache name.
         * @param types Types.
         * @param keyClasses Key classes map.
         * @param valClasses Value classes map.
         * @param fields Fields maps.
         * @param indexes Indexes.
         */
        CacheSqlMetadata(@Nullable String cacheName, Collection<String> types, Map<String, String> keyClasses,
            Map<String, String> valClasses, Map<String, Map<String, String>> fields,
            Map<String, Collection<GridCacheSqlIndexMetadata>> indexes) {
            assert types != null;
            assert keyClasses != null;
            assert valClasses != null;
            assert fields != null;
            assert indexes != null;

            this.cacheName = cacheName;
            this.types = types;
            this.keyClasses = keyClasses;
            this.valClasses = valClasses;
            this.fields = fields;
            this.indexes = indexes;
        }

        /**
         * @param metas Meta data instances from different nodes.
         */
        CacheSqlMetadata(Iterable<CacheSqlMetadata> metas) {
            types = new HashSet<>();
            keyClasses = new HashMap<>();
            valClasses = new HashMap<>();
            fields = new HashMap<>();
            indexes = new HashMap<>();

            for (CacheSqlMetadata meta : metas) {
                if (cacheName == null)
                    cacheName = meta.cacheName;
                else
                    assert F.eq(cacheName, meta.cacheName);

                types.addAll(meta.types);
                keyClasses.putAll(meta.keyClasses);
                valClasses.putAll(meta.valClasses);
                fields.putAll(meta.fields);
                indexes.putAll(meta.indexes);
            }
        }

        /** {@inheritDoc} */
        @Override public String cacheName() {
            return cacheName;
        }

        /** {@inheritDoc} */
        @Override public Collection<String> types() {
            return types;
        }

        /** {@inheritDoc} */
        @Override public String keyClass(String type) {
            return keyClasses.get(type);
        }

        /** {@inheritDoc} */
        @Override public String valueClass(String type) {
            return valClasses.get(type);
        }

        /** {@inheritDoc} */
        @Override public Map<String, String> fields(String type) {
            return fields.get(type);
        }

        /** {@inheritDoc} */
        @Override public Map<String, String> keyClasses() {
            return keyClasses;
        }

        /** {@inheritDoc} */
        @Override public Map<String, String> valClasses() {
            return valClasses;
        }

        /** {@inheritDoc} */
        @Override public Map<String, Map<String, String>> fields() {
            return fields;
        }

        /** {@inheritDoc} */
        @Override public Map<String, Collection<GridCacheSqlIndexMetadata>> indexes() {
            return indexes;
        }

        /** {@inheritDoc} */
        @Override public Collection<GridCacheSqlIndexMetadata> indexes(String type) {
            return indexes.get(type);
        }

        /** {@inheritDoc} */
        @Override public void writeExternal(ObjectOutput out) throws IOException {
            U.writeString(out, cacheName);
            U.writeCollection(out, types);
            U.writeMap(out, keyClasses);
            U.writeMap(out, valClasses);
            U.writeMap(out, fields);
            U.writeMap(out, indexes);
        }

        /** {@inheritDoc} */
        @Override public void readExternal(ObjectInput in) throws IOException, ClassNotFoundException {
            cacheName = U.readString(in);
            types = U.readCollection(in);
            keyClasses = U.readMap(in);
            valClasses = U.readMap(in);
            fields = U.readMap(in);
            indexes = U.readMap(in);
        }

        /** {@inheritDoc} */
        @Override public String toString() {
            return S.toString(CacheSqlMetadata.class, this);
        }
    }

    /**
     * Cache metadata index.
     */
    private static class CacheSqlIndexMetadata implements GridCacheSqlIndexMetadata {
        /** */
        private static final long serialVersionUID = 0L;

        /** */
        private String name;

        /** */
        private Collection<String> fields;

        /** */
        private Collection<String> descendings;

        /** */
        private boolean unique;

        /**
         * Required by {@link Externalizable}.
         */
        public CacheSqlIndexMetadata() {
            // No-op.
        }

        /**
         * @param name Index name.
         * @param fields Fields.
         * @param descendings Descendings.
         * @param unique Unique flag.
         */
        CacheSqlIndexMetadata(String name, Collection<String> fields, Collection<String> descendings,
            boolean unique) {
            assert name != null;
            assert fields != null;
            assert descendings != null;

            this.name = name;
            this.fields = fields;
            this.descendings = descendings;
            this.unique = unique;
        }

        /** {@inheritDoc} */
        @Override public String name() {
            return name;
        }

        /** {@inheritDoc} */
        @Override public Collection<String> fields() {
            return fields;
        }

        /** {@inheritDoc} */
        @Override public boolean descending(String field) {
            return descendings.contains(field);
        }

        /** {@inheritDoc} */
        @Override public Collection<String> descendings() {
            return descendings;
        }

        /** {@inheritDoc} */
        @Override public boolean unique() {
            return unique;
        }

        /** {@inheritDoc} */
        @Override public void writeExternal(ObjectOutput out) throws IOException {
            U.writeString(out, name);
            U.writeCollection(out, fields);
            U.writeCollection(out, descendings);
            out.writeBoolean(unique);
        }

        /** {@inheritDoc} */
        @Override public void readExternal(ObjectInput in) throws IOException, ClassNotFoundException {
            name = U.readString(in);
            fields = U.readCollection(in);
            descendings = U.readCollection(in);
            unique = in.readBoolean();
        }

        /** {@inheritDoc} */
        @Override public String toString() {
            return S.toString(CacheSqlIndexMetadata.class, this);
        }
    }

    /**
     *
     */
    private static class QueryResult<K, V> extends CachedResult<IgniteBiTuple<K, V>> {
        /** */
        private static final long serialVersionUID = 0L;

        /** */
        private final GridCacheQueryType type;

        /**
         * @param type Query type.
         * @param rcpt ID of the recipient.
         */
        private QueryResult(GridCacheQueryType type, Object rcpt) {
            super(rcpt);

            this.type = type;
        }

        /**
         * @return Type.
         */
        public GridCacheQueryType type() {
            return type;
        }
    }

    /**
     *
     */
    private static class FieldsResult<Q> extends CachedResult<Q> {
        /** */
        private static final long serialVersionUID = 0L;

        /** */
        private List<GridQueryFieldMetadata> meta;

        /**
         * @param rcpt ID of the recipient.
         */
        FieldsResult(Object rcpt) {
            super(rcpt);
        }

        /**
         * @return Metadata.
         */
        public List<GridQueryFieldMetadata> metaData() throws IgniteCheckedException {
            get(); // Ensure that result is ready.

            return meta;
        }

        /**
         * @param meta Metadata.
         */
        public void metaData(List<GridQueryFieldMetadata> meta) {
            this.meta = meta;
        }
    }

    /**
     *
     */
    private abstract class AbstractLazySwapEntry {
        /** */
        private K key;

        /** */
        private V val;

        /**
         * @return Key bytes.
         */
        protected abstract byte[] keyBytes();

        /**
         * @return Value.
         * @throws IgniteCheckedException If failed.
         */
        protected abstract V unmarshalValue() throws IgniteCheckedException;

        /**
         * @return Key.
         */
        K key() {
            try {
                if (key != null)
                    return key;

                key = cctx.toCacheKeyObject(keyBytes()).value(cctx.cacheObjectContext(), false);

                return key;
            }
            catch (IgniteCheckedException e) {
                throw new IgniteException(e);
            }
        }

        /**
         * @return Value.
         */
        V value() {
            try {
                if (val != null)
                    return val;

                val = unmarshalValue();

                return val;
            }
            catch (IgniteCheckedException e) {
                throw new IgniteException(e);
            }
        }

        /**
         * @return TTL.
         */
        abstract long timeToLive();

        /**
         * @return Expire time.
         */
        abstract long expireTime();

        /**
         * @return Version.
         */
        abstract GridCacheVersion version();
    }

    /**
     *
     */
    private class LazySwapEntry extends AbstractLazySwapEntry {
        /** */
        private final Map.Entry<byte[], byte[]> e;

        /** */
        private boolean keepBinary;

        /**
         * @param e Entry with
         */
        LazySwapEntry(Map.Entry<byte[], byte[]> e, boolean keepBinary) {
            this.e = e;
            this.keepBinary = keepBinary;
        }

        /** {@inheritDoc} */
        @Override protected byte[] keyBytes() {
            return e.getKey();
        }

        /** {@inheritDoc} */
        @SuppressWarnings("IfMayBeConditional")
        @Override protected V unmarshalValue() throws IgniteCheckedException {
            IgniteBiTuple<byte[], Byte> t = GridCacheSwapEntryImpl.getValue(e.getValue());

            CacheObject obj = cctx.cacheObjects().toCacheObject(cctx.cacheObjectContext(), t.get2(), t.get1());

            return (V)cctx.cacheObjectContext().unwrapBinaryIfNeeded(obj, keepBinary);
        }

        /** {@inheritDoc} */
        @Override long timeToLive() {
            return GridCacheSwapEntryImpl.timeToLive(e.getValue());
        }

        /** {@inheritDoc} */
        @Override long expireTime() {
            return GridCacheSwapEntryImpl.expireTime(e.getValue());
        }

        /** {@inheritDoc} */
        @Override GridCacheVersion version() {
            return GridCacheSwapEntryImpl.version(e.getValue());
        }
    }

    /**
     *
     */
    private class LazyOffheapEntry extends AbstractLazySwapEntry {
        /** */
        private final T2<Long, Integer> keyPtr;

        /** */
        private final T2<Long, Integer> valPtr;

        /**
         * @param keyPtr Key address.
         * @param valPtr Value address.
         */
        private LazyOffheapEntry(T2<Long, Integer> keyPtr, T2<Long, Integer> valPtr) {
            assert keyPtr != null;
            assert valPtr != null;

            this.keyPtr = keyPtr;
            this.valPtr = valPtr;
        }

        /** {@inheritDoc} */
        @Override protected byte[] keyBytes() {
            return U.copyMemory(keyPtr.get1(), keyPtr.get2());
        }

        /** {@inheritDoc} */
        @Override protected V unmarshalValue() throws IgniteCheckedException {
            long ptr = GridCacheOffheapSwapEntry.valueAddress(valPtr.get1(), valPtr.get2());

            CacheObject obj = cctx.fromOffheap(ptr, false);

            V val = CU.value(obj, cctx, false);

            assert val != null;

            return val;
        }

        /** {@inheritDoc} */
        @Override long timeToLive() {
            return GridCacheOffheapSwapEntry.timeToLive(valPtr.get1());
        }

        /** {@inheritDoc} */
        @Override long expireTime() {
            return GridCacheOffheapSwapEntry.expireTime(valPtr.get1());
        }

        /** {@inheritDoc} */
        @Override GridCacheVersion version() {
            return GridCacheOffheapSwapEntry.version(valPtr.get1());
        }
    }

    /**
     *
     */
    private class OffheapIteratorClosure
        extends CX2<T2<Long, Integer>, T2<Long, Integer>, IgniteBiTuple<K, V>> {
        /** */
        private static final long serialVersionUID = 7410163202728985912L;

        /** */
        private IgniteBiPredicate<K, V> filter;

        /** */
        private boolean keepBinary;

        /**
         * @param filter Filter.
         * @param keepBinary Keep binary flag.
         */
        private OffheapIteratorClosure(
            @Nullable IgniteBiPredicate<K, V> filter,
            boolean keepBinary) {
            assert filter != null;

            this.filter = filter;
            this.keepBinary = keepBinary;
        }

        /** {@inheritDoc} */
        @Nullable @Override public IgniteBiTuple<K, V> applyx(T2<Long, Integer> keyPtr,
            T2<Long, Integer> valPtr)
            throws IgniteCheckedException {
            LazyOffheapEntry e = new LazyOffheapEntry(keyPtr, valPtr);

            K key = (K)cctx.unwrapBinaryIfNeeded(e.key(), keepBinary);
            V val = (V)cctx.unwrapBinaryIfNeeded(e.value(), keepBinary);

            if (!filter.apply(key, val))
                return null;

            return new IgniteBiTuple<>(e.key(), (V)cctx.unwrapTemporary(e.value()));
        }
    }

    /**
     *
     */
    private static class CompoundIterator<T> extends GridIteratorAdapter<T> {
        /** */
        private static final long serialVersionUID = 4585888051556166304L;

        /** */
        private final List<GridIterator<T>> iters;

        /** */
        private int idx;

        /** */
        private GridIterator<T> iter;

        /**
         * @param iters Iterators.
         */
        private CompoundIterator(List<GridIterator<T>> iters) {
            if (iters.isEmpty())
                throw new IllegalArgumentException();

            this.iters = iters;

            iter = F.first(iters);
        }

        /** {@inheritDoc} */
        @Override public boolean hasNextX() throws IgniteCheckedException {
            if (iter.hasNextX())
                return true;

            idx++;

            while (idx < iters.size()) {
                iter = iters.get(idx);

                if (iter.hasNextX())
                    return true;

                idx++;
            }

            return false;
        }

        /** {@inheritDoc} */
        @Override public T nextX() throws IgniteCheckedException {
            if (!hasNextX())
                throw new NoSuchElementException();

            return iter.nextX();
        }

        /** {@inheritDoc} */
        @Override public void removeX() throws IgniteCheckedException {
            throw new UnsupportedOperationException();
        }
    }

    /**
     * Cached result.
     */
    private abstract static class CachedResult<R> extends GridFutureAdapter<IgniteSpiCloseableIterator<R>> {
        /** Absolute position of each recipient. */
        private final Map<Object, QueueIterator> recipients = new GridLeanMap<>(1);
        /** */
        private CircularQueue<R> queue;
        /** */
        private int pruned;

        /**
         * @param rcpt ID of the recipient.
         */
        protected CachedResult(Object rcpt) {
            boolean res = addRecipient(rcpt);

            assert res;
        }

        /**
         * Close if this result does not have any other recipients.
         *
         * @param rcpt ID of the recipient.
         * @throws IgniteCheckedException If failed.
         */
        public void closeIfNotShared(Object rcpt) throws IgniteCheckedException {
            assert isDone();

            synchronized (recipients) {
                if (recipients.isEmpty())
                    return;

                recipients.remove(rcpt);

                if (recipients.isEmpty())
                    get().close();
            }
        }

        /**
         * @param rcpt ID of the recipient.
         * @return {@code true} If the recipient successfully added.
         */
        public boolean addRecipient(Object rcpt) {
            synchronized (recipients) {
                if (isDone())
                    return false;

                assert !recipients.containsKey(rcpt) : rcpt + " -> " + recipients;

                recipients.put(rcpt, new QueueIterator(rcpt));
            }

            return true;
        }

        /** {@inheritDoc} */
        @Override public boolean onDone(@Nullable IgniteSpiCloseableIterator<R> res, @Nullable Throwable err) {
            assert !isDone();

            synchronized (recipients) {
                if (recipients.size() > 1) {
                    queue = new CircularQueue<>(128);

                    for (QueueIterator it : recipients.values())
                        it.init();
                }

                return super.onDone(res, err);
            }
        }

        /**
         *
         */
        private void pruneQueue() {
            assert !recipients.isEmpty();
            assert Thread.holdsLock(recipients);

            int minPos = Collections.min(recipients.values()).pos;

            if (minPos > pruned) {
                queue.remove(minPos - pruned);

                pruned = minPos;
            }
        }

        /**
         * @param rcpt ID of the recipient.
         * @throws IgniteCheckedException If failed.
         */
        public IgniteSpiCloseableIterator<R> iterator(Object rcpt) throws IgniteCheckedException {
            assert rcpt != null;

            IgniteSpiCloseableIterator<R> it = get();

            assert it != null;

            synchronized (recipients) {
                return queue == null ? it : recipients.get(rcpt);
            }
        }

        /**
         *
         */
        @SuppressWarnings("ComparableImplementedButEqualsNotOverridden")
        private class QueueIterator implements IgniteSpiCloseableIterator<R>, Comparable<QueueIterator> {
            /** */
            private static final long serialVersionUID = 0L;

            /** */
            private static final int NEXT_SIZE = 64;

            /** */
            private final Object rcpt;

            /** */
            private int pos;

            /** */
            private Queue<R> next;

            /**
             * @param rcpt ID of the recipient.
             */
            private QueueIterator(Object rcpt) {
                this.rcpt = rcpt;
            }

            /**
             */
            public void init() {
                assert next == null;

                next = new ArrayDeque<>(NEXT_SIZE);
            }

            /** {@inheritDoc} */
            @Override public void close() throws IgniteCheckedException {
                closeIfNotShared(rcpt);
            }

            /** {@inheritDoc} */
            @Override public boolean hasNext() {
                return !next.isEmpty() || fillNext();
            }

            /** {@inheritDoc} */
            @SuppressWarnings("IteratorNextCanNotThrowNoSuchElementException") // It can actually.
            @Override public R next() {
                return next.remove();
            }

            /**
             * @return {@code true} If elements were fetched into local queue of the iterator.
             */
            private boolean fillNext() {
                assert next.isEmpty();

                IgniteSpiCloseableIterator<R> it;

                try {
                    it = get();
                }
                catch (IgniteCheckedException e) {
                    throw new IgniteException(e);
                }

                synchronized (recipients) {
                    for (int i = 0; i < NEXT_SIZE; i++) {
                        R res;

                        int off = pos - pruned; // Offset of current iterator relative to queue begin.

                        if (off == queue.size()) { // We are leading the race.
                            if (!it.hasNext())
                                break; // Happy end.

                            res = it.next();

                            queue.add(res);
                        }
                        else // Someone fetched result into queue before us.
                            res = queue.get(off);

                        assert res != null;

                        pos++;
                        next.add(res);
                    }

                    pruneQueue();
                }

                return !next.isEmpty();
            }

            /** {@inheritDoc} */
            @Override public void remove() {
                throw new UnsupportedOperationException();
            }

            /** {@inheritDoc} */
            @Override public int compareTo(QueueIterator o) {
                return Integer.compare(pos, o.pos);
            }
        }
    }

    /**
     * Queue.
     */
    @SuppressWarnings("PackageVisibleInnerClass")
    static class CircularQueue<R> {
        /** */
        private int off;

        /** */
        private int size;

        /** */
        private R[] arr;

        /**
         * @param cap Initial capacity.
         */
        CircularQueue(int cap) {
            assert U.isPow2(cap);

            arr = (R[])new Object[cap];
        }

        /**
         * @param o Object to add.
         */
        public void add(R o) {
            if (size == arr.length) { // Resize.
                Object[] newArr = new Object[arr.length << 1];

                int tailSize = arr.length - off;

                System.arraycopy(arr, off, newArr, 0, tailSize);

                if (off != 0) {
                    System.arraycopy(arr, 0, newArr, tailSize, off);

                    off = 0;
                }

                arr = (R[])newArr;
            }

            int idx = (off + size) & (arr.length - 1);

            assert arr[idx] == null;

            arr[idx] = o;

            size++;
        }

        /**
         * @param n Number of elements to remove.
         */
        public void remove(int n) {
            assert n > 0 : n;
            assert n <= size : n + " " + size;

            int mask = arr.length - 1;

            for (int i = 0; i < n; i++) {
                int idx = (off + i) & mask;

                assert arr[idx] != null;

                arr[idx] = null;
            }

            size -= n;
            off += n;

            if (off >= arr.length)
                off -= arr.length;
        }

        /**
         * @param idx Index in queue.
         * @return Element at the given index.
         */
        public R get(int idx) {
            assert idx >= 0 : idx;
            assert idx < size : idx + " " + size;

            R res = arr[(idx + off) & (arr.length - 1)];

            assert res != null;

            return res;
        }

        /**
         * @return Size.
         */
        public int size() {
            return size;
        }
    }

    /**
     * Query for {@link IndexingSpi}.
     *
     * @param keepBinary Keep binary flag.
     * @return Query.
     */
    public <R> CacheQuery<R> createSpiQuery(boolean keepBinary) {
        return new GridCacheQueryAdapter<>(cctx,
            SPI,
            null,
            null,
            null,
            null,
            false,
            keepBinary);
    }

    /**
     * Creates user's predicate based scan query.
     *
     * @param filter Scan filter.
     * @param part Partition.
     * @param keepBinary Keep binary flag.
     * @return Created query.
     */
    public CacheQuery<Map.Entry<K, V>> createScanQuery(@Nullable IgniteBiPredicate<K, V> filter,
        @Nullable Integer part, boolean keepBinary) {

        return new GridCacheQueryAdapter<>(cctx,
            SCAN,
            null,
            null,
            (IgniteBiPredicate<Object, Object>)filter,
            part,
            false,
            keepBinary);
    }

    /**
     * Creates user's full text query, queried class, and query clause. For more information refer to {@link CacheQuery}
     * documentation.
     *
     * @param clsName Query class name.
     * @param search Search clause.
     * @param keepBinary Keep binary flag.
     * @return Created query.
     */
    public CacheQuery<Map.Entry<K, V>> createFullTextQuery(String clsName,
        String search, boolean keepBinary) {
        A.notNull("clsName", clsName);
        A.notNull("search", search);

        return new GridCacheQueryAdapter<>(cctx,
            TEXT,
            clsName,
            search,
            null,
            null,
            false,
            keepBinary);
    }

    /**
     * Creates user's SQL fields query for given clause. For more information refer to {@link CacheQuery}
     * documentation.
     *
     * @param qry Query.
     * @param keepBinary Keep binary flag.
     * @return Created query.
     */
    public CacheQuery<List<?>> createSqlFieldsQuery(String qry, boolean keepBinary) {
        A.notNull(qry, "qry");

        return new GridCacheQueryAdapter<>(cctx,
            SQL_FIELDS,
            null,
            qry,
            null,
            null,
            false,
            keepBinary);
    }
}<|MERGE_RESOLUTION|>--- conflicted
+++ resolved
@@ -807,12 +807,7 @@
         throws IgniteCheckedException {
         IgniteInternalCache<K, V> prj0 = cctx.cache();
 
-<<<<<<< HEAD
-        if (qry.keepBinary())
-            prj0 = prj0.keepBinary();
-=======
         prj0 = prj0.keepBinary();
->>>>>>> 9db05f5f
 
         final IgniteInternalCache<K, V> prj = prj0;
 
@@ -910,12 +905,7 @@
                                 CacheObject cacheVal =
                                     entry != null ? entry.peek(true, false, false, topVer, expiryPlc) : null;
 
-<<<<<<< HEAD
-                                // TODO 950 nocopy
-                                val = (V)cctx.cacheObjectContext().unwrapBinaryIfNeeded(cacheVal, qry.keepBinary());
-=======
                                 val = (V)cctx.cacheObjectContext().unwrapBinaryIfNeeded(cacheVal, true);
->>>>>>> 9db05f5f
                             }
                             catch (GridCacheEntryRemovedException e) {
                                 val = null;
