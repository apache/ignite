/*
 * Licensed to the Apache Software Foundation (ASF) under one or more
 * contributor license agreements.  See the NOTICE file distributed with
 * this work for additional information regarding copyright ownership.
 * The ASF licenses this file to You under the Apache License, Version 2.0
 * (the "License"); you may not use this file except in compliance with
 * the License.  You may obtain a copy of the License at
 *
 *      http://www.apache.org/licenses/LICENSE-2.0
 *
 * Unless required by applicable law or agreed to in writing, software
 * distributed under the License is distributed on an "AS IS" BASIS,
 * WITHOUT WARRANTIES OR CONDITIONS OF ANY KIND, either express or implied.
 * See the License for the specific language governing permissions and
 * limitations under the License.
 */

package org.apache.ignite.internal.processors.cache.query;

import java.io.Externalizable;
import java.io.IOException;
import java.io.ObjectInput;
import java.io.ObjectOutput;
import java.sql.SQLException;
import java.util.ArrayDeque;
import java.util.ArrayList;
import java.util.Collection;
import java.util.Collections;
import java.util.Comparator;
import java.util.HashMap;
import java.util.HashSet;
import java.util.LinkedHashMap;
import java.util.LinkedList;
import java.util.List;
import java.util.Map;
import java.util.Objects;
import java.util.Queue;
import java.util.Set;
import java.util.UUID;
import java.util.concurrent.Callable;
import java.util.concurrent.CompletableFuture;
import java.util.concurrent.ConcurrentHashMap;
import java.util.concurrent.ConcurrentMap;
import java.util.function.BiFunction;
import javax.cache.Cache;
import org.apache.ignite.Ignite;
import org.apache.ignite.IgniteCheckedException;
import org.apache.ignite.IgniteException;
import org.apache.ignite.IgniteSystemProperties;
import org.apache.ignite.cache.CacheEntry;
import org.apache.ignite.cache.QueryIndexType;
import org.apache.ignite.cache.query.IndexQuery;
import org.apache.ignite.cache.query.QueryMetrics;
import org.apache.ignite.cluster.ClusterNode;
import org.apache.ignite.configuration.CacheConfiguration;
import org.apache.ignite.events.CacheQueryExecutedEvent;
import org.apache.ignite.events.CacheQueryReadEvent;
import org.apache.ignite.events.DiscoveryEvent;
import org.apache.ignite.events.Event;
import org.apache.ignite.internal.GridKernalContext;
import org.apache.ignite.internal.IgniteInternalFuture;
import org.apache.ignite.internal.IgniteKernal;
import org.apache.ignite.internal.NodeStoppingException;
import org.apache.ignite.internal.cache.query.index.IndexQueryResult;
import org.apache.ignite.internal.cache.query.index.IndexQueryResultMeta;
import org.apache.ignite.internal.managers.eventstorage.GridLocalEventListener;
import org.apache.ignite.internal.metric.IoStatisticsHolder;
import org.apache.ignite.internal.metric.IoStatisticsQueryHelper;
import org.apache.ignite.internal.processors.affinity.AffinityTopologyVersion;
import org.apache.ignite.internal.processors.cache.CacheEntryImpl;
import org.apache.ignite.internal.processors.cache.CacheInvalidStateException;
import org.apache.ignite.internal.processors.cache.CacheMetricsImpl;
import org.apache.ignite.internal.processors.cache.CacheObject;
import org.apache.ignite.internal.processors.cache.CacheObjectContext;
import org.apache.ignite.internal.processors.cache.CacheObjectUtils;
import org.apache.ignite.internal.processors.cache.GridCacheAdapter;
import org.apache.ignite.internal.processors.cache.GridCacheContext;
import org.apache.ignite.internal.processors.cache.GridCacheManagerAdapter;
import org.apache.ignite.internal.processors.cache.IgniteInternalCache;
import org.apache.ignite.internal.processors.cache.KeyCacheObject;
import org.apache.ignite.internal.processors.cache.distributed.dht.GridDhtCacheAdapter;
import org.apache.ignite.internal.processors.cache.distributed.dht.GridDhtUnreservedPartitionException;
import org.apache.ignite.internal.processors.cache.distributed.dht.topology.GridDhtLocalPartition;
import org.apache.ignite.internal.processors.cache.persistence.CacheDataRow;
import org.apache.ignite.internal.processors.datastructures.DataStructuresProcessor;
import org.apache.ignite.internal.processors.datastructures.GridSetQueryPredicate;
import org.apache.ignite.internal.processors.datastructures.SetItemKey;
import org.apache.ignite.internal.processors.query.GridQueryIndexDescriptor;
import org.apache.ignite.internal.processors.query.GridQueryProcessor;
import org.apache.ignite.internal.processors.query.GridQueryTypeDescriptor;
import org.apache.ignite.internal.processors.query.QueryUtils;
import org.apache.ignite.internal.processors.task.GridInternal;
import org.apache.ignite.internal.util.GridBoundedPriorityQueue;
import org.apache.ignite.internal.util.GridCloseableIteratorAdapter;
import org.apache.ignite.internal.util.GridConcurrentHashSet;
import org.apache.ignite.internal.util.GridEmptyCloseableIterator;
import org.apache.ignite.internal.util.GridLeanMap;
import org.apache.ignite.internal.util.GridSpiCloseableIteratorWrapper;
import org.apache.ignite.internal.util.GridSpinBusyLock;
import org.apache.ignite.internal.util.future.GridFinishedFuture;
import org.apache.ignite.internal.util.future.GridFutureAdapter;
import org.apache.ignite.internal.util.lang.GridCloseableIterator;
import org.apache.ignite.internal.util.lang.GridIterator;
import org.apache.ignite.internal.util.lang.IgniteClosureX;
import org.apache.ignite.internal.util.typedef.C1;
import org.apache.ignite.internal.util.typedef.CIX1;
import org.apache.ignite.internal.util.typedef.F;
import org.apache.ignite.internal.util.typedef.P1;
import org.apache.ignite.internal.util.typedef.T2;
import org.apache.ignite.internal.util.typedef.X;
import org.apache.ignite.internal.util.typedef.internal.A;
import org.apache.ignite.internal.util.typedef.internal.CU;
import org.apache.ignite.internal.util.typedef.internal.LT;
import org.apache.ignite.internal.util.typedef.internal.S;
import org.apache.ignite.internal.util.typedef.internal.U;
import org.apache.ignite.lang.IgniteBiPredicate;
import org.apache.ignite.lang.IgniteBiTuple;
import org.apache.ignite.lang.IgniteCallable;
import org.apache.ignite.lang.IgniteClosure;
import org.apache.ignite.lang.IgniteReducer;
import org.apache.ignite.lang.IgniteUuid;
import org.apache.ignite.plugin.security.SecurityPermission;
import org.apache.ignite.resources.IgniteInstanceResource;
import org.apache.ignite.spi.IgniteSpiCloseableIterator;
import org.apache.ignite.spi.indexing.IndexingQueryFilter;
import org.apache.ignite.spi.indexing.IndexingQueryFilterImpl;
import org.jetbrains.annotations.NotNull;
import org.jetbrains.annotations.Nullable;

import static org.apache.ignite.IgniteSystemProperties.IGNITE_QUIET;
import static org.apache.ignite.events.EventType.EVT_CACHE_QUERY_EXECUTED;
import static org.apache.ignite.events.EventType.EVT_CACHE_QUERY_OBJECT_READ;
import static org.apache.ignite.events.EventType.EVT_NODE_FAILED;
import static org.apache.ignite.events.EventType.EVT_NODE_LEFT;
import static org.apache.ignite.internal.GridClosureCallMode.BROADCAST;
import static org.apache.ignite.internal.processors.cache.distributed.dht.topology.GridDhtPartitionState.LOST;
import static org.apache.ignite.internal.processors.cache.distributed.dht.topology.GridDhtPartitionState.OWNING;
import static org.apache.ignite.internal.processors.cache.query.GridCacheQueryType.INDEX;
import static org.apache.ignite.internal.processors.cache.query.GridCacheQueryType.SCAN;
import static org.apache.ignite.internal.processors.cache.query.GridCacheQueryType.SQL_FIELDS;
import static org.apache.ignite.internal.processors.cache.query.GridCacheQueryType.TEXT;
import static org.apache.ignite.internal.processors.security.SecurityUtils.securitySubjectId;
import static org.apache.ignite.internal.processors.task.TaskExecutionOptions.options;

/**
 * Query and index manager.
 */
@SuppressWarnings("FieldAccessedSynchronizedAndUnsynchronized")
public abstract class GridCacheQueryManager<K, V> extends GridCacheManagerAdapter<K, V> {
    /** Maximum number of query detail metrics to evict at once. */
    private static final int QRY_DETAIL_METRICS_EVICTION_LIMIT = 10_000;

    /** Comparator for priority queue with query detail metrics with priority to new metrics. */
    private static final Comparator<GridCacheQueryDetailMetricsAdapter> QRY_DETAIL_METRICS_PRIORITY_NEW_CMP =
        new Comparator<GridCacheQueryDetailMetricsAdapter>() {
            @Override public int compare(GridCacheQueryDetailMetricsAdapter m1, GridCacheQueryDetailMetricsAdapter m2) {
                return Long.compare(m1.lastStartTime(), m2.lastStartTime());
            }
        };

    /** Comparator for priority queue with query detail metrics with priority to old metrics. */
    private static final Comparator<GridCacheQueryDetailMetricsAdapter> QRY_DETAIL_METRICS_PRIORITY_OLD_CMP =
        new Comparator<GridCacheQueryDetailMetricsAdapter>() {
            @Override public int compare(GridCacheQueryDetailMetricsAdapter m1, GridCacheQueryDetailMetricsAdapter m2) {
                return Long.compare(m2.lastStartTime(), m1.lastStartTime());
            }
        };

    /** Function to merge query detail metrics. */
    private static final BiFunction<
        GridCacheQueryDetailMetricsAdapter,
        GridCacheQueryDetailMetricsAdapter,
        GridCacheQueryDetailMetricsAdapter>
        QRY_DETAIL_METRICS_MERGE_FX = GridCacheQueryDetailMetricsAdapter::aggregate;

    /** */
    private final boolean isIndexingSpiAllowsBinary =
        !IgniteSystemProperties.getBoolean(IgniteSystemProperties.IGNITE_UNWRAP_BINARY_FOR_INDEXING_SPI);

    /** */
    private GridQueryProcessor qryProc;

    /** */
    private String cacheName;

    /** */
    private int maxIterCnt;

    /** */
    private volatile GridCacheQueryMetricsAdapter metrics;

    /** */
    private int detailMetricsSz;

    /** */
    private ConcurrentHashMap<GridCacheQueryDetailMetricsKey, GridCacheQueryDetailMetricsAdapter> detailMetrics;

    /** */
    private final ConcurrentMap<UUID, RequestFutureMap> qryIters = new ConcurrentHashMap<>();

    /** Local query iterators. */
    private final GridConcurrentHashSet<ScanQueryIterator> locIters = new GridConcurrentHashSet<>();

    /** */
    private final ConcurrentMap<UUID, Map<Long, GridFutureAdapter<FieldsResult>>> fieldsQryRes =
        new ConcurrentHashMap<>();


    /** */
    private final GridSpinBusyLock busyLock = new GridSpinBusyLock();

    /** Event listener. */
    private GridLocalEventListener lsnr;

    /** */
    private volatile boolean enabled;

    /** */
    private volatile boolean qryProcEnabled;

    /** */
    private AffinityTopologyVersion qryTopVer;

    /** {@inheritDoc} */
    @Override public void start0() throws IgniteCheckedException {
        CacheConfiguration ccfg = cctx.config();

        qryProcEnabled = QueryUtils.isEnabled(ccfg);

        qryProc = cctx.kernalContext().query();

        cacheName = cctx.name();

        enabled = qryProcEnabled || (isIndexingSpiEnabled() && !CU.isSystemCache(cacheName));

        maxIterCnt = ccfg.getMaxQueryIteratorsCount();

        detailMetricsSz = ccfg.getQueryDetailMetricsSize();

        if (detailMetricsSz > 0)
            detailMetrics = new ConcurrentHashMap<>(detailMetricsSz);

        lsnr = new GridLocalEventListener() {
            @Override public void onEvent(Event evt) {
                UUID nodeId = ((DiscoveryEvent)evt).eventNode().id();

                Map<Long, GridFutureAdapter<QueryResult<K, V>>> futs = qryIters.remove(nodeId);

                if (futs != null) {
                    for (Map.Entry<Long, GridFutureAdapter<QueryResult<K, V>>> entry : futs.entrySet()) {
                        final Object rcpt = recipient(nodeId, entry.getKey());

                        entry.getValue().listen(new CIX1<IgniteInternalFuture<QueryResult<K, V>>>() {
                            @Override public void applyx(IgniteInternalFuture<QueryResult<K, V>> f)
                                throws IgniteCheckedException {
                                f.get().closeIfNotShared(rcpt);
                            }
                        });
                    }
                }

                Map<Long, GridFutureAdapter<FieldsResult>> fieldsFuts = fieldsQryRes.remove(nodeId);

                if (fieldsFuts != null) {
                    for (Map.Entry<Long, GridFutureAdapter<FieldsResult>> entry : fieldsFuts.entrySet()) {
                        final Object rcpt = recipient(nodeId, entry.getKey());

                        entry.getValue().listen(new CIX1<IgniteInternalFuture<FieldsResult>>() {
                            @Override public void applyx(IgniteInternalFuture<FieldsResult> f)
                                throws IgniteCheckedException {
                                f.get().closeIfNotShared(rcpt);
                            }
                        });
                    }
                }
            }
        };

        metrics = new GridCacheQueryMetricsAdapter(cctx.kernalContext().metric(), cctx.name(), cctx.isNear());

        cctx.events().addListener(lsnr, EVT_NODE_LEFT, EVT_NODE_FAILED);

        qryTopVer = cctx.startTopologyVersion();

        assert qryTopVer != null : cctx.name();
    }

    /**
     * @return {@code True} if indexing is enabled for cache.
     */
    public boolean enabled() {
        return enabled;
    }

    /**
     * Enable query manager.
     */
    public void enable() {
        qryProcEnabled = true;
        enabled = true;
    }

    /** {@inheritDoc} */
    @Override protected void onKernalStop0(boolean cancel) {
        busyLock.block();

        cctx.events().removeListener(lsnr);

        onCancelAtStop();
    }

    /**
     * @return {@code True} if entered busy state.
     */
    private boolean enterBusy() {
        return busyLock.enterBusy();
    }

    /**
     * Leaves busy state.
     */
    private void leaveBusy() {
        busyLock.leaveBusy();
    }

    /**
     * Stops query manager.
     *
     * @param cancel Cancel queries.
     * @param destroy Cache destroy flag..
     */
    @Override public final void stop0(boolean cancel, boolean destroy) {
        if (log.isDebugEnabled())
            log.debug("Stopped cache query manager.");
    }

    /**
     * Marks this request as canceled.
     *
     * @param reqId Request id.
     */
    void onQueryFutureCanceled(long reqId) {
        // No-op.
    }

    /**
     * Cancel flag handler at stop.
     */
    void onCancelAtStop() {
        // No-op.
    }

    /**
     * Processes cache query request.
     *
     * @param sndId Sender node id.
     * @param req Query request.
     */
    void processQueryRequest(UUID sndId, GridCacheQueryRequest req) {
        // No-op.
    }

    /**
     * Checks if IndexinSPI is enabled.
     *
     * @return IndexingSPI enabled flag.
     */
    private boolean isIndexingSpiEnabled() {
        return cctx.kernalContext().indexing().enabled();
    }

    /**
     * @param newRow New row.
     * @param prevRow Previous row.
     * @param prevRowAvailable Whether previous row is available.
     * @throws IgniteCheckedException In case of error.
     */
    public void store(CacheDataRow newRow, @Nullable CacheDataRow prevRow,
        boolean prevRowAvailable) throws IgniteCheckedException {
        assert enabled();
        assert newRow != null && newRow.value() != null && newRow.link() != 0 : newRow;

        if (!enterBusy())
            throw new NodeStoppingException("Operation has been cancelled (node is stopping).");

        try {
            if (isIndexingSpiEnabled()) {
                CacheObjectContext coctx = cctx.cacheObjectContext();

                Object key0 = unwrapIfNeeded(newRow.key(), coctx);

                Object val0 = unwrapIfNeeded(newRow.value(), coctx);

                cctx.kernalContext().indexing().store(cacheName, key0, val0, newRow.expireTime());
            }

            if (qryProcEnabled)
                qryProc.store(cctx, newRow, prevRow, prevRowAvailable);
        }
        finally {
            leaveBusy();
        }
    }

    /**
     * @param key Key.
     * @param prevRow Previous row.
     * @throws IgniteCheckedException Thrown in case of any errors.
     */
    public void remove(KeyCacheObject key, @Nullable CacheDataRow prevRow)
        throws IgniteCheckedException {
        if (!qryProcEnabled)
            return; // No-op.

        if (!enterBusy())
            return; // Ignore index update when node is stopping.

        try {
            if (isIndexingSpiEnabled()) {
                Object key0 = unwrapIfNeeded(key, cctx.cacheObjectContext());

                cctx.kernalContext().indexing().remove(cacheName, key0);
            }

            // val may be null if we have no previous value. We should not call processor in this case.
            if (qryProcEnabled && prevRow != null)
                qryProc.remove(cctx, prevRow);
        }
        finally {
            leaveBusy();
        }
    }

    /**
     * Executes local query.
     *
     * @param qry Query.
     * @return Query future.
     */
    @SuppressWarnings("unchecked")
    CacheQueryFuture<?> queryLocal(GridCacheQueryBean qry) {
        assert qry.query().type() != GridCacheQueryType.SCAN : qry;

        if (log.isDebugEnabled())
            log.debug("Executing query on local node: " + qry);

        GridCacheLocalQueryFuture fut = new GridCacheLocalQueryFuture<>(cctx, qry);

        try {
            qry.query().validate();

            fut.execute();
        }
        catch (IgniteCheckedException e) {
            if (fut != null)
                fut.onDone(e);
        }

        return fut;
    }

    /**
     * Executes distributed query.
     *
     * @param qry Query.
     * @param nodes Nodes.
     * @return Query future.
     */
    public abstract CacheQueryFuture<?> queryDistributed(GridCacheQueryBean qry, Collection<ClusterNode> nodes);

    /**
     * Executes distributed SCAN query.
     *
     * @param qry Query.
     * @param nodes Nodes.
     * @return Iterator.
     * @throws IgniteCheckedException If failed.
     */
    public abstract GridCloseableIterator scanQueryDistributed(CacheQuery qry,
        Collection<ClusterNode> nodes) throws IgniteCheckedException;

    /**
     * Executes distributed fields query.
     *
     * @param qry Query.
     * @return Query future.
     */
    public abstract CacheQueryFuture<?> queryFieldsLocal(GridCacheQueryBean qry);

    /**
     * Executes distributed fields query.
     *
     * @param qry Query.
     * @param nodes Nodes.
     * @return Query future.
     */
    public abstract CacheQueryFuture<?> queryFieldsDistributed(GridCacheQueryBean qry, Collection<ClusterNode> nodes);

    /**
     * Unwrap CacheObject if needed.
     */
    private Object unwrapIfNeeded(CacheObject obj, CacheObjectContext coctx) {
        return isIndexingSpiAllowsBinary && cctx.cacheObjects().isBinaryObject(obj) ? obj : obj.value(coctx, false);
    }

    /**
     * Performs query.
     *
     * @param qry Query.
     * @param loc Local query or not.
     * @param taskName Task name.
     * @param rcpt ID of the recipient.
     * @return Collection of found keys.
     * @throws IgniteCheckedException In case of error.
     */
    @SuppressWarnings("unchecked")
    private QueryResult<K, V> executeQuery(CacheQuery<?> qry,
        IgniteClosure transformer, boolean loc, @Nullable String taskName, Object rcpt)
        throws IgniteCheckedException {
        if (qry.type() == null) {
            assert !loc;

            throw new IgniteCheckedException("Received next page request after iterator was removed. " +
                "Consider increasing maximum number of stored iterators (see " +
                "CacheConfiguration.getMaxQueryIteratorsCount() configuration property).");
        }

        QueryResult<K, V> res = new QueryResult<>(qry.type(), rcpt);

        GridCloseableIterator<IgniteBiTuple<K, V>> iter;

        try {
            switch (qry.type()) {
                case SCAN:
                    if (cctx.events().isRecordable(EVT_CACHE_QUERY_EXECUTED)) {
                        cctx.gridEvents().record(new CacheQueryExecutedEvent<>(
                            cctx.localNode(),
                            "Scan query executed.",
                            EVT_CACHE_QUERY_EXECUTED,
                            CacheQueryType.SCAN.name(),
                            cctx.name(),
                            null,
                            null,
                            qry.scanFilter(),
                            null,
                            null,
                            securitySubjectId(cctx),
                            taskName));
                    }

                    iter = scanIterator(qry, transformer, false);

                    break;

                case TEXT:
                    if (cctx.events().isRecordable(EVT_CACHE_QUERY_EXECUTED)) {
                        cctx.gridEvents().record(new CacheQueryExecutedEvent<>(
                            cctx.localNode(),
                            "Full text query executed.",
                            EVT_CACHE_QUERY_EXECUTED,
                            CacheQueryType.FULL_TEXT.name(),
                            cctx.name(),
                            qry.queryClassName(),
                            qry.clause(),
                            null,
                            null,
                            null,
                            securitySubjectId(cctx),
                            taskName));
                    }

                    iter = qryProc.queryText(cacheName, qry.clause(), qry.queryClassName(), filter(qry), qry.limit());

                    break;

                case SET:
                    iter = sharedCacheSetIterator(qry);

                    break;

                case INDEX:
                    if (cctx.events().isRecordable(EVT_CACHE_QUERY_EXECUTED)) {
                        cctx.gridEvents().record(new CacheQueryExecutedEvent<>(
                            cctx.localNode(),
                            "Index query executed.",
                            EVT_CACHE_QUERY_EXECUTED,
                            CacheQueryType.INDEX.name(),
                            cctx.name(),
                            qry.queryClassName(),
                            null,
                            qry.scanFilter(),
                            null,
                            null,
                            securitySubjectId(cctx),
                            taskName));
                    }

                    int[] parts = null;

                    if (qry.partition() != null)
                        parts = new int[]{qry.partition()};

                    IndexQueryResult<K, V> idxQryRes = qryProc.queryIndex(cacheName, qry.queryClassName(), qry.idxQryDesc(),
                        qry.scanFilter(), filter(qry, parts, parts != null), qry.keepBinary(), qry.taskHash());

                    iter = idxQryRes.iter();
                    res.metadata(idxQryRes.metadata());

                    break;

                case SQL_FIELDS:
                    assert false : "SQL fields query is incorrectly processed.";

                default:
                    throw new IgniteCheckedException("Unknown query type: " + qry.type());
            }

            res.onDone(iter);
        }
        catch (Exception e) {
            res.onDone(e);
        }

        return res;
    }

    /**
     * @param qry Query.
     * @return Cache set items iterator.
     */
    private GridCloseableIterator<IgniteBiTuple<K, V>> sharedCacheSetIterator(CacheQuery<?> qry)
        throws IgniteCheckedException {
        final GridSetQueryPredicate filter = (GridSetQueryPredicate)qry.scanFilter();

        IgniteUuid id = filter.setId();

        CacheQuery<CacheEntry<K, ?>> qry0 = new CacheQuery<>(cctx,
            SCAN,
            new IgniteBiPredicate<Object, Object>() {
                @Override public boolean apply(Object k, Object v) {
                    return k instanceof SetItemKey && id.equals(((SetItemKey)k).setId());
                }
            },
            new IgniteClosure<Map.Entry, Object>() {
                @Override public Object apply(Map.Entry entry) {
                    return new IgniteBiTuple<K, V>((K)((SetItemKey)entry.getKey()).item(), (V)Boolean.TRUE);
                }
            },
            qry.partition(),
            false,
            true,
            qry.isDataPageScanEnabled(),
            null);

        return scanQueryLocal(qry0, false);
    }

    /**
     * @param qry Query.
     * @param transformer Transformer.
     * @param locNode Local node.
     * @return Full-scan row iterator.
     * @throws IgniteCheckedException If failed to get iterator.
     */
    @SuppressWarnings({"unchecked"})
    private GridCloseableIterator scanIterator(final CacheQuery<?> qry, IgniteClosure transformer,
        boolean locNode)
        throws IgniteCheckedException {
        try {
            Integer part = qry.partition();

            if (part != null && (part < 0 || part >= cctx.affinity().partitions()))
                return new GridEmptyCloseableIterator() {
                    @Override public void close() throws IgniteCheckedException {
                        ScanQueryIterator.closeFilter(qry.scanFilter());

                        super.close();
                    }
                };

            AffinityTopologyVersion topVer = GridQueryProcessor.getRequestAffinityTopologyVersion();

            if (topVer == null)
                topVer = cctx.affinity().affinityTopologyVersion();

            final boolean backups = qry.includeBackups() || cctx.isReplicated();

            final GridDhtLocalPartition locPart;

            GridIterator<CacheDataRow> it;

            if (part != null) {
                final GridDhtCacheAdapter dht = cctx.isNear() ? cctx.near().dht() : cctx.dht();

                GridDhtLocalPartition locPart0 = dht.topology().localPartition(part, topVer, false);

                if (locPart0 == null || locPart0.state() != OWNING || !locPart0.reserve()) {
                    throw locPart0 != null && locPart0.state() == LOST ?
                        new CacheInvalidStateException("Failed to execute scan query because cache partition has been " +
                            "lost [cacheName=" + cctx.name() + ", part=" + part + "]") :
                        new GridDhtUnreservedPartitionException(part, cctx.affinity().affinityTopologyVersion(),
                            "Partition can not be reserved");
                }

                locPart = locPart0;

                it = cctx.offheap().cachePartitionIterator(cctx.cacheId(), part,
                    qry.isDataPageScanEnabled());
            }
            else {
                locPart = null;

                final GridDhtCacheAdapter dht = cctx.isNear() ? cctx.near().dht() : cctx.dht();

                Set<Integer> lostParts = dht.topology().lostPartitions();

                if (!lostParts.isEmpty()) {
                    throw new CacheInvalidStateException("Failed to execute scan query because cache partition " +
                        "has been lost [cacheName=" + cctx.name() + ", part=" + lostParts.iterator().next() + "]");
                }

                it = cctx.offheap().cacheIterator(cctx.cacheId(), true, backups, topVer,
                    qry.isDataPageScanEnabled());
            }

            final Set<KeyCacheObject> skipKeys = qry.skipKeys() == null ? Collections.emptySet() : new HashSet<>(qry.skipKeys());

            if (!F.isEmpty(skipKeys)) {
                // Intentionally use of `Set#remove` here.
                // We want to perform as few `toKey` as possible.
                // So we break some rules here to optimize work with the data provided by the underlying cursor.
                it = F.iterator0(it, true, e -> skipKeys.isEmpty() || !skipKeys.remove(e.key()));
            }

            ScanQueryIterator iter = new ScanQueryIterator(it, qry, topVer, locPart,
                transformer,
                locNode, locNode ? locIters : null, cctx, log);

            if (locNode) {
                ScanQueryIterator old = locIters.addx(iter);

                assert old == null;
            }

            return iter;
        }
        catch (IgniteCheckedException | RuntimeException e) {
            ScanQueryIterator.closeFilter(qry.scanFilter());

            throw e;
        }
    }

    /**
     * @param o Object to inject resources to.
     * @throws IgniteCheckedException If failure occurred while injecting resources.
     */
    static <R> R injectResources(@Nullable R o, GridCacheContext<?, ?> cctx) throws IgniteCheckedException {
        if (o == null)
            return null;

        GridKernalContext ctx = cctx.kernalContext();

        ClassLoader ldr = o.getClass().getClassLoader();

        if (ctx.deploy().isGlobalLoader(ldr))
            ctx.resource().inject(ctx.deploy().getDeployment(ctx.deploy().getClassLoaderId(ldr)), o.getClass(), o);
        else
            ctx.resource().inject(ctx.deploy().getDeployment(o.getClass().getName()), o.getClass(), o);

        return o;
    }

    /**
<<<<<<< HEAD
=======
     * Processes fields query request.
     *
     * @param qryInfo Query info.
     */
    protected void runFieldsQuery(final GridCacheQueryInfo qryInfo) {
        assert qryInfo != null;

        if (!enterBusy()) {
            if (cctx.localNodeId().equals(qryInfo.senderId()))
                throw new IllegalStateException("Failed to process query request (grid is stopping).");

            return; // Ignore remote requests when when node is stopping.
        }

        try {
            if (log.isDebugEnabled())
                log.debug("Running query: " + qryInfo);

            boolean rmvRes = true;

            FieldsResult res = null;

            final boolean statsEnabled = cctx.statisticsEnabled();

            final boolean readEvt = cctx.events().isRecordable(EVT_CACHE_QUERY_OBJECT_READ);

            try {
                // Preparing query closures.
                final IgniteReducer<Object, Object> rdc = injectResources((IgniteReducer<Object, Object>)qryInfo.reducer(), cctx);

                CacheQuery<?> qry = qryInfo.query();

                int pageSize = qry.pageSize();

                Collection<Object> data = null;
                Collection<Object> entities = null;

                boolean isWriteData = qryInfo.local() || rdc != null || cctx.isLocalNode(qryInfo.senderId());

                if (isWriteData)
                    data = new ArrayList<>(pageSize);
                else
                    entities = new ArrayList<>(pageSize);

                String taskName = cctx.kernalContext().task().resolveTaskName(qry.taskHash());

                res = qryInfo.local() ?
                    executeFieldsQuery(qry, qryInfo.arguments(), qryInfo.local(), taskName,
                        recipient(qryInfo.senderId(), qryInfo.requestId())) :
                    fieldsQueryResult(qryInfo, taskName);

                GridCloseableIterator<?> it = new GridSpiCloseableIteratorWrapper<Object>(
                    res.iterator(recipient(qryInfo.senderId(), qryInfo.requestId())));

                if (log.isDebugEnabled())
                    log.debug("Received fields iterator [iterHasNext=" + it.hasNext() + ']');

                if (!it.hasNext()) {
                    if (rdc != null)
                        data = Collections.singletonList(rdc.reduce());

                    onFieldsPageReady(qryInfo.local(), qryInfo, entities, data, true, null);

                    return;
                }

                int cnt = 0;

                while (!Thread.currentThread().isInterrupted() && it.hasNext()) {
                    long start = statsEnabled ? System.nanoTime() : 0L;

                    Object row = it.next();

                    // Query is cancelled.
                    if (row == null) {
                        onPageReady(qryInfo.local(), qryInfo, null, null, true, null);

                        break;
                    }

                    if (statsEnabled) {
                        CacheMetricsImpl metrics = cctx.cache().metrics0();

                        metrics.onRead(true);

                        metrics.addGetTimeNanos(System.nanoTime() - start);
                    }

                    if (readEvt && cctx.gridEvents().hasListener(EVT_CACHE_QUERY_OBJECT_READ)) {
                        cctx.gridEvents().record(new CacheQueryReadEvent<K, V>(
                            cctx.localNode(),
                            "SQL fields query result set row read.",
                            EVT_CACHE_QUERY_OBJECT_READ,
                            CacheQueryType.SQL_FIELDS.name(),
                            cctx.name(),
                            null,
                            qry.clause(),
                            null,
                            null,
                            qryInfo.arguments(),
                            securitySubjectId(cctx),
                            taskName,
                            null,
                            null,
                            null,
                            row));
                    }

                    if (isWriteData) {
                        // Reduce.
                        if (rdc != null) {
                            if (!rdc.collect(row))
                                break;
                        }
                        else
                            data.add(row);
                    }
                    else
                        entities.add(row);

                    if (rdc == null && ((!qryInfo.allPages() && ++cnt == pageSize) || !it.hasNext())) {
                        onFieldsPageReady(qryInfo.local(), qryInfo, entities, data, !it.hasNext(), null);

                        if (it.hasNext())
                            rmvRes = false;

                        if (!qryInfo.allPages())
                            return;
                    }
                }

                if (rdc != null)
                    onFieldsPageReady(qryInfo.local(), qryInfo, null, Collections.singletonList(rdc.reduce()), true, null);
            }
            catch (IgniteCheckedException e) {
                if (log.isDebugEnabled() || !e.hasCause(SQLException.class))
                    U.error(log, "Failed to run fields query [qry=" + qryInfo + ", node=" + cctx.nodeId() + ']', e);
                else {
                    if (e.hasCause(SQLException.class))
                        U.error(log, "Failed to run fields query [node=" + cctx.nodeId() +
                            ", msg=" + e.getCause(SQLException.class).getMessage() + ']');
                    else
                        U.error(log, "Failed to run fields query [node=" + cctx.nodeId() +
                            ", msg=" + e.getMessage() + ']');
                }

                onFieldsPageReady(qryInfo.local(), qryInfo, null, null, true, e);
            }
            catch (Throwable e) {
                U.error(log, "Failed to run fields query [qry=" + qryInfo + ", node=" + cctx.nodeId() + "]", e);

                onFieldsPageReady(qryInfo.local(), qryInfo, null, null, true, e);

                if (e instanceof Error)
                    throw (Error)e;
            }
            finally {
                if (qryInfo.local()) {
                    // Don't we need to always remove local iterators?
                    if (rmvRes && res != null) {
                        try {
                            res.closeIfNotShared(recipient(qryInfo.senderId(), qryInfo.requestId()));
                        }
                        catch (IgniteCheckedException e) {
                            U.error(log, "Failed to close local iterator [qry=" + qryInfo + ", node=" +
                                cctx.nodeId() + "]", e);
                        }
                    }
                }
                else if (rmvRes)
                    removeFieldsQueryResult(qryInfo.senderId(), qryInfo.requestId());
            }
        }
        finally {
            leaveBusy();
        }
    }

    /**
>>>>>>> 894c0c9f
     * Processes cache query request.
     *
     * @param qryInfo Query info.
     */
    @SuppressWarnings("unchecked")
    protected void runQuery(GridCacheQueryInfo qryInfo) {
        assert qryInfo != null;
        assert qryInfo.query().type() != SCAN || !qryInfo.local() : qryInfo;

        if (!enterBusy()) {
            if (cctx.localNodeId().equals(qryInfo.senderId()))
                throw new IllegalStateException("Failed to process query request (grid is stopping).");

            return; // Ignore remote requests when when node is stopping.
        }

        try {
            boolean performanceStatsEnabled = cctx.kernalContext().performanceStatistics().enabled();

            if (performanceStatsEnabled)
                IoStatisticsQueryHelper.startGatheringQueryStatistics();

            boolean loc = qryInfo.local();

            QueryResult<K, V> res = null;

            if (log.isDebugEnabled())
                log.debug("Running query: " + qryInfo);

            boolean rmvIter = true;

            CacheQuery<?> qry = qryInfo.query();

            try {
                IgniteReducer<Cache.Entry<K, V>, Object> rdc =
                    injectResources((IgniteReducer<Cache.Entry<K, V>, Object>)qryInfo.reducer(), cctx);

                int pageSize = qry.pageSize();

                boolean incBackups = qry.includeBackups();

                String taskName = cctx.kernalContext().task().resolveTaskName(qry.taskHash());

                IgniteSpiCloseableIterator iter;
                GridCacheQueryType type;

                res = loc
                    ? executeQuery(qry, qryInfo.transformer(), loc, taskName, recipient(qryInfo.senderId(), qryInfo.requestId()))
                    : queryResult(qryInfo, taskName);

                if (res == null)
                    return;

                iter = res.iterator(recipient(qryInfo.senderId(), qryInfo.requestId()));
                type = res.type();

                final GridCacheAdapter<K, V> cache = cctx.cache();

                if (log.isDebugEnabled())
                    log.debug("Received index iterator [iterHasNext=" + iter.hasNext() +
                        ", cacheSize=" + cache.size() + ']');

                int cnt = 0;

                boolean pageSent = false;

                Collection<Object> data = new ArrayList<>(pageSize);

                final boolean statsEnabled = cctx.statisticsEnabled();

                final boolean readEvt = cctx.events().isRecordable(EVT_CACHE_QUERY_OBJECT_READ);

                CacheObjectContext objCtx = cctx.cacheObjectContext();

                while (!Thread.currentThread().isInterrupted()) {
                    long start = statsEnabled ? System.nanoTime() : 0L;

                    // Need to call it after gathering start time because
                    // actual row extracting may happen inside this method.
                    if (!iter.hasNext())
                        break;

                    Object row0 = iter.next();

                    // Query is cancelled.
                    if (row0 == null) {
                        onPageReady(loc, qryInfo, null, null, true, null);

                        break;
                    }

                    if (type == SCAN || type == INDEX)
                        // Scan iterator may return already transformed entry
                        data.add(row0);
                    else {
                        IgniteBiTuple<K, V> row = (IgniteBiTuple<K, V>)row0;

                        final K key = row.getKey();

                        final V val = row.getValue();

                        if (log.isDebugEnabled()) {
                            ClusterNode primaryNode = cctx.affinity().primaryByKey(key,
                                cctx.affinity().affinityTopologyVersion());

                            log.debug(S.toString("Record",
                                "key", key, true,
                                "val", val, true,
                                "incBackups", incBackups, false,
                                "priNode", primaryNode != null ? U.id8(primaryNode.id()) : null, false,
                                "node", U.id8(cctx.localNode().id()), false));
                        }

                        if (val == null) {
                            if (log.isDebugEnabled())
                                log.debug(S.toString("Unsuitable record value", "val", val, true));

                            continue;
                        }

                        if (statsEnabled) {
                            CacheMetricsImpl metrics = cctx.cache().metrics0();

                            metrics.onRead(true);

                            metrics.addGetTimeNanos(System.nanoTime() - start);
                        }

                        K key0 = null;
                        V val0 = null;

                        if (type == TEXT && readEvt && cctx.gridEvents().hasListener(EVT_CACHE_QUERY_OBJECT_READ)) {
                            key0 = (K)CacheObjectUtils.unwrapBinaryIfNeeded(objCtx, key, qry.keepBinary(), false, null);
                            val0 = (V)CacheObjectUtils.unwrapBinaryIfNeeded(objCtx, val, qry.keepBinary(), false, null);

                            cctx.gridEvents().record(new CacheQueryReadEvent<>(
                                cctx.localNode(),
                                "Full text query entry read.",
                                EVT_CACHE_QUERY_OBJECT_READ,
                                CacheQueryType.FULL_TEXT.name(),
                                cctx.name(),
                                qry.queryClassName(),
                                qry.clause(),
                                null,
                                null,
                                null,
                                securitySubjectId(cctx),
                                taskName,
                                key0,
                                val0,
                                null,
                                null));
                        }

                        if (rdc != null) {
                            if (key0 == null)
                                key0 = (K)CacheObjectUtils.unwrapBinaryIfNeeded(objCtx, key, qry.keepBinary(), false, null);
                            if (val0 == null)
                                val0 = (V)CacheObjectUtils.unwrapBinaryIfNeeded(objCtx, val, qry.keepBinary(), false, null);

                            Cache.Entry<K, V> entry = new CacheEntryImpl(key0, val0);

                            // Reduce.
                            if (!rdc.collect(entry) || !iter.hasNext()) {
                                onPageReady(loc, qryInfo, null, Collections.singletonList(rdc.reduce()), true, null);

                                pageSent = true;

                                break;
                            }
                            else
                                continue;
                        }
                        else {
                            if (type == TEXT)
                                // (K, V, score). Value transfers as BinaryObject.
                                data.add(row0);
                            else
                                data.add(new T2<>(key, val));
                        }
                    }

                    if (!loc) {
                        if (++cnt == pageSize || !iter.hasNext()) {
                            boolean finished = !iter.hasNext();

                            onPageReady(loc, qryInfo, res.metadata(), data, finished, null);

                            res.onPageSend();

                            if (!finished)
                                rmvIter = false;

                            return;
                        }
                    }
                }

                if (!pageSent) {
                    if (rdc == null)
                        onPageReady(loc, qryInfo, res.metadata(), data, true, null);
                    else
                        onPageReady(loc, qryInfo, res.metadata(), Collections.singletonList(rdc.reduce()), true, null);

                    res.onPageSend();
                }
            }
            catch (Throwable e) {
                if (X.hasCause(e, ClassNotFoundException.class) && !qry.keepBinary() &&
                    !cctx.localNode().isClient() && !log.isQuiet()) {
                    LT.warn(log, "Suggestion for the cause of ClassNotFoundException");
                    LT.warn(log, "To disable, set -D" + IGNITE_QUIET + "=true");
                    LT.warn(log, "  ^-- Ignite configured to use BinaryMarshaller but keepBinary is false for " +
                        "request");
                    LT.warn(log, "  ^-- Server node need to load definition of data classes. " +
                        "It can be reason of ClassNotFoundException(consider IgniteCache.withKeepBinary to fix)");
                    LT.warn(log, "Refer this page for detailed information: " +
                        "https://apacheignite.readme.io/docs/binary-marshaller");
                }

                if (!X.hasCause(e, GridDhtUnreservedPartitionException.class))
                    U.error(log, "Failed to run query [qry=" + qryInfo + ", node=" + cctx.nodeId() + "]", e);

                onPageReady(loc, qryInfo, null, null, true, e);

                if (e instanceof Error)
                    throw (Error)e;
            }
            finally {
                if (loc) {
                    // Local iterators are always removed.
                    if (res != null) {
                        try {
                            res.closeIfNotShared(recipient(qryInfo.senderId(), qryInfo.requestId()));
                        }
                        catch (IgniteCheckedException e) {
                            if (!X.hasCause(e, GridDhtUnreservedPartitionException.class))
                                U.error(log, "Failed to close local iterator [qry=" + qryInfo + ", node=" +
                                    cctx.nodeId() + "]", e);
                        }
                    }
                }
                else if (rmvIter)
                    removeQueryResult(qryInfo.senderId(), qryInfo.requestId());

                if (performanceStatsEnabled) {
                    IoStatisticsHolder stat = IoStatisticsQueryHelper.finishGatheringQueryStatistics();

                    if (stat.logicalReads() > 0 || stat.physicalReads() > 0) {
                        cctx.kernalContext().performanceStatistics().queryReads(
                            res.type(),
                            qryInfo.senderId(),
                            qryInfo.requestId(),
                            stat.logicalReads(),
                            stat.physicalReads());
                    }
                }
            }
        }
        finally {
            leaveBusy();
        }
    }

    /**
     * Process local scan query.
     *
     * @param qry Query.
     * @param updateStatistics Update statistics flag.
     */
    @SuppressWarnings({"unchecked"})
    protected GridCloseableIterator scanQueryLocal(final CacheQuery qry,
        boolean updateStatistics) throws IgniteCheckedException {
        if (!enterBusy())
            throw new IllegalStateException("Failed to process query request (grid is stopping).");

        final boolean statsEnabled = cctx.statisticsEnabled();

        updateStatistics &= statsEnabled;

        long startTime = U.currentTimeMillis();

        final String namex = cctx.name();

        try {
            assert qry.type() == SCAN;

            if (log.isDebugEnabled())
                log.debug("Running local SCAN query: " + qry);

            final String taskName = cctx.kernalContext().task().resolveTaskName(qry.taskHash());
            final ClusterNode locNode = cctx.localNode();

            if (cctx.events().isRecordable(EVT_CACHE_QUERY_EXECUTED)) {
                cctx.gridEvents().record(new CacheQueryExecutedEvent<>(
                    locNode,
                    "Scan query executed.",
                    EVT_CACHE_QUERY_EXECUTED,
                    CacheQueryType.SCAN.name(),
                    namex,
                    null,
                    null,
                    qry.scanFilter(),
                    null,
                    null,
                    securitySubjectId(cctx),
                    taskName));
            }

            GridCloseableIterator<?> it = scanIterator(qry, qry.transform(), true);

            updateStatistics = false;

            return it;
        }
        catch (Exception e) {
            ScanQueryIterator.closeFilter(qry.scanFilter());

            if (updateStatistics)
                cctx.queries().collectMetrics(GridCacheQueryType.SCAN, namex, startTime,
                    U.currentTimeMillis() - startTime, true);

            throw e;
        }
        finally {
            leaveBusy();
        }
    }

    /**
     * Process local index query.
     *
     * @param qry Query.
     * @return GridCloseableIterator.
     */
    @SuppressWarnings({"unchecked"})
    public GridCloseableIterator indexQueryLocal(final CacheQuery qry) throws IgniteCheckedException {
        if (!enterBusy())
            throw new IllegalStateException("Failed to process query request (grid is stopping).");

        try {
            assert qry.type() == INDEX : "Wrong processing of query: " + qry.type();

            cctx.checkSecurity(SecurityPermission.CACHE_READ);

            if (cctx.localNode().isClient())
                throw new IgniteException("Failed to execute local index query on a client node.");

            final Integer part = qry.partition();

            int[] parts = null;

            if (part != null) {
                final GridDhtLocalPartition locPart = cctx.dht().topology().localPartition(part);

                if (locPart == null || locPart.state() != OWNING) {
                    throw new CacheInvalidStateException("Failed to execute index query because required partition " +
                        "has not been found on local node [cacheName=" + cctx.name() + ", part=" + part + "]");
                }

                parts = new int[] {part};
            }

            if (log.isDebugEnabled())
                log.debug("Running local index query: " + qry);

            if (cctx.events().isRecordable(EVT_CACHE_QUERY_EXECUTED)) {
                cctx.gridEvents().record(new CacheQueryExecutedEvent<>(
                    cctx.localNode(),
                    "Index query executed.",
                    EVT_CACHE_QUERY_EXECUTED,
                    CacheQueryType.INDEX.name(),
                    cctx.name(),
                    qry.queryClassName(),
                    null,
                    qry.scanFilter(),
                    null,
                    null,
                    securitySubjectId(cctx),
                    cctx.kernalContext().task().resolveTaskName(qry.taskHash())));
            }

            IndexQueryResult<K, V> idxQryRes = qryProc.queryIndex(cacheName, qry.queryClassName(), qry.idxQryDesc(),
                qry.scanFilter(), filter(qry, parts, parts != null), qry.keepBinary(), qry.taskHash());

            GridCloseableIterator<IgniteBiTuple<K, V>> iter = idxQryRes.iter();

            return new GridCloseableIteratorAdapter() {
                @Override protected Object onNext() throws IgniteCheckedException {
                    IgniteBiTuple<K, V> entry = iter.nextX();

                    return new CacheEntryImpl<>(entry.getKey(), entry.getValue());
                }

                @Override protected boolean onHasNext() throws IgniteCheckedException {
                    return iter.hasNextX();
                }
            };
        }
        finally {
            leaveBusy();
        }
    }

    /**
     * @param qryInfo Info.
     * @param taskName Task name.
     * @return Iterator.
     * @throws IgniteCheckedException In case of error.
     */
    @Nullable private QueryResult<K, V> queryResult(final GridCacheQueryInfo qryInfo,
        String taskName) throws IgniteCheckedException {
        assert qryInfo != null;

        final UUID sndId = qryInfo.senderId();

        assert sndId != null;

        RequestFutureMap futs = qryIters.get(sndId);

        if (futs == null) {
            futs = new RequestFutureMap() {
                @Override protected boolean removeEldestEntry(Map.Entry<Long, GridFutureAdapter<QueryResult<K, V>>> e) {
                    boolean rmv = size() > maxIterCnt;

                    if (rmv) {
                        try {
                            e.getValue().get().closeIfNotShared(recipient(sndId, e.getKey()));
                        }
                        catch (IgniteCheckedException ex) {
                            U.error(log, "Failed to close query iterator.", ex);
                        }
                    }

                    return rmv;
                }
            };

            RequestFutureMap old = qryIters.putIfAbsent(sndId, futs);

            if (old != null)
                futs = old;
        }

        assert futs != null;

        GridFutureAdapter<QueryResult<K, V>> fut;

        boolean exec = false;

        synchronized (futs) {
            if (futs.isCanceled(qryInfo.requestId()))
                return null;

            fut = futs.get(qryInfo.requestId());

            if (fut == null) {
                futs.put(qryInfo.requestId(), fut = new GridFutureAdapter<>());

                exec = true;
            }
        }

        if (exec) {
            try {
                fut.onDone(executeQuery(qryInfo.query(), qryInfo.transformer(), false,
                    taskName, recipient(qryInfo.senderId(), qryInfo.requestId())));
            }
            catch (Throwable e) {
                fut.onDone(e);

                if (e instanceof Error)
                    throw (Error)e;
            }
        }

        return fut.get();
    }

    /**
     * @param sndId Sender node ID.
     * @param reqId Request ID.
     */
    @SuppressWarnings("SynchronizationOnLocalVariableOrMethodParameter")
    public void removeQueryResult(@Nullable UUID sndId, long reqId) {
        if (sndId == null)
            return;

        RequestFutureMap futs = qryIters.get(sndId);

        if (futs != null) {
            IgniteInternalFuture<QueryResult<K, V>> fut;

            synchronized (futs) {
                fut = futs.remove(reqId);
            }

            if (fut != null) {
                try {
                    fut.get().closeIfNotShared(recipient(sndId, reqId));
                }
                catch (IgniteCheckedException e) {
                    if (!X.hasCause(e, GridDhtUnreservedPartitionException.class))
                        U.error(log, "Failed to close iterator.", e);
                }
            }
        }
    }

    /**
     * @param sndId Sender node ID.
     * @param reqId Request ID.
     * @return Recipient ID.
     */
    private static Object recipient(UUID sndId, long reqId) {
        assert sndId != null;

        return new IgniteBiTuple<>(sndId, reqId);
    }

    /**
     * @param qryInfo Info.
     * @return Iterator.
     * @throws IgniteCheckedException In case of error.
     */
    private FieldsResult fieldsQueryResult(GridCacheQueryInfo qryInfo, String taskName)
        throws IgniteCheckedException {
        final UUID sndId = qryInfo.senderId();

        assert sndId != null;

        Map<Long, GridFutureAdapter<FieldsResult>> iters = fieldsQryRes.get(sndId);

        if (iters == null) {
            iters = new LinkedHashMap<Long, GridFutureAdapter<FieldsResult>>(16, 0.75f, true) {
                @Override protected boolean removeEldestEntry(Map.Entry<Long,
                    GridFutureAdapter<FieldsResult>> e) {
                    boolean rmv = size() > maxIterCnt;

                    if (rmv) {
                        try {
                            e.getValue().get().closeIfNotShared(recipient(sndId, e.getKey()));
                        }
                        catch (IgniteCheckedException ex) {
                            U.error(log, "Failed to close fields query iterator.", ex);
                        }
                    }

                    return rmv;
                }

                @Override public boolean equals(Object o) {
                    return o == this;
                }
            };

            Map<Long, GridFutureAdapter<FieldsResult>> old = fieldsQryRes.putIfAbsent(sndId, iters);

            if (old != null)
                iters = old;
        }

        return fieldsQueryResult(iters, qryInfo, taskName);
    }

    /**
     * @param resMap Results map.
     * @param qryInfo Info.
     * @return Fields query result.
     * @throws IgniteCheckedException In case of error.
     */
    @SuppressWarnings("SynchronizationOnLocalVariableOrMethodParameter")
    private FieldsResult fieldsQueryResult(Map<Long, GridFutureAdapter<FieldsResult>> resMap,
        GridCacheQueryInfo qryInfo, String taskName) throws IgniteCheckedException {
        assert resMap != null;
        assert qryInfo != null;

        GridFutureAdapter<FieldsResult> fut;

        boolean exec = false;

        synchronized (resMap) {
            fut = resMap.get(qryInfo.requestId());

            if (fut == null) {
                resMap.put(qryInfo.requestId(), fut = new GridFutureAdapter<>());

                exec = true;
            }
        }

        return fut.get();
    }

    /**
     * Called when data for page is ready.
     *
     * @param loc Local query or not.
     * @param qryInfo Query info.
     * @param metaData Meta data.
     * @param data Result data.
     * @param finished Last page or not.
     * @param e Exception in case of error.
     * @return {@code true} if page was processed right.
     */
    protected abstract boolean onPageReady(boolean loc, GridCacheQueryInfo qryInfo, @Nullable IndexQueryResultMeta metaData,
        @Nullable Collection<?> data, boolean finished, @Nullable Throwable e);

    /**
     * @param loc Local query or not.
     * @param qryInfo Query info.
     * @param entities Indexing entities.
     * @param data Data.
     * @param finished Last page or not.
     * @param e Exception in case of error.
     * @return {@code true} if page was processed right.
     */
    protected abstract boolean onFieldsPageReady(
        boolean loc,
        GridCacheQueryInfo qryInfo,
        @Nullable Collection<?> entities,
        @Nullable Collection<?> data,
        boolean finished, @Nullable Throwable e
    );

    /**
     * Gets cache queries metrics.
     *
     * @return Cache queries metrics.
     */
    public QueryMetrics metrics() {
        return metrics.snapshot();
    }

    /**
     * Gets cache queries detailed metrics. Detail metrics could be enabled by setting non-zero value via {@link
     * CacheConfiguration#setQueryDetailMetricsSize(int)}
     *
     * @return Cache queries metrics aggregated by query type and query text.
     */
    public Collection<GridCacheQueryDetailMetricsAdapter> detailMetrics() {
        if (detailMetricsSz > 0) {
            // Return no more than latest detailMetricsSz items.
            if (detailMetrics.size() > detailMetricsSz) {
                GridBoundedPriorityQueue<GridCacheQueryDetailMetricsAdapter> latestMetrics =
                    new GridBoundedPriorityQueue<>(detailMetricsSz, QRY_DETAIL_METRICS_PRIORITY_NEW_CMP);

                latestMetrics.addAll(detailMetrics.values());

                return latestMetrics;
            }

            return new ArrayList<>(detailMetrics.values());
        }

        return Collections.emptyList();
    }

    /**
     * Evict detail metrics.
     */
    public void evictDetailMetrics() {
        if (detailMetricsSz > 0) {
            int sz = detailMetrics.size();

            if (sz > detailMetricsSz) {
                // Limit number of metrics to evict in order make eviction time predictable.
                int evictCnt = Math.min(QRY_DETAIL_METRICS_EVICTION_LIMIT, sz - detailMetricsSz);

                Queue<GridCacheQueryDetailMetricsAdapter> metricsToEvict =
                    new GridBoundedPriorityQueue<>(evictCnt, QRY_DETAIL_METRICS_PRIORITY_OLD_CMP);

                metricsToEvict.addAll(detailMetrics.values());

                for (GridCacheQueryDetailMetricsAdapter m : metricsToEvict)
                    detailMetrics.remove(m.key());
            }
        }
    }

    /**
     * Resets metrics.
     */
    public void resetMetrics() {
        metrics.reset();
    }

    /**
     * Resets detail metrics.
     */
    public void resetDetailMetrics() {
        if (detailMetrics != null)
            detailMetrics.clear();
    }

    /**
     * @param qryType Query type.
     * @param qry Query description.
     * @param startTime Query start size.
     * @param duration Execution duration.
     * @param failed {@code True} if query execution failed.
     */
    public void collectMetrics(GridCacheQueryType qryType, String qry, long startTime, long duration, boolean failed) {
        metrics.update(duration, failed);

        if (detailMetricsSz > 0) {
            // Do not collect metrics for EXPLAIN queries.
            if (qryType == SQL_FIELDS && !F.isEmpty(qry)) {
                int off = 0;
                int len = qry.length();

                while (off < len && Character.isWhitespace(qry.charAt(off)))
                    off++;

                if (qry.regionMatches(true, off, "EXPLAIN", 0, 7))
                    return;
            }

            GridCacheQueryDetailMetricsAdapter m = new GridCacheQueryDetailMetricsAdapter(qryType, qry,
                cctx.name(), startTime, duration, failed);

            GridCacheQueryDetailMetricsKey key = m.key();

            detailMetrics.merge(key, m, QRY_DETAIL_METRICS_MERGE_FX);
        }
    }

    /**
     * Gets SQL metadata asynchronously.
     *
     * @return SQL metadata future.
     * @throws IgniteCheckedException In case of error.
     */
    public IgniteInternalFuture<Collection<GridCacheSqlMetadata>> sqlMetadataAsync() throws IgniteCheckedException {
        if (!enterBusy())
            throw new IllegalStateException("Failed to get metadata (grid is stopping).");

        try {
            Callable<Collection<CacheSqlMetadata>> job = new MetadataJob();

            // Remote nodes that have current cache.
            Collection<ClusterNode> nodes = CU.affinityNodes(cctx, AffinityTopologyVersion.NONE);

            Collection<Collection<CacheSqlMetadata>> res = new ArrayList<>(nodes.size() + 1);

            IgniteInternalFuture<Collection<Collection<CacheSqlMetadata>>> rmtFut = null;

            // Get metadata from remote nodes.
            if (!nodes.isEmpty())
                rmtFut = cctx.closures().callAsync(
                    BROADCAST,
                    Collections.singleton(job),
                    options(nodes)
                        .withFailoverDisabled()
                        .asSystemTask()
                );

            // Get local metadata.
            IgniteInternalFuture<Collection<CacheSqlMetadata>> locFut = cctx.closures().callLocalSafe(job, true);

            res.add(locFut.get());

            if (rmtFut == null)
                return new GridFinishedFuture<>(convertMetadata(res));

            return rmtFut.chain(
                new IgniteClosureX<IgniteInternalFuture<Collection<Collection<CacheSqlMetadata>>>, Collection<GridCacheSqlMetadata>>() {
                    @Override public Collection<GridCacheSqlMetadata> applyx(
                        IgniteInternalFuture<Collection<Collection<CacheSqlMetadata>>> fut) throws IgniteCheckedException {
                        res.addAll(fut.get());

                        return convertMetadata(res);
                    }
                }
            );
        }
        finally {
            leaveBusy();
        }
    }

    /**
     * Transforms collections of {@link CacheSqlMetadata} collected from nodes into collection of {@link
     * GridCacheSqlMetadata}.
     *
     * @param res collections of metadata from nodes.
     * @return collection of aggregated metadata.
     */
    @NotNull private Collection<GridCacheSqlMetadata> convertMetadata(
        Collection<Collection<CacheSqlMetadata>> res) {
        Map<String, Collection<CacheSqlMetadata>> map = new HashMap<>();

        for (Collection<CacheSqlMetadata> col : res) {
            for (CacheSqlMetadata meta : col) {
                String name = meta.cacheName();

                Collection<CacheSqlMetadata> cacheMetas = map.computeIfAbsent(name, k -> new LinkedList<>());

                cacheMetas.add(meta);
            }
        }

        Collection<GridCacheSqlMetadata> col = new ArrayList<>(map.size());

        // Metadata for current cache must be first in list.
        col.add(new CacheSqlMetadata(map.remove(cacheName)));

        for (Collection<CacheSqlMetadata> metas : map.values())
            col.add(new CacheSqlMetadata(metas));

        return col;
    }

    /**
     * Gets SQL metadata.
     *
     * @return SQL metadata.
     * @throws IgniteCheckedException In case of error.
     */
    public Collection<GridCacheSqlMetadata> sqlMetadata() throws IgniteCheckedException {
        return sqlMetadataAsync().get();
    }

    /**
     * Gets SQL metadata with not nulls fields.
     *
     * @return SQL metadata.
     * @throws IgniteCheckedException In case of error.
     */
    public Collection<GridCacheSqlMetadata> sqlMetadataV2() throws IgniteCheckedException {
        if (!enterBusy())
            throw new IllegalStateException("Failed to get metadata (grid is stopping).");

        try {
            Callable<Collection<CacheSqlMetadata>> job = new GridCacheQuerySqlMetadataJobV2();

            // Remote nodes that have current cache.
            Collection<ClusterNode> nodes = CU.affinityNodes(cctx, AffinityTopologyVersion.NONE);

            Collection<Collection<CacheSqlMetadata>> res = new ArrayList<>(nodes.size() + 1);

            IgniteInternalFuture<Collection<Collection<CacheSqlMetadata>>> rmtFut = null;

            // Get metadata from remote nodes.
            if (!nodes.isEmpty()) {
                rmtFut = cctx.closures().callAsync(
                    BROADCAST,
                    Collections.singleton(job),
                    options(nodes)
                        .withFailoverDisabled()
                        .asSystemTask()
                );
            }

            // Get local metadata.
            IgniteInternalFuture<Collection<CacheSqlMetadata>> locFut = cctx.closures().callLocalSafe(job, true);

            if (rmtFut != null)
                res.addAll(rmtFut.get());

            res.add(locFut.get());

            Map<String, Collection<CacheSqlMetadata>> map = new HashMap<>();

            for (Collection<CacheSqlMetadata> col : res) {
                for (CacheSqlMetadata meta : col) {
                    String name = meta.cacheName();

                    Collection<CacheSqlMetadata> cacheMetas = map.get(name);

                    if (cacheMetas == null)
                        map.put(name, cacheMetas = new LinkedList<>());

                    cacheMetas.add(meta);
                }
            }

            Collection<GridCacheSqlMetadata> col = new ArrayList<>(map.size());

            // Metadata for current cache must be first in list.
            col.add(new GridCacheQuerySqlMetadataV2(map.remove(cacheName)));

            for (Collection<CacheSqlMetadata> metas : map.values())
                col.add(new GridCacheQuerySqlMetadataV2(metas));

            return col;
        }
        finally {
            leaveBusy();
        }
    }

    /**
     * @return Topology version for query requests.
     */
    public AffinityTopologyVersion queryTopologyVersion() {
        return qryTopVer;
    }

    /**
     * @param qry Query.
     * @return Filter.
     */
    private IndexingQueryFilter filter(CacheQuery<?> qry) {
        return filter(qry, null, false);
    }

    /**
     * @param qry Query.
     * @param partsArr Array of partitions to apply specified query.
     * @param treatReplicatedAsPartitioned If true, only primary partitions of replicated caches will be used.
     * @return Filter.
     */
    private IndexingQueryFilter filter(CacheQuery<?> qry, @Nullable int[] partsArr, boolean treatReplicatedAsPartitioned) {
        if (qry.includeBackups())
            return null;

        return new IndexingQueryFilterImpl(cctx.kernalContext(), AffinityTopologyVersion.NONE, partsArr, treatReplicatedAsPartitioned);
    }

    /**
     * Prints memory statistics for debugging purposes.
     */
    @Override public void printMemoryStats() {
        X.println(">>>");
        X.println(">>> Query manager memory stats [igniteInstanceName=" + cctx.igniteInstanceName() + ", cache=" + cctx.name() + ']');
    }

    /**
     * FOR TESTING ONLY
     *
     * @return Cache name for this query manager.
     */
    public String cacheName() {
        return cacheName;
    }

    /**
     * Metadata job.
     */
    @GridInternal
    private static class MetadataJob implements IgniteCallable<Collection<CacheSqlMetadata>> {
        /** */
        private static final long serialVersionUID = 0L;

        /**
         * Number of fields to report when no fields defined. Includes _key and _val columns.
         */
        private static final int NO_FIELDS_COLUMNS_COUNT = 2;

        /** Grid */
        @IgniteInstanceResource
        private Ignite ignite;

        /** {@inheritDoc} */
        @Override public Collection<CacheSqlMetadata> call() {
            final GridKernalContext ctx = ((IgniteKernal)ignite).context();

            Collection<String> cacheNames = F.viewReadOnly(ctx.cache().caches(),
                new C1<IgniteInternalCache<?, ?>, String>() {
                    @Override public String apply(IgniteInternalCache<?, ?> c) {
                        return c.name();
                    }
                },
                new P1<IgniteInternalCache<?, ?>>() {
                    @Override public boolean apply(IgniteInternalCache<?, ?> c) {
                        return !CU.isSystemCache(c.name()) && !DataStructuresProcessor.isDataStructureCache(c.name());
                    }
                }
            );

            return F.transform(cacheNames, new C1<String, CacheSqlMetadata>() {
                @Override public CacheSqlMetadata apply(String cacheName) {
                    Collection<GridQueryTypeDescriptor> types = ctx.query().types(cacheName);

                    Collection<String> names = U.newHashSet(types.size());
                    Map<String, String> keyClasses = U.newHashMap(types.size());
                    Map<String, String> valClasses = U.newHashMap(types.size());
                    Map<String, Map<String, String>> fields = U.newHashMap(types.size());
                    Map<String, Collection<GridCacheSqlIndexMetadata>> indexes = U.newHashMap(types.size());

                    for (GridQueryTypeDescriptor type : types) {
                        // Filter internal types (e.g., data structures).
                        if (type.name().startsWith("GridCache"))
                            continue;

                        names.add(type.name());

                        keyClasses.put(type.name(), type.keyClass().getName());
                        valClasses.put(type.name(), type.valueClass().getName());

                        int size = type.fields().isEmpty() ? NO_FIELDS_COLUMNS_COUNT : type.fields().size();

                        Map<String, String> fieldsMap = U.newLinkedHashMap(size);

                        // _KEY and _VAL are not included in GridIndexingTypeDescriptor.valueFields
                        if (type.fields().isEmpty()) {
                            fieldsMap.put("_KEY", type.keyClass().getName());
                            fieldsMap.put("_VAL", type.valueClass().getName());
                        }

                        for (Map.Entry<String, Class<?>> e : type.fields().entrySet())
                            fieldsMap.put(e.getKey().toUpperCase(), e.getValue().getName());

                        fields.put(type.name(), fieldsMap);

                        Map<String, GridQueryIndexDescriptor> idxs = type.indexes();

                        Collection<GridCacheSqlIndexMetadata> indexesCol = new ArrayList<>(idxs.size());

                        for (Map.Entry<String, GridQueryIndexDescriptor> e : idxs.entrySet()) {
                            GridQueryIndexDescriptor desc = e.getValue();

                            // Add only SQL indexes.
                            if (desc.type() == QueryIndexType.SORTED) {
                                Collection<String> idxFields = new LinkedList<>();
                                Collection<String> descendings = new LinkedList<>();

                                for (String idxField : e.getValue().fields()) {
                                    String idxFieldUpper = idxField.toUpperCase();

                                    idxFields.add(idxFieldUpper);

                                    if (desc.descending(idxField))
                                        descendings.add(idxFieldUpper);
                                }

                                indexesCol.add(new CacheSqlIndexMetadata(e.getKey().toUpperCase(),
                                    idxFields, descendings, false));
                            }
                        }

                        indexes.put(type.name(), indexesCol);
                    }

                    return new CacheSqlMetadata(cacheName, names, keyClasses, valClasses, fields, indexes);
                }
            });
        }
    }

    /**
     * Cache metadata.
     */
    public static class CacheSqlMetadata implements GridCacheSqlMetadata {
        /** */
        private static final long serialVersionUID = 0L;

        /** */
        private String cacheName;

        /** */
        private Collection<String> types;

        /** */
        private Map<String, String> keyClasses;

        /** */
        private Map<String, String> valClasses;

        /** */
        private Map<String, Map<String, String>> fields;

        /** */
        private Map<String, Collection<GridCacheSqlIndexMetadata>> indexes;

        /**
         * Required by {@link Externalizable}.
         */
        public CacheSqlMetadata() {
            // No-op.
        }

        /**
         * @param cacheName Cache name.
         * @param types Types.
         * @param keyClasses Key classes map.
         * @param valClasses Value classes map.
         * @param fields Fields maps.
         * @param indexes Indexes.
         */
        CacheSqlMetadata(@Nullable String cacheName, Collection<String> types, Map<String, String> keyClasses,
            Map<String, String> valClasses, Map<String, Map<String, String>> fields,
            Map<String, Collection<GridCacheSqlIndexMetadata>> indexes) {
            assert types != null;
            assert keyClasses != null;
            assert valClasses != null;
            assert fields != null;
            assert indexes != null;

            this.cacheName = cacheName;
            this.types = types;
            this.keyClasses = keyClasses;
            this.valClasses = valClasses;
            this.fields = fields;
            this.indexes = indexes;
        }

        /**
         * @param metas Meta data instances from different nodes.
         */
        CacheSqlMetadata(Iterable<CacheSqlMetadata> metas) {
            types = new HashSet<>();
            keyClasses = new HashMap<>();
            valClasses = new HashMap<>();
            fields = new HashMap<>();
            indexes = new HashMap<>();

            for (CacheSqlMetadata meta : metas) {
                if (cacheName == null)
                    cacheName = meta.cacheName;
                else
                    assert Objects.equals(cacheName, meta.cacheName);

                types.addAll(meta.types);
                keyClasses.putAll(meta.keyClasses);
                valClasses.putAll(meta.valClasses);
                fields.putAll(meta.fields);
                indexes.putAll(meta.indexes);
            }
        }

        /** {@inheritDoc} */
        @Override public String cacheName() {
            return cacheName;
        }

        /** {@inheritDoc} */
        @Override public Collection<String> types() {
            return types;
        }

        /** {@inheritDoc} */
        @Override public String keyClass(String type) {
            return keyClasses.get(type);
        }

        /** {@inheritDoc} */
        @Override public String valueClass(String type) {
            return valClasses.get(type);
        }

        /** {@inheritDoc} */
        @Override public Map<String, String> fields(String type) {
            return fields.get(type);
        }

        /** {@inheritDoc} */
        @Override public Collection<String> notNullFields(String type) {
            return null;
        }

        /** {@inheritDoc} */
        @Override public Map<String, String> keyClasses() {
            return keyClasses;
        }

        /** {@inheritDoc} */
        @Override public Map<String, String> valClasses() {
            return valClasses;
        }

        /** {@inheritDoc} */
        @Override public Map<String, Map<String, String>> fields() {
            return fields;
        }

        /** {@inheritDoc} */
        @Override public Map<String, Collection<GridCacheSqlIndexMetadata>> indexes() {
            return indexes;
        }

        /** {@inheritDoc} */
        @Override public Collection<GridCacheSqlIndexMetadata> indexes(String type) {
            return indexes.get(type);
        }

        /** {@inheritDoc} */
        @Override public void writeExternal(ObjectOutput out) throws IOException {
            U.writeString(out, cacheName);
            U.writeCollection(out, types);
            U.writeMap(out, keyClasses);
            U.writeMap(out, valClasses);
            U.writeMap(out, fields);
            U.writeMap(out, indexes);
        }

        /** {@inheritDoc} */
        @Override public void readExternal(ObjectInput in) throws IOException, ClassNotFoundException {
            cacheName = U.readString(in);
            types = U.readCollection(in);
            keyClasses = U.readMap(in);
            valClasses = U.readMap(in);
            fields = U.readMap(in);
            indexes = U.readMap(in);
        }

        /** {@inheritDoc} */
        @Override public String toString() {
            return S.toString(CacheSqlMetadata.class, this);
        }
    }

    /**
     * Cache metadata index.
     */
    public static class CacheSqlIndexMetadata implements GridCacheSqlIndexMetadata {
        /** */
        private static final long serialVersionUID = 0L;

        /** */
        private String name;

        /** */
        private Collection<String> fields;

        /** */
        private Collection<String> descendings;

        /** */
        private boolean unique;

        /**
         * Required by {@link Externalizable}.
         */
        public CacheSqlIndexMetadata() {
            // No-op.
        }

        /**
         * @param name Index name.
         * @param fields Fields.
         * @param descendings Descendings.
         * @param unique Unique flag.
         */
        CacheSqlIndexMetadata(String name, Collection<String> fields, Collection<String> descendings,
            boolean unique) {
            assert name != null;
            assert fields != null;
            assert descendings != null;

            this.name = name;
            this.fields = fields;
            this.descendings = descendings;
            this.unique = unique;
        }

        /** {@inheritDoc} */
        @Override public String name() {
            return name;
        }

        /** {@inheritDoc} */
        @Override public Collection<String> fields() {
            return fields;
        }

        /** {@inheritDoc} */
        @Override public boolean descending(String field) {
            return descendings.contains(field);
        }

        /** {@inheritDoc} */
        @Override public Collection<String> descendings() {
            return descendings;
        }

        /** {@inheritDoc} */
        @Override public boolean unique() {
            return unique;
        }

        /** {@inheritDoc} */
        @Override public void writeExternal(ObjectOutput out) throws IOException {
            U.writeString(out, name);
            U.writeCollection(out, fields);
            U.writeCollection(out, descendings);
            out.writeBoolean(unique);
        }

        /** {@inheritDoc} */
        @Override public void readExternal(ObjectInput in) throws IOException, ClassNotFoundException {
            name = U.readString(in);
            fields = U.readCollection(in);
            descendings = U.readCollection(in);
            unique = in.readBoolean();
        }

        /** {@inheritDoc} */
        @Override public String toString() {
            return S.toString(CacheSqlIndexMetadata.class, this);
        }
    }

    /**
     *
     */
    public static class QueryResult<K, V> extends CachedResult<IgniteBiTuple<K, V>> {
        /** */
        private final GridCacheQueryType type;

        /** Future of query result metadata. Completed when query actually started. */
        private final CompletableFuture<IndexQueryResultMeta> metadata;

        /** Flag shows whether first result page was delivered to user. */
        private volatile boolean sentFirst;

        /**
         * @param type Query type.
         * @param rcpt ID of the recipient.
         */
        private QueryResult(GridCacheQueryType type, Object rcpt) {
            super(rcpt);

            this.type = type;

            metadata = type == INDEX ? new CompletableFuture<>() : null;
        }

        /**
         * @return Type.
         */
        public GridCacheQueryType type() {
            return type;
        }

        /** */
        public IndexQueryResultMeta metadata() {
            if (sentFirst || metadata == null)
                return null;

            assert metadata.isDone() : "QueryResult metadata isn't completed yet.";

            return metadata.getNow(null);
        }

        /** */
        public void metadata(IndexQueryResultMeta metadata) {
            if (this.metadata != null)
                this.metadata.complete(metadata);
        }

        /** Callback to invoke, when next data page was delivered to user. */
        public void onPageSend() {
            sentFirst = true;
        }

        /** {@inheritDoc} */
        @Override public boolean onDone(@Nullable IgniteSpiCloseableIterator<IgniteBiTuple<K, V>> res, @Nullable Throwable err) {
            boolean done = super.onDone(res, err);

            if (done && err != null && metadata != null)
                metadata.completeExceptionally(err);

            return done;
        }
    }

    /**
     * TODO: IGNITE-27326, remove
     */
    private static class FieldsResult<Q> extends CachedResult<Q> {
        /**
         * @param rcpt ID of the recipient.
         */
        FieldsResult(Object rcpt) {
            super(rcpt);
        }
    }

    /**
     * Cached result.
     */
    private abstract static class CachedResult<R> extends GridFutureAdapter<IgniteSpiCloseableIterator<R>> {
        /** Absolute position of each recipient. */
        private final Map<Object, QueueIterator> recipients = new GridLeanMap<>(1);

        /** */
        private CircularQueue<R> queue;

        /** */
        private int pruned;

        /**
         * @param rcpt ID of the recipient.
         */
        protected CachedResult(Object rcpt) {
            boolean res = addRecipient(rcpt);

            assert res;
        }

        /**
         * Close if this result does not have any other recipients.
         *
         * @param rcpt ID of the recipient.
         * @throws IgniteCheckedException If failed.
         */
        public void closeIfNotShared(Object rcpt) throws IgniteCheckedException {
            assert isDone();

            synchronized (recipients) {
                if (recipients.isEmpty())
                    return;

                recipients.remove(rcpt);

                if (recipients.isEmpty() && error() == null)
                    get().close();
            }
        }

        /**
         * @param rcpt ID of the recipient.
         * @return {@code true} If the recipient successfully added.
         */
        public boolean addRecipient(Object rcpt) {
            synchronized (recipients) {
                if (isDone())
                    return false;

                assert !recipients.containsKey(rcpt) : rcpt + " -> " + recipients;

                recipients.put(rcpt, new QueueIterator(rcpt));
            }

            return true;
        }

        /** {@inheritDoc} */
        @Override public boolean onDone(@Nullable IgniteSpiCloseableIterator<R> res, @Nullable Throwable err) {
            assert !isDone();

            synchronized (recipients) {
                if (recipients.size() > 1) {
                    queue = new CircularQueue<>(128);

                    for (QueueIterator it : recipients.values())
                        it.init();
                }

                return super.onDone(res, err);
            }
        }

        /**
         *
         */
        private void pruneQueue() {
            assert !recipients.isEmpty();
            assert Thread.holdsLock(recipients);

            int minPos = Collections.min(recipients.values()).pos;

            if (minPos > pruned) {
                queue.remove(minPos - pruned);

                pruned = minPos;
            }
        }

        /**
         * @param rcpt ID of the recipient.
         * @throws IgniteCheckedException If failed.
         */
        public IgniteSpiCloseableIterator<R> iterator(Object rcpt) throws IgniteCheckedException {
            assert rcpt != null;

            IgniteSpiCloseableIterator<R> it = get();

            assert it != null;

            synchronized (recipients) {
                return queue == null ? it : recipients.get(rcpt);
            }
        }

        /**
         *
         */
        @SuppressWarnings("ComparableImplementedButEqualsNotOverridden")
        private class QueueIterator implements IgniteSpiCloseableIterator<R>, Comparable<QueueIterator> {
            /** */
            private static final long serialVersionUID = 0L;

            /** */
            private static final int NEXT_SIZE = 64;

            /** */
            private final Object rcpt;

            /** */
            private int pos;

            /** */
            private Queue<R> next;

            /**
             * @param rcpt ID of the recipient.
             */
            private QueueIterator(Object rcpt) {
                this.rcpt = rcpt;
            }

            /**
             *
             */
            public void init() {
                assert next == null;

                next = new ArrayDeque<>(NEXT_SIZE);
            }

            /** {@inheritDoc} */
            @Override public void close() throws IgniteCheckedException {
                closeIfNotShared(rcpt);
            }

            /** {@inheritDoc} */
            @Override public boolean hasNext() {
                return !next.isEmpty() || fillNext();
            }

            /** {@inheritDoc} */
            @SuppressWarnings("IteratorNextCanNotThrowNoSuchElementException") // It can actually.
            @Override public R next() {
                return next.remove();
            }

            /**
             * @return {@code true} If elements were fetched into local queue of the iterator.
             */
            private boolean fillNext() {
                assert next.isEmpty();

                IgniteSpiCloseableIterator<R> it;

                try {
                    it = get();
                }
                catch (IgniteCheckedException e) {
                    throw new IgniteException(e);
                }

                synchronized (recipients) {
                    for (int i = 0; i < NEXT_SIZE; i++) {
                        R res;

                        int off = pos - pruned; // Offset of current iterator relative to queue begin.

                        if (off == queue.size()) { // We are leading the race.
                            if (!it.hasNext())
                                break; // Happy end.

                            res = it.next();

                            queue.add(res);
                        }
                        else // Someone fetched result into queue before us.
                            res = queue.get(off);

                        assert res != null;

                        pos++;
                        next.add(res);
                    }

                    pruneQueue();
                }

                return !next.isEmpty();
            }

            /** {@inheritDoc} */
            @Override public void remove() {
                throw new UnsupportedOperationException();
            }

            /** {@inheritDoc} */
            @Override public int compareTo(QueueIterator o) {
                return Integer.compare(pos, o.pos);
            }
        }
    }

    /**
     * Queue.
     */
    @SuppressWarnings("PackageVisibleInnerClass")
    static class CircularQueue<R> {
        /** */
        private int off;

        /** */
        private int size;

        /** */
        private R[] arr;

        /**
         * @param cap Initial capacity.
         */
        CircularQueue(int cap) {
            assert U.isPow2(cap);

            arr = (R[])new Object[cap];
        }

        /**
         * @param o Object to add.
         */
        public void add(R o) {
            if (size == arr.length) { // Resize.
                Object[] newArr = new Object[arr.length << 1];

                int tailSize = arr.length - off;

                System.arraycopy(arr, off, newArr, 0, tailSize);

                if (off != 0) {
                    System.arraycopy(arr, 0, newArr, tailSize, off);

                    off = 0;
                }

                arr = (R[])newArr;
            }

            int idx = (off + size) & (arr.length - 1);

            assert arr[idx] == null;

            arr[idx] = o;

            size++;
        }

        /**
         * @param n Number of elements to remove.
         */
        public void remove(int n) {
            assert n > 0 : n;
            assert n <= size : n + " " + size;

            int mask = arr.length - 1;

            for (int i = 0; i < n; i++) {
                int idx = (off + i) & mask;

                assert arr[idx] != null;

                arr[idx] = null;
            }

            size -= n;
            off += n;

            if (off >= arr.length)
                off -= arr.length;
        }

        /**
         * @param idx Index in queue.
         * @return Element at the given index.
         */
        public R get(int idx) {
            assert idx >= 0 : idx;
            assert idx < size : idx + " " + size;

            R res = arr[(idx + off) & (arr.length - 1)];

            assert res != null;

            return res;
        }

        /**
         * @return Size.
         */
        public int size() {
            return size;
        }
    }

    /**
     * Creates user's predicate based scan query.
     *
     * @param filter Scan filter.
     * @param trans Transformer.
     * @param part Partition.
     * @param keepBinary Keep binary flag.
     * @param forceLocal Flag to force local scan.
     * @param dataPageScanEnabled Flag to enable data page scan.
     * @param skipKeys Set of keys that must be skiped during iteration.
     * @return Created query.
     */
    @SuppressWarnings("unchecked")
    public <T, R> CacheQuery<R> createScanQuery(
        @Nullable IgniteBiPredicate<K, V> filter,
        @Nullable IgniteClosure<T, R> trans,
        @Nullable Integer part,
        boolean keepBinary,
        boolean forceLocal,
        Boolean dataPageScanEnabled,
        Set<KeyCacheObject> skipKeys
    ) {
        return new CacheQuery(cctx,
            SCAN,
            filter,
            trans,
            part,
            keepBinary,
            forceLocal,
            dataPageScanEnabled,
            skipKeys);
    }

    /**
     * Creates user's full text query, queried class, and query clause. For more information refer to {@link CacheQuery}
     * documentation.
     *
     * @param clsName Query class name.
     * @param search Search clause.
     * @param limit Limits response records count. If 0 or less, considered to be no limit.
     * @param pageSize Query page size.
     * @param keepBinary Keep binary flag.
     * @return Created query.
     */
    public CacheQuery<Map.Entry<K, V>> createFullTextQuery(String clsName,
        String search, int limit, int pageSize, boolean keepBinary) {
        A.notNull("clsName", clsName);
        A.notNull("search", search);

        return new CacheQuery<Map.Entry<K, V>>(cctx,
            TEXT,
            clsName,
            search,
            null,
            null,
            false,
            keepBinary,
            null,
            null,
            null)
            .limit(limit)
            .pageSize(pageSize);
    }

    /**
     * Creates index query.
     *
     * @param qry User query.
     * @param keepBinary Keep binary flag.
     * @return Created query.
     */
    public <R> CacheQuery<R> createIndexQuery(IndexQuery qry, boolean keepBinary) {
        if (qry.getPartition() != null) {
            int part = qry.getPartition();

            A.ensure(part >= 0 && part < cctx.affinity().partitions(),
                "Specified partition must be in the range [0, N) where N is partition number in the cache.");
        }

        IndexQueryDesc desc = new IndexQueryDesc(qry.getCriteria(), qry.getIndexName(), qry.getValueType());

        CacheQuery q = new CacheQuery<>(
            cctx, INDEX, desc, qry.getPartition(), qry.getValueType(), qry.getFilter());

        q.keepBinary(keepBinary);

        return q;
    }

    /** @return Query iterators. */
    public ConcurrentMap<UUID, RequestFutureMap> queryIterators() {
        return qryIters;
    }

    /** @return Local query iterators. */
    public GridConcurrentHashSet<ScanQueryIterator> localQueryIterators() {
        return locIters;
    }

    /**
     * The map prevents put to the map in case the specified request has been removed previously.
     */
    public class RequestFutureMap extends LinkedHashMap<Long, GridFutureAdapter<QueryResult<K, V>>> {
        /** */
        private static final long serialVersionUID = 0L;

        /** Count of canceled keys */
        private static final int CANCELED_COUNT = 128;

        /**
         * The ID of the canceled request is stored to the set in case remove(reqId) is called before put(reqId,
         * future).
         */
        private Set<Long> canceled;

        /** {@inheritDoc} */
        @Override public GridFutureAdapter<QueryResult<K, V>> remove(Object key) {
            if (containsKey(key))
                return super.remove(key);
            else {
                if (canceled == null) {
                    canceled = Collections.newSetFromMap(
                        new LinkedHashMap<Long, Boolean>() {
                            @Override protected boolean removeEldestEntry(Map.Entry<Long, Boolean> eldest) {
                                return size() > CANCELED_COUNT;
                            }
                        });
                }

                canceled.add((Long)key);

                return null;
            }
        }

        /**
         * @return true if the key is canceled
         */
        public boolean isCanceled(Long key) {
            return canceled != null && canceled.contains(key);
        }
    }
}<|MERGE_RESOLUTION|>--- conflicted
+++ resolved
@@ -772,188 +772,6 @@
     }
 
     /**
-<<<<<<< HEAD
-=======
-     * Processes fields query request.
-     *
-     * @param qryInfo Query info.
-     */
-    protected void runFieldsQuery(final GridCacheQueryInfo qryInfo) {
-        assert qryInfo != null;
-
-        if (!enterBusy()) {
-            if (cctx.localNodeId().equals(qryInfo.senderId()))
-                throw new IllegalStateException("Failed to process query request (grid is stopping).");
-
-            return; // Ignore remote requests when when node is stopping.
-        }
-
-        try {
-            if (log.isDebugEnabled())
-                log.debug("Running query: " + qryInfo);
-
-            boolean rmvRes = true;
-
-            FieldsResult res = null;
-
-            final boolean statsEnabled = cctx.statisticsEnabled();
-
-            final boolean readEvt = cctx.events().isRecordable(EVT_CACHE_QUERY_OBJECT_READ);
-
-            try {
-                // Preparing query closures.
-                final IgniteReducer<Object, Object> rdc = injectResources((IgniteReducer<Object, Object>)qryInfo.reducer(), cctx);
-
-                CacheQuery<?> qry = qryInfo.query();
-
-                int pageSize = qry.pageSize();
-
-                Collection<Object> data = null;
-                Collection<Object> entities = null;
-
-                boolean isWriteData = qryInfo.local() || rdc != null || cctx.isLocalNode(qryInfo.senderId());
-
-                if (isWriteData)
-                    data = new ArrayList<>(pageSize);
-                else
-                    entities = new ArrayList<>(pageSize);
-
-                String taskName = cctx.kernalContext().task().resolveTaskName(qry.taskHash());
-
-                res = qryInfo.local() ?
-                    executeFieldsQuery(qry, qryInfo.arguments(), qryInfo.local(), taskName,
-                        recipient(qryInfo.senderId(), qryInfo.requestId())) :
-                    fieldsQueryResult(qryInfo, taskName);
-
-                GridCloseableIterator<?> it = new GridSpiCloseableIteratorWrapper<Object>(
-                    res.iterator(recipient(qryInfo.senderId(), qryInfo.requestId())));
-
-                if (log.isDebugEnabled())
-                    log.debug("Received fields iterator [iterHasNext=" + it.hasNext() + ']');
-
-                if (!it.hasNext()) {
-                    if (rdc != null)
-                        data = Collections.singletonList(rdc.reduce());
-
-                    onFieldsPageReady(qryInfo.local(), qryInfo, entities, data, true, null);
-
-                    return;
-                }
-
-                int cnt = 0;
-
-                while (!Thread.currentThread().isInterrupted() && it.hasNext()) {
-                    long start = statsEnabled ? System.nanoTime() : 0L;
-
-                    Object row = it.next();
-
-                    // Query is cancelled.
-                    if (row == null) {
-                        onPageReady(qryInfo.local(), qryInfo, null, null, true, null);
-
-                        break;
-                    }
-
-                    if (statsEnabled) {
-                        CacheMetricsImpl metrics = cctx.cache().metrics0();
-
-                        metrics.onRead(true);
-
-                        metrics.addGetTimeNanos(System.nanoTime() - start);
-                    }
-
-                    if (readEvt && cctx.gridEvents().hasListener(EVT_CACHE_QUERY_OBJECT_READ)) {
-                        cctx.gridEvents().record(new CacheQueryReadEvent<K, V>(
-                            cctx.localNode(),
-                            "SQL fields query result set row read.",
-                            EVT_CACHE_QUERY_OBJECT_READ,
-                            CacheQueryType.SQL_FIELDS.name(),
-                            cctx.name(),
-                            null,
-                            qry.clause(),
-                            null,
-                            null,
-                            qryInfo.arguments(),
-                            securitySubjectId(cctx),
-                            taskName,
-                            null,
-                            null,
-                            null,
-                            row));
-                    }
-
-                    if (isWriteData) {
-                        // Reduce.
-                        if (rdc != null) {
-                            if (!rdc.collect(row))
-                                break;
-                        }
-                        else
-                            data.add(row);
-                    }
-                    else
-                        entities.add(row);
-
-                    if (rdc == null && ((!qryInfo.allPages() && ++cnt == pageSize) || !it.hasNext())) {
-                        onFieldsPageReady(qryInfo.local(), qryInfo, entities, data, !it.hasNext(), null);
-
-                        if (it.hasNext())
-                            rmvRes = false;
-
-                        if (!qryInfo.allPages())
-                            return;
-                    }
-                }
-
-                if (rdc != null)
-                    onFieldsPageReady(qryInfo.local(), qryInfo, null, Collections.singletonList(rdc.reduce()), true, null);
-            }
-            catch (IgniteCheckedException e) {
-                if (log.isDebugEnabled() || !e.hasCause(SQLException.class))
-                    U.error(log, "Failed to run fields query [qry=" + qryInfo + ", node=" + cctx.nodeId() + ']', e);
-                else {
-                    if (e.hasCause(SQLException.class))
-                        U.error(log, "Failed to run fields query [node=" + cctx.nodeId() +
-                            ", msg=" + e.getCause(SQLException.class).getMessage() + ']');
-                    else
-                        U.error(log, "Failed to run fields query [node=" + cctx.nodeId() +
-                            ", msg=" + e.getMessage() + ']');
-                }
-
-                onFieldsPageReady(qryInfo.local(), qryInfo, null, null, true, e);
-            }
-            catch (Throwable e) {
-                U.error(log, "Failed to run fields query [qry=" + qryInfo + ", node=" + cctx.nodeId() + "]", e);
-
-                onFieldsPageReady(qryInfo.local(), qryInfo, null, null, true, e);
-
-                if (e instanceof Error)
-                    throw (Error)e;
-            }
-            finally {
-                if (qryInfo.local()) {
-                    // Don't we need to always remove local iterators?
-                    if (rmvRes && res != null) {
-                        try {
-                            res.closeIfNotShared(recipient(qryInfo.senderId(), qryInfo.requestId()));
-                        }
-                        catch (IgniteCheckedException e) {
-                            U.error(log, "Failed to close local iterator [qry=" + qryInfo + ", node=" +
-                                cctx.nodeId() + "]", e);
-                        }
-                    }
-                }
-                else if (rmvRes)
-                    removeFieldsQueryResult(qryInfo.senderId(), qryInfo.requestId());
-            }
-        }
-        finally {
-            leaveBusy();
-        }
-    }
-
-    /**
->>>>>>> 894c0c9f
      * Processes cache query request.
      *
      * @param qryInfo Query info.
