--- conflicted
+++ resolved
@@ -845,16 +845,12 @@
                     qry.mvccSnapshot(), qry.isDataPageScanEnabled());
             }
 
-<<<<<<< HEAD
             final IgniteSandbox sandbox = cctx.kernalContext().security().sandbox();
 
-            return new ScanQueryIterator(it, qry, topVer, locPart,
+            ScanQueryIterator iter = new ScanQueryIterator(it, qry, topVer, locPart,
                 SecurityUtils.sandboxedProxy(sandbox, IgniteBiPredicate.class, keyValFilter),
                 SecurityUtils.sandboxedProxy(sandbox, IgniteClosure.class, transformer),
-                locNode, cctx, log);
-=======
-            ScanQueryIterator iter = new ScanQueryIterator(it, qry, topVer, locPart, keyValFilter, transformer, locNode,
-                locNode ? locIters : null, cctx, log);
+                locNode, locNode ? locIters : null, cctx, log);
 
             if (locNode) {
                 ScanQueryIterator old = locIters.addx(iter);
@@ -863,7 +859,6 @@
             }
 
             return iter;
->>>>>>> dabc6199
         }
         catch (IgniteCheckedException | RuntimeException e) {
             if (intFilter != null)
