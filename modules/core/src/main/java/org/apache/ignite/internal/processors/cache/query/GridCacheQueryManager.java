--- conflicted
+++ resolved
@@ -3000,417 +3000,4 @@
         }
     }
 
-<<<<<<< HEAD
-    /** */
-    public static final class ScanQueryIterator<K, V> extends GridCloseableIteratorAdapter<Object> {
-        /** */
-        private static final long serialVersionUID = 0L;
-
-        /** */
-        private final GridDhtCacheAdapter dht;
-
-        /** */
-        private final GridDhtLocalPartition locPart;
-
-        /** */
-        private final InternalScanFilter<K, V> intScanFilter;
-
-        /** */
-        private final boolean statsEnabled;
-
-        /** */
-        private final GridIterator<CacheDataRow> it;
-
-        /** */
-        private final GridCacheAdapter cache;
-
-        /** */
-        private final AffinityTopologyVersion topVer;
-
-        /** */
-        private final boolean keepBinary;
-
-        /** */
-        private final boolean readEvt;
-
-        /** */
-        private final String cacheName;
-
-        /** */
-        private final UUID subjId;
-
-        /** */
-        private final String taskName;
-
-        /** */
-        private final IgniteClosure transform;
-
-        /** */
-        private final CacheObjectContext objCtx;
-
-        /** */
-        private final GridCacheContext cctx;
-
-        /** */
-        private final IgniteLogger log;
-
-        /** */
-        private Object next;
-
-        /** */
-        private boolean needAdvance;
-
-        /** */
-        private IgniteCacheExpiryPolicy expiryPlc;
-
-        /** */
-        private final boolean locNode;
-
-        /** */
-        private final boolean incBackups;
-
-        /** */
-        private final long startTime;
-
-        /** */
-        private final int pageSize;
-
-        /** */
-        @Nullable private final GridConcurrentHashSet<ScanQueryIterator> locIters;
-
-        /**
-         * @param it Iterator.
-         * @param qry Query.
-         * @param topVer Topology version.
-         * @param locPart Local partition.
-         * @param scanFilter Scan filter.
-         * @param transformer Transformer.
-         * @param locNode Local node flag.
-         * @param locIters Local iterators set.
-         * @param cctx Cache context.
-         * @param log Logger.
-         */
-        ScanQueryIterator(
-            GridIterator<CacheDataRow> it,
-            GridCacheQueryAdapter qry,
-            AffinityTopologyVersion topVer,
-            GridDhtLocalPartition locPart,
-            IgniteBiPredicate<K, V> scanFilter,
-            IgniteClosure transformer,
-            boolean locNode,
-            @Nullable GridConcurrentHashSet<ScanQueryIterator> locIters,
-            GridCacheContext cctx,
-            IgniteLogger log) {
-            assert !locNode || locIters != null : "Local iterators can't be null for local query.";
-
-            this.it = it;
-            this.topVer = topVer;
-            this.locPart = locPart;
-            this.intScanFilter = scanFilter != null ? new InternalScanFilter<>(scanFilter) : null;
-            this.cctx = cctx;
-
-            this.log = log;
-            this.locNode = locNode;
-            this.locIters = locIters;
-
-            incBackups = qry.includeBackups();
-
-            statsEnabled = cctx.statisticsEnabled();
-
-            readEvt = cctx.events().isRecordable(EVT_CACHE_QUERY_OBJECT_READ) &&
-                cctx.gridEvents().hasListener(EVT_CACHE_QUERY_OBJECT_READ);
-
-            taskName = readEvt ? cctx.kernalContext().task().resolveTaskName(qry.taskHash()) : null;
-
-            subjId = securitySubjectId(cctx);
-
-            // keep binary for remote scans if possible
-            keepBinary = (!locNode && scanFilter == null && transformer == null && !readEvt) || qry.keepBinary();
-            transform = transformer;
-            dht = cctx.isNear() ? cctx.near().dht() : cctx.dht();
-            cache = dht != null ? dht : cctx.cache();
-            objCtx = cctx.cacheObjectContext();
-            cacheName = cctx.name();
-
-            needAdvance = true;
-            expiryPlc = this.cctx.cache().expiryPolicy(null);
-
-            startTime = U.currentTimeMillis();
-            pageSize = qry.pageSize();
-        }
-
-        /** {@inheritDoc} */
-        @Override protected Object onNext() {
-            if (needAdvance)
-                advance();
-            else
-                needAdvance = true;
-
-            if (next == null)
-                throw new NoSuchElementException();
-
-            return next;
-        }
-
-        /** {@inheritDoc} */
-        @Override protected boolean onHasNext() {
-            if (needAdvance) {
-                advance();
-
-                needAdvance = false;
-            }
-
-            return next != null;
-        }
-
-        /** {@inheritDoc} */
-        @Override protected void onClose() {
-            if (expiryPlc != null && dht != null) {
-                dht.sendTtlUpdateRequest(expiryPlc);
-
-                expiryPlc = null;
-            }
-
-            if (locPart != null)
-                locPart.release();
-
-            if (intScanFilter != null)
-                intScanFilter.close();
-
-            if (locIters != null)
-                locIters.remove(this);
-        }
-
-        /**
-         * Moves the iterator to the next cache entry.
-         */
-        private void advance() {
-            long start = statsEnabled ? System.nanoTime() : 0L;
-
-            Object next0 = null;
-
-            while (it.hasNext()) {
-                CacheDataRow row = it.next();
-
-                KeyCacheObject key = row.key();
-                CacheObject val;
-
-                if (expiryPlc != null) {
-                    try {
-                        CacheDataRow tmp = row;
-
-                        while (true) {
-                            cctx.shared().database().checkpointReadLock();
-
-                            try {
-                                GridCacheEntryEx entry = cache.entryEx(key);
-
-                                entry.unswap(tmp);
-
-                                val = entry.peek(true, true, topVer, expiryPlc);
-
-                                entry.touch();
-
-                                break;
-                            }
-                            catch (GridCacheEntryRemovedException ignore) {
-                                tmp = null;
-                            }
-                            finally {
-                                cctx.shared().database().checkpointReadUnlock();
-                            }
-                        }
-                    }
-                    catch (IgniteCheckedException e) {
-                        if (log.isDebugEnabled())
-                            log.debug("Failed to peek value: " + e);
-
-                        val = null;
-                    }
-
-                    if (dht != null && expiryPlc.readyToFlush(100))
-                        dht.sendTtlUpdateRequest(expiryPlc);
-                }
-                else
-                    val = row.value();
-
-                // Filter backups for SCAN queries, if it isn't partition scan.
-                // Other types are filtered in indexing manager.
-                if (!cctx.isReplicated() && /*qry.partition()*/this.locPart == null && !incBackups &&
-                    !cctx.affinity().primaryByKey(cctx.localNode(), key, topVer)) {
-                    if (log.isDebugEnabled())
-                        log.debug("Ignoring backup element [row=" + row +
-                            ", cacheMode=" + cctx.config().getCacheMode() + ", incBackups=" + incBackups +
-                            ", primary=" + cctx.affinity().primaryByKey(cctx.localNode(), key, topVer) + ']');
-
-                    continue;
-                }
-
-                if (log.isDebugEnabled()) {
-                    ClusterNode primaryNode = cctx.affinity().primaryByKey(key,
-                        cctx.affinity().affinityTopologyVersion());
-
-                    log.debug(S.toString("Record",
-                        "key", key, true,
-                        "val", val, true,
-                        "incBackups", incBackups, false,
-                        "priNode", primaryNode != null ? U.id8(primaryNode.id()) : null, false,
-                        "node", U.id8(cctx.localNode().id()), false));
-                }
-
-                if (val != null) {
-                    K key0 = (K)CacheObjectUtils.unwrapBinaryIfNeeded(objCtx, key, keepBinary, false);
-                    V val0 = (V)CacheObjectUtils.unwrapBinaryIfNeeded(objCtx, val, keepBinary, false);
-
-                    if (statsEnabled) {
-                        CacheMetricsImpl metrics = cctx.cache().metrics0();
-
-                        metrics.onRead(true);
-
-                        metrics.addGetTimeNanos(System.nanoTime() - start);
-                    }
-
-                    if (intScanFilter == null || intScanFilter.apply(key0, val0)) {
-                        if (readEvt) {
-                            cctx.gridEvents().record(new CacheQueryReadEvent<>(
-                                cctx.localNode(),
-                                "Scan query entry read.",
-                                EVT_CACHE_QUERY_OBJECT_READ,
-                                CacheQueryType.SCAN.name(),
-                                cacheName,
-                                null,
-                                null,
-                                intScanFilter != null ? intScanFilter.scanFilter() : null,
-                                null,
-                                null,
-                                subjId,
-                                taskName,
-                                key0,
-                                val0,
-                                null,
-                                null));
-                        }
-
-                        if (transform != null) {
-                            try {
-                                next0 = transform.apply(new CacheQueryEntry<>(key0, val0));
-                            }
-                            catch (Throwable e) {
-                                throw new IgniteException(e);
-                            }
-                        }
-                        else
-                            next0 = !locNode ? new T2<>(key0, val0) :
-                                new CacheQueryEntry<>(key0, val0);
-
-                        break;
-                    }
-                }
-            }
-
-            if ((this.next = next0) == null && expiryPlc != null && dht != null) {
-                dht.sendTtlUpdateRequest(expiryPlc);
-
-                expiryPlc = null;
-            }
-        }
-
-        /** */
-        @Nullable public IgniteBiPredicate<K, V> filter() {
-            return intScanFilter == null ? null : intScanFilter.scanFilter;
-        }
-
-        /** */
-        public AffinityTopologyVersion topVer() {
-            return topVer;
-        }
-
-        /** */
-        public GridDhtLocalPartition localPartition() {
-            return locPart;
-        }
-
-        /** */
-        public IgniteClosure transformer() {
-            return transform;
-        }
-
-        /** */
-        public long startTime() {
-            return startTime;
-        }
-
-        /** */
-        public boolean local() {
-            return locNode;
-        }
-
-        /** */
-        public boolean keepBinary() {
-            return keepBinary;
-        }
-
-        /** */
-        public UUID subjectId() {
-            return subjId;
-        }
-
-        /** */
-        public String taskName() {
-            return taskName;
-        }
-
-        /** */
-        public GridCacheContext cacheContext() {
-            return cctx;
-        }
-
-        /** */
-        public int pageSize() {
-            return pageSize;
-        }
-    }
-
-    /**
-     * Wrap scan filter in order to catch unhandled errors.
-     */
-    private static class InternalScanFilter<K, V> implements IgniteBiPredicate<K, V> {
-        /** */
-        private static final long serialVersionUID = 0L;
-
-        /** */
-        private final IgniteBiPredicate<K, V> scanFilter;
-
-        /**
-         * @param scanFilter User scan filter.
-         */
-        InternalScanFilter(IgniteBiPredicate<K, V> scanFilter) {
-            this.scanFilter = scanFilter;
-        }
-
-        /** {@inheritDoc} */
-        @Override public boolean apply(K k, V v) {
-            try {
-                return scanFilter == null || scanFilter.apply(k, v);
-            }
-            catch (Throwable e) {
-                throw new IgniteException(e);
-            }
-        }
-
-        /** */
-        void close() {
-            if (scanFilter instanceof PlatformCacheEntryFilter)
-                ((PlatformCacheEntryFilter)scanFilter).onClose();
-        }
-
-        /**
-         * @return Wrapped scan filter.
-         */
-        IgniteBiPredicate<K, V> scanFilter() {
-            return scanFilter;
-        }
-    }
-=======
->>>>>>> f56ffcef
 }