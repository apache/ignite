/*
 * Licensed to the Apache Software Foundation (ASF) under one or more
 * contributor license agreements.  See the NOTICE file distributed with
 * this work for additional information regarding copyright ownership.
 * The ASF licenses this file to You under the Apache License, Version 2.0
 * (the "License"); you may not use this file except in compliance with
 * the License.  You may obtain a copy of the License at
 *
 *      http://www.apache.org/licenses/LICENSE-2.0
 *
 * Unless required by applicable law or agreed to in writing, software
 * distributed under the License is distributed on an "AS IS" BASIS,
 * WITHOUT WARRANTIES OR CONDITIONS OF ANY KIND, either express or implied.
 * See the License for the specific language governing permissions and
 * limitations under the License.
 */

package org.apache.ignite.internal.processors.query;

import java.util.ArrayList;
import java.util.Collection;
import java.util.Comparator;
import java.util.HashSet;
import java.util.TreeSet;
import org.apache.ignite.IgniteCheckedException;
<<<<<<< HEAD
import org.apache.ignite.cache.QueryIndex;
=======
>>>>>>> 9cf06362
import org.apache.ignite.cache.QueryIndexType;
import org.apache.ignite.internal.util.tostring.GridToStringExclude;
import org.apache.ignite.internal.util.typedef.T2;
import org.apache.ignite.internal.util.typedef.internal.S;

/**
 * Index descriptor.
 */
public class QueryIndexDescriptorImpl implements GridQueryIndexDescriptor {
    /** Fields sorted by order number. */
    private final Collection<T2<String, Integer>> fields = new TreeSet<>(
        new Comparator<T2<String, Integer>>() {
            @Override public int compare(T2<String, Integer> o1, T2<String, Integer> o2) {
                if (o1.get2().equals(o2.get2())) // Order is equal, compare field names to avoid replace in Set.
                    return o1.get1().compareTo(o2.get1());

                return o1.get2() < o2.get2() ? -1 : 1;
            }
        });

    /** Fields which should be indexed in descending order. */
    private Collection<String> descendings;

    /** Type descriptor. */
    @GridToStringExclude
    private final QueryTypeDescriptorImpl typDesc;

    /**
     * add@byron get extra index info 
     */
	@GridToStringExclude
	private QueryIndex queryIndex;

    /** Index name. */
    private final String name;

    /** */
    private final QueryIndexType type;

    /** */
    private final int inlineSize;

    /**
     * Constructor.
     *
     * @param typDesc Type descriptor.
     * @param name Index name.
     * @param type Type.
     * @param inlineSize Inline size.
     */
    public QueryIndexDescriptorImpl(QueryTypeDescriptorImpl typDesc, String name, QueryIndexType type, int inlineSize) {
        assert type != null;

        this.typDesc = typDesc;
        this.name = name;
        this.type = type;
        this.inlineSize = inlineSize;
    }

	public QueryIndexDescriptorImpl(QueryTypeDescriptorImpl typDesc, QueryIndex queryIndex) {
		assert queryIndex.getIndexType() != null;
		this.queryIndex = queryIndex;
		this.typDesc = typDesc;
		this.name = queryIndex.getName();
		this.type = queryIndex.getIndexType();
		this.inlineSize = queryIndex.getInlineSize();
	}

	public QueryIndex getQueryIndex() {
		return queryIndex;
	}

	public void setQueryIndex(QueryIndex queryIndex) {
		this.queryIndex = queryIndex;
	}

    /**
     * @return Type descriptor.
     */
    public QueryTypeDescriptorImpl typeDescriptor() {
        return typDesc;
    }

    /** {@inheritDoc} */
    @Override public String name() {
        return name;
    }

    /** {@inheritDoc} */
    @Override public Collection<String> fields() {
        Collection<String> res = new ArrayList<>(fields.size());

        for (T2<String, Integer> t : fields)
            res.add(t.get1());

        return res;
    }

    /** {@inheritDoc} */
    @Override public int inlineSize() {
        return inlineSize;
    }

    /** {@inheritDoc} */
    @Override public boolean descending(String field) {
        return descendings != null && descendings.contains(field);
    }

    /**
     * Adds field to this index.
     *
     * @param field Field name.
     * @param orderNum Field order number in this index.
     * @param descending Sort order.
     * @return This instance for chaining.
     * @throws IgniteCheckedException If failed.
     */
    public QueryIndexDescriptorImpl addField(String field, int orderNum, boolean descending)
        throws IgniteCheckedException {
        if (!typDesc.hasField(field))
            throw new IgniteCheckedException("Field not found: " + field);

        fields.add(new T2<>(field, orderNum));

        if (descending) {
            if (descendings == null)
                descendings = new HashSet<>();

            descendings.add(field);
        }

        return this;
    }

    /** {@inheritDoc} */
    @Override public QueryIndexType type() {
        return type;
    }

    /** {@inheritDoc} */
    @Override public String toString() {
        return S.toString(QueryIndexDescriptorImpl.class, this);
    }
}<|MERGE_RESOLUTION|>--- conflicted
+++ resolved
@@ -23,10 +23,6 @@
 import java.util.HashSet;
 import java.util.TreeSet;
 import org.apache.ignite.IgniteCheckedException;
-<<<<<<< HEAD
-import org.apache.ignite.cache.QueryIndex;
-=======
->>>>>>> 9cf06362
 import org.apache.ignite.cache.QueryIndexType;
 import org.apache.ignite.internal.util.tostring.GridToStringExclude;
 import org.apache.ignite.internal.util.typedef.T2;
@@ -54,12 +50,6 @@
     @GridToStringExclude
     private final QueryTypeDescriptorImpl typDesc;
 
-    /**
-     * add@byron get extra index info 
-     */
-	@GridToStringExclude
-	private QueryIndex queryIndex;
-
     /** Index name. */
     private final String name;
 
@@ -85,23 +75,6 @@
         this.type = type;
         this.inlineSize = inlineSize;
     }
-
-	public QueryIndexDescriptorImpl(QueryTypeDescriptorImpl typDesc, QueryIndex queryIndex) {
-		assert queryIndex.getIndexType() != null;
-		this.queryIndex = queryIndex;
-		this.typDesc = typDesc;
-		this.name = queryIndex.getName();
-		this.type = queryIndex.getIndexType();
-		this.inlineSize = queryIndex.getInlineSize();
-	}
-
-	public QueryIndex getQueryIndex() {
-		return queryIndex;
-	}
-
-	public void setQueryIndex(QueryIndex queryIndex) {
-		this.queryIndex = queryIndex;
-	}
 
     /**
      * @return Type descriptor.
