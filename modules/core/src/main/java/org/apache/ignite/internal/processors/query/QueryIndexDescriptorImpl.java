/*
 * Licensed to the Apache Software Foundation (ASF) under one or more
 * contributor license agreements.  See the NOTICE file distributed with
 * this work for additional information regarding copyright ownership.
 * The ASF licenses this file to You under the Apache License, Version 2.0
 * (the "License"); you may not use this file except in compliance with
 * the License.  You may obtain a copy of the License at
 *
 *      http://www.apache.org/licenses/LICENSE-2.0
 *
 * Unless required by applicable law or agreed to in writing, software
 * distributed under the License is distributed on an "AS IS" BASIS,
 * WITHOUT WARRANTIES OR CONDITIONS OF ANY KIND, either express or implied.
 * See the License for the specific language governing permissions and
 * limitations under the License.
 */

package org.apache.ignite.internal.processors.query;

import org.apache.ignite.IgniteCheckedException;
import org.apache.ignite.cache.QueryIndexType;
import org.apache.ignite.internal.util.tostring.GridToStringExclude;
import org.apache.ignite.internal.util.typedef.T2;
import org.apache.ignite.internal.util.typedef.internal.S;

import java.util.ArrayList;
import java.util.Collection;
import java.util.Comparator;
import java.util.HashSet;
import java.util.TreeSet;

/**
 * Index descriptor.
 */
public class QueryIndexDescriptorImpl implements GridQueryIndexDescriptor {
    /** Fields sorted by order number. */
    private final Collection<T2<String, Integer>> fields = new TreeSet<>(
        new Comparator<T2<String, Integer>>() {
            @Override public int compare(T2<String, Integer> o1, T2<String, Integer> o2) {
                if (o1.get2().equals(o2.get2())) // Order is equal, compare field names to avoid replace in Set.
                    return o1.get1().compareTo(o2.get1());

                return o1.get2() < o2.get2() ? -1 : 1;
            }
        });

    /** Fields which should be indexed in descending order. */
    private Collection<String> descendings;

    /** Type descriptor. */
    @GridToStringExclude
    private final QueryTypeDescriptorImpl typDesc;

    /** Index name. */
    private final String name;

    /** */
    private final QueryIndexType type;

    /** */
    private int inlineSize;

    /**
     * Constructor.
     *
     * @param typDesc Type descriptor.
     * @param name Index name.
     * @param type Type.
     */
<<<<<<< HEAD
    public QueryIndexDescriptorImpl(QueryTypeDescriptorImpl typDesc, String name, QueryIndexType type) {
=======
    public QueryIndexDescriptorImpl(QueryIndexType type, int inlineSize) {
>>>>>>> 428f66d3
        assert type != null;

        this.typDesc = typDesc;
        this.name = name;
        this.type = type;
        this.inlineSize = inlineSize;
    }

    /**
     * @return Type descriptor.
     */
    public QueryTypeDescriptorImpl typeDescriptor() {
        return typDesc;
    }

    /**
     * @return Index name.
     */
    public String name() {
        return name;
    }

    /** {@inheritDoc} */
    @Override public Collection<String> fields() {
        Collection<String> res = new ArrayList<>(fields.size());

        for (T2<String, Integer> t : fields)
            res.add(t.get1());

        return res;
    }

    /** {@inheritDoc} */
    @Override public int inlineSize() {
        return inlineSize;
    }

    /** {@inheritDoc} */
    @Override public boolean descending(String field) {
        return descendings != null && descendings.contains(field);
    }

    /**
     * Adds field to this index.
     *
     * @param field Field name.
     * @param orderNum Field order number in this index.
     * @param descending Sort order.
     * @return This instance for chaining.
     * @throws IgniteCheckedException If failed.
     */
    public QueryIndexDescriptorImpl addField(String field, int orderNum, boolean descending)
        throws IgniteCheckedException {
        if (!typDesc.hasField(field))
            throw new IgniteCheckedException("Field not found: " + field);

        fields.add(new T2<>(field, orderNum));

        if (descending) {
            if (descendings == null)
                descendings  = new HashSet<>();

            descendings.add(field);
        }

        return this;
    }

    /** {@inheritDoc} */
    @Override public QueryIndexType type() {
        return type;
    }

    /** {@inheritDoc} */
    @Override public String toString() {
        return S.toString(QueryIndexDescriptorImpl.class, this);
    }
}<|MERGE_RESOLUTION|>--- conflicted
+++ resolved
@@ -66,12 +66,9 @@
      * @param typDesc Type descriptor.
      * @param name Index name.
      * @param type Type.
+     * @param inlineSize Inline size.
      */
-<<<<<<< HEAD
-    public QueryIndexDescriptorImpl(QueryTypeDescriptorImpl typDesc, String name, QueryIndexType type) {
-=======
-    public QueryIndexDescriptorImpl(QueryIndexType type, int inlineSize) {
->>>>>>> 428f66d3
+    public QueryIndexDescriptorImpl(QueryTypeDescriptorImpl typDesc, String name, QueryIndexType type, int inlineSize) {
         assert type != null;
 
         this.typDesc = typDesc;
