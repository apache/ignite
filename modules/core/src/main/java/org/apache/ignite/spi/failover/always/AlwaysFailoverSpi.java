--- conflicted
+++ resolved
@@ -172,11 +172,7 @@
         if (log.isDebugEnabled())
             log.debug(configInfo("maximumFailoverAttempts", maxFailoverAttempts));
 
-<<<<<<< HEAD
-        registerMBean(gridName, new AlwaysFailoverSpiMBeanImpl(this), AlwaysFailoverSpiMBean.class);
-=======
-        registerMBean(igniteInstanceName, this, AlwaysFailoverSpiMBean.class);
->>>>>>> 87477e08
+        registerMBean(igniteInstanceName, new AlwaysFailoverSpiMBeanImpl(this), AlwaysFailoverSpiMBean.class);
 
         // Ack ok start.
         if (log.isDebugEnabled())
