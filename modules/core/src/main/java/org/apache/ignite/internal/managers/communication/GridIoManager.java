--- conflicted
+++ resolved
@@ -70,12 +70,6 @@
 import java.util.concurrent.locks.ReentrantLock;
 import java.util.concurrent.locks.ReentrantReadWriteLock;
 import java.util.function.BooleanSupplier;
-<<<<<<< HEAD
-import java.util.function.IntSupplier;
-import java.util.function.LongSupplier;
-
-=======
->>>>>>> 1e84d448
 import org.apache.ignite.IgniteCheckedException;
 import org.apache.ignite.IgniteException;
 import org.apache.ignite.IgniteMessaging;
@@ -152,7 +146,6 @@
 import static org.apache.ignite.internal.IgniteFeatures.CHANNEL_COMMUNICATION;
 import static org.apache.ignite.internal.IgniteFeatures.nodeSupports;
 import static org.apache.ignite.internal.managers.communication.GridIoPolicy.AFFINITY_POOL;
-import static org.apache.ignite.internal.managers.communication.GridIoPolicy.CALLER_THREAD;
 import static org.apache.ignite.internal.managers.communication.GridIoPolicy.DATA_STREAMER_POOL;
 import static org.apache.ignite.internal.managers.communication.GridIoPolicy.IDX_POOL;
 import static org.apache.ignite.internal.managers.communication.GridIoPolicy.IGFS_POOL;
@@ -423,24 +416,72 @@
 
     /** {@inheritDoc} */
     @Override public void start() throws IgniteCheckedException {
-<<<<<<< HEAD
+        ctx.addNodeAttribute(DIRECT_PROTO_VER_ATTR, DIRECT_PROTO_VER);
+
+        MessageFormatter[] formatterExt = ctx.plugins().extensions(MessageFormatter.class);
+
+        if (formatterExt != null && formatterExt.length > 0) {
+            if (formatterExt.length > 1)
+                throw new IgniteCheckedException("More than one MessageFormatter extension is defined. Check your " +
+                    "plugins configuration and make sure that only one of them provides custom message format.");
+
+            formatter = formatterExt[0];
+        }
+        else {
+            formatter = new MessageFormatter() {
+                @Override public MessageWriter writer(UUID rmtNodeId) throws IgniteCheckedException {
+                    assert rmtNodeId != null;
+
+                    return new DirectMessageWriter(U.directProtocolVersion(ctx, rmtNodeId));
+                }
+
+                @Override public MessageReader reader(UUID rmtNodeId, MessageFactory msgFactory)
+                    throws IgniteCheckedException {
+
+                    return new DirectMessageReader(msgFactory,
+                        rmtNodeId != null ? U.directProtocolVersion(ctx, rmtNodeId) : DIRECT_PROTO_VER);
+                }
+            };
+        }
+
+        MessageFactory[] msgs = ctx.plugins().extensions(MessageFactory.class);
+
+        if (msgs == null)
+            msgs = EMPTY;
+
+        List<MessageFactory> compMsgs = new ArrayList<>();
+
+        compMsgs.add(new GridIoMessageFactory());
+
+        for (IgniteComponentType compType : IgniteComponentType.values()) {
+            MessageFactory f = compType.messageFactory();
+
+            if (f != null)
+                compMsgs.add(f);
+        }
+
+        if (!compMsgs.isEmpty())
+            msgs = F.concat(msgs, compMsgs.toArray(new MessageFactory[compMsgs.size()]));
+
+        msgFactory = new IgniteMessageFactoryImpl(msgs);
+
         startSpi();
 
         MetricRegistry ioMetric = ctx.metric().registry(COMM_METRICS);
 
         CommunicationSpi spi = ctx.config().getCommunicationSpi();
 
-        ioMetric.register(OUTBOUND_MSG_QUEUE_CNT, (IntSupplier)spi::getOutboundMessagesQueueSize,
+        ioMetric.register(OUTBOUND_MSG_QUEUE_CNT, spi::getOutboundMessagesQueueSize,
                 "Outbound messages queue size.");
 
-        ioMetric.register(SENT_MSG_CNT, (IntSupplier)spi::getSentMessagesCount, "Sent messages count.");
-
-        ioMetric.register(SENT_BYTES_CNT,(LongSupplier) spi::getSentBytesCount, "Sent bytes count.");
-
-        ioMetric.register(RCVD_MSGS_CNT, (IntSupplier)spi::getReceivedMessagesCount,
+        ioMetric.register(SENT_MSG_CNT, spi::getSentMessagesCount, "Sent messages count.");
+
+        ioMetric.register(SENT_BYTES_CNT, spi::getSentBytesCount, "Sent bytes count.");
+
+        ioMetric.register(RCVD_MSGS_CNT, spi::getReceivedMessagesCount,
                 "Received messages count.");
 
-        ioMetric.register(RCVD_BYTES_CNT, (LongSupplier)spi::getReceivedBytesCount, "Received bytes count.");
+        ioMetric.register(RCVD_BYTES_CNT, spi::getReceivedBytesCount, "Received bytes count.");
 
         getSpi().setListener(commLsnr = new CommunicationListenerEx<Serializable>() {
             @Override public void onMessage(UUID nodeId, Serializable msg, IgniteRunnable msgC) {
@@ -449,106 +490,6 @@
                 }
                 catch (ClassCastException ignored) {
                     U.error(log, "Communication manager received message of unknown type (will ignore): " +
-                        msg.getClass().getName() + ". Most likely GridCommunicationSpi is being used directly, " +
-                        "which is illegal - make sure to send messages only via GridProjection API.");
-                }
-            }
-
-            @Override public void onDisconnected(UUID nodeId) {
-                for (GridDisconnectListener lsnr : disconnectLsnrs)
-                    lsnr.onNodeDisconnected(nodeId);
-            }
-
-            @Override public void onChannelOpened(UUID rmtNodeId, Serializable initMsg, Channel channel) {
-                try {
-                    onChannelOpened0(rmtNodeId, (GridIoMessage)initMsg, channel);
-                }
-                catch (ClassCastException ignored) {
-                    U.error(log, "Communication manager received message of unknown type (will ignore): " +
-                        initMsg.getClass().getName() + ". Most likely GridCommunicationSpi is being used directly, " +
-                        "which is illegal - make sure to send messages only via GridProjection API.");
-                }
-            }
-        });
-
-=======
->>>>>>> 1e84d448
-        ctx.addNodeAttribute(DIRECT_PROTO_VER_ATTR, DIRECT_PROTO_VER);
-
-        MessageFormatter[] formatterExt = ctx.plugins().extensions(MessageFormatter.class);
-
-        if (formatterExt != null && formatterExt.length > 0) {
-            if (formatterExt.length > 1)
-                throw new IgniteCheckedException("More than one MessageFormatter extension is defined. Check your " +
-                    "plugins configuration and make sure that only one of them provides custom message format.");
-
-            formatter = formatterExt[0];
-        }
-        else {
-            formatter = new MessageFormatter() {
-                @Override public MessageWriter writer(UUID rmtNodeId) throws IgniteCheckedException {
-                    assert rmtNodeId != null;
-
-                    return new DirectMessageWriter(U.directProtocolVersion(ctx, rmtNodeId));
-                }
-
-                @Override public MessageReader reader(UUID rmtNodeId, MessageFactory msgFactory)
-                    throws IgniteCheckedException {
-
-                    return new DirectMessageReader(msgFactory,
-                        rmtNodeId != null ? U.directProtocolVersion(ctx, rmtNodeId) : DIRECT_PROTO_VER);
-                }
-            };
-        }
-
-        MessageFactory[] msgs = ctx.plugins().extensions(MessageFactory.class);
-
-        if (msgs == null)
-            msgs = EMPTY;
-
-        List<MessageFactory> compMsgs = new ArrayList<>();
-
-        compMsgs.add(new GridIoMessageFactory());
-
-        for (IgniteComponentType compType : IgniteComponentType.values()) {
-            MessageFactory f = compType.messageFactory();
-
-            if (f != null)
-                compMsgs.add(f);
-        }
-
-        if (!compMsgs.isEmpty())
-            msgs = F.concat(msgs, compMsgs.toArray(new MessageFactory[compMsgs.size()]));
-
-        msgFactory = new IgniteMessageFactoryImpl(msgs);
-<<<<<<< HEAD
-=======
-
-        startSpi();
-
-        MetricRegistry ioMetric = ctx.metric().registry(COMM_METRICS);
-
-        CommunicationSpi spi = ctx.config().getCommunicationSpi();
-
-        ioMetric.register(OUTBOUND_MSG_QUEUE_CNT, spi::getOutboundMessagesQueueSize,
-                "Outbound messages queue size.");
-
-        ioMetric.register(SENT_MSG_CNT, spi::getSentMessagesCount, "Sent messages count.");
-
-        ioMetric.register(SENT_BYTES_CNT, spi::getSentBytesCount, "Sent bytes count.");
-
-        ioMetric.register(RCVD_MSGS_CNT, spi::getReceivedMessagesCount,
-                "Received messages count.");
-
-        ioMetric.register(RCVD_BYTES_CNT, spi::getReceivedBytesCount, "Received bytes count.");
-
-        getSpi().setListener(commLsnr = new CommunicationListenerEx<Serializable>() {
-            @Override public void onMessage(UUID nodeId, Serializable msg, IgniteRunnable msgC) {
-                try {
-                    onMessage0(nodeId, (GridIoMessage)msg, msgC);
-                }
-                catch (ClassCastException ignored) {
-                    U.error(log, "Communication manager received message of unknown type (will ignore): " +
                             msg.getClass().getName() + ". Most likely GridCommunicationSpi is being used directly, " +
                             "which is illegal - make sure to send messages only via GridProjection API.");
                 }
@@ -570,7 +511,6 @@
                 }
             }
         });
->>>>>>> 1e84d448
 
         if (log.isDebugEnabled())
             log.debug(startInfo());
@@ -1243,11 +1183,7 @@
         }
         catch (IgniteCheckedException e) {
             U.error(log, "Failed to process channel creation event due to exception " +
-<<<<<<< HEAD
-                "[rmtNodeId=" + rmtNodeId + ", initMsg=" + initMsg + ']' , e);
-=======
                 "[rmtNodeId=" + rmtNodeId + ", initMsg=" + initMsg + ']', e);
->>>>>>> 1e84d448
         }
         finally {
             busyLock0.unlock();
@@ -1334,7 +1270,6 @@
                 case QUERY_POOL:
                 case SCHEMA_POOL:
                 case SERVICE_POOL:
-                case CALLER_THREAD:
                 {
                     if (msg.isOrdered())
                         processOrderedMessage(nodeId, msg, plc, msgC);
@@ -3233,11 +3168,7 @@
                 syncMeta = (TransmissionMeta)in.readObject();
             }
             catch (ClassNotFoundException e) {
-<<<<<<< HEAD
-                throw new IgniteException (e);
-=======
                 throw new IgniteException(e);
->>>>>>> 1e84d448
             }
 
             return syncMeta;
@@ -3355,11 +3286,7 @@
 
                 U.log(log, "File has been sent to remote node [name=" + file.getName() +
                     ", uploadTime=" + (double)((U.currentTimeMillis() - startTime) / 1000) + " sec, retries=" + retries +
-<<<<<<< HEAD
-                    ", transferred=" + snd.transferred() + ", rmtId=" + rmtId +']');
-=======
                     ", transferred=" + snd.transferred() + ", rmtId=" + rmtId + ']');
->>>>>>> 1e84d448
 
             }
             catch (InterruptedException e) {
