--- conflicted
+++ resolved
@@ -130,9 +130,6 @@
     /** Pool processor. */
     private PoolProcessor pools;
 
-    /** DataStream pool. */
-    private ExecutorService dataStreamerPool;
-
     /** Discovery listener. */
     private GridLocalEventListener discoLsnr;
 
@@ -233,25 +230,6 @@
 
         startSpi();
 
-<<<<<<< HEAD
-        pubPool = ctx.getExecutorService();
-        p2pPool = ctx.getPeerClassLoadingExecutorService();
-        sysPool = ctx.getSystemExecutorService();
-        mgmtPool = ctx.getManagementExecutorService();
-        utilityCachePool = ctx.utilityCachePool();
-        marshCachePool = ctx.marshallerCachePool();
-        igfsPool = ctx.getIgfsExecutorService();
-        dataStreamerPool = ctx.getDataStreamerExecutorService();
-        affPool = new IgniteThreadPoolExecutor(
-            "aff",
-            ctx.gridName(),
-            1,
-            1,
-            0,
-            new LinkedBlockingQueue<Runnable>());
-
-=======
->>>>>>> 60d27547
         getSpi().setListener(commLsnr = new CommunicationListener<Serializable>() {
             @Override public void onMessage(UUID nodeId, Serializable msg, IgniteRunnable msgC) {
                 try {
@@ -629,75 +607,6 @@
     }
 
     /**
-<<<<<<< HEAD
-     * Gets execution pool for policy.
-     *
-     * @param plc Policy.
-     * @return Execution pool.
-     * @throws IgniteCheckedException If failed.
-     */
-    private Executor pool(byte plc) throws IgniteCheckedException {
-        switch (plc) {
-            case P2P_POOL:
-                return p2pPool;
-            case SYSTEM_POOL:
-                return sysPool;
-            case PUBLIC_POOL:
-                return pubPool;
-            case MANAGEMENT_POOL:
-                return mgmtPool;
-            case AFFINITY_POOL:
-                return affPool;
-
-            case UTILITY_CACHE_POOL:
-                assert utilityCachePool != null : "Utility cache pool is not configured.";
-
-                return utilityCachePool;
-
-            case MARSH_CACHE_POOL:
-                assert marshCachePool != null : "Marshaller cache pool is not configured.";
-
-                return marshCachePool;
-
-            case IGFS_POOL:
-                assert igfsPool != null : "IGFS pool is not configured.";
-
-                return igfsPool;
-
-            case DATA_STREAM_POOL:
-                assert dataStreamerPool != null : "Data streamer pool is not configured.";
-
-                return dataStreamerPool;
-
-            default: {
-                assert plc >= 0 : "Negative policy: " + plc;
-
-                if (isReservedGridIoPolicy(plc))
-                    throw new IgniteCheckedException("Failed to process message with policy of reserved" +
-                        " range (0-31), [policy=" + plc + ']');
-
-                IoPool pool = ioPools[plc];
-
-                if (pool == null)
-                    throw new IgniteCheckedException("Failed to process message because no pool is registered " +
-                        "for policy. [policy=" + plc + ']');
-
-                assert plc == pool.id();
-
-                Executor ex = pool.executor();
-
-                if (ex == null)
-                    throw new IgniteCheckedException("Failed to process message because corresponding executor " +
-                        "is null. [id=" + plc + ']');
-
-                return ex;
-            }
-        }
-    }
-
-    /**
-=======
->>>>>>> 60d27547
      * @param nodeId Node ID.
      * @param msg Message.
      * @param msgC Closure to call when message processing finished.
