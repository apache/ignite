--- conflicted
+++ resolved
@@ -29,10 +29,7 @@
 import java.util.Map.Entry;
 import java.util.Queue;
 import java.util.UUID;
-<<<<<<< HEAD
-=======
 import java.util.concurrent.BrokenBarrierException;
->>>>>>> e970bb7c
 import java.util.concurrent.ConcurrentHashMap;
 import java.util.concurrent.ConcurrentLinkedDeque;
 import java.util.concurrent.ConcurrentLinkedQueue;
@@ -324,11 +321,7 @@
         if (log.isDebugEnabled())
             log.debug(startInfo());
 
-<<<<<<< HEAD
-        addMessageListener(GridTopic.TOPIC_IO_TEST, new GridMessageListener() {
-=======
         addMessageListener(TOPIC_IO_TEST, new GridMessageListener() {
->>>>>>> e970bb7c
             @Override public void onMessage(UUID nodeId, Object msg) {
                 ClusterNode node = ctx.discovery().node(nodeId);
 
@@ -337,27 +330,18 @@
 
                 IgniteIoTestMessage msg0 = (IgniteIoTestMessage)msg;
 
-<<<<<<< HEAD
-=======
                 msg0.senderNodeId(nodeId);
 
->>>>>>> e970bb7c
                 if (msg0.request()) {
                     IgniteIoTestMessage res = new IgniteIoTestMessage(msg0.id(), false, null);
 
                     res.flags(msg0.flags());
-<<<<<<< HEAD
-
-                    try {
-                        send(node, GridTopic.TOPIC_IO_TEST, res, GridIoPolicy.SYSTEM_POOL);
-=======
                     res.onRequestProcessed();
 
                     res.copyDataFromRequest(msg0);
 
                     try {
                         send(node, TOPIC_IO_TEST, res, GridIoPolicy.SYSTEM_POOL);
->>>>>>> e970bb7c
                     }
                     catch (IgniteCheckedException e) {
                         U.error(log, "Failed to send IO test response [msg=" + msg0 + "]", e);
@@ -366,19 +350,12 @@
                 else {
                     IoTestFuture fut = ioTestMap().get(msg0.id());
 
-<<<<<<< HEAD
-                    if (fut == null)
-                        U.warn(log, "Failed to find IO test future [msg=" + msg0 + ']');
-                    else
-                        fut.onResponse();
-=======
                     msg0.onResponseProcessed();
 
                     if (fut == null)
                         U.warn(log, "Failed to find IO test future [msg=" + msg0 + ']');
                     else
                         fut.onResponse(msg0);
->>>>>>> e970bb7c
                 }
             }
         });
@@ -405,11 +382,7 @@
             ClusterNode node = nodes.get(i);
 
             try {
-<<<<<<< HEAD
-                send(node, GridTopic.TOPIC_IO_TEST, msg, GridIoPolicy.SYSTEM_POOL);
-=======
                 send(node, TOPIC_IO_TEST, msg, GridIoPolicy.SYSTEM_POOL);
->>>>>>> e970bb7c
             }
             catch (IgniteCheckedException e) {
                 ioTestMap().remove(msg.id());
@@ -427,15 +400,11 @@
      * @param procFromNioThread If {@code true} message is processed from NIO thread.
      * @return Response future.
      */
-<<<<<<< HEAD
-    public IgniteInternalFuture sendIoTest(ClusterNode node, byte[] payload, boolean procFromNioThread) {
-=======
     public IgniteInternalFuture<List<IgniteIoTestMessage>> sendIoTest(
         ClusterNode node,
         byte[] payload,
         boolean procFromNioThread
     ) {
->>>>>>> e970bb7c
         long id = ioTestId.getAndIncrement();
 
         IoTestFuture fut = new IoTestFuture(id, 1);
@@ -447,11 +416,7 @@
         ioTestMap().put(id, fut);
 
         try {
-<<<<<<< HEAD
-            send(node, GridTopic.TOPIC_IO_TEST, msg, GridIoPolicy.SYSTEM_POOL);
-=======
             send(node, TOPIC_IO_TEST, msg, GridIoPolicy.SYSTEM_POOL);
->>>>>>> e970bb7c
         }
         catch (IgniteCheckedException e) {
             ioTestMap().remove(msg.id());
@@ -474,8 +439,6 @@
         }
 
         return map;
-<<<<<<< HEAD
-=======
     }
 
     /**
@@ -750,7 +713,6 @@
             b.append(String.format("%15d", p.get1())).append(" ")
                 .append(dateFmt.format(new Date(p.get2()))).append(U.nl());
         }
->>>>>>> e970bb7c
     }
 
     /** {@inheritDoc} */
@@ -1139,7 +1101,6 @@
             }
         }
 
-<<<<<<< HEAD
         if (ctx.config().getStripedPoolSize() > 0 &&
             plc == GridIoPolicy.SYSTEM_POOL &&
             msg.partition() != Integer.MIN_VALUE
@@ -1149,8 +1110,6 @@
             return;
         }
 
-=======
->>>>>>> e970bb7c
         try {
             pools.poolForPolicy(plc).execute(c);
         }
@@ -2934,23 +2893,15 @@
     /**
      *
      */
-<<<<<<< HEAD
-    private class IoTestFuture extends GridFutureAdapter<Object> {
-=======
     private class IoTestFuture extends GridFutureAdapter<List<IgniteIoTestMessage>> {
->>>>>>> e970bb7c
         /** */
         private final long id;
 
         /** */
-<<<<<<< HEAD
-        private int cntr;
-=======
         private final int cntr;
 
         /** */
         private final List<IgniteIoTestMessage> ress;
->>>>>>> e970bb7c
 
         /**
          * @param id ID.
@@ -2961,26 +2912,6 @@
 
             this.id = id;
             this.cntr = cntr;
-<<<<<<< HEAD
-        }
-
-        /**
-         *
-         */
-        void onResponse() {
-            boolean complete;
-
-            synchronized (this) {
-                complete = --cntr == 0;
-            }
-
-            if (complete)
-                onDone();
-        }
-
-        /** {@inheritDoc} */
-        @Override public boolean onDone(@Nullable Object res, @Nullable Throwable err) {
-=======
 
             ress = new ArrayList<>(cntr);
         }
@@ -3003,7 +2934,6 @@
 
         /** {@inheritDoc} */
         @Override public boolean onDone(List<IgniteIoTestMessage> res, @Nullable Throwable err) {
->>>>>>> e970bb7c
             if (super.onDone(res, err)) {
                 ioTestMap().remove(id);
 
@@ -3018,8 +2948,6 @@
             return S.toString(IoTestFuture.class, this);
         }
     }
-<<<<<<< HEAD
-=======
 
     /**
      *
@@ -3226,5 +3154,4 @@
             return latencyLimit / (1000 * (resLatency.length - 1));
         }
     }
->>>>>>> e970bb7c
 }