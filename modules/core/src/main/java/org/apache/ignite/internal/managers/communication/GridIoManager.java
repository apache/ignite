--- conflicted
+++ resolved
@@ -702,11 +702,8 @@
                 case IGFS_POOL:
                 case DATA_STREAMER_POOL:
                 case QUERY_POOL:
-<<<<<<< HEAD
+                case SERVICE_POOL:
                 case CUSTOM_NAMED_POOL:
-=======
-                case SERVICE_POOL:
->>>>>>> 9bb48ee0
                 {
                     if (msg.isOrdered())
                         processOrderedMessage(nodeId, msg, plc, msgC);
