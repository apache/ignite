--- conflicted
+++ resolved
@@ -2072,16 +2072,12 @@
         assert !async || msg instanceof GridIoUserMessage : msg; // Async execution was added only for IgniteMessaging.
         assert topicOrd >= 0 || !(topic instanceof GridTopic) : msg;
 
-<<<<<<< HEAD
         try (TraceSurroundings ignored = support(null)) {
             MTC.span().addLog(() -> "Create communication msg - " + traceName(msg));
 
-            GridIoMessage ioMsg = createGridIoMessage(topic, topicOrd, msg, plc, ordered, timeout, skipOnTimeout);
+            GridIoMessage ioMsg = createGridIoMessage(topic, topicOrd, msg, plc, ordered, timeout, skipOnTimeout, connIdx);
 
             if (locNodeId.equals(node.id())) {
-=======
-        GridIoMessage ioMsg = createGridIoMessage(topic, topicOrd, msg, plc, ordered, timeout, skipOnTimeout, connIdx);
->>>>>>> d49580e2
 
                 assert plc != P2P_POOL;
 
@@ -2097,7 +2093,6 @@
             else
                 processRegularMessage0(ioMsg, locNodeId);
 
-<<<<<<< HEAD
                 if (ackC != null)
                     ackC.apply(null);
             }
@@ -2106,20 +2101,8 @@
                     ioMsg.topicBytes(U.marshal(marsh, topic));
 
                 try {
-                    if ((CommunicationSpi)getSpi() instanceof TcpCommunicationSpi)
-                        ((TcpCommunicationSpi)(CommunicationSpi)getSpi()).sendMessage(node, ioMsg, ackC);
-=======
-            if (ackC != null)
-                ackC.apply(null);
-        }
-        else {
-            if (topicOrd < 0)
-                ioMsg.topicBytes(U.marshal(marsh, topic));
-
-                try {
                     if ((CommunicationSpi<?>)getSpi() instanceof TcpCommunicationSpi)
                         getTcpCommunicationSpi().sendMessage(node, ioMsg, ackC);
->>>>>>> d49580e2
                     else
                         getSpi().sendMessage(node, ioMsg);
                 }
@@ -2215,7 +2198,7 @@
      */
     public void sendToGridTopic(ClusterNode node, GridTopic topic, Message msg, byte plc)
         throws IgniteCheckedException {
-        send(node, topic, topic.ordinal(), msg, plc, false, 0, false, null, false);
+        send(node, topic, topic.ordinal(), msg, plc, false, 0, false, null, false, UNDEFINED_CONNECTION_INDEX);
     }
 
     /**
