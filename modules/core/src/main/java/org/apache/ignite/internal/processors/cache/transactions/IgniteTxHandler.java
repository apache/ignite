--- conflicted
+++ resolved
@@ -409,14 +409,9 @@
         assert nodeId != null;
         assert res != null;
 
-<<<<<<< HEAD
         if (res.checkCommitted()) {
-            GridNearTxFinishFuture<K, V> fut = (GridNearTxFinishFuture<K, V>)ctx.mvcc().<IgniteInternalTx>future(
+            GridNearTxFinishFuture fut = (GridNearTxFinishFuture)ctx.mvcc().<IgniteInternalTx>future(
                 res.xid(), res.futureId());
-=======
-        GridDhtTxFinishFuture fut = (GridDhtTxFinishFuture)ctx.mvcc().<IgniteInternalTx>future(res.xid(),
-            res.futureId());
->>>>>>> 50fc5a9d
 
             if (fut == null) {
                 if (log.isDebugEnabled())
@@ -428,7 +423,7 @@
             fut.onResult(nodeId, res);
         }
         else {
-            GridDhtTxFinishFuture<K, V> fut = (GridDhtTxFinishFuture<K, V>)ctx.mvcc().<IgniteInternalTx>future(
+            GridDhtTxFinishFuture fut = (GridDhtTxFinishFuture)ctx.mvcc().<IgniteInternalTx>future(
                 res.xid(), res.futureId());
 
             if (fut == null) {
@@ -544,43 +539,8 @@
         }
 
         try {
-<<<<<<< HEAD
             assert tx != null : "Transaction is null for near finish request [nodeId=" +
                 nodeId + ", req=" + req + "]";
-=======
-            if (req.commit()) {
-                if (tx == null) {
-                    // Create transaction and add entries.
-                    tx = ctx.tm().onCreated(null,
-                        new GridDhtTxLocal(
-                            ctx,
-                            nodeId,
-                            req.version(),
-                            req.futureId(),
-                            req.miniId(),
-                            req.threadId(),
-                            true,
-                            false, /* we don't know, so assume false. */
-                            req.system(),
-                            req.policy(),
-                            PESSIMISTIC,
-                            READ_COMMITTED,
-                            /*timeout */0,
-                            req.isInvalidate(),
-                            req.storeEnabled(),
-                            req.txSize(),
-                            req.groupLockKey(),
-                            false,
-                            null,
-                            req.subjectId(),
-                            req.taskNameHash()));
-
-                    if (tx == null || !ctx.tm().onStarted(tx))
-                        throw new IgniteTxRollbackCheckedException("Attempt to start a completed transaction: " + req);
-
-                    tx.topologyVersion(req.topologyVersion());
-                }
->>>>>>> 50fc5a9d
 
             if (req.commit()) {
                 tx.storeEnabled(req.storeEnabled());
@@ -910,10 +870,9 @@
      * @param nodeId Node id that originated finish request.
      * @param req Request.
      */
-<<<<<<< HEAD
-    protected void sendReply(UUID nodeId, GridDhtTxFinishRequest<K, V> req, boolean committed) {
+    protected void sendReply(UUID nodeId, GridDhtTxFinishRequest req, boolean committed) {
         if (req.replyRequired()) {
-            GridDhtTxFinishResponse<K, V> res = new GridDhtTxFinishResponse<>(req.version(), req.futureId(), req.miniId());
+            GridDhtTxFinishResponse res = new GridDhtTxFinishResponse(req.version(), req.futureId(), req.miniId());
 
             if (req.checkCommitted()) {
                 res.checkCommitted(true);
@@ -922,11 +881,6 @@
                     res.checkCommittedError(new IgniteTxRollbackCheckedException("Failed to commit transaction " +
                         "(transaction has been rolled back on backup node): " + req.version()));
             }
-=======
-    protected void sendReply(UUID nodeId, GridDhtTxFinishRequest req) {
-        if (req.replyRequired()) {
-            GridCacheMessage res = new GridDhtTxFinishResponse(req.version(), req.futureId(), req.miniId());
->>>>>>> 50fc5a9d
 
             try {
                 ctx.io().send(nodeId, res, req.system() ? UTILITY_CACHE_POOL : SYSTEM_POOL);
@@ -1138,26 +1092,21 @@
      * @param nodeId Node ID.
      * @param req Request.
      */
-<<<<<<< HEAD
     protected void processCheckPreparedTxRequest(
         final UUID nodeId,
-        final GridCacheOptimisticCheckPreparedTxRequest<K, V> req
+        final GridCacheOptimisticCheckPreparedTxRequest req
     ) {
-=======
-    protected void processCheckPreparedTxRequest(UUID nodeId, GridCacheOptimisticCheckPreparedTxRequest req) {
->>>>>>> 50fc5a9d
         if (log.isDebugEnabled())
             log.debug("Processing check prepared transaction requests [nodeId=" + nodeId + ", req=" + req + ']');
 
         if (req.nearCheck()) {
             IgniteInternalFuture<Boolean> fut = ctx.tm().nearTxCommitted(req.nearXidVersion());
 
-            fut.listenAsync(new CI1<IgniteInternalFuture<Boolean>>() {
+            fut.listen(new CI1<IgniteInternalFuture<Boolean>>() {
                 @Override public void apply(IgniteInternalFuture<Boolean> f) {
                     try {
                         boolean prepared = f.get();
 
-<<<<<<< HEAD
                         sendCheckPrepareTxResponse(nodeId,
                             new GridCacheOptimisticCheckPreparedTxResponse<K, V>(
                                 req.version(),
@@ -1165,10 +1114,6 @@
                                 req.miniId(),
                                 prepared),
                             req.system());
-=======
-        GridCacheOptimisticCheckPreparedTxResponse res =
-            new GridCacheOptimisticCheckPreparedTxResponse(req.version(), req.futureId(), req.miniId(), prepared);
->>>>>>> 50fc5a9d
 
                     }
                     catch (IgniteCheckedException e) {
@@ -1190,7 +1135,7 @@
             boolean prepared = ctx.tm().txsPreparedOrCommitted(req.nearXidVersion(), req.transactions());
 
             sendCheckPrepareTxResponse(nodeId,
-                new GridCacheOptimisticCheckPreparedTxResponse<K, V>(req.version(), req.futureId(), req.miniId(), prepared),
+                new GridCacheOptimisticCheckPreparedTxResponse(req.version(), req.futureId(), req.miniId(), prepared),
                 req.system());
         }
     }
@@ -1202,7 +1147,7 @@
      */
     private void sendCheckPrepareTxResponse(
         UUID nodeId,
-        GridCacheOptimisticCheckPreparedTxResponse<K, V> res,
+        GridCacheOptimisticCheckPreparedTxResponse res,
         boolean sys
     ) {
         try {
