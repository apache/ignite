/*
 * Licensed to the Apache Software Foundation (ASF) under one or more
 * contributor license agreements.  See the NOTICE file distributed with
 * this work for additional information regarding copyright ownership.
 * The ASF licenses this file to You under the Apache License, Version 2.0
 * (the "License"); you may not use this file except in compliance with
 * the License.  You may obtain a copy of the License at
 *
 *      http://www.apache.org/licenses/LICENSE-2.0
 *
 * Unless required by applicable law or agreed to in writing, software
 * distributed under the License is distributed on an "AS IS" BASIS,
 * WITHOUT WARRANTIES OR CONDITIONS OF ANY KIND, either express or implied.
 * See the License for the specific language governing permissions and
 * limitations under the License.
 */

package org.apache.ignite.internal.processors.cache.transactions;

import java.util.ArrayList;
import java.util.Collection;
import java.util.HashSet;
import java.util.List;
import java.util.Set;
import java.util.UUID;
import javax.cache.processor.EntryProcessor;
import org.apache.ignite.IgniteCheckedException;
import org.apache.ignite.IgniteException;
import org.apache.ignite.IgniteLogger;
import org.apache.ignite.cluster.ClusterNode;
import org.apache.ignite.failure.FailureContext;
import org.apache.ignite.failure.FailureType;
import org.apache.ignite.internal.IgniteFutureTimeoutCheckedException;
import org.apache.ignite.internal.IgniteInternalFuture;
import org.apache.ignite.internal.cluster.ClusterTopologyCheckedException;
import org.apache.ignite.internal.pagemem.wal.record.RollbackRecord;
import org.apache.ignite.internal.processors.affinity.AffinityTopologyVersion;
import org.apache.ignite.internal.processors.cache.CacheEntryInfoCollection;
import org.apache.ignite.internal.processors.cache.CacheGroupContext;
import org.apache.ignite.internal.processors.cache.CacheObject;
import org.apache.ignite.internal.processors.cache.GridCacheContext;
import org.apache.ignite.internal.processors.cache.GridCacheEntryEx;
import org.apache.ignite.internal.processors.cache.GridCacheEntryInfo;
import org.apache.ignite.internal.processors.cache.GridCacheEntryRemovedException;
import org.apache.ignite.internal.processors.cache.GridCacheMessage;
import org.apache.ignite.internal.processors.cache.GridCacheReturnCompletableWrapper;
import org.apache.ignite.internal.processors.cache.GridCacheSharedContext;
import org.apache.ignite.internal.processors.cache.GridCacheUpdateTxResult;
import org.apache.ignite.internal.processors.cache.KeyCacheObject;
import org.apache.ignite.internal.processors.cache.distributed.GridCacheTxRecoveryFuture;
import org.apache.ignite.internal.processors.cache.distributed.GridCacheTxRecoveryRequest;
import org.apache.ignite.internal.processors.cache.distributed.GridCacheTxRecoveryResponse;
import org.apache.ignite.internal.processors.cache.distributed.GridDistributedTxRemoteAdapter;
import org.apache.ignite.internal.processors.cache.distributed.dht.GridDhtCacheAdapter;
import org.apache.ignite.internal.processors.cache.distributed.dht.GridDhtCacheEntry;
import org.apache.ignite.internal.processors.cache.distributed.dht.GridDhtTopologyFuture;
import org.apache.ignite.internal.processors.cache.distributed.dht.GridDhtTxFinishFuture;
import org.apache.ignite.internal.processors.cache.distributed.dht.GridDhtTxFinishRequest;
import org.apache.ignite.internal.processors.cache.distributed.dht.GridDhtTxFinishResponse;
import org.apache.ignite.internal.processors.cache.distributed.dht.GridDhtTxLocal;
import org.apache.ignite.internal.processors.cache.distributed.dht.GridDhtTxOnePhaseCommitAckRequest;
import org.apache.ignite.internal.processors.cache.distributed.dht.GridDhtTxPrepareFuture;
import org.apache.ignite.internal.processors.cache.distributed.dht.GridDhtTxPrepareRequest;
import org.apache.ignite.internal.processors.cache.distributed.dht.GridDhtTxPrepareResponse;
import org.apache.ignite.internal.processors.cache.distributed.dht.GridDhtTxRemote;
import org.apache.ignite.internal.processors.cache.distributed.dht.GridInvokeValue;
import org.apache.ignite.internal.processors.cache.distributed.dht.PartitionUpdateCountersMessage;
import org.apache.ignite.internal.processors.cache.distributed.dht.topology.GridDhtInvalidPartitionException;
import org.apache.ignite.internal.processors.cache.distributed.dht.topology.GridDhtLocalPartition;
import org.apache.ignite.internal.processors.cache.distributed.dht.topology.GridDhtPartitionTopology;
import org.apache.ignite.internal.processors.cache.distributed.near.GridNearCacheAdapter;
import org.apache.ignite.internal.processors.cache.distributed.near.GridNearTxFinishFuture;
import org.apache.ignite.internal.processors.cache.distributed.near.GridNearTxFinishRequest;
import org.apache.ignite.internal.processors.cache.distributed.near.GridNearTxFinishResponse;
import org.apache.ignite.internal.processors.cache.distributed.near.GridNearTxLocal;
import org.apache.ignite.internal.processors.cache.distributed.near.GridNearTxPrepareFutureAdapter;
import org.apache.ignite.internal.processors.cache.distributed.near.GridNearTxPrepareRequest;
import org.apache.ignite.internal.processors.cache.distributed.near.GridNearTxPrepareResponse;
import org.apache.ignite.internal.processors.cache.distributed.near.GridNearTxRemote;
import org.apache.ignite.internal.processors.cache.mvcc.MvccSnapshot;
import org.apache.ignite.internal.processors.cache.persistence.snapshot.IncrementalSnapshotAwareMessage;
import org.apache.ignite.internal.processors.cache.persistence.wal.WALPointer;
import org.apache.ignite.internal.processors.cache.query.IgniteQueryErrorCode;
import org.apache.ignite.internal.processors.cache.version.GridCacheVersion;
import org.apache.ignite.internal.processors.query.EnlistOperation;
import org.apache.ignite.internal.processors.query.IgniteSQLException;
import org.apache.ignite.internal.processors.tracing.MTC;
import org.apache.ignite.internal.transactions.IgniteTxHeuristicCheckedException;
import org.apache.ignite.internal.transactions.IgniteTxOptimisticCheckedException;
import org.apache.ignite.internal.transactions.IgniteTxRollbackCheckedException;
import org.apache.ignite.internal.transactions.IgniteTxTimeoutCheckedException;
import org.apache.ignite.internal.util.future.GridCompoundFuture;
import org.apache.ignite.internal.util.future.GridFinishedFuture;
import org.apache.ignite.internal.util.typedef.F;
import org.apache.ignite.internal.util.typedef.X;
import org.apache.ignite.internal.util.typedef.internal.CU;
import org.apache.ignite.internal.util.typedef.internal.U;
import org.apache.ignite.lang.IgniteFutureCancelledException;
import org.apache.ignite.lang.IgniteUuid;
import org.apache.ignite.plugin.extensions.communication.Message;
import org.apache.ignite.thread.IgniteThread;
import org.apache.ignite.transactions.TransactionState;
import org.jetbrains.annotations.Nullable;

import static org.apache.ignite.cache.CacheWriteSynchronizationMode.FULL_SYNC;
import static org.apache.ignite.internal.managers.communication.GridIoPolicy.SYSTEM_POOL;
import static org.apache.ignite.internal.managers.communication.GridIoPolicy.UTILITY_CACHE_POOL;
import static org.apache.ignite.internal.processors.cache.GridCacheIoManager.COMMON_MESSAGE_HANDLER_ID;
import static org.apache.ignite.internal.processors.cache.GridCacheOperation.NOOP;
import static org.apache.ignite.internal.processors.cache.GridCacheOperation.TRANSFORM;
import static org.apache.ignite.internal.processors.cache.GridCacheUtils.isNearEnabled;
import static org.apache.ignite.internal.processors.cache.distributed.dht.topology.GridDhtPartitionState.RENTING;
import static org.apache.ignite.internal.processors.cache.transactions.IgniteInternalTx.FinalizationStatus.USER_FINISH;
import static org.apache.ignite.internal.processors.security.SecurityUtils.securitySubjectId;
import static org.apache.ignite.internal.processors.tracing.MTC.TraceSurroundings;
import static org.apache.ignite.internal.processors.tracing.SpanType.TX_NEAR_FINISH_REQ;
import static org.apache.ignite.internal.processors.tracing.SpanType.TX_NEAR_FINISH_RESP;
import static org.apache.ignite.internal.processors.tracing.SpanType.TX_NEAR_PREPARE_REQ;
import static org.apache.ignite.internal.processors.tracing.SpanType.TX_NEAR_PREPARE_RESP;
import static org.apache.ignite.internal.processors.tracing.SpanType.TX_PROCESS_DHT_FINISH_REQ;
import static org.apache.ignite.internal.processors.tracing.SpanType.TX_PROCESS_DHT_FINISH_RESP;
import static org.apache.ignite.internal.processors.tracing.SpanType.TX_PROCESS_DHT_ONE_PHASE_COMMIT_ACK_REQ;
import static org.apache.ignite.internal.processors.tracing.SpanType.TX_PROCESS_DHT_PREPARE_REQ;
import static org.apache.ignite.internal.processors.tracing.SpanType.TX_PROCESS_DHT_PREPARE_RESP;
import static org.apache.ignite.transactions.TransactionConcurrency.OPTIMISTIC;
import static org.apache.ignite.transactions.TransactionConcurrency.PESSIMISTIC;
import static org.apache.ignite.transactions.TransactionState.PREPARED;
import static org.apache.ignite.transactions.TransactionState.ROLLED_BACK;
import static org.apache.ignite.transactions.TransactionState.ROLLING_BACK;

/**
 * Isolated logic to process cache messages.
 */
public class IgniteTxHandler {
    /** Logger. */
    private final IgniteLogger log;

    /** */
    private final IgniteLogger txPrepareMsgLog;

    /** */
    private final IgniteLogger txFinishMsgLog;

    /** */
    private final IgniteLogger txRecoveryMsgLog;

    /** Shared cache context. */
    private final GridCacheSharedContext<?, ?> ctx;

    /**
     * @param nearNodeId Sender node ID.
     * @param req Request.
     */
    private void processNearTxPrepareRequest(UUID nearNodeId, GridNearTxPrepareRequest req) {
        try (TraceSurroundings ignored =
                 MTC.support(ctx.kernalContext().tracing().create(TX_NEAR_PREPARE_REQ, MTC.span()))) {
            if (txPrepareMsgLog.isDebugEnabled()) {
                txPrepareMsgLog.debug("Received near prepare request [txId=" + req.version() +
                    ", node=" + nearNodeId + ']');
            }

            ClusterNode nearNode = ctx.node(nearNodeId);

            if (nearNode == null) {
                if (txPrepareMsgLog.isDebugEnabled()) {
                    txPrepareMsgLog.debug("Received near prepare from node that left grid (will ignore) [" +
                        "txId=" + req.version() +
                        ", node=" + nearNodeId + ']');
                }

                return;
            }

            processNearTxPrepareRequest0(nearNode, req);
        }
    }

    /**
     * @param nearNode Sender node.
     * @param req Request.
     */
    private void processNearTxPrepareRequest0(ClusterNode nearNode, GridNearTxPrepareRequest req) {
        IgniteInternalFuture<GridNearTxPrepareResponse> fut;

        if (req.firstClientRequest() && req.allowWaitTopologyFuture()) {
            for (;;) {
                if (waitForExchangeFuture(nearNode, req))
                    return;

                fut = prepareNearTx(nearNode, req);

                if (fut != null)
                    break;
            }
        }
        else
            fut = prepareNearTx(nearNode, req);

        assert req.txState() != null || fut == null || fut.error() != null ||
            (ctx.tm().tx(req.version()) == null && ctx.tm().nearTx(req.version()) == null);
    }

    /**
     * @param ctx Shared cache context.
     */
    public IgniteTxHandler(GridCacheSharedContext ctx) {
        this.ctx = ctx;

        log = ctx.logger(IgniteTxHandler.class);

        txRecoveryMsgLog = ctx.logger(CU.TX_MSG_RECOVERY_LOG_CATEGORY);
        txPrepareMsgLog = ctx.logger(CU.TX_MSG_PREPARE_LOG_CATEGORY);
        txFinishMsgLog = ctx.logger(CU.TX_MSG_FINISH_LOG_CATEGORY);

        ctx.io().addCacheHandler(GridNearTxPrepareRequest.class, (UUID nodeId, GridCacheMessage msg) ->
            processNearTxPrepareRequest(nodeId, (GridNearTxPrepareRequest)msg));

        ctx.io().addCacheHandler(GridNearTxPrepareResponse.class, (UUID nodeId, GridCacheMessage msg) ->
            processNearTxPrepareResponse(nodeId, (GridNearTxPrepareResponse)msg));

        ctx.io().addCacheHandler(GridNearTxFinishRequest.class, (UUID nodeId, GridCacheMessage msg) ->
            processNearTxFinishRequest(nodeId, (GridNearTxFinishRequest)msg));

        ctx.io().addCacheHandler(GridNearTxFinishResponse.class, (UUID nodeId, GridCacheMessage msg) ->
            processNearTxFinishResponse(nodeId, (GridNearTxFinishResponse)msg));

        ctx.io().addCacheHandler(GridDhtTxPrepareRequest.class, (UUID nodeId, GridCacheMessage msg) ->
            processDhtTxPrepareRequest(nodeId, (GridDhtTxPrepareRequest)msg));

        ctx.io().addCacheHandler(GridDhtTxPrepareResponse.class, (UUID nodeId, GridCacheMessage msg) ->
            processDhtTxPrepareResponse(nodeId, (GridDhtTxPrepareResponse)msg));

        ctx.io().addCacheHandler(GridDhtTxFinishRequest.class, (UUID nodeId, GridCacheMessage msg) ->
            processDhtTxFinishRequest(nodeId, (GridDhtTxFinishRequest)msg));

        ctx.io().addCacheHandler(GridDhtTxOnePhaseCommitAckRequest.class, (UUID nodeId, GridCacheMessage msg) ->
            processDhtTxOnePhaseCommitAckRequest(nodeId, (GridDhtTxOnePhaseCommitAckRequest)msg));

        ctx.io().addCacheHandler(GridDhtTxFinishResponse.class, (UUID nodeId, GridCacheMessage msg) ->
            processDhtTxFinishResponse(nodeId, (GridDhtTxFinishResponse)msg));

        ctx.io().addCacheHandler(GridCacheTxRecoveryRequest.class, this::processCheckPreparedTxRequest);

        ctx.io().addCacheHandler(GridCacheTxRecoveryResponse.class, this::processCheckPreparedTxResponse);

        ctx.io().addCacheHandler(IncrementalSnapshotAwareMessage.class, this::processIncrementalSnapshotAwareMessage);
    }

    /** */
    private void processIncrementalSnapshotAwareMessage(UUID nodeId, IncrementalSnapshotAwareMessage msg) {
        // Skip if node has joined after incremental snapshot started.
        if (ctx.localNode().order() <= msg.snapshotTopologyVersion()) {
            ctx.snapshotMgr().handleIncrementalSnapshotId(msg.id(), msg.snapshotTopologyVersion());

            setIncrementalSnapshotIdIfRequired(msg);
        }

        GridCacheMessage cacheMsg = msg.payload();

        ctx.io()
            .cacheHandler(COMMON_MESSAGE_HANDLER_ID, cacheMsg.getClass())
            .apply(nodeId, cacheMsg);
    }

    /**
     * Set received incremental snapshot ID to transaction if specified.
     *
     * @param msg Finish message signed with incremental snapshot ID.
     */
    private void setIncrementalSnapshotIdIfRequired(IncrementalSnapshotAwareMessage msg) {
        if (msg.txInrementalSnapshotId() != null) {
            IgniteInternalTx tx = findTransactionByMessage(msg.payload());

            if (tx != null)
                tx.incrementalSnapshotId(msg.txInrementalSnapshotId());
        }
    }

    /**
     * Finds transaction related to the specified message.
     *
     * @param msg Transaction message.
     * @return Transaction, or {@code null} if not found.
     */
    private @Nullable IgniteInternalTx findTransactionByMessage(GridCacheMessage msg) {
        if (msg instanceof GridNearTxFinishRequest) {
            GridNearTxFinishRequest req = (GridNearTxFinishRequest)msg;

            GridCacheVersion dhtVer = ctx.tm().mappedVersion(req.version());

            if (dhtVer != null)
                return ctx.tm().tx(dhtVer);
        }
        else if (msg instanceof GridDhtTxFinishRequest) {
            GridDhtTxFinishRequest req = (GridDhtTxFinishRequest)msg;

            return ctx.tm().tx(req.version());
        }
        else if (msg instanceof GridDhtTxPrepareResponse) {
            GridDhtTxPrepareResponse res = (GridDhtTxPrepareResponse)msg;

            GridDhtTxPrepareFuture fut =
                (GridDhtTxPrepareFuture)ctx.mvcc().versionedFuture(res.version(), res.futureId());

            if (fut != null)
                return fut.tx();
        }
        else if (msg instanceof GridNearTxPrepareResponse) {
            GridNearTxPrepareResponse res = (GridNearTxPrepareResponse)msg;

            GridNearTxPrepareFutureAdapter fut =
                (GridNearTxPrepareFutureAdapter)ctx.mvcc().versionedFuture(res.version(), res.futureId());

            if (fut != null)
                return fut.tx();
        }

        assert false : "Unexpected message is wrapped into IncrementalSnapshotAwareMessage: " + msg;

        return null;
    }

    /**
     * Prepares local colocated tx.
     *
     * @param locTx Local transaction.
     * @param req Near prepare request.
     * @return Prepare future.
     */
    public IgniteInternalFuture<GridNearTxPrepareResponse> prepareColocatedTx(
        final GridNearTxLocal locTx,
        final GridNearTxPrepareRequest req
    ) {
        req.txState(locTx.txState());

        IgniteInternalFuture<GridNearTxPrepareResponse> fut = locTx.prepareAsyncLocal(req);

        return fut.chain(() -> {
            try {
                return fut.get();
            }
            catch (Exception e) {
                locTx.setRollbackOnly(); // Just in case.

                if (!X.hasCause(e, IgniteTxOptimisticCheckedException.class) &&
                    !X.hasCause(e, IgniteFutureCancelledException.class))
                    U.error(log, "Failed to prepare DHT transaction: " + locTx, e);

                return new GridNearTxPrepareResponse(
                    req.partition(),
                    req.version(),
                    req.futureId(),
                    req.miniId(),
                    req.version(),
                    req.version(),
                    null,
                    e,
                    null,
                    req.onePhaseCommit(),
                    req.deployInfo() != null);
            }
        });
    }

    /**
     * @param entries Entries.
     * @return First entry.
     * @throws IgniteCheckedException If failed.
     */
    private IgniteTxEntry unmarshal(@Nullable Collection<IgniteTxEntry> entries) throws IgniteCheckedException {
        if (entries == null)
            return null;

        IgniteTxEntry firstEntry = null;

        for (IgniteTxEntry e : entries) {
            e.unmarshal(ctx, false, ctx.deploy().globalLoader());

            if (firstEntry == null)
                firstEntry = e;
        }

        return firstEntry;
    }

    /**
     * @param originTx Transaction for copy.
     * @param req Request.
     * @return Prepare future.
     */
    public IgniteInternalFuture<GridNearTxPrepareResponse> prepareNearTxLocal(
        final GridNearTxLocal originTx,
        final GridNearTxPrepareRequest req) {
        // Make sure not to provide Near entries to DHT cache.
        req.cloneEntries();

        return prepareNearTx(originTx, ctx.localNode(), req);
    }

    /**
     * @param nearNode Node that initiated transaction.
     * @param req Near prepare request.
     * @return Prepare future or {@code null} if need retry operation.
     */
    @Nullable private IgniteInternalFuture<GridNearTxPrepareResponse> prepareNearTx(
        final ClusterNode nearNode,
        final GridNearTxPrepareRequest req
    ) {
        return prepareNearTx(null, nearNode, req);
    }

    /**
     * @param originTx Transaction for copy.
     * @param nearNode Node that initiated transaction.
     * @param req Near prepare request.
     * @return Prepare future or {@code null} if need retry operation.
     */
    @Nullable private IgniteInternalFuture<GridNearTxPrepareResponse> prepareNearTx(
        final GridNearTxLocal originTx,
        final ClusterNode nearNode,
        final GridNearTxPrepareRequest req
    ) {
        IgniteTxEntry firstEntry;

        try {
            IgniteTxEntry firstWrite = unmarshal(req.writes());
            IgniteTxEntry firstRead = unmarshal(req.reads());

            firstEntry = firstWrite != null ? firstWrite : firstRead;
        }
        catch (IgniteCheckedException e) {
            return new GridFinishedFuture<>(e);
        }

        GridDhtTxLocal tx = null;

        GridCacheVersion mappedVer = ctx.tm().mappedVersion(req.version());

        if (mappedVer != null) {
            tx = ctx.tm().tx(mappedVer);

            if (tx == null)
                U.warn(log, "Missing local transaction for mapped near version [nearVer=" + req.version()
                    + ", mappedVer=" + mappedVer + ']');
            else {
                if (req.concurrency() == PESSIMISTIC)
                    tx.nearFutureId(req.futureId());
            }
        }
        else {
            GridDhtPartitionTopology top = null;

            if (req.firstClientRequest()) {
                assert firstEntry != null : req;

                assert req.concurrency() == OPTIMISTIC : req;
                assert nearNode.isClient() : nearNode;

                top = firstEntry.context().topology();

                top.readLock();

                if (req.allowWaitTopologyFuture()) {
                    GridDhtTopologyFuture topFut = top.topologyVersionFuture();

                    if (!topFut.isDone()) {
                        top.readUnlock();

                        return null;
                    }
                }
            }

            try {
                if (top != null ) {
                    boolean retry = false;

                    GridDhtTopologyFuture topFut = top.topologyVersionFuture();

                    if (!req.allowWaitTopologyFuture() && !topFut.isDone()) {
                        retry = true;

                        if (txPrepareMsgLog.isDebugEnabled()) {
                            txPrepareMsgLog.debug("Topology change is in progress, need remap transaction [" +
                                "txId=" + req.version() +
                                ", node=" + nearNode.id() +
                                ", reqTopVer=" + req.topologyVersion() +
                                ", locTopVer=" + top.readyTopologyVersion() +
                                ", req=" + req + ']');
                        }
                    }

                    if (!retry && needRemap(req.topologyVersion(), req)) {
                        retry = true;

                        if (txPrepareMsgLog.isDebugEnabled()) {
                            txPrepareMsgLog.debug("Topology version mismatch for near prepare, need remap transaction [" +
                                "txId=" + req.version() +
                                ", node=" + nearNode.id() +
                                ", reqTopVer=" + req.topologyVersion() +
                                ", locTopVer=" + top.readyTopologyVersion() +
                                ", req=" + req + ']');
                        }
                    }

                    if (retry) {
                        GridNearTxPrepareResponse res = new GridNearTxPrepareResponse(
                            req.partition(),
                            req.version(),
                            req.futureId(),
                            req.miniId(),
                            req.version(),
                            req.version(),
                            null,
                            null,
                            top.lastTopologyChangeVersion(),
                            req.onePhaseCommit(),
                            req.deployInfo() != null);

                        try {
                            ctx.io().send(nearNode, res, req.policy());

                            if (txPrepareMsgLog.isDebugEnabled()) {
                                txPrepareMsgLog.debug("Sent remap response for near prepare [txId=" + req.version() +
                                    ", node=" + nearNode.id() + ']');
                            }
                        }
                        catch (ClusterTopologyCheckedException ignored) {
                            if (txPrepareMsgLog.isDebugEnabled()) {
                                txPrepareMsgLog.debug("Failed to send remap response for near prepare, node failed [" +
                                    "txId=" + req.version() +
                                    ", node=" + nearNode.id() + ']');
                            }
                        }
                        catch (IgniteCheckedException e) {
                            U.error(txPrepareMsgLog, "Failed to send remap response for near prepare " +
                                "[txId=" + req.version() +
                                ", node=" + nearNode.id() +
                                ", req=" + req + ']', e);
                        }

                        return new GridFinishedFuture<>(res);
                    }

                    assert topFut.isDone();
                }

                tx = new GridDhtTxLocal(
                    ctx,
                    req.topologyVersion(),
                    nearNode.id(),
                    req.version(),
                    req.futureId(),
                    req.miniId(),
                    req.threadId(),
                    req.implicitSingle(),
                    req.implicitSingle(),
                    req.system(),
                    req.explicitLock(),
                    req.policy(),
                    req.concurrency(),
                    req.isolation(),
                    req.timeout(),
                    req.isInvalidate(),
                    true,
                    req.onePhaseCommit(),
                    req.txSize(),
                    req.transactionNodes(),
                    securitySubjectId(ctx),
                    req.taskNameHash(),
                    req.txLabel(),
                    originTx
                );

                tx = ctx.tm().onCreated(null, tx);

                if (tx != null)
                    tx.topologyVersion(req.topologyVersion());
                else
                    U.warn(log, "Failed to create local transaction (was transaction rolled back?) [xid=" +
                        req.version() + ", req=" + req + ']');
            }
            finally {
                if (tx != null)
                    req.txState(tx.txState());

                if (top != null)
                    top.readUnlock();
            }
        }

        if (tx != null) {
            req.txState(tx.txState());

            if (req.explicitLock())
                tx.explicitLock(true);

            tx.transactionNodes(req.transactionNodes());

            if (req.near())
                tx.nearOnOriginatingNode(true);

            if (req.onePhaseCommit()) {
                assert req.last() : req;

                tx.onePhaseCommit(true);
            }

            if (req.needReturnValue())
                tx.needReturnValue(true);

            IgniteInternalFuture<GridNearTxPrepareResponse> fut = tx.prepareAsync(req);

            if (tx.isRollbackOnly() && !tx.commitOnPrepare()) {
                if (tx.state() != TransactionState.ROLLED_BACK && tx.state() != TransactionState.ROLLING_BACK)
                    tx.rollbackDhtLocalAsync();
            }

            final GridDhtTxLocal tx0 = tx;

            fut.listen(() -> {
                try {
                    fut.get();
                }
                catch (IgniteCheckedException e) {
                    tx0.setRollbackOnly(); // Just in case.

                    if (!X.hasCause(e, IgniteTxOptimisticCheckedException.class) &&
                        !X.hasCause(e, IgniteFutureCancelledException.class) && !ctx.kernalContext().isStopping())
                        U.error(log, "Failed to prepare DHT transaction: " + tx0, e);
                }
            });

            return fut;
        }
        else
            return new GridFinishedFuture<>((GridNearTxPrepareResponse)null);
    }

    /**
     * @param node Sender node.
     * @param req Request.
     * @return {@code True} if update will be retried from future listener or topology version future is timed out.
     */
    private boolean waitForExchangeFuture(final ClusterNode node, final GridNearTxPrepareRequest req) {
        assert req.firstClientRequest() : req;

        GridDhtTopologyFuture topFut = ctx.exchange().lastTopologyFuture();

        if (!topFut.isDone()) {
            Thread curThread = Thread.currentThread();

            if (curThread instanceof IgniteThread) {
                final IgniteThread thread = (IgniteThread)curThread;

                if (thread.cachePoolThread()) {
                    ctx.time().waitAsync(topFut, req.timeout(), (e, timedOut) -> {
                            if (e != null || timedOut) {
                                sendResponseOnTimeoutOrError(e, topFut, node, req);

                                return;
                            }
                            ctx.kernalContext().closure().runLocalWithThreadPolicy(thread, () -> {
                                try {
                                    processNearTxPrepareRequest0(node, req);
                                }
                                finally {
                                    ctx.io().onMessageProcessed(req);
                                }
                            });
                        }
                    );

                    return true;
                }
            }

            try {
                if (req.timeout() > 0)
                    topFut.get(req.timeout());
                else
                    topFut.get();
            }
            catch (IgniteFutureTimeoutCheckedException e) {
                sendResponseOnTimeoutOrError(null, topFut, node, req);

                return true;
            }
            catch (IgniteCheckedException e) {
                U.error(log, "Topology future failed: " + e, e);
            }
        }

        return false;
    }

    /**
     * @param e Exception or null if timed out.
     * @param topFut Topology future.
     * @param node Node.
     * @param req Prepare request.
     */
    private void sendResponseOnTimeoutOrError(@Nullable IgniteCheckedException e,
        GridDhtTopologyFuture topFut,
        ClusterNode node,
        GridNearTxPrepareRequest req) {
        if (e == null)
            e = new IgniteTxTimeoutCheckedException("Failed to wait topology version for near prepare " +
                "[txId=" + req.version() +
                ", topVer=" + topFut.initialVersion() +
                ", node=" + node.id() +
                ", req=" + req + ']');

        GridNearTxPrepareResponse res = new GridNearTxPrepareResponse(
            req.partition(),
            req.version(),
            req.futureId(),
            req.miniId(),
            req.version(),
            req.version(),
            null,
            e,
            null,
            req.onePhaseCommit(),
            req.deployInfo() != null);

        try {
            ctx.io().send(node.id(), res, req.policy());
        }
        catch (IgniteCheckedException e0) {
            U.error(txPrepareMsgLog, "Failed to send wait topology version response for near prepare " +
                "[txId=" + req.version() +
                ", topVer=" + topFut.initialVersion() +
                ", node=" + node.id() +
                ", req=" + req + ']', e0);
        }
    }

    /**
     * @param rmtVer Topology version that the cache request was mapped to by the remote node.
     * @param req Request.
     * @return {@code True} if cache affinity changed and request should be remapped.
     */
    private boolean needRemap(AffinityTopologyVersion rmtVer, GridNearTxPrepareRequest req) {
        // TODO IGNITE-6754 check mvcc crd for mvcc enabled txs.

        for (IgniteTxEntry e : F.concat(false, req.reads(), req.writes())) {
            if (!e.context().affinity().isCompatibleWithCurrentTopologyVersion(rmtVer))
                return true;
        }

        return false;
    }

    /**
     * @param nodeId Node ID.
     * @param res Response.
     */
    private void processNearTxPrepareResponse(UUID nodeId, GridNearTxPrepareResponse res) {
        try (TraceSurroundings ignored =
                 MTC.support(ctx.kernalContext().tracing().create(TX_NEAR_PREPARE_RESP, MTC.span()))) {
            if (txPrepareMsgLog.isDebugEnabled())
                txPrepareMsgLog.debug("Received near prepare response [txId=" + res.version() + ", node=" +
                    nodeId + ']');

            GridNearTxPrepareFutureAdapter fut = (GridNearTxPrepareFutureAdapter)ctx.mvcc()
                .versionedFuture(res.version(), res.futureId());

            if (fut == null) {
                U.warn(log, "Failed to find future for near prepare response [txId=" + res.version() +
                    ", node=" + nodeId +
                    ", res=" + res + ']');

                return;
            }

            IgniteInternalTx tx = fut.tx();

            assert tx != null;

            res.txState(tx.txState());

            fut.onResult(nodeId, res);
        }
    }

    /**
     * @param nodeId Node ID.
     * @param res Response.
     */
    private void processNearTxFinishResponse(UUID nodeId, GridNearTxFinishResponse res) {
        try (TraceSurroundings ignored =
                 MTC.support(ctx.kernalContext().tracing().create(TX_NEAR_FINISH_RESP, MTC.span()))) {
            if (txFinishMsgLog.isDebugEnabled())
                txFinishMsgLog.debug("Received near finish response [txId=" + res.xid() + ", node=" + nodeId + ']');

            GridNearTxFinishFuture fut = (GridNearTxFinishFuture)ctx.mvcc().future(res.futureId());

            if (fut == null) {
                if (txFinishMsgLog.isDebugEnabled()) {
                    txFinishMsgLog.debug("Failed to find future for near finish response [txId=" + res.xid() +
                        ", node=" + nodeId +
                        ", res=" + res + ']');
                }

                return;
            }

            fut.onResult(nodeId, res);
        }
    }

    /**
     * @param nodeId Node ID.
     * @param res Response.
     */
    private void processDhtTxPrepareResponse(UUID nodeId, GridDhtTxPrepareResponse res) {
        try (TraceSurroundings ignored =
                 MTC.support(ctx.kernalContext().tracing().create(TX_PROCESS_DHT_PREPARE_RESP, MTC.span()))) {
            GridDhtTxPrepareFuture fut =
                (GridDhtTxPrepareFuture)ctx.mvcc().versionedFuture(res.version(), res.futureId());

            if (fut == null) {
                if (txPrepareMsgLog.isDebugEnabled()) {
                    txPrepareMsgLog.debug("Failed to find future for dht prepare response [txId=null" +
                        ", dhtTxId=" + res.version() +
                        ", node=" + nodeId +
                        ", res=" + res + ']');
                }

                return;
            }
            else if (txPrepareMsgLog.isDebugEnabled())
                txPrepareMsgLog.debug("Received dht prepare response [txId=" + fut.tx().nearXidVersion() +
                    ", node=" + nodeId + ']');

            IgniteInternalTx tx = fut.tx();

            assert tx != null;

            res.txState(tx.txState());

            fut.onResult(nodeId, res);
        }
    }

    /**
     * @param nodeId Node ID.
     * @param res Response.
     */
    private void processDhtTxFinishResponse(UUID nodeId, GridDhtTxFinishResponse res) {
        try (TraceSurroundings ignored =
                 MTC.support(ctx.kernalContext().tracing().create(TX_PROCESS_DHT_FINISH_RESP, MTC.span()))) {
            assert nodeId != null;
            assert res != null;

            if (res.checkCommitted()) {
                GridNearTxFinishFuture fut = (GridNearTxFinishFuture)ctx.mvcc().future(res.futureId());

                if (fut == null) {
                    if (txFinishMsgLog.isDebugEnabled()) {
                        txFinishMsgLog.debug("Failed to find future for dht finish check committed response [txId=null" +
                            ", dhtTxId=" + res.xid() +
                            ", node=" + nodeId +
                            ", res=" + res + ']');
                    }

                    return;
                }
                else if (txFinishMsgLog.isDebugEnabled()) {
                    txFinishMsgLog.debug("Received dht finish check committed response [txId=" + fut.tx().nearXidVersion() +
                        ", dhtTxId=" + res.xid() +
                        ", node=" + nodeId + ']');
                }

                fut.onResult(nodeId, res);
            }
            else {
                GridDhtTxFinishFuture fut = (GridDhtTxFinishFuture)ctx.mvcc().future(res.futureId());

                if (fut == null) {
                    if (txFinishMsgLog.isDebugEnabled()) {
                        txFinishMsgLog.debug("Failed to find future for dht finish response [txId=null" +
                            ", dhtTxId=" + res.xid() +
                            ", node=" + nodeId +
                            ", res=" + res);
                    }

                    return;
                }
                else if (txFinishMsgLog.isDebugEnabled()) {
                    txFinishMsgLog.debug("Received dht finish response [txId=" + fut.tx().nearXidVersion() +
                        ", dhtTxId=" + res.xid() +
                        ", node=" + nodeId + ']');
                }

                fut.onResult(nodeId, res);
            }
        }
    }

    /**
     * @param nodeId Node ID.
     * @param req Request.
     */
    private void processNearTxFinishRequest(UUID nodeId, GridNearTxFinishRequest req) {
        try (TraceSurroundings ignored =
                 MTC.support(ctx.kernalContext().tracing().create(TX_NEAR_FINISH_REQ, MTC.span()))) {
            if (txFinishMsgLog.isDebugEnabled())
                txFinishMsgLog.debug("Received near finish request [txId=" + req.version() + ", node=" + nodeId +
                    ']');

            IgniteInternalFuture<IgniteInternalTx> fut = finish(nodeId, null, req);

            assert req.txState() != null || fut == null || fut.error() != null ||
                (ctx.tm().tx(req.version()) == null && ctx.tm().nearTx(req.version()) == null) :
                "[req=" + req + ", fut=" + fut + "]";
        }
    }

    /**
     * @param nodeId Node ID.
     * @param locTx Local transaction.
     * @param req Request.
     * @return Future.
     */
    @Nullable public IgniteInternalFuture<IgniteInternalTx> finish(UUID nodeId,
        @Nullable GridNearTxLocal locTx,
        GridNearTxFinishRequest req
    ) {
        assert nodeId != null;
        assert req != null;

        if (locTx != null)
            req.txState(locTx.txState());

        // Always add near version to rollback history to prevent races with rollbacks.
        if (!req.commit())
            ctx.tm().addRolledbackTx(null, req.version());

        // Transaction on local cache only.
        if (locTx != null && !locTx.nearLocallyMapped() && !locTx.colocatedLocallyMapped())
            return new GridFinishedFuture<>(locTx);

        if (log.isDebugEnabled())
            log.debug("Processing near tx finish request [nodeId=" + nodeId + ", req=" + req + "]");

        IgniteInternalFuture<IgniteInternalTx> colocatedFinishFut = null;

        if (locTx != null && locTx.colocatedLocallyMapped())
            colocatedFinishFut = finishColocatedLocal(req.commit(), locTx);

        IgniteInternalFuture<IgniteInternalTx> nearFinishFut = null;

        if (locTx == null || locTx.nearLocallyMapped())
            nearFinishFut = finishDhtLocal(nodeId, locTx, req);

        if (colocatedFinishFut != null && nearFinishFut != null) {
            GridCompoundFuture<IgniteInternalTx, IgniteInternalTx> res = new GridCompoundFuture<>();

            res.add(colocatedFinishFut);
            res.add(nearFinishFut);

            res.markInitialized();

            return res;
        }

        if (colocatedFinishFut != null)
            return colocatedFinishFut;

        return nearFinishFut;
    }

    /**
     * @param nodeId Node ID initiated commit.
     * @param locTx Optional local transaction.
     * @param req Finish request.
     * @return Finish future.
     */
    private IgniteInternalFuture<IgniteInternalTx> finishDhtLocal(UUID nodeId,
        @Nullable GridNearTxLocal locTx,
        GridNearTxFinishRequest req
    ) {
        GridCacheVersion dhtVer = ctx.tm().mappedVersion(req.version());

        GridDhtTxLocal tx = null;

        if (dhtVer == null) {
            if (log.isDebugEnabled())
                log.debug("Received transaction finish request for unknown near version (was lock explicit?): " + req);
        }
        else
            tx = ctx.tm().tx(dhtVer);

        if (tx != null) {
            tx.mvccSnapshot(req.mvccSnapshot());

            req.txState(tx.txState());
        }

        if (tx == null && locTx != null && !req.commit()) {
            U.warn(log, "DHT local tx not found for near local tx rollback " +
                "[req=" + req + ", dhtVer=" + dhtVer + ", tx=" + locTx + ']');

            return null;
        }

        if (tx == null && !req.explicitLock()) {
            assert locTx == null : "DHT local tx should never be lost for near local tx: " + locTx;

            U.warn(txFinishMsgLog, "Received finish request for completed transaction (the message may be too late) [" +
                "txId=" + req.version() +
                ", dhtTxId=" + dhtVer +
                ", node=" + nodeId +
                ", commit=" + req.commit() + ']');

            // Always send finish response.
            GridCacheMessage res = new GridNearTxFinishResponse(
                req.partition(),
                req.version(),
                req.threadId(),
                req.futureId(),
                req.miniId(),
                new IgniteTxRollbackCheckedException("Transaction has been already completed or not started yet."));

            try {
                ctx.io().send(nodeId, res, req.policy());

                if (txFinishMsgLog.isDebugEnabled()) {
                    txFinishMsgLog.debug("Sent near finish response for completed tx [txId=" + req.version() +
                        ", dhtTxId=" + dhtVer +
                        ", node=" + nodeId + ']');
                }
            }
            catch (Throwable e) {
                // Double-check.
                if (ctx.discovery().node(nodeId) == null) {
                    if (txFinishMsgLog.isDebugEnabled()) {
                        txFinishMsgLog.debug("Failed to send near finish response for completed tx, node failed [" +
                            "txId=" + req.version() +
                            ", dhtTxId=" + dhtVer +
                            ", node=" + nodeId + ']');
                    }
                }
                else {
                    U.error(txFinishMsgLog, "Failed to send near finish response for completed tx, node failed [" +
                        "txId=" + req.version() +
                        ", dhtTxId=" + dhtVer +
                        ", node=" + nodeId +
                        ", req=" + req +
                        ", res=" + res + ']', e);
                }

                if (e instanceof Error)
                    throw (Error)e;
            }

            return null;
        }

        try {
            assert tx != null : "Transaction is null for near finish request [nodeId=" +
                nodeId + ", req=" + req + "]";
            assert req.syncMode() != null : req;

            tx.syncMode(req.syncMode());
            tx.nearFinishFutureId(req.futureId());
            tx.nearFinishMiniId(req.miniId());
            tx.storeEnabled(req.storeEnabled());

            if (locTx != null)
                tx.incrementalSnapshotId(locTx.incrementalSnapshotId());

            if (!tx.markFinalizing(USER_FINISH)) {
                if (log.isDebugEnabled())
                    log.debug("Will not finish transaction (it is handled by another thread) [commit=" + req.commit() + ", tx=" + tx + ']');

                return null;
            }

            if (req.commit()) {
                IgniteInternalFuture<IgniteInternalTx> commitFut = tx.commitDhtLocalAsync();

                // Only for error logging.
                commitFut.listen(CU.errorLogger(log));

                return commitFut;
            }
            else {
                IgniteInternalFuture<IgniteInternalTx> rollbackFut = tx.rollbackDhtLocalAsync();

                // Only for error logging.
                rollbackFut.listen(CU.errorLogger(log));

                return rollbackFut;
            }
        }
        catch (Throwable e) {
            try {
                if (tx != null) {
                    tx.commitError(e);

                    tx.systemInvalidate(true);

                    try {
                        IgniteInternalFuture<IgniteInternalTx> res = tx.rollbackDhtLocalAsync();

                        // Only for error logging.
                        res.listen(CU.errorLogger(log));

                        return res;
                    }
                    catch (Throwable e1) {
                        e.addSuppressed(e1);
                    }

                    tx.logTxFinishErrorSafe(log, req.commit(), e);
                }

                if (e instanceof Error)
                    throw (Error)e;

                return new GridFinishedFuture<>(e);
            }
            finally {
                ctx.kernalContext().failure().process(new FailureContext(FailureType.CRITICAL_ERROR, e));
            }
        }
    }

    /**
     * @param commit Commit flag (rollback if {@code false}).
     * @param tx Transaction to commit.
     * @return Future.
     */
    public IgniteInternalFuture<IgniteInternalTx> finishColocatedLocal(boolean commit, GridNearTxLocal tx) {
        try {
            if (commit) {
                if (!tx.markFinalizing(USER_FINISH)) {
                    if (log.isDebugEnabled())
                        log.debug("Will not finish transaction (it is handled by another thread): " + tx);

                    return null;
                }

                return tx.commitAsyncLocal();
            }
            else
                return tx.rollbackAsyncLocal();
        }
        catch (Throwable e) {
            try {
                if (tx != null) {
                    try {
                        return tx.rollbackNearTxLocalAsync();
                    }
                    catch (Throwable e1) {
                        e.addSuppressed(e1);
                    }

                    tx.logTxFinishErrorSafe(log, commit, e);
                }

                if (e instanceof Error)
                    throw e;

                return new GridFinishedFuture<>(e);
            }
            finally {
                ctx.kernalContext().failure().process(new FailureContext(FailureType.CRITICAL_ERROR, e));
            }
        }
    }

    /**
     * @param nodeId Sender node ID.
     * @param req Request.
     */
    private void processDhtTxPrepareRequest(final UUID nodeId, final GridDhtTxPrepareRequest req) {
        try (TraceSurroundings ignored =
                 MTC.support(ctx.kernalContext().tracing().create(TX_PROCESS_DHT_PREPARE_REQ, MTC.span()))) {
            if (txPrepareMsgLog.isDebugEnabled()) {
                txPrepareMsgLog.debug("Received dht prepare request [txId=" + req.nearXidVersion() +
                    ", dhtTxId=" + req.version() +
                    ", node=" + nodeId + ']');
            }

            assert nodeId != null;
            assert req != null;

            assert req.transactionNodes() != null;

            GridDhtTxRemote dhtTx = null;
            GridNearTxRemote nearTx = null;

            GridDhtTxPrepareResponse res;

            try {
                res = new GridDhtTxPrepareResponse(
                    req.partition(),
                    req.version(),
                    req.futureId(),
                    req.miniId(),
                    req.deployInfo() != null);

                // Start near transaction first.
                nearTx = !F.isEmpty(req.nearWrites()) ? startNearRemoteTx(ctx.deploy().globalLoader(), nodeId, req) : null;
                dhtTx = startRemoteTx(nodeId, req, res);

                // Set evicted keys from near transaction.
                if (nearTx != null)
                    res.nearEvicted(nearTx.evicted());

                List<IgniteTxKey> writesCacheMissed = req.nearWritesCacheMissed();

                if (writesCacheMissed != null) {
                    Collection<IgniteTxKey> evicted0 = res.nearEvicted();

                    if (evicted0 != null)
                        writesCacheMissed.addAll(evicted0);

                    res.nearEvicted(writesCacheMissed);
                }

                if (dhtTx != null)
                    req.txState(dhtTx.txState());
                else if (nearTx != null)
                    req.txState(nearTx.txState());

                if (dhtTx != null && !F.isEmpty(dhtTx.invalidPartitions()))
                    res.invalidPartitionsByCacheId(dhtTx.invalidPartitions());

                if (req.onePhaseCommit()) {
                    assert req.last();

                    if (dhtTx != null) {
                        dhtTx.onePhaseCommit(true);
                        dhtTx.needReturnValue(req.needReturnValue());
                        dhtTx.incrementalSnapshotId(ctx.snapshotMgr().incrementalSnapshotId());

                        finish(dhtTx, req);
                    }

                    if (nearTx != null) {
                        nearTx.onePhaseCommit(true);

                        finish(nearTx, req);
                    }
                }
            }
            catch (IgniteCheckedException e) {
                if (e instanceof IgniteTxRollbackCheckedException)
                    U.error(log, "Transaction was rolled back before prepare completed: " + req, e);
                else if (e instanceof IgniteTxOptimisticCheckedException) {
                    if (log.isDebugEnabled())
                        log.debug("Optimistic failure for remote transaction (will rollback): " + req);
                }
                else
                    U.error(log, "Failed to process prepare request: " + req, e);

                if (nearTx != null)
                    try {
                        nearTx.rollbackRemoteTx();
                    }
                    catch (Throwable e1) {
                        e.addSuppressed(e1);
                    }

                res = new GridDhtTxPrepareResponse(
                    req.partition(),
                    req.version(),
                    req.futureId(),
                    req.miniId(),
                    e,
                    req.deployInfo() != null);
            }

            if (req.onePhaseCommit()) {
                IgniteInternalFuture<IgniteInternalTx> completeFut = completeFuture(dhtTx, nearTx);

                if (completeFut != null) {
                    final GridDhtTxPrepareResponse res0 = res;
                    final GridDhtTxRemote dhtTx0 = dhtTx;
                    final GridNearTxRemote nearTx0 = nearTx;

                    completeFut.listen(() ->
                        sendReply(nodeId, req, res0, dhtTx0, nearTx0));
                }
                else
                    sendReply(nodeId, req, res, dhtTx, nearTx);
            }
            else
                sendReply(nodeId, req, res, dhtTx, nearTx);

            assert req.txState() != null || res.error() != null || (dhtTx == null && nearTx == null) :
                req + " tx=" + dhtTx + " nearTx=" + nearTx;
        }
    }

    /**
     * @param dhtTx Dht tx.
     * @param nearTx Near tx.
     */
    private IgniteInternalFuture<IgniteInternalTx> completeFuture(GridDhtTxRemote dhtTx, GridNearTxRemote nearTx) {
        IgniteInternalFuture<IgniteInternalTx> dhtFin =
            dhtTx == null ? null : dhtTx.done() ? null : dhtTx.finishFuture();

        final IgniteInternalFuture<IgniteInternalTx> nearFin =
            nearTx == null ? null : nearTx.done() ? null : nearTx.finishFuture();

        if (dhtFin != null && nearFin != null) {
            GridCompoundFuture<IgniteInternalTx, IgniteInternalTx> fut = new GridCompoundFuture<>();

            fut.add(dhtFin);
            fut.add(nearFin);

            fut.markInitialized();

            return fut;
        }
        else
            return dhtFin != null ? dhtFin : nearFin;
    }

    /**
     * @param nodeId Node ID.
     * @param req Request.
     */
    private void processDhtTxOnePhaseCommitAckRequest(final UUID nodeId,
        final GridDhtTxOnePhaseCommitAckRequest req) {
        try (TraceSurroundings ignored =
                 MTC.support(ctx.kernalContext().tracing().create(TX_PROCESS_DHT_ONE_PHASE_COMMIT_ACK_REQ, MTC.span()))) {
            assert nodeId != null;
            assert req != null;

            if (log.isDebugEnabled())
                log.debug("Processing dht tx one phase commit ack request [nodeId=" + nodeId + ", req=" + req + ']');

            for (GridCacheVersion ver : req.versions())
                ctx.tm().removeTxReturn(ver);
        }
    }

    /**
     * @param nodeId Node ID.
     * @param req Request.
     */
    private void processDhtTxFinishRequest(final UUID nodeId, final GridDhtTxFinishRequest req) {
        try (TraceSurroundings ignored =
                 MTC.support(ctx.kernalContext().tracing().create(TX_PROCESS_DHT_FINISH_REQ, MTC.span()))) {
            assert nodeId != null;
            assert req != null;

            if (req.checkCommitted()) {
                boolean committed = req.waitRemoteTransactions() || !ctx.tm().addRolledbackTx(null, req.version());

                if (!committed || req.syncMode() != FULL_SYNC)
                    sendReply(nodeId, req, committed, null);
                else {
                    IgniteInternalFuture<?> fut = ctx.tm().remoteTxFinishFuture(req.version());

                    fut.listen(() -> sendReply(nodeId, req, true, null));
                }

                return;
            }

            // Always add version to rollback history to prevent races with rollbacks.
            if (!req.commit())
                ctx.tm().addRolledbackTx(null, req.version());

            GridDhtTxRemote dhtTx = ctx.tm().tx(req.version());
            GridNearTxRemote nearTx = ctx.tm().nearTx(req.version());

            IgniteInternalTx anyTx = U.<IgniteInternalTx>firstNotNull(dhtTx, nearTx);

            final GridCacheVersion nearTxId = anyTx != null ? anyTx.nearXidVersion() : null;

            if (txFinishMsgLog.isDebugEnabled())
                txFinishMsgLog.debug("Received dht finish request [txId=" + nearTxId + ", dhtTxId=" + req.version() +
                    ", node=" + nodeId + ']');

            if (anyTx == null && req.commit())
                ctx.tm().addCommittedTx(null, req.version(), null);

            if (dhtTx != null)
                finish(dhtTx, req);
            else {
                try {
                    applyPartitionsUpdatesCounters(req.updateCounters(), !req.commit(), false);
                }
                catch (IgniteCheckedException e) {
                    throw new IgniteException(e);
                }
            }

            if (nearTx != null)
                finish(nearTx, req);

            if (req.replyRequired()) {
                IgniteInternalFuture<IgniteInternalTx> completeFut = completeFuture(dhtTx, nearTx);

                if (completeFut != null) {
                    completeFut.listen(() ->
                        sendReply(nodeId, req, true, nearTxId));
                }
                else
                    sendReply(nodeId, req, true, nearTxId);
            }
            else
                sendReply(nodeId, req, true, null);

            assert req.txState() != null || (dhtTx == null && nearTx == null) : req + " tx=" + dhtTx + " nearTx=" + nearTx;
        }
    }

    /**
     * @param tx Transaction.
     * @param req Request.
     */
    protected void finish(IgniteTxRemoteEx tx, GridDhtTxFinishRequest req) {
        assert tx != null;

        req.txState(tx.txState());

        try {
            if (req.commit() || req.isSystemInvalidate()) {
                tx.commitVersion(req.commitVersion());
                if (req.isInvalidate())
                    tx.invalidate(true);
                if (req.isSystemInvalidate())
                    tx.systemInvalidate(true);
                tx.mvccSnapshot(req.mvccSnapshot());

                // Complete remote candidates.
                tx.doneRemote(req.baseVersion(), null, null, null);

                tx.commitRemoteTx();
            }
            else {
                if (tx.dht() && req.updateCounters() != null)
                    tx.txCounters(true).updateCounters(req.updateCounters());

                tx.doneRemote(req.baseVersion(), null, null, null);
                tx.mvccSnapshot(req.mvccSnapshot());
                tx.rollbackRemoteTx();
            }
        }
        catch (IgniteTxHeuristicCheckedException ignore) {
            // Already uncommitted.
        }
        catch (Throwable e) {
            // Mark transaction for invalidate.
            tx.invalidate(true);
            tx.systemInvalidate(true);

            try {
                tx.commitRemoteTx();
            }
            catch (IgniteCheckedException ex) {
                U.error(log, "Failed to invalidate transaction: " + tx, ex);
            }

            if (e instanceof Error)
                throw (Error)e;
        }
    }

    /**
     * Finish for one-phase distributed tx.
     *
     * @param tx Transaction.
     * @param req Request.
     */
    protected void finish(
        GridDistributedTxRemoteAdapter tx,
        GridDhtTxPrepareRequest req) throws IgniteTxHeuristicCheckedException {
        assert tx != null : "No transaction for one-phase commit prepare request: " + req;

        try {
            tx.commitVersion(req.writeVersion());
            tx.invalidate(req.isInvalidate());
            tx.mvccSnapshot(req.mvccSnapshot());

            // Complete remote candidates.
            tx.doneRemote(req.version(), null, null, null);

            tx.commitRemoteTx();
        }
        catch (IgniteTxHeuristicCheckedException e) {
            // Just rethrow this exception. Transaction was already uncommitted.
            throw e;
        }
        catch (Throwable e) {
            try {
                // Mark transaction for invalidate.
                tx.invalidate(true);
                tx.systemInvalidate(true);

                try {
                    tx.rollbackRemoteTx();
                }
                catch (Throwable e1) {
                    e.addSuppressed(e1);
                }

                tx.logTxFinishErrorSafe(log, true, e);

                if (e instanceof Error)
                    throw (Error)e;
            }
            finally {
                ctx.kernalContext().failure().process(new FailureContext(FailureType.CRITICAL_ERROR, e));
            }
        }
    }

    /**
     * @param nodeId Node id.
     * @param req Request.
     * @param res Response.
     * @param dhtTx Dht tx.
     * @param nearTx Near tx.
     */
    private void sendReply(UUID nodeId,
        GridDhtTxPrepareRequest req,
        GridDhtTxPrepareResponse res,
        GridDhtTxRemote dhtTx,
        GridNearTxRemote nearTx) {
        try {
            IgniteTxAdapter tx = dhtTx != null ? dhtTx : nearTx;

            // Reply back to sender.
            ctx.tm().sendTransactionMessage(nodeId, res, tx, req.policy());

            if (txPrepareMsgLog.isDebugEnabled()) {
                txPrepareMsgLog.debug("Sent dht prepare response [txId=" + req.nearXidVersion() +
                    ", dhtTxId=" + req.version() +
                    ", node=" + nodeId + ']');
            }
        }
        catch (IgniteCheckedException e) {
            if (e instanceof ClusterTopologyCheckedException) {
                if (txPrepareMsgLog.isDebugEnabled()) {
                    txPrepareMsgLog.debug("Failed to send dht prepare response, node left [txId=" + req.nearXidVersion() +
                        ", dhtTxId=" + req.version() +
                        ", node=" + nodeId + ']');
                }
            }
            else {
                U.warn(log, "Failed to send tx response to remote node (will rollback transaction) [" +
                    "txId=" + req.nearXidVersion() +
                    ", dhtTxId=" + req.version() +
                    ", node=" + nodeId +
                    ", err=" + e.getMessage() + ']');
            }

            if (nearTx != null)
                try {
                    nearTx.rollbackRemoteTx();
                }
                catch (Throwable e1) {
                    e.addSuppressed(e1);
                }

            if (dhtTx != null)
                try {
                    dhtTx.rollbackRemoteTx();
                }
                catch (Throwable e1) {
                    e.addSuppressed(e1);
                }
        }
    }

    /**
     * Sends tx finish response to remote node, if response is requested.
     *
     * @param nodeId Node id that originated finish request.
     * @param req Request.
     * @param committed {@code True} if transaction committed on this node.
     * @param nearTxId Near tx version.
     */
    private void sendReply(UUID nodeId, GridDhtTxFinishRequest req, boolean committed, GridCacheVersion nearTxId) {
        if (req.replyRequired() || req.checkCommitted()) {
            GridDhtTxFinishResponse res = new GridDhtTxFinishResponse(
                req.partition(),
                req.version(),
                req.futureId(),
                req.miniId());

            if (req.checkCommitted()) {
                res.checkCommitted(true);

                if (committed) {
                    if (req.needReturnValue()) {
                        try {
                            GridCacheReturnCompletableWrapper wrapper = ctx.tm().getCommittedTxReturn(req.version());

                            if (wrapper != null)
                                res.returnValue(wrapper.fut().get());
                            else
                                assert !ctx.discovery().alive(nodeId) : nodeId;
                        }
                        catch (IgniteCheckedException ignored) {
                            if (txFinishMsgLog.isDebugEnabled()) {
                                txFinishMsgLog.debug("Failed to gain entry processor return value. [txId=" + nearTxId +
                                    ", dhtTxId=" + req.version() +
                                    ", node=" + nodeId + ']');
                            }
                        }
                    }
                }
                else {
                    ClusterTopologyCheckedException cause =
                        new ClusterTopologyCheckedException("Primary node left grid.");

                    res.checkCommittedError(new IgniteTxRollbackCheckedException("Failed to commit transaction " +
                        "(transaction has been rolled back on backup node): " + req.version(), cause));
                }
            }

            try {
                ctx.io().send(nodeId, res, req.policy());

                if (txFinishMsgLog.isDebugEnabled()) {
                    txFinishMsgLog.debug("Sent dht tx finish response [txId=" + nearTxId +
                        ", dhtTxId=" + req.version() +
                        ", node=" + nodeId +
                        ", checkCommitted=" + req.checkCommitted() + ']');
                }
            }
            catch (Throwable e) {
                // Double-check.
                if (ctx.discovery().node(nodeId) == null) {
                    if (txFinishMsgLog.isDebugEnabled()) {
                        txFinishMsgLog.debug("Node left while send dht tx finish response [txId=" + nearTxId +
                            ", dhtTxId=" + req.version() +
                            ", node=" + nodeId + ']');
                    }
                }
                else {
                    U.error(log, "Failed to send finish response to node [txId=" + nearTxId +
                        ", dhtTxId=" + req.version() +
                        ", nodeId=" + nodeId +
                        ", res=" + res + ']', e);
                }

                if (e instanceof Error)
                    throw (Error)e;
            }
        }
        else {
            if (txFinishMsgLog.isDebugEnabled()) {
                txFinishMsgLog.debug("Skip send dht tx finish response [txId=" + nearTxId +
                    ", dhtTxId=" + req.version() +
                    ", node=" + nodeId + ']');
            }
        }
    }

    /**
     * @param nodeId Node ID.
     * @param req Request.
     * @param res Response.
     * @return Remote transaction.
     * @throws IgniteCheckedException If failed.
     */
    @Nullable GridDhtTxRemote startRemoteTx(
        UUID nodeId,
        GridDhtTxPrepareRequest req,
        GridDhtTxPrepareResponse res
    ) throws IgniteCheckedException {
        if (req.queryUpdate() || !F.isEmpty(req.writes())) {
            GridDhtTxRemote tx = ctx.tm().tx(req.version());

            if (tx == null) {
                boolean single = req.last() && req.writes().size() == 1;

                tx = new GridDhtTxRemote(
                    ctx,
                    req.nearNodeId(),
                    nodeId,
                    req.topologyVersion(),
                    req.version(),
                    null,
                    req.system(),
                    req.policy(),
                    req.concurrency(),
                    req.isolation(),
                    req.isInvalidate(),
                    req.timeout(),
                    req.writes() != null ? Math.max(req.writes().size(), req.txSize()) : req.txSize(),
                    req.nearXidVersion(),
                    req.transactionNodes(),
                    securitySubjectId(ctx),
                    req.taskNameHash(),
                    single,
                    req.storeWriteThrough(),
                    req.txLabel());

                tx.onePhaseCommit(req.onePhaseCommit());
                tx.writeVersion(req.writeVersion());

                tx = ctx.tm().onCreated(null, tx);

                if (tx == null || !ctx.tm().onStarted(tx)) {
                    if (log.isDebugEnabled())
                        log.debug("Attempt to start a completed transaction (will ignore): " + tx);

                    applyPartitionsUpdatesCounters(req.updateCounters(), true, false);

                    return null;
                }

                if (ctx.discovery().node(nodeId) == null) {
                    tx.state(ROLLING_BACK);

                    tx.state(ROLLED_BACK);

                    ctx.tm().uncommitTx(tx);

                    applyPartitionsUpdatesCounters(req.updateCounters(), true, false);

                    return null;
                }

                ctx.versions().onReceived(nodeId, req.writeVersion());
            }
            else {
                tx.writeVersion(req.writeVersion());
                tx.transactionNodes(req.transactionNodes());
            }

            TxCounters txCounters = null;

            if (req.updateCounters() != null) {
                txCounters = tx.txCounters(true);

                txCounters.updateCounters(req.updateCounters());
            }

            Set<GridDhtLocalPartition> reservedParts = new HashSet<>();

            try {
                if (!tx.isSystemInvalidate()) {
                    int idx = 0;

                    for (IgniteTxEntry entry : req.writes()) {
                        GridCacheContext cacheCtx = entry.context();

                        int part = cacheCtx.affinity().partition(entry.key());

                        try {
                            GridDhtLocalPartition locPart = cacheCtx.topology().localPartition(part,
                                req.topologyVersion(),
                                false);

                            // Avoid enlisting to invalid partition.
                            boolean reserved = locPart != null && reservedParts.contains(locPart);

                            if (!reserved) {
                                if ((reserved = locPart != null && locPart.reserve()))
                                    reservedParts.add(locPart);
                            }

                            if (reserved) {
                                tx.addWrite(entry, ctx.deploy().globalLoader());

                                if (txCounters != null && entry.op() != NOOP && !(entry.op() == TRANSFORM && entry.noop())) {
                                    Long cntr = txCounters.generateNextCounter(entry.cacheId(), part);

                                    if (cntr != null) // Counter is null if entry is no-op.
                                        entry.updateCounter(cntr);
                                }

                                if (isNearEnabled(cacheCtx) && req.invalidateNearEntry(idx))
                                    invalidateNearEntry(cacheCtx, entry.key(), req.version());

                                if (req.needPreloadKey(idx)) {
                                    GridCacheEntryEx cached = entry.cached();

                                    if (cached == null)
                                        cached = cacheCtx.cache().entryEx(entry.key(), req.topologyVersion());

                                    GridCacheEntryInfo info = cached.info();

                                    if (info != null && !info.isNew() && !info.isDeleted())
                                        res.addPreloadEntry(info);
                                }

                                if (cacheCtx.readThroughConfigured() &&
                                    !entry.skipStore() &&
                                    entry.op() == TRANSFORM &&
                                    entry.oldValueOnPrimary() &&
                                    !entry.hasValue()) {
                                    while (true) {
                                        try {
                                            GridCacheEntryEx cached = entry.cached();

                                            if (cached == null) {
                                                cached = cacheCtx.cache().entryEx(entry.key(), req.topologyVersion());

                                                entry.cached(cached);
                                            }

                                            CacheObject val = cached.innerGet(
                                                /*ver*/null,
                                                tx,
                                                /*readThrough*/false,
                                                /*updateMetrics*/false,
                                                /*evt*/false,
                                                /*transformClo*/null,
                                                tx.resolveTaskName(),
                                                /*expiryPlc*/null,
                                                /*keepBinary*/true);

                                            if (val == null)
                                                val = cacheCtx.toCacheObject(cacheCtx.store().load(null, entry.key()));

                                            if (val != null)
                                                entry.readValue(val);

                                            break;
                                        }
                                        catch (GridCacheEntryRemovedException ignored) {
                                            if (log.isDebugEnabled())
                                                log.debug("Got entry removed exception, will retry: " + entry.txKey());

                                            entry.cached(cacheCtx.cache().entryEx(entry.key(), req.topologyVersion()));
                                        }
                                    }
                                }
                            }
                            else
                                tx.addInvalidPartition(cacheCtx.cacheId(), part);
                        }
                        catch (GridDhtInvalidPartitionException e) {
                            tx.addInvalidPartition(cacheCtx.cacheId(), part);
                        }

                        idx++;
                    }
                }

                // Prepare prior to reordering, so the pending locks added
                // in prepare phase will get properly ordered as well.
                tx.prepareRemoteTx();
            }
            finally {
                reservedParts.forEach(GridDhtLocalPartition::release);
            }

            if (req.last()) {
                assert !F.isEmpty(req.transactionNodes()) :
                    "Received last prepare request with empty transaction nodes: " + req;

                tx.state(PREPARED);
            }

            res.invalidPartitionsByCacheId(tx.invalidPartitions());

            if (!req.queryUpdate() && tx.empty() && req.last()) {
                tx.skipCompletedVersions(req.skipCompletedVersion());

                tx.rollbackRemoteTx();

                return null;
            }

            return tx;
        }

        return null;
    }

    /**
     * Writes updated values on the backup node.
     *
     * @param tx Transaction.
     * @param ctx Cache context.
     * @param op Operation.
     * @param keys Keys.
     * @param vals Values sent from the primary node.
     * @param snapshot Mvcc snapshot.
     * @param batchNum Batch number.
     * @param futId Future id.
     * @throws IgniteCheckedException If failed.
     */
    public void mvccEnlistBatch(GridDhtTxRemote tx, GridCacheContext ctx, EnlistOperation op, List<KeyCacheObject> keys,
        List<Message> vals, MvccSnapshot snapshot, IgniteUuid futId, int batchNum) throws IgniteCheckedException {
        assert keys != null && (vals == null || vals.size() == keys.size());
        assert tx != null;

        GridDhtCacheAdapter dht = ctx.dht();

        tx.addActiveCache(ctx, false);

        for (int i = 0; i < keys.size(); i++) {
            KeyCacheObject key = keys.get(i);

            assert key != null;

            int part = ctx.affinity().partition(key);

            try {
                GridDhtLocalPartition locPart = ctx.topology().localPartition(part, tx.topologyVersion(), false);

                if (locPart != null && locPart.reserve()) {
                    try {
                        // Skip renting partitions.
                        if (locPart.state() == RENTING) {
                            tx.addInvalidPartition(ctx.cacheId(), part);

                            continue;
                        }

                        CacheObject val = null;
                        EntryProcessor entryProc = null;
                        Object[] invokeArgs = null;

                        boolean needOldVal = tx.txState().useMvccCaching(ctx.cacheId());

                        Message val0 = vals != null ? vals.get(i) : null;

                        CacheEntryInfoCollection entries =
                            val0 instanceof CacheEntryInfoCollection ? (CacheEntryInfoCollection)val0 : null;

                        if (entries == null && !op.isDeleteOrLock() && !op.isInvoke())
                            val = (val0 instanceof CacheObject) ? (CacheObject)val0 : null;

                        if (entries == null && op.isInvoke()) {
                            assert val0 instanceof GridInvokeValue;

                            GridInvokeValue invokeVal = (GridInvokeValue)val0;

                            entryProc = invokeVal.entryProcessor();
                            invokeArgs = invokeVal.invokeArgs();
                        }

                        assert entries != null || entryProc != null || !op.isInvoke() : "entryProc=" + entryProc + ", op=" + op;

                        GridDhtCacheEntry entry = dht.entryExx(key, tx.topologyVersion());

                        GridCacheUpdateTxResult updRes;

                        while (true) {
                            ctx.shared().database().checkpointReadLock();

                            try {
                                if (entries == null) {
                                    switch (op) {
                                        case DELETE:
                                            updRes = entry.mvccRemove(
                                                tx,
                                                ctx.localNodeId(),
                                                tx.topologyVersion(),
                                                snapshot,
                                                false,
                                                needOldVal,
                                                null,
                                                false);

                                            break;

                                        case INSERT:
                                        case TRANSFORM:
                                        case UPSERT:
                                        case UPDATE:
                                            updRes = entry.mvccSet(
                                                tx,
                                                ctx.localNodeId(),
                                                val,
                                                entryProc,
                                                invokeArgs,
                                                0,
                                                tx.topologyVersion(),
                                                snapshot,
                                                op.cacheOperation(),
                                                false,
                                                false,
                                                needOldVal,
                                                null,
                                                false,
                                                false);

                                            break;

                                        default:
                                            throw new IgniteSQLException("Cannot acquire lock for operation [op= "
                                                + op + "]" + "Operation is unsupported at the moment ",
                                                IgniteQueryErrorCode.UNSUPPORTED_OPERATION);
                                    }
                                }
                                else {
                                    updRes = entry.mvccUpdateRowsWithPreloadInfo(tx,
                                        ctx.localNodeId(),
                                        tx.topologyVersion(),
                                        entries.infos(),
                                        op.cacheOperation(),
                                        snapshot,
                                        futId,
                                        batchNum);
                                }

                                break;
                            }
                            catch (GridCacheEntryRemovedException ignore) {
                                entry = dht.entryExx(key);
                            }
                            finally {
                                ctx.shared().database().checkpointReadUnlock();
                            }
                        }

                        if (!updRes.filtered())
                            ctx.shared().mvccCaching().addEnlisted(key, updRes.newValue(), 0, 0, tx.xidVersion(),
                                updRes.oldValue(), tx.local(), tx.topologyVersion(), snapshot, ctx.cacheId(), tx, futId, batchNum);

                        assert updRes.updateFuture() == null : "Entry should not be locked on the backup";
                    }

                    finally {
                        locPart.release();
                    }
                }
                else
                    tx.addInvalidPartition(ctx.cacheId(), part);
            }
            catch (GridDhtInvalidPartitionException e) {
                tx.addInvalidPartition(ctx.cacheId(), e.partition());
            }
        }
    }

    /**
     * @param cacheCtx Context.
     * @param key Key
     * @param ver Version.
     * @throws IgniteCheckedException If invalidate failed.
     */
    private void invalidateNearEntry(GridCacheContext cacheCtx, KeyCacheObject key, GridCacheVersion ver)
        throws IgniteCheckedException {
        GridNearCacheAdapter near = cacheCtx.isNear() ? cacheCtx.near() : cacheCtx.dht().near();

        GridCacheEntryEx nearEntry = near.peekEx(key);

        if (nearEntry != null)
            nearEntry.invalidate(ver);
    }

    /**
     * Called while processing dht tx prepare request.
     *
     * @param ldr Loader.
     * @param nodeId Sender node ID.
     * @param req Request.
     * @return Remote transaction.
     * @throws IgniteCheckedException If failed.
     */
    @Nullable private GridNearTxRemote startNearRemoteTx(ClassLoader ldr, UUID nodeId,
        GridDhtTxPrepareRequest req) throws IgniteCheckedException {

        if (!F.isEmpty(req.nearWrites())) {
            GridNearTxRemote tx = ctx.tm().nearTx(req.version());

            if (tx == null) {
                tx = new GridNearTxRemote(
                    ctx,
                    req.topologyVersion(),
                    ldr,
                    nodeId,
                    req.nearNodeId(),
                    req.version(),
                    null,
                    req.system(),
                    req.policy(),
                    req.concurrency(),
                    req.isolation(),
                    req.isInvalidate(),
                    req.timeout(),
                    req.nearWrites(),
                    req.txSize(),
                    securitySubjectId(ctx),
                    req.taskNameHash(),
                    req.txLabel()
                );

                tx.writeVersion(req.writeVersion());

                if (!tx.empty()) {
                    tx = ctx.tm().onCreated(null, tx);

                    if (tx == null || !ctx.tm().onStarted(tx))
                        throw new IgniteTxRollbackCheckedException("Attempt to start a completed transaction: " + tx);
                }
            }
            else
                tx.addEntries(ldr, req.nearWrites());

            tx.ownedVersions(req.owned());

            // Prepare prior to reordering, so the pending locks added
            // in prepare phase will get properly ordered as well.
            tx.prepareRemoteTx();

            if (req.last())
                tx.state(PREPARED);

            return tx;
        }

        return null;
    }

    /**
     * @param nodeId Node ID.
     * @param req Request.
     */
    private void processCheckPreparedTxRequest(final UUID nodeId,
        final GridCacheTxRecoveryRequest req) {
        if (txRecoveryMsgLog.isDebugEnabled()) {
            txRecoveryMsgLog.debug("Received tx recovery request [txId=" + req.nearXidVersion() +
                ", node=" + nodeId + ']');
        }

        IgniteInternalFuture<Boolean> fut = req.nearTxCheck() ? ctx.tm().txCommitted(req.nearXidVersion()) :
            ctx.tm().txsPreparedOrCommitted(req.nearXidVersion(), req.transactions());

        if (fut == null || fut.isDone()) {
            boolean prepared;

            try {
                prepared = fut == null || fut.get();
            }
            catch (IgniteCheckedException e) {
                U.error(log, "Check prepared transaction future failed [req=" + req + ']', e);

                prepared = false;
            }

            sendCheckPreparedResponse(nodeId, req, prepared);
        }
        else {
            fut.listen(() -> {
                boolean prepared;

                try {
                    prepared = fut.get();
                }
                catch (IgniteCheckedException e) {
                    U.error(log, "Check prepared transaction future failed [req=" + req + ']', e);

                    prepared = false;
                }

                sendCheckPreparedResponse(nodeId, req, prepared);
            });
        }
    }

    /**
     * @param nodeId Node ID.
     * @param req Request.
     * @param prepared {@code True} if all transaction prepared or committed.
     */
    private void sendCheckPreparedResponse(UUID nodeId,
        GridCacheTxRecoveryRequest req,
        boolean prepared) {
        GridCacheTxRecoveryResponse res = new GridCacheTxRecoveryResponse(req.version(),
            req.futureId(),
            req.miniId(),
            prepared,
            req.deployInfo() != null);

        try {
            ctx.io().send(nodeId, res, req.system() ? UTILITY_CACHE_POOL : SYSTEM_POOL);

            if (txRecoveryMsgLog.isDebugEnabled()) {
                txRecoveryMsgLog.debug("Sent tx recovery response [txId=" + req.nearXidVersion() +
                    ", node=" + nodeId + ", res=" + res + ']');
            }
        }
        catch (ClusterTopologyCheckedException ignored) {
            if (txRecoveryMsgLog.isDebugEnabled())
                txRecoveryMsgLog.debug("Failed to send tx recovery response, node failed [" +
                    ", txId=" + req.nearXidVersion() +
                    ", node=" + nodeId +
                    ", res=" + res + ']');
        }
        catch (IgniteCheckedException e) {
            U.error(txRecoveryMsgLog, "Failed to send tx recovery response [txId=" + req.nearXidVersion() +
                ", node=" + nodeId +
                ", req=" + req +
                ", res=" + res + ']', e);
        }
    }

    /**
     * @param nodeId Node ID.
     * @param res Response.
     */
    protected void processCheckPreparedTxResponse(UUID nodeId, GridCacheTxRecoveryResponse res) {
        if (txRecoveryMsgLog.isInfoEnabled()) {
            txRecoveryMsgLog.info("Received tx recovery response [txId=" + res.version() +
                ", node=" + nodeId +
                ", res=" + res + ']');
        }

        GridCacheTxRecoveryFuture fut = (GridCacheTxRecoveryFuture)ctx.mvcc().future(res.futureId());

        if (fut == null) {
            if (txRecoveryMsgLog.isInfoEnabled()) {
                txRecoveryMsgLog.info("Failed to find future for tx recovery response [txId=" + res.version() +
                    ", node=" + nodeId + ", res=" + res + ']');
            }

            return;
        }
        else
            res.txState(fut.tx().txState());

        fut.onResult(nodeId, res);
    }

    /**
     * Applies partition counter updates for transactions.
     * <p>
     * Called after entries are written to WAL on commit or during rollback to close gaps in update counter sequence.
     *
     * @param counters Counters.
     */
    public void applyPartitionsUpdatesCounters(Iterable<PartitionUpdateCountersMessage> counters)
        throws IgniteCheckedException {
        applyPartitionsUpdatesCounters(counters, false, false);
    }

    /**
     * Applies partition counter updates for transactions.
     * <p>
     * Called after entries are written to WAL on commit or during rollback to close gaps in update counter sequence.
     * <p>
     * On rollback counters should be applied on the primary only after backup nodes, otherwise if the primary fail
     * before sending rollback requests to backups remote transactions can be committed by recovery protocol and
     * partition consistency will not be restored when primary returns to the grid because RollbackRecord was written
     * (actual for persistent mode only).
     *
     * @param counters Counter values to be updated.
     * @param rollback {@code True} if applied during rollbacks.
     * @param rollbackOnPrimary {@code True} if rollback happens on primary node. Passed to CQ engine.
     */
    public void applyPartitionsUpdatesCounters(
        Iterable<PartitionUpdateCountersMessage> counters,
        boolean rollback,
        boolean rollbackOnPrimary
    ) throws IgniteCheckedException {
        if (counters == null)
            return;

        WALPointer ptr = null;

        try {
            for (PartitionUpdateCountersMessage counter : counters) {
                GridCacheContext ctx0 = ctx.cacheContext(counter.cacheId());

                GridDhtPartitionTopology top = ctx0.topology();

                AffinityTopologyVersion topVer = top.readyTopologyVersion();

                assert top != null;

                for (int i = 0; i < counter.size(); i++) {
                    boolean invalid = false;

                    try {
                        GridDhtLocalPartition part = top.localPartition(counter.partition(i));

                        if (part != null && part.reserve()) {
                            try {
                                if (part.state() != RENTING) { // Check is actual only for backup node.
                                    long start = counter.initialCounter(i);
                                    long delta = counter.updatesCount(i);

                                    boolean updated = part.updateCounter(start, delta);

                                    // Need to log rolled back range for logical recovery.
                                    if (updated && rollback) {
                                        CacheGroupContext grpCtx = part.group();

                                        if (grpCtx.persistenceEnabled() && grpCtx.walEnabled()) {
                                            RollbackRecord rec =
                                                new RollbackRecord(grpCtx.groupId(), part.id(), start, delta);

                                            ptr = ctx.wal().log(rec);
                                        }

                                        for (int cntr = 1; cntr <= delta; cntr++) {
                                            ctx0.continuousQueries().skipUpdateCounter(null, part.id(), start + cntr,
                                                topVer, rollbackOnPrimary);
                                        }
                                    }
                                }
                                else
                                    invalid = true;
                            }
                            finally {
                                part.release();
                            }
                        }
                        else
                            invalid = true;
                    }
                    catch (GridDhtInvalidPartitionException e) {
                        invalid = true;
                    }

                    if (log.isDebugEnabled() && invalid) {
                        log.debug("Received partition update counters message for invalid partition, ignoring: " +
                            "[cacheId=" + counter.cacheId() + ", part=" + counter.partition(i) + ']');
                    }
                }
            }
        }
        finally {
            if (ptr != null)
                ctx.wal().flush(ptr, false);
        }
    }

    /**
     * @param tx Transaction.
     * @param node Backup node.
     * @return Partition counters for the given backup node.
     */
    @Nullable public List<PartitionUpdateCountersMessage> filterUpdateCountersForBackupNode(
        IgniteInternalTx tx, ClusterNode node) {
        TxCounters txCntrs = tx.txCounters(false);
        Collection<PartitionUpdateCountersMessage> updCntrs;

        if (txCntrs == null || F.isEmpty(updCntrs = txCntrs.updateCounters()))
            return null;

        List<PartitionUpdateCountersMessage> res = new ArrayList<>(updCntrs.size());

        AffinityTopologyVersion top = tx.topologyVersionSnapshot();

        for (PartitionUpdateCountersMessage partCntrs : updCntrs) {
<<<<<<< HEAD
            GridDhtPartitionTopology top0 = ctx.cacheContext(partCntrs.cacheId()).topology();
=======
            GridDhtPartitionTopology partTop = ctx.cacheContext(partCntrs.cacheId()).topology();
>>>>>>> e70b66c5

            PartitionUpdateCountersMessage resCntrs = new PartitionUpdateCountersMessage(partCntrs.cacheId(), partCntrs.size());

            for (int i = 0; i < partCntrs.size(); i++) {
                int part = partCntrs.partition(i);

<<<<<<< HEAD
                if (top0.nodes(part, top).indexOf(node) > 0)
=======
                if (partTop.nodes(part, top).indexOf(node) > 0)
>>>>>>> e70b66c5
                    resCntrs.add(part, partCntrs.initialCounter(i), partCntrs.updatesCount(i));
            }

            if (resCntrs.size() > 0)
                res.add(resCntrs);
        }

        return res;
    }
}<|MERGE_RESOLUTION|>--- conflicted
+++ resolved
@@ -2346,22 +2346,14 @@
         AffinityTopologyVersion top = tx.topologyVersionSnapshot();
 
         for (PartitionUpdateCountersMessage partCntrs : updCntrs) {
-<<<<<<< HEAD
-            GridDhtPartitionTopology top0 = ctx.cacheContext(partCntrs.cacheId()).topology();
-=======
             GridDhtPartitionTopology partTop = ctx.cacheContext(partCntrs.cacheId()).topology();
->>>>>>> e70b66c5
 
             PartitionUpdateCountersMessage resCntrs = new PartitionUpdateCountersMessage(partCntrs.cacheId(), partCntrs.size());
 
             for (int i = 0; i < partCntrs.size(); i++) {
                 int part = partCntrs.partition(i);
 
-<<<<<<< HEAD
-                if (top0.nodes(part, top).indexOf(node) > 0)
-=======
                 if (partTop.nodes(part, top).indexOf(node) > 0)
->>>>>>> e70b66c5
                     resCntrs.add(part, partCntrs.initialCounter(i), partCntrs.updatesCount(i));
             }
 
