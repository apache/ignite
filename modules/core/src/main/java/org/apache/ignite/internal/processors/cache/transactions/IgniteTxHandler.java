/*
 * Licensed to the Apache Software Foundation (ASF) under one or more
 * contributor license agreements.  See the NOTICE file distributed with
 * this work for additional information regarding copyright ownership.
 * The ASF licenses this file to You under the Apache License, Version 2.0
 * (the "License"); you may not use this file except in compliance with
 * the License.  You may obtain a copy of the License at
 *
 *      http://www.apache.org/licenses/LICENSE-2.0
 *
 * Unless required by applicable law or agreed to in writing, software
 * distributed under the License is distributed on an "AS IS" BASIS,
 * WITHOUT WARRANTIES OR CONDITIONS OF ANY KIND, either express or implied.
 * See the License for the specific language governing permissions and
 * limitations under the License.
 */

package org.apache.ignite.internal.processors.cache.transactions;

import java.util.Collection;
import java.util.List;
import java.util.UUID;
import org.apache.ignite.IgniteCheckedException;
import org.apache.ignite.IgniteLogger;
import org.apache.ignite.cluster.ClusterNode;
import org.apache.ignite.internal.IgniteInternalFuture;
import org.apache.ignite.internal.cluster.ClusterTopologyCheckedException;
import org.apache.ignite.internal.processors.affinity.AffinityTopologyVersion;
import org.apache.ignite.internal.processors.cache.CacheObject;
import org.apache.ignite.internal.processors.cache.GridCacheContext;
import org.apache.ignite.internal.processors.cache.GridCacheEntryEx;
import org.apache.ignite.internal.processors.cache.GridCacheEntryInfo;
import org.apache.ignite.internal.processors.cache.GridCacheEntryRemovedException;
import org.apache.ignite.internal.processors.cache.GridCacheMessage;
import org.apache.ignite.internal.processors.cache.GridCacheReturnCompletableWrapper;
import org.apache.ignite.internal.processors.cache.GridCacheSharedContext;
import org.apache.ignite.internal.processors.cache.KeyCacheObject;
import org.apache.ignite.internal.processors.cache.distributed.GridCacheTxRecoveryFuture;
import org.apache.ignite.internal.processors.cache.distributed.GridCacheTxRecoveryRequest;
import org.apache.ignite.internal.processors.cache.distributed.GridCacheTxRecoveryResponse;
import org.apache.ignite.internal.processors.cache.distributed.GridDistributedTxRemoteAdapter;
import org.apache.ignite.internal.processors.cache.distributed.dht.GridDhtInvalidPartitionException;
import org.apache.ignite.internal.processors.cache.distributed.dht.GridDhtLocalPartition;
import org.apache.ignite.internal.processors.cache.distributed.dht.GridDhtPartitionTopology;
import org.apache.ignite.internal.processors.cache.distributed.dht.GridDhtTxFinishFuture;
import org.apache.ignite.internal.processors.cache.distributed.dht.GridDhtTxFinishRequest;
import org.apache.ignite.internal.processors.cache.distributed.dht.GridDhtTxFinishResponse;
import org.apache.ignite.internal.processors.cache.distributed.dht.GridDhtTxLocal;
import org.apache.ignite.internal.processors.cache.distributed.dht.GridDhtTxOnePhaseCommitAckRequest;
import org.apache.ignite.internal.processors.cache.distributed.dht.GridDhtTxPrepareFuture;
import org.apache.ignite.internal.processors.cache.distributed.dht.GridDhtTxPrepareRequest;
import org.apache.ignite.internal.processors.cache.distributed.dht.GridDhtTxPrepareResponse;
import org.apache.ignite.internal.processors.cache.distributed.dht.GridDhtTxRemote;
import org.apache.ignite.internal.processors.cache.distributed.near.GridNearCacheAdapter;
import org.apache.ignite.internal.processors.cache.distributed.near.GridNearTxFinishFuture;
import org.apache.ignite.internal.processors.cache.distributed.near.GridNearTxFinishRequest;
import org.apache.ignite.internal.processors.cache.distributed.near.GridNearTxFinishResponse;
import org.apache.ignite.internal.processors.cache.distributed.near.GridNearTxLocal;
import org.apache.ignite.internal.processors.cache.distributed.near.GridNearTxPrepareFutureAdapter;
import org.apache.ignite.internal.processors.cache.distributed.near.GridNearTxPrepareRequest;
import org.apache.ignite.internal.processors.cache.distributed.near.GridNearTxPrepareResponse;
import org.apache.ignite.internal.processors.cache.distributed.near.GridNearTxRemote;
import org.apache.ignite.internal.processors.cache.version.GridCacheVersion;
import org.apache.ignite.internal.transactions.IgniteTxHeuristicCheckedException;
import org.apache.ignite.internal.transactions.IgniteTxOptimisticCheckedException;
import org.apache.ignite.internal.transactions.IgniteTxRollbackCheckedException;
import org.apache.ignite.internal.util.future.GridCompoundFuture;
import org.apache.ignite.internal.util.future.GridFinishedFuture;
import org.apache.ignite.internal.util.typedef.C1;
import org.apache.ignite.internal.util.typedef.CI1;
import org.apache.ignite.internal.util.typedef.CI2;
import org.apache.ignite.internal.util.typedef.F;
import org.apache.ignite.internal.util.typedef.X;
import org.apache.ignite.internal.util.typedef.internal.CU;
import org.apache.ignite.internal.util.typedef.internal.U;
import org.apache.ignite.lang.IgniteFutureCancelledException;
import org.apache.ignite.transactions.TransactionState;
import org.jetbrains.annotations.Nullable;

import static org.apache.ignite.cache.CacheWriteSynchronizationMode.FULL_SYNC;
import static org.apache.ignite.internal.managers.communication.GridIoPolicy.SYSTEM_POOL;
import static org.apache.ignite.internal.managers.communication.GridIoPolicy.UTILITY_CACHE_POOL;
import static org.apache.ignite.internal.processors.cache.GridCacheOperation.TRANSFORM;
import static org.apache.ignite.internal.processors.cache.GridCacheUtils.isNearEnabled;
import static org.apache.ignite.internal.processors.cache.transactions.IgniteInternalTx.FinalizationStatus.USER_FINISH;
import static org.apache.ignite.transactions.TransactionConcurrency.OPTIMISTIC;
import static org.apache.ignite.transactions.TransactionConcurrency.PESSIMISTIC;
import static org.apache.ignite.transactions.TransactionState.PREPARED;
import static org.apache.ignite.transactions.TransactionState.ROLLED_BACK;
import static org.apache.ignite.transactions.TransactionState.ROLLING_BACK;

/**
 * Isolated logic to process cache messages.
 */
public class IgniteTxHandler {
    /** Logger. */
    private IgniteLogger log;

    /** */
    private final IgniteLogger txPrepareMsgLog;

    /** */
    private final IgniteLogger txFinishMsgLog;

    /** */
    private final IgniteLogger txRecoveryMsgLog;

    /** Shared cache context. */
    private GridCacheSharedContext<?, ?> ctx;

    /**
     * @param nearNodeId Node ID.
     * @param req Request.
     */
    private void processNearTxPrepareRequest(final UUID nearNodeId, GridNearTxPrepareRequest req) {
        if (txPrepareMsgLog.isDebugEnabled()) {
            txPrepareMsgLog.debug("Received near prepare request [txId=" + req.version() +
                ", node=" + nearNodeId + ']');
        }

        IgniteInternalFuture<GridNearTxPrepareResponse> fut = prepareNearTx(nearNodeId, req, false);

        assert req.txState() != null || fut == null || fut.error() != null ||
            (ctx.tm().tx(req.version()) == null && ctx.tm().nearTx(req.version()) == null);
    }

    /**
     * @param ctx Shared cache context.
     */
    public IgniteTxHandler(GridCacheSharedContext ctx) {
        this.ctx = ctx;

        log = ctx.logger(IgniteTxHandler.class);

        txRecoveryMsgLog = ctx.logger(CU.TX_MSG_RECOVERY_LOG_CATEGORY);
        txPrepareMsgLog = ctx.logger(CU.TX_MSG_PREPARE_LOG_CATEGORY);
        txFinishMsgLog = ctx.logger(CU.TX_MSG_FINISH_LOG_CATEGORY);

        ctx.io().addHandler(0, GridNearTxPrepareRequest.class, new CI2<UUID, GridCacheMessage>() {
            @Override public void apply(UUID nodeId, GridCacheMessage msg) {
                processNearTxPrepareRequest(nodeId, (GridNearTxPrepareRequest)msg);
            }
        });

        ctx.io().addHandler(0, GridNearTxPrepareResponse.class, new CI2<UUID, GridCacheMessage>() {
            @Override public void apply(UUID nodeId, GridCacheMessage msg) {
                processNearTxPrepareResponse(nodeId, (GridNearTxPrepareResponse)msg);
            }
        });

        ctx.io().addHandler(0, GridNearTxFinishRequest.class, new CI2<UUID, GridCacheMessage>() {
            @Override public void apply(UUID nodeId, GridCacheMessage msg) {
                processNearTxFinishRequest(nodeId, (GridNearTxFinishRequest)msg);
            }
        });

        ctx.io().addHandler(0, GridNearTxFinishResponse.class, new CI2<UUID, GridCacheMessage>() {
            @Override public void apply(UUID nodeId, GridCacheMessage msg) {
                processNearTxFinishResponse(nodeId, (GridNearTxFinishResponse)msg);
            }
        });

        ctx.io().addHandler(0, GridDhtTxPrepareRequest.class, new CI2<UUID, GridCacheMessage>() {
            @Override public void apply(UUID nodeId, GridCacheMessage msg) {
                processDhtTxPrepareRequest(nodeId, (GridDhtTxPrepareRequest)msg);
            }
        });

        ctx.io().addHandler(0, GridDhtTxPrepareResponse.class, new CI2<UUID, GridCacheMessage>() {
            @Override public void apply(UUID nodeId, GridCacheMessage msg) {
                processDhtTxPrepareResponse(nodeId, (GridDhtTxPrepareResponse)msg);
            }
        });

        ctx.io().addHandler(0, GridDhtTxFinishRequest.class, new CI2<UUID, GridCacheMessage>() {
            @Override public void apply(UUID nodeId, GridCacheMessage msg) {
                processDhtTxFinishRequest(nodeId, (GridDhtTxFinishRequest)msg);
            }
        });

        ctx.io().addHandler(0, GridDhtTxOnePhaseCommitAckRequest.class, new CI2<UUID, GridCacheMessage>() {
            @Override public void apply(UUID nodeId, GridCacheMessage msg) {
                processDhtTxOnePhaseCommitAckRequest(nodeId, (GridDhtTxOnePhaseCommitAckRequest)msg);
            }
        });

        ctx.io().addHandler(0, GridDhtTxFinishResponse.class, new CI2<UUID, GridCacheMessage>() {
            @Override public void apply(UUID nodeId, GridCacheMessage msg) {
                processDhtTxFinishResponse(nodeId, (GridDhtTxFinishResponse)msg);
            }
        });

        ctx.io().addHandler(0, GridCacheTxRecoveryRequest.class,
            new CI2<UUID, GridCacheTxRecoveryRequest>() {
                @Override public void apply(UUID nodeId, GridCacheTxRecoveryRequest req) {
                    processCheckPreparedTxRequest(nodeId, req);
                }
            });

        ctx.io().addHandler(0, GridCacheTxRecoveryResponse.class,
            new CI2<UUID, GridCacheTxRecoveryResponse>() {
                @Override public void apply(UUID nodeId, GridCacheTxRecoveryResponse res) {
                    processCheckPreparedTxResponse(nodeId, res);
                }
            });
    }

    /**
     * Prepares local colocated tx.
     *
     * @param locTx Local transaction.
     * @param req Near prepare request.
     * @return Prepare future.
     */
    public IgniteInternalFuture<GridNearTxPrepareResponse> prepareColocatedTx(
        final GridNearTxLocal locTx,
        final GridNearTxPrepareRequest req
    ) {
        req.txState(locTx.txState());

        IgniteInternalFuture<GridNearTxPrepareResponse> fut = locTx.prepareAsyncLocal(
            req.reads(),
            req.writes(),
            req.transactionNodes(),
            req.last());

        if (locTx.isRollbackOnly())
            locTx.rollbackNearTxLocalAsync();

        return fut.chain(new C1<IgniteInternalFuture<GridNearTxPrepareResponse>, GridNearTxPrepareResponse>() {
            @Override public GridNearTxPrepareResponse apply(IgniteInternalFuture<GridNearTxPrepareResponse> f) {
                try {
                    return f.get();
                }
                catch (Exception e) {
                    locTx.setRollbackOnly(); // Just in case.

                    if (!X.hasCause(e, IgniteTxOptimisticCheckedException.class) &&
                        !X.hasCause(e, IgniteFutureCancelledException.class))
                        U.error(log, "Failed to prepare DHT transaction: " + locTx, e);

                    return new GridNearTxPrepareResponse(
                        req.partition(),
                        req.version(),
                        req.futureId(),
                        req.miniId(),
                        req.version(),
                        req.version(),
                        null,
                        e,
                        null,
                        req.deployInfo() != null);
                }
            }
        });
    }

    /**
     * @param entries Entries.
     * @return First entry.
     * @throws IgniteCheckedException If failed.
     */
    private IgniteTxEntry unmarshal(@Nullable Collection<IgniteTxEntry> entries) throws IgniteCheckedException {
        if (entries == null)
            return null;

        IgniteTxEntry firstEntry = null;

        for (IgniteTxEntry e : entries) {
            e.unmarshal(ctx, false, ctx.deploy().globalLoader());

            if (firstEntry == null)
                firstEntry = e;
        }

        return firstEntry;
    }

    /**
     * @param nearNodeId Near node ID that initiated transaction.
     * @param req Near prepare request.
     * @param locReq Local request flag.
     * @return Prepare future.
     */
    public IgniteInternalFuture<GridNearTxPrepareResponse> prepareNearTx(
        final UUID nearNodeId,
        final GridNearTxPrepareRequest req,
        boolean locReq
    ) {
        // Make sure not to provide Near entries to DHT cache.
        if (locReq)
            req.cloneEntries();

        ClusterNode nearNode = ctx.node(nearNodeId);

        if (nearNode == null) {
            if (txPrepareMsgLog.isDebugEnabled()) {
                txPrepareMsgLog.debug("Received near prepare from node that left grid (will ignore) [" +
                    "txId=" + req.version() +
                    ", node=" + nearNodeId + ']');
            }

            return null;
        }

        IgniteTxEntry firstEntry;

        try {
            IgniteTxEntry firstWrite = unmarshal(req.writes());
            IgniteTxEntry firstRead = unmarshal(req.reads());

            firstEntry = firstWrite != null ? firstWrite : firstRead;
        }
        catch (IgniteCheckedException e) {
            return new GridFinishedFuture<>(e);
        }

        assert firstEntry != null : req;

        GridDhtTxLocal tx = null;

        GridCacheVersion mappedVer = ctx.tm().mappedVersion(req.version());

        if (mappedVer != null) {
            tx = ctx.tm().tx(mappedVer);

            if (tx == null)
                U.warn(log, "Missing local transaction for mapped near version [nearVer=" + req.version()
                    + ", mappedVer=" + mappedVer + ']');
            else {
                if (req.concurrency() == PESSIMISTIC)
                    tx.nearFutureId(req.futureId());
            }
        }
        else {
            GridDhtPartitionTopology top = null;

            if (req.firstClientRequest()) {
                assert req.concurrency() == OPTIMISTIC : req;
                assert CU.clientNode(nearNode) : nearNode;

                top = firstEntry.context().topology();

                top.readLock();
            }

            try {
                if (top != null && needRemap(req.topologyVersion(), top.topologyVersion(), req)) {
                    if (txPrepareMsgLog.isDebugEnabled()) {
                        txPrepareMsgLog.debug("Topology version mismatch for near prepare, need remap transaction [" +
                            "txId=" + req.version() +
                            ", node=" + nearNodeId +
                            ", reqTopVer=" + req.topologyVersion() +
                            ", locTopVer=" + top.topologyVersion() +
                            ", req=" + req + ']');
                    }

                    GridNearTxPrepareResponse res = new GridNearTxPrepareResponse(
                        req.partition(),
                        req.version(),
                        req.futureId(),
                        req.miniId(),
                        req.version(),
                        req.version(),
                        null,
                        null,
                        top.topologyVersion(),
                        req.deployInfo() != null);

                    try {
                        ctx.io().send(nearNodeId, res, req.policy());

                        if (txPrepareMsgLog.isDebugEnabled()) {
                            txPrepareMsgLog.debug("Sent remap response for near prepare [txId=" + req.version() +
                                ", node=" + nearNodeId + ']');
                        }
                    }
                    catch (ClusterTopologyCheckedException ignored) {
                        if (txPrepareMsgLog.isDebugEnabled()) {
                            txPrepareMsgLog.debug("Failed to send remap response for near prepare, node failed [" +
                                "txId=" + req.version() +
                                ", node=" + nearNodeId + ']');
                        }
                    }
                    catch (IgniteCheckedException e) {
                        U.error(txPrepareMsgLog, "Failed to send remap response for near prepare " +
                            "[txId=" + req.version() +
                            ", node=" + nearNodeId +
                            ", req=" + req + ']', e);
                    }

                    return new GridFinishedFuture<>(res);
                }

                tx = new GridDhtTxLocal(
                    ctx,
                    req.topologyVersion(),
                    nearNode.id(),
                    req.version(),
                    req.futureId(),
                    req.miniId(),
                    req.threadId(),
                    req.implicitSingle(),
                    req.implicitSingle(),
                    req.system(),
                    req.explicitLock(),
                    req.policy(),
                    req.concurrency(),
                    req.isolation(),
                    req.timeout(),
                    req.isInvalidate(),
                    true,
                    req.onePhaseCommit(),
                    req.txSize(),
                    req.transactionNodes(),
                    req.subjectId(),
                    req.taskNameHash()
                );

                tx = ctx.tm().onCreated(null, tx);

                if (tx != null)
                    tx.topologyVersion(req.topologyVersion());
                else
                    U.warn(log, "Failed to create local transaction (was transaction rolled back?) [xid=" +
                        req.version() + ", req=" + req + ']');
            }
            finally {
                if (tx != null)
                    req.txState(tx.txState());

                if (top != null)
                    top.readUnlock();
            }
        }

        if (tx != null) {
            req.txState(tx.txState());

            if (req.explicitLock())
                tx.explicitLock(true);

            tx.transactionNodes(req.transactionNodes());

            if (req.near())
                tx.nearOnOriginatingNode(true);

            if (req.onePhaseCommit()) {
                assert req.last() : req;

                tx.onePhaseCommit(true);
            }

            if (req.needReturnValue())
                tx.needReturnValue(true);

            IgniteInternalFuture<GridNearTxPrepareResponse> fut = tx.prepareAsync(
                req.reads(),
                req.writes(),
                req.dhtVersions(),
                req.messageId(),
                req.miniId(),
                req.transactionNodes(),
                req.last());

            if (tx.isRollbackOnly() && !tx.commitOnPrepare()) {
                if (tx.state() != TransactionState.ROLLED_BACK && tx.state() != TransactionState.ROLLING_BACK)
                    tx.rollbackDhtLocalAsync();
            }

            final GridDhtTxLocal tx0 = tx;

            fut.listen(new CI1<IgniteInternalFuture<?>>() {
                @Override public void apply(IgniteInternalFuture<?> txFut) {
                    try {
                        txFut.get();
                    }
                    catch (IgniteCheckedException e) {
                        tx0.setRollbackOnly(); // Just in case.

                        if (!X.hasCause(e, IgniteTxOptimisticCheckedException.class) &&
                            !X.hasCause(e, IgniteFutureCancelledException.class) && !ctx.kernalContext().isStopping())
                            U.error(log, "Failed to prepare DHT transaction: " + tx0, e);
                    }
                }
            });

            return fut;
        }
        else
            return new GridFinishedFuture<>((GridNearTxPrepareResponse)null);
    }

    /**
     * @param expVer Expected topology version.
     * @param curVer Current topology version.
     * @param req Request.
     * @return {@code True} if cache affinity changed and request should be remapped.
     */
    private boolean needRemap(AffinityTopologyVersion expVer,
        AffinityTopologyVersion curVer,
        GridNearTxPrepareRequest req) {
        if (expVer.equals(curVer))
            return false;

        for (IgniteTxEntry e : F.concat(false, req.reads(), req.writes())) {
            GridCacheContext ctx = e.context();

            Collection<ClusterNode> cacheNodes0 = ctx.discovery().cacheAffinityNodes(ctx.cacheId(), expVer);
            Collection<ClusterNode> cacheNodes1 = ctx.discovery().cacheAffinityNodes(ctx.cacheId(), curVer);

            if (!cacheNodes0.equals(cacheNodes1) || ctx.affinity().affinityTopologyVersion().compareTo(curVer) < 0)
                return true;

            try {
                List<List<ClusterNode>> aff1 = ctx.affinity().assignments(expVer);
                List<List<ClusterNode>> aff2 = ctx.affinity().assignments(curVer);

                if (!aff1.equals(aff2))
                    return true;
            }
            catch (IllegalStateException ignored) {
                return true;
            }
        }

        return false;
    }

    /**
     * @param nodeId Node ID.
     * @param res Response.
     */
    private void processNearTxPrepareResponse(UUID nodeId, GridNearTxPrepareResponse res) {
        if (txPrepareMsgLog.isDebugEnabled())
            txPrepareMsgLog.debug("Received near prepare response [txId=" + res.version() + ", node=" + nodeId + ']');

        GridNearTxPrepareFutureAdapter fut = (GridNearTxPrepareFutureAdapter)ctx.mvcc()
            .<IgniteInternalTx>mvccFuture(res.version(), res.futureId());

        if (fut == null) {
            U.warn(log, "Failed to find future for near prepare response [txId=" + res.version() +
                ", node=" + nodeId +
                ", res=" + res + ']');

            return;
        }

        IgniteInternalTx tx = fut.tx();

        assert tx != null;

        res.txState(tx.txState());

        fut.onResult(nodeId, res);
    }

    /**
     * @param nodeId Node ID.
     * @param res Response.
     */
    private void processNearTxFinishResponse(UUID nodeId, GridNearTxFinishResponse res) {
        if (txFinishMsgLog.isDebugEnabled())
            txFinishMsgLog.debug("Received near finish response [txId=" + res.xid() + ", node=" + nodeId + ']');

        ctx.tm().onFinishedRemote(nodeId, res.threadId());

        GridNearTxFinishFuture fut = (GridNearTxFinishFuture)ctx.mvcc().<IgniteInternalTx>future(res.futureId());

        if (fut == null) {
            if (txFinishMsgLog.isDebugEnabled()) {
                txFinishMsgLog.debug("Failed to find future for near finish response [txId=" + res.xid() +
                    ", node=" + nodeId +
                    ", res=" + res + ']');
            }

            return;
        }

        fut.onResult(nodeId, res);
    }

    /**
     * @param nodeId Node ID.
     * @param res Response.
     */
    private void processDhtTxPrepareResponse(UUID nodeId, GridDhtTxPrepareResponse res) {
        GridDhtTxPrepareFuture fut = (GridDhtTxPrepareFuture)ctx.mvcc().mvccFuture(res.version(), res.futureId());

        if (fut == null) {
            if (txPrepareMsgLog.isDebugEnabled()) {
                txPrepareMsgLog.debug("Failed to find future for dht prepare response [txId=null" +
                    ", dhtTxId=" + res.version() +
                    ", node=" + nodeId +
                    ", res=" + res + ']');
            }

            return;
        }
        else if (txPrepareMsgLog.isDebugEnabled())
            txPrepareMsgLog.debug("Received dht prepare response [txId=" + fut.tx().nearXidVersion() + ", node=" + nodeId + ']');

        IgniteInternalTx tx = fut.tx();

        assert tx != null;

        res.txState(tx.txState());

        fut.onResult(nodeId, res);
    }

    /**
     * @param nodeId Node ID.
     * @param res Response.
     */
    private void processDhtTxFinishResponse(UUID nodeId, GridDhtTxFinishResponse res) {
        assert nodeId != null;
        assert res != null;

        if (res.checkCommitted()) {
            GridNearTxFinishFuture fut = (GridNearTxFinishFuture)ctx.mvcc().<IgniteInternalTx>future(res.futureId());

            if (fut == null) {
                if (txFinishMsgLog.isDebugEnabled()) {
                    txFinishMsgLog.debug("Failed to find future for dht finish check committed response [txId=null" +
                        ", dhtTxId=" + res.xid() +
                        ", node=" + nodeId +
                        ", res=" + res + ']');
                }

                return;
            }
            else if (txFinishMsgLog.isDebugEnabled()) {
                txFinishMsgLog.debug("Received dht finish check committed response [txId=" + fut.tx().nearXidVersion() +
                    ", dhtTxId=" + res.xid() +
                    ", node=" + nodeId + ']');
            }

            fut.onResult(nodeId, res);
        }
        else {
            GridDhtTxFinishFuture fut = (GridDhtTxFinishFuture)ctx.mvcc().<IgniteInternalTx>future(res.futureId());

            if (fut == null) {
                if (txFinishMsgLog.isDebugEnabled()) {
                    txFinishMsgLog.debug("Failed to find future for dht finish response [txId=null" +
                        ", dhtTxId=" + res.xid() +
                        ", node=" + nodeId +
                        ", res=" + res);
                }

                return;
            }
            else if (txFinishMsgLog.isDebugEnabled()) {
                txFinishMsgLog.debug("Received dht finish response [txId=" + fut.tx().nearXidVersion() +
                    ", dhtTxId=" + res.xid() +
                    ", node=" + nodeId + ']');
            }

            fut.onResult(nodeId, res);
        }
    }

    /**
     * @param nodeId Node ID.
     * @param req Request.
     * @return Future.
     */
    @Nullable private IgniteInternalFuture<IgniteInternalTx> processNearTxFinishRequest(
        UUID nodeId,
        GridNearTxFinishRequest req
    ) {
        if (txFinishMsgLog.isDebugEnabled())
            txFinishMsgLog.debug("Received near finish request [txId=" + req.version() + ", node=" + nodeId + ']');

        IgniteInternalFuture<IgniteInternalTx> fut = finish(nodeId, null, req);

        assert req.txState() != null || (fut != null && fut.error() != null) ||
            (ctx.tm().tx(req.version()) == null && ctx.tm().nearTx(req.version()) == null) :
            "[req=" + req + ", fut=" + fut + "]";

        return fut;
    }

    /**
     * @param nodeId Node ID.
     * @param locTx Local transaction.
     * @param req Request.
     * @return Future.
     */
    @Nullable public IgniteInternalFuture<IgniteInternalTx> finish(UUID nodeId,
        @Nullable GridNearTxLocal locTx,
        GridNearTxFinishRequest req)
    {
        assert nodeId != null;
        assert req != null;

        if (locTx != null)
            req.txState(locTx.txState());

        // 'baseVersion' message field is re-used for version to be added in completed versions.
        if (!req.commit() && req.baseVersion() != null)
            ctx.tm().addRolledbackTx(null, req.baseVersion());

        // Transaction on local cache only.
        if (locTx != null && !locTx.nearLocallyMapped() && !locTx.colocatedLocallyMapped())
            return new GridFinishedFuture<IgniteInternalTx>(locTx);

        if (log.isDebugEnabled())
            log.debug("Processing near tx finish request [nodeId=" + nodeId + ", req=" + req + "]");

        IgniteInternalFuture<IgniteInternalTx> colocatedFinishFut = null;

        if (locTx != null && locTx.colocatedLocallyMapped())
            colocatedFinishFut = finishColocatedLocal(req.commit(), locTx);

        IgniteInternalFuture<IgniteInternalTx> nearFinishFut = null;

        if (locTx == null || locTx.nearLocallyMapped())
            nearFinishFut = finishDhtLocal(nodeId, locTx, req);

        if (colocatedFinishFut != null && nearFinishFut != null) {
            GridCompoundFuture<IgniteInternalTx, IgniteInternalTx> res = new GridCompoundFuture<>();

            res.add(colocatedFinishFut);
            res.add(nearFinishFut);

            res.markInitialized();

            return res;
        }

        if (colocatedFinishFut != null)
            return colocatedFinishFut;

        return nearFinishFut;
    }

    /**
     * @param nodeId Node ID initiated commit.
     * @param locTx Optional local transaction.
     * @param req Finish request.
     * @return Finish future.
     */
    private IgniteInternalFuture<IgniteInternalTx> finishDhtLocal(UUID nodeId,
        @Nullable GridNearTxLocal locTx,
        GridNearTxFinishRequest req)
    {
        GridCacheVersion dhtVer = ctx.tm().mappedVersion(req.version());

        GridDhtTxLocal tx = null;

        if (dhtVer == null) {
            if (log.isDebugEnabled())
                log.debug("Received transaction finish request for unknown near version (was lock explicit?): " + req);
        }
        else
            tx = ctx.tm().tx(dhtVer);

        if (tx != null)
            req.txState(tx.txState());

        if (tx == null && locTx != null && !req.commit()) {
            U.warn(log, "DHT local tx not found for near local tx rollback " +
                "[req=" + req + ", dhtVer=" + dhtVer + ", tx=" + locTx + ']');

            return null;
        }

        if (tx == null && !req.explicitLock()) {
            assert locTx == null : "DHT local tx should never be lost for near local tx: " + locTx;

            U.warn(txFinishMsgLog, "Received finish request for completed transaction (the message may be too late) [" +
                "txId=" + req.version() +
                ", dhtTxId=" + dhtVer +
                ", node=" + nodeId +
                ", commit=" + req.commit() + ']');

            // Always send finish response.
            GridCacheMessage res = new GridNearTxFinishResponse(
                req.partition(),
                req.version(),
                req.threadId(),
                req.futureId(),
                req.miniId(),
                new IgniteCheckedException("Transaction has been already completed."));

            try {
                ctx.io().send(nodeId, res, req.policy());

                if (txFinishMsgLog.isDebugEnabled()) {
                    txFinishMsgLog.debug("Sent near finish response for completed tx [txId=" + req.version() +
                        ", dhtTxId=" + dhtVer +
                        ", node=" + nodeId + ']');
                }
            }
            catch (Throwable e) {
                // Double-check.
                if (ctx.discovery().node(nodeId) == null) {
                    if (txFinishMsgLog.isDebugEnabled()) {
                        txFinishMsgLog.debug("Failed to send near finish response for completed tx, node failed [" +
                            "txId=" + req.version() +
                            ", dhtTxId=" + dhtVer +
                            ", node=" + nodeId + ']');
                    }
                }
                else {
                    U.error(txFinishMsgLog, "Failed to send near finish response for completed tx, node failed [" +
                        "txId=" + req.version() +
                        ", dhtTxId=" + dhtVer +
                        ", node=" + nodeId +
                        ", req=" + req +
                        ", res=" + res + ']', e);
                }

                if (e instanceof Error)
                    throw (Error)e;
            }

            return null;
        }

        try {
            assert tx != null : "Transaction is null for near finish request [nodeId=" +
                nodeId + ", req=" + req + "]";
            assert req.syncMode() != null : req;

            tx.syncMode(req.syncMode());
            tx.nearFinishFutureId(req.futureId());
            tx.nearFinishMiniId(req.miniId());
            tx.storeEnabled(req.storeEnabled());

            if (req.commit()) {
                if (!tx.markFinalizing(USER_FINISH)) {
                    if (log.isDebugEnabled())
                        log.debug("Will not finish transaction (it is handled by another thread): " + tx);

                    return null;
                }

                IgniteInternalFuture<IgniteInternalTx> commitFut = tx.commitDhtLocalAsync();

                // Only for error logging.
                commitFut.listen(CU.errorLogger(log));

                return commitFut;
            }
            else {
                IgniteInternalFuture<IgniteInternalTx> rollbackFut = tx.rollbackDhtLocalAsync();

                // Only for error logging.
                rollbackFut.listen(CU.errorLogger(log));

                return rollbackFut;
            }
        }
        catch (Throwable e) {
            tx.commitError(e);

            tx.systemInvalidate(true);

            U.error(log, "Failed completing transaction [commit=" + req.commit() + ", tx=" + tx + ']', e);

            IgniteInternalFuture<IgniteInternalTx> res = null;

<<<<<<< HEAD
            try {
                res = tx.rollbackAsync();
=======
            IgniteInternalFuture<IgniteInternalTx> rollbackFut = tx.rollbackDhtLocalAsync();

            // Only for error logging.
            rollbackFut.listen(CU.errorLogger(log));
>>>>>>> af026d1e

                // Only for error logging.
                res.listen(CU.errorLogger(log));
            }
            catch (Throwable e1) {
                e.addSuppressed(e1);
            }

            if (e instanceof Error)
                throw (Error)e;

            return res;
        }
    }

    /**
     * @param commit Commit flag (rollback if {@code false}).
     * @param tx Transaction to commit.
     * @return Future.
     */
    public IgniteInternalFuture<IgniteInternalTx> finishColocatedLocal(boolean commit, GridNearTxLocal tx) {
        try {
            if (commit) {
                if (!tx.markFinalizing(USER_FINISH)) {
                    if (log.isDebugEnabled())
                        log.debug("Will not finish transaction (it is handled by another thread): " + tx);

                    return null;
                }

                return tx.commitAsyncLocal();
            }
            else
                return tx.rollbackAsyncLocal();
        }
        catch (Throwable e) {
            U.error(log, "Failed completing transaction [commit=" + commit + ", tx=" + tx + ']', e);

            if (e instanceof Error)
                throw e;

            if (tx != null)
<<<<<<< HEAD
                try {
                    return tx.rollbackAsync();
                }
                catch (Throwable e1) {
                    e.addSuppressed(e1);
                }
=======
                return tx.rollbackNearTxLocalAsync();
>>>>>>> af026d1e

            return new GridFinishedFuture<>(e);
        }
    }

    /**
     * @param nodeId Sender node ID.
     * @param req Request.
     */
    private void processDhtTxPrepareRequest(final UUID nodeId, final GridDhtTxPrepareRequest req) {
        if (txPrepareMsgLog.isDebugEnabled()) {
            txPrepareMsgLog.debug("Received dht prepare request [txId=" + req.nearXidVersion() +
                ", dhtTxId=" + req.version() +
                ", node=" + nodeId + ']');
        }

        assert nodeId != null;
        assert req != null;

        assert req.transactionNodes() != null;

        GridDhtTxRemote dhtTx = null;
        GridNearTxRemote nearTx = null;

        GridDhtTxPrepareResponse res;

        try {
            res = new GridDhtTxPrepareResponse(
                req.partition(),
                req.version(),
                req.futureId(),
                req.miniId(),
                req.deployInfo() != null);

            // Start near transaction first.
            nearTx = !F.isEmpty(req.nearWrites()) ? startNearRemoteTx(ctx.deploy().globalLoader(), nodeId, req) : null;
            dhtTx = startRemoteTx(nodeId, req, res);

            // Set evicted keys from near transaction.
            if (nearTx != null)
                res.nearEvicted(nearTx.evicted());

            if (dhtTx != null)
                req.txState(dhtTx.txState());
            else if (nearTx != null)
                req.txState(nearTx.txState());

            if (dhtTx != null && !F.isEmpty(dhtTx.invalidPartitions()))
                res.invalidPartitionsByCacheId(dhtTx.invalidPartitions());

            if (req.onePhaseCommit()) {
                assert req.last();

                if (dhtTx != null) {
                    dhtTx.onePhaseCommit(true);
                    dhtTx.needReturnValue(req.needReturnValue());

                    finish(dhtTx, req);
                }

                if (nearTx != null) {
                    nearTx.onePhaseCommit(true);

                    finish(nearTx, req);
                }
            }
        }
        catch (IgniteCheckedException e) {
            if (e instanceof IgniteTxRollbackCheckedException)
                U.error(log, "Transaction was rolled back before prepare completed: " + req, e);
            else if (e instanceof IgniteTxOptimisticCheckedException) {
                if (log.isDebugEnabled())
                    log.debug("Optimistic failure for remote transaction (will rollback): " + req);
            }
            else if (e instanceof IgniteTxHeuristicCheckedException) {
                U.warn(log, "Failed to commit transaction (all transaction entries were invalidated): " +
                    CU.txString(dhtTx));
            }
            else
                U.error(log, "Failed to process prepare request: " + req, e);

            if (nearTx != null)
<<<<<<< HEAD
                try {
                    nearTx.rollback();
                }
                catch (Throwable e1) {
                    e.addSuppressed(e1);
                }
=======
                nearTx.rollbackRemoteTx();
>>>>>>> af026d1e

            res = new GridDhtTxPrepareResponse(
                req.partition(),
                req.version(),
                req.futureId(),
                req.miniId(),
                e,
                req.deployInfo() != null);
        }

        if (req.onePhaseCommit()) {
            IgniteInternalFuture completeFut;

            IgniteInternalFuture<IgniteInternalTx> dhtFin = dhtTx == null ?
                null : dhtTx.done() ? null : dhtTx.finishFuture();

            final IgniteInternalFuture<IgniteInternalTx> nearFin = nearTx == null ?
                null : nearTx.done() ? null : nearTx.finishFuture();

            if (dhtFin != null && nearFin != null) {
                GridCompoundFuture fut = new GridCompoundFuture();

                fut.add(dhtFin);
                fut.add(nearFin);

                fut.markInitialized();

                completeFut = fut;
            }
            else
                completeFut = dhtFin != null ? dhtFin : nearFin;

            if (completeFut != null) {
                final GridDhtTxPrepareResponse res0 = res;
                final GridDhtTxRemote dhtTx0 = dhtTx;
                final GridNearTxRemote nearTx0 = nearTx;

                completeFut.listen(new CI1<IgniteInternalFuture<IgniteInternalTx>>() {
                    @Override public void apply(IgniteInternalFuture<IgniteInternalTx> fut) {
                        sendReply(nodeId, req, res0, dhtTx0, nearTx0);
                    }
                });
            }
            else
                sendReply(nodeId, req, res, dhtTx, nearTx);
        }
        else
            sendReply(nodeId, req, res, dhtTx, nearTx);

        assert req.txState() != null || res.error() != null ||
            (ctx.tm().tx(req.version()) == null && ctx.tm().nearTx(req.version()) == null);
    }

    /**
     * @param nodeId Node ID.
     * @param req Request.
     */
    private void processDhtTxOnePhaseCommitAckRequest(final UUID nodeId,
        final GridDhtTxOnePhaseCommitAckRequest req) {
        assert nodeId != null;
        assert req != null;

        if (log.isDebugEnabled())
            log.debug("Processing dht tx one phase commit ack request [nodeId=" + nodeId + ", req=" + req + ']');

        for (GridCacheVersion ver : req.versions())
            ctx.tm().removeTxReturn(ver);
    }

    /**
     * @param nodeId Node ID.
     * @param req Request.
     */
    @SuppressWarnings({"unchecked"})
    private void processDhtTxFinishRequest(final UUID nodeId, final GridDhtTxFinishRequest req) {
        assert nodeId != null;
        assert req != null;

        if (req.checkCommitted()) {
            boolean committed = req.waitRemoteTransactions() || !ctx.tm().addRolledbackTx(null, req.version());

            if (!committed || req.syncMode() != FULL_SYNC)
                sendReply(nodeId, req, committed, null);
            else {
                IgniteInternalFuture<?> fut = ctx.tm().remoteTxFinishFuture(req.version());

                fut.listen(new CI1<IgniteInternalFuture<?>>() {
                    @Override public void apply(IgniteInternalFuture<?> fut) {
                        sendReply(nodeId, req, true, null);
                    }
                });
            }

            return;
        }

        final GridDhtTxRemote dhtTx = ctx.tm().tx(req.version());
        GridNearTxRemote nearTx = ctx.tm().nearTx(req.version());

        final GridCacheVersion nearTxId =
            (dhtTx != null ? dhtTx.nearXidVersion() : (nearTx != null ? nearTx.nearXidVersion() : null));

        if (txFinishMsgLog.isDebugEnabled()) {
            txFinishMsgLog.debug("Received dht finish request [txId=" + nearTxId +
                ", dhtTxId=" + req.version() +
                ", node=" + nodeId + ']');
        }

        // Safety - local transaction will finish explicitly.
        if (nearTx != null && nearTx.local())
            nearTx = null;

        finish(nodeId, dhtTx, req);

        if (nearTx != null)
            finish(nodeId, nearTx, req);

        if (req.replyRequired()) {
            IgniteInternalFuture completeFut;

            IgniteInternalFuture<IgniteInternalTx> dhtFin = dhtTx == null ?
                null : dhtTx.done() ? null : dhtTx.finishFuture();

            final IgniteInternalFuture<IgniteInternalTx> nearFin = nearTx == null ?
                null : nearTx.done() ? null : nearTx.finishFuture();

            if (dhtFin != null && nearFin != null) {
                GridCompoundFuture fut = new GridCompoundFuture();

                fut.add(dhtFin);
                fut.add(nearFin);

                fut.markInitialized();

                completeFut = fut;
            }
            else
                completeFut = dhtFin != null ? dhtFin : nearFin;

            if (completeFut != null) {
                completeFut.listen(new CI1<IgniteInternalFuture<IgniteInternalTx>>() {
                    @Override public void apply(IgniteInternalFuture<IgniteInternalTx> fut) {
                        sendReply(nodeId, req, true, nearTxId);
                    }
                });
            }
            else
                sendReply(nodeId, req, true, nearTxId);
        }
        else
            sendReply(nodeId, req, true, null);

        IgniteInternalTx tx0 = ctx.tm().tx(req.version());

        IgniteInternalTx nearTx0 = ctx.tm().nearTx(req.version());

        assert req.txState() != null || (tx0 == null && nearTx0 == null) : req + " tx=" + tx0 + " nearTx=" + nearTx0;
    }

    /**
     * @param nodeId Node ID.
     * @param tx Transaction.
     * @param req Request.
     */
    protected void finish(
        UUID nodeId,
        IgniteTxRemoteEx tx,
        GridDhtTxFinishRequest req
    ) {
        // We don't allow explicit locks for transactions and
        // therefore immediately return if transaction is null.
        // However, we may decide to relax this restriction in
        // future.
        if (tx == null) {
            if (req.commit())
                // Must be some long time duplicate, but we add it anyway.
                ctx.tm().addCommittedTx(tx, req.version(), null);
            else
                ctx.tm().addRolledbackTx(tx, req.version());

            if (log.isDebugEnabled())
                log.debug("Received finish request for non-existing transaction (added to completed set) " +
                    "[senderNodeId=" + nodeId + ", res=" + req + ']');

            return;
        }
        else if (log.isDebugEnabled())
            log.debug("Received finish request for transaction [senderNodeId=" + nodeId + ", req=" + req +
                ", tx=" + tx + ']');

        req.txState(tx.txState());

        try {
            if (req.commit() || req.isSystemInvalidate()) {
                tx.commitVersion(req.commitVersion());
                tx.invalidate(req.isInvalidate());
                tx.systemInvalidate(req.isSystemInvalidate());

                // Complete remote candidates.
                tx.doneRemote(req.baseVersion(), null, null, null);

                tx.setPartitionUpdateCounters(
                    req.partUpdateCounters() != null ? req.partUpdateCounters().array() : null);

                tx.commitRemoteTx();
            }
            else {
                tx.doneRemote(req.baseVersion(), null, null, null);

                tx.rollbackRemoteTx();
            }
        }
        catch (Throwable e) {
            U.error(log, "Failed completing transaction [commit=" + req.commit() + ", tx=" + tx + ']', e);

            // Mark transaction for invalidate.
            tx.invalidate(true);
            tx.systemInvalidate(true);

            try {
                tx.commitRemoteTx();
            }
            catch (IgniteCheckedException ex) {
                U.error(log, "Failed to invalidate transaction: " + tx, ex);
            }

            if (e instanceof Error)
                throw (Error)e;
        }
    }

    /**
     * @param tx Transaction.
     * @param req Request.
     */
    protected void finish(
        GridDistributedTxRemoteAdapter tx,
        GridDhtTxPrepareRequest req) throws IgniteTxHeuristicCheckedException {
        assert tx != null : "No transaction for one-phase commit prepare request: " + req;

        try {
            tx.commitVersion(req.writeVersion());
            tx.invalidate(req.isInvalidate());

            // Complete remote candidates.
            tx.doneRemote(req.version(), null, null, null);

            tx.commitRemoteTx();
        }
        catch (IgniteTxHeuristicCheckedException e) {
            // Just rethrow this exception. Transaction was already uncommitted.
            throw e;
        }
        catch (Throwable e) {
            U.error(log, "Failed committing transaction [tx=" + tx + ']', e);

            // Mark transaction for invalidate.
            tx.invalidate(true);
            tx.systemInvalidate(true);

<<<<<<< HEAD
            try {
                tx.rollback();
            }
            catch (Throwable e1) {
                e.addSuppressed(e1);
                U.error(log, "Failed to automatically rollback transaction: " + tx, e1);
            }
=======
            tx.rollbackRemoteTx();
>>>>>>> af026d1e

            if (e instanceof Error)
                throw (Error)e;
        }
    }

    /**
     * @param nodeId Node id.
     * @param req Request.
     * @param res Response.
     * @param dhtTx Dht tx.
     * @param nearTx Near tx.
     */
    private void sendReply(UUID nodeId,
        GridDhtTxPrepareRequest req,
        GridDhtTxPrepareResponse res,
        GridDhtTxRemote dhtTx,
        GridNearTxRemote nearTx) {
        try {
            // Reply back to sender.
            ctx.io().send(nodeId, res, req.policy());

            if (txPrepareMsgLog.isDebugEnabled()) {
                txPrepareMsgLog.debug("Sent dht prepare response [txId=" + req.nearXidVersion() +
                    ", dhtTxId=" + req.version() +
                    ", node=" + nodeId + ']');
            }
        }
        catch (IgniteCheckedException e) {
            if (e instanceof ClusterTopologyCheckedException) {
                if (txPrepareMsgLog.isDebugEnabled()) {
                    txPrepareMsgLog.debug("Failed to send dht prepare response, node left [txId=" + req.nearXidVersion() +
                        ", dhtTxId=" + req.version() +
                        ", node=" + nodeId + ']');
                }
            }
            else {
                U.warn(log, "Failed to send tx response to remote node (will rollback transaction) [" +
                    "txId=" + req.nearXidVersion() +
                    ", dhtTxId=" + req.version() +
                    ", node=" + nodeId +
                    ", err=" + e.getMessage() + ']');
            }

            if (nearTx != null)
<<<<<<< HEAD
                try {
                    nearTx.rollback();
                }
                catch (Throwable e1) {
                    e.addSuppressed(e1);
                }

            if (dhtTx != null)
                try {
                    dhtTx.rollback();
                }
                catch (Throwable e1) {
                    e.addSuppressed(e1);
                }
=======
                nearTx.rollbackRemoteTx();

            if (dhtTx != null)
                dhtTx.rollbackRemoteTx();
>>>>>>> af026d1e
        }
    }

    /**
     * Sends tx finish response to remote node, if response is requested.
     *
     * @param nodeId Node id that originated finish request.
     * @param req Request.
     * @param committed {@code True} if transaction committed on this node.
     * @param nearTxId Near tx version.
     */
    private void sendReply(UUID nodeId, GridDhtTxFinishRequest req, boolean committed, GridCacheVersion nearTxId) {
        if (req.replyRequired() || req.checkCommitted()) {
            GridDhtTxFinishResponse res = new GridDhtTxFinishResponse(
                req.partition(),
                req.version(),
                req.futureId(),
                req.miniId());

            if (req.checkCommitted()) {
                res.checkCommitted(true);

                if (committed) {
                    if (req.needReturnValue()) {
                        try {
                            GridCacheReturnCompletableWrapper wrapper = ctx.tm().getCommittedTxReturn(req.version());

                            if (wrapper != null)
                                res.returnValue(wrapper.fut().get());
                            else
                                assert !ctx.discovery().alive(nodeId) : nodeId;
                        }
                        catch (IgniteCheckedException ignored) {
                            if (txFinishMsgLog.isDebugEnabled()) {
                                txFinishMsgLog.debug("Failed to gain entry processor return value. [txId=" + nearTxId +
                                    ", dhtTxId=" + req.version() +
                                    ", node=" + nodeId + ']');
                            }
                        }
                    }
                }
                else {
                    ClusterTopologyCheckedException cause =
                        new ClusterTopologyCheckedException("Primary node left grid.");

                    res.checkCommittedError(new IgniteTxRollbackCheckedException("Failed to commit transaction " +
                        "(transaction has been rolled back on backup node): " + req.version(), cause));
                }
            }

            try {
                ctx.io().send(nodeId, res, req.policy());

                if (txFinishMsgLog.isDebugEnabled()) {
                    txFinishMsgLog.debug("Sent dht tx finish response [txId=" + nearTxId +
                        ", dhtTxId=" + req.version() +
                        ", node=" + nodeId +
                        ", checkCommitted=" + req.checkCommitted() + ']');
                }
            }
            catch (Throwable e) {
                // Double-check.
                if (ctx.discovery().node(nodeId) == null) {
                    if (txFinishMsgLog.isDebugEnabled()) {
                        txFinishMsgLog.debug("Node left while send dht tx finish response [txId=" + nearTxId +
                            ", dhtTxId=" + req.version() +
                            ", node=" + nodeId + ']');
                    }
                }
                else {
                    U.error(log, "Failed to send finish response to node [txId=" + nearTxId +
                        ", dhtTxId=" + req.version() +
                        ", nodeId=" + nodeId +
                        ", res=" + res + ']', e);
                }

                if (e instanceof Error)
                    throw (Error)e;
            }
        }
        else {
            if (txFinishMsgLog.isDebugEnabled()) {
                txFinishMsgLog.debug("Skip send dht tx finish response [txId=" + nearTxId +
                    ", dhtTxId=" + req.version() +
                    ", node=" + nodeId + ']');
            }
        }
    }

    /**
     * @param nodeId Node ID.
     * @param req Request.
     * @param res Response.
     * @return Remote transaction.
     * @throws IgniteCheckedException If failed.
     */
    @Nullable GridDhtTxRemote startRemoteTx(
        UUID nodeId,
        GridDhtTxPrepareRequest req,
        GridDhtTxPrepareResponse res
    ) throws IgniteCheckedException {
        if (!F.isEmpty(req.writes())) {
            GridDhtTxRemote tx = ctx.tm().tx(req.version());

            if (tx == null) {
                boolean single = req.last() && req.writes().size() == 1;

                tx = new GridDhtTxRemote(
                    ctx,
                    req.nearNodeId(),
                    req.futureId(),
                    nodeId,
                    req.topologyVersion(),
                    req.version(),
                    null,
                    req.system(),
                    req.policy(),
                    req.concurrency(),
                    req.isolation(),
                    req.isInvalidate(),
                    req.timeout(),
                    req.writes() != null ? Math.max(req.writes().size(), req.txSize()) : req.txSize(),
                    req.nearXidVersion(),
                    req.transactionNodes(),
                    req.subjectId(),
                    req.taskNameHash(),
                    single);

                tx.writeVersion(req.writeVersion());

                tx = ctx.tm().onCreated(null, tx);

                if (tx == null || !ctx.tm().onStarted(tx)) {
                    if (log.isDebugEnabled())
                        log.debug("Attempt to start a completed transaction (will ignore): " + tx);

                    return null;
                }

                if (ctx.discovery().node(nodeId) == null) {
                    tx.state(ROLLING_BACK);

                    tx.state(ROLLED_BACK);

                    ctx.tm().uncommitTx(tx);

                    return null;
                }
            }
            else {
                tx.writeVersion(req.writeVersion());
                tx.transactionNodes(req.transactionNodes());
            }

            if (!tx.isSystemInvalidate()) {
                int idx = 0;

                for (IgniteTxEntry entry : req.writes()) {
                    GridCacheContext cacheCtx = entry.context();

                    int part = cacheCtx.affinity().partition(entry.key());

                    GridDhtLocalPartition locPart = cacheCtx.topology().localPartition(part,
                        req.topologyVersion(),
                        false);

                    if (locPart != null && locPart.reserve()) {
                        try {
                            tx.addWrite(entry, ctx.deploy().globalLoader());

                            if (isNearEnabled(cacheCtx) && req.invalidateNearEntry(idx))
                                invalidateNearEntry(cacheCtx, entry.key(), req.version());

                            if (req.needPreloadKey(idx)) {
                                GridCacheEntryEx cached = entry.cached();

                                if (cached == null)
                                    cached = cacheCtx.cache().entryEx(entry.key(), req.topologyVersion());

                                GridCacheEntryInfo info = cached.info();

                                if (info != null && !info.isNew() && !info.isDeleted())
                                    res.addPreloadEntry(info);
                            }

                            if (cacheCtx.readThroughConfigured() &&
                                !entry.skipStore() &&
                                entry.op() == TRANSFORM &&
                                entry.oldValueOnPrimary() &&
                                !entry.hasValue()) {
                                while (true) {
                                    try {
                                        GridCacheEntryEx cached = entry.cached();

                                        if (cached == null) {
                                            cached = cacheCtx.cache().entryEx(entry.key(), req.topologyVersion());

                                            entry.cached(cached);
                                        }

                                        CacheObject val = cached.innerGet(
                                            /*ver*/null,
                                            tx,
                                            /*readThrough*/false,
                                            /*updateMetrics*/false,
                                            /*evt*/false,
                                            tx.subjectId(),
                                            /*transformClo*/null,
                                            tx.resolveTaskName(),
                                            /*expiryPlc*/null,
                                            /*keepBinary*/true);

                                        if (val == null)
                                            val = cacheCtx.toCacheObject(cacheCtx.store().load(null, entry.key()));

                                        if (val != null)
                                            entry.readValue(val);

                                    break;
                                }
                                catch (GridCacheEntryRemovedException ignored) {
                                    if (log.isDebugEnabled())
                                        log.debug("Got entry removed exception, will retry: " + entry.txKey());

                                        entry.cached(cacheCtx.cache().entryEx(entry.key(), req.topologyVersion()));
                                    }
                                }
                            }
                        }
                        catch (GridDhtInvalidPartitionException e) {
                            tx.addInvalidPartition(cacheCtx, e.partition());

                            tx.clearEntry(entry.txKey());
                        }
                        finally {
                            locPart.release();
                        }
                    }
                    else
                        tx.addInvalidPartition(cacheCtx, part);

                    idx++;
                }
            }

            // Prepare prior to reordering, so the pending locks added
            // in prepare phase will get properly ordered as well.
            tx.prepareRemoteTx();

            if (req.last()) {
                assert !F.isEmpty(req.transactionNodes()) :
                    "Received last prepare request with empty transaction nodes: " + req;

                tx.state(PREPARED);
            }

            res.invalidPartitionsByCacheId(tx.invalidPartitions());

            if (tx.empty() && req.last()) {
                tx.rollbackRemoteTx();

                return null;
            }

            return tx;
        }

        return null;
    }

    /**
     * @param cacheCtx Context.
     * @param key Key
     * @param ver Version.
     * @throws IgniteCheckedException If invalidate failed.
     */
    private void invalidateNearEntry(GridCacheContext cacheCtx, KeyCacheObject key, GridCacheVersion ver)
        throws IgniteCheckedException {
        GridNearCacheAdapter near = cacheCtx.isNear() ? cacheCtx.near() : cacheCtx.dht().near();

        GridCacheEntryEx nearEntry = near.peekEx(key);

        if (nearEntry != null)
            nearEntry.invalidate(null, ver);
    }

    /**
     * Called while processing dht tx prepare request.
     *
     * @param ldr Loader.
     * @param nodeId Sender node ID.
     * @param req Request.
     * @return Remote transaction.
     * @throws IgniteCheckedException If failed.
     */
    @Nullable public GridNearTxRemote startNearRemoteTx(ClassLoader ldr, UUID nodeId,
        GridDhtTxPrepareRequest req) throws IgniteCheckedException {

        if (!F.isEmpty(req.nearWrites())) {
            GridNearTxRemote tx = ctx.tm().nearTx(req.version());

            if (tx == null) {
                tx = new GridNearTxRemote(
                    ctx,
                    req.topologyVersion(),
                    ldr,
                    nodeId,
                    req.nearNodeId(),
                    req.version(),
                    null,
                    req.system(),
                    req.policy(),
                    req.concurrency(),
                    req.isolation(),
                    req.isInvalidate(),
                    req.timeout(),
                    req.nearWrites(),
                    req.txSize(),
                    req.subjectId(),
                    req.taskNameHash()
                );

                tx.writeVersion(req.writeVersion());

                if (!tx.empty()) {
                    tx = ctx.tm().onCreated(null, tx);

                    if (tx == null || !ctx.tm().onStarted(tx))
                        throw new IgniteTxRollbackCheckedException("Attempt to start a completed transaction: " + tx);
                }
            }
            else
                tx.addEntries(ldr, req.nearWrites());

            tx.ownedVersions(req.owned());

            // Prepare prior to reordering, so the pending locks added
            // in prepare phase will get properly ordered as well.
            tx.prepareRemoteTx();

            if (req.last())
                tx.state(PREPARED);

            return tx;
        }

        return null;
    }

    /**
     * @param nodeId Node ID.
     * @param req Request.
     */
    private void processCheckPreparedTxRequest(final UUID nodeId,
        final GridCacheTxRecoveryRequest req) {
        if (txRecoveryMsgLog.isDebugEnabled()) {
            txRecoveryMsgLog.debug("Received tx recovery request [txId=" + req.nearXidVersion() +
                ", node=" + nodeId + ']');
        }

        IgniteInternalFuture<Boolean> fut = req.nearTxCheck() ? ctx.tm().txCommitted(req.nearXidVersion()) :
            ctx.tm().txsPreparedOrCommitted(req.nearXidVersion(), req.transactions());

        if (fut == null || fut.isDone()) {
            boolean prepared;

            try {
                prepared = fut == null ? true : fut.get();
            }
            catch (IgniteCheckedException e) {
                U.error(log, "Check prepared transaction future failed [req=" + req + ']', e);

                prepared = false;
            }

            sendCheckPreparedResponse(nodeId, req, prepared);
        }
        else {
            fut.listen(new CI1<IgniteInternalFuture<Boolean>>() {
                @Override public void apply(IgniteInternalFuture<Boolean> fut) {
                    boolean prepared;

                    try {
                        prepared = fut.get();
                    }
                    catch (IgniteCheckedException e) {
                        U.error(log, "Check prepared transaction future failed [req=" + req + ']', e);

                        prepared = false;
                    }

                    sendCheckPreparedResponse(nodeId, req, prepared);
                }
            });
        }
    }

    /**
     * @param nodeId Node ID.
     * @param req Request.
     * @param prepared {@code True} if all transaction prepared or committed.
     */
    private void sendCheckPreparedResponse(UUID nodeId,
        GridCacheTxRecoveryRequest req,
        boolean prepared) {
        GridCacheTxRecoveryResponse res = new GridCacheTxRecoveryResponse(req.version(),
            req.futureId(),
            req.miniId(),
            prepared,
            req.deployInfo() != null);

        try {
            ctx.io().send(nodeId, res, req.system() ? UTILITY_CACHE_POOL : SYSTEM_POOL);

            if (txRecoveryMsgLog.isDebugEnabled()) {
                txRecoveryMsgLog.debug("Sent tx recovery response [txId=" + req.nearXidVersion() +
                    ", node=" + nodeId + ", res=" + res + ']');
            }
        }
        catch (ClusterTopologyCheckedException ignored) {
            if (txRecoveryMsgLog.isDebugEnabled())
                txRecoveryMsgLog.debug("Failed to send tx recovery response, node failed [" +
                    ", txId=" + req.nearXidVersion() +
                    ", node=" + nodeId +
                    ", res=" + res + ']');
        }
        catch (IgniteCheckedException e) {
            U.error(txRecoveryMsgLog, "Failed to send tx recovery response [txId=" + req.nearXidVersion() +
                ", node=" + nodeId +
                ", req=" + req +
                ", res=" + res + ']', e);
        }
    }

    /**
     * @param nodeId Node ID.
     * @param res Response.
     */
    protected void processCheckPreparedTxResponse(UUID nodeId, GridCacheTxRecoveryResponse res) {
        if (txRecoveryMsgLog.isDebugEnabled()) {
            txRecoveryMsgLog.debug("Received tx recovery response [txId=" + res.version() +
                ", node=" + nodeId +
                ", res=" + res + ']');
        }

        GridCacheTxRecoveryFuture fut = (GridCacheTxRecoveryFuture)ctx.mvcc().future(res.futureId());

        if (fut == null) {
            if (txRecoveryMsgLog.isDebugEnabled()) {
                txRecoveryMsgLog.debug("Failed to find future for tx recovery response [txId=" + res.version() +
                    ", node=" + nodeId + ", res=" + res + ']');
            }

            return;
        }
        else
            res.txState(fut.tx().txState());

        fut.onResult(nodeId, res);
    }
}<|MERGE_RESOLUTION|>--- conflicted
+++ resolved
@@ -863,15 +863,8 @@
 
             IgniteInternalFuture<IgniteInternalTx> res = null;
 
-<<<<<<< HEAD
             try {
-                res = tx.rollbackAsync();
-=======
-            IgniteInternalFuture<IgniteInternalTx> rollbackFut = tx.rollbackDhtLocalAsync();
-
-            // Only for error logging.
-            rollbackFut.listen(CU.errorLogger(log));
->>>>>>> af026d1e
+                res = tx.rollbackDhtLocalAsync();
 
                 // Only for error logging.
                 res.listen(CU.errorLogger(log));
@@ -914,16 +907,12 @@
                 throw e;
 
             if (tx != null)
-<<<<<<< HEAD
                 try {
-                    return tx.rollbackAsync();
+                    return tx.rollbackNearTxLocalAsync();
                 }
                 catch (Throwable e1) {
                     e.addSuppressed(e1);
                 }
-=======
-                return tx.rollbackNearTxLocalAsync();
->>>>>>> af026d1e
 
             return new GridFinishedFuture<>(e);
         }
@@ -1006,16 +995,12 @@
                 U.error(log, "Failed to process prepare request: " + req, e);
 
             if (nearTx != null)
-<<<<<<< HEAD
                 try {
-                    nearTx.rollback();
+                    nearTx.rollbackRemoteTx();
                 }
                 catch (Throwable e1) {
                     e.addSuppressed(e1);
                 }
-=======
-                nearTx.rollbackRemoteTx();
->>>>>>> af026d1e
 
             res = new GridDhtTxPrepareResponse(
                 req.partition(),
@@ -1276,17 +1261,13 @@
             tx.invalidate(true);
             tx.systemInvalidate(true);
 
-<<<<<<< HEAD
             try {
-                tx.rollback();
+                tx.rollbackRemoteTx();
             }
             catch (Throwable e1) {
                 e.addSuppressed(e1);
                 U.error(log, "Failed to automatically rollback transaction: " + tx, e1);
             }
-=======
-            tx.rollbackRemoteTx();
->>>>>>> af026d1e
 
             if (e instanceof Error)
                 throw (Error)e;
@@ -1332,9 +1313,8 @@
             }
 
             if (nearTx != null)
-<<<<<<< HEAD
                 try {
-                    nearTx.rollback();
+                    nearTx.rollbackRemoteTx();
                 }
                 catch (Throwable e1) {
                     e.addSuppressed(e1);
@@ -1342,17 +1322,11 @@
 
             if (dhtTx != null)
                 try {
-                    dhtTx.rollback();
+                    dhtTx.rollbackRemoteTx();
                 }
                 catch (Throwable e1) {
                     e.addSuppressed(e1);
                 }
-=======
-                nearTx.rollbackRemoteTx();
-
-            if (dhtTx != null)
-                dhtTx.rollbackRemoteTx();
->>>>>>> af026d1e
         }
     }
 
