--- conflicted
+++ resolved
@@ -111,9 +111,6 @@
      * @param req Request.
      * @return Prepare future.
      */
-<<<<<<< HEAD
-    public IgniteInternalFuture<?> processNearTxPrepareRequest(UUID nearNodeId, GridNearTxPrepareRequest req) {
-=======
     public IgniteInternalFuture<?> processNearTxPrepareRequest(final UUID nearNodeId,
         final GridNearTxPrepareRequest req) {
         if (txPrepareMsgLog.isDebugEnabled()) {
@@ -121,7 +118,6 @@
                 ", node=" + nearNodeId + ']');
         }
 
->>>>>>> 8ed13e84
         return prepareTx(nearNodeId, null, req);
     }
 
@@ -369,42 +365,7 @@
                             ", req=" + req + ']');
                     }
 
-<<<<<<< HEAD
                     GridNearTxPrepareResponse res = sendNearTxPrepareResponse(nearNodeId, req, null, null, top);
-=======
-                    GridNearTxPrepareResponse res = new GridNearTxPrepareResponse(
-                        req.version(),
-                        req.futureId(),
-                        req.miniId(),
-                        req.version(),
-                        req.version(),
-                        null,
-                        null,
-                        top.topologyVersion(),
-                        req.deployInfo() != null);
-
-                    try {
-                        ctx.io().send(nearNode, res, req.policy());
-
-                        if (txPrepareMsgLog.isDebugEnabled()) {
-                            txPrepareMsgLog.debug("Sent remap response for near prepare [txId=" + req.version() +
-                                ", node=" + nearNodeId + ']');
-                        }
-                    }
-                    catch (ClusterTopologyCheckedException ignored) {
-                        if (txPrepareMsgLog.isDebugEnabled()) {
-                            txPrepareMsgLog.debug("Failed to send remap response for near prepare, node failed [" +
-                                "txId=" + req.version() +
-                                ", node=" + nearNodeId + ']');
-                        }
-                    }
-                    catch (IgniteCheckedException e) {
-                        U.error(txPrepareMsgLog, "Failed to send remap response for near prepare " +
-                            "[txId=" + req.version() +
-                            ", node=" + nearNodeId +
-                            ", req=" + req + ']', e);
-                    }
->>>>>>> 8ed13e84
 
                     return new GridFinishedFuture<>(res);
                 }
