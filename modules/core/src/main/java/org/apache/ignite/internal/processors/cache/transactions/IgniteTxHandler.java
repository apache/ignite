--- conflicted
+++ resolved
@@ -32,6 +32,7 @@
 import org.apache.ignite.internal.util.lang.*;
 import org.apache.ignite.internal.util.typedef.*;
 import org.apache.ignite.internal.util.typedef.internal.*;
+import org.apache.ignite.lang.*;
 import org.jetbrains.annotations.*;
 
 import java.util.*;
@@ -199,14 +200,9 @@
                     if (e != null) {
                         locTx.setRollbackOnly(); // Just in case.
 
-<<<<<<< HEAD
                         if (!X.hasCause(e, IgniteTxOptimisticCheckedException.class) &&
                             !X.hasCause(e, IgniteFutureCancelledException.class))
-                            U.error(log, "Failed to prepare DHT transaction: " + tx, e);
-=======
-                        if (!(e instanceof IgniteTxOptimisticCheckedException))
-                            U.error(log, "Failed to prepare transaction: " + locTx, e);
->>>>>>> d9acbd1d
+                            U.error(log, "Failed to prepare DHT transaction: " + locTx, e);
                     }
 
                     return res;
@@ -267,32 +263,7 @@
             }
         }
         else {
-<<<<<<< HEAD
-            tx = new GridDhtTxLocal(
-                ctx,
-                nearNode.id(),
-                req.version(),
-                req.futureId(),
-                req.miniId(),
-                req.threadId(),
-                req.implicitSingle(),
-                req.implicitSingle(),
-                req.system(),
-                req.policy(),
-                req.concurrency(),
-                req.isolation(),
-                req.timeout(),
-                req.isInvalidate(),
-                false,
-                req.onePhaseCommit(),
-                req.txSize(),
-                req.transactionNodes(),
-                req.subjectId(),
-                req.taskNameHash()
-            );
-=======
             GridDhtPartitionTopology top = null;
->>>>>>> d9acbd1d
 
             if (req.firstClientRequest()) {
                 assert req.concurrency().equals(OPTIMISTIC) : req;
@@ -662,46 +633,8 @@
         }
 
         try {
-<<<<<<< HEAD
             assert tx != null : "Transaction is null for near finish request [nodeId=" +
                 nodeId + ", req=" + req + "]";
-=======
-            if (req.commit()) {
-                if (tx == null) {
-                    // Create transaction and add entries.
-                    tx = ctx.tm().onCreated(null,
-                        new GridDhtTxLocal(
-                            ctx,
-                            nodeId,
-                            req.version(),
-                            req.futureId(),
-                            req.miniId(),
-                            req.threadId(),
-                            true,
-                            false, /* we don't know, so assume false. */
-                            req.system(),
-                            req.explicitLock(),
-                            req.policy(),
-                            PESSIMISTIC,
-                            READ_COMMITTED,
-                            /*timeout */0,
-                            req.isInvalidate(),
-                            req.storeEnabled(),
-                            req.txSize(),
-                            null,
-                            req.subjectId(),
-                            req.taskNameHash()));
-
-                    if (tx == null || !ctx.tm().onStarted(tx))
-                        throw new IgniteTxRollbackCheckedException("Attempt to start a completed transaction: " + req);
-
-                    tx.topologyVersion(req.topologyVersion());
-                }
-                else {
-                    if (req.explicitLock())
-                        tx.explicitLock(req.explicitLock());
-                }
->>>>>>> d9acbd1d
 
             if (req.commit()) {
                 tx.storeEnabled(req.storeEnabled());
@@ -727,51 +660,17 @@
                 return commitFut;
             }
             else {
-<<<<<<< HEAD
                 tx.syncRollback(req.syncRollback());
-=======
-                assert tx != null || req.explicitLock() : "Transaction is null for near rollback request [nodeId=" +
-                    nodeId + ", req=" + req + "]";
-
-                if (tx != null) {
-                    tx.syncRollback(req.syncRollback());
->>>>>>> d9acbd1d
-
-                    tx.nearFinishFutureId(req.futureId());
-                    tx.nearFinishMiniId(req.miniId());
-
-                    IgniteInternalFuture<IgniteInternalTx> rollbackFut = tx.rollbackAsync();
-
-                    // Only for error logging.
-                    rollbackFut.listen(CU.errorLogger(log));
-
-                    return rollbackFut;
-                }
-                else {
-                    // Always send finish response.
-                    GridCacheMessage res = new GridNearTxFinishResponse(req.version(), req.threadId(),
-                        req.futureId(), req.miniId(), null);
-
-                    try {
-                        ctx.io().send(nodeId, res, req.policy());
-                    }
-                    catch (Throwable e) {
-                        // Double-check.
-                        if (ctx.discovery().node(nodeId) == null) {
-                            if (log.isDebugEnabled())
-                                log.debug("Node left while sending finish response [nodeId=" + nodeId + ", res=" + res +
-                                    ']');
-                        }
-                        else
-                            U.error(log, "Failed to send finish response to node [nodeId=" + nodeId + ", " +
-                                "res=" + res + ']', e);
-
-                        if (e instanceof Error)
-                            throw (Error)e;
-                    }
-
-                    return null;
-                }
+
+                tx.nearFinishFutureId(req.futureId());
+                tx.nearFinishMiniId(req.miniId());
+
+                IgniteInternalFuture<IgniteInternalTx> rollbackFut = tx.rollbackAsync();
+
+                // Only for error logging.
+                rollbackFut.listen(CU.errorLogger(log));
+
+                return rollbackFut;
             }
         }
         catch (Throwable e) {
@@ -958,17 +857,6 @@
         if (nearTx != null)
             finish(nodeId, nearTx, req);
 
-<<<<<<< HEAD
-        if (dhtTx != null && !dhtTx.done()) {
-            dhtTx.finishFuture().listen(new CI1<IgniteInternalFuture<IgniteInternalTx>>() {
-                @Override public void apply(IgniteInternalFuture<IgniteInternalTx> igniteTxIgniteFuture) {
-                    sendReply(nodeId, req, true);
-                }
-            });
-        }
-        else
-            sendReply(nodeId, req, true);
-=======
         if (req.replyRequired()) {
             IgniteInternalFuture completeFut;
 
@@ -999,7 +887,8 @@
             else
                 sendReply(nodeId, req);
         }
->>>>>>> d9acbd1d
+        else
+            sendReply(nodeId, req);
     }
 
     /**
@@ -1112,7 +1001,6 @@
      * @param nodeId Node id that originated finish request.
      * @param req Request.
      */
-<<<<<<< HEAD
     protected void sendReply(UUID nodeId, GridDhtTxFinishRequest req, boolean committed) {
         if (req.replyRequired()) {
             GridDhtTxFinishResponse res = new GridDhtTxFinishResponse(req.version(), req.futureId(), req.miniId());
@@ -1124,25 +1012,22 @@
                     res.checkCommittedError(new IgniteTxRollbackCheckedException("Failed to commit transaction " +
                         "(transaction has been rolled back on backup node): " + req.version()));
             }
-=======
-    protected void sendReply(UUID nodeId, GridDhtTxFinishRequest req) {
-        GridCacheMessage res = new GridDhtTxFinishResponse(req.version(), req.futureId(), req.miniId());
->>>>>>> d9acbd1d
-
-        try {
-            ctx.io().send(nodeId, res, req.system() ? UTILITY_CACHE_POOL : SYSTEM_POOL);
-        }
-        catch (Throwable e) {
-            // Double-check.
-            if (ctx.discovery().node(nodeId) == null) {
-                if (log.isDebugEnabled())
-                    log.debug("Node left while sending finish response [nodeId=" + nodeId + ", res=" + res + ']');
-            }
-            else
-                U.error(log, "Failed to send finish response to node [nodeId=" + nodeId + ", res=" + res + ']', e);
-
-            if (e instanceof Error)
-                throw (Error)e;
+
+            try {
+                ctx.io().send(nodeId, res, req.system() ? UTILITY_CACHE_POOL : SYSTEM_POOL);
+            }
+            catch (Throwable e) {
+                // Double-check.
+                if (ctx.discovery().node(nodeId) == null) {
+                    if (log.isDebugEnabled())
+                        log.debug("Node left while sending finish response [nodeId=" + nodeId + ", res=" + res + ']');
+                }
+                else
+                    U.error(log, "Failed to send finish response to node [nodeId=" + nodeId + ", res=" + res + ']', e);
+
+                if (e instanceof Error)
+                    throw (Error)e;
+            }
         }
     }
 
@@ -1353,30 +1238,6 @@
      * @param nodeId Node ID.
      * @param req Request.
      */
-<<<<<<< HEAD
-    protected void processCheckPreparedTxRequest(
-        final UUID nodeId,
-        final GridCacheOptimisticCheckPreparedTxRequest req
-    ) {
-        if (log.isDebugEnabled())
-            log.debug("Processing check prepared transaction requests [nodeId=" + nodeId + ", req=" + req + ']');
-
-        if (req.nearCheck()) {
-            IgniteInternalFuture<Boolean> fut = ctx.tm().nearTxCommitted(req.nearXidVersion());
-
-            fut.listen(new CI1<IgniteInternalFuture<Boolean>>() {
-                @Override public void apply(IgniteInternalFuture<Boolean> f) {
-                    try {
-                        boolean prepared = f.get();
-
-                        sendCheckPrepareTxResponse(nodeId,
-                            new GridCacheOptimisticCheckPreparedTxResponse(
-                                req.version(),
-                                req.futureId(),
-                                req.miniId(),
-                                prepared),
-                            req.system());
-=======
     protected void processCheckPreparedTxRequest(final UUID nodeId,
         final GridCacheTxRecoveryRequest req)
     {
@@ -1430,48 +1291,12 @@
         boolean prepared) {
         GridCacheTxRecoveryResponse res =
             new GridCacheTxRecoveryResponse(req.version(), req.futureId(), req.miniId(), prepared);
->>>>>>> d9acbd1d
-
-                    }
-                    catch (IgniteCheckedException e) {
-                        U.error(log, "Failed to wait for transaction check prepared future " +
-                            "(will send rolled back response): " + req.nearXidVersion(), e);
-
-                        sendCheckPrepareTxResponse(nodeId,
-                            new GridCacheOptimisticCheckPreparedTxResponse(
-                                req.version(),
-                                req.futureId(),
-                                req.miniId(),
-                                false),
-                            req.system());
-                    }
-                }
-            });
-        }
-        else {
-            boolean prepared = ctx.tm().txsPreparedOrCommitted(req.nearXidVersion(), req.transactions());
-
-            sendCheckPrepareTxResponse(nodeId,
-                new GridCacheOptimisticCheckPreparedTxResponse(req.version(), req.futureId(), req.miniId(), prepared),
-                req.system());
-        }
-    }
-
-    /**
-     * @param nodeId Node ID.
-     * @param res Response to send.
-     * @param sys System pool flag.
-     */
-    private void sendCheckPrepareTxResponse(
-        UUID nodeId,
-        GridCacheOptimisticCheckPreparedTxResponse res,
-        boolean sys
-    ) {
+
         try {
             if (log.isDebugEnabled())
                 log.debug("Sending check prepared transaction response [nodeId=" + nodeId + ", res=" + res + ']');
 
-            ctx.io().send(nodeId, res, sys ? UTILITY_CACHE_POOL : SYSTEM_POOL);
+            ctx.io().send(nodeId, res, req.system() ? UTILITY_CACHE_POOL : SYSTEM_POOL);
         }
         catch (ClusterTopologyCheckedException ignored) {
             if (log.isDebugEnabled())
