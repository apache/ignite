--- conflicted
+++ resolved
@@ -1027,12 +1027,13 @@
     }
 
     /**
-<<<<<<< HEAD
      * @return Transaction label.
      */
     @Nullable public String label() {
         return txLbl;
-=======
+    }
+
+    /**
      * Applies partition counters updates for mvcc transactions.
      *
      * @param counters Counters values to be updated.
@@ -1063,7 +1064,6 @@
                 part.updateCounter(counter.initialCounter(i), counter.updatesCount(i));
             }
         }
->>>>>>> 8130e89f
     }
 
     /** {@inheritDoc} */
