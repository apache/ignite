/*
 * Licensed to the Apache Software Foundation (ASF) under one or more
 * contributor license agreements.  See the NOTICE file distributed with
 * this work for additional information regarding copyright ownership.
 * The ASF licenses this file to You under the Apache License, Version 2.0
 * (the "License"); you may not use this file except in compliance with
 * the License.  You may obtain a copy of the License at
 *
 *      http://www.apache.org/licenses/LICENSE-2.0
 *
 * Unless required by applicable law or agreed to in writing, software
 * distributed under the License is distributed on an "AS IS" BASIS,
 * WITHOUT WARRANTIES OR CONDITIONS OF ANY KIND, either express or implied.
 * See the License for the specific language governing permissions and
 * limitations under the License.
 */

package org.apache.ignite.internal.processors.cache.distributed;

import java.io.Externalizable;
import java.util.ArrayList;
import java.util.Collection;
import java.util.Collections;
import java.util.LinkedList;
import java.util.List;
import java.util.Map;
import java.util.Set;
import java.util.UUID;
import java.util.concurrent.atomic.AtomicIntegerFieldUpdater;
import java.util.stream.Collectors;
import org.apache.ignite.IgniteCheckedException;
import org.apache.ignite.failure.FailureContext;
import org.apache.ignite.failure.FailureType;
import org.apache.ignite.internal.IgniteInternalFuture;
import org.apache.ignite.internal.InvalidEnvironmentException;
import org.apache.ignite.internal.NodeStoppingException;
import org.apache.ignite.internal.pagemem.wal.WALPointer;
import org.apache.ignite.internal.pagemem.wal.record.DataEntry;
import org.apache.ignite.internal.pagemem.wal.record.DataRecord;
import org.apache.ignite.internal.processors.affinity.AffinityTopologyVersion;
import org.apache.ignite.internal.processors.cache.CacheObject;
import org.apache.ignite.internal.processors.cache.GridCacheContext;
import org.apache.ignite.internal.processors.cache.GridCacheEntryEx;
import org.apache.ignite.internal.processors.cache.GridCacheEntryRemovedException;
import org.apache.ignite.internal.processors.cache.GridCacheFilterFailedException;
import org.apache.ignite.internal.processors.cache.GridCacheMvccCandidate;
import org.apache.ignite.internal.processors.cache.GridCacheOperation;
import org.apache.ignite.internal.processors.cache.GridCacheReturn;
import org.apache.ignite.internal.processors.cache.GridCacheReturnCompletableWrapper;
import org.apache.ignite.internal.processors.cache.GridCacheSharedContext;
import org.apache.ignite.internal.processors.cache.GridCacheUpdateTxResult;
import org.apache.ignite.internal.processors.cache.KeyCacheObject;
import org.apache.ignite.internal.processors.cache.distributed.dht.topology.GridDhtLocalPartition;
import org.apache.ignite.internal.processors.cache.distributed.dht.topology.GridDhtPartitionTopology;
import org.apache.ignite.internal.processors.cache.distributed.dht.PartitionUpdateCountersMessage;
import org.apache.ignite.internal.processors.cache.distributed.near.GridNearCacheEntry;
import org.apache.ignite.internal.processors.cache.persistence.StorageException;
import org.apache.ignite.internal.processors.cache.transactions.IgniteInternalTx;
import org.apache.ignite.internal.processors.cache.transactions.IgniteTxAdapter;
import org.apache.ignite.internal.processors.cache.transactions.IgniteTxEntry;
import org.apache.ignite.internal.processors.cache.transactions.IgniteTxKey;
import org.apache.ignite.internal.processors.cache.transactions.IgniteTxRemoteEx;
import org.apache.ignite.internal.processors.cache.transactions.IgniteTxRemoteState;
import org.apache.ignite.internal.processors.cache.transactions.IgniteTxState;
import org.apache.ignite.internal.processors.cache.transactions.TxCounters;
import org.apache.ignite.internal.processors.cache.version.GridCacheVersion;
import org.apache.ignite.internal.processors.cache.version.GridCacheVersionConflictContext;
import org.apache.ignite.internal.util.future.GridFinishedFuture;
import org.apache.ignite.internal.util.lang.GridTuple;
import org.apache.ignite.internal.util.tostring.GridToStringBuilder;
import org.apache.ignite.internal.util.tostring.GridToStringInclude;
import org.apache.ignite.internal.util.typedef.F;
import org.apache.ignite.internal.util.typedef.T2;
import org.apache.ignite.internal.util.typedef.X;
import org.apache.ignite.internal.util.typedef.internal.CU;
import org.apache.ignite.internal.util.typedef.internal.U;
import org.apache.ignite.lang.IgniteBiTuple;
import org.apache.ignite.transactions.TransactionConcurrency;
import org.apache.ignite.transactions.TransactionIsolation;
import org.apache.ignite.transactions.TransactionState;
import org.jetbrains.annotations.Nullable;

import static org.apache.ignite.internal.processors.cache.GridCacheOperation.CREATE;
import static org.apache.ignite.internal.processors.cache.GridCacheOperation.DELETE;
import static org.apache.ignite.internal.processors.cache.GridCacheOperation.NOOP;
import static org.apache.ignite.internal.processors.cache.GridCacheOperation.READ;
import static org.apache.ignite.internal.processors.cache.GridCacheOperation.RELOAD;
import static org.apache.ignite.internal.processors.cache.GridCacheOperation.UPDATE;
import static org.apache.ignite.internal.processors.dr.GridDrType.DR_BACKUP;
import static org.apache.ignite.internal.processors.dr.GridDrType.DR_NONE;
import static org.apache.ignite.transactions.TransactionState.COMMITTED;
import static org.apache.ignite.transactions.TransactionState.COMMITTING;
import static org.apache.ignite.transactions.TransactionState.PREPARED;
import static org.apache.ignite.transactions.TransactionState.PREPARING;
import static org.apache.ignite.transactions.TransactionState.ROLLED_BACK;
import static org.apache.ignite.transactions.TransactionState.ROLLING_BACK;
import static org.apache.ignite.transactions.TransactionState.UNKNOWN;

/**
 * Transaction created by system implicitly on remote nodes.
 */
public abstract class GridDistributedTxRemoteAdapter extends IgniteTxAdapter
    implements IgniteTxRemoteEx {
    /** */
    private static final long serialVersionUID = 0L;

    /** Commit allowed field updater. */
    private static final AtomicIntegerFieldUpdater<GridDistributedTxRemoteAdapter> COMMIT_ALLOWED_UPD =
        AtomicIntegerFieldUpdater.newUpdater(GridDistributedTxRemoteAdapter.class, "commitAllowed");

    /** Explicit versions. */
    @GridToStringInclude
    private List<GridCacheVersion> explicitVers;

    /** Started flag. */
    @GridToStringInclude
    private boolean started;

    /** {@code True} only if all write entries are locked by this transaction. */
    @SuppressWarnings("UnusedDeclaration")
    @GridToStringInclude
    private volatile int commitAllowed;

    /** */
    @GridToStringInclude
    protected IgniteTxRemoteState txState;

    /** {@code True} if tx should skip adding itself to completed version map on finish. */
    private boolean skipCompletedVers;

    /**
     * Empty constructor required for {@link Externalizable}.
     */
    public GridDistributedTxRemoteAdapter() {
        // No-op.
    }

    /**
     * @param ctx Cache registry.
     * @param nodeId Node ID.
     * @param xidVer XID version.
     * @param commitVer Commit version.
     * @param sys System flag.
     * @param plc IO policy.
     * @param concurrency Concurrency level (should be pessimistic).
     * @param isolation Transaction isolation.
     * @param invalidate Invalidate flag.
     * @param timeout Timeout.
     * @param txSize Expected transaction size.
     * @param subjId Subject ID.
     * @param taskNameHash Task name hash code.
     */
    public GridDistributedTxRemoteAdapter(
        GridCacheSharedContext<?, ?> ctx,
        UUID nodeId,
        GridCacheVersion xidVer,
        GridCacheVersion commitVer,
        boolean sys,
        byte plc,
        TransactionConcurrency concurrency,
        TransactionIsolation isolation,
        boolean invalidate,
        long timeout,
        int txSize,
        @Nullable UUID subjId,
        int taskNameHash
    ) {
        super(
            ctx,
            nodeId,
            xidVer,
            ctx.versions().last(),
            Thread.currentThread().getId(),
            sys,
            plc,
            concurrency,
            isolation,
            timeout,
            txSize,
            subjId,
            taskNameHash);

        this.invalidate = invalidate;

        commitVersion(commitVer);

        // Must set started flag after concurrency and isolation.
        started = true;
    }

    /** {@inheritDoc} */
    @Override public IgniteTxState txState() {
        return txState;
    }

    /** {@inheritDoc} */
    @Override public UUID eventNodeId() {
        return nodeId;
    }

    /** {@inheritDoc} */
    @Override public UUID originatingNodeId() {
        return nodeId;
    }

    /** {@inheritDoc} */
    @Override public boolean activeCachesDeploymentEnabled() {
        return false;
    }

    /** {@inheritDoc} */
    @Override public void activeCachesDeploymentEnabled(boolean depEnabled) {
        throw new UnsupportedOperationException("Remote tx doesn't support deployment.");
    }

    /** {@inheritDoc} */
    @Override public void addActiveCache(GridCacheContext cacheCtx, boolean recovery) throws IgniteCheckedException {
        txState.addActiveCache(cacheCtx, recovery, this);
    }

    /**
     * @return Checks if transaction has no entries.
     */
    @Override public boolean empty() {
        return txState.empty();
    }

    /** {@inheritDoc} */
    @Override public void invalidate(boolean invalidate) {
        this.invalidate = invalidate;
    }

    /** {@inheritDoc} */
    @Override public Map<IgniteTxKey, IgniteTxEntry> writeMap() {
        return txState.writeMap();
    }

    /** {@inheritDoc} */
    @Override public Map<IgniteTxKey, IgniteTxEntry> readMap() {
        return txState.readMap();
    }

    /** {@inheritDoc} */
    @Override public void seal() {
        // No-op.
    }

    /** {@inheritDoc} */
    @Override public GridTuple<CacheObject> peek(GridCacheContext cacheCtx,
        boolean failFast,
        KeyCacheObject key)
        throws GridCacheFilterFailedException {
        assert false : "Method peek can only be called on user transaction: " + this;

        throw new IllegalStateException("Method peek can only be called on user transaction: " + this);
    }

    /** {@inheritDoc} */
    @Override public IgniteTxEntry entry(IgniteTxKey key) {
        return txState.entry(key);
    }

    /**
     * Clears entry from transaction as it never happened.
     *
     * @param key key to be removed.
     */
    public void clearEntry(IgniteTxKey key) {
        txState.clearEntry(key);
    }

    /**
     * @param baseVer Base version.
     * @param committedVers Committed versions.
     * @param rolledbackVers Rolled back versions.
     */
    @Override public void doneRemote(GridCacheVersion baseVer,
        Collection<GridCacheVersion> committedVers,
        Collection<GridCacheVersion> rolledbackVers,
        Collection<GridCacheVersion> pendingVers) {
        Map<IgniteTxKey, IgniteTxEntry> readMap = txState.readMap();

        if (readMap != null && !readMap.isEmpty()) {
            for (IgniteTxEntry txEntry : readMap.values())
                doneRemote(txEntry, baseVer, committedVers, rolledbackVers, pendingVers);
        }

        Map<IgniteTxKey, IgniteTxEntry> writeMap = txState.writeMap();

        if (writeMap != null && !writeMap.isEmpty()) {
            for (IgniteTxEntry txEntry : writeMap.values())
                doneRemote(txEntry, baseVer, committedVers, rolledbackVers, pendingVers);
        }
    }

    /** {@inheritDoc} */
    @Override public void setPartitionUpdateCounters(long[] cntrs) {
        if (writeMap() != null && !writeMap().isEmpty() && cntrs != null && cntrs.length > 0) {
            int i = 0;

            for (IgniteTxEntry txEntry : writeMap().values()) {
                txEntry.updateCounter(cntrs[i]);

                ++i;
            }
        }
    }

    /**
     * Adds completed versions to an entry.
     *
     * @param txEntry Entry.
     * @param baseVer Base version for completed versions.
     * @param committedVers Completed versions relative to base version.
     * @param rolledbackVers Rolled back versions relative to base version.
     * @param pendingVers Pending versions.
     */
    private void doneRemote(IgniteTxEntry txEntry,
        GridCacheVersion baseVer,
        Collection<GridCacheVersion> committedVers,
        Collection<GridCacheVersion> rolledbackVers,
        Collection<GridCacheVersion> pendingVers) {
        while (true) {
            GridDistributedCacheEntry entry = (GridDistributedCacheEntry)txEntry.cached();

            try {
                // Handle explicit locks.
                GridCacheVersion doneVer = txEntry.explicitVersion() != null ? txEntry.explicitVersion() : xidVer;

                entry.doneRemote(doneVer, baseVer, pendingVers, committedVers, rolledbackVers, isSystemInvalidate());

                break;
            }
            catch (GridCacheEntryRemovedException ignored) {
                assert entry.obsoleteVersion() != null;

                if (log.isDebugEnabled())
                    log.debug("Replacing obsolete entry in remote transaction [entry=" + entry + ", tx=" + this + ']');

                // Replace the entry.
                txEntry.cached(txEntry.context().cache().entryEx(txEntry.key(), topologyVersion()));
            }
        }
    }

    /** {@inheritDoc} */
    @Override public boolean onOwnerChanged(GridCacheEntryEx entry, GridCacheMvccCandidate owner) {
        if (!hasWriteKey(entry.txKey()))
            return false;

        try {
            commitIfLocked();

            return true;
        }
        catch (IgniteCheckedException e) {
            U.error(log, "Failed to commit remote transaction: " + this, e);

            invalidate(true);
            systemInvalidate(true);

            rollbackRemoteTx();

            return false;
        }
    }

    /** {@inheritDoc} */
    @Override public boolean isStarted() {
        return started;
    }

    /** {@inheritDoc} */
    @Override public boolean hasWriteKey(IgniteTxKey key) {
        return txState.hasWriteKey(key);
    }

    /** {@inheritDoc} */
    @Override public Set<IgniteTxKey> readSet() {
        return txState.readSet();
    }

    /** {@inheritDoc} */
    @Override public Set<IgniteTxKey> writeSet() {
        return txState.writeSet();
    }

    /** {@inheritDoc} */
    @Override public Collection<IgniteTxEntry> allEntries() {
        return txState.allEntries();
    }

    /** {@inheritDoc} */
    @Override public Collection<IgniteTxEntry> writeEntries() {
        return txState.writeEntries();
    }

    /** {@inheritDoc} */
    @Override public Collection<IgniteTxEntry> readEntries() {
        return txState.readEntries();
    }

    /**
     * @throws IgniteCheckedException If failed.
     */
    public final void prepareRemoteTx() throws IgniteCheckedException {
        // If another thread is doing prepare or rollback.
        if (!state(PREPARING)) {
            // In optimistic mode prepare may be called multiple times.
            if (state() != PREPARING || !optimistic()) {
                if (log.isDebugEnabled())
                    log.debug("Invalid transaction state for prepare: " + this);

                return;
            }
        }

        try {
            cctx.tm().prepareTx(this, null);

            if (pessimistic() || isSystemInvalidate())
                state(PREPARED);
        }
        catch (IgniteCheckedException e) {
            setRollbackOnly();

            throw e;
        }
    }

    /**
     * @throws IgniteCheckedException If commit failed.
     */
    @SuppressWarnings({"CatchGenericClass"})
    private void commitIfLocked() throws IgniteCheckedException {
        if (state() == COMMITTING) {
            for (IgniteTxEntry txEntry : writeEntries()) {
                assert txEntry != null : "Missing transaction entry for tx: " + this;

                while (true) {
                    GridCacheEntryEx entry = txEntry.cached();

                    assert entry != null : "Missing cached entry for transaction entry: " + txEntry;

                    try {
                        GridCacheVersion ver = txEntry.explicitVersion() != null ? txEntry.explicitVersion() : xidVer;

                        // If locks haven't been acquired yet, keep waiting.
                        if (!entry.lockedBy(ver)) {
                            if (log.isDebugEnabled())
                                log.debug("Transaction does not own lock for entry (will wait) [entry=" + entry +
                                    ", tx=" + this + ']');

                            return;
                        }

                        break; // While.
                    }
                    catch (GridCacheEntryRemovedException ignore) {
                        if (log.isDebugEnabled())
                            log.debug("Got removed entry while committing (will retry): " + txEntry);

                        txEntry.cached(txEntry.context().cache().entryEx(txEntry.key(), topologyVersion()));
                    }
                }
            }

            // Only one thread gets to commit.
            if (COMMIT_ALLOWED_UPD.compareAndSet(this, 0, 1)) {
                IgniteCheckedException err = null;

                Map<IgniteTxKey, IgniteTxEntry> writeMap = txState.writeMap();

                GridCacheReturnCompletableWrapper wrapper = null;

                if (!F.isEmpty(writeMap) || mvccSnapshot != null) {
                    GridCacheReturn ret = null;

                    if (!near() && !local() && onePhaseCommit()) {
                        if (needReturnValue()) {
                            ret = new GridCacheReturn(null, cctx.localNodeId().equals(otherNodeId()), true, null, true);

                            UUID origNodeId = otherNodeId(); // Originating node.

                            cctx.tm().addCommittedTxReturn(this,
                                wrapper = new GridCacheReturnCompletableWrapper(
                                    !cctx.localNodeId().equals(origNodeId) ? origNodeId : null));
                        }
                        else
                            cctx.tm().addCommittedTx(this, this.nearXidVersion(), null);
                    }

                    // Register this transaction as completed prior to write-phase to
                    // ensure proper lock ordering for removed entries.
                    cctx.tm().addCommittedTx(this);

                    AffinityTopologyVersion topVer = topologyVersion();

                    WALPointer ptr = null;

                    cctx.database().checkpointReadLock();

                    try {
                        assert !txState.mvccEnabled(cctx) || mvccSnapshot != null : "Mvcc is not initialized: " + this;

                        Collection<IgniteTxEntry> entries = near() || cctx.snapshot().needTxReadLogging() ? allEntries() : writeEntries();

                        // Data entry to write to WAL and associated with it TxEntry.
                        List<T2<DataEntry, IgniteTxEntry>> dataEntries = null;

                        batchStoreCommit(writeMap().values());

                        // Node that for near transactions we grab all entries.
                        for (IgniteTxEntry txEntry : entries) {
                            GridCacheContext cacheCtx = txEntry.context();

                            boolean replicate = cacheCtx.isDrEnabled();

                            while (true) {
                                try {
                                    GridCacheEntryEx cached = txEntry.cached();

                                    if (cached == null)
                                        txEntry.cached(cached = cacheCtx.cache().entryEx(txEntry.key(), topologyVersion()));

                                    if (near() && cacheCtx.dr().receiveEnabled()) {
                                        cached.markObsolete(xidVer);

                                        break;
                                    }

                                    GridNearCacheEntry nearCached = null;

                                    if (updateNearCache(cacheCtx, txEntry.key(), topVer))
                                        nearCached = cacheCtx.dht().near().peekExx(txEntry.key());

                                    if (!F.isEmpty(txEntry.entryProcessors()))
                                        txEntry.cached().unswap(false);

                                    IgniteBiTuple<GridCacheOperation, CacheObject> res =
                                        applyTransformClosures(txEntry, false, ret);

                                    GridCacheOperation op = res.get1();
                                    CacheObject val = res.get2();

                                    GridCacheVersion explicitVer = txEntry.conflictVersion();

                                    if (explicitVer == null)
                                        explicitVer = writeVersion();

                                    if (txEntry.ttl() == CU.TTL_ZERO)
                                        op = DELETE;

                                    boolean conflictNeedResolve = cacheCtx.conflictNeedResolve();

                                    GridCacheVersionConflictContext conflictCtx = null;

                                    if (conflictNeedResolve) {
                                        IgniteBiTuple<GridCacheOperation, GridCacheVersionConflictContext>
                                            drRes = conflictResolve(op, txEntry, val, explicitVer, cached);

                                        assert drRes != null;

                                        conflictCtx = drRes.get2();

                                        if (conflictCtx.isUseOld())
                                            op = NOOP;
                                        else if (conflictCtx.isUseNew()) {
                                            txEntry.ttl(conflictCtx.ttl());
                                            txEntry.conflictExpireTime(conflictCtx.expireTime());
                                        }
                                        else if (conflictCtx.isMerge()) {
                                            op = drRes.get1();
                                            val = txEntry.context().toCacheObject(conflictCtx.mergeValue());
                                            explicitVer = writeVersion();

                                            txEntry.ttl(conflictCtx.ttl());
                                            txEntry.conflictExpireTime(conflictCtx.expireTime());
                                        }
                                    }
                                    else
                                        // Nullify explicit version so that innerSet/innerRemove will work as usual.
                                        explicitVer = null;

                                    GridCacheVersion dhtVer = cached.isNear() ? writeVersion() : null;

                                    if (!near() && cacheCtx.group().persistenceEnabled() && cacheCtx.group().walEnabled() &&
                                        op != NOOP && op != RELOAD && (op != READ || cctx.snapshot().needTxReadLogging())) {
                                        if (dataEntries == null)
                                            dataEntries = new ArrayList<>(entries.size());

                                        dataEntries.add(
                                            new T2<>(
                                                new DataEntry(
                                                    cacheCtx.cacheId(),
                                                    txEntry.key(),
                                                    val,
                                                    op,
                                                    nearXidVersion(),
                                                    writeVersion(),
                                                    0,
                                                    txEntry.key().partition(),
                                                    txEntry.updateCounter()
                                                ),
                                                txEntry
                                            )
                                        );
                                    }

                                    if (op == CREATE || op == UPDATE) {
                                        // Invalidate only for near nodes (backups cannot be invalidated).
                                        if (isSystemInvalidate() || (isInvalidate() && cacheCtx.isNear()))
                                            cached.innerRemove(this,
                                                eventNodeId(),
                                                nodeId,
                                                false,
                                                true,
                                                true,
                                                txEntry.keepBinary(),
                                                txEntry.hasOldValue(),
                                                txEntry.oldValue(),
                                                topVer,
                                                null,
                                                replicate ? DR_BACKUP : DR_NONE,
                                                near() ? null : explicitVer,
                                                CU.subjectId(this, cctx),
                                                resolveTaskName(),
                                                dhtVer,
                                                txEntry.updateCounter(),
                                                mvccSnapshot());
                                        else {
                                            assert val != null : txEntry;

                                            GridCacheUpdateTxResult updRes = cached.innerSet(this,
                                                eventNodeId(),
                                                nodeId,
                                                val,
                                                false,
                                                false,
                                                txEntry.ttl(),
                                                true,
                                                true,
                                                txEntry.keepBinary(),
                                                txEntry.hasOldValue(),
                                                txEntry.oldValue(),
                                                topVer,
                                                null,
                                                replicate ? DR_BACKUP : DR_NONE,
                                                txEntry.conflictExpireTime(),
                                                near() ? null : explicitVer,
                                                CU.subjectId(this, cctx),
                                                resolveTaskName(),
                                                dhtVer,
                                                txEntry.updateCounter(),
                                                mvccSnapshot());

                                            txEntry.updateCounter(updRes.updateCounter());

                                            if (updRes.loggedPointer() != null)
                                                ptr = updRes.loggedPointer();

                                            // Keep near entry up to date.
                                            if (nearCached != null) {
                                                CacheObject val0 = cached.valueBytes();

                                                nearCached.updateOrEvict(xidVer,
                                                    val0,
                                                    cached.expireTime(),
                                                    cached.ttl(),
                                                    nodeId,
                                                    topVer);
                                            }
                                        }
                                    }
                                    else if (op == DELETE) {
                                        GridCacheUpdateTxResult updRes = cached.innerRemove(this,
                                            eventNodeId(),
                                            nodeId,
                                            false,
                                            true,
                                            true,
                                            txEntry.keepBinary(),
                                            txEntry.hasOldValue(),
                                            txEntry.oldValue(),
                                            topVer,
                                            null,
                                            replicate ? DR_BACKUP : DR_NONE,
                                            near() ? null : explicitVer,
                                            CU.subjectId(this, cctx),
                                            resolveTaskName(),
                                            dhtVer,
                                            txEntry.updateCounter(),
                                            mvccSnapshot());

                                        txEntry.updateCounter(updRes.updateCounter());

                                        if (updRes.loggedPointer() != null)
                                            ptr = updRes.loggedPointer();

                                        // Keep near entry up to date.
                                        if (nearCached != null)
                                            nearCached.updateOrEvict(xidVer, null, 0, 0, nodeId, topVer);
                                    }
                                    else if (op == RELOAD) {
                                        CacheObject reloaded = cached.innerReload();

                                        if (nearCached != null) {
                                            nearCached.innerReload();

                                            nearCached.updateOrEvict(cached.version(),
                                                reloaded,
                                                cached.expireTime(),
                                                cached.ttl(),
                                                nodeId,
                                                topVer);
                                        }
                                    }
                                    else if (op == READ) {
                                        assert near();

                                        if (log.isDebugEnabled())
                                            log.debug("Ignoring READ entry when committing: " + txEntry);
                                    }
                                    // No-op.
                                    else {
                                        if (conflictCtx == null || !conflictCtx.isUseOld()) {
                                            if (txEntry.ttl() != CU.TTL_NOT_CHANGED)
                                                cached.updateTtl(null, txEntry.ttl());

                                            if (nearCached != null) {
                                                CacheObject val0 = cached.valueBytes();

                                                nearCached.updateOrEvict(xidVer,
                                                    val0,
                                                    cached.expireTime(),
                                                    cached.ttl(),
                                                    nodeId,
                                                    topVer);
                                            }
                                        }
                                    }

                                    // Assert after setting values as we want to make sure
                                    // that if we replaced removed entries.
                                    assert
                                        txEntry.op() == READ || onePhaseCommit() ||
                                            // If candidate is not there, then lock was explicit
                                            // and we simply allow the commit to proceed.
                                            !cached.hasLockCandidateUnsafe(xidVer) || cached.lockedByUnsafe(xidVer) :
                                        "Transaction does not own lock for commit [entry=" + cached +
                                            ", tx=" + this + ']';

                                    // Break out of while loop.
                                    break;
                                }
                                catch (GridCacheEntryRemovedException ignored) {
                                    if (log.isDebugEnabled())
                                        log.debug("Attempting to commit a removed entry (will retry): " + txEntry);

                                    // Renew cached entry.
                                    txEntry.cached(cacheCtx.cache().entryEx(txEntry.key(), topologyVersion()));
                                }
                            }
                        }

<<<<<<< HEAD
                        applyTxCounters();
=======
                            // Apply cache size deltas.
                            applyTxSizes();

                            TxCounters txCntrs = txCounters(false);

                            // Apply update counters.
                            if (txCntrs != null)
                                applyPartitionsUpdatesCounters(txCntrs.updateCounters());

                            if (!near() && !F.isEmpty(dataEntries) && cctx.wal() != null) {
                                // Set new update counters for data entries received from persisted tx entries.
                                List<DataEntry> entriesWithCounters = dataEntries.stream()
                                        .map(tuple -> tuple.get1().partitionCounter(tuple.get2().updateCounter()))
                                        .collect(Collectors.toList());
>>>>>>> d5b1bbae

                        if (!near() && !F.isEmpty(dataEntries) && cctx.wal() != null) {
                            // Set new update counters for data entries received from persisted tx entries.
                            List<DataEntry> entriesWithCounters = dataEntries.stream()
                                .map(tuple -> tuple.get1().partitionCounter(tuple.get2().updateCounter()))
                                .collect(Collectors.toList());

                            cctx.wal().log(new DataRecord(entriesWithCounters));
                        }

                        if (ptr != null && !cctx.tm().logTxRecords())
                            cctx.wal().flush(ptr, false);
                    }
                    catch (Throwable ex) {
                        state(UNKNOWN);

                        // TODO Node should not stop (gracefully) until all pending transactions are processed.
                        if (X.hasCause(ex, NodeStoppingException.class)) {
                            U.warn(log, "Failed to commit transaction, node is stopping [tx=" + CU.txString(this) +
                                ", err=" + ex + ']');

                            return;
                        }

                        err = heuristicException(ex);

                        throw err;
                    }
                    finally {
                        cctx.database().checkpointReadUnlock();

                        if (err != null) {
                            logTxFinishErrorSafe(log, true, err);

                            cctx.kernalContext().failure().process(new FailureContext(FailureType.CRITICAL_ERROR, err));
                        }

                        notifyDrManager(state() == COMMITTING && err == null);

                        if (wrapper != null)
                            wrapper.initialize(ret);
                    }
                }

                cctx.tm().commitTx(this);

                state(COMMITTED);
            }
        }
    }

    /** {@inheritDoc} */
    @Override public final void commitRemoteTx() throws IgniteCheckedException {
        if (optimistic())
            state(PREPARED);

        if (!state(COMMITTING)) {
            TransactionState state = state();

            // If other thread is doing commit, then no-op.
            if (state == COMMITTING || state == COMMITTED)
                return;

            if (log.isDebugEnabled())
                log.debug("Failed to set COMMITTING transaction state (will rollback): " + this);

            setRollbackOnly();

            if (!isSystemInvalidate())
                throw new IgniteCheckedException("Invalid transaction state for commit [state=" + state + ", tx=" + this + ']');

            rollbackRemoteTx();
        }

        commitIfLocked();
    }

    /**
     * Forces commit for this tx.
     *
     * @throws IgniteCheckedException If commit failed.
     */
    public void forceCommit() throws IgniteCheckedException {
        commitIfLocked();
    }

    /** {@inheritDoc} */
    @Override public IgniteInternalFuture<IgniteInternalTx> commitAsync() {
        try {
            commitRemoteTx();

            return new GridFinishedFuture<IgniteInternalTx>(this);
        }
        catch (IgniteCheckedException e) {
            return new GridFinishedFuture<>(e);
        }
    }

    /** {@inheritDoc} */
    @Override public final IgniteInternalFuture<?> salvageTx() {
        try {
            systemInvalidate(true);

            prepareRemoteTx();

            if (state() == PREPARING) {
                if (log.isDebugEnabled())
                    log.debug("Ignoring transaction in PREPARING state as it is currently handled " +
                        "by another thread: " + this);

                return null;
            }

            doneRemote(xidVersion(),
                Collections.<GridCacheVersion>emptyList(),
                Collections.<GridCacheVersion>emptyList(),
                Collections.<GridCacheVersion>emptyList());

            commitRemoteTx();
        }
        catch (IgniteCheckedException e) {
            U.error(log, "Failed to invalidate transaction: " + xidVersion(), e);
        }

        return null;
    }

    /** {@inheritDoc} */
    @Override public final void rollbackRemoteTx() {
        try {
            notifyDrManager(false);

            // Note that we don't evict near entries here -
            // they will be deleted by their corresponding transactions.
            if (state(ROLLING_BACK) || state() == UNKNOWN) {
                cctx.tm().rollbackTx(this, false, skipCompletedVers);

                TxCounters counters = txCounters(false);

                if (counters != null)
                    applyPartitionsUpdatesCounters(counters.updateCounters());

                state(ROLLED_BACK);
            }
        }
        catch (RuntimeException | Error e) {
            state(UNKNOWN);

            throw e;
        }
    }

    /** {@inheritDoc} */
    @Override public IgniteInternalFuture<IgniteInternalTx> rollbackAsync() {
        rollbackRemoteTx();

        return new GridFinishedFuture<IgniteInternalTx>(this);
    }

    /** {@inheritDoc} */
    @Override public Collection<GridCacheVersion> alternateVersions() {
        return explicitVers == null ? Collections.<GridCacheVersion>emptyList() : explicitVers;
    }

    /** {@inheritDoc} */
    @Override public void commitError(Throwable e) {
        // No-op.
    }

    /**
     * @return {@code True} if tx should skip adding itself to completed version map on finish.
     */
    public boolean skipCompletedVersions() {
        return skipCompletedVers;
    }

    /**
     * @param skipCompletedVers {@code True} if tx should skip adding itself to completed version map on finish.
     */
    public void skipCompletedVersions(boolean skipCompletedVers) {
        this.skipCompletedVers = skipCompletedVers;
    }

    /**
     * Adds explicit version if there is one.
     *
     * @param e Transaction entry.
     */
    protected void addExplicit(IgniteTxEntry e) {
        if (e.explicitVersion() != null) {
            if (explicitVers == null)
                explicitVers = new LinkedList<>();

            if (!explicitVers.contains(e.explicitVersion())) {
                explicitVers.add(e.explicitVersion());

                if (log.isDebugEnabled())
                    log.debug("Added explicit version to transaction [explicitVer=" + e.explicitVersion() +
                        ", tx=" + this + ']');

                // Register alternate version with TM.
                cctx.tm().addAlternateVersion(e.explicitVersion(), this);
            }
        }
    }

    /**
     * Applies partition counters updates for mvcc transactions.
     *
     * @param counters Counters values to be updated.
     */
    private void applyPartitionsUpdatesCounters(Iterable<PartitionUpdateCountersMessage> counters) {
        if (counters == null)
            return;

        int cacheId = CU.UNDEFINED_CACHE_ID;
        GridDhtPartitionTopology top = null;

        for (PartitionUpdateCountersMessage counter : counters) {
            if (counter.cacheId() != cacheId) {
                GridCacheContext ctx0 = cctx.cacheContext(cacheId = counter.cacheId());

                assert ctx0.mvccEnabled();

                top = ctx0.topology();
            }

            assert top != null;

            for (int i = 0; i < counter.size(); i++) {
                GridDhtLocalPartition part = top.localPartition(counter.partition(i));

                assert part != null;

                part.updateCounter(counter.initialCounter(i), counter.updatesCount(i));
            }
        }
    }

    /** {@inheritDoc} */
    @Override public String toString() {
        return GridToStringBuilder.toString(GridDistributedTxRemoteAdapter.class, this, "super", super.toString());
    }
}<|MERGE_RESOLUTION|>--- conflicted
+++ resolved
@@ -763,9 +763,6 @@
                             }
                         }
 
-<<<<<<< HEAD
-                        applyTxCounters();
-=======
                             // Apply cache size deltas.
                             applyTxSizes();
 
@@ -780,19 +777,12 @@
                                 List<DataEntry> entriesWithCounters = dataEntries.stream()
                                         .map(tuple -> tuple.get1().partitionCounter(tuple.get2().updateCounter()))
                                         .collect(Collectors.toList());
->>>>>>> d5b1bbae
-
-                        if (!near() && !F.isEmpty(dataEntries) && cctx.wal() != null) {
-                            // Set new update counters for data entries received from persisted tx entries.
-                            List<DataEntry> entriesWithCounters = dataEntries.stream()
-                                .map(tuple -> tuple.get1().partitionCounter(tuple.get2().updateCounter()))
-                                .collect(Collectors.toList());
-
-                            cctx.wal().log(new DataRecord(entriesWithCounters));
-                        }
-
-                        if (ptr != null && !cctx.tm().logTxRecords())
-                            cctx.wal().flush(ptr, false);
+
+                                cctx.wal().log(new DataRecord(entriesWithCounters));
+                            }
+
+                            if (ptr != null && !cctx.tm().logTxRecords())
+                                cctx.wal().flush(ptr, false);
                     }
                     catch (Throwable ex) {
                         state(UNKNOWN);
