/*
 * Licensed to the Apache Software Foundation (ASF) under one or more
 * contributor license agreements.  See the NOTICE file distributed with
 * this work for additional information regarding copyright ownership.
 * The ASF licenses this file to You under the Apache License, Version 2.0
 * (the "License"); you may not use this file except in compliance with
 * the License.  You may obtain a copy of the License at
 *
 *      http://www.apache.org/licenses/LICENSE-2.0
 *
 * Unless required by applicable law or agreed to in writing, software
 * distributed under the License is distributed on an "AS IS" BASIS,
 * WITHOUT WARRANTIES OR CONDITIONS OF ANY KIND, either express or implied.
 * See the License for the specific language governing permissions and
 * limitations under the License.
 */

package org.apache.ignite.internal.processors.cache.distributed;

import java.util.ArrayList;
import java.util.Collection;
import java.util.Collections;
import java.util.HashSet;
import java.util.LinkedList;
import java.util.List;
import java.util.Map;
import java.util.Set;
import java.util.UUID;
import java.util.concurrent.atomic.AtomicIntegerFieldUpdater;
import java.util.stream.Collectors;
import org.apache.ignite.IgniteCheckedException;
import org.apache.ignite.IgniteException;
import org.apache.ignite.failure.FailureContext;
import org.apache.ignite.failure.FailureType;
import org.apache.ignite.internal.IgniteInternalFuture;
import org.apache.ignite.internal.NodeStoppingException;
import org.apache.ignite.internal.pagemem.wal.record.DataEntry;
import org.apache.ignite.internal.pagemem.wal.record.DataRecord;
import org.apache.ignite.internal.processors.affinity.AffinityTopologyVersion;
import org.apache.ignite.internal.processors.cache.CacheObject;
import org.apache.ignite.internal.processors.cache.GridCacheContext;
import org.apache.ignite.internal.processors.cache.GridCacheEntryEx;
import org.apache.ignite.internal.processors.cache.GridCacheEntryRemovedException;
import org.apache.ignite.internal.processors.cache.GridCacheFilterFailedException;
import org.apache.ignite.internal.processors.cache.GridCacheMvccCandidate;
import org.apache.ignite.internal.processors.cache.GridCacheOperation;
import org.apache.ignite.internal.processors.cache.GridCacheReturn;
import org.apache.ignite.internal.processors.cache.GridCacheReturnCompletableWrapper;
import org.apache.ignite.internal.processors.cache.GridCacheSharedContext;
import org.apache.ignite.internal.processors.cache.GridCacheUpdateTxResult;
import org.apache.ignite.internal.processors.cache.KeyCacheObject;
import org.apache.ignite.internal.processors.cache.distributed.dht.topology.GridDhtInvalidPartitionException;
import org.apache.ignite.internal.processors.cache.distributed.dht.topology.GridDhtLocalPartition;
import org.apache.ignite.internal.processors.cache.distributed.near.GridNearCacheEntry;
import org.apache.ignite.internal.processors.cache.persistence.wal.WALPointer;
import org.apache.ignite.internal.processors.cache.transactions.IgniteInternalTx;
import org.apache.ignite.internal.processors.cache.transactions.IgniteTxAdapter;
import org.apache.ignite.internal.processors.cache.transactions.IgniteTxEntry;
import org.apache.ignite.internal.processors.cache.transactions.IgniteTxKey;
import org.apache.ignite.internal.processors.cache.transactions.IgniteTxRemoteEx;
import org.apache.ignite.internal.processors.cache.transactions.IgniteTxRemoteState;
import org.apache.ignite.internal.processors.cache.transactions.IgniteTxState;
import org.apache.ignite.internal.processors.cache.transactions.TxCounters;
import org.apache.ignite.internal.processors.cache.version.GridCacheVersion;
import org.apache.ignite.internal.processors.cache.version.GridCacheVersionConflictContext;
import org.apache.ignite.internal.transactions.IgniteTxHeuristicCheckedException;
import org.apache.ignite.internal.util.future.GridFinishedFuture;
import org.apache.ignite.internal.util.lang.GridTuple;
import org.apache.ignite.internal.util.tostring.GridToStringBuilder;
import org.apache.ignite.internal.util.tostring.GridToStringInclude;
import org.apache.ignite.internal.util.typedef.F;
import org.apache.ignite.internal.util.typedef.T2;
import org.apache.ignite.internal.util.typedef.X;
import org.apache.ignite.internal.util.typedef.internal.CU;
import org.apache.ignite.internal.util.typedef.internal.LT;
import org.apache.ignite.internal.util.typedef.internal.U;
import org.apache.ignite.lang.IgniteBiTuple;
import org.apache.ignite.transactions.TransactionConcurrency;
import org.apache.ignite.transactions.TransactionIsolation;
import org.apache.ignite.transactions.TransactionState;
import org.jetbrains.annotations.Nullable;

import static org.apache.ignite.internal.processors.cache.GridCacheOperation.CREATE;
import static org.apache.ignite.internal.processors.cache.GridCacheOperation.DELETE;
import static org.apache.ignite.internal.processors.cache.GridCacheOperation.NOOP;
import static org.apache.ignite.internal.processors.cache.GridCacheOperation.READ;
import static org.apache.ignite.internal.processors.cache.GridCacheOperation.RELOAD;
import static org.apache.ignite.internal.processors.cache.GridCacheOperation.UPDATE;
import static org.apache.ignite.internal.processors.cache.distributed.dht.topology.GridDhtPartitionState.EVICTED;
import static org.apache.ignite.internal.processors.cache.distributed.dht.topology.GridDhtPartitionState.RENTING;
<<<<<<< HEAD
=======
import static org.apache.ignite.internal.processors.cache.version.GridCacheVersionEx.addConflictVersion;
>>>>>>> 9cf06362
import static org.apache.ignite.internal.processors.dr.GridDrType.DR_BACKUP;
import static org.apache.ignite.internal.processors.dr.GridDrType.DR_NONE;
import static org.apache.ignite.transactions.TransactionState.COMMITTED;
import static org.apache.ignite.transactions.TransactionState.COMMITTING;
import static org.apache.ignite.transactions.TransactionState.PREPARED;
import static org.apache.ignite.transactions.TransactionState.PREPARING;
import static org.apache.ignite.transactions.TransactionState.ROLLED_BACK;
import static org.apache.ignite.transactions.TransactionState.ROLLING_BACK;
import static org.apache.ignite.transactions.TransactionState.UNKNOWN;

/**
 * Transaction created by system implicitly on remote nodes.
 */
public abstract class GridDistributedTxRemoteAdapter extends IgniteTxAdapter
    implements IgniteTxRemoteEx {
    /** Commit allowed field updater. */
    private static final AtomicIntegerFieldUpdater<GridDistributedTxRemoteAdapter> COMMIT_ALLOWED_UPD =
        AtomicIntegerFieldUpdater.newUpdater(GridDistributedTxRemoteAdapter.class, "commitAllowed");

    /** Explicit versions. */
    @GridToStringInclude
    private List<GridCacheVersion> explicitVers;

    /** Started flag. */
    @GridToStringInclude
    private boolean started;

    /** {@code True} only if all write entries are locked by this transaction. */
    @GridToStringInclude
    private volatile int commitAllowed;

    /** */
    @GridToStringInclude
    protected IgniteTxRemoteState txState;

    /** Transaction label. */
    @GridToStringInclude
    @Nullable private String txLbl;

    /**
     * @param ctx Cache registry.
     * @param nodeId Node ID.
     * @param xidVer XID version.
     * @param commitVer Commit version.
     * @param sys System flag.
     * @param plc IO policy.
     * @param concurrency Concurrency level (should be pessimistic).
     * @param isolation Transaction isolation.
     * @param invalidate Invalidate flag.
     * @param timeout Timeout.
     * @param txSize Expected transaction size.
     * @param subjId Subject ID.
     * @param taskNameHash Task name hash code.
     * @param txLbl Transaction label.
     */
    public GridDistributedTxRemoteAdapter(
        GridCacheSharedContext<?, ?> ctx,
        UUID nodeId,
        GridCacheVersion xidVer,
        GridCacheVersion commitVer,
        boolean sys,
        byte plc,
        TransactionConcurrency concurrency,
        TransactionIsolation isolation,
        boolean invalidate,
        long timeout,
        int txSize,
        @Nullable UUID subjId,
        int taskNameHash,
        String txLbl
    ) {
        super(
            ctx,
            nodeId,
            xidVer,
            null,
            Thread.currentThread().getId(),
            sys,
            plc,
            concurrency,
            isolation,
            timeout,
            txSize,
            subjId,
            taskNameHash);

        this.invalidate = invalidate;
        this.txLbl = txLbl;

        commitVersion(commitVer);

        // Must set started flag after concurrency and isolation.
        started = true;
    }

    /** {@inheritDoc} */
    @Override public IgniteTxState txState() {
        return txState;
    }

    /** {@inheritDoc} */
    @Override public UUID eventNodeId() {
        return nodeId;
    }

    /** {@inheritDoc} */
    @Override public UUID originatingNodeId() {
        return nodeId;
    }

    /** {@inheritDoc} */
    @Override public boolean activeCachesDeploymentEnabled() {
        return false;
    }

    /** {@inheritDoc} */
    @Override public void activeCachesDeploymentEnabled(boolean depEnabled) {
        throw new UnsupportedOperationException("Remote tx doesn't support deployment.");
    }

    /** {@inheritDoc} */
    @Override public void addActiveCache(GridCacheContext cacheCtx, boolean recovery) throws IgniteCheckedException {
        txState.addActiveCache(cacheCtx, recovery, this);
    }

    /**
     * @return Checks if transaction has no entries.
     */
    @Override public boolean empty() {
        return txState.empty();
    }

    /** {@inheritDoc} */
    @Override public void invalidate(boolean invalidate) {
        this.invalidate = invalidate;
    }

    /** {@inheritDoc} */
    @Override public Map<IgniteTxKey, IgniteTxEntry> writeMap() {
        return txState.writeMap();
    }

    /** {@inheritDoc} */
    @Override public Map<IgniteTxKey, IgniteTxEntry> readMap() {
        return txState.readMap();
    }

    /** {@inheritDoc} */
    @Override public void seal() {
        // No-op.
    }

    /** {@inheritDoc} */
    @Override public GridTuple<CacheObject> peek(GridCacheContext cacheCtx,
        boolean failFast,
        KeyCacheObject key)
        throws GridCacheFilterFailedException {
        assert false : "Method peek can only be called on user transaction: " + this;

        throw new IllegalStateException("Method peek can only be called on user transaction: " + this);
    }

    /** {@inheritDoc} */
    @Override public IgniteTxEntry entry(IgniteTxKey key) {
        return txState.entry(key);
    }

    /**
     * Clears entry from transaction as it never happened.
     *
     * @param key key to be removed.
     */
    public void clearEntry(IgniteTxKey key) {
        txState.clearEntry(key);
    }

    /**
     * @param baseVer Base version.
     * @param committedVers Committed versions.
     * @param rolledbackVers Rolled back versions.
     * @param pendingVers Pending versions.
     *
     * @throws GridDhtInvalidPartitionException If partition was invalidated.
     */
    @Override public void doneRemote(GridCacheVersion baseVer,
        Collection<GridCacheVersion> committedVers,
        Collection<GridCacheVersion> rolledbackVers,
        Collection<GridCacheVersion> pendingVers
    ) throws GridDhtInvalidPartitionException {
        Map<IgniteTxKey, IgniteTxEntry> readMap = txState.readMap();

        if (readMap != null && !readMap.isEmpty()) {
            for (IgniteTxEntry txEntry : readMap.values())
                doneRemote(txEntry, baseVer, committedVers, rolledbackVers, pendingVers);
        }

        Map<IgniteTxKey, IgniteTxEntry> writeMap = txState.writeMap();

        if (writeMap != null && !writeMap.isEmpty()) {
            for (IgniteTxEntry txEntry : writeMap.values())
                doneRemote(txEntry, baseVer, committedVers, rolledbackVers, pendingVers);
        }
    }

    /** {@inheritDoc} */
    @Override public void setPartitionUpdateCounters(long[] cntrs) {
        if (writeMap() != null && !writeMap().isEmpty() && cntrs != null && cntrs.length > 0) {
            int i = 0;

            for (IgniteTxEntry txEntry : writeMap().values()) {
                txEntry.updateCounter(cntrs[i]);

                ++i;
            }
        }
    }

    /**
     * Adds completed versions to an entry.
     *
     * @param txEntry Entry.
     * @param baseVer Base version for completed versions.
     * @param committedVers Completed versions relative to base version.
     * @param rolledbackVers Rolled back versions relative to base version.
     * @param pendingVers Pending versions.
     *
     * @throws GridDhtInvalidPartitionException If entry partition was invalidated.
     */
    private void doneRemote(IgniteTxEntry txEntry,
        GridCacheVersion baseVer,
        Collection<GridCacheVersion> committedVers,
        Collection<GridCacheVersion> rolledbackVers,
        Collection<GridCacheVersion> pendingVers
    ) throws GridDhtInvalidPartitionException {
        while (true) {
            GridDistributedCacheEntry entry = (GridDistributedCacheEntry)txEntry.cached();

            try {
                // Handle explicit locks.
                GridCacheVersion doneVer = txEntry.explicitVersion() != null ? txEntry.explicitVersion() : xidVer;

                entry.doneRemote(doneVer, baseVer, pendingVers, committedVers, rolledbackVers, isSystemInvalidate());

                break;
            }
            catch (GridCacheEntryRemovedException ignored) {
                assert entry.obsoleteVersion() != null;

                if (log.isDebugEnabled())
                    log.debug("Replacing obsolete entry in remote transaction [entry=" + entry + ", tx=" + this + ']');

                // Replace the entry.
                txEntry.cached(txEntry.context().cache().entryEx(txEntry.key(), topologyVersion()));
            }
        }
    }

    /** {@inheritDoc} */
    @Override public boolean onOwnerChanged(GridCacheEntryEx entry, GridCacheMvccCandidate owner) {
        if (!hasWriteKey(entry.txKey()))
            return false;

        try {
            commitIfLocked();

            return true;
        }
        catch (IgniteCheckedException e) {
            U.error(log, "Failed to commit remote transaction: " + this, e);

            invalidate(true);
            systemInvalidate(true);

            rollbackRemoteTx();

            return false;
        }
    }

    /** {@inheritDoc} */
    @Override public boolean isStarted() {
        return started;
    }

    /** {@inheritDoc} */
    @Override public boolean hasWriteKey(IgniteTxKey key) {
        return txState.hasWriteKey(key);
    }

    /** {@inheritDoc} */
    @Override public Set<IgniteTxKey> readSet() {
        return txState.readSet();
    }

    /** {@inheritDoc} */
    @Override public Set<IgniteTxKey> writeSet() {
        return txState.writeSet();
    }

    /** {@inheritDoc} */
    @Override public Collection<IgniteTxEntry> allEntries() {
        return txState.allEntries();
    }

    /** {@inheritDoc} */
    @Override public Collection<IgniteTxEntry> writeEntries() {
        return txState.writeEntries();
    }

    /** {@inheritDoc} */
    @Override public Collection<IgniteTxEntry> readEntries() {
        return txState.readEntries();
    }

    /**
     * @throws IgniteCheckedException If failed.
     */
    public final void prepareRemoteTx() throws IgniteCheckedException {
        // If another thread is doing prepare or rollback.
        if (!state(PREPARING)) {
            // In optimistic mode prepare may be called multiple times.
            if (state() != PREPARING || !optimistic()) {
                if (log.isDebugEnabled())
                    log.debug("Invalid transaction state for prepare: " + this);

                return;
            }
        }

        try {
            cctx.tm().prepareTx(this, null);

            if (pessimistic() || isSystemInvalidate())
                state(PREPARED);
        }
        catch (IgniteCheckedException | IgniteException e) {
            setRollbackOnly();

            throw e;
        }
    }

    /**
     * @throws IgniteCheckedException If commit failed.
     */
    private void commitIfLocked() throws IgniteCheckedException {
        if (state() == COMMITTING) {
            for (IgniteTxEntry txEntry : writeEntries()) {
                assert txEntry != null : "Missing transaction entry for tx: " + this;

                while (true) {
                    GridCacheEntryEx entry = txEntry.cached();

                    assert entry != null : "Missing cached entry for transaction entry: " + txEntry;

                    try {
                        GridCacheVersion ver = txEntry.explicitVersion() != null ? txEntry.explicitVersion() : xidVer;

                        // If locks haven't been acquired yet, keep waiting.
                        if (!entry.lockedBy(ver)) {
                            if (log.isDebugEnabled())
                                log.debug("Transaction does not own lock for entry (will wait) [entry=" + entry +
                                    ", tx=" + this + ']');

                            return;
                        }

                        break; // While.
                    }
                    catch (GridCacheEntryRemovedException ignore) {
                        if (log.isDebugEnabled())
                            log.debug("Got removed entry while committing (will retry): " + txEntry);

                        try {
                            txEntry.cached(txEntry.context().cache().entryEx(txEntry.key(), topologyVersion()));
                        }
                        catch (GridDhtInvalidPartitionException e) {
                            break;
                        }
                    }
                }
            }

            // Only one thread gets to commit.
            if (COMMIT_ALLOWED_UPD.compareAndSet(this, 0, 1)) {
                IgniteCheckedException err = null;

                Map<IgniteTxKey, IgniteTxEntry> writeMap = txState.writeMap();

                GridCacheReturnCompletableWrapper wrapper = null;

                if (!F.isEmpty(writeMap) || mvccSnapshot != null) {
                    GridCacheReturn ret = null;

                    if (!near() && !local() && onePhaseCommit()) {
                        if (needReturnValue()) {
                            ret = new GridCacheReturn(null, cctx.localNodeId().equals(otherNodeId()), true, null, null, true);

                            UUID origNodeId = otherNodeId(); // Originating node.

                            cctx.tm().addCommittedTxReturn(this,
                                wrapper = new GridCacheReturnCompletableWrapper(
                                    !cctx.localNodeId().equals(origNodeId) ? origNodeId : null));
                        }
                        else
                            cctx.tm().addCommittedTx(this, this.nearXidVersion(), null);
                    }

                    // Register this transaction as completed prior to write-phase to
                    // ensure proper lock ordering for removed entries.
                    cctx.tm().addCommittedTx(this);

                    AffinityTopologyVersion topVer = topologyVersion();

                    WALPointer ptr = null;

                    cctx.database().checkpointReadLock();

                    // Reserved partitions (necessary to prevent race due to updates in RENTING state).
                    Set<GridDhtLocalPartition> reservedParts = new HashSet<>();

                    try {
                        assert !txState.mvccEnabled() || mvccSnapshot != null : "Mvcc is not initialized: " + this;

                        Collection<IgniteTxEntry> entries = near() || cctx.snapshot().needTxReadLogging() ? allEntries() : writeEntries();

                        // Data entry to write to WAL and associated with it TxEntry.
                        List<T2<DataEntry, IgniteTxEntry>> dataEntries = null;

                        batchStoreCommit(writeMap().values());

                        // Node that for near transactions we grab all entries.
                        for (IgniteTxEntry txEntry : entries) {
                            GridCacheContext cacheCtx = txEntry.context();

                            // Prevent stale updates.
                            GridDhtLocalPartition locPart =
                                    cacheCtx.group().topology().localPartition(txEntry.cached().partition());

                            if (!near()) {
                                if (locPart == null)
                                    continue;

                                if (!reservedParts.contains(locPart) && locPart.reserve()) {
                                    assert locPart.state() != EVICTED && locPart.reservations() > 0 : locPart;

                                    reservedParts.add(locPart);
                                }

                                if (locPart.state() == RENTING || locPart.state() == EVICTED) {
                                    LT.warn(log(), "Skipping update to partition that is concurrently evicting " +
                                        "[grp=" + cacheCtx.group().cacheOrGroupName() + ", part=" + locPart + "]");

                                    continue;
                                }
                            }

                            boolean replicate = cacheCtx.isDrEnabled();

                            while (true) {
                                try {
                                    GridCacheEntryEx cached = txEntry.cached();

                                    if (cached == null)
                                        txEntry.cached(cached = cacheCtx.cache().entryEx(txEntry.key(), topologyVersion()));

                                    if (near() && cacheCtx.dr().receiveEnabled()) {
                                        cached.markObsolete(xidVer);

                                        break;
                                    }

                                    GridNearCacheEntry nearCached = null;

                                    if (updateNearCache(cacheCtx, txEntry.key(), topVer))
                                        nearCached = cacheCtx.dht().near().peekExx(txEntry.key());

                                    if (!F.isEmpty(txEntry.entryProcessors()))
                                        txEntry.cached().unswap(false);

                                    IgniteBiTuple<GridCacheOperation, CacheObject> res =
                                        applyTransformClosures(txEntry, false, ret);

                                    GridCacheOperation op = res.get1();
                                    CacheObject val = res.get2();

                                    GridCacheVersion explicitVer = txEntry.conflictVersion();

                                    if (explicitVer == null)
                                        explicitVer = writeVersion();

                                    if (txEntry.ttl() == CU.TTL_ZERO)
                                        op = DELETE;

                                    boolean conflictNeedResolve = cacheCtx.conflictNeedResolve();

                                    GridCacheVersionConflictContext conflictCtx = null;

                                    if (conflictNeedResolve) {
                                        IgniteBiTuple<GridCacheOperation, GridCacheVersionConflictContext>
                                            drRes = conflictResolve(op, txEntry, val, explicitVer, cached);

                                        assert drRes != null;

                                        conflictCtx = drRes.get2();

                                        if (conflictCtx.isUseOld())
                                            op = NOOP;
                                        else if (conflictCtx.isUseNew()) {
                                            txEntry.ttl(conflictCtx.ttl());
                                            txEntry.conflictExpireTime(conflictCtx.expireTime());
                                        }
                                        else if (conflictCtx.isMerge()) {
                                            op = drRes.get1();
                                            val = txEntry.context().toCacheObject(conflictCtx.mergeValue());
                                            explicitVer = writeVersion();

                                            txEntry.ttl(conflictCtx.ttl());
                                            txEntry.conflictExpireTime(conflictCtx.expireTime());
                                        }
                                    }
                                    else
                                        // Nullify explicit version so that innerSet/innerRemove will work as usual.
                                        explicitVer = null;

                                    GridCacheVersion dhtVer = cached.isNear() ? writeVersion() : null;

                                    if (!near() && cacheCtx.group().logDataRecords() &&
                                        op != NOOP && op != RELOAD && (op != READ || cctx.snapshot().needTxReadLogging())) {
                                        if (dataEntries == null)
                                            dataEntries = new ArrayList<>(entries.size());

                                        dataEntries.add(
                                            new T2<>(
                                                new DataEntry(
                                                    cacheCtx.cacheId(),
                                                    txEntry.key(),
                                                    val,
                                                    op,
                                                    nearXidVersion(),
                                                    addConflictVersion(writeVersion(), txEntry.conflictVersion()),
                                                    0,
                                                    txEntry.key().partition(),
                                                    txEntry.updateCounter(),
                                                    DataEntry.flags(CU.txOnPrimary(this))
                                                ),
                                                txEntry
                                            )
                                        );
                                    }

                                    if (op == CREATE || op == UPDATE) {
                                        // Invalidate only for near nodes (backups cannot be invalidated).
                                        if (isSystemInvalidate() || (isInvalidate() && cacheCtx.isNear()))
                                            cached.innerRemove(this,
                                                eventNodeId(),
                                                nodeId,
                                                false,
                                                true,
                                                true,
                                                txEntry.keepBinary(),
                                                txEntry.hasOldValue(),
                                                txEntry.oldValue(),
                                                topVer,
                                                null,
                                                replicate ? DR_BACKUP : DR_NONE,
                                                near() ? null : explicitVer,
                                                resolveTaskName(),
                                                dhtVer,
                                                txEntry.updateCounter());
                                        else {
                                            assert val != null : txEntry;

                                            GridCacheUpdateTxResult updRes = cached.innerSet(this,
                                                eventNodeId(),
                                                nodeId,
                                                val,
                                                false,
                                                false,
                                                txEntry.ttl(),
                                                true,
                                                true,
                                                txEntry.keepBinary(),
                                                txEntry.hasOldValue(),
                                                txEntry.oldValue(),
                                                topVer,
                                                null,
                                                replicate ? DR_BACKUP : DR_NONE,
                                                txEntry.conflictExpireTime(),
                                                near() ? null : explicitVer,
                                                resolveTaskName(),
                                                dhtVer,
                                                txEntry.updateCounter());

                                            txEntry.updateCounter(updRes.updateCounter());

                                            if (updRes.loggedPointer() != null)
                                                ptr = updRes.loggedPointer();

                                            // Keep near entry up to date.
                                            if (nearCached != null) {
                                                CacheObject val0 = cached.valueBytes();

                                                nearCached.updateOrEvict(xidVer,
                                                    val0,
                                                    cached.expireTime(),
                                                    cached.ttl(),
                                                    nodeId,
                                                    topVer);
                                            }
                                        }
                                    }
                                    else if (op == DELETE) {
                                        GridCacheUpdateTxResult updRes = cached.innerRemove(this,
                                            eventNodeId(),
                                            nodeId,
                                            false,
                                            true,
                                            true,
                                            txEntry.keepBinary(),
                                            txEntry.hasOldValue(),
                                            txEntry.oldValue(),
                                            topVer,
                                            null,
                                            replicate ? DR_BACKUP : DR_NONE,
                                            near() ? null : explicitVer,
                                            resolveTaskName(),
                                            dhtVer,
                                            txEntry.updateCounter());

                                        txEntry.updateCounter(updRes.updateCounter());

                                        if (updRes.loggedPointer() != null)
                                            ptr = updRes.loggedPointer();

                                        // Keep near entry up to date.
                                        if (nearCached != null)
                                            nearCached.updateOrEvict(xidVer, null, 0, 0, nodeId, topVer);
                                    }
                                    else if (op == RELOAD) {
                                        CacheObject reloaded = cached.innerReload();

                                        if (nearCached != null) {
                                            nearCached.innerReload();

                                            nearCached.updateOrEvict(cached.version(),
                                                reloaded,
                                                cached.expireTime(),
                                                cached.ttl(),
                                                nodeId,
                                                topVer);
                                        }
                                    }
                                    else if (op == READ) {
                                        assert near();

                                        if (log.isDebugEnabled())
                                            log.debug("Ignoring READ entry when committing: " + txEntry);
                                    }
                                    // No-op.
                                    else {
                                        if (conflictCtx == null || !conflictCtx.isUseOld()) {
                                            if (txEntry.ttl() != CU.TTL_NOT_CHANGED)
                                                cached.updateTtl(null, txEntry.ttl());

                                            if (nearCached != null) {
                                                CacheObject val0 = cached.valueBytes();

                                                nearCached.updateOrEvict(xidVer,
                                                    val0,
                                                    cached.expireTime(),
                                                    cached.ttl(),
                                                    nodeId,
                                                    topVer);
                                            }
                                        }
                                    }

                                    // Assert after setting values as we want to make sure
                                    // that if we replaced removed entries.
                                    assert
                                        txEntry.op() == READ || onePhaseCommit() ||
                                            // If candidate is not there, then lock was explicit
                                            // and we simply allow the commit to proceed.
                                            !cached.hasLockCandidateUnsafe(xidVer) || cached.lockedByUnsafe(xidVer) :
                                        "Transaction does not own lock for commit [entry=" + cached +
                                            ", tx=" + this + ']';

                                    // Break out of while loop.
                                    break;
                                }
                                catch (GridCacheEntryRemovedException ignored) {
                                    if (log.isDebugEnabled())
                                        log.debug("Attempting to commit a removed entry (will retry): " + txEntry);

                                    // Renew cached entry.
                                    txEntry.cached(cacheCtx.cache().entryEx(txEntry.key(), topologyVersion()));
                                }
                            }
                        }

                        // Apply cache size deltas.
                        applyTxSizes();

                        TxCounters txCntrs = txCounters(false);

                        // Apply update counters.
                        if (txCntrs != null)
                            cctx.tm().txHandler().applyPartitionsUpdatesCounters(txCntrs.updateCounters());

                        cctx.mvccCaching().onTxFinished(this, true);

                        if (!near() && !F.isEmpty(dataEntries) && cctx.wal(true) != null) {
                            // Set new update counters for data entries received from persisted tx entries.
                            List<DataEntry> entriesWithCounters = dataEntries.stream()
                                .map(tuple -> tuple.get1().partitionCounter(tuple.get2().updateCounter()))
                                .collect(Collectors.toList());

                            ptr = cctx.wal(true).log(new DataRecord(entriesWithCounters));
                        }

                        if (ptr != null)
<<<<<<< HEAD
                            cctx.wal().flush(ptr, false);
=======
                            cctx.wal(true).flush(ptr, false);
>>>>>>> 9cf06362
                    }
                    catch (Throwable ex) {
                        state(UNKNOWN);

                        if (X.hasCause(ex, NodeStoppingException.class)) {
                            U.warn(log, "Failed to commit transaction, node is stopping [tx=" + CU.txString(this) +
                                ", err=" + ex + ']');

                            return;
                        }

                        err = heuristicException(ex);

                        try {
                            uncommit();
                        }
                        catch (Throwable e) {
                            err.addSuppressed(e);
                        }

                        throw err;
                    }
                    finally {
                        for (GridDhtLocalPartition locPart : reservedParts)
                            locPart.release();

                        cctx.database().checkpointReadUnlock();

                        if (wrapper != null)
                            wrapper.initialize(ret);
                    }
                }

                cctx.tm().commitTx(this);

                state(COMMITTED);
            }
        }
    }

    /** {@inheritDoc} */
    @Override public final void commitRemoteTx() throws IgniteCheckedException {
        if (optimistic())
            state(PREPARED);

        if (!state(COMMITTING)) {
            TransactionState state = state();

            // If other thread is doing commit, then no-op.
            if (state == COMMITTING || state == COMMITTED)
                return;

            if (log.isDebugEnabled())
                log.debug("Failed to set COMMITTING transaction state (will rollback): " + this);

            setRollbackOnly();

            if (!isSystemInvalidate())
                throw new IgniteCheckedException("Invalid transaction state for commit [state=" + state + ", tx=" + this + ']');

            rollbackRemoteTx();

            return;
        }

        try {
            commitIfLocked();
        }
        catch (IgniteTxHeuristicCheckedException e) {
            // Treat heuristic exception as critical.
            cctx.kernalContext().failure().process(new FailureContext(FailureType.CRITICAL_ERROR, e));

            throw e;
        }
    }

    /**
     * Forces commit for this tx.
     *
     * @throws IgniteCheckedException If commit failed.
     */
    public void forceCommit() throws IgniteCheckedException {
        commitIfLocked();
    }

    /** {@inheritDoc} */
    @Override public IgniteInternalFuture<IgniteInternalTx> commitAsync() {
        try {
            commitRemoteTx();

            return new GridFinishedFuture<IgniteInternalTx>(this);
        }
        catch (IgniteCheckedException e) {
            return new GridFinishedFuture<>(e);
        }
    }

    /** {@inheritDoc} */
    @Override public final IgniteInternalFuture<?> salvageTx() {
        try {
            systemInvalidate(true);

            prepareRemoteTx();

            if (state() == PREPARING) {
                if (log.isDebugEnabled())
                    log.debug("Ignoring transaction in PREPARING state as it is currently handled " +
                        "by another thread: " + this);

                return null;
            }

            doneRemote(xidVersion(),
                Collections.<GridCacheVersion>emptyList(),
                Collections.<GridCacheVersion>emptyList(),
                Collections.<GridCacheVersion>emptyList());

            commitRemoteTx();
        }
        catch (IgniteCheckedException e) {
            U.error(log, "Failed to invalidate transaction: " + xidVersion(), e);
        }

        return null;
    }

    /** {@inheritDoc} */
    @Override public final void rollbackRemoteTx() {
        try {
            // Note that we don't evict near entries here -
            // they will be deleted by their corresponding transactions.
            if (state(ROLLING_BACK) || state() == UNKNOWN) {
                cctx.tm().rollbackTx(this, false, skipCompletedVersions());

                TxCounters counters = txCounters(false);

                if (counters != null)
                    cctx.tm().txHandler().applyPartitionsUpdatesCounters(counters.updateCounters(), true, false);

                state(ROLLED_BACK);

                cctx.mvccCaching().onTxFinished(this, false);
            }
        }
        catch (IgniteCheckedException | RuntimeException | Error e) {
            state(UNKNOWN);

            U.error(log, "Error during tx rollback.", e);

            if (e instanceof IgniteCheckedException)
                throw new IgniteException(e);
            else if (e instanceof RuntimeException)
                throw (RuntimeException)e;
            else
                throw (Error)e;
        }
    }

    /** {@inheritDoc} */
    @Override public IgniteInternalFuture<IgniteInternalTx> rollbackAsync() {
        rollbackRemoteTx();

        return new GridFinishedFuture<IgniteInternalTx>(this);
    }

    /** {@inheritDoc} */
    @Override public Collection<GridCacheVersion> alternateVersions() {
        return explicitVers == null ? Collections.<GridCacheVersion>emptyList() : explicitVers;
    }

    /** {@inheritDoc} */
    @Override public void commitError(Throwable e) {
        // No-op.
    }

    /**
     * Adds explicit version if there is one.
     *
     * @param e Transaction entry.
     */
    protected void addExplicit(IgniteTxEntry e) {
        if (e.explicitVersion() != null) {
            if (explicitVers == null)
                explicitVers = new LinkedList<>();

            if (!explicitVers.contains(e.explicitVersion())) {
                explicitVers.add(e.explicitVersion());

                if (log.isDebugEnabled())
                    log.debug("Added explicit version to transaction [explicitVer=" + e.explicitVersion() +
                        ", tx=" + this + ']');

                // Register alternate version with TM.
                cctx.tm().addAlternateVersion(e.explicitVersion(), this);
            }
        }
    }

    /** {@inheritDoc} */
    @Override public String label() {
        return txLbl;
    }

    /** {@inheritDoc} */
    @Override public String toString() {
        return GridToStringBuilder.toString(GridDistributedTxRemoteAdapter.class, this, "super", super.toString());
    }
}<|MERGE_RESOLUTION|>--- conflicted
+++ resolved
@@ -88,10 +88,7 @@
 import static org.apache.ignite.internal.processors.cache.GridCacheOperation.UPDATE;
 import static org.apache.ignite.internal.processors.cache.distributed.dht.topology.GridDhtPartitionState.EVICTED;
 import static org.apache.ignite.internal.processors.cache.distributed.dht.topology.GridDhtPartitionState.RENTING;
-<<<<<<< HEAD
-=======
 import static org.apache.ignite.internal.processors.cache.version.GridCacheVersionEx.addConflictVersion;
->>>>>>> 9cf06362
 import static org.apache.ignite.internal.processors.dr.GridDrType.DR_BACKUP;
 import static org.apache.ignite.internal.processors.dr.GridDrType.DR_NONE;
 import static org.apache.ignite.transactions.TransactionState.COMMITTED;
@@ -814,11 +811,7 @@
                         }
 
                         if (ptr != null)
-<<<<<<< HEAD
-                            cctx.wal().flush(ptr, false);
-=======
                             cctx.wal(true).flush(ptr, false);
->>>>>>> 9cf06362
                     }
                     catch (Throwable ex) {
                         state(UNKNOWN);
