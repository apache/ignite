/*
 * Licensed to the Apache Software Foundation (ASF) under one or more
 * contributor license agreements.  See the NOTICE file distributed with
 * this work for additional information regarding copyright ownership.
 * The ASF licenses this file to You under the Apache License, Version 2.0
 * (the "License"); you may not use this file except in compliance with
 * the License.  You may obtain a copy of the License at
 *
 *      http://www.apache.org/licenses/LICENSE-2.0
 *
 * Unless required by applicable law or agreed to in writing, software
 * distributed under the License is distributed on an "AS IS" BASIS,
 * WITHOUT WARRANTIES OR CONDITIONS OF ANY KIND, either express or implied.
 * See the License for the specific language governing permissions and
 * limitations under the License.
 */

package org.apache.ignite.internal.processors.cache.distributed;

import java.io.Externalizable;
import java.util.ArrayList;
import java.util.Collection;
import java.util.Collections;
import java.util.LinkedList;
import java.util.List;
import java.util.Map;
import java.util.Set;
import java.util.UUID;
import java.util.concurrent.atomic.AtomicIntegerFieldUpdater;
import java.util.stream.Collectors;
import org.apache.ignite.IgniteCheckedException;
import org.apache.ignite.internal.InvalidEnvironmentException;
import org.apache.ignite.internal.IgniteInternalFuture;
import org.apache.ignite.internal.pagemem.wal.StorageException;
import org.apache.ignite.internal.pagemem.wal.WALPointer;
import org.apache.ignite.internal.pagemem.wal.record.DataEntry;
import org.apache.ignite.internal.pagemem.wal.record.DataRecord;
import org.apache.ignite.internal.processors.affinity.AffinityTopologyVersion;
import org.apache.ignite.internal.processors.cache.CacheObject;
import org.apache.ignite.internal.processors.cache.GridCacheContext;
import org.apache.ignite.internal.processors.cache.GridCacheEntryEx;
import org.apache.ignite.internal.processors.cache.GridCacheEntryRemovedException;
import org.apache.ignite.internal.processors.cache.GridCacheFilterFailedException;
import org.apache.ignite.internal.processors.cache.GridCacheMvccCandidate;
import org.apache.ignite.internal.processors.cache.GridCacheOperation;
import org.apache.ignite.internal.processors.cache.GridCacheReturn;
import org.apache.ignite.internal.processors.cache.GridCacheReturnCompletableWrapper;
import org.apache.ignite.internal.processors.cache.GridCacheSharedContext;
import org.apache.ignite.internal.processors.cache.GridCacheUpdateTxResult;
import org.apache.ignite.internal.processors.cache.KeyCacheObject;
import org.apache.ignite.internal.processors.cache.distributed.near.GridNearCacheEntry;
import org.apache.ignite.internal.processors.cache.transactions.IgniteInternalTx;
import org.apache.ignite.internal.processors.cache.transactions.IgniteTxAdapter;
import org.apache.ignite.internal.processors.cache.transactions.IgniteTxEntry;
import org.apache.ignite.internal.processors.cache.transactions.IgniteTxKey;
import org.apache.ignite.internal.processors.cache.transactions.IgniteTxRemoteEx;
import org.apache.ignite.internal.processors.cache.transactions.IgniteTxRemoteState;
import org.apache.ignite.internal.processors.cache.transactions.IgniteTxState;
import org.apache.ignite.internal.processors.cache.version.GridCacheVersion;
import org.apache.ignite.internal.processors.cache.version.GridCacheVersionConflictContext;
import org.apache.ignite.internal.transactions.IgniteTxHeuristicCheckedException;
import org.apache.ignite.internal.util.future.GridFinishedFuture;
import org.apache.ignite.internal.util.lang.GridTuple;
import org.apache.ignite.internal.util.tostring.GridToStringBuilder;
import org.apache.ignite.internal.util.tostring.GridToStringInclude;
import org.apache.ignite.internal.util.typedef.F;
import org.apache.ignite.internal.util.typedef.T2;
import org.apache.ignite.internal.util.typedef.X;
import org.apache.ignite.internal.util.typedef.internal.CU;
import org.apache.ignite.internal.util.typedef.internal.U;
import org.apache.ignite.lang.IgniteBiTuple;
import org.apache.ignite.transactions.TransactionConcurrency;
import org.apache.ignite.transactions.TransactionIsolation;
import org.apache.ignite.transactions.TransactionState;
import org.jetbrains.annotations.Nullable;

import static org.apache.ignite.internal.processors.cache.GridCacheOperation.CREATE;
import static org.apache.ignite.internal.processors.cache.GridCacheOperation.DELETE;
import static org.apache.ignite.internal.processors.cache.GridCacheOperation.NOOP;
import static org.apache.ignite.internal.processors.cache.GridCacheOperation.READ;
import static org.apache.ignite.internal.processors.cache.GridCacheOperation.RELOAD;
import static org.apache.ignite.internal.processors.cache.GridCacheOperation.UPDATE;
import static org.apache.ignite.internal.processors.dr.GridDrType.DR_BACKUP;
import static org.apache.ignite.internal.processors.dr.GridDrType.DR_NONE;
import static org.apache.ignite.transactions.TransactionState.COMMITTED;
import static org.apache.ignite.transactions.TransactionState.COMMITTING;
import static org.apache.ignite.transactions.TransactionState.PREPARED;
import static org.apache.ignite.transactions.TransactionState.PREPARING;
import static org.apache.ignite.transactions.TransactionState.ROLLED_BACK;
import static org.apache.ignite.transactions.TransactionState.ROLLING_BACK;
import static org.apache.ignite.transactions.TransactionState.UNKNOWN;

/**
 * Transaction created by system implicitly on remote nodes.
 */
public abstract class GridDistributedTxRemoteAdapter extends IgniteTxAdapter
    implements IgniteTxRemoteEx {
    /** */
    private static final long serialVersionUID = 0L;

    /** Commit allowed field updater. */
    private static final AtomicIntegerFieldUpdater<GridDistributedTxRemoteAdapter> COMMIT_ALLOWED_UPD =
        AtomicIntegerFieldUpdater.newUpdater(GridDistributedTxRemoteAdapter.class, "commitAllowed");

    /** Explicit versions. */
    @GridToStringInclude
    private List<GridCacheVersion> explicitVers;

    /** Started flag. */
    @GridToStringInclude
    private boolean started;

    /** {@code True} only if all write entries are locked by this transaction. */
    @SuppressWarnings("UnusedDeclaration")
    @GridToStringInclude
    private volatile int commitAllowed;

    /** */
    @GridToStringInclude
    protected IgniteTxRemoteState txState;

    /** {@code True} if tx should skip adding itself to completed version map on finish. */
    private boolean skipCompletedVers;

    /**
     * Empty constructor required for {@link Externalizable}.
     */
    public GridDistributedTxRemoteAdapter() {
        // No-op.
    }

    /**
     * @param ctx Cache registry.
     * @param nodeId Node ID.
     * @param xidVer XID version.
     * @param commitVer Commit version.
     * @param sys System flag.
     * @param plc IO policy.
     * @param concurrency Concurrency level (should be pessimistic).
     * @param isolation Transaction isolation.
     * @param invalidate Invalidate flag.
     * @param timeout Timeout.
     * @param txSize Expected transaction size.
     * @param subjId Subject ID.
     * @param taskNameHash Task name hash code.
     */
    public GridDistributedTxRemoteAdapter(
        GridCacheSharedContext<?, ?> ctx,
        UUID nodeId,
        GridCacheVersion xidVer,
        GridCacheVersion commitVer,
        boolean sys,
        byte plc,
        TransactionConcurrency concurrency,
        TransactionIsolation isolation,
        boolean invalidate,
        long timeout,
        int txSize,
        @Nullable UUID subjId,
        int taskNameHash
    ) {
        super(
            ctx,
            nodeId,
            xidVer,
            ctx.versions().last(),
            Thread.currentThread().getId(),
            sys,
            plc,
            concurrency,
            isolation,
            timeout,
            txSize,
            subjId,
            taskNameHash);

        this.invalidate = invalidate;

        commitVersion(commitVer);

        // Must set started flag after concurrency and isolation.
        started = true;
    }

    /** {@inheritDoc} */
    @Override public IgniteTxState txState() {
        return txState;
    }

    /** {@inheritDoc} */
    @Override public UUID eventNodeId() {
        return nodeId;
    }

    /** {@inheritDoc} */
    @Override public UUID originatingNodeId() {
        return nodeId;
    }

    /** {@inheritDoc} */
    @Override public boolean activeCachesDeploymentEnabled() {
        return false;
    }

    /**
     * @return Checks if transaction has no entries.
     */
    @Override public boolean empty() {
        return txState.empty();
    }

    /** {@inheritDoc} */
    @Override public void invalidate(boolean invalidate) {
        this.invalidate = invalidate;
    }

    /** {@inheritDoc} */
    @Override public Map<IgniteTxKey, IgniteTxEntry> writeMap() {
        return txState.writeMap();
    }

    /** {@inheritDoc} */
    @Override public Map<IgniteTxKey, IgniteTxEntry> readMap() {
        return txState.readMap();
    }

    /** {@inheritDoc} */
    @Override public void seal() {
        // No-op.
    }

    /** {@inheritDoc} */
    @Override public GridTuple<CacheObject> peek(GridCacheContext cacheCtx,
        boolean failFast,
        KeyCacheObject key)
        throws GridCacheFilterFailedException {
        assert false : "Method peek can only be called on user transaction: " + this;

        throw new IllegalStateException("Method peek can only be called on user transaction: " + this);
    }

    /** {@inheritDoc} */
    @Override public IgniteTxEntry entry(IgniteTxKey key) {
        return txState.entry(key);
    }

    /**
     * Clears entry from transaction as it never happened.
     *
     * @param key key to be removed.
     */
    public void clearEntry(IgniteTxKey key) {
        txState.clearEntry(key);
    }

    /**
     * @param baseVer Base version.
     * @param committedVers Committed versions.
     * @param rolledbackVers Rolled back versions.
     */
    @Override public void doneRemote(GridCacheVersion baseVer,
        Collection<GridCacheVersion> committedVers,
        Collection<GridCacheVersion> rolledbackVers,
        Collection<GridCacheVersion> pendingVers) {
        Map<IgniteTxKey, IgniteTxEntry> readMap = txState.readMap();

        if (readMap != null && !readMap.isEmpty()) {
            for (IgniteTxEntry txEntry : readMap.values())
                doneRemote(txEntry, baseVer, committedVers, rolledbackVers, pendingVers);
        }

        Map<IgniteTxKey, IgniteTxEntry> writeMap = txState.writeMap();

        if (writeMap != null && !writeMap.isEmpty()) {
            for (IgniteTxEntry txEntry : writeMap.values())
                doneRemote(txEntry, baseVer, committedVers, rolledbackVers, pendingVers);
        }
    }

    /** {@inheritDoc} */
    @Override public void setPartitionUpdateCounters(long[] cntrs) {
        if (writeMap() != null && !writeMap().isEmpty() && cntrs != null && cntrs.length > 0) {
            int i = 0;

            for (IgniteTxEntry txEntry : writeMap().values()) {
                txEntry.updateCounter(cntrs[i]);

                ++i;
            }
        }
    }

    /**
     * Adds completed versions to an entry.
     *
     * @param txEntry Entry.
     * @param baseVer Base version for completed versions.
     * @param committedVers Completed versions relative to base version.
     * @param rolledbackVers Rolled back versions relative to base version.
     * @param pendingVers Pending versions.
     */
    private void doneRemote(IgniteTxEntry txEntry,
        GridCacheVersion baseVer,
        Collection<GridCacheVersion> committedVers,
        Collection<GridCacheVersion> rolledbackVers,
        Collection<GridCacheVersion> pendingVers) {
        while (true) {
            GridDistributedCacheEntry entry = (GridDistributedCacheEntry)txEntry.cached();

            try {
                // Handle explicit locks.
                GridCacheVersion doneVer = txEntry.explicitVersion() != null ? txEntry.explicitVersion() : xidVer;

                entry.doneRemote(doneVer, baseVer, pendingVers, committedVers, rolledbackVers, isSystemInvalidate());

                break;
            }
            catch (GridCacheEntryRemovedException ignored) {
                assert entry.obsoleteVersion() != null;

                if (log.isDebugEnabled())
                    log.debug("Replacing obsolete entry in remote transaction [entry=" + entry + ", tx=" + this + ']');

                // Replace the entry.
                txEntry.cached(txEntry.context().cache().entryEx(txEntry.key(), topologyVersion()));
            }
        }
    }

    /** {@inheritDoc} */
    @Override public boolean onOwnerChanged(GridCacheEntryEx entry, GridCacheMvccCandidate owner) {
        if (!hasWriteKey(entry.txKey()))
            return false;

        try {
            commitIfLocked();

            return true;
        }
        catch (IgniteCheckedException e) {
            U.error(log, "Failed to commit remote transaction: " + this, e);

            invalidate(true);
            systemInvalidate(true);

            rollbackRemoteTx();

            return false;
        }
    }

    /** {@inheritDoc} */
    @Override public boolean isStarted() {
        return started;
    }

    /** {@inheritDoc} */
    @Override public boolean hasWriteKey(IgniteTxKey key) {
        return txState.hasWriteKey(key);
    }

    /** {@inheritDoc} */
    @Override public Set<IgniteTxKey> readSet() {
        return txState.readSet();
    }

    /** {@inheritDoc} */
    @Override public Set<IgniteTxKey> writeSet() {
        return txState.writeSet();
    }

    /** {@inheritDoc} */
    @Override public Collection<IgniteTxEntry> allEntries() {
        return txState.allEntries();
    }

    /** {@inheritDoc} */
    @Override public Collection<IgniteTxEntry> writeEntries() {
        return txState.writeEntries();
    }

    /** {@inheritDoc} */
    @Override public Collection<IgniteTxEntry> readEntries() {
        return txState.readEntries();
    }

    /**
     * @throws IgniteCheckedException If failed.
     */
    public final void prepareRemoteTx() throws IgniteCheckedException {
        // If another thread is doing prepare or rollback.
        if (!state(PREPARING)) {
            // In optimistic mode prepare may be called multiple times.
            if (state() != PREPARING || !optimistic()) {
                if (log.isDebugEnabled())
                    log.debug("Invalid transaction state for prepare: " + this);

                return;
            }
        }

        try {
            cctx.tm().prepareTx(this, null);

            if (pessimistic() || isSystemInvalidate())
                state(PREPARED);
        }
        catch (IgniteCheckedException e) {
            setRollbackOnly();

            throw e;
        }
    }

    /**
     * @throws IgniteCheckedException If commit failed.
     */
    @SuppressWarnings({"CatchGenericClass"})
    private void commitIfLocked() throws IgniteCheckedException {
        if (state() == COMMITTING) {
            for (IgniteTxEntry txEntry : writeEntries()) {
                assert txEntry != null : "Missing transaction entry for tx: " + this;

                while (true) {
                    GridCacheEntryEx entry = txEntry.cached();

                    assert entry != null : "Missing cached entry for transaction entry: " + txEntry;

                    try {
                        GridCacheVersion ver = txEntry.explicitVersion() != null ? txEntry.explicitVersion() : xidVer;

                        // If locks haven't been acquired yet, keep waiting.
                        if (!entry.lockedBy(ver)) {
                            if (log.isDebugEnabled())
                                log.debug("Transaction does not own lock for entry (will wait) [entry=" + entry +
                                    ", tx=" + this + ']');

                            return;
                        }

                        break; // While.
                    }
                    catch (GridCacheEntryRemovedException ignore) {
                        if (log.isDebugEnabled())
                            log.debug("Got removed entry while committing (will retry): " + txEntry);

                        txEntry.cached(txEntry.context().cache().entryEx(txEntry.key(), topologyVersion()));
                    }
                }
            }

            // Only one thread gets to commit.
            if (COMMIT_ALLOWED_UPD.compareAndSet(this, 0, 1)) {
                IgniteCheckedException err = null;

                Map<IgniteTxKey, IgniteTxEntry> writeMap = txState.writeMap();

                GridCacheReturnCompletableWrapper wrapper = null;

                if (!F.isEmpty(writeMap)) {
                    GridCacheReturn ret = null;

                    if (!near() && !local() && onePhaseCommit()) {
                        if (needReturnValue()) {
                            ret = new GridCacheReturn(null, cctx.localNodeId().equals(otherNodeId()), true, null, true);

                            UUID origNodeId = otherNodeId(); // Originating node.

                            cctx.tm().addCommittedTxReturn(this,
                                wrapper = new GridCacheReturnCompletableWrapper(
                                    !cctx.localNodeId().equals(origNodeId) ? origNodeId : null));
                        }
                        else
                            cctx.tm().addCommittedTx(this, this.nearXidVersion(), null);
                    }

                    // Register this transaction as completed prior to write-phase to
                    // ensure proper lock ordering for removed entries.
                    cctx.tm().addCommittedTx(this);

                    AffinityTopologyVersion topVer = topologyVersion();

                    WALPointer ptr = null;

                    cctx.database().checkpointReadLock();

                    try {
                        Collection<IgniteTxEntry> entries = near() || cctx.snapshot().needTxReadLogging() ? allEntries() : writeEntries();

                        // Data entry to write to WAL and associated with it TxEntry.
                        List<T2<DataEntry, IgniteTxEntry>> dataEntries = null;

                        batchStoreCommit(writeMap().values());

                        try {
                            // Node that for near transactions we grab all entries.
                            for (IgniteTxEntry txEntry : entries) {
                                GridCacheContext cacheCtx = txEntry.context();

                                boolean replicate = cacheCtx.isDrEnabled();

                                try {
                                    while (true) {
                                        try {
                                            GridCacheEntryEx cached = txEntry.cached();

                                            if (cached == null)
                                                txEntry.cached(cached = cacheCtx.cache().entryEx(txEntry.key(), topologyVersion()));

                                            if (near() && cacheCtx.dr().receiveEnabled()) {
                                                cached.markObsolete(xidVer);

                                                break;
                                            }

                                            GridNearCacheEntry nearCached = null;

                                            if (updateNearCache(cacheCtx, txEntry.key(), topVer))
                                                nearCached = cacheCtx.dht().near().peekExx(txEntry.key());

                                            if (!F.isEmpty(txEntry.entryProcessors()))
                                                txEntry.cached().unswap(false);

                                            IgniteBiTuple<GridCacheOperation, CacheObject> res =
                                                applyTransformClosures(txEntry, false, ret);

                                            GridCacheOperation op = res.get1();
                                            CacheObject val = res.get2();

                                            GridCacheVersion explicitVer = txEntry.conflictVersion();

                                            if (explicitVer == null)
                                                explicitVer = writeVersion();

                                            if (txEntry.ttl() == CU.TTL_ZERO)
                                                op = DELETE;

                                            boolean conflictNeedResolve = cacheCtx.conflictNeedResolve();

                                            GridCacheVersionConflictContext conflictCtx = null;

                                            if (conflictNeedResolve) {
                                                IgniteBiTuple<GridCacheOperation, GridCacheVersionConflictContext>
                                                    drRes = conflictResolve(op, txEntry, val, explicitVer, cached);

                                                assert drRes != null;

                                                conflictCtx = drRes.get2();

                                                if (conflictCtx.isUseOld())
                                                    op = NOOP;
                                                else if (conflictCtx.isUseNew()) {
                                                    txEntry.ttl(conflictCtx.ttl());
                                                    txEntry.conflictExpireTime(conflictCtx.expireTime());
                                                }
                                                else if (conflictCtx.isMerge()) {
                                                    op = drRes.get1();
                                                    val = txEntry.context().toCacheObject(conflictCtx.mergeValue());
                                                    explicitVer = writeVersion();

                                                    txEntry.ttl(conflictCtx.ttl());
                                                    txEntry.conflictExpireTime(conflictCtx.expireTime());
                                                }
                                            }
                                            else
                                                // Nullify explicit version so that innerSet/innerRemove will work as usual.
                                                explicitVer = null;

                                            GridCacheVersion dhtVer = cached.isNear() ? writeVersion() : null;

                                            if (!near() && cacheCtx.group().persistenceEnabled() && cacheCtx.group().walEnabled() &&
                                                op != NOOP && op != RELOAD && (op != READ || cctx.snapshot().needTxReadLogging())) {
                                                if (dataEntries == null)
                                                    dataEntries = new ArrayList<>(entries.size());

                                                dataEntries.add(
                                                        new T2<>(
                                                                new DataEntry(
                                                                        cacheCtx.cacheId(),
                                                                        txEntry.key(),
                                                                        val,
                                                                        op,
                                                                        nearXidVersion(),
                                                                        writeVersion(),
                                                                        0,
                                                                        txEntry.key().partition(),
                                                                        txEntry.updateCounter()
                                                                ),
                                                                txEntry
                                                        )
                                                );
                                            }

                                            if (op == CREATE || op == UPDATE) {
                                                // Invalidate only for near nodes (backups cannot be invalidated).
                                                if (isSystemInvalidate() || (isInvalidate() && cacheCtx.isNear()))
                                                    cached.innerRemove(this,
                                                        eventNodeId(),
                                                        nodeId,
                                                        false,
                                                        true,
                                                        true,
                                                        txEntry.keepBinary(),
                                                        txEntry.hasOldValue(),
                                                        txEntry.oldValue(),
                                                        topVer,
                                                        null,
                                                        replicate ? DR_BACKUP : DR_NONE,
                                                        near() ? null : explicitVer,
                                                        CU.subjectId(this, cctx),
                                                        resolveTaskName(),
                                                        dhtVer,
                                                        txEntry.updateCounter());
                                                else {
                                                    assert val != null : txEntry;

                                                    GridCacheUpdateTxResult updRes = cached.innerSet(this,
                                                        eventNodeId(),
                                                        nodeId,
                                                        val,
                                                        false,
                                                        false,
                                                        txEntry.ttl(),
                                                        true,
                                                        true,
                                                        txEntry.keepBinary(),
                                                        txEntry.hasOldValue(),
                                                        txEntry.oldValue(),
                                                        topVer,
                                                        null,
                                                        replicate ? DR_BACKUP : DR_NONE,
                                                        txEntry.conflictExpireTime(),
                                                        near() ? null : explicitVer,
                                                        CU.subjectId(this, cctx),
                                                        resolveTaskName(),
                                                        dhtVer,
                                                        txEntry.updateCounter());

                                                    txEntry.updateCounter(updRes.updatePartitionCounter());

                                                    if (updRes.loggedPointer() != null)
                                                        ptr = updRes.loggedPointer();

                                                    // Keep near entry up to date.
                                                    if (nearCached != null) {
                                                        CacheObject val0 = cached.valueBytes();

                                                        nearCached.updateOrEvict(xidVer,
                                                            val0,
                                                            cached.expireTime(),
                                                            cached.ttl(),
                                                            nodeId,
                                                            topVer);
                                                    }
                                                }
                                            }
                                            else if (op == DELETE) {
                                                GridCacheUpdateTxResult updRes = cached.innerRemove(this,
                                                    eventNodeId(),
                                                    nodeId,
                                                    false,
                                                    true,
                                                    true,
                                                    txEntry.keepBinary(),
                                                    txEntry.hasOldValue(),
                                                    txEntry.oldValue(),
                                                    topVer,
                                                    null,
                                                    replicate ? DR_BACKUP : DR_NONE,
                                                    near() ? null : explicitVer,
                                                    CU.subjectId(this, cctx),
                                                    resolveTaskName(),
                                                    dhtVer,
                                                    txEntry.updateCounter());

                                                txEntry.updateCounter(updRes.updatePartitionCounter());

                                                if (updRes.loggedPointer() != null)
                                                    ptr = updRes.loggedPointer();

                                                // Keep near entry up to date.
                                                if (nearCached != null)
                                                    nearCached.updateOrEvict(xidVer, null, 0, 0, nodeId, topVer);
                                            }
                                            else if (op == RELOAD) {
                                                CacheObject reloaded = cached.innerReload();

                                                if (nearCached != null) {
                                                    nearCached.innerReload();

                                                    nearCached.updateOrEvict(cached.version(),
                                                        reloaded,
                                                        cached.expireTime(),
                                                        cached.ttl(),
                                                        nodeId,
                                                        topVer);
                                                }
                                            }
                                            else if (op == READ) {
                                                assert near();

                                                if (log.isDebugEnabled())
                                                    log.debug("Ignoring READ entry when committing: " + txEntry);
                                            }
                                            // No-op.
                                            else {
                                                if (conflictCtx == null || !conflictCtx.isUseOld()) {
                                                    if (txEntry.ttl() != CU.TTL_NOT_CHANGED)
                                                        cached.updateTtl(null, txEntry.ttl());

                                                    if (nearCached != null) {
                                                        CacheObject val0 = cached.valueBytes();

                                                        nearCached.updateOrEvict(xidVer,
                                                            val0,
                                                            cached.expireTime(),
                                                            cached.ttl(),
                                                            nodeId,
                                                            topVer);
                                                    }
                                                }
                                            }

                                            // Assert after setting values as we want to make sure
                                            // that if we replaced removed entries.
                                            assert
                                                txEntry.op() == READ || onePhaseCommit() ||
                                                    // If candidate is not there, then lock was explicit
                                                    // and we simply allow the commit to proceed.
                                                    !cached.hasLockCandidateUnsafe(xidVer) || cached.lockedByUnsafe(xidVer) :
                                                "Transaction does not own lock for commit [entry=" + cached +
                                                    ", tx=" + this + ']';

                                            // Break out of while loop.
                                            break;
                                        }
                                        catch (GridCacheEntryRemovedException ignored) {
                                            if (log.isDebugEnabled())
                                                log.debug("Attempting to commit a removed entry (will retry): " + txEntry);

                                            // Renew cached entry.
                                            txEntry.cached(cacheCtx.cache().entryEx(txEntry.key(), topologyVersion()));
                                        }
                                    }
                                }
                                catch (Throwable ex) {
                                    boolean hasIOIssue = X.hasCause(ex, InvalidEnvironmentException.class);

                                    // In case of error, we still make the best effort to commit,
                                    // as there is no way to rollback at this point.
                                    err = new IgniteTxHeuristicCheckedException("Commit produced a runtime exception " +
                                        "(all transaction entries will be invalidated): " + CU.txString(this), ex);

                                    if (hasIOIssue) {
                                        U.warn(log, "Failed to commit transaction, node is stopping [tx=" + this +
                                            ", err=" + ex + ']');
                                    }
                                    else
                                        U.error(log, "Commit failed.", err);

                                    uncommit(hasIOIssue);

                                    state(UNKNOWN);

                                    if (ex instanceof Error)
                                        throw (Error)ex;
                                }
                            }

                            if (!near() && !F.isEmpty(dataEntries) && cctx.wal() != null) {
<<<<<<< HEAD
                                logKeysToPendingTxsTracker(dataEntries);

                                cctx.wal().log(new DataRecord(dataEntries));
=======
                                // Set new update counters for data entries received from persisted tx entries.
                                List<DataEntry> entriesWithCounters = dataEntries.stream()
                                        .map(tuple -> tuple.get1().partitionCounter(tuple.get2().updateCounter()))
                                        .collect(Collectors.toList());

                                cctx.wal().log(new DataRecord(entriesWithCounters));
>>>>>>> 469aaba5
                            }

                            if (ptr != null && !cctx.tm().logTxRecords())
                                cctx.wal().flush(ptr, false);
                        }
                        catch (StorageException e) {
                            throw new IgniteCheckedException("Failed to log transaction record " +
                                "(transaction will be rolled back): " + this, e);
                        }
                    }
                    finally {
                        cctx.database().checkpointReadUnlock();

                        if (wrapper != null)
                            wrapper.initialize(ret);
                    }
                }

                if (err != null) {
                    state(UNKNOWN);

                    throw err;
                }

                cctx.tm().commitTx(this);

                state(COMMITTED);
            }
        }
    }

    /**
     * @param dataEntries Data entries.
     */
    private void logKeysToPendingTxsTracker(List<DataEntry> dataEntries) {
        for (DataEntry dataEntry : dataEntries) {
            List<KeyCacheObject> readKeys = new ArrayList<>();
            List<KeyCacheObject> writeKeys = new ArrayList<>();

            if (dataEntry.op() == READ)
                readKeys.add(dataEntry.key());
            else
                writeKeys.add(dataEntry.key());

            if (!readKeys.isEmpty())
                cctx.tm().pendingTxsTracker().onKeysRead(nearXidVersion(), readKeys);

            if (!writeKeys.isEmpty())
                cctx.tm().pendingTxsTracker().onKeysWritten(nearXidVersion(), writeKeys);
        }
    }

    /** {@inheritDoc} */
    @Override public final void commitRemoteTx() throws IgniteCheckedException {
        if (optimistic())
            state(PREPARED);

        if (!state(COMMITTING)) {
            TransactionState state = state();

            // If other thread is doing commit, then no-op.
            if (state == COMMITTING || state == COMMITTED)
                return;

            if (log.isDebugEnabled())
                log.debug("Failed to set COMMITTING transaction state (will rollback): " + this);

            setRollbackOnly();

            if (!isSystemInvalidate())
                throw new IgniteCheckedException("Invalid transaction state for commit [state=" + state + ", tx=" + this + ']');

            rollbackRemoteTx();
        }

        commitIfLocked();
    }

    /**
     * Forces commit for this tx.
     *
     * @throws IgniteCheckedException If commit failed.
     */
    public void forceCommit() throws IgniteCheckedException {
        commitIfLocked();
    }

    /** {@inheritDoc} */
    @Override public IgniteInternalFuture<IgniteInternalTx> commitAsync() {
        try {
            commitRemoteTx();

            return new GridFinishedFuture<IgniteInternalTx>(this);
        }
        catch (IgniteCheckedException e) {
            return new GridFinishedFuture<>(e);
        }
    }

    /** {@inheritDoc} */
    @Override public final IgniteInternalFuture<?> salvageTx() {
        try {
            systemInvalidate(true);

            prepareRemoteTx();

            if (state() == PREPARING) {
                if (log.isDebugEnabled())
                    log.debug("Ignoring transaction in PREPARING state as it is currently handled " +
                        "by another thread: " + this);

                return null;
            }

            doneRemote(xidVersion(),
                Collections.<GridCacheVersion>emptyList(),
                Collections.<GridCacheVersion>emptyList(),
                Collections.<GridCacheVersion>emptyList());

            commitRemoteTx();
        }
        catch (IgniteCheckedException e) {
            U.error(log, "Failed to invalidate transaction: " + xidVersion(), e);
        }

        return null;
    }

    /** {@inheritDoc} */
    @Override public final void rollbackRemoteTx() {
        try {
            // Note that we don't evict near entries here -
            // they will be deleted by their corresponding transactions.
            if (state(ROLLING_BACK) || state() == UNKNOWN) {
                cctx.tm().rollbackTx(this, false, skipCompletedVers);

                state(ROLLED_BACK);
            }
        }
        catch (RuntimeException | Error e) {
            state(UNKNOWN);

            throw e;
        }
    }

    /** {@inheritDoc} */
    @Override public IgniteInternalFuture<IgniteInternalTx> rollbackAsync() {
        rollbackRemoteTx();

        return new GridFinishedFuture<IgniteInternalTx>(this);
    }

    /** {@inheritDoc} */
    @Override public Collection<GridCacheVersion> alternateVersions() {
        return explicitVers == null ? Collections.<GridCacheVersion>emptyList() : explicitVers;
    }

    /** {@inheritDoc} */
    @Override public void commitError(Throwable e) {
        // No-op.
    }

    /**
     * @return {@code True} if tx should skip adding itself to completed version map on finish.
     */
    public boolean skipCompletedVersions() {
        return skipCompletedVers;
    }

    /**
     * @param skipCompletedVers {@code True} if tx should skip adding itself to completed version map on finish.
     */
    public void skipCompletedVersions(boolean skipCompletedVers) {
        this.skipCompletedVers = skipCompletedVers;
    }

    /**
     * Adds explicit version if there is one.
     *
     * @param e Transaction entry.
     */
    protected void addExplicit(IgniteTxEntry e) {
        if (e.explicitVersion() != null) {
            if (explicitVers == null)
                explicitVers = new LinkedList<>();

            if (!explicitVers.contains(e.explicitVersion())) {
                explicitVers.add(e.explicitVersion());

                if (log.isDebugEnabled())
                    log.debug("Added explicit version to transaction [explicitVer=" + e.explicitVersion() +
                        ", tx=" + this + ']');

                // Register alternate version with TM.
                cctx.tm().addAlternateVersion(e.explicitVersion(), this);
            }
        }
    }

    /** {@inheritDoc} */
    @Override public String toString() {
        return GridToStringBuilder.toString(GridDistributedTxRemoteAdapter.class, this, "super", super.toString());
    }

}<|MERGE_RESOLUTION|>--- conflicted
+++ resolved
@@ -768,18 +768,14 @@
                             }
 
                             if (!near() && !F.isEmpty(dataEntries) && cctx.wal() != null) {
-<<<<<<< HEAD
-                                logKeysToPendingTxsTracker(dataEntries);
-
-                                cctx.wal().log(new DataRecord(dataEntries));
-=======
                                 // Set new update counters for data entries received from persisted tx entries.
                                 List<DataEntry> entriesWithCounters = dataEntries.stream()
                                         .map(tuple -> tuple.get1().partitionCounter(tuple.get2().updateCounter()))
                                         .collect(Collectors.toList());
 
+                                logKeysToPendingTxsTracker(entriesWithCounters);
+
                                 cctx.wal().log(new DataRecord(entriesWithCounters));
->>>>>>> 469aaba5
                             }
 
                             if (ptr != null && !cctx.tm().logTxRecords())
