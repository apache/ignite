--- conflicted
+++ resolved
@@ -229,23 +229,13 @@
      */
     @Override public void doneRemote(GridCacheVersion baseVer) {
         if (readMap != null && !readMap.isEmpty()) {
-<<<<<<< HEAD
-            for (IgniteTxEntry<K, V> txEntry : readMap.values())
+            for (IgniteTxEntry txEntry : readMap.values())
                 doneRemote(txEntry, baseVer);
-        }
-
-        if (writeMap != null && !writeMap.isEmpty()) {
-            for (IgniteTxEntry<K, V> txEntry : writeMap.values())
-                doneRemote(txEntry, baseVer);
-=======
-            for (IgniteTxEntry txEntry : readMap.values())
-                doneRemote(txEntry, baseVer, committedVers, rolledbackVers, pendingVers);
         }
 
         if (writeMap != null && !writeMap.isEmpty()) {
             for (IgniteTxEntry txEntry : writeMap.values())
-                doneRemote(txEntry, baseVer, committedVers, rolledbackVers, pendingVers);
->>>>>>> 50fc5a9d
+                doneRemote(txEntry, baseVer);
         }
     }
 
@@ -255,13 +245,7 @@
      * @param txEntry Entry.
      * @param baseVer Base version for completed versions.
      */
-<<<<<<< HEAD
-    private void doneRemote(IgniteTxEntry<K, V> txEntry, GridCacheVersion baseVer) {
-=======
-    private void doneRemote(IgniteTxEntry txEntry, GridCacheVersion baseVer,
-        Collection<GridCacheVersion> committedVers, Collection<GridCacheVersion> rolledbackVers,
-        Collection<GridCacheVersion> pendingVers) {
->>>>>>> 50fc5a9d
+    private void doneRemote(IgniteTxEntry txEntry, GridCacheVersion baseVer) {
         while (true) {
             GridDistributedCacheEntry entry = (GridDistributedCacheEntry)txEntry.cached();
 
@@ -432,11 +416,7 @@
                 assert txEntry != null : "Missing transaction entry for tx: " + this;
 
                 while (true) {
-<<<<<<< HEAD
-                    GridCacheEntryEx<K, V> entry = txEntry.cached();
-=======
-                    GridCacheEntryEx Entry = txEntry.cached();
->>>>>>> 50fc5a9d
+                    GridCacheEntryEx entry = txEntry.cached();
 
                     assert entry != null : "Missing cached entry for transaction entry: " + txEntry;
 
