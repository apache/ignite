--- conflicted
+++ resolved
@@ -632,11 +632,7 @@
                                                     0,
                                                     txEntry.key().partition(),
                                                     txEntry.updateCounter(),
-<<<<<<< HEAD
-                                                    cacheCtx.affinity().primaryByPartition(cctx.localNode(), txEntry.key().partition(), topVer)
-=======
                                                     DataEntry.flags(CU.txOnPrimary(this))
->>>>>>> dec2e640
                                                 ),
                                                 txEntry
                                             )
