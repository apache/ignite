--- conflicted
+++ resolved
@@ -30,7 +30,11 @@
 import org.apache.ignite.DataStorageMetrics;
 import org.apache.ignite.IgniteCheckedException;
 import org.apache.ignite.IgniteLogger;
-import org.apache.ignite.configuration.*;
+import org.apache.ignite.configuration.CacheConfiguration;
+import org.apache.ignite.configuration.DataPageEvictionMode;
+import org.apache.ignite.configuration.DataRegionConfiguration;
+import org.apache.ignite.configuration.DataStorageConfiguration;
+import org.apache.ignite.configuration.IgniteConfiguration;
 import org.apache.ignite.internal.GridKernalContext;
 import org.apache.ignite.internal.IgniteInternalFuture;
 import org.apache.ignite.internal.mem.DirectMemoryProvider;
@@ -39,15 +43,12 @@
 import org.apache.ignite.internal.mem.unsafe.UnsafeMemoryProvider;
 import org.apache.ignite.internal.pagemem.PageMemory;
 import org.apache.ignite.internal.pagemem.impl.PageMemoryNoStoreImpl;
-<<<<<<< HEAD
-import org.apache.ignite.internal.processors.cache.*;
-=======
 import org.apache.ignite.internal.pagemem.wal.WALPointer;
 import org.apache.ignite.internal.processors.cache.CacheGroupContext;
 import org.apache.ignite.internal.processors.cache.DynamicCacheDescriptor;
 import org.apache.ignite.internal.processors.cache.GridCacheMapEntry;
 import org.apache.ignite.internal.processors.cache.GridCacheSharedManagerAdapter;
->>>>>>> f1942bba
+import org.apache.ignite.internal.processors.cache.StoredCacheData;
 import org.apache.ignite.internal.processors.cache.distributed.dht.preloader.GridDhtPartitionsExchangeFuture;
 import org.apache.ignite.internal.processors.cache.persistence.evict.FairFifoPageEvictionTracker;
 import org.apache.ignite.internal.processors.cache.persistence.evict.NoOpPageEvictionTracker;
@@ -66,7 +67,6 @@
 import org.apache.ignite.internal.util.typedef.internal.U;
 import org.apache.ignite.lang.IgniteBiTuple;
 import org.apache.ignite.lang.IgniteOutClosure;
-import org.apache.ignite.lang.IgnitePredicate;
 import org.apache.ignite.mxbean.DataRegionMetricsMXBean;
 import org.jetbrains.annotations.Nullable;
 
@@ -133,7 +133,7 @@
      * Registers MBeans for all DataRegionMetrics configured in this instance.
      */
     private void registerMetricsMBeans() {
-        if(U.IGNITE_MBEANS_DISABLED)
+        if (U.IGNITE_MBEANS_DISABLED)
             return;
 
         IgniteConfiguration cfg = cctx.gridConfig();
@@ -183,18 +183,18 @@
         for (DataRegion memPlc : dataRegionMap.values()) {
             DataRegionConfiguration memPlcCfg = memPlc.config();
 
-            DataRegionMetricsImpl memMetrics = (DataRegionMetricsImpl) memMetricsMap.get(memPlcCfg.getName());
+            DataRegionMetricsImpl memMetrics = (DataRegionMetricsImpl)memMetricsMap.get(memPlcCfg.getName());
 
             boolean persistenceEnabled = memPlcCfg.isPersistenceEnabled();
 
             CacheFreeListImpl freeList = new CacheFreeListImpl(0,
-                    cctx.igniteInstanceName(),
-                    memMetrics,
-                    memPlc,
-                    null,
-                    persistenceEnabled ? cctx.wal() : null,
-                    0L,
-                    true);
+                cctx.igniteInstanceName(),
+                memMetrics,
+                memPlc,
+                null,
+                persistenceEnabled ? cctx.wal() : null,
+                0L,
+                true);
 
             freeListMap.put(memPlcCfg.getName(), freeList);
         }
@@ -308,7 +308,7 @@
             dfltDataRegion = memPlc;
         else if (dataRegionName.equals(DFLT_DATA_REG_DEFAULT_NAME))
             U.warn(log, "Data Region with name 'default' isn't used as a default. " +
-                    "Please check Memory Policies configuration.");
+                "Please check Memory Policies configuration.");
     }
 
     /**
@@ -354,7 +354,6 @@
      * @param sysCacheInitSize Initial size of PageMemory to be created for system cache.
      * @param sysCacheMaxSize Maximum size of PageMemory to be created for system cache.
      * @param persistenceEnabled Persistence enabled flag.
-     *
      * @return {@link DataRegionConfiguration configuration} of DataRegion for system cache.
      */
     private DataRegionConfiguration createSystemDataRegion(
@@ -405,15 +404,15 @@
     private void checkWalArchiveSizeConfiguration(DataStorageConfiguration memCfg) throws IgniteCheckedException {
         if (memCfg.getWalHistorySize() == DFLT_WAL_HISTORY_SIZE || memCfg.getWalHistorySize() == Integer.MAX_VALUE)
             LT.warn(log, "DataRegionConfiguration.maxWalArchiveSize instead DataRegionConfiguration.walHistorySize " +
-            "would be used for removing old archive wal files");
-        else if(memCfg.getMaxWalArchiveSize() == DFLT_WAL_ARCHIVE_MAX_SIZE)
+                "would be used for removing old archive wal files");
+        else if (memCfg.getMaxWalArchiveSize() == DFLT_WAL_ARCHIVE_MAX_SIZE)
             LT.warn(log, "walHistorySize was deprecated. maxWalArchiveSize should be used instead");
         else
             throw new IgniteCheckedException("Should be used only one of wal history size or max wal archive size." +
                 "(use DataRegionConfiguration.maxWalArchiveSize because DataRegionConfiguration.walHistorySize was deprecated)"
             );
 
-        if(memCfg.getMaxWalArchiveSize() < memCfg.getWalSegmentSize())
+        if (memCfg.getMaxWalArchiveSize() < memCfg.getWalSegmentSize())
             throw new IgniteCheckedException(
                 "DataRegionConfiguration.maxWalArchiveSize should be greater than DataRegionConfiguration.walSegmentSize"
             );
@@ -449,7 +448,6 @@
 
     /**
      * @param regCfg data region config.
-     *
      * @throws IgniteCheckedException if validation of memory metrics properties fails.
      */
     private static void checkMetricsProperties(DataRegionConfiguration regCfg) throws IgniteCheckedException {
@@ -476,7 +474,6 @@
     /**
      * @param sysCacheInitSize System cache initial size.
      * @param sysCacheMaxSize System cache max size.
-     *
      * @throws IgniteCheckedException In case of validation violation.
      */
     private static void checkSystemDataRegionSizeConfiguration(
@@ -644,14 +641,15 @@
      * @param cachesToStart Started caches.
      * @throws IgniteCheckedException If failed.
      */
-    public void readCheckpointAndRestoreMemory(List<DynamicCacheDescriptor> cachesToStart) throws IgniteCheckedException {
+    public void readCheckpointAndRestoreMemory(
+        List<DynamicCacheDescriptor> cachesToStart) throws IgniteCheckedException {
         // No-op.
     }
 
     /**
      * @param memPlcName Name of {@link DataRegion} to obtain {@link DataRegionMetrics} for.
-     * @return {@link DataRegionMetrics} snapshot for specified {@link DataRegion} or {@code null} if
-     * no {@link DataRegion} is configured for specified name.
+     * @return {@link DataRegionMetrics} snapshot for specified {@link DataRegion} or {@code null} if no {@link
+     * DataRegion} is configured for specified name.
      */
     @Nullable public DataRegionMetrics memoryMetrics(String memPlcName) {
         if (!F.isEmpty(memMetricsMap)) {
@@ -712,10 +710,11 @@
 
     /**
      * Unregister MBean.
+     *
      * @param name Name of mbean.
      */
     private void unregisterMBean(String name) {
-        if(U.IGNITE_MBEANS_DISABLED)
+        if (U.IGNITE_MBEANS_DISABLED)
             return;
 
         IgniteConfiguration cfg = cctx.gridConfig();
@@ -725,7 +724,7 @@
                 U.makeMBeanName(
                     cfg.getIgniteInstanceName(),
                     "DataRegionMetrics", name
-                    ));
+                ));
         }
         catch (InstanceNotFoundException ignored) {
             // We tried to unregister a non-existing MBean, not a big deal.
@@ -765,7 +764,7 @@
     /**
      * No-op for non-persistent storage.
      */
-    public void cleanupTempCheckpointDirectory() throws IgniteCheckedException{
+    public void cleanupTempCheckpointDirectory() throws IgniteCheckedException {
         // No-op.
     }
 
@@ -803,7 +802,6 @@
 
     /**
      * @param discoEvt Before exchange for the given discovery event.
-     *
      * @return {@code True} if partitions have been restored from persistent storage.
      */
     public boolean beforeExchange(GridDhtPartitionsExchangeFuture discoEvt) throws IgniteCheckedException {
@@ -819,9 +817,9 @@
         // No-op.
     }
 
-        /**
-         * @param fut Partition exchange future.
-         */
+    /**
+     * @param fut Partition exchange future.
+     */
     public void rebuildIndexesIfNeeded(GridDhtPartitionsExchangeFuture fut) {
         // No-op.
     }
@@ -865,6 +863,7 @@
 
     /**
      * Reserve update history for preloading.
+     *
      * @param grpId Cache group ID.
      * @param partId Partition Id.
      * @param cntr Update counter.
@@ -930,7 +929,7 @@
 
         CacheFreeListImpl freeListImpl = freeListMap.get(plcCfg.getName());
 
-        for (;;) {
+        for (; ; ) {
             long allocatedPagesCnt = pageMem.loadedPages();
 
             int emptyDataPagesCnt = freeListImpl.emptyDataPages();
@@ -944,7 +943,8 @@
                 memPlc.evictionTracker().evictDataPage();
 
                 memPlc.memoryMetrics().updateEvictionRate();
-            } else
+            }
+            else
                 break;
         }
     }
@@ -954,7 +954,6 @@
      * @param plcCfg data region with PageMemory specific parameters.
      * @param memMetrics {@link DataRegionMetrics} object to collect memory usage metrics.
      * @return data region instance.
-     *
      * @throws IgniteCheckedException If failed to initialize swap path.
      */
     private DataRegion initMemory(
@@ -1005,7 +1004,6 @@
      * Builds allocation path for memory mapped file to be used with PageMemory.
      *
      * @param plc DataRegionConfiguration.
-     *
      * @throws IgniteCheckedException If resolving swap directory fails.
      */
     @Nullable protected File buildAllocPath(DataRegionConfiguration plc) throws IgniteCheckedException {
@@ -1094,14 +1092,12 @@
      * @param path Path to the working directory.
      * @param consId Consistent ID of the local node.
      * @return DB storage path.
-     *
      * @throws IgniteCheckedException If resolving swap directory fails.
      */
     protected File buildPath(String path, String consId) throws IgniteCheckedException {
         String igniteHomeStr = U.getIgniteHome();
 
         File workDir = igniteHomeStr == null ? new File(path) : U.resolveWorkDirectory(igniteHomeStr, path, false);
-
 
         return new File(workDir, consId);
     }
@@ -1160,6 +1156,7 @@
 
     /**
      * Method for fake (standalone) context initialization. Not to be called in production code
+     *
      * @param pageSize configured page size
      */
     protected void setPageSize(int pageSize) {
@@ -1202,6 +1199,7 @@
 
     /**
      * Warns on first eviction.
+     *
      * @param regCfg data region configuration.
      */
     private void warnFirstEvict(DataRegionConfiguration regCfg) {
@@ -1217,6 +1215,6 @@
         }
 
         U.warn(log, "Page-based evictions started." +
-                " Consider increasing 'maxSize' on Data Region configuration: " + regCfg.getName());
+            " Consider increasing 'maxSize' on Data Region configuration: " + regCfg.getName());
     }
 }