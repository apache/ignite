--- conflicted
+++ resolved
@@ -57,10 +57,7 @@
 import org.apache.ignite.internal.pagemem.PageIdAllocator;
 import org.apache.ignite.internal.pagemem.PageMemory;
 import org.apache.ignite.internal.pagemem.impl.PageMemoryNoStoreImpl;
-<<<<<<< HEAD
-=======
 import org.apache.ignite.internal.pagemem.wal.WALIterator;
->>>>>>> 9cf06362
 import org.apache.ignite.internal.processors.affinity.AffinityTopologyVersion;
 import org.apache.ignite.internal.processors.cache.CacheGroupContext;
 import org.apache.ignite.internal.processors.cache.GridCacheContext;
@@ -105,11 +102,8 @@
 import static org.apache.ignite.configuration.DataStorageConfiguration.DFLT_DATA_REG_DEFAULT_NAME;
 import static org.apache.ignite.configuration.DataStorageConfiguration.DFLT_METRICS_ENABLED;
 import static org.apache.ignite.configuration.DataStorageConfiguration.DFLT_PAGE_SIZE;
-<<<<<<< HEAD
-=======
 import static org.apache.ignite.configuration.DataStorageConfiguration.DFLT_RATE_TIME_INTERVAL_MILLIS;
 import static org.apache.ignite.configuration.DataStorageConfiguration.DFLT_SUB_INTERVALS;
->>>>>>> 9cf06362
 import static org.apache.ignite.configuration.DataStorageConfiguration.HALF_MAX_WAL_ARCHIVE_SIZE;
 import static org.apache.ignite.configuration.DataStorageConfiguration.UNLIMITED_WAL_ARCHIVE;
 import static org.apache.ignite.internal.processors.cache.mvcc.txlog.TxLog.TX_LOG_CACHE_NAME;
@@ -414,21 +408,6 @@
         addDataRegion(
             memCfg,
             createSystemDataRegion(
-<<<<<<< HEAD
-                memCfg.getSystemRegionInitialSize(),
-                memCfg.getSystemRegionMaxSize(),
-                persistenceEnabled
-            ),
-            persistenceEnabled
-        );
-
-        addDataRegion(
-            memCfg,
-            createVolatileDataRegion(
-                memCfg.getSystemRegionInitialSize(),
-                memCfg.getSystemRegionMaxSize()
-            ),
-=======
                 memCfg.getSystemDataRegionConfiguration().getInitialSize(),
                 memCfg.getSystemDataRegionConfiguration().getMaxSize(),
                 persistenceEnabled
@@ -442,7 +421,6 @@
                 memCfg.getSystemDataRegionConfiguration().getInitialSize(),
                 memCfg.getSystemDataRegionConfiguration().getMaxSize()
             ),
->>>>>>> 9cf06362
             false
         );
 
@@ -652,15 +630,9 @@
         }
 
         checkDataRegionConfiguration(memCfg, regNames, memCfg.getDefaultDataRegionConfiguration(), warmUpStrategies);
-<<<<<<< HEAD
 
         checkWalArchiveSizeConfiguration(memCfg, log);
 
-=======
-
-        checkWalArchiveSizeConfiguration(memCfg, log);
-
->>>>>>> 9cf06362
         checkExistenceWarmUpConfiguration(
             memCfg.getDefaultWarmUpConfiguration(),
             warmUpStrategies,
@@ -968,8 +940,6 @@
     }
 
     /**
-<<<<<<< HEAD
-=======
      * @return Data storage metrics implementation.
      */
     public DataStorageMetricsImpl dataStorageMetricsImpl() {
@@ -977,7 +947,6 @@
     }
 
     /**
->>>>>>> 9cf06362
      * @param dataRegionName Name of {@link DataRegion} to obtain {@link DataRegionMetrics} for.
      * @return {@link DataRegionMetrics} snapshot for specified {@link DataRegion} or {@code null} if
      * no {@link DataRegion} is configured for specified name.
@@ -1363,15 +1332,11 @@
         boolean trackable,
         PageReadWriteManager pmPageMgr
     ) throws IgniteCheckedException {
-<<<<<<< HEAD
-        PageMemory pageMem = createPageMemory(createOrReuseMemoryProvider(plcCfg), memCfg, plcCfg, memMetrics, trackable, pmPageMgr);
-=======
         if (plcCfg.getMemoryAllocator() == null)
             plcCfg.setMemoryAllocator(memCfg.getMemoryAllocator());
 
         PageMemory pageMem = createPageMemory(createOrReuseMemoryProvider(plcCfg), memCfg, plcCfg, memMetrics,
             trackable, pmPageMgr);
->>>>>>> 9cf06362
 
         return new DataRegion(pageMem, plcCfg, memMetrics, createPageEvictionTracker(plcCfg, pageMem));
     }
