--- conflicted
+++ resolved
@@ -654,24 +654,9 @@
 
     /**
      * @throws IgniteCheckedException If fails.
-<<<<<<< HEAD
      */
     public void onDoneRestoreBinaryMemory() throws IgniteCheckedException {
         // No-op.
-    }
-
-    /**
-     * @param cacheGrps Cache groups to restore.
-     * @return Last seen WAL pointer during binary memory recovery.
-     * @throws IgniteCheckedException If failed.
-     */
-    public WALPointer restoreBinaryMemory(Set<Integer> cacheGrps) throws IgniteCheckedException {
-        return null;
-=======
-     */
-    public void onDoneRestoreBinaryMemory() throws IgniteCheckedException {
-        // No-op.
->>>>>>> d19387fa
     }
 
     /**
@@ -870,12 +855,9 @@
 
     /**
      * Perform memory restore before {@link GridDiscoveryManager} start.
-<<<<<<< HEAD
-=======
      *
      * @param kctx Current kernal context.
      * @throws IgniteCheckedException If fails.
->>>>>>> d19387fa
      */
     public void startMemoryRestore(GridKernalContext kctx) throws IgniteCheckedException {
         // No-op.
