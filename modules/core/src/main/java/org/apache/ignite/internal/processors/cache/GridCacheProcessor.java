--- conflicted
+++ resolved
@@ -1817,34 +1817,17 @@
     }
 
     /**
-     * Closes cache even if it's not fully initialized (e.g. fail on cache init stage).
-     *
-     * @param topVer Completed topology version.
-     * @param req Change request.
-     * @param err Error.
-     */
-    void forceCloseCache(
-        AffinityTopologyVersion topVer,
-        DynamicCacheChangeRequest req,
-        Throwable err
-    ) {
-        onExchangeDone(topVer, Collections.singleton(req), err, true);
-    }
-
-    /**
      * Callback invoked when first exchange future for dynamic cache is completed.
      *
      * @param topVer Completed topology version.
      * @param reqs Change requests.
      * @param err Error.
-     * @param forceClose Close cache despite flags in requests.
      */
     @SuppressWarnings("unchecked")
     public void onExchangeDone(
         AffinityTopologyVersion topVer,
         Collection<DynamicCacheChangeRequest> reqs,
-        Throwable err,
-        boolean forceClose
+        Throwable err
     ) {
         for (GridCacheAdapter<?, ?> cache : caches.values()) {
             GridCacheContext<?, ?> cacheCtx = cache.context();
@@ -1859,11 +1842,7 @@
             }
         }
 
-<<<<<<< HEAD
-        if (!F.isEmpty(reqs) && (err == null || forceClose)) {
-=======
         if (!F.isEmpty(reqs)) {
->>>>>>> a7310e49
             for (DynamicCacheChangeRequest req : reqs) {
                 if (err == null) {
                     String masked = maskNull(req.cacheName());
@@ -1871,17 +1850,10 @@
                     if (req.stop()) {
                         stopGateway(req);
 
-<<<<<<< HEAD
-                    prepareCacheStop(req, forceClose);
-                }
-                else if (req.close() && req.initiatingNodeId().equals(ctx.localNodeId()) || forceClose) {
-                    IgniteCacheProxy<?, ?> proxy = jCacheProxies.remove(masked);
-=======
                         prepareCacheStop(req, false);
                     }
                     else if (req.close() && req.initiatingNodeId().equals(ctx.localNodeId())) {
                         IgniteCacheProxy<?, ?> proxy = jCacheProxies.remove(masked);
->>>>>>> a7310e49
 
                         if (proxy != null) {
                             if (proxy.context().affinityNode()) {
@@ -1893,12 +1865,8 @@
                             else {
                                 proxy.context().gate().onStopped();
 
-<<<<<<< HEAD
-                            prepareCacheStop(req, forceClose);
-=======
                                 prepareCacheStop(req, false);
                             }
->>>>>>> a7310e49
                         }
                     }
                 }
